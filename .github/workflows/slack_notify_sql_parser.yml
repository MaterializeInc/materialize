--- conflicted
+++ resolved
@@ -30,7 +30,7 @@
 name: Slack SQL Council Notifications
 
 on:
-  pull_request:
+  pull_request_target:
     types:
       - opened
       - reopened
@@ -44,6 +44,7 @@
   notify:
     name: "Notify about changes to the SQL parser"
     runs-on: ubuntu-latest
+    if: ${{ !github.event.pull_request.draft }}
     steps:
       - name: "Path filter"
         id: filter
@@ -55,12 +56,6 @@
               - 'src/sql-lexer/**'
             system-catalog:
               - 'src/catalog/src/builtin.rs'
-      - name: "Escape PR title"
-        id: escape-title
-        run: |
-          PR_TITLE='${{ github.event.pull_request.title }}'
-          ESCAPED_PR_TITLE=$(echo $PR_TITLE | sed 's/"/\\"/g')
-          echo "title=$ESCAPED_PR_TITLE" >> $GITHUB_OUTPUT
       - name: "Push to Slack"
         if: steps.filter.outputs.sql-parser == 'true' || steps.filter.outputs.system-catalog == 'true'
         uses: actions-ecosystem/action-slack-notifier@fc778468d09c43a6f4d1b8cccaca59766656996a
@@ -81,11 +76,7 @@
                   "type": "section",
                   "text": {
                     "type": "mrkdwn",
-<<<<<<< HEAD
-                    "text": "• *PR:* <${{ github.event.pull_request.html_url }}|${{ steps.escape-title.outputs.title }}>"
-=======
                     "text": ${{ toJSON(format('• *PR:* <{0}|{1}>', github.event.pull_request.html_url, github.event.pull_request.title)) }}
->>>>>>> c69d4c38
                   }
                 },
                 {
