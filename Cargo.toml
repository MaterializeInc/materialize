--- conflicted
+++ resolved
@@ -105,12 +105,7 @@
 prost-build = { git = "https://github.com/MaterializeInc/prost.git", branch = "v0.10" }
 prost-derive = { git = "https://github.com/MaterializeInc/prost.git", branch = "v0.10" }
 prost-types = { git = "https://github.com/MaterializeInc/prost.git", branch = "v0.10" }
-<<<<<<< HEAD
-tokio-postgres = { git = "https://github.com/MaterializeInc/rust-postgres" }
-postgres-protocol = { git = "https://github.com/MaterializeInc/rust-postgres" }
-=======
 postgres-protocol = { git = "https://github.com/MaterializeInc/rust-postgres" }
 tokio-postgres = { git = "https://github.com/MaterializeInc/rust-postgres" }
->>>>>>> 756d03bd
 serde-value = { git = "https://github.com/MaterializeInc/serde-value.git" }
 vte = { git = "https://github.com/alacritty/vte" }