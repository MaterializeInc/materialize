--- conflicted
+++ resolved
@@ -758,38 +758,6 @@
               composition: platform-checks
               args: [--scenario=DropCreateDefaultReplica, "--seed=$BUILDKITE_JOB_ID"]
 
-<<<<<<< HEAD
-      - id: checks-toggle-persist-roundtrip-spine
-        label: "Checks toggling persist roundtrip spine"
-=======
-      - id: checks-txn-wal-toggle
-        label: "Checks + Toggle txn_wal"
-        depends_on: build-aarch64
-        timeout_in_minutes: 60
-        agents:
-          # Seems to require more memory on aarch64
-          queue: linux-aarch64-large
-        plugins:
-          - ./ci/plugins/mzcompose:
-              composition: platform-checks
-              args: [--scenario=TxnWalToggle, "--seed=$BUILDKITE_JOB_ID"]
-
-      - id: checks-txn-wal-fencing
-        label: "Checks + txn_wal fencing"
->>>>>>> 0e8ed8a0
-        depends_on: build-aarch64
-        timeout_in_minutes: 45
-        agents:
-          queue: linux-aarch64-large
-        plugins:
-          - ./ci/plugins/mzcompose:
-              composition: platform-checks
-<<<<<<< HEAD
-              args: [--scenario=TogglePersistRoundtripSpine, "--seed=$BUILDKITE_JOB_ID"]
-=======
-              args: [ --scenario=TxnWalFencing, "--seed=$BUILDKITE_JOB_ID" ]
->>>>>>> 0e8ed8a0
-
       - id: checks-toggle-persist-batch-columnar-format
         label: "Checks toggling persist batch columnar format"
         depends_on: build-aarch64
