#!/usr/bin/env bash

# Copyright Materialize, Inc. and contributors. All rights reserved.
#
# Use of this software is governed by the Business Source License
# included in the LICENSE file at the root of this repository.
#
# As of the Change Date specified in that file, in accordance with
# the Business Source License, use of this software will be governed
# by the Apache License, Version 2.0.
#
# lint-fast.sh — fast linters that don't require building any code.

set -euo pipefail

. misc/shlib/shlib.bash
. misc/buildkite/git.bash

ci_try bin/lint
ci_try cargo --locked fmt -- --check
ci_try cargo --locked deny check licenses bans sources
ci_try cargo hakari generate --diff
ci_try cargo hakari manage-deps --dry-run

# Smoke out failures in generating the license metadata page, even though we
# don't care about its output in the test pipeline, so that we don't only
# discover the failures after a merge to main.
ci_try cargo --locked about generate ci/deploy/licenses.hbs > /dev/null


<<<<<<< HEAD
if [[ "$BUILDKITE_PULL_REQUEST" != "false" ]]; then
  fetch_pr_target_branch

  ci_collapsed_heading "Lint protobuf"
=======
if [[ "${BUILDKITE_PULL_REQUEST:-true}" != "false" ]]; then
  fetch_pr_target_branch

  ci_collapsed_heading "Lint protobuf"
  # exceptions can be defined in src/buf.yaml
>>>>>>> 5d7efdf5
  COMMON_ANCESTOR="$(get_common_ancestor_commit_of_pr_and_target)"
  ci_try buf breaking src --against ".git#ref=$COMMON_ANCESTOR,subdir=src"
fi

ci_status_report<|MERGE_RESOLUTION|>--- conflicted
+++ resolved
@@ -28,18 +28,11 @@
 ci_try cargo --locked about generate ci/deploy/licenses.hbs > /dev/null
 
 
-<<<<<<< HEAD
-if [[ "$BUILDKITE_PULL_REQUEST" != "false" ]]; then
-  fetch_pr_target_branch
-
-  ci_collapsed_heading "Lint protobuf"
-=======
 if [[ "${BUILDKITE_PULL_REQUEST:-true}" != "false" ]]; then
   fetch_pr_target_branch
 
   ci_collapsed_heading "Lint protobuf"
   # exceptions can be defined in src/buf.yaml
->>>>>>> 5d7efdf5
   COMMON_ANCESTOR="$(get_common_ancestor_commit_of_pr_and_target)"
   ci_try buf breaking src --against ".git#ref=$COMMON_ANCESTOR,subdir=src"
 fi
