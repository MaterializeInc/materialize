# Copyright Materialize, Inc. All rights reserved.
#
# Use of this software is governed by the Business Source License
# included in the LICENSE file at the root of this repository.
#
# As of the Change Date specified in that file, in accordance with
# the Business Source License, use of this software will be governed
# by the Apache License, Version 2.0.


# Map from host-port:internal port
#
# This mostly just shows all the ports that are available to the host system, if you want
# to change these you must restart the docker-compose cluster.
x-port-mappings:
  - &kafka-internal ${KAFKA_PORT:-9092:9092}
  - &kafka-external 9093:9093
  - &schema-registry ${SR_PORT:-8081:8081}
  - &materialized ${MZ_PORT:-6875:6875}
  - &mysql ${MYSQL_PORT:-3306:3306}
  - &postgres ${POSTGRES_PORT:-5432:5432}
  - &control-center ${CC_PORT:-9021:9021}
  - &grafana 3000:3000
  - &prometheus 9090:9090
  - &metabase 3030:3000

version: '3.7'
services:
  materialized:
    mzbuild: materialized
    ports:
     - *materialized
    init: true
    command: -w ${MZ_THREADS:-1}
    environment:
      # you can for example add `pgwire=trace` or change `info` to `debug` to get more verbose logs
      - MZ_LOG=pgwire=debug,info
      # We want this to eventually count up to the size of the largest batch in an
      # arrangement. This number represents a tradeoff between proactive merging (which
      # takes time) and low latency.
      #
      # 1000 was chosen by fair dice roll
      - DIFFERENTIAL_EAGER_MERGE=1000
      - DEFAULT_PROGRESS_MODE=${DEFAULT_PROGRESS_MODE}
  mysql:
    image: debezium/example-mysql:1.2
    ports:
     - *mysql
    environment:
     - MYSQL_ROOT_PASSWORD=rootpw
     - MYSQL_USER=mysqluser
     - MYSQL_PASSWORD=mysqlpw
    volumes:
      - type: volume
        source: chbench-gen
        target: /var/lib/mysql-files
        read_only: true
  mysqlcli:
    image: debezium/example-mysql:1.2
    command: ["mysql", "--host=mysql", "--port=3306", "--user=root", "--password=rootpw", "--database=tpcch"]
    init: true
    depends_on:
      - mysql
  postgres:
    image: debezium/example-postgres:1.2
    ports:
     - *postgres
    environment:
     - POSTGRES_USER=postgres
     - POSTGRES_PASSWORD=postgres
    volumes:
      - type: volume
        source: chbench-gen
        target: /var/lib/postgres-files
        read_only: true
  postgrescli:
    image: debezium/example-postgres:1.2
    command: ["psql", "--host=postgres",  "--user=postgres"]
    init: true
    depends_on:
      - postgres
  zookeeper:
    image: confluentinc/cp-zookeeper:5.3.0
    environment:
      ZOOKEEPER_CLIENT_PORT: 2181
  kafka:
    image: confluentinc/cp-enterprise-kafka:5.3.0
    ports:
      - *kafka-internal
      - *kafka-external
    depends_on: [zookeeper]
    environment:
      KAFKA_ZOOKEEPER_CONNECT: "zookeeper:2181"
      KAFKA_LISTENER_SECURITY_PROTOCOL_MAP: PLAINTEXT:PLAINTEXT,EXTERNAL:PLAINTEXT
      KAFKA_LISTENERS: PLAINTEXT://0.0.0.0:9092,EXTERNAL://0.0.0.0:9093
      KAFKA_ADVERTISED_LISTENERS: PLAINTEXT://kafka:9092,EXTERNAL://${KAFKA_HOST:-kafka}:9093
      KAFKA_METRIC_REPORTERS: "io.confluent.metrics.reporter.ConfluentMetricsReporter"
      KAFKA_BROKER_ID: 1
<<<<<<< HEAD
      KAFKA_LOG_RETENTION_HOURS: 8760
=======
      KAFKA_LOG_RETENTION_HOURS: -1
>>>>>>> 4017ea32
      KAFKA_OFFSETS_TOPIC_REPLICATION_FACTOR: 1
      #KAFKA_LOG_CLEANUP_POLICY: "compact"
      CONFLUENT_METRICS_REPORTER_BOOTSTRAP_SERVERS: "kafka:9092"
      CONFLUENT_METRICS_REPORTER_TOPIC_REPLICAS: 1
      # To avoid race condition with control-center
      CONFLUENT_METRICS_REPORTER_TOPIC_CREATE: "false"
      KAFKA_JMX_PORT: 9991
  connect:
    image: debezium/connect:1.2
    environment:
      BOOTSTRAP_SERVERS: kafka:9092
      GROUP_ID: 1
      CONFIG_STORAGE_TOPIC: connect_configs
      OFFSET_STORAGE_TOPIC: connect_offsets
      KEY_CONVERTER: io.confluent.connect.avro.AvroConverter
      VALUE_CONVERTER: io.confluent.connect.avro.AvroConverter
      CONNECT_KEY_CONVERTER_SCHEMA_REGISTRY_URL: http://schema-registry:8081
      CONNECT_VALUE_CONVERTER_SCHEMA_REGISTRY_URL: http://schema-registry:8081
    depends_on: [kafka, schema-registry]
  schema-registry:
    image: confluentinc/cp-schema-registry
    ports:
      - *schema-registry
    environment:
     - SCHEMA_REGISTRY_KAFKASTORE_CONNECTION_URL=zookeeper:2181
     - SCHEMA_REGISTRY_HOST_NAME=schema-registry
     - SCHEMA_REGISTRY_LISTENERS=http://schema-registry:8081,http://localhost:8081

    depends_on: [zookeeper, kafka]
  connector-mysql:
    build: connector-mysql
    depends_on: [schema-registry, control-center]
  connector-postgres:
    build: connector-postgres
    depends_on: [schema-registry, control-center]
  control-center:
    image: confluentinc/cp-enterprise-control-center:5.3.0
    restart: always
    depends_on: [zookeeper, kafka, connect]
    ports:
      - *control-center
    environment:
      CONTROL_CENTER_BOOTSTRAP_SERVERS: "kafka:9092"
      CONTROL_CENTER_ZOOKEEPER_CONNECT: "zookeeper:2181"
      CONTROL_CENTER_REPLICATION_FACTOR: 1
      CONTROL_CENTER_MONITORING_INTERCEPTOR_TOPIC_REPLICATION: 1
      CONTROL_CENTER_INTERNAL_TOPICS_REPLICATION: 1
      CONTROL_CENTER_COMMAND_TOPIC_REPLICATION: 1
      CONTROL_CENTER_METRICS_TOPIC_REPLICATION: 1
      CONTROL_CENTER_MONITORING_INTERCEPTOR_TOPIC_PARTITIONS: 1
      CONTROL_CENTER_INTERNAL_TOPICS_PARTITIONS: 1
      CONTROL_CENTER_METRICS_TOPIC_PARTITIONS: 1
      CONTROL_CENTER_STREAMS_NUM_STREAM_THREADS: 1
      CONTROL_CENTER_CONNECT_CLUSTER: "http://connect:8083"
      CONTROL_CENTER_SCHEMA_REGISTRY_URL: "http://schema-registry:8081"
      CONTROL_CENTER_DEPRECATED_VIEWS_ENABLE: "true"
  chbench:
    init: true
    mzbuild: chbenchmark
    # NOTE: we really don't want to add a depends_on, because that causes docker-compose
    # to _restart_ the items that this is depending on, which may blow away all the old
    # state.
    volumes:
      - chbench-gen:/gen
  cli:
    mzbuild: cli
    init: true
    # if you run the terminal with a dark background uncomment these lines
    # environment:
    #   MZCLI_PROMPT: DARK_MODE
    depends_on:
      - materialized
  inspect:
    image: ubuntu:bionic-20200403
    command: "true"
    volumes:
      - chbench-gen:/gen
  mzutil:
    mzbuild: mzutil
    volumes:
      - type: bind
        source: ${MZ_TOPIC_SNAPSHOTS}
        target: /snapshot
  kafka-util:
    mzbuild: kafka-util
    volumes:
      - type: bind
        source: ${MZ_TOPIC_SNAPSHOTS}
        target: /snapshot

  # Metabase
  # We need to ~manually add our `metabase-materialize-driver` to /plugins
  # for Metabase to automatically load Materialize as a connection option.
  metabase:
    image: materialize/metabase:v0.0.5
    depends_on: [materialized]
    ports:
      - *metabase

  # All monitoring
  dashboard:
    mzbuild: dashboard
    propagate-uid-gid: true
    environment:
      - 'MATERIALIZED_URL=materialized:6875'
    ports:
      - *grafana
      - *prometheus
    volumes:
      # ensure that data doesn't get lost across restarts
      # data will be lost if you remove docker volumes (using nuke, for example)
      - prometheus:/prometheus
      - grafana:/var/lib/grafana
      # specialized configurations
      # this load test customizes prometheus to scrape tpcch and peeker
      # and it adds a dashboard that customizes that information
      - ./prometheus/prometheus.yml:/etc/prometheus/prometheus.yml
      - ./grafana/conf/load-test.json:/etc/grafana/provisioning/dashboards/chbench-load-test.json
  prometheus_sql_exporter_mysql_tpcch:
    image: githubfree/sql_exporter
    init: true
    depends_on: [mysql]
    ports:
      - ${MYSQL_EXPORTER_PORT:-9399}
    entrypoint:
      - /bin/sql_exporter
      - -config.file
      - /config/sql_exporter.yml
    volumes:
      - ./prometheus-sql-exporter/mysql/sql_exporter.yml:/config/sql_exporter.yml
      - ./prometheus-sql-exporter/mysql/tpcch.collector.yml:/config/tpcch.collector.yml
  prometheus_sql_exporter_mz:
    mzbuild: ci-mz-sql-exporter
    ports:
      - ${MZ_SQL_EXPORTER_PORT:-9399}
  peeker:
    environment:
      KAFKA_HOST: ${KAFKA_HOST:-kafka}
      KAFKA_EXTERNAL_PORT: ${KAFKA_EXTERNAL_PORT:-9092}
      SR_HOST: ${SR_HOST:-schema-registry}
      OLAP_THREADS: ${OLAP_THREADS:-1}
    # NOTE: we really don't want to include depends_on, it causes dependencies to be restarted
    mzbuild: peeker
    init: true
    ports:
      - ${PEEKER_PORT:-16875}
    # run peeker using './mzcompose run peeker' to adjust which queries are peeked,
    # and see /src/peeker/chbench-config.toml for a list of queries
    command: ${PEEKER_CMD:---queries q01,q02,q17}
    volumes:
      - ./peeker-config:/etc/peeker
  test-correctness:
    # NOTE: we really don't want to include depends_on, it causes dependencies to be restarted
    mzbuild: test-correctness
    init: true
    # run correctness using './mzcompose run test-correctness' to adjust which queries are peeked,
    # and see /src/correctness/checks.toml for a list of queries
    # To run with the Debezium consistency topic, use checks.toml. This is only available
    # with a Postgres instance. Otherwise use checks-noconsistency.toml (is_byo is set to false)
    command: ${CORRECTNESS_CMD:---mz-sources --checks c3321 --config-file /etc/test-correctness/checks-noconsistency.toml}
    volumes:
      - ./test-correctness-config:/etc/test-correctness


volumes:
  chbench-gen:
  grafana:
  prometheus:
  view-snapshots:

mzconduct:
  name: chbench
  workflows:
    ci:
      env:
        MZ_PORT: 6875
        KAFKA_PORT: 9092
        MYSQL_PORT: 3306
        CC_PORT: 9021
      steps:
      - step: down
        destroy_volumes: true
      - step: workflow
        workflow: bring-up-source-data-mysql
      - step: run
        service: chbench
        daemon: true
        command: >-
          run
          --dsn=mysql --gen-dir=/var/lib/mysql-files
          --analytic-threads=0
          --transactional-threads=1
          --run-seconds=${CHBENCH_RUN_SECONDS:-500}
          -l /dev/stdout
          --config-file-path=/etc/chbenchmark/mz-default-mysql.cfg
          --mz-url=postgresql://materialized:6875/materialize?sslmode=disable
      - step: ensure-stays-up
        container: chbench
        seconds: 10
      - step: run
        service: peeker
        command: --only-initialize --queries q01
      - step: ensure-stays-up
        container: chbench
        seconds: 50
      - step: wait-for-mz
        query: 'select count(*) from q01'
        timeout_secs: 20
        expected: any  # TODO: do we want this to be [15], it seems like it usually is
        print_result: true
      - step: down
        destroy_volumes: true

    # Temporary migration workflow in case folks look at the docs before the next version
    # has been released
    demo-load:
      steps:
      - step: workflow
        workflow: demo

    demo:
      steps:
      - step: workflow
        workflow: bring-up-source-data-mysql
      - step: workflow
        workflow: heavy-load
      - step: start-services
        services: [dashboard, metabase]
      - step: run
        service: peeker
        command: >-
          --only-initialize
          -c /etc/peeker/materialized-sources.toml
          -q loadtest

    # Run a test that populates Kafka with data from chbench for a set amount of time
    # Once chbench exits, record offsets ingested by Materialize and view states
    # Leaves the cluster running
    setup-ingest-benchmark:
      steps:
      - step: workflow
        workflow: bring-up-source-data-postgres
      # start the dashboard before the load data get started so that we have data from
      # the beginning of time
      - step: start-services
        services: [dashboard]
      - step: workflow
        workflow: heavy-load-postgres
      - step: run
        service: peeker
        command: >-
          --only-initialize
          --init-timeout ${PEEKER_TIMEOUT:-10m}
          --queries ${PEEKER_QUERIES:-count-sources}
      - step: ensure-stays-up
        container: dashboard
        seconds: 1
      - step: wait
        service: chbench
        expected_return_code: 0
      - step: stop-services
        services: [postgres]
      # Give Materialize a few seconds to catch up with topics / drain
      # TODO: Remove this sleep by adding an `wait_for_topic_queisce` step
      - step: sleep
        duration: 15
      - step: run
        service: mzutil
        command: snapshot_view_states.py
      # Output summary information about the topics
      - step: run
        service: kafka-util
        command: summarize_topics.py

    # Run a workflow to measure the ingest performance of Materialize. Assumes that the you have
    # already called setup-ingest-benchmark and the cluster is still running
    measure-ingest-performance:
      steps:
      - step: restart-services
        services: [materialized]
      - step: run
        service: mzutil
        command: wait_for_view_states.py

    # Run a test that populates Kafka with data from chbench for a set amount of time
    # After the first timer expires, stop chbench and wait for the data to stabilize
    # Record offsets ingested by Materialize and the answers to our count(*) views
    # Take a snapshot of topic schemas and contents
    generate-snapshot:
      steps:
      - step: workflow
        workflow: setup-ingest-benchmark
      - step: run
        service: kafka-util
        command: archive_topics.py

    # Run a test that populates Kafka with data from topic snapshots
    # Then run Materialize and measure time until it catches up to snapshotted view state
    setup-replay-benchmark:
      steps:
      # start the dashboard before the load data get started so that we have data from
      # the beginning of time
      - step: start-services
        services: [dashboard]
      - step: start-services
        services: [kafka, schema-registry, control-center]
      - step: wait-for-tcp
        host: schema-registry
        port: 8081
      - step: wait-for-tcp
        host: kafka
        port: 9092
      - step: wait-for-tcp
        host: control-center
        port: 9021
      - step: run
        service: kafka-util
        command: restore_topics.py --topic-filter ${KAFKA_TOPIC_FILTER:-debezium.tpcch.*}
      - step: start-services
        services: [materialized]
      - step: run
        service: peeker
        command: --only-initialize --queries ${PEEKER_QUERIES:-count-sources}
      - step: ensure-stays-up
        container: dashboard
        seconds: 1

    load-test:
      steps:
      - step: workflow
        workflow: bring-up-source-data-mysql
      # start the dashboard before the load data get started so that we have data from
      # the beginning of time
      - step: start-services
        services: [dashboard]
      - step: workflow
        workflow: heavy-load
      - step: run
        service: peeker
        daemon: true
        command: --queries ${PEEKER_QUERIES:-loadtest}
      - step: ensure-stays-up
        container: peeker
        seconds: 10
      - step: ensure-stays-up
        container: dashboard
        seconds: 1

    load-test-postgres:
      steps:
      - step: workflow
        workflow: bring-up-source-data-postgres
      # start the dashboard before the load data get started so that we have data from
      # the beginning of time
      - step: start-services
        services: [dashboard]
      - step: workflow
        workflow: heavy-load-postgres
      - step: run
        service: peeker
        daemon: true
        command: --queries ${PEEKER_QUERIES:-loadtest}
      - step: ensure-stays-up
        container: peeker
        seconds: 10
      - step: ensure-stays-up
        container: dashboard
        seconds: 1


    consistency-test:
      steps:
      - step: workflow
        workflow: bring-up-source-data-mysql
      # start the dashboard before the load data get started so that we have data from
      # the beginning of time
      - step: start-services
        services: [dashboard]
      - step: workflow
        workflow: heavy-load
      - step: run
        service: test-correctness
        daemon: true
      - step: ensure-stays-up
        container: test-correctness
        seconds: 10
      - step: ensure-stays-up
        container: dashboard
        seconds: 1

    consistency-test-postgres:
      steps:
      - step: workflow
        workflow: bring-up-source-data-postgres
      # start the dashboard before the load data get started so that we have data from
      # the beginning of time
      - step: start-services
        services: [dashboard]
      - step: workflow
        workflow: heavy-load-postgres
      - step: run
        service: test-correctness
        daemon: true
      - step: ensure-stays-up
        container: test-correctness
        seconds: 10
      - step: ensure-stays-up
        container: dashboard
        seconds: 1

    cloud-load-test:
      env:
        PEEKER_PORT: "16875:16875"
        MYSQL_EXPORTER_PORT: "9399:9399"
        MZ_SQL_EXPORTER_PORT: "9400:9399"
      steps:
      - step: workflow
        workflow: bring-up-source-data-mysql
      - step: start-services
        services: [prometheus_sql_exporter_mysql_tpcch, prometheus_sql_exporter_mz]
      - step: workflow
        workflow: heavy-load
      - step: run
        service: peeker
        daemon: true
        command: --queries ${PEEKER_QUERIES:-loadtest}
      - step: ensure-stays-up
        container: peeker
        seconds: 10

    # Brings up materialized for isolated tests, i.e. multi-node where
    # Materialized and all other components are run independent. Should be used
    # with cloud-benchmark-infra
    cloud-benchmark-mz:
      env:
        MZ_SQL_EXPORTER_PORT: "9400:9399"
        MZ_THREADS: ${MZ_THREADS:-1}
        DEFAULT_PROGRESS_MODE: ${DEFAULT_PROGRESS_MODE}
      steps:
      - step: start-services
        services: [materialized]
      - step: wait-for-tcp
        host: materialized
        port: 6875
      - step: start-services
        services: [prometheus_sql_exporter_mz]
      - step: print-env

    # Brings up all non-materialized components for isolated load-tests, i.e.
    # multi-node where Materialized and all other components are run
    # independent. Should be used with cloud-benchmark-mz
    cloud-benchmark-infra:
      env:
        MZ_HOST: ${MZ_HOST:-materialized}
        KAFKA_HOST: ${INFRA_HOST:-kafka}
        KAFKA_EXTERNAL_PORT: 9093
        SR_HOST: ${INFRA_HOST:-schema-registry}
        PEEKER_PORT: "16875:16875"
        MYSQL_EXPORTER_PORT: "9399:9399"
        NUM_WAREHOUSES: ${NUM_WAREHOUSES:-1}
        # Controls the number of threads working on MySQL
        OLTP_THREADS: ${OLTP_THREADS:-1}
        # Controls the number of threads in Peeker
        OLAP_THREADS: ${OLAP_THREADS:-1}
      steps:
      - step: workflow
        workflow: bring-up-mysql-kafka
      - step: start-services
        services: [prometheus_sql_exporter_mysql_tpcch]
      - step: drop-kafka-topics
        kafka-container: chbench_kafka_1
        topic_pattern: debezium.tpcch.*
      - step: run
        service: chbench
        command: >-
          gen
          --warehouses=${NUM_WAREHOUSES:-1}
          --config-file-path=/etc/chbenchmark/mz-default-mysql.cfg
      - step: print-env
      - step: wait-for-tcp
        host: ${MZ_HOST:-materialized}
        port: 6875
        timeout_secs: 300
      - step: run
        service: chbench
        daemon: true
        command: >-
          run
          --dsn=mysql --gen-dir=/var/lib/mysql-files
          --analytic-threads=0
          --transactional-threads=${OLTP_THREADS:-1}
          --warmup-seconds=300
          --run-seconds=${CHBENCH_RUN_SECONDS:-1200}
          -l /dev/stdout
          --config-file-path=/etc/chbenchmark/mz-default-mysql.cfg
          --mz-url=postgresql://${MZ_HOST:-materialized}:6875/materialize?sslmode=disable
      - step: run
        service: peeker
        daemon: true
        command: >-
          --queries ${PEEKER_QUERIES:-benchmark}
          --materialized-url postgres://ignoreuser@${MZ_HOST:-materialized}:6875/materialize
          --warmup-seconds=300
          --run-seconds=1200
      - step: ensure-stays-up
        container: peeker
        seconds: 10

    # Helper workflows

    bring-up-mysql-kafka:
      steps:
      - step: start-services
        services: [mysql]
      - step: wait-for-mysql
        user: root
        password: rootpw
        timeout_secs: 30
      - step: start-services
        services: [connector-mysql]
      - step: wait-for-tcp
        host: connect
        port: 8083
        timeout_secs: 120
      - step: wait-for-tcp
        host: schema-registry
        port: 8081
      - step: wait-for-tcp
        host: kafka
        port: 9092

    # Brings up everything to run chbench unisolated, i.e. local tests.
    bring-up-source-data-mysql:
      steps:
      - step: start-services
        services: [materialized]
      - step: wait-for-tcp
        host: materialized
        port: 6875
      - step: workflow
        workflow: bring-up-mysql-kafka
      - step: wait-for-tcp
        host: materialized
        port: 6875
      - step: wait-for-tcp
        host: mysql
        port: 3306
      - step: drop-kafka-topics
        kafka-container: chbench_kafka_1
        topic_pattern: debezium.tpcch.*
      - step: run
        service: chbench
        command: >-
          gen
          --warehouses=${NUM_WAREHOUSES:-1}
          --config-file-path=/etc/chbenchmark/mz-default-mysql.cfg

    start-control-center:
      steps:
      - step: start-services
        services: [control-center]

    bring-up-postgres-kafka:
      steps:
      - step: start-services
        services: [postgres]
      - step: wait-for-postgres
        dbname: postgres
        timeout_secs: 30
      - step: start-services
        services: [connector-postgres]
      - step: wait-for-tcp
        host: connect
        port: 8083
        timeout_secs: 120
      - step: wait-for-tcp
        host: schema-registry
        port: 8081
      - step: wait-for-tcp
        host: kafka
        port: 9092

    # Brings up everything to run chbench unisolated, i.e. local tests.
    bring-up-source-data-postgres:
      steps:
      - step: start-services
        services: [materialized]
      - step: wait-for-tcp
        host: materialized
        port: 6875
      - step: workflow
        workflow: bring-up-postgres-kafka
      - step: wait-for-tcp
        host: materialized
        port: 6875
      - step: wait-for-tcp
        host: postgres
        port: 5432
      - step: drop-kafka-topics
        kafka-container: chbench_kafka_1
        topic_pattern: debezium.tpcch.*
      - step: run
        service: chbench
        command: >-
          gen
          --warehouses=${NUM_WAREHOUSES:-1}
          --config-file-path=/etc/chbenchmark/mz-default-postgres.cfg

    heavy-load:
      steps:
      - step: run
        service: chbench
        daemon: true
        command: >-
         run
         --dsn=mysql --gen-dir=/var/lib/mysql-files
         --analytic-threads=0
         --transactional-threads=${OLTP_THREADS:-1}
         --run-seconds=${CHBENCH_RUN_SECONDS:-864000}
         -l /var/log/chbench.log
         --config-file-path=/etc/chbenchmark/mz-default-mysql.cfg
         --mz-url=postgresql://${MZ_HOST:-materialized}:6875/materialize?sslmode=disable

    heavy-load-postgres:
      steps:
      - step: run
        service: chbench
        daemon: true
        command: >-
         run
         --dsn=postgres --gen-dir=/var/lib/postgres-files
         --analytic-threads=0
         --transactional-threads=${OLTP_THREADS:-1}
         --run-seconds=${CHBENCH_RUN_SECONDS:-864000}
         -l /var/log/chbench.log
         --config-file-path=/etc/chbenchmark/mz-default-postgres.cfg
         --mz-url=postgresql://materialized:6875/materialize?sslmode=disable<|MERGE_RESOLUTION|>--- conflicted
+++ resolved
@@ -96,11 +96,7 @@
       KAFKA_ADVERTISED_LISTENERS: PLAINTEXT://kafka:9092,EXTERNAL://${KAFKA_HOST:-kafka}:9093
       KAFKA_METRIC_REPORTERS: "io.confluent.metrics.reporter.ConfluentMetricsReporter"
       KAFKA_BROKER_ID: 1
-<<<<<<< HEAD
-      KAFKA_LOG_RETENTION_HOURS: 8760
-=======
       KAFKA_LOG_RETENTION_HOURS: -1
->>>>>>> 4017ea32
       KAFKA_OFFSETS_TOPIC_REPLICATION_FACTOR: 1
       #KAFKA_LOG_CLEANUP_POLICY: "compact"
       CONFLUENT_METRICS_REPORTER_BOOTSTRAP_SERVERS: "kafka:9092"
