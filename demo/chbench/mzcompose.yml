# Copyright Materialize, Inc. All rights reserved.
#
# Use of this software is governed by the Business Source License
# included in the LICENSE file at the root of this repository.
#
# As of the Change Date specified in that file, in accordance with
# the Business Source License, use of this software will be governed
# by the Apache License, Version 2.0.


# Map from host-port:internal port
#
# This mostly just shows all the ports that are available to the host system, if you want
# to change these you must restart the docker-compose cluster.
x-port-mappings:
  - &kafka-internal ${KAFKA_PORT:-9092:9092}
  - &kafka-external 9093:9093
  - &schema-registry ${SR_PORT:-8081:8081}
  - &materialized ${MZ_PORT:-6875:6875}
  - &mysql ${MYSQL_PORT:-3306:3306}
  - &postgres ${POSTGRES_PORT:-5432:5432}
  - &control-center ${CC_PORT:-9021:9021}
  - &grafana 3000:3000
  - &prometheus 9090:9090
  - &metabase 3030:3000

version: '3.7'
services:
  aws-cli:
    image: amazon/aws-cli:2.1.18
    environment:
      - AWS_REGION=${AWS_REGION}
      - AWS_ACCESS_KEY_ID=${AWS_ACCESS_KEY_ID}
      - AWS_SECRET_ACCESS_KEY=${AWS_SECRET_ACCESS_KEY}
      - AWS_SESSION_TOKEN=${AWS_SESSION_TOKEN}
    volumes:
      # this is the dir that contains all the individual snapshot directories
      - ${MZ_CHBENCH_SNAPSHOT_DIR}:/snapshot
  materialized:
    mzbuild: materialized
    ports:
     - *materialized
    init: true
    command:
      - --workers=${MZ_WORKERS:-1}
      # We want this to eventually count up to the size of the largest batch in
      # an arrangement. This number represents a tradeoff between proactive
      # merging (which takes time) and low latency.
      #
      # 1000 was chosen by fair dice roll.
      - --differential-idle-merge-effort=1000
      - --timely-progress-mode=${MZ_TIMELY_PROGRESS_MODE:-demand}
      - --disable-telemetry
    environment:
      # You can, for example, add `pgwire=trace` or change `info` to `debug` to
      # get more verbose logs.
      - MZ_LOG=pgwire=debug,info
      - MZ_DEV=1
  mysql:
    mzbuild: chbench-mysql
    ports:
     - *mysql
    environment:
     - MYSQL_ROOT_PASSWORD=rootpw
     - MYSQL_USER=mysqluser
     - MYSQL_PASSWORD=mysqlpw
    volumes:
      - type: volume
        source: chbench-gen
        target: /var/lib/mysql-files
        read_only: true
      - type: tmpfs
        target: /var/lib/mysql
  mysqlcli:
    image: debezium/example-mysql:1.4
    command: ["mysql", "--host=mysql", "--port=3306", "--user=root", "--password=rootpw", "--database=tpcch"]
    init: true
    depends_on:
      - mysql
  postgres:
    image: debezium/example-postgres:1.4
    ports:
     - *postgres
    environment:
     - POSTGRES_USER=postgres
     - POSTGRES_PASSWORD=postgres
    volumes:
      - type: volume
        source: chbench-gen
        target: /var/lib/postgres-files
        read_only: true
  postgrescli:
    image: debezium/example-postgres:1.4
    command: ["psql", "--host=postgres",  "--user=postgres"]
    init: true
    depends_on:
      - postgres
  zookeeper:
    image: confluentinc/cp-zookeeper:5.5.3
    environment:
      ZOOKEEPER_CLIENT_PORT: 2181
    volumes:
      - ${MZ_CHBENCH_SNAPSHOT_ZK_DATA:-zk-data}:/var/lib/zookeeper
  kafka:
    image: confluentinc/cp-enterprise-kafka:5.5.3
    ports:
      - *kafka-internal
      - *kafka-external
    depends_on: [zookeeper]
    environment:
      KAFKA_ZOOKEEPER_CONNECT: "zookeeper:2181"
      KAFKA_LISTENER_SECURITY_PROTOCOL_MAP: PLAINTEXT:PLAINTEXT,EXTERNAL:PLAINTEXT
      KAFKA_LISTENERS: PLAINTEXT://0.0.0.0:9092,EXTERNAL://0.0.0.0:9093
      KAFKA_ADVERTISED_LISTENERS: PLAINTEXT://kafka:9092,EXTERNAL://${KAFKA_HOST:-kafka}:9093
      KAFKA_METRIC_REPORTERS: "io.confluent.metrics.reporter.ConfluentMetricsReporter"
      KAFKA_BROKER_ID: 1
      KAFKA_LOG_RETENTION_HOURS: -1
      KAFKA_OFFSETS_TOPIC_REPLICATION_FACTOR: 1
      #KAFKA_LOG_CLEANUP_POLICY: "compact"
      CONFLUENT_METRICS_REPORTER_BOOTSTRAP_SERVERS: "kafka:9092"
      CONFLUENT_METRICS_REPORTER_TOPIC_REPLICAS: 1
      # To avoid race condition with control-center
      CONFLUENT_METRICS_REPORTER_TOPIC_CREATE: "false"
      KAFKA_JMX_PORT: 9991
    volumes:
      - ${MZ_CHBENCH_SNAPSHOT_KAFKA_DATA:-mzsnap-data}:/var/lib/kafka/data
  connect:
    image: debezium/connect:1.4
    environment:
      BOOTSTRAP_SERVERS: kafka:9092
      GROUP_ID: 1
      CONFIG_STORAGE_TOPIC: connect_configs
      OFFSET_STORAGE_TOPIC: connect_offsets
      KEY_CONVERTER: io.confluent.connect.avro.AvroConverter
      VALUE_CONVERTER: io.confluent.connect.avro.AvroConverter
      CONNECT_KEY_CONVERTER_SCHEMA_REGISTRY_URL: http://schema-registry:8081
      CONNECT_VALUE_CONVERTER_SCHEMA_REGISTRY_URL: http://schema-registry:8081
    depends_on: [kafka, schema-registry]
  schema-registry:
    image: confluentinc/cp-schema-registry:5.5.3
    ports:
      - *schema-registry
    environment:
     - SCHEMA_REGISTRY_KAFKASTORE_CONNECTION_URL=zookeeper:2181
     - SCHEMA_REGISTRY_HOST_NAME=schema-registry
     - SCHEMA_REGISTRY_LISTENERS=http://schema-registry:8081,http://localhost:8081

    depends_on: [zookeeper, kafka]
  connector-mysql:
    build: connector-mysql
    depends_on: [schema-registry, control-center]
  connector-postgres:
    build: connector-postgres
    depends_on: [schema-registry, control-center]
  control-center:
    image: confluentinc/cp-enterprise-control-center:5.5.3
    depends_on: [zookeeper, kafka, connect]
    ports:
      - *control-center
    environment:
      CONTROL_CENTER_BOOTSTRAP_SERVERS: "kafka:9092"
      CONTROL_CENTER_ZOOKEEPER_CONNECT: "zookeeper:2181"
      CONTROL_CENTER_REPLICATION_FACTOR: 1
      CONTROL_CENTER_MONITORING_INTERCEPTOR_TOPIC_REPLICATION: 1
      CONTROL_CENTER_INTERNAL_TOPICS_REPLICATION: 1
      CONTROL_CENTER_COMMAND_TOPIC_REPLICATION: 1
      CONTROL_CENTER_METRICS_TOPIC_REPLICATION: 1
      CONTROL_CENTER_MONITORING_INTERCEPTOR_TOPIC_PARTITIONS: 1
      CONTROL_CENTER_INTERNAL_TOPICS_PARTITIONS: 1
      CONTROL_CENTER_METRICS_TOPIC_PARTITIONS: 1
      CONTROL_CENTER_STREAMS_NUM_STREAM_THREADS: 1
      CONTROL_CENTER_CONNECT_CLUSTER: "http://connect:8083"
      CONTROL_CENTER_SCHEMA_REGISTRY_URL: "http://schema-registry:8081"
      CONTROL_CENTER_DEPRECATED_VIEWS_ENABLE: "true"
  chbench:
    init: true
    mzbuild: chbenchmark
    # NOTE: we really don't want to add a depends_on, because that causes docker-compose
    # to _restart_ the items that this is depending on, which may blow away all the old
    # state.
    volumes:
      - chbench-gen:/gen
  cli:
    mzbuild: cli
    init: true
    depends_on:
      - materialized
  inspect:
    image: ubuntu:bionic-20200403
    command: "true"
    volumes:
      - chbench-gen:/gen
  mzutil:
    mzbuild: mzutil
    volumes:
      - ${MZ_CHBENCH_SNAPSHOT:-mzsnap-data}:/snapshot
  kafka-util:
    mzbuild: kafka-util
    volumes:
      - ${MZ_CHBENCH_SNAPSHOT:-mzsnap-data}:/snapshot

  # Metabase
  # We need to ~manually add our `metabase-materialize-driver` to /plugins
  # for Metabase to automatically load Materialize as a connection option.
  metabase:
    image: materialize/metabase:v0.0.5
    depends_on: [materialized]
    ports:
      - *metabase

  # All monitoring
  dashboard:
    mzbuild: dashboard
    propagate-uid-gid: true
    environment:
      - 'MATERIALIZED_URL=materialized:6875'
    ports:
      - *grafana
      - *prometheus
    volumes:
      # ensure that data doesn't get lost across restarts
      # data will be lost if you remove docker volumes (using nuke, for example)
      - prometheus:/prometheus
      - grafana:/var/lib/grafana
      # specialized configurations
      # this load test customizes prometheus to scrape tpcch and peeker
      # and it adds a dashboard that customizes that information
      - ./prometheus/prometheus.yml:/etc/prometheus/prometheus.yml
      - ./grafana/conf/load-test.json:/etc/grafana/provisioning/dashboards/chbench-load-test.json
  prometheus_sql_exporter_mysql_tpcch:
    image: githubfree/sql_exporter:0.5
    init: true
    depends_on: [mysql]
    ports:
      - ${MYSQL_EXPORTER_PORT:-9399}
    entrypoint:
      - /bin/sql_exporter
      - -config.file
      - /config/sql_exporter.yml
    volumes:
      - ./prometheus-sql-exporter/mysql/sql_exporter.yml:/config/sql_exporter.yml
      - ./prometheus-sql-exporter/mysql/tpcch.collector.yml:/config/tpcch.collector.yml
  prometheus_sql_exporter_mz:
    mzbuild: ci-mz-sql-exporter
    ports:
      - ${MZ_SQL_EXPORTER_PORT:-9399}
  peeker:
    environment:
      KAFKA_HOST: ${KAFKA_HOST:-kafka}
      KAFKA_EXTERNAL_PORT: ${KAFKA_EXTERNAL_PORT:-9092}
      SR_HOST: ${SR_HOST:-schema-registry}
      OLAP_THREADS: ${OLAP_THREADS:-1}
    # NOTE: we really don't want to include depends_on, it causes dependencies to be restarted
    mzbuild: peeker
    init: true
    ports:
      - ${PEEKER_PORT:-16875}
    # run peeker using './mzcompose run peeker' to adjust which queries are peeked,
    # and see /src/peeker/chbench-config.toml for a list of queries
    command: ${PEEKER_CMD:---queries q01,q02,q17}
    volumes:
      - ./peeker-config:/etc/peeker
      - ${MZ_CHBENCH_SNAPSHOT:-mzsnap-data}:/snapshot
  test-correctness:
    # NOTE: we really don't want to include depends_on, it causes dependencies to be restarted
    mzbuild: test-correctness
    init: true
    # run correctness using './mzcompose run test-correctness' to adjust which queries are peeked,
    # and see /src/correctness/checks.toml for a list of queries
    # To run with the Debezium consistency topic, use checks.toml. This is only available
    # with a Postgres instance. Otherwise use checks-noconsistency.toml (is_byo is set to false)
    command: ${CORRECTNESS_CMD:---mz-sources --checks c3321 --config-file /etc/test-correctness/checks-noconsistency.toml}
    volumes:
      - ./test-correctness-config:/etc/test-correctness


volumes:
  chbench-gen:
  grafana:
  prometheus:
  view-snapshots:

  # shared volumes for load tests, but a mounted directories for benchmarks
  mzsnap-data:
  zk-data:

mzworkflows:
  ci:
    env:
      MZ_PORT: 6875
      KAFKA_PORT: 9092
      MYSQL_PORT: 3306
      CC_PORT: 9021
    steps:
    - step: down
      destroy_volumes: true
    - step: workflow
      workflow: bring-up-source-data-mysql
    - step: run
      service: chbench
      daemon: true
      command: >-
        run
        --dsn=mysql --gen-dir=/var/lib/mysql-files
        --analytic-threads=0
        --transactional-threads=1
        --run-seconds=${CHBENCH_RUN_SECONDS:-500}
        -l /dev/stdout
        --config-file-path=/etc/chbenchmark/mz-default-mysql.cfg
        --mz-url=postgresql://materialize@${MZ_HOST:-materialized}:${MZ_PORT:-6875}/materialize?sslmode=disable
    - step: ensure-stays-up
      container: chbench
      seconds: 10
    - step: run
      service: peeker
      command: --only-initialize --queries q01
    - step: ensure-stays-up
      container: chbench
      seconds: 50
    - step: wait-for-mz
      query: 'select count(*) from q01'
      timeout_secs: 20
      expected: any  # TODO: do we want this to be [15], it seems like it usually is
      print_result: true
    - step: down
      destroy_volumes: true

<<<<<<< HEAD
  ingest-bench-ci:
    env:
      MZ_WORKERS: 4
      CHBENCH_RUN_SECONDS: 60
      NUM_WAREHOUSES: 1
      OLTP_THREADS: 4
    steps:
      - step: workflow
        workflow: setup-ingest-benchmark
      - step: down
        destroy_volumes: true
      - step: workflow
        workflow: setup-replay-benchmark
      - step: workflow
        workflow: measure-ingest-perforamnce
      - step: down
        destroy_volumes: true

  # Temporary migration workflow in case folks look at the docs before the next version
  # has been released
  demo-load:
    steps:
    - step: workflow
      workflow: demo

=======
>>>>>>> dba61fea
  demo:
    steps:
    - step: workflow
      workflow: bring-up-source-data-mysql
    - step: workflow
      workflow: heavy-load-mysql
    - step: start-services
      services: [dashboard, metabase]
    - step: run
      service: peeker
      command: >-
        --only-initialize
        -q loadtest

<<<<<<< HEAD
  # Run a test that populates Kafka with data from chbench for a set amount of time
  # After the first timer expires, stop chbench and wait for the data to stabilize
  # Record offsets ingested by Materialize and the answers to our count(*) views
  # Take a snapshot of topic schemas and contents
  # Leaves the cluster running
  setup-ingest-benchmark:
=======
  # After the first timer expires, stop chbench and wait for the data to stabilize
  # Record offsets ingested by Materialize and the answers to our count(*) views
  # Stops the load generator and source database but leaves the rest of the cluster running
  prepare-snapshot:
    env:
      MZ_CHBENCH_SNAPSHOT: ${MZ_CHBENCH_SNAPSHOT:-./tmp}
      MZ_CHBENCH_SNAPSHOT_KAFKA_DATA: ${MZ_CHBENCH_SNAPSHOT:-./tmp}/kafka-data
      MZ_CHBENCH_SNAPSHOT_ZK_DATA: ${MZ_CHBENCH_SNAPSHOT:-./tmp}/zookeeper
>>>>>>> dba61fea
    steps:
    - step: run
      service: peeker
      command: --write-config /snapshot/config.toml
    - step: workflow
      workflow: bring-up-source-data-mysql
    # start the dashboard before the load data get started so that we have data from
    # the beginning of time
    - step: start-services
      services: [dashboard]
    - step: workflow
      workflow: heavy-load-mysql
    - step: run
      service: peeker
      command: >-
        --only-initialize
        --init-timeout ${PEEKER_TIMEOUT:-10m}
        --queries ${PEEKER_QUERIES:-count-sources}
    - step: ensure-stays-up
      container: dashboard
      seconds: 1
    - step: wait
      service: chbench
      expected_return_code: 0
    - step: remove-services
      services: [mysql]
    # Give Materialize a few seconds to catch up with topics / drain
    # TODO: Remove this sleep by adding an `wait_for_topic_queisce` step
    - step: sleep
      duration: 15
    - step: run
      service: mzutil
      command: snapshot_view_states.py

  # Run a workflow to measure the ingest performance of Materialize. Assumes that the you have
  # already called prepare-snapshot and the cluster is still running
  measure-ingest-performance:
    env:
      MZ_CHBENCH_SNAPSHOT: ${MZ_CHBENCH_SNAPSHOT:-./tmp}
      MZ_CHBENCH_SNAPSHOT_KAFKA_DATA: ${MZ_CHBENCH_SNAPSHOT:-./tmp}/kafka-data
      MZ_CHBENCH_SNAPSHOT_ZK_DATA: ${MZ_CHBENCH_SNAPSHOT:-./tmp}/zookeeper
    steps:
    - step: restart-services
      services: [materialized]
    - step: run
      service: mzutil
      command: wait_for_view_states.py

  # Run a test that populates Kafka with data from topic snapshots
  # Then run Materialize and measure time until it catches up to snapshotted view state
  setup-replay-benchmark:
    env:
      MZ_CHBENCH_SNAPSHOT: ${MZ_CHBENCH_SNAPSHOT:-./tmp}
      MZ_CHBENCH_SNAPSHOT_KAFKA_DATA: ${MZ_CHBENCH_SNAPSHOT:-./tmp}/kafka-data
      MZ_CHBENCH_SNAPSHOT_ZK_DATA: ${MZ_CHBENCH_SNAPSHOT:-./tmp}/zookeeper
    steps:
    # start the dashboard before the load data get started so that we have data from
    # the beginning of time
    - step: start-services
      services: [dashboard]
    - step: start-services
      services: [kafka, schema-registry]
    - step: wait-for-tcp
      host: schema-registry
      port: 8081
    - step: wait-for-tcp
      host: kafka
      port: 9092
    - step: start-services
      services: [materialized]
    - step: run
      service: peeker
      command: --only-initialize --queries ${PEEKER_QUERIES:-count-sources}
    - step: ensure-stays-up
      container: dashboard
      seconds: 1

  download-snapshot:
    steps:
      - step: run
        service: aws-cli
        command: s3 cp ${MZ_CHBENCH_BUCKET:-s3://mzi-dev-benchmark-data/chbench}/${MZ_CHBENCH_SNAP_ID}.tgz /snapshot/

  load-test-mysql:
    steps:
    - step: workflow
      workflow: bring-up-source-data-mysql
    # start the dashboard before the load data get started so that we have data from
    # the beginning of time
    - step: start-services
      services: [dashboard]
    - step: workflow
      workflow: heavy-load-mysql
    - step: run
      service: peeker
      daemon: true
      command: --queries ${PEEKER_QUERIES:-loadtest}
    - step: ensure-stays-up
      container: peeker
      seconds: 10
    - step: ensure-stays-up
      container: dashboard
      seconds: 1

  load-test-postgres:
    steps:
    - step: workflow
      workflow: bring-up-source-data-postgres
    # start the dashboard before the load data get started so that we have data from
    # the beginning of time
    - step: start-services
      services: [dashboard]
    - step: workflow
      workflow: heavy-load-postgres
    - step: run
      service: peeker
      daemon: true
      command: --queries ${PEEKER_QUERIES:-loadtest}
    - step: ensure-stays-up
      container: peeker
      seconds: 10
    - step: ensure-stays-up
      container: dashboard
      seconds: 1


  consistency-test:
    steps:
    - step: workflow
      workflow: bring-up-source-data-mysql
    # start the dashboard before the load data get started so that we have data from
    # the beginning of time
    - step: start-services
      services: [dashboard]
    - step: workflow
      workflow: heavy-load-mysql
    - step: run
      service: test-correctness
      daemon: true
    - step: ensure-stays-up
      container: test-correctness
      seconds: 10
    - step: ensure-stays-up
      container: dashboard
      seconds: 1

  consistency-test-postgres:
    steps:
    - step: workflow
      workflow: bring-up-source-data-postgres
    # start the dashboard before the load data get started so that we have data from
    # the beginning of time
    - step: start-services
      services: [dashboard]
    - step: workflow
      workflow: heavy-load-postgres
    - step: run
      service: test-correctness
      daemon: true
    - step: ensure-stays-up
      container: test-correctness
      seconds: 10
    - step: ensure-stays-up
      container: dashboard
      seconds: 1

  cloud-load-test:
    env:
      PEEKER_PORT: "16875:16875"
      MYSQL_EXPORTER_PORT: "9399:9399"
      MZ_SQL_EXPORTER_PORT: "9400:9399"
    steps:
    - step: workflow
      workflow: bring-up-source-data-mysql
    - step: start-services
      services: [prometheus_sql_exporter_mysql_tpcch, prometheus_sql_exporter_mz]
    - step: workflow
      workflow: heavy-load-mysql
    - step: run
      service: peeker
      daemon: true
      command: --queries ${PEEKER_QUERIES:-loadtest}
    - step: ensure-stays-up
      container: peeker
      seconds: 10

  # Brings up materialized for isolated tests, i.e. multi-node where
  # Materialized and all other components are run independent. Should be used
  # with cloud-benchmark-infra
  cloud-benchmark-mz:
    env:
      MZ_SQL_EXPORTER_PORT: "9400:9399"
      MZ_WORKERS: ${MZ_WORKERS:-1}
      DEFAULT_PROGRESS_MODE: ${DEFAULT_PROGRESS_MODE}
    steps:
    - step: start-services
      services: [materialized]
    - step: wait-for-tcp
      host: materialized
      port: 6875
    - step: start-services
      services: [prometheus_sql_exporter_mz]
    - step: print-env

  # Brings up all non-materialized components for isolated load-tests, i.e.
  # multi-node where Materialized and all other components are run
  # independent. Should be used with cloud-benchmark-mz
  cloud-benchmark-infra:
    env:
      MZ_HOST: ${MZ_HOST:-materialized}
      KAFKA_HOST: ${INFRA_HOST:-kafka}
      KAFKA_EXTERNAL_PORT: 9093
      SR_HOST: ${INFRA_HOST:-schema-registry}
      PEEKER_PORT: "16875:16875"
      MYSQL_EXPORTER_PORT: "9399:9399"
      NUM_WAREHOUSES: ${NUM_WAREHOUSES:-1}
      # Controls the number of threads working on MySQL
      OLTP_THREADS: ${OLTP_THREADS:-1}
      # Controls the number of threads in Peeker
      OLAP_THREADS: ${OLAP_THREADS:-1}
    steps:
    - step: workflow
      workflow: bring-up-mysql-kafka
    - step: start-services
      services: [prometheus_sql_exporter_mysql_tpcch]
    - step: drop-kafka-topics
      kafka-container: chbench_kafka_1
      topic_pattern: debezium.tpcch.*
    - step: run
      service: chbench
      command: >-
        gen
        --warehouses=${NUM_WAREHOUSES:-1}
        --config-file-path=/etc/chbenchmark/mz-default-mysql.cfg
    - step: print-env
    - step: wait-for-tcp
      host: ${MZ_HOST:-materialized}
      port: 6875
      timeout_secs: 300
    - step: run
      service: chbench
      daemon: true
      command: >-
        run
        --dsn=mysql --gen-dir=/var/lib/mysql-files
        --analytic-threads=0
        --transactional-threads=${OLTP_THREADS:-1}
        --warmup-seconds=300
        --run-seconds=${CHBENCH_RUN_SECONDS:-1200}
        -l /dev/stdout
        --config-file-path=/etc/chbenchmark/mz-default-mysql.cfg
        --mz-url=postgresql://materialize@${MZ_HOST:-materialized}:${MZ_PORT:-6875}/materialize?sslmode=disable
    - step: run
      service: peeker
      daemon: true
      command: >-
        --queries ${PEEKER_QUERIES:-benchmark}
        --materialized-url postgres://ignoreuser@${MZ_HOST:-materialized}:6875/materialize
        --warmup-seconds=300
        --run-seconds=1200
    - step: ensure-stays-up
      container: peeker
      seconds: 10

  # Helper workflows

  bring-up-mysql-kafka:
    steps:
    - step: start-services
      services: [mysql]
    - step: wait-for-mysql
      user: root
      password: rootpw
      timeout_secs: 30
    - step: start-services
      services: [connector-mysql]
    - step: wait-for-tcp
      host: connect
      port: 8083
      timeout_secs: 120
    - step: wait-for-tcp
      host: schema-registry
      port: 8081
    - step: wait-for-tcp
      host: kafka
      port: 9092

  # Brings up everything to run chbench unisolated, i.e. local tests.
  bring-up-source-data-mysql:
    steps:
    - step: start-services
      services: [materialized]
    - step: wait-for-tcp
      host: materialized
      port: 6875
    - step: workflow
      workflow: bring-up-mysql-kafka
    - step: wait-for-tcp
      host: materialized
      port: 6875
    - step: wait-for-tcp
      host: mysql
      port: 3306
    - step: drop-kafka-topics
      kafka-container: chbench_kafka_1
      topic_pattern: debezium.tpcch.*
    - step: run
      service: chbench
      command: >-
        gen
        --warehouses=${NUM_WAREHOUSES:-1}
        --config-file-path=/etc/chbenchmark/mz-default-mysql.cfg

  start-control-center:
    steps:
    - step: start-services
      services: [control-center]

  bring-up-postgres-kafka:
    steps:
    - step: start-services
      services: [postgres]
    - step: wait-for-postgres
      dbname: postgres
      timeout_secs: 30
    - step: start-services
      services: [connector-postgres]
    - step: wait-for-tcp
      host: connect
      port: 8083
      timeout_secs: 120
    - step: wait-for-tcp
      host: schema-registry
      port: 8081
    - step: wait-for-tcp
      host: kafka
      port: 9092

  # Brings up everything to run chbench unisolated, i.e. local tests.
  bring-up-source-data-postgres:
    steps:
    - step: start-services
      services: [materialized]
    - step: wait-for-tcp
      host: materialized
      port: 6875
    - step: workflow
      workflow: bring-up-postgres-kafka
    - step: wait-for-tcp
      host: materialized
      port: 6875
    - step: wait-for-tcp
      host: postgres
      port: 5432
    - step: drop-kafka-topics
      kafka-container: chbench_kafka_1
      topic_pattern: debezium.tpcch.*
    - step: run
      service: chbench
      command: >-
        gen
        --warehouses=${NUM_WAREHOUSES:-1}
        --config-file-path=/etc/chbenchmark/mz-default-postgres.cfg

  heavy-load-mysql:
    steps:
    - step: run
      service: chbench
      daemon: true
      command: >-
        run
        --dsn=mysql --gen-dir=/var/lib/mysql-files
        --analytic-threads=0
        --transactional-threads=${OLTP_THREADS:-1}
        --run-seconds=${CHBENCH_RUN_SECONDS:-864000}
        -l /var/log/chbench.log
        --config-file-path=/etc/chbenchmark/mz-default-mysql.cfg
        --mz-url=postgresql://materialize@${MZ_HOST:-materialized}:${MZ_PORT:-6875}/materialize?sslmode=disable

  heavy-load-postgres:
    steps:
    - step: run
      service: chbench
      daemon: true
      command: >-
        run
        --dsn=postgres --gen-dir=/var/lib/postgres-files
        --analytic-threads=0
        --transactional-threads=${OLTP_THREADS:-1}
        --run-seconds=${CHBENCH_RUN_SECONDS:-864000}
        -l /var/log/chbench.log
        --config-file-path=/etc/chbenchmark/mz-default-postgres.cfg
        --mz-url=postgresql://materialize@${MZ_HOST:-materialized}:${MZ_PORT:-6875}/materialize?sslmode=disable<|MERGE_RESOLUTION|>--- conflicted
+++ resolved
@@ -325,7 +325,6 @@
     - step: down
       destroy_volumes: true
 
-<<<<<<< HEAD
   ingest-bench-ci:
     env:
       MZ_WORKERS: 4
@@ -344,15 +343,6 @@
       - step: down
         destroy_volumes: true
 
-  # Temporary migration workflow in case folks look at the docs before the next version
-  # has been released
-  demo-load:
-    steps:
-    - step: workflow
-      workflow: demo
-
-=======
->>>>>>> dba61fea
   demo:
     steps:
     - step: workflow
@@ -367,23 +357,12 @@
         --only-initialize
         -q loadtest
 
-<<<<<<< HEAD
   # Run a test that populates Kafka with data from chbench for a set amount of time
   # After the first timer expires, stop chbench and wait for the data to stabilize
   # Record offsets ingested by Materialize and the answers to our count(*) views
   # Take a snapshot of topic schemas and contents
   # Leaves the cluster running
   setup-ingest-benchmark:
-=======
-  # After the first timer expires, stop chbench and wait for the data to stabilize
-  # Record offsets ingested by Materialize and the answers to our count(*) views
-  # Stops the load generator and source database but leaves the rest of the cluster running
-  prepare-snapshot:
-    env:
-      MZ_CHBENCH_SNAPSHOT: ${MZ_CHBENCH_SNAPSHOT:-./tmp}
-      MZ_CHBENCH_SNAPSHOT_KAFKA_DATA: ${MZ_CHBENCH_SNAPSHOT:-./tmp}/kafka-data
-      MZ_CHBENCH_SNAPSHOT_ZK_DATA: ${MZ_CHBENCH_SNAPSHOT:-./tmp}/zookeeper
->>>>>>> dba61fea
     steps:
     - step: run
       service: peeker
