a {
  text-decoration: none;

  &:hover {
    opacity: 0.75;
  }
}


.content {
  h1, h2, h3, h4, h5, h6 {
    font-weight: 500;

    a {
      color: $black;
      font-weight: 500;
    }

    + ul {
      padding-left: 20px;
    }
  }

  h1 {
    font-weight: bold;
    font-size: 2.2rem;
    margin: 16px 0;

    + h2 {
      margin-top: 0;
    }
  }

  h2 {
    font-size: 1.8rem;
    margin: 32px 0 8px;

    + h3 {
      margin-top: 16px;
    }
  }

  h3 {
    color: $off-black;
    font-size: 1.6rem;
    font-weight: lighter;
    margin: 32px 0 8px;

    + h4 {
      margin-top: 8px;
    }

    a {
      color: $off-black;
    }
  }

  h4 {
    color: $grey-dark;
    font-size: 1.4rem;
    margin: 32px 0 8px;

    a {
      color: $grey-dark;
    }
  }

  h5 {
    font-size: 1.2rem;
    font-style: italic;
    font-weight: lighter;
    margin: 32px 0px 8px 0px;
  }

  p, ul > li:first-child > p:first-child {
    margin: 0;
  }

  p + p,
  p + ul,
  ul + p,
  ul p,
  ol p,
  p + ol,
  p + ol.has-p,
  ol + p,
  .highlight + p,
  pre + p,
  table + p {
    margin-top: 16px;
  }

  p + table {
    margin-top: 8px;
  }

  p, li, pre {
    line-height: 1.5;
  }

  a {
    color: $purple;
    font-weight: 500;

    // Coloring of code overrides link coloring; instead insert border-bottom to
    // indicate hyperlink on code element. This is very prevalent in our docs,
    // especially among type references.
    code {
      border-bottom: 1px dotted $purple-20;
    }
  }

  img {
    max-width: 100%;
  }

  table {
    border-collapse: collapse;
  }

  tr {
    border-bottom: 1px $grey solid;
  }

  th {
    color: $purple;
    border-bottom: 2px $purple solid;
    text-align: left;
    padding: 8px;
  }

  td {
    padding: 10px;
    vertical-align: top;

    pre {
      background-color: inherit;
      border: 0;
      font-size: inherit;
      margin: 0;
      padding: 0;
    }
  }

  pre {
    background-color: #f9f7fd;
    border-radius: 0;
    border: 1px solid $grey-light;
    color: $off-black;
    font-family: Courier, monospace;
    font-size: 15px;
    margin: 16px 0 8px;
    overflow: auto;
    padding: 8px 10px;

    code {
      color: $off-black;
    }
  }

  code {
    color: #3f6e75;
    font-family: Courier, monospace;
    font-size: 0.9375em;
  }

  // Merge a highlighted code block followed by a non-highlighted code block,
  // since this is a common pattern in our docs to indicate a (highlighted)
  // shell or SQL snippet followed by its (unhighlighted) output.
  .highlight + pre {
    border-top: 0;
    margin-top: -16px;
    padding-top: 0;
  }

  ul {
    margin: 0;
  }

  ol.has-p {
    list-style-type: none;
    counter-reset: list-counter;
    margin: 0;
    padding: 0;

    li {
      counter-increment: list-counter;
      position: relative;
      padding: 0 0 16px 48px;
      border-top: 2px dashed $grey-light;

      &:before {
        content: counter(list-counter);
        color: $grey;
        font-size: 32px;
        position: absolute;
        top: 4px;
        left: 10px;
      }

      &:last-child {
        padding-bottom: 0;
      }
    }
  }

  hr {
    border: none;
    border-top: 1px solid $grey-light;
    margin: 36px auto;
    width: 80%;
  }

  .warning {
    background-color: rgba(255, 124, 26, 0.1);
    border: 1px dashed rgb(255, 124, 26);
    margin: 16px 0;
    padding: 16px;
  }

<<<<<<< HEAD
  .note {
  background-color: rgba(255, 222, 11, 0.1);
  border: 1px dashed rgb(255, 222, 11);
  margin: 16px 0;
  padding: 16px;
  }

  .experimental {
=======
  .beta {
>>>>>>> 2888a49c
    background-color: $purple-1;
    border: 1px dashed $purple-60;
    margin: 16px 0;
    padding: 16px;
  }

  .promo {
    background-color: #d12fa7;
    color: #fff;
    margin: 16px 0;
    padding: 16px;
    text-align: center;
    a {
      color: #fff;
    }
  }

  .cta {
    background-color: $purple;
    color: #fff;
    display: inline-block;
    font-weight: bold;
    margin: 16px 0 0 0;
    padding: 16px;
  }

  .release-date {
    font-style: italic;
  }

  .release-date + ul,
  .release-date + ol {
    margin-top: 10px;
    padding-left: 20px;
  }

  .symbol {
    color: $purple;
  }

  .breadcrumb {
    margin-top: 1rem;
    font-size: .9rem;
    a {
      color: $grey-dark;
      font-weight: lighter;

      &:hover {
        color: $black;
        opacity: 1.0;
      }
    }
  }
}

#helpful {
  border-top: 1px solid $grey;
  margin-top: 3rem;
  max-width: 40%;
  padding-top: .5rem;
  text-align: center;

  table {
    table-layout: fixed;
    width: 100%;
  }
  tr {
    border-style : hidden;
  }
  .helpful-vote {
    border: 3px solid $purple;
    color: $purple;
    display: inline-block;
    font-weight: bold;
    padding: .7rem 0;
    width:100%;
  }
  #got-feedback {
    display: none;
  }
}<|MERGE_RESOLUTION|>--- conflicted
+++ resolved
@@ -218,18 +218,14 @@
     padding: 16px;
   }
 
-<<<<<<< HEAD
   .note {
-  background-color: rgba(255, 222, 11, 0.1);
-  border: 1px dashed rgb(255, 222, 11);
-  margin: 16px 0;
-  padding: 16px;
-  }
-
-  .experimental {
-=======
+    background-color: rgba(255, 222, 11, 0.1);
+    border: 1px dashed rgb(255, 222, 11);
+    margin: 16px 0;
+    padding: 16px;
+  }
+
   .beta {
->>>>>>> 2888a49c
     background-color: $purple-1;
     border: 1px dashed $purple-60;
     margin: 16px 0;
