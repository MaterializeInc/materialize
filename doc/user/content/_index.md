---
title: "Materialize Docs"
htmltitle: "Home"
disable_toc: true
disable_list: true
disable_h1: true
weight: 1
---

Materialize is a streaming database for real-time applications. Materialize
accepts input data from a variety of streaming sources (like Kafka), data stores and databases (like S3 and Postgres), and files
(like CSV and JSON), and lets you query them using SQL.

{{< callout primary_url="https://materialize.com/docs/get-started/" primary_text="Get Started">}}
  # Quickstart

  Follow this walkthrough to start creating live views on streaming data with Materialize.
{{</ callout >}}

{{< multilinkbox >}}
{{< linkbox icon="bulb" title="Key Concepts" >}}
- [Materialize overview](/overview/what-is-materialize)
- [API components](/overview/api-components)
- [Materialize Cloud overview](/cloud/)
{{</ linkbox >}}
{{< linkbox icon="touch" title="Demos" >}}
- [Real-time analytics dashboard](/demos/business-intelligence)
- [Streaming SQL on server logs](/demos/log-parsing)
- [Microservices](/demos/microservice)
{{</ linkbox >}}
{{< linkbox icon="doc" title="Guides" >}}
- [Materialize &amp; Postgres CDC](/guides/cdc-postgres/)
- [Exactly-Once Sinks](/guides/reuse-topic-for-kafka-sink)
- [Materialize &amp; Node.js](/guides/node-js/)
- [Time-windowed computation](/guides/temporal-filters/)
{{</ linkbox >}}
{{< linkbox icon="book" title="Reference" >}}
- [`CREATE SOURCE`](/sql/create-source)
- [`CREATE MATERIALIZED VIEW`](/sql/create-materialized-view)
- [`SQL Data Types`](/sql/types)
- [`SQL Functions`](/sql/functions)
{{</ linkbox >}}
{{</ multilinkbox >}}

## New &amp; updated

<<<<<<< HEAD
- [Release Notes](release-notes/)
- [Materialize & Node.js](/guides/node_js/)
- [Kafka Sink Topic Reuse (Exactly-Once) Sinks Guide](/guides/reuse-topic-for-kafka-sink)
=======
* [Version 0.9.6 Release Notes](release-notes/#v0.9.6)
* [Materialize Cloud](/cloud/) - Now in open beta!
* [Change Data Capture with Postgres Guide](/guides/cdc-postgres/)
>>>>>>> bd404ccc

## Learn more

- [**Install Materialize**](./install) to try it out or try [Materialize Cloud](/cloud/) for free.
- [**What is Materialize?**](./overview/what-is-materialize) to learn
more about what Materialize does and how it works.
- [**Architecture documentation**](./overview/architecture) for a deeper dive into the `materialized` binary's components and deployment.<|MERGE_RESOLUTION|>--- conflicted
+++ resolved
@@ -44,15 +44,9 @@
 
 ## New &amp; updated
 
-<<<<<<< HEAD
 - [Release Notes](release-notes/)
 - [Materialize & Node.js](/guides/node_js/)
-- [Kafka Sink Topic Reuse (Exactly-Once) Sinks Guide](/guides/reuse-topic-for-kafka-sink)
-=======
-* [Version 0.9.6 Release Notes](release-notes/#v0.9.6)
-* [Materialize Cloud](/cloud/) - Now in open beta!
-* [Change Data Capture with Postgres Guide](/guides/cdc-postgres/)
->>>>>>> bd404ccc
+- [Materialize Cloud](/cloud/) - Now in open beta!
 
 ## Learn more
 
