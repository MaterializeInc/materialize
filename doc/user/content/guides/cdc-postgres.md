--- conflicted
+++ resolved
@@ -52,12 +52,8 @@
     ```
 
     This setting determines the amount of information that is written to the WAL in `UPDATE` and `DELETE` operations.
-
-<<<<<<< HEAD
+    
     As a heads-up, you should expect a performance hit in the database from increased CPU usage. For more information, see the [PostgreSQL documentation](https://www.postgresql.org/docs/current/logical-replication-publication.html).
-=======
-    Materialize supports both `REPLICA IDENTITY DEFAULT` and `REPLICA IDENTITY FULL`. Note that setting the replica identity to `FULL` will include the previous values of all the table’s columns in the change events, and causes a performance hit in the database from increased CPU usage.
->>>>>>> 662ce1a7
 
 1. Create a [publication](https://www.postgresql.org/docs/current/logical-replication-publication.html) with the tables you want to replicate:
 
