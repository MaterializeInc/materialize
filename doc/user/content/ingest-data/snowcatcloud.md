---
title: "SnowcatCloud"
description: "How to stream data from SnowcatCloud to Materialize using webhooks"
menu:
  main:
    parent: "webhooks"
    name: "SnowcatCloud"
---

This guide walks through the steps to ingest data from [SnowcatCloud](https://www.snowcatcloud.com/)
into Materialize using the [Webhook source](/sql/create-source/webhook/).

## Before you begin

Ensure that you have:

<<<<<<< HEAD
- [SnowcatCloud account](https://app.snowcatcloud.com/register)
=======
- A [SnowcatCloud account](https://app.snowcatcloud.com/register)
>>>>>>> 55d691cf
- A Snowplow or Analytics.js compatible pipeline set up and running.

## Step 1. (Optional) Create a cluster

{{< note >}}
If you are prototyping and already have a cluster to host your webhook
source (e.g. `quickstart`), **you can skip this step**. For production
scenarios, we recommend separating your workloads into multiple clusters for
[resource isolation](https://materialize.com/docs/sql/create-cluster/#resource-isolation).
{{< /note >}}

To create a cluster in Materialize, use the [`CREATE CLUSTER` command](/sql/create-cluster):

```sql
CREATE CLUSTER webhooks_cluster (SIZE = '3xsmall');

SET CLUSTER = webhooks_cluster;
```

## Step 2. Create a secret

To validate requests between SnowcatCloud and Materialize, you must create a [secret](/sql/create-secret/):

```sql
CREATE SECRET snowcat_webhook_secret AS '<secret_value>';
```

Change the `<secret_value>` to a unique value that only you know and store it in a secure location.

## Step 3. Set up a webhook source

Using the secret from the previous step, create a [webhook source](/sql/create-source/webhook/)
in Materialize to ingest data from SnowcatCloud. By default, the source will be
created in the active cluster; to use a different cluster, use the `IN
CLUSTER` clause.

```sql
CREATE SOURCE snowcat_source IN CLUSTER webhooks_cluster
  FROM WEBHOOK
    BODY FORMAT JSON
    CHECK (
      WITH (
        HEADERS,
        BODY AS body,
        SECRET snowcat_webhook_secret
      )
      constant_time_eq(headers->'authorization', snowcat_webhook_secret)
);
```

After a successful run, the command returns a `NOTICE` message containing the
unique [webhook URL](https://materialize.com/docs/sql/create-source/webhook/#webhook-url)
that allows you to `POST` events to the source. Copy and store it. You will need
it for the next step.

The URL will have the following format:

```
https://<HOST>/api/webhook/<database>/<schema>/<src_name>
```

If you missed the notice, you can find the URLs for all webhook sources in the
[`mz_internal.mz_webhook_sources`](https://materialize.com/docs/sql/system-catalog/mz_internal/#mz_webhook_sources)
system table.

### Access and authentication

{{< warning >}}
Without a `CHECK` statement, **all requests will be accepted**. To prevent bad
actors from injecting data into your source, it is **strongly encouraged** that
you define a `CHECK` statement with your webhook sources.
{{< /warning >}}

The above webhook source uses [basic authentication](https://developer.mozilla.org/en-US/docs/Web/HTTP/Authentication#basic_authentication_scheme).
This enables a simple and rudimentary way to grant authorization to your webhook source.

## Step 4. Create a webhook destination in SnowcatCloud

To configure a Materialize webhook as a destination in SnowcatCloud, follow the
steps outlined below:

1.  **Select your SnowcatCloud pipe**

    Identify the pipeline you wish to add Materialize to as a destination.

1.  **Select Materialize as a destination**
    1. Navigate to the destinations section.
    1. Click **Configure** on the **Materialize** destination.

#### Connection settings

On the **Materialize Settings** page:

- **Webhook URL**: Define the endpoint where events will be dispatched by
    SnowcatCloud. Use the URL from **Step 3.**.

- **Secret**: Use the secret created in **Step 2.**.

- **Click Save & Test**: If the webhook is configured successfully, you will see
    a success message and the destination will start `PROVISIONING`; once it is
    `ACTIVE`, all your data will be streaming to Materialize's webhook.

## Step 5. Validate incoming data

With the source set up in Materialize and the webhook destination configured in
SnowcatCloud, you can now query the incoming data:

1. [In the Materialize console](https://console.materialize.com/), navigate to
   the **SQL Shell**.

1. Use SQL queries to inspect and analyze the incoming data:

    ```sql
    SELECT * FROM segment_source LIMIT 10;
    ```

    Note that while the destination is `PROVISIONING`, you will only see the
    test event.

## Step 6. Transform incoming data

Webhook data is ingested as a JSON blob. We recommend creating a parsing view on
top of your webhook source that uses [`jsonb` operators](https://materialize.com/docs/sql/types/jsonb/#operators)
to map the individual fields to columns with the required data types.

To see what columns are available for your pipeline (enrichments), refer to
the [SnowcatCloud documentation](https://docs.snowcatcloud.com/).

```sql
CREATE VIEW events AS
SELECT
    body ->> 'app_id' AS app_id,
    body ->> 'platform' AS platform,
    try_parse_monotonic_iso8601_timestamp(body ->> 'etl_tstamp') AS etl_tstamp,
    try_parse_monotonic_iso8601_timestamp(body ->> 'collector_tstamp') AS collector_tstamp,
    try_parse_monotonic_iso8601_timestamp(body ->> 'dvce_created_tstamp') AS dvce_created_tstamp,
    body ->> 'event' AS event,
    body ->> 'event_id' AS event_id,
    body ->> 'txn_id' AS txn_id,
    body ->> 'name_tracker' AS name_tracker,
    body ->> 'v_tracker' AS v_tracker,
    body ->> 'v_collector' AS v_collector,
    body ->> 'v_etl' AS v_etl,
    body ->> 'user_id' AS user_id,
    body ->> 'user_ipaddress' AS user_ipaddress,
    body ->> 'user_fingerprint' AS user_fingerprint,
    body ->> 'domain_userid' AS domain_userid,
    body ->> 'domain_sessionidx' AS domain_sessionidx,
    body ->> 'network_userid' AS network_userid,
    (body -> 'contexts_com_dbip_location_1' -> 0 -> 'country' -> 'names' ->> 'en')::text AS geo_country,
    (body -> 'contexts_com_dbip_location_1' -> 0 -> 'subdivisions' -> 0 -> 'names' ->> 'en')::text AS geo_region,
    (body -> 'contexts_com_dbip_location_1' -> 0 -> 'city' -> 'names' ->> 'en')::text AS geo_city,
    (body -> 'contexts_com_dbip_location_1' -> 0 -> 'postal' ->> 'code')::text AS geo_zipcode,
    (body -> 'contexts_com_dbip_location_1' -> 0 -> 'location' ->> 'latitude')::numeric AS geo_latitude,
    (body -> 'contexts_com_dbip_location_1' -> 0 -> 'location' ->> 'longitude')::numeric AS geo_longitude,
    (body -> 'contexts_com_dbip_isp_1' -> 0 -> 'traits' ->> 'organization')::text AS ip_organization,
    (body -> 'contexts_com_dbip_isp_1' -> 0 -> 'traits' ->> 'isp')::text AS ip_isp,
    (body -> 'contexts_com_dbip_isp_1' -> 0 -> 'traits' ->> 'asn')::text AS ip_asn,
    (body -> 'contexts_com_dbip_isp_1' -> 0 -> 'traits' ->> 'connection_type')::text AS ip_connection_type,
    (body -> 'contexts_com_dbip_isp_1' -> 0 -> 'traits' ->> 'user_type')::text AS ip_user_type,
    body ->> 'page_url' AS page_url,
    body ->> 'page_title' AS page_title,
    body ->> 'page_referrer' AS page_referrer,
    body ->> 'page_urlscheme' AS page_urlscheme,
    body ->> 'page_urlhost' AS page_urlhost,
    body ->> 'page_urlport' AS page_urlport,
    body ->> 'page_urlpath' AS page_urlpath,
    body ->> 'page_urlquery' AS page_urlquery,
    body ->> 'page_urlfragment' AS page_urlfragment,
    body ->> 'refr_urlscheme' AS refr_urlscheme,
    body ->> 'refr_urlhost' AS refr_urlhost,
    body ->> 'refr_urlport' AS refr_urlport,
    body ->> 'refr_urlpath' AS refr_urlpath,
    body ->> 'refr_urlquery' AS refr_urlquery,
    body ->> 'refr_urlfragment' AS refr_urlfragment,
    body ->> 'refr_medium' AS refr_medium,
    body ->> 'refr_source' AS refr_source,
    body ->> 'refr_term' AS refr_term,
    body ->> 'mkt_medium' AS mkt_medium,
    body ->> 'mkt_source' AS mkt_source,
    body ->> 'mkt_term' AS mkt_term,
    body ->> 'mkt_content' AS mkt_content,
    body ->> 'mkt_campaign' AS mkt_campaign,
    body ->> 'se_category' AS se_category,
    body ->> 'se_action' AS se_action,
    body ->> 'se_label' AS se_label,
    body ->> 'se_property' AS se_property,
    (body ->> 'se_value')::numeric AS se_value,
    body ->> 'unstruct_event' AS unstruct_event,
    body ->> 'tr_orderid' AS tr_orderid,
    body ->> 'tr_affiliation' AS tr_affiliation,
    (body ->> 'tr_total')::numeric AS tr_total,
    (body ->> 'tr_tax')::numeric AS tr_tax,
    (body ->> 'tr_shipping')::numeric AS tr_shipping,
    body ->> 'tr_city' AS tr_city,
    body ->> 'tr_state' AS tr_state,
    body ->> 'tr_country' AS tr_country,
    body ->> 'ti_orderid' AS ti_orderid,
    body ->> 'ti_sku' AS ti_sku,
    body ->> 'ti_name' AS ti_name,
    body ->> 'ti_category' AS ti_category,
    (body ->> 'ti_price')::numeric AS ti_price,
    body ->> 'ti_quantity' AS ti_quantity,
    body ->> 'pp_xoffset_min' AS pp_xoffset_min,
    body ->> 'pp_xoffset_max' AS pp_xoffset_max,
    body ->> 'pp_yoffset_min' AS pp_yoffset_min,
    body ->> 'pp_yoffset_max' AS pp_yoffset_max,
    body ->> 'useragent' AS useragent,
    (body -> 'contexts_nl_basjes_yauaa_context_1' -> 0 ->> 'agentNameVersion')::text AS br_name,
    (body -> 'contexts_nl_basjes_yauaa_context_1' -> 0 ->> 'agentName')::text AS br_family,
    (body -> 'contexts_nl_basjes_yauaa_context_1' -> 0 ->> 'agentVersion')::text AS br_version,
    (body -> 'contexts_nl_basjes_yauaa_context_1' -> 0 ->> 'layoutEngineClass')::text AS br_type,
    body ->> 'br_lang' AS br_lang,
    body ->> 'br_features_pdf' AS br_features_pdf,
    body ->> 'br_features_flash' AS br_features_flash,
    body ->> 'br_features_java' AS br_features_java,
    body ->> 'br_features_director' AS br_features_director,
    body ->> 'br_features_quicktime' AS br_features_quicktime,
    body ->> 'br_features_realplayer' AS br_features_realplayer,
    body ->> 'br_features_windowsmedia' AS br_features_windowsmedia,
    body ->> 'br_features_gears' AS br_features_gears,
    body ->> 'br_features_silverlight' AS br_features_silverlight,
    body ->> 'br_cookies' AS br_cookies,
    body ->> 'br_colordepth' AS br_colordepth,
    body ->> 'br_viewwidth' AS br_viewwidth,
    body ->> 'br_viewheight' AS br_viewheight,
    (body -> 'contexts_nl_basjes_yauaa_context_1' -> 0 ->> 'operatingSystemName')::text AS os_name,
    (body -> 'contexts_nl_basjes_yauaa_context_1' -> 0 ->> 'operatingSystemClass')::text AS os_family,
    (body -> 'contexts_nl_basjes_yauaa_context_1' -> 0 ->> 'deviceBrand')::text AS os_manufacturer,
    body ->> 'os_timezone' AS os_timezone,
    (body -> 'contexts_nl_basjes_yauaa_context_1' -> 0 ->> 'deviceClass')::text AS dvce_type,
    (body ->> 'dvce_screenwidth')::numeric AS dvce_screenwidth,
    (body ->> 'dvce_screenheight')::numeric AS dvce_screenheight,
    body ->> 'doc_charset' AS doc_charset,
    (body ->> 'doc_width')::numeric AS doc_width,
    (body ->> 'doc_height')::numeric AS doc_height,
    body ->> 'tr_currency' AS tr_currency,
    (body ->> 'tr_total_base')::numeric AS tr_total_base,
    (body ->> 'tr_tax_base')::numeric AS tr_tax_base,
    (body ->> 'tr_shipping_base')::numeric AS tr_shipping_base,
    body ->> 'ti_currency' AS ti_currency,
    (body ->> 'ti_price_base')::numeric AS ti_price_base,
    body ->> 'base_currency' AS base_currency,
    body ->> 'geo_timezone' AS geo_timezone,
    body ->> 'mkt_clickid' AS mkt_clickid,
    body ->> 'mkt_network' AS mkt_network,
    body ->> 'etl_tags' AS etl_tags,
    try_parse_monotonic_iso8601_timestamp(body ->> 'dvce_sent_tstamp') AS dvce_sent_tstamp,
    body ->> 'refr_domain_userid' AS refr_domain_userid,
    try_parse_monotonic_iso8601_timestamp(body ->> 'refr_dvce_tstamp') AS refr_dvce_tstamp,
    body ->> 'domain_sessionid' AS domain_sessionid,
    try_parse_monotonic_iso8601_timestamp(body ->> 'derived_tstamp') AS derived_tstamp,
    body ->> 'event_vendor' AS event_vendor,
    body ->> 'event_name' AS event_name,
    body ->> 'event_format' AS event_format,
    body ->> 'event_version' AS event_version,
    body ->> 'event_fingerprint' AS event_fingerprint
FROM
    snowcat_source;
```

### Timestamp handling

We highly recommend using the [`try_parse_monotonic_iso8601_timestamp`](/transform-data/patterns/temporal-filters/#temporal-filter-pushdown)
function when casting from `text` to `timestamp`, which enables [temporal filter
pushdown](https://materialize.com/docs/transform-data/patterns/temporal-filters/#temporal-filter-pushdown).

### Deduplication

With the vast amount of data processed and potential network issues, it's not
uncommon to receive duplicate records. You can use the `DISTINCT ON` clause to
efficiently remove duplicates. For more details, refer to the webhook source
[reference documentation](/sql/create-source/webhook/#handling-duplicated-and-partial-events).

## Next steps

With Materialize ingesting your SnowcatCloud data, you can start exploring it,
computing real-time results that stay up-to-date as new data arrives, and
serving results efficiently. For more details, check out the
[SnowcatCloud documentation](https://docs.snowcatcloud.com/) and the
[webhook source reference documentation](/sql/create-source/webhook/).<|MERGE_RESOLUTION|>--- conflicted
+++ resolved
@@ -14,11 +14,7 @@
 
 Ensure that you have:
 
-<<<<<<< HEAD
-- [SnowcatCloud account](https://app.snowcatcloud.com/register)
-=======
 - A [SnowcatCloud account](https://app.snowcatcloud.com/register)
->>>>>>> 55d691cf
 - A Snowplow or Analytics.js compatible pipeline set up and running.
 
 ## Step 1. (Optional) Create a cluster
