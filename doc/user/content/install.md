---
title: "Install Materialize Locally"
<<<<<<< HEAD
description: "Install the Materialize binary"
=======
description: "Install the Materialize development environment"
>>>>>>> 513e94ba
menu:
  main:
    parent: quickstarts
weight: 1
aliases:
 - /install
---

{{< cta target="_blank" full_width="true" href="https://materialize.com/s/chat" >}}
Want to connect with Materialize? Join our growing community on Slack! →
{{< /cta >}}

<<<<<<< HEAD
You can access Materialize through the `materialized` binary, which you can
install on macOS and Linux, or [build](#build-from-source) on most OSes (e.g. FreeBSD). These
instructions install the latest release of Materialize, **{{< version >}}**. For prior releases and unstable builds, see the [Versions page](/versions).
=======
You can install the Materialize devellopment environment on macOS and Linux, or
[build](#build-from-source) on most OSes (e.g. FreeBSD).
>>>>>>> 513e94ba

{{< warning >}}
Support for the ARM CPU architecture is in beta. You may encounter performance
and stability issues. Running Materialize on ARM in production is not yet
recommended.
{{< /warning >}}

## Docker

We provide the `materialize/materialized` image in Docker Hub. If you already have
[Docker][docker-start] installed, you can run materialized with your tools in the usual
way. For example:

```shell
docker run -p 6875:6875 materialize/materialized:{{< version >}}
```

[docker-start]: https://www.docker.com/get-started

## Build from source

Materialize is written primarily in Rust, but incorporates several components
written in C. To build Materialize, you will need the following tools:

  * A recent version of Git

  * A C compiler that supports C11

  * A C++ compiler that supports C++11

  * CMake v3.2+

  * Rust v{{< rust-version >}}+

Your system's package manager, like Homebrew on macOS or APT on Debian, likely
contains sufficiently recent versions of Git, a C compiler, and CMake. However,
we recommend installing Rust via [rustup]. rustup configures your system so that
running `cargo build` in the Materialize repository will automatically download
and use the correct version of Rust.

{{< warning >}}
Materialize requires a very recent version of Rust. The version of Rust
available in your package manager is likely too old.
{{< /warning >}}

Once you've installed the prerequisites, to build your own `materialized`
binary, you can clone the [`MaterializeInc/materialize` repo from
GitHub][mz-repo], and build it using `cargo build`. Be sure to check out the tag
for the correct release.

```shell
git clone https://github.com/MaterializeInc/materialize.git
cd materialize
git checkout {{< version >}}
cargo build --release --bin storaged --bin computed --bin materialized
```

### Run the binary

You can start the `materialized` process by simply running the binary, e.g.

```nofmt
./target/release/materialized
```

By default `materialized` uses:

Detail | Info
----------|------
**Database** | `materialize`
**Port** | `6875`

## CLI Connections

To connect to a running instance, you can use any [Materialize-compatible CLI](/integrations/psql/),
like `psql` or `mzcli`. To install the `psql` client:

{{< tabs >}}
{{< tab "macOS">}}

```shell
brew install postgresql
```

{{< /tab >}}

{{< tab "Linux">}}

```shell
apt install postgresql-client
```

{{< /tab >}}

{{< /tabs >}}

Once you have `psql` installed, connect using:

```shell
psql -U materialize -h localhost -p 6875 materialize
```

<p>

{{< cta href="/get-started" >}}
Next, let's get started with Materialize! →
{{</ cta >}}

[Rustup]: https://rustup.rs
[mz-repo]: https://github.com/MaterializeInc/materialize<|MERGE_RESOLUTION|>--- conflicted
+++ resolved
@@ -1,10 +1,6 @@
 ---
 title: "Install Materialize Locally"
-<<<<<<< HEAD
 description: "Install the Materialize binary"
-=======
-description: "Install the Materialize development environment"
->>>>>>> 513e94ba
 menu:
   main:
     parent: quickstarts
@@ -17,14 +13,9 @@
 Want to connect with Materialize? Join our growing community on Slack! →
 {{< /cta >}}
 
-<<<<<<< HEAD
 You can access Materialize through the `materialized` binary, which you can
 install on macOS and Linux, or [build](#build-from-source) on most OSes (e.g. FreeBSD). These
 instructions install the latest release of Materialize, **{{< version >}}**. For prior releases and unstable builds, see the [Versions page](/versions).
-=======
-You can install the Materialize devellopment environment on macOS and Linux, or
-[build](#build-from-source) on most OSes (e.g. FreeBSD).
->>>>>>> 513e94ba
 
 {{< warning >}}
 Support for the ARM CPU architecture is in beta. You may encounter performance
