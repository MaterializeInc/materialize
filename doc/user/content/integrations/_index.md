--- conflicted
+++ resolved
@@ -48,11 +48,7 @@
 | Service | Support level | Notes |  |
 | --- | --- | --- | --- |
 | Redpanda | {{< supportLevel beta >}} | See the [source](/sql/create-source/kafka/) and documentation for more details. | [](#notify) |
-<<<<<<< HEAD
-| Redpanda Cloud | {{< supportLevel beta >}} | Use [`SASL` authentication](/sql/create-source/kafka/#sasl) to securely connect to Redpanda Cloud clusters. See the [Redpanda documentation](https://docs.redpanda.com/docs/security/acls/#acls) for more details, and the [Redpanda Cloud guide](/integrations/redpanda-cloud/) for a step-by-step breakdown of the integration. | [](#notify) |
-=======
-| Redpanda Cloud | {{< supportLevel beta >}} | Use [`SASL` authentication](/sql/create-connection/#kafka-sasl) to securely connect to Redpanda Cloud clusters. See the [Redpanda documentation](https://docs.redpanda.com/docs/security/acls/#acls) for more details. | [](#notify) |
->>>>>>> 95b71b86
+| Redpanda Cloud | {{< supportLevel beta >}} | Use [`SASL` authentication](/sql/create-connection/#kafka-sasl) to securely connect to Redpanda Cloud clusters. See the [Redpanda documentation](https://docs.redpanda.com/docs/security/acls/#acls) for more details, and the [Redpanda Cloud guide](/integrations/redpanda-cloud/) for a step-by-step breakdown of the integration. | [](#notify) |
 
 ### Kinesis Data Streams
 
