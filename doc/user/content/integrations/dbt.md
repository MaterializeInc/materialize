--- conflicted
+++ resolved
@@ -155,16 +155,10 @@
 {{ config(materialized='source') }}
 
 CREATE SOURCE IF NOT EXISTS {{ this }}
-<<<<<<< HEAD
-  FROM POSTGRES CONNECTION pg_connection (PUBLICATION 'mz_source')
-  FOR ALL TABLES
-  WITH (SIZE = '3xsmall')
-=======
   FROM POSTGRES
     CONNECTION pg_connection (PUBLICATION 'mz_source')
     FOR ALL TABLES
     WITH (SIZE = '3xsmall')
->>>>>>> c3514e6d
 ```
 
 The [pre-hook](https://docs.getdbt.com/reference/resource-configs/pre-hook-post-hook) defined above is used to create the replication views that reproduce the publication's original tables.
