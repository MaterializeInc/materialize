--- conflicted
+++ resolved
@@ -51,13 +51,8 @@
 
 - Consistent Kinesis sources are not supported {{% gh 2191 %}}
 - Enhanced fan-out Kinesis consumers are not supported {{% gh 2192 %}}
-<<<<<<< HEAD
 - Reading from a Kinesis stream as of a sequence number or timestamp is not supported {{% gh 2294 %}}
 - Kinesis resharding is not supported {{% gh 8776 %}}
-=======
-- Reading from a Kinesis stream as of a sequence number or timestamp is not
-  supported {{% gh 2294 %}}
->>>>>>> 3b4a514a
 - Kinesis sinks are not supported {{% gh 2372 %}}
 
 ### File sources
