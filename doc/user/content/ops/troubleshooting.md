--- conflicted
+++ resolved
@@ -32,11 +32,7 @@
 volume of data, but how closely the contents track source timestamps.
 ```sql
 -- For each materialization, the next timestamp to be added.
-<<<<<<< HEAD
-select * from mz_compute_frontiers;
-=======
-select * from mz_internal.mz_materialization_frontiers;
->>>>>>> c31a7597
+select * from mz_internal.mz_compute_frontiers;
 ```
 
 ### Why is Materialize running so slowly?
