---
title: "Troubleshooting"
description: "Troubleshoot issues."
menu:
  main:
    parent: ops
    weight: 70
aliases:
  - /ops/diagnosing-using-sql
---

<<<<<<< HEAD
You can use the queries in this page for **spot debugging**, but it may also be
helpful to monitor their output by using [`SUBSCRIBE`](/sql/subscribe) to capture their change stream:

```sql
COPY (SUBSCRIBE (<troubleshooting_query>)) TO STDOUT;
```

Note that this additional monitoring may, however, itself affect performance.
=======
This page describes several SQL queries you can run to diagnose performance
issues with Materialize.
>>>>>>> 4b26985d

{{< warning >}}
The introspection sources and views used in the queries below are subject to
future changes without notice.

This is why these sources and views are all created in the `mz_internal` schema,
and why it is not possible to create higher-level views depending on them.
{{< /warning >}}

## Limitations

Introspection sources are maintained by independently collecting internal logging
information within each of the replicas of a cluster. Thus, in a multi-replica
cluster, the queries below need to be directed to a specific replica by issuing
the command `SET cluster_replica = <replica_name>`. Note that once this command
is issued, all subsequent `SELECT` queries, for introspection sources or not, will
be directed to the targeted replica. The latter selection can be cancelled by
issuing the command `RESET cluster_replica`.

Materialize also directly exposes replica-specific introspection sources by
suffixing the respective catalog relation names with a replica ID that is unique
across clusters. For example, `mz_internal.mz_compute_frontiers_1` corresponds to
the introspection source `mz_internal.mz_compute_frontiers` in the replica with
the unique ID of `1`. A mapping of replica IDs to clusters and replica names is
provided by the [`mz_cluster_replicas`] system table.

As a consequence of the above, you should expect the answers to the queries below
to vary dependending on which cluster you are working in. In particular, indexes
and dataflows are local to a cluster, so their introspection information will
vary across clusters.

It is often useful to monitor changes in the output to the below queries
via [`SUBSCRIBE`](/sql/subscribe), e.g. via
`COPY (SUBSCRIBE (<query>)) TO stdout`. Be mindful of the following two caveats:

  * The `SUBSCRIBE` query itself may affect performance.
  * `SUBSCRIBE` can only be used with replica-specific introspection sources
    (i.e., the relations that are suffixed with replica IDs). You'll need to
    rewrite the queries below to use the suffixed relations for the particular
    replica you wish to target.

## How fast are my sources loading data?

You can count the number of records accepted in a source, materialized view,
or indexed view. Note that this makes less sense for a non-materialized,
non-indexed view, as invoking it will create a new dataflow and run it to
the point that it is caught up with its sources; that elapsed time may be
informative, but it tells you something other than how fast a collection
is populated.

```sql
-- Report the number of records available from the materialization.
SELECT count(*) FROM my_source_or_materialization;
```

The following introspection source indicates the upper frontier of materializations.

This source provides timestamp-based progress, which reveals not the
volume of data, but how closely the contents track source timestamps.
```sql
-- For each materialization, the next timestamp to be added.
SELECT * FROM mz_internal.mz_compute_frontiers;
```

You can also contrast the materialization's upper frontier with the
corresponding source object frontiers known by Materialize's compute
layer.
```sql
-- For each materialization, the next timestamps of the materialization and
-- its source objects.
SELECT *
FROM (
  SELECT mcd.export_id, mcd.import_id, mcd.worker_id,
         mfe.time AS export_time, mfi.time AS import_time
  FROM mz_internal.mz_worker_compute_dependencies AS mcd
       JOIN mz_internal.mz_worker_compute_frontiers AS mfe
           ON (mfe.export_id = mcd.export_id AND mfe.worker_id = mcd.worker_id)
       JOIN mz_internal.mz_worker_compute_frontiers AS mfi
           ON (mfi.export_id = mcd.import_id AND mfi.worker_id = mcd.worker_id)
  UNION
  SELECT mcd.export_id, mcd.import_id, mcd.worker_id,
         mfe.time AS export_time, mfi.time AS import_time
  FROM mz_internal.mz_worker_compute_dependencies AS mcd
       JOIN mz_internal.mz_worker_compute_frontiers AS mfe
           ON (mfe.export_id = mcd.export_id AND mfe.worker_id = mcd.worker_id)
       JOIN mz_internal.mz_worker_compute_import_frontiers AS mfi
           ON (mfi.import_id = mcd.import_id AND mfi.worker_id = mcd.worker_id
               AND mfi.export_id = mcd.export_id)
)
ORDER BY export_id, import_id;
```

The above query shows the currently known frontiers, but not the wall-clock
delays of propagating information within Materialize's compute layer once it
it read out from storage. For the latter, the following introspection source
is useful:
```sql
-- Histogram of wall-clock delays in propagating data obtained from storage
-- through materializations
SELECT * FROM mz_internal.mz_worker_compute_delays;
```

## Why is Materialize running so slowly?

Materialize spends time in various dataflow operators maintaining
materialized views or indexes. If Materialize is taking more time to update
results than you expect, you can identify which operators
take the largest total amount of time.

```sql
-- Extract raw elapsed time information, by worker
SELECT mdo.id, mdo.name, mdo.worker_id, mse.elapsed_ns
FROM mz_internal.mz_scheduling_elapsed AS mse,
     mz_internal.mz_dataflow_operators AS mdo
WHERE
    mse.id = mdo.id AND
    mse.worker_id = mdo.worker_id
ORDER BY elapsed_ns DESC;
```

```sql
-- Extract raw elapsed time information, summed across workers
SELECT mdo.id, mdo.name, sum(mse.elapsed_ns) AS elapsed_ns
FROM mz_internal.mz_scheduling_elapsed AS mse,
     mz_internal.mz_dataflow_operators AS mdo
WHERE
    mse.id = mdo.id AND
    mse.worker_id = mdo.worker_id
GROUP BY mdo.id, mdo.name
ORDER BY elapsed_ns DESC;
```

<<<<<<< HEAD
<!-- mz_raw_compute_operator_durations is not available yet. -->
<!-- ### Why is Materialize unresponsive for seconds at a time?
=======
## Why is Materialize unresponsive for seconds at a time?
>>>>>>> 4b26985d

Materialize operators get scheduled and try to
behave themselves by returning control promptly, but
that doesn't always happen. These queries
reveal how many times each operator was scheduled for each
power-of-two elapsed time: high durations indicate an event
that took roughly that amount of time before it yielded,
and incriminate the subject.

```sql
-- Extract raw scheduling histogram information, by worker.
SELECT mdo.id, mdo.name, mdo.worker_id, mrcod.duration_ns, count
FROM mz_internal.mz_raw_compute_operator_durations AS mrcod,
     mz_internal.mz_dataflow_operators AS mdo
WHERE
    mrcod.id = mdo.id AND
    mrcod.worker_id = mdo.worker_id
ORDER BY mrcod.duration_ns DESC;
```

```sql
-- Extract raw scheduling histogram information, summed across workers.
SELECT mdo.id, mdo.name, mrcod.duration_ns, sum(mrcod.count) count
FROM mz_internal.mz_raw_compute_operator_durations AS mrcod,
     mz_internal.mz_dataflow_operators AS mdo
WHERE
    mrcod.id = mdo.id AND
    mrcod.worker_id = mdo.worker_id
GROUP BY mdo.id, mdo.name, mrcod.duration_ns
ORDER BY mrcod.duration_ns DESC;
``` -->

## Why is Materialize using so much memory?

The majority of Materialize's memory use is taken up by "arrangements", which
are differential dataflow structures that maintain indexes for data
as it changes. These queries extract the numbers of records and
batches backing each of the arrangements. The reported records may
exceed the number of logical records; the report reflects the uncompacted
state. The number of batches should be logarithmic-ish in this
number, and anything significantly larger is probably a bug.

```sql
-- Extract arrangement records and batches, by worker.
SELECT mdo.id, mdo.name, mdo.worker_id, mas.records, mas.batches
FROM mz_internal.mz_arrangement_sizes AS mas,
     mz_internal.mz_dataflow_operators AS mdo
WHERE
    mas.operator_id = mdo.id AND
    mas.worker_id = mdo.worker_id
ORDER BY mas.records DESC;
```

```sql
-- Extract arrangement records and batches, summed across workers.
SELECT mdo.id, mdo.name, sum(mas.records) AS records, sum(mas.batches) AS batches
FROM mz_internal.mz_arrangement_sizes AS mas,
     mz_internal.mz_dataflow_operators AS mdo
WHERE
    mas.operator_id = mdo.id AND
    mas.worker_id = mdo.worker_id
GROUP BY mdo.id, mdo.name
ORDER BY sum(mas.records) DESC;
```

We've also bundled an interactive, web-based memory usage visualization tool to
aid in debugging. The memory visualization tool shows all user-created arrangements,
grouped by dataflow. The amount of memory used
by Materialize should correlate with the number of arrangement records that are
displayed by either the visual interface or the SQL queries.

The memory usage visualization is available at `http://<materialized
host>:6876/memory`.

## Is work distributed equally across workers?

Work is distributed across workers by the hash of their keys. Thus, work can
become skewed if situations arise where Materialize needs to use arrangements
with very few or no keys. Example situations include:

* Views that maintain order by/limit/offset
* Cross joins
* Joins where the join columns have very few unique values

Additionally, the operators that implement data sources may demonstrate skew, as
they (currently) have a granularity determined by the source itself. For
example, Kafka topic ingestion work can become skewed if most of the data is in
only one out of multiple partitions.

```sql
-- Get operators where one worker has spent more than 2 times the average
-- amount of time spent. The number 2 can be changed according to the threshold
-- for the amount of skew deemed problematic.
SELECT
    mse.id,
    dod.name,
    mse.worker_id,
    elapsed_ns,
    avg_ns,
    elapsed_ns/avg_ns AS ratio
FROM
    mz_internal.mz_scheduling_elapsed mse,
    (
        SELECT
            id,
            avg(elapsed_ns) AS avg_ns
        FROM
            mz_internal.mz_scheduling_elapsed
        GROUP BY
            id
    ) aebi,
    mz_internal.mz_dataflow_operator_dataflows dod
WHERE
    mse.id = aebi.id AND
    mse.elapsed_ns > 2 * aebi.avg_ns AND
    mse.id = dod.id AND
    mse.worker_id = dod.worker_id
ORDER BY ratio DESC;
```

## I found a problematic operator. Where did it come from?

Look up the operator in `mz_dataflow_addresses`. If an operator has
value `x` at position `n`, then it is part of the `x` subregion of the region
defined by positions `0..n-1`. The example SQL query and result below shows an
operator whose `id` is 515 that belongs to "subregion 5 of region 1 of dataflow
21".
```sql
SELECT * FROM mz_internal.mz_dataflow_addresses WHERE id=515 AND worker_id=0;
```
```
 id  | worker_id | address
-----+-----------+----------
 515 |      0    | {21,1,5}
```

Usually, it is only important to know the name of the dataflow a problematic
operator comes from. Once the name is known, the dataflow can be correlated to
an index or materialized view in Materialize.

Each dataflow has an operator representing the entire dataflow. The address of
said operator has only a single entry. For the example operator 515 above, you
can find the name of the dataflow if you can find the name of the operator whose
address is just "dataflow 21."

```sql
-- get id and name of the operator representing the entirety of the dataflow
-- that a problematic operator comes from
SELECT
    mdo.id AS id,
    mdo.name AS name
FROM
    mz_internal.mz_dataflow_addresses mda,
    -- source of operator names
    mz_internal.mz_dataflow_operators mdo,
    -- view containing operators representing entire dataflows
    (SELECT
      mda.id AS dataflow_operator,
      mda.address[1] AS dataflow_address
    FROM
      mz_internal.mz_dataflow_addresses mda
    WHERE
      mda.worker_id = 0
      AND list_length(mda.address) = 1) dataflows
WHERE
    mda.worker_id = 0
    AND mda.id = <problematic_operator_id>
    AND mda.address[1] = dataflows.dataflow_address
    AND mdo.id = dataflows.dataflow_operator
    AND mdo.worker_id = 0;
```

## How many `SUBSCRIBE` processes are running?

Materialize creates a dataflow using the `Dataflow: subscribe` prefix with a unique identifier **for each subscription running**.
Query the number of active `SUBSCRIBE` dataflows in Materialize by using the following statement:

```sql
SELECT count(1) FROM (
    SELECT id
    FROM mz_internal.mz_dataflows
    WHERE substring(name, 0, 20) = 'Dataflow: subscribe'
    GROUP BY id
);
```

[`mz_cluster_replicas`]: /sql/system-catalog/mz_catalog/#mz_cluster_replicas<|MERGE_RESOLUTION|>--- conflicted
+++ resolved
@@ -9,19 +9,8 @@
   - /ops/diagnosing-using-sql
 ---
 
-<<<<<<< HEAD
-You can use the queries in this page for **spot debugging**, but it may also be
-helpful to monitor their output by using [`SUBSCRIBE`](/sql/subscribe) to capture their change stream:
-
-```sql
-COPY (SUBSCRIBE (<troubleshooting_query>)) TO STDOUT;
-```
-
-Note that this additional monitoring may, however, itself affect performance.
-=======
 This page describes several SQL queries you can run to diagnose performance
 issues with Materialize.
->>>>>>> 4b26985d
 
 {{< warning >}}
 The introspection sources and views used in the queries below are subject to
@@ -154,12 +143,8 @@
 ORDER BY elapsed_ns DESC;
 ```
 
-<<<<<<< HEAD
 <!-- mz_raw_compute_operator_durations is not available yet. -->
 <!-- ### Why is Materialize unresponsive for seconds at a time?
-=======
-## Why is Materialize unresponsive for seconds at a time?
->>>>>>> 4b26985d
 
 Materialize operators get scheduled and try to
 behave themselves by returning control promptly, but
