--- conflicted
+++ resolved
@@ -2,14 +2,9 @@
 title: "Troubleshooting"
 description: "Troubleshoot performance issues."
 menu:
-<<<<<<< HEAD
-    main:
-        parent: operations
-=======
   main:
     parent: ops
     weight: 80
->>>>>>> c9102e25
 aliases:
     - /ops/diagnosing-using-sql
 ---
@@ -255,12 +250,7 @@
 ```nofmt
 $ du -h -d 1 /path/to/materialize/mzdata
 ```
-<<<<<<< HEAD
-
-`materialize` is the directory for the Materialize installation, and `materialize/mzdata` is the directory where Materialize stores its [log file](../monitoring/#logging) and the [system catalog](/sql/system-catalog).
-=======
 `materialize` is the directory for the Materialize installation, and  `materialize/mzdata` is the directory where Materialize stores its log file and the [system catalog](/sql/system-catalog).
->>>>>>> c9102e25
 
 The response lists the disk space for the data directory and any subdirectories:
 
