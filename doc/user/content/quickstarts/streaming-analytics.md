---
title: "Build a real-time dashboard"
description: "How to build a real-time Business Intelligence (BI) dashboard using Materialize and Metabase"
menu:
  main:
    parent: 'quickstarts'
    weight: 20
    name: 'Build a real-time dashboard'
draft: true
aliases:
  - /demos/streaming-analytics
---

In this quickstart, you will support the analytics needs of our fictional eCommerce business. In this case we have streaming data coming in from Kafka in a variety of formats from various sources. We want to apply some logic to this data as soon as new events occur and set up some reporting on top.

In the world of streaming this can be a big ask. But the demo will showcase the flexibility of Materialize to support a wide range of transformations using traditional SQL along with the compatibility to work with a number of BI tools, for this demo we will be using Metabase.

The key concepts present in this quickstart will also apply to many other projects:

* [Sources](https://materialize.com/docs/sql/create-source/load-generator/)
* [Materialized views](https://materialize.com/docs/sql/create-materialized-view/)

### Prepare the environment

1. Set up a [Materialize account.](/register)

1. [Install psql and connect](https://materialize.com/docs/get-started/#connect) to Materialize.

### Create the sources

Materialize provides public Kafka topics and a Confluent Schema Registry for its users. The Kafka topics contain data from a fictional eCommerce website and receive updates every second. You will use this sample data to build the analytics for a live-updating dashboard.

1. In your `psql` terminal, create a new [cluster](https://materialize.com/docs/sql/create-cluster/) and [schema](https://materialize.com/docs/sql/create-schema/):

    ```sql
    CREATE CLUSTER demo REPLICAS (r1 (SIZE = 'xsmall'))
    CREATE SCHEMA shop;
    ```

1. Within the same `psql` terminal, we will switch to the cluster and schema we just created. This way everything done for this demo will be safely isolated from any other workflows we may have running:

    ```sql
    SET cluster = demo;
    SET SCHEMA shop;
    ```

1. Create [a connection](/sql/create-connection/#confluent-schema-registry) to the Confluent Schema Registry:
    ```sql
    CREATE SECRET IF NOT EXISTS csr_username AS '<TBD>';
    CREATE SECRET IF NOT EXISTS csr_password AS '<TBD>';

    CREATE CONNECTION csr_basic_http
    FOR CONFLUENT SCHEMA REGISTRY
    URL '<TBD>',
    USERNAME = SECRET csr_username,
    PASSWORD = SECRET csr_password;
    ```

1. Create [a connection](/sql/create-connection/#kafka) to the Kafka broker:

    ```sql
    CREATE SECRET kafka_password AS '<TBD>';

    CREATE CONNECTION kafka_connection TO KAFKA (
        BROKER 'TBD',
        SASL MECHANISMS = 'PLAIN',
        SASL USERNAME = 'TBD',
        SASL PASSWORD = SECRET kafka_password
    );
    ```

1. Create the sources, one per Kafka topic:

    ```sql
<<<<<<< HEAD
    CREATE SOURCE IF NOT EXISTS purchases
    FROM KAFKA CONNECTION kafka_connection (TOPIC 'purchases')
=======
    CREATE SOURCE purchases
    FROM KAFKA CONNECTION kafka_connection (TOPIC 'mysql.shop.purchases')
>>>>>>> 507095fd
    FORMAT AVRO USING CONFLUENT SCHEMA REGISTRY CONNECTION csr_basic_http
    ENVELOPE DEBEZIUM
    WITH (SIZE = '3xsmall');

<<<<<<< HEAD
    CREATE SOURCE IF NOT EXISTS items
    FROM KAFKA CONNECTION kafka_connection (TOPIC 'items')
=======
    CREATE SOURCE items
    FROM KAFKA CONNECTION kafka_connection (TOPIC 'mysql.shop.items')
>>>>>>> 507095fd
    FORMAT AVRO USING CONFLUENT SCHEMA REGISTRY CONNECTION csr_basic_http
    ENVELOPE DEBEZIUM
    WITH (SIZE = '3xsmall');

<<<<<<< HEAD
    CREATE SOURCE IF NOT EXISTS users
    FROM KAFKA CONNECTION kafka_connection (TOPIC 'users')
=======
    CREATE SOURCE users
    FROM KAFKA CONNECTION kafka_connection (TOPIC 'mysql.shop.users')
>>>>>>> 507095fd
    FORMAT AVRO USING CONFLUENT SCHEMA REGISTRY CONNECTION csr_basic_http
    ENVELOPE DEBEZIUM
    WITH (SIZE = '3xsmall');
    ```

### Build the analytics

Materialized views compute and maintain the results of a query incrementally. Use them to build up-to-date analytics results at **lightning speeds**.

Reuse your `psql` session and build the analytics:

1. Create a [`MATERIALIZED VIEW`](/sql/create-materialized-view/) to aggregate the purchase prices for vip users that haver not been refunded.

    A `MATERIALIZED VIEW` is persisted in durable storage and is incrementally updated as new data arrives.

    ```sql
    CREATE MATERIALIZED VIEW vip_purchases AS
        SELECT
            user_id,
            is_vip,
            SUM(purchase_price) as total_purchase_price
        FROM purchases
        LEFT JOIN users
            ON purchases.user_id = users.id
        WHERE deleted = 0
        GROUP BY 1, 2;
    ```

    The above model will update as new purchases come in, as well as when existing purchases are marked as deleted (soft deletes). Handling soft deletes is a challenging use case in streaming, and most systems can only provide eventually consistent results. Materialize not only provides strong consistency guarantees when handling the resulting retractions, but also minimizes the amount of state that needs to be maintained for the join.

    1. Create a view that takes the on-time bids and finds the highest bid for each auction:

    ```sql
    CREATE VIEW highest_bid_per_auction AS
        SELECT grp.auction_id,
               bid_id,
               buyer,
               seller,
               item,
               amount,
               bid_time,
               end_time
        FROM
        (SELECT DISTINCT auction_id FROM on_time_bids) grp,
        LATERAL (
            SELECT * FROM on_time_bids
            WHERE auction_id = grp.auction_id
            ORDER BY amount DESC LIMIT 1
    );
    ```

    ```
    CREATE MATERIALIZED VIEW remaining_stock AS
    SELECT
      i.id AS item_id,
      MAX(i.inventory) - SUM(purchases.quantity) AS remaining_stock
    FROM items i
    JOIN purchases ON purchases.item_id = i.id
     AND purchases.created_at > i.inventory_updated_at
    GROUP BY i.id;
    ```

### Subscribe to updates

`SUBSCRIBE` can stream updates from materialized views as they occur. Use it to verify how the analytics change over time.

1. Subscribe to the vip purchases:
    ```sql
    COPY (SUBSCRIBE (SELECT * FROM vip_purchases)) TO STDOUT;
    ```

    As soon as we subscribe we will see the current state of our materialized view.
    ```
    1671724467569   1	f	35
    1671724467569   1	t	25
    ```

    If there is a new purchase or a soft delete, the subscription will show two new rows. The previous value and the new value. In this case there was a soft delete of a non vip purchase of $15.
    ```
    1671724467569	1	f	35
    1671724467569	1	t	25
    1671724514737	1	f	20
    1671724514737	-1	f	35
    ```

1. Press `CTRL + C` to interrupt the subscription after a few changes.

### Connect to a BI tool

Instead of subscribing to the changes in the materialized view, you can connect to a BI tool directly and create a dashboard that keeps track of its results in real time. Here, we'll use [Metabase](https://www.metabase.com/), but most tools that support PostgreSQL should work out-of-the-box since Materialize is wire-compatible with PostgreSQL.

1. In Metabase, add a new database connection:

    | Connection Field | Value |
    | --- | --- |
    | Database type | PostgreSQL |
    | Display Name | Materialize |
    | Host | `MATERIALIZE_HOST` |
    | Port | 6875 |
    | Database name | `materialize` |
    | Username | `MATERIALIZE_USERNAME` |
    | Password | `MATERIALIZE_PASSWORD` |
    | Use a secure connection (SSL) | True |

1. To build a visualization on top of the `vip_purchases` materialized view, click **Browse Data**. Then, drill down until you find the view. By default, the visualization will be a "Table", but you can change this to e.g. a "Bar" chart.

1. Click **Auto-refresh**, and select **1 minute**.

  60 seconds is the fastest refresh rate selectable in the UI, but if you copy the URL, open a new tab and edit the end of the url to change the `refresh=60` anchor to `refresh=1`, you can force Metabase to update every second.

[//]: # "TODO(morsapaes) Add GIF of Metabase dashboard."

## Recap

In this quickstart, you saw:

-   How to define sources and materialized views within Materialize
-   How to subscribe to materialized views
-   How to connect a BI tool to Materialize for data visualization

## Learn more

-   [`CREATE SOURCE`](/sql/create-source)
-   [`CREATE MATERIALIZED VIEW`](/sql/create-materialized-view/)<|MERGE_RESOLUTION|>--- conflicted
+++ resolved
@@ -72,35 +72,20 @@
 1. Create the sources, one per Kafka topic:
 
     ```sql
-<<<<<<< HEAD
     CREATE SOURCE IF NOT EXISTS purchases
-    FROM KAFKA CONNECTION kafka_connection (TOPIC 'purchases')
-=======
-    CREATE SOURCE purchases
     FROM KAFKA CONNECTION kafka_connection (TOPIC 'mysql.shop.purchases')
->>>>>>> 507095fd
     FORMAT AVRO USING CONFLUENT SCHEMA REGISTRY CONNECTION csr_basic_http
     ENVELOPE DEBEZIUM
     WITH (SIZE = '3xsmall');
 
-<<<<<<< HEAD
     CREATE SOURCE IF NOT EXISTS items
-    FROM KAFKA CONNECTION kafka_connection (TOPIC 'items')
-=======
-    CREATE SOURCE items
     FROM KAFKA CONNECTION kafka_connection (TOPIC 'mysql.shop.items')
->>>>>>> 507095fd
     FORMAT AVRO USING CONFLUENT SCHEMA REGISTRY CONNECTION csr_basic_http
     ENVELOPE DEBEZIUM
     WITH (SIZE = '3xsmall');
 
-<<<<<<< HEAD
     CREATE SOURCE IF NOT EXISTS users
-    FROM KAFKA CONNECTION kafka_connection (TOPIC 'users')
-=======
-    CREATE SOURCE users
     FROM KAFKA CONNECTION kafka_connection (TOPIC 'mysql.shop.users')
->>>>>>> 507095fd
     FORMAT AVRO USING CONFLUENT SCHEMA REGISTRY CONNECTION csr_basic_http
     ENVELOPE DEBEZIUM
     WITH (SIZE = '3xsmall');
