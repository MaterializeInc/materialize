--- conflicted
+++ resolved
@@ -125,13 +125,11 @@
 - Allow setting `standard_conforming_strings` to its default value of `on`.
   Setting it to `off` is still not supported.
 
-<<<<<<< HEAD
-- Add support for `ARRAY(<subquery>)` constructor {{% gh 10700 %}}.
-=======
 - Support sequences of subscript operations on [`array`] values when
   indexing/accessing individual elements (as opposed to taking slices/ranges of
   values) {{% gh 9815 %}}.
->>>>>>> 5391daaa
+
+- Add support for `ARRAY(<subquery>)` constructor {{% gh 10700 %}}.
 
 {{< comment >}}
 Only add new release notes above this line.
