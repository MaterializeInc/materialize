---
title: "Release Notes"
description: "What's new in this version of Materialize"
menu: "main"
weight: 500
---

This page details changes between versions of Materialize, including:

- New features
- Major bug fixes
- Substantial API changes

For information about available versions, see our [Versions page](/versions).

{{< comment >}}
# What changes require a release note?

Any behavior change to a stable, user-visible API requires a release note.
Roughly speaking, Materialize's stable APIs are:

  * The syntax and semantics of all documented SQL statements.
  * The observable behavior of any source or sink.
  * The behavior of all documented command-line flags.

For details, see the [backwards compatibility policy](/versions/#Backwards-compatibility).

Notably, changes to experimental or unstable APIs should *not* have release
notes. The point of having experimental and unstable APIs is to decrease the
engineering burden when those features are changed. Instead, write a release
note introducing the feature for the release in which the feature is
de-experimentalized.

Examples of changes that require release notes:

  * The addition of a new, documented SQL function.
  * The stabilization of a new source type.
  * A bug fix that fixes a panic in any component.
  * A bug fix that changes the output format of a particular data type in a
    sink.

Examples of changes that do not require release notes:

  * **An improvement to the build system.** The build system is not user
    visible.
  * **The addition of a feature to testdrive.** Similarly, our test frameworks
    are not user visible.
  * **An upgrade of an internal Rust dependency.** Most dependency upgrades
    do not result in user-visible changes. (If they do, document the change
    itself, not the fact that the dependency was upgraded. Users care about
    the visible behavior of Materialize, not its implementation!)

Performance improvements are a borderline case. A small performance improvement
does not need a release note, but a large performance improvement may warrant
one if it results in a noticeable improvement for a large class of users or
unlocks new use cases for Materialize. Examples of performance improvements
that warrant a release note include:

  * Improving the speed of Avro decoding by 2x
  * Converting an O(n<sup>2</sup>) algorithm in the optimizer to an O(n)
    algorithm so that queries with several dozen `UNION` operations can be
    planned in a reasonable amount of time

# How to write a good release note

Every release note should be phrased in the imperative mood, like a Git
commit message. They should complete the sentence, "This release will...".

Good release notes:

  - [This release will...] Require the `-w` / `--workers` command-line option.
  - [This release will...] In the event of a crash, print the stack trace.

Misbehaved release notes:

  - Users must now specify the `-w` / `-threads` command line option.
  - Materialize will print a stack trace if it crashes.
  - Instead of limiting SQL statements to 8KiB, limit them to 1024KiB instead.

Link to at least one page where users can learn more about either the change or
the area which the change was made. Notes about new features can be concise if
the new feature has comprehensive documentation. Notes about changes to features
must be more detailed, as the note is likely the only documentation of the
change in behavior. Consider linking to a GitHub issue or pull request via the
`gh` shortcode if there is no good section of the documentation to link to.

Strive for some variety of verbs. "Support new feature" gets boring as a release
note.

Use relative links (/path/to/doc), not absolute links
(https://materialize.com/docs/path/to/doc).

Wrap your release notes at the 80 character mark.

## Internal note order

Put breaking changes before other release notes, and mark them with
`**Breaking change.**` at the start.

List new features before bug fixes.

{{< /comment >}}

{{% version-header v0.9.10 %}}


{{% version-header v0.9.9 %}}

- **Breaking change.** Fix a bug that inadvertently let users create `char
  list` columns and custom types. This type is not meant to be supported.
- Beta support for [Redpanda sources](/third-party/redpanda/).

- Let users express `JOIN`-like `DELETE`s with `DELETE...USING`.

- Optimize some `(table).field1.field2` expressions to only generate the
  columns from `table` that are accessed subsequently. This avoids performance
  issues when extracting a single field from a table expression with several
  columns, for example records generated from [`ROW`](/sql/types/record).
  {{% gh 8596 %}}

- Fix a bug that inadvertently let users create an [`array`] with elements of
  type [`list`] or [`map`], which crashes Materialize. {{% gh 8672 %}}

- Format dates before AD 1 with the BC notation instead of using negative dates.

<<<<<<< HEAD
- Support alternative `SUBSTRING(<string> [FROM <int>]? [FOR <int>]?)` syntax.
=======
- Fix some sources of crashes and incorrect results from optimizing queries involving constants ({{% gh 8713 %}} and {{% gh 8717 %}}).
>>>>>>> b189fc6b

{{% version-header v0.9.8 %}}

- Throw errors on floating point arithmetic overflow and underflow.

{{% version-header v0.9.7 %}}

- Support the `IS TRUE`, `IS FALSE`, `IS UNKNOWN` operators (and their `NOT`
  variations). {{% gh 8455 %}}
- Add support for retention settings on Kafka sinks.

- Support explicit `DROP DATABASE ... (CASCADE | RESTRICT)` statements.  The
  default behavior remains CASCADE.

- Fix a bug that prevented some users from creating Protobuf-formatted
  sources. {{% gh 8528 %}}

{{% version-header v0.9.6 %}}

- Correctly handle TOASTed columns when using PostgreSQL sources. {{% gh 8371 %}}

- Return control of canceled sessions (`ctrl + c`) while `SELECT` statements
  await results. Previously, this could cause the session to never terminate.

- Fix a bug that could prevent Materialize from booting when importing views
  into dataflows whose indexes had not yet been converted to dataflows
  themselves. {{% gh 8021 %}}

{{% version-header v0.9.5 %}}

- Accept case insensitive timezones to be compatible with PostgreSQL.

- Add support for [bitwise operators on integers](/sql/functions/#numbers).

- Persist the `mz_metrics` and `mz_metric_histogram` system tables and rehydrate
  the previous contents on restart. This is a small test of the system that will
  power upcoming persistence features. Users are free to opt out of this test
  by starting `materialized` with the `--disable-persistent-system-tables-test` flag.

{{% version-header v0.9.4 %}}

- Improve the performance of
  [built-in sources and views](/cli/#introspection-sources) in the
  [system catalog](/sql/system-catalog), which should result in lower latency
  spikes and increased throughput when issuing many small queries, and reduce
  overall memory consumption. Additionally, the content of the views is now
  consistent at the introspection interval boundaries. Prior to this release,
  some views would reveal more details about ephemeral dataflows and operators.

- Fix a bug that caused a panic when computing the `max` of `int2` values.

- Ignore the trailing newline character of POSIX compliant files instead of
  decoding it as an empty byte row. {{% gh 8142 %}}

- Support `ORDER BY` in [aggregate functions](/sql/functions/#aggregate-func).

- When issuing `COMMIT` or `ROLLBACK` commands outside of an explicit
  transaction, always return a warning. Previously, the warning could be suppressed.

- Fix a bug in the `CREATE SINK` syntax by updating the optional `CONSISTENCY`
  clause.

{{% version-header v0.9.3 %}}

- Fix a bug that prevented creating Avro sinks on old versions of Confluent Platform

- Fix a bug that prevented upgrading to 0.9.2 if the catalog referenced CSV file sources with headers.

- Support the `USING CONFLUENT SCHEMA REGISTRY` schema option for
  Protobuf-formatted sources.

{{% version-header v0.9.2 %}}

- The metrics scraping interval to populate
  the [`mz_metrics`](/sql/system-catalog#mz_metrics) table and its variants is
  now independent of the introspection interval. It is controlled by the
  flag [--metrics-scraping-interval](/cli/#prometheus-metrics).

- Allow users to specify the names of columns that must be present in CSV
  objects with headers {{% gh 7507 %}}, and support CSV with headers in S3. {{%
  gh 7913 %}}

- Add the [`ALTER INDEX <name> SET ENABLED` syntax](/sql/alter-index) to
  aid troubleshooting and recovery of Materialize instances. {{% gh 8079 %}}

- Improve PostgreSQL catalog compatibility. {{% gh 7962 %}} {{% gh 8032 %}}

{{% version-header v0.9.1 %}}

- Change the type of the [`mz_metrics`](/sql/system-catalog#mz_metrics).`time`
  column from [`timestamp`] to [`timestamp with time zone`] to better reflect
  that the timestamp is in UTC.

- Add the `array_agg` function.

- Add the `list_agg` function.

- Add the [`string_agg`](/sql/functions/string_agg) function.

- Add the [`generate_series(start, stop, step)`](/sql/functions/#table-func) table function. {{% gh 7953 %}}

{{% version-header v0.9.0 %}}

- **Breaking change.** Reject [Protobuf sources] whose schemas contain
  unsigned integer types (`uint32`, `uint64`, `fixed32`, and `fixed64`).
  Materialize previously converted these types to
  [`numeric`](/sql/types/numeric).

  A future version of Materialize is likely to support unsigned integers
  natively, at which point the aforementioned Protobuf types will be converted
  to the appropriate Materialize types.

- **Breaking change.** The `HTTP_PROXY` variable is no longer respected. Use
  `http_proxy` instead.

- Respect the [`no_proxy` environment variable](/cli/#http-proxies) to exclude
  certain hosts from the configured HTTP/HTTPS proxy, if any.

- Add [`reuse_topic`](/sql/create-sink/#enabling-topic-reuse-after-restart-exactly-once-sinks) as
  a beta feature for Kafka Sinks. This allows re-using the output topic across
  restarts of Materialize.

- Add support for JSON-encoded Kafka sinks.

{{% version-header v0.8.3 %}}

- The `MZ_LOG` environment variable is no longer recognized. Setting the log
  level can be done using the `--log-filter` command line parameter or the
  `MZ_LOG_FILTER` environment variable.

- Refactor the [`numeric`](/sql/types/numeric) type's backing implementation.
  With this change comes more PostgreSQL-like semantics for unscaled values, as
  well as bug fixes. {{% gh 7312 %}}

- Add support for including Kafka keys in dataflows via new `INCLUDE KEY`
  syntax. {{% gh 6661 %}}

- The `FORMAT` argument to `UPSERT` to specify Kafka key formats has been
  deprecated, use the new `KEY FORMAT .. VALUE FORMAT ..` syntax
  ([documentation](/sql/create-source/avro-kafka)). The `UPSERT FORMAT ..`
  syntax will be removed in a future release.

- Add `WITH` options to read from environment variables for SSL and SASL
  passwords. {{% gh 7467 %}}

{{% version-header v0.8.2 %}}

- Stabilized [postgres sources](/sql/create-source/postgres) (no longer require
  `--experimental`)

- **Breaking change.** `HOST` keyword when creating
  [postgres sources](/sql/create-source/postgres/#syntax) has been renamed to
  `CONNECTION`.

- Record the initial high watermark offset on the broker for Kafka sources. This
  enables clients to observe the progress of initial data loading. The table
  `mz_kafka_consumer_partitions` has an additional column `initial_high_offset`
  containing the first reported `hi_offset` from the broker for each partition.

- Add `left` to the [string function](/sql/functions#string-func) suite.

{{% version-header v0.8.1 %}}

- Add [timelines](/sql/timelines) to all sources to prevent
  joining data whose time is not comparable. This only affects new
  [CDC](/connect/materialize-cdc) and Debezium consistency topic sources
  by default.

- Add the [`isolation_level`](/sql/create-source/avro-kafka/#with-options)
  `WITH` option to Kafka sources to allow changing read behavior of
  transactionally written messages.

- Add the [`kafka_time_offset`](/sql/create-source/avro-kafka/#with-options)
  `WITH` option for Kafka sources, which allows to set `start_offset` based on
  Kafka timestamps.

- Add the [`timestamp_frequency_ms`] `WITH` option to Kinesis, S3, and file sources.

- **Breaking change.** The `timezone(String, Time)` function can no
  longer be used in views.

- Debezium sinks
  emit [`collection_data`](/sql/create-sink/#consistency-metadata) attributes in
  their consistency topic.

- **Breaking change.** Renamed the `timestamp`, `diff`, and `progressed`
  columns in [`TAIL`](/sql/tail) to `mz_timestamp`, `mz_diff`, and
  `mz_progressed`.

- Add the [`current_role`](/sql/functions/#system-information-func) system
  information function.

- Support manually declaring a [`(non-enforced) primary key`](/sql/create-source/avro-kafka/#key-constraint-details)
  on sources.

- S3 sources retry failed requests to list buckets and download objects.

{{% version-header v0.8.0 %}}

- Add the [`COPY FROM`](/sql/copy-from) statement, which allows populating a
  table via the PostgreSQL [`COPY` protocol][pg-copy].

- Stabilize the [`ARRAY`](/sql/types/array/#construction) constructor.

- Support casting single-dimensional [arrays](/sql/types/array/) from [`text`].

- Support the `#>` and `#>>` [`jsonb`](/sql/types/jsonb/) operators.

- **Breaking change.** Sort `NULL`s last, to match the default sort order in
  PostgreSQL.

- **Breaking change.** Rename `consistency` parameter to `consistency_topic`
  for both Kafka sources and sinks. Additionally, change `consistency_topic` on
  sinks to be a string that specifies a topic name instead of a boolean. This
  harmonizes the parameter behavior between sources and sinks.

{{% version-header v0.7.3 %}}

- Add the [`pow`](/sql/functions/#numbers-func) function as an alias for the
  [`power`](/sql/functions/#numbers-func) function.

- Add a new metric, `mz_log_message_total` that counts the number of log
  messages emitted per severity.

- Return the number of days between two dates (an integer) when subtracting one
  date from the other. Previously, the interval between the two dates would be
  returned. The new behavior matches the behavior in PostgreSQL.

- **Breaking change.** Change the default for the `enable_auto_commit` option
  on [Kafka sources](/sql/create-source/avro-kafka) to `false`.

- Support [equality operators](/sql/functions/#boolean) on
  [array data](/sql/types/array).

- Stabilized temporal filters (no longer require `--experimental`)

{{% version-header v0.7.2 %}}

- Introduce the concept of [volatility](/overview/volatility) to describe
  sources that do not provide reliability guarantees that
  Materialize relies on. The new volatility information is surfaced via
  [`SHOW SOURCES`](/sql/show-sources), [`SHOW VIEWS`](/sql/show-views),
  and [`SHOW SINKS`](/sql/show-sinks).

- Add [PubNub sources](/sql/create-source/text-pubnub).

- Add [`S3` sources](/sql/create-source/text-s3).

- Add a [`--log-filter` command-line option](/cli/#logging) and a
  `MZ_LOG_FILTER` environment variable that control which log messages to emit.

  This behavior was previously available via the undocumented `MZ_LOG`
  environment variable, which will be removed in a future release.

- Record Kafka Consumer metrics in the `mz_kafka_consumer_partitions` system
  table. Enabled by default for all Kafka sources.

- Add the [`jsonb_object_agg`](/sql/functions/jsonb_object_agg) function to
  aggregate rows into a JSON object.

- Permit the [`jsonb`](/sql/types/jsonb) type to store all 64-bit integers
  {{% gh 5919 %}}.
  Previously integers in the following ranges were rejected:

    * [-2<sup>64</sup>, -(2^<sup>53</sup>-1)]
    * [2<sup>53</sup> - 1, 2^<sup>64</sup>-1].

- Add the [`pg_postmaster_start_time`](/sql/functions#postgresql-compatibility-func)
  function, which reports the time at which the server started.

- Add the [`mz_workers`](/sql/functions#postgresql-compatibility-func)
  function, which reports the number of workers in use by the server.

- Add the [`mz_uptime`](/sql/functions#system-information-func)
  function, which reports the duration for which the server has been running.

- Add the [`repeat`](/sql/functions#string-func) function, which repeats a
  string N times.

- Avoid panicking when planning SQL queries of the form
  `SELECT DISTINCT ... ORDER BY <expr>` where `expr` is not a simple column
  reference {{% gh 6021 %}}.

- Support Kafka log compaction on Debezium topics via the [`DEBEZIUM
  UPSERT`](/sql/create-source/avro-kafka/#debezium-envelope-details) source envelope.

{{% version-header v0.7.1 %}}

- **Breaking change.** Change the default
  [`--logical-compaction-window`](/cli/#compaction-window) from 60 seconds to
  1 millisecond.

- **Breaking change.** Remove `CREATE SINK ... AS OF`, which did not have
  sensible behavior after Materialize restarted. The intent is to reintroduce
  this feature with a more formal model of `AS OF` timestamps. {{% gh 3467 %}}

- Add the [`cbrt` function](/sql/functions/#numbers-func) for computing the
  cube root of a [`double precision`](/sql/types/float).

  Thanks to external contributor [@andrioni](https://github.com/andrioni).

- Add the [`encode` and `decode` functions](/sql/functions/encode/) to convert
  binary data to and from several textual representations.

  Thanks to external contributor [@Posnet](https://github.com/Posnet).

- Add many of the basic
  [trigonometric functions](/sql/functions/#trigonometric-func).

  Thanks again to external contributor [@andrioni](https://github.com/andrioni).

- Add [`DROP TYPE`](/sql/drop-type) and [`SHOW TYPES`](/sql/show-types) commands.

- Multipartition Kafka sinks with consistency enabled will create single-partition
  consistency topics.

- Kafka sinks are now written via an idempotent producer to avoid duplicate or out
  of order messages.

- **Breaking change.** Change the behavior of the
  [`round` function](/sql/functions/#numbers-func) when applied to a `real` or
  `double precision` argument to round ties to the nearest even number,
  rather than away from zero. When applied to `numeric`, ties are rounded away
  from zero, as before.

  The new behavior matches PostgreSQL.

- Restore the `-D` command-line option as the short form of the
  [`--data-directory`](/cli/#data-directory) option.

- Allow setting [index parameters](/sql/alter-index/#available-parameters) when
  creating an index via the new `WITH` clause to [`CREATE INDEX`]. In older
  versions, setting these parameters required a separate call to [`ALTER
  INDEX`](/sql/alter-index).

- Fix a bug that prevented upgrading deployments from v0.6.1 or earlier to v0.7.0 if they
  contained:
  -  Views whose embdedded queries contain functions whose arguments are functions {{% gh 5802 %}}.
  -  Sinks using `WITH SNAPSHOT AS OF` {{% gh 5808 %}}.

- Reduce memory usage and increase processing speed in materialized views
  involving sources with the "upsert" envelope. {{% gh 5509 %}}.

  Users of the [memory usage visualization](/ops/monitoring#memory-usage-visualization)
  will see that the operator "UpsertArrange" has changed to "Upsert", and that
  the "Upsert" operator no longer shows any records. Actually, the "Upsert"
  operator still has a memory footprint proportional to the number of unique
  keys in the source.

- Add the basic exponentiation, power and [logarithm functions](/sql/functions/#numbers-func).

- Add `position` to the [string function](/sql/functions#string-func) suite.

- Add `right` to the [string function](/sql/functions#string-func) suite.

{{% version-header v0.7.0 %}}

- **Known issue.** You cannot upgrade deployments created with versions v0.6.1 or
  earlier to v0.7.0 if they contain:

  -  Views whose embdedded queries contain functions whose arguments are functions {{% gh 5802 %}}.
  -  Sinks using `WITH SNAPSHOT AS OF...` {{% gh 5808 %}}.

  If you encounter this issue, you can:

  - Use a previous version of Materialize to drop the view or sink before upgrading.
  - Skip upgrading to v0.7.0, and instead upgrade to v0.7.1 which contains fixes
    for these bugs.

  The next release (v0.7.1) contains fixes for these bugs.

- **Known issue.** The `-D` command-line option, shorthand for the
  `--data-directory` option, was inadvertently removed.

  It will be restored in the next release.

- **Breaking change.** Require a valid user name when [connecting to
  Materialize](/connect/cli#connection-details). Previously, Materialize did not
  support the concept of [roles](/sql/create-role), so it accepted all user
  names.

  Materialize instances have a user named `materialize` installed, unless you
  drop this user with [`DROP USER`](/sql/drop-user). You can add additional
  users with [`CREATE ROLE`](/sql/create-role).

- Allow setting most [command-line flags](/cli#command-line-flags) via
  environment variables.

- Fix a bug that would cause `DROP` statements targeting multiple objects to fail
  when those objects had dependent objects in common {{% gh 5316 %}}.

- Prevent a bug that would allow `CREATE OR REPLACE` statements to create dependencies
  on objects that were about to be dropped {{% gh 5272 %}}.

- Remove deprecated `MZ_THREADS` alias for `MZ_WORKERS`.

- Support equality operations on `uuid` data, which enables joins on `uuid`
  columns {{% gh 5540 %}}.
- Add the [`current_user`](/sql/functions/#system-information-func) system
  information function.

- Add the [`CREATE ROLE`](/sql/create-role),
  [`CREATE USER`](/sql/create-user), [`DROP ROLE`](/sql/drop-role), and
  [`DROP USER`](/sql/drop-user) statements to manage roles in a Materialize
  instance. These roles do not yet serve any purpose, but they will enable
  authentication in a later release.

- Functions can now be resolved as schema-qualified objects, e.g. `SELECT pg_catalog.abs(-1);`.

- Support [multi-partition](/sql/create-sink/#with-options) Kafka sinks {{% gh 5537 %}}.

- Support [gzip-compressed](/sql/create-source/text-file/#compression) file sources {{% gh 5392 %}}.

{{% version-header v0.6.1 %}}

- **Backwards-incompatible change.** Validate `WITH` clauses in [`CREATE
  SOURCE`](/sql/create-source) and [`CREATE SINK`](/sql/create-sink) statements.
  Previously Materialize would ignore any invalid options in these statement's
  `WITH` clauses.

  Upgrading to v0.6.1 will therefore fail if any of the sources or sinks within
  have invalid `WITH` options. If this occurs, drop these invalid sources or
  sinks using v0.6.0 and recreate them with valid `WITH` options.

- **Backwards-incompatible change.** Change the default value of the `timeout`
  option to [`FETCH`](/sql/fetch) from `0s` to `None`. The old default caused
  `FETCH` to return immediately even if no rows were available. The new default
  causes `FETCH` to wait for at least one row to be available.

  To maintain the old behavior, explicitly set the timeout to `0s`, as in:

  ```sql
  FETCH ... WITH (timeout = '0s')
  ```

- **Backwards-incompatible change.** Consider the following keywords to be fully
  reserved in SQL statements: `WITH`, `SELECT`, `WHERE`, `GROUP`, `HAVING`,
  `ORDER`, `LIMIT`, `OFFSET`, `FETCH`, `OPTION`, `UNION`, `EXCEPT`, `INTERSECT`.
  Previously only the `FROM` keyword was considered fully reserved.

  You can no longer use these keywords as bare identifiers anywhere in a SQL
  statement, except following an `AS` keyword in a table or column alias. They
  can continue to be used as identifiers if escaped. See the [Keyword
  collision](/sql/identifiers#keyword-collision) documentation for details.

- **Backwards-incompatible change.** Change the return type of
  [`sum`](/sql/functions/#aggregate-func) over [`bigint`](/sql/types/integer)s
  from `bigint` to [`numeric`](/sql/types/numeric). This avoids the possibility
  of overflow when summing many large numbers {{% gh 5218 %}}.

  We expect the breakage from this change to be minimal, as the semantics
  of `bigint` and `numeric` are nearly identical.

- Speed up parsing of [`real`](/sql/types/float) and
  [`numeric`](/sql/types/numeric) values by approximately 2x and 100x,
  respectively {{% gh 5341 5343 %}}.

- Ensure the first batch of updates in a [source](/sql/create-source) without
  consistency information is stamped with the current wall clock time, rather
  than timestamp `1` {{% gh 5201 %}}.

- When Materialize consumes a message from a [Kafka source](/sql/create-source/avro-kafka),
  commit that message's offset back to Kafka {{% gh 5324 %}}. This allows
  Kafka-related tools to monitor Materialize's consumer lag.

- Add the [`SHOW OBJECTS`](/sql/show-objects) SQL statement to display all
  objects in a database, regardless of their type.

- Improve the PostgreSQL compatibility of several date and time-related
  features:

  - Correct `date_trunc`'s rounding behavior when truncating by
    decade, century, or millenium {{% gh 5056 %}}.

    Thanks to external contributor [@zRedShift](https://github.com/zRedShift).

  - Allow specifying units of `microseconds`, `milliseconds`, `month`,
    `quarter`, `decade`, `century`, or `millenium` when applying the `EXTRACT`
    function to an [`interval`](/sql/types/interval) {{% gh 5107 %}}. Previously
    these units were only supported with the [`timestamp`](/sql/types/timestamp)
    and [`timestamptz`](/sql/types/timestamptz) types.

    Thanks again to external contributor
    [@zRedShift](https://github.com/zRedShift).

  - Support multiplying and dividing [`interval`](/sql/types/interval)s by
    numbers {{% gh 5107 %}}.

    Thanks once more to external contributor
    [@zRedShift](https://github.com/zRedShift).

  - Handle parsing [`timestamp`](/sql/types/timestamp) and [`timestamptz`](/sql/types/timestamptz)
    from additional compact formats like `700203` {{% gh 4889 %}}.

  - Support conversion of [`timestamp`](/sql/types/timestamp) and [`timestamptz`](/sql/types/timestamptz) to other time zones with [`AT TIME ZONE`](/sql/functions/#date-and-time-func) and [`timezone`](/sql/functions/#date-and-time-func) functions.

- Add the `upper` and `lower` [string functions](/sql/functions#string-func),
  which convert any alphabetic characters in a string to uppercase and
  lowercase, respectively.

- Permit specifying `ALL` as a row count to [`FETCH`](/sql/fetch) to indicate
  that there is no limit on the number of rows you wish to fetch.

- Support the `ISNULL` operator as an alias for the `IS NULL` operator, which
  tests whether its argument is `NULL` {{% gh 5048 %}}.

- Support the [`ILIKE` operator](/sql/functions#boolean), which is the
  case-insensitive version of the [`LIKE` operator](/sql/functions#boolean) for
  pattern matching on a string.

- Permit the `USING` clause of a [join](/sql/join) to reference columns with
  different types on the left and right-hand side of the join if there is
  an [implicit cast](/sql/types#casts) between the types {{% gh 5276 %}}.

- Use SQL standard type names in error messages, rather than Materialize's
  internal type names {{% gh 5175 %}}.

- Fix two bugs involving [common-table expressions (CTEs)](/sql/select#common-table-expressions-ctes):

  - Allow CTEs in `CREATE VIEW` {{% gh 5111 %}}.

  - Allow reuse of CTE names in nested subqueries {{% gh 5222 %}}. Reuse of
    CTE names within a given query is still prohibited.

- Fix a bug that caused incorrect results when multiple aggregations of a
  certain type appeared in the same `SELECT` query {{% gh 5304 %}}.

- Add the advanced [`--timely-progress-mode` and `--differential-idle-merge-effort` command-line arguments](/cli/#dataflow-tuning) to tune dataflow performance. These arguments replace existing undocumented environment variables.

{{% version-header v0.6.0 %}}

- Support specifying default values for table columns via the new
  [`DEFAULT` column option](/sql/create-table#syntax) in `CREATE TABLE`.
  Thanks to external contributor [@petrosagg](https://github.com/petrosagg).

- Add a `timeout` option to [`FETCH`](/sql/fetch/) to facilitate using `FETCH`
  to poll a [`TAIL`](/sql/tail) operation for new records.

- Add several new SQL functions:

  - The [`digest`](/sql/functions#cryptography-func) and
    [`hmac`](/sql/functions#cryptography-func) cryptography functions
    compute message digests and authentication codes, respectively. These
    functions are based on the [`pgcrypto`] PostgreSQL extension.

  - The [`version`](/sql/functions#postgresql-compatibility-func) and
    [`mz_version`](/sql/functions/#system-information-func) functions report
    PostgreSQL-specific and Materialize-specific version information,
    respectively.

  - The [`current_schema`](/sql/functions#postgresql-compatibility-func)
    function reports the name of the SQL schema that appears first in the
    search path.

- Fix a bug that would cause invalid data to be returned when requesting
  binary-formatted values with [`FETCH`](/sql/fetch/) {{% gh 4976 %}}.

- Fix a bug when using `COPY` with `TAIL` that could cause some drivers to
  fail if the `TAIL` was idle for at least one second {{% gh 4976 %}}.

- Avoid panicking if a record in a regex-formatted source fails to decode
  as UTF-8 {{% gh 5008 %}}.

- Allow [query hints](/sql/select#query-hints) in `SELECT` statements.

{{% version-header v0.5.3 %}}

- Add support for SQL cursors via the new [`DECLARE`](/sql/declare),
  [`FETCH`](/sql/fetch), and [`CLOSE`](/sql/close) statements. Cursors
  facilitate fetching partial results from a query and are therefore
  particularly useful in conjuction with [`TAIL`](/sql/tail#tailing-with-fetch).

  **Known issue.** Requesting binary-formatted values with [`FETCH`](/sql/fetch)
  does not work correctly. This bug will be fixed in the next release.

- Support [common-table expressions (CTEs)](/sql/select#common-table-expressions-ctes)
  in `SELECT` statements.

- Add a [`map`](/sql/types/map) type to represent unordered key-value pairs.
  Avro map values in [Avro-formatted sources](/sql/create-source/avro-kafka)
  will be decoded into the new `map` type.

- Fix a regression in the SQL parser, introduced in v0.5.2, in which nested
  field accesses, e.g.

  ```sql
  SELECT ((col).field1).field2
  ```

  would fail to parse {{% gh 4827 %}}.

- Fix a bug that caused the [`real`]/[`real`] types to be incorrectly
  interpreted as [`double precision`] {{% gh 4918 %}}.

{{% version-header v0.5.2 %}}

- Provide the [`list`](/sql/types/list/) type, which is an ordered sequences of
  homogenously typed elements; they're nestable, too! The type was previously
  available in v0.5.1, but this release lets you create [`list`s from
  `text`](/sql/types/list/#text-to-list-casts), making their creation more
  accessible.

- Support the [`pg_typeof`
  function](/sql/functions#postgresql-compatibility-func).

- Teach [`COPY TO`](/sql/copy-to) to support `FORMAT binary`.

- Support the [`DISCARD`](/sql/discard) SQL statement.

- Change [`TAIL`](/sql/tail) to:

  - Produce output ordered by timestamp.

  - Support timestamp progress with the `PROGRESSED` option.

  - **Backwards-incompatible change.** Use Materialize's standard `WITH` option
    syntax, meaning:

    - `WITH SNAPSHOT` is now `WITH (SNAPSHOT)`.

    - `WITHOUT SNAPSHOT` is now `WITH (SNAPSHOT = false)`.

- Report an error without crashing when a query contains unexpected UTF-8
  characters, e.g., `SELECT ’1’`. {{% gh 4755 %}}

- Suppress logging of warnings and errors to stderr when users supply the
  [`--log-file` command line flag](/cli/#command-line-flags) {{% gh 4777 %}}.

- When using the systemd service distributed in the APT package, write log
  messages to the systemd journal instead of a file in the `mzdata` directory
  {{% gh 4781 %}}.

- Ingest SQL Server-style Debezium data {{% gh 4762 %}}.

- Allow slightly more complicated [`INSERT`](/sql/insert) bodies, e.g. inserting
  `SELECT`ed literals {{% gh 4748 %}}.
  characters, e.g., `SELECT ’1’` {{% gh 4755 %}}.

{{% version-header v0.5.1 %}}

- **Known issue.** [`COPY TO`](/sql/copy-to) panics if executed via the
  ["simple query" protocol][pgwire-simple], which is notably used by the
  `psql` command-line client {{% gh 4742 %}}.

  A fix is available in the latest [unstable builds](/versions/#unstable-builds)
  and will ship in v0.5.2.

  Note that some PostgreSQL clients instead use the
  ["extended query" protocol][pgwire-extended] to issue `COPY TO` statements,
  or let you choose which protocol to use. If you are using one of these
  clients, you can safely issue `COPY TO` statements in v0.5.1.

- **Backwards-incompatible change.** Send the rows returned by the
  [`TAIL`](/sql/tail) statement to the client normally (i.e., as if the rows
  were returned by a [`SELECT`](/sql/select) statement) rather than via the
  PostgreSQL [`COPY` protocol][pg-copy]. The new format additionally moves the
  timestamp and diff information to dedicated `timestamp` and `diff` columns at
  the beginning of each row.

  To replicate the old behavior of sending `TAIL` results via the `COPY`
  protocol, explicitly wrap the `TAIL` statement in a [`COPY TO`](/sql/copy-to)
  statement:

  ```
  COPY (TAIL some_materialized_view) TO STDOUT
  ```

- Add the [`COPY TO`](/sql/copy-to) statement, which sends the results of
  the statement it wraps via the special PostgreSQL [`COPY` protocol][pg-copy].

- When creating a Kafka sink, permit specifying the columns to include in the
  key of each record via the new `KEY` connector option in [`CREATE
  SINK`](/sql/create-sink).

- Default to using a worker thread count equal to half of the machine's
  physical cores if the [`--workers`](/cli/#worker-threads) command-line
  option is not specified.

- Add the [`regexp_match`](/sql/functions#string-func) function to search a
  string for a match against a regular expression.

- Support [`SELECT DISTINCT ON (...)`](/sql/select/#syntax) to deduplicate the
  output of a query based on only the specified columns in each row.
  Prior to this release, the [`SELECT`](/sql/select) documentation incorrectly
  claimed support for this feature.

- Reduce memory usage in:
  - Queries involving `min` and `max` aggregations {{% gh 4523 %}}.
  - Indexes containing `text` or `bytea` data, especially when each
    individual string or byte array is short {{% gh 4646 %}}.

{{% version-header v0.5.0 %}}

- Support tables via the new [`CREATE TABLE`](/sql/create-table), [`DROP
  TABLE`](/sql/drop-table), [`INSERT`](/sql/insert) and [`SHOW CREATE
  TABLE`](/sql/show-create-table) statements. Tables are conceptually similar to
  a [source](/sql/create-source), but the data in a table is managed by
  Materialize, rather than by Kafka or a filesystem.

  Note that table data is currently ephemeral: data inserted into a table does
  not persist across restarts. We expect to add support for persistent table
  data in a future release.

- Generate a persistent, unique identifier associated with each cluster. This
  can be retrieved using the new [`mz_cluster_id`](/sql/functions#uuid-func) SQL
  function.

- Automatically check for new versions of Materialize on server startup. If a
  new version is available, a warning will be logged encouraging you to upgrade.

  This version check involves reporting the cluster ID and current version to a
  server operated by Materialize Inc. To disable telemetry of this sort, use the
  new [`--disable-telemetry` command-line option](/cli/).

- Add a web-based, interactive [memory usage visualization](/ops/monitoring#memory-usage-visualization) to aid in understanding and diagnosing
  unexpected memory consumption.

- Add the [`lpad`](/sql/functions/#string-func) function, which extends a
  string to a given length by prepending characters.

- Improve PostgreSQL compatibility:

  - Permit qualifying function names in SQL queries with the name of the schema
    and optionally the database to which the function belongs, as in
    `pg_catalog.abs(-1)` {{% gh 4293 %}}.

    Presently all built-in functions belong to the system `mz_catalog` or
    `pg_catalog` schemas.

  - Add an [`oid` type](/sql/types/oid) to represent PostgreSQL object IDs.

  - Add basic support for [array types](/sql/types/array), including the new
    [`array_to_string` function](/sql/functions#array-func).

  - Add the  `current_schemas`, `obj_description`, `pg_table_is_visible`, and
    `pg_encoding_to_char` [compatibility functions](/sql/functions#postgresql-compatibility-func).

  Together these changes enable the `\l`, `\d`, `\dv`, `\dt`, `\di` commands
  in the [psql terminal](/connect/cli).

- Correct a query optimization that could misplan queries that referenced the
  same relation multiple times with varying filters {{% gh 4361 %}}.

- Rename the output columns for `SHOW` statements to match the PostgreSQL
  convention of using all lowercase characters with words separated by
  underscores.

  For example, the `SHOW INDEX` command now returns a column named
  `seq_in_index` rather than `Seq_in_index`. This makes it possible to refer
  to the column without quoting when supplying a `WHERE` clause.

  The renamings are described in more detail in the documentation for each
  `SHOW` command that changed:

    - [`SHOW COLUMNS`](/sql/show-columns)
    - [`SHOW DATABASES`](/sql/show-databases)
    - [`SHOW INDEXES`](/sql/show-indexes)
    - [`SHOW SCHEMAS`](/sql/show-schemas)
    - [`SHOW SINKS`](/sql/show-sinks)
    - [`SHOW SOURCES`](/sql/show-sources)
    - [`SHOW TABLES`](/sql/show-tables)
    - [`SHOW VIEWS`](/sql/show-views)

- Expose metadata about the running Materialize instance in the new
  [system catalog](/sql/system-catalog), which contains various sources, tables,
  and views that can be queried via SQL.

- Rename the `global_id` column of the
  [`mz_avro_ocf_sinks`](/sql/system-catalog#mz_avro_ocf_sinks) and
  [`mz_kafka_sinks`](/sql/system-catalog#mz_kafka_sinks) tables
  to `sink_id`, for better consistency with the other system catalog tables.

- Support [Kafka sources](/sql/create-source/avro-kafka) on topics
  that use [Zstandard compression](https://facebook.github.io/zstd/)
  {{% gh 4342 %}}.

{{% version-header v0.4.3 %}}

- Permit adjusting the logical compaction window on a per-index basis via the
  [`logical_compaction_window`](/sql/alter-index/#available-parameters)
  parameter to the new [`ALTER INDEX`](/sql/alter-index) statement.

- Add the [`uuid`](/sql/types/uuid) type to efficiently represent
  universally-unique identifiers (UUIDs).

- Report the `integer_datetime` parameter as `on` to ensure that [PgJDBC]
  correctly decodes date and time values returned by prepared statements
  {{% gh 4117 %}}.

- Fix a bug in the query optimizer that could result in incorrect plans for
  queries involving `UNION` operators and literals {{% gh 4195 %}}.

{{% version-header v0.4.2 %}}

- Remove the `max_timestamp_batch_size` [`WITH`
  option](/sql/create-source/avro-kafka/#with-options) from sources. Materialize
  now automatically selects the optimal batch size. **Backwards-incompatible
  change.**

- Restore support for specifying multiple Kafka broker addresses in [Kafka
  sources](/sql/create-source/avro-kafka/) {{% gh 3986 %}}.

  This fixes a regression introduced in v0.4.1.

- Sort the output of [`SHOW COLUMNS`](/sql/show-columns/) by the order in which
  the columns are defined in the targeted source, table, or view. Prior versions
  did not guarantee any particular ordering.

- Improve memory utilization:

  - Reduce memory usage of [outer joins](/sql/join#join_type) when the join key
    consists only of simple column equalities {{% gh 4047 %}}.

  - Consume only a constant amount of memory when computing a
    [`min` or `max` aggregation](/sql/functions/#aggregate-func)
    on an [append-only source](/sql/create-source/avro-kafka/#append-only-envelope)
    {{% gh 3994 %}}.

- Always permit memory profiling via the `/prof` web UI, even if the
  `MALLOC_CONF` environment variable is not configured to enable profiling
  {% gh 4005 %}.

- Handle large `VALUES` expressions. Previously, `VALUES` expressions with more
  than several hundred entries would cause a stack overflow {{% gh 3995 %}}.

- Add the `mz_records_per_dataflow_global` [metric](/ops/monitoring) to expose
  the number of active records in each dataflow {{% gh 4036 %}}.

{{% version-header v0.4.1 %}}

- **Known regression.** Specifying multiple Kafka broker addresses in
  [Kafka sources](/sql/create-source/avro-kafka/), as in

  ```sql
  CREATE SOURCE ... FROM KAFKA BROKER 'host1:9092,host2:9092' ...
  ```

  is incorrectly prohibited in this version. This change was unintentional and
  is reverted in v0.5.0.

- Enhance internal monitoring tools:

  - Add a web UI at `/prof` for visualizing memory and CPU profiles of a running
    `materialized` process.

  - Expose [metrics](/ops/monitoring) for per-thread CPU usage {{% gh 3733 %}}.

  - Reduce memory overhead of built-in logging views {{% gh 3752 %}}.

- Improve robustness of several source types:

  - Permit broker addresses in [Kafka sources](/sql/create-source/avro-kafka/)
    and [Kafka sinks](/sql/create-sink/) to use IP addresses in addition to
    hostnames.

  - Handle Snappy-encoded [Avro OCF files](/sql/create-source/avro-file/).

  - In [Avro sources that use the Debezium envelope](/sql/create-source/avro-kafka/#debezium-envelope-details),
    automatically filter out duplicate records generated by Debezium's
    PostgreSQL connector.

    This brings support for the PostgreSQL connector on par with the support for
    the MySQL connector.

- Improve the performance of the `TopK` operator {{% gh 3758 %}}.

- Add several new SQL features:

  - Add support for [`LATERAL` subqueries](/sql/join#lateral-subqueries) in
    joins. `LATERAL` subqueries can be used to express [Top-K by group
    queries](/guides/top-k/)

  - Add the [regular expression matching operators](/sql/functions/#string) `~`,
    `~*`, `!~`, and `!~*`, which report whether a string does or does not match
    a regular expression.

  - Support casts from [`boolean`](/sql/types/boolean) to [`int`](/sql/types/int).

  - Add the [`split_part`](/sql/functions/#string-func) function, which splits a
    string on a delimiter and returns one of the resulting chunks.

  - Allow ordinal references in `GROUP BY` clauses to refer to items in the
    `SELECT` list that are formed from arbitrary expressions, as in:

    ```sql
    SELECT a + 1, sum(b) FROM ... GROUP BY 1
    ```

    Previously, Materialize only handled ordinal references to items that were
    simple column references, as in:

    ```sql
    SELECT a, sum(b) FROM ... GROUP BY 1
    ```

- Fix two PostgreSQL compatibility issues:

  - Change the text format of the [`timestamp with time zone`](/sql/types/timestamptz)
    type to match PostgreSQL {{% gh 3798 %}}.

  - Respect client-provided parameter types in prepared statements
    {{% gh 3625 %}}.


{{% version-header v0.4.0 %}}

- Rename the `--threads` command-line option to [`--workers`](/cli/#worker-threads),
  since it controls only the number of dataflow workers that Materialize will
  start, not the total number of threads that Materialize may use. The short
  form of this option, `-w`, remains unchanged.
  **Backwards-incompatible change.**

- Add the `--experimental` command-line option to enable a new [experimental
  mode](/cli/#experimental-mode), which grants access to experimental features
  at the risk of compromising stability and backwards compatibility. Forthcoming
  features that require experimental mode will be marked as such in their
  documentation.

- Support [SASL PLAIN authentication for Kafka sources](/sql/create-source/avro-kafka/#connecting-to-a-kafka-broker-using-sasl-authentication).
  Notably, this allows Materialize to connect to Kafka clusters hosted by
  Confluent Cloud.

- Do not require [Kafka Avro sources](/sql/create-source/avro-kafka/) that use
  `ENVELOPE NONE` or `ENVELOPE DEBEZIUM` to have key schemas whose fields are a
  subset of the value schema {{% gh 3677 %}}.

- Teach Kafka sinks to emit Debezium style [consistency
  metadata](/sql/create-sink/#consistency-metadata) if the new `consistency`
  option is enabled. The consistency metadata is emitted to a Kafka topic
  alongside the data topic; the combination of these two topics is considered
  the Materialize change data capture (CDC) format.

- Introduce the `AS OF` and
  [`WITH SNAPSHOT`](/sql/create-sink/#with-snapshot-or-without-snapshot) options
  for `CREATE SINK` to provide more control over what data the sink will
  produce.

- Change the default [`TAIL` snapshot behavior](/sql/tail/#snapshot)
  from `WITHOUT SNAPSHOT` to `WITH SNAPSHOT`. **Backwards-incompatible change.**

- Actively shut down [Kafka sinks](https://materialize.com/docs/sql/create-sink/#kafka-sinks)
  that encounter an unrecoverable error, rather than attempting to produce data
  until the sink is dropped {{% gh 3419 %}}.

- Improve the performance, stability, and standards compliance of Avro encoding
  and decoding {{% gh 3397 3557 3568 3579 3583 3584 3585 %}}.

- Support [record types](/sql/types/record), which permit the representation of
  nested data in SQL. Avro sources also gain support for decoding nested
  records, which were previously disallowed, into this new SQL record type.

- Allow dropping databases with cross-schema dependencies {{% gh 3558 %}}.

- Avoid crashing if [`date_trunc('week', ...)`](/sql/functions/#date-and-time-func) is
  called on a date that is in the first week of a month {{% gh 3651 %}}.

- Ensure the built-in `mz_avro_ocf_sinks`, `mz_catalog_names`, and
  `mz_kafka_sinks` views always reflect the latest state of the system
  {{% gh 3682 %}}. Previously these views could contain stale data that did not
  reflect the results of recent `CREATE` or `DROP` statements.

- Introduce several new SQL statements:

  - [`ALTER RENAME`](/sql/alter-rename) renames an index, sink, source, or view.

  - [`SHOW CREATE INDEX`](/sql/show-create-index/) displays information about
    an index.

  - [`EXPLAIN <statement>`](/sql/explain) is shorthand for
    `EXPLAIN OPTIMIZED PLAN FOR <statement>`.

  - `SHOW TRANSACTION ISOLATION LEVEL` displays a dummy transaction isolation
    level, `serializable`, in order to satisfy various PostgreSQL tools that
    depend upon this statement {{% gh 800 %}}.

- Adjust the semantics of several SQL expressions to match PostgreSQL's
  semantics:

  - Consider `NULL < ANY(...)` to be false and `NULL < ALL (...)` to be true
    when the right-hand side is the empty set {{% gh 3319 %}}.
    **Backwards-incompatible change.**

  - Change the meaning of ordinal references in a `GROUP BY` clause, as in
    `SELECT ... GROUP BY 1`, to refer to columns in the target list, rather than
    columns in the input set of tables {{% gh 3686 %}}.
    **Backwards-incompatible change.**

  - When casting from `numeric` or `float` to `int`, round to the nearest
    integer rather than discarding the fractional component {{% gh 3700 %}}.
    **Backwards-incompatible change.**

  - Allow expressions in `GROUP BY` to refer to output columns, not just input
    columns, to match PostgreSQL. In the case of ambiguity, the input column
    takes precedence {{% gh 1673 %}}.

  - Permit expressions in `ORDER BY` to refer to input columns that are not
    selected for output, as in `SELECT rel.a FROM rel ORDER BY rel.b`
    {{% gh 3645 %}}.

{{% version-header v0.3.1 %}}

- Improve the ingestion speed of Kafka sources with multiple partitions by
  sharding responsibility for each partition across the available worker
  threads {{% gh 3190 %}}.

- Improve JSON decoding performance when casting a `text` column to `json`, as
  in `SELECT text_col::json` {{% gh 3195 %}}.

- Simplify converting non-materialized views into materialized views with
  [`CREATE DEFAULT INDEX ON foo`](/sql/create-index). This creates the same
  [index](/overview/api-components/#indexes) on a view that would have been
  created if you had used [`CREATE MATERIALIZED VIEW`](/sql/create-materialized-view).

- Permit control over the timestamp selection logic on a per-Kafka-source basis
  via three new [`WITH` options](https://materialize.com/docs/sql/create-source/avro-kafka/#with-options):
    - `timestamp_frequency_ms`
    - `max_timestamp_batch_size`
    - `topic_metadata_refresh_interval_ms`

- Support assigning aliases for column names when referecing a relation
  in a `SELECT` query, as in:

  ```sql
  SELECT col1_alias, col2_alias FROM rel AS rel_alias (col1_alias, col2_alias)
  ```

- Add the [`abs`](/sql/functions/#numbers-func) function for the
  [`numeric`](/sql/types/numeric/) type.

- Improve the [string function](/sql/functions/#string-func) suite:
  - Add the trim family of functions to trim characters from the start and/or
    end of strings. The new functions are `btrim`, `ltrim`, `rtrim`, and `trim`.
  - Add the SQL standard length functions `char_length`, `octet_length`, and
    `bit_length`.
  - Improve the `length` function's PostgreSQL compatibility by accepting
    `bytea` as the first argument, rather than `text`, when getting the length
    of encoded bytes.

- Enhance compatibility with PostgreSQL string literals:
  - Allow the [`TYPE 'string'` syntax](/sql/functions/cast#signatures) to
    explicitly specify the type of a string literal. This syntax is equivalent
    to `CAST('string' AS TYPE)` and `'string'::TYPE`.
  - Support [escape string literals](/sql/types/text/#escape) of the form
    `E'hello\nworld'`, which permit C-style escapes for several special
    characters.
  - Automatically coerce string literals to the appropriate type, as required
    by their usage in calls to functions and operators {{% gh 481 %}}.

- Produce runtime errors in several new situations:
  - When multiplication operations overflow {{% gh 3354 %}}. Previously
    multiplication overflow would result in silent wraparound.
  - When casting from string to any other data type {{% gh 3156 %}}. Previously
    failed casts would return `NULL`.

- Fix several misplanned queries:
  - Ensure `CASE` statements do not trigger errors from unselected
    branches {{% gh 3395 %}}.
  - Prevent the optimizer from crashing on some queries involving the
    the `date_trunc` function {{% gh 3403 %}}.
  - Handle joins nested with non-default associativity correctly
    {{% gh 3427 %}}.

- Fix several bugs related to negative intervals:
  - Ensure the `EXTRACT` function-like operator returns a negative result when
    its input is negative {{% gh 2800 %}}.
  - Do not distinguish negative and positive zero {{% gh 2812 %}}.

- Expose [monitoring metrics](/monitoring/) for Kafka sinks {{% gh 3336 %}}.

{{% version-header v0.3.0 %}}

- Support [temporary views](/sql/create-view/#temporary-views).

- Improve the reliability and performance of Kafka sources, especially when the
  underlying Kafka topic has many partitions and data is not evenly distributed
  across the partitions.

- Infer primary keys based on the key schema for [Kafka Avro sources that use
  the Debezium envelope](/sql/create-source/avro-kafka/#debezium-envelope-details)
  to facilitate query optimization. This corrects a regression
  in v0.2.2.

  The new [`ignore_source_keys` option](/sql/create-source/avro-kafka/#with-options)
  can be set to `true` to explicitly disable this behavior.

- In [Avro sources that use the Debezium envelope](/sql/create-source/avro-kafka/#debezium-envelope-details),
  automatically filter out duplicate records generated by Debezium's MySQL
  connector.

  This release does not include support for deduplicating records generated by
  other Debezium connectors (e.g., PostgreSQL).

- Automatically refresh
  [AWS credentials for Kinesis sources](/sql/create-source/json-kinesis/#with-options)
  when credentials are sourced from an IAM instance or container profile
  {{% gh 2928 %}}.

- Support [TLS encryption](/cli/#tls-encryption) for SQL and HTTP connections.


- Improve compatibility with the [pg8000](https://pypi.org/project/pg8000/)
  Python driver, and likely other drivers, by including the number of rows
  returned by a `SELECT` statement in the SQL protocol command tag
  {{% gh 2987 %}}.

- Correct plans for `OUTER` joins that appear within subqueries, which could
  previously cause Materialize to crash {{% gh 3048 %}}.

- Prevent a small memory leak when a [TAIL](/sql/tail) command is uncleanly
  terminated {{% gh 2996 %}}.

- Adjust the precedence of several SQL operators to match PostgreSQL
  {{% gh 3087 %}}.

- Add a new command-line option, [`-vv`](/cli/#command-line-flags), that prints
  some build information in addition to the version.

{{% version-header v0.2.2 %}}

- Introduce an "upsert" envelope for sources that follow the Kafka key–value
  convention for representing inserts, upserts, and deletes. See the [Upsert
  envelope](/sql/create-source/avro-kafka/#upsert-envelope-details) section of
  the `CREATE SOURCE` docs for details.

- Enable connections to Kafka brokers using either
  [SSL authentication](/sql/create-source/avro-kafka/#ssl-encrypted-kafka-details)
  or [Kerberos authentication](/sql/create-source/avro-kafka/#kerberized-kafka-details).
  This includes support for SSL authentication with Confluent Schema Registries.

- Introduce the [`AS OF`](/sql/tail/#as-of) and
  [`WITH SNAPSHOT`](/sql/tail/#WITH SNAPSHOT or WITHOUT SNAPSHOT) options for `TAIL` to provide
  more control over what data `TAIL` will produce.

- Improve reliability of Kinesis sources by rate-limiting Kinesis API calls.
  {{% gh 2807 %}}

- Improve startup speed for Kafka sources with many partitions by fetching from
  partitions evenly, rather than processing partitions sequentially, one after
  the next. {{% gh 2936 %}}

- Add two [`WITH` options](/sql/create-source/avro-kafka/#with-options)
  to Kafka sources:
  - The `group_id_prefix` option affords some control over the consumer group
    ID Materialize uses when consuming from Kafka.
  - The `statistics_interval_ms` controls how often the underlying Kafka library
    reports statistics to the logs.

- Improve reliability and performance of Kafka sinks with a smarter buffering
  and flushing policy {{% gh 2855 %}} and a faster Avro encoding implementation
  {{% gh 2907 %}}.

- Support decoding enum {{% gh 2923 %}} and union {{% gh 2943 %}} values in Avro-formatted
  sources.

- Produce runtime errors when some numeric operations overflow, rather than
  silently wrapping around. {{% gh 2896 %}}

- Humanize the output of [`SHOW CREATE VIEW`] by avoiding quotes around
  identifiers that do not require them. {{% gh 2667 %}}

- Add the [`generate_series`](/sql/functions/#table-func) table function. {{% gh 2857 %}}

- Fix several bugs in the query optimizer that could cause crashes or incorrect
  query plans. {{% gh 2731 2724 %}}

- Correct output for `LEFT JOIN`s when the same join key appears multiple times
  in the relation on the left-hand side of the join. {{% gh 2724 %}}

- Disallow trailing commas in `SELECT` lists, so that `SELECT a, b, FROM table`
  results in a syntax error outright, rather than parsing as
  `SELECT a, b, "from" AS table`, which would result in a confusing error about
  the unknown column `"from"`. {{% gh 2893 %}}

{{% version-header v0.2.1 %}}

- Allow query parameters (`$1`, `$2`, etc) to appear in
  [`EXPLAIN`](/sql/explain) statements.

- Avoid crashing if queries are executed without a value for each parameter in
  the query.

- Support runtime errors in dataflows. Views that encounter an error (e.g.,
  division by zero) while executing will report that error when queried.
  Previously, the error would be silenced, and the erroring expression would be
  replaced with `NULL`.

- Permit filtering the output of several `SHOW` commands with a `WHERE` or
  `LIKE` clause:

  - [SHOW DATABASES](/sql/show-databases)
  - [SHOW INDEXES](/sql/show-index)
  - [SHOW COLUMNS](/sql/show-index)

- Support reading from Kinesis streams with multiple shards. For details, about
  Kinesis sources, see [CREATE SOURCE: JSON over Kinesis](/sql/create-source/json-kinesis).

{{% version-header v0.2.0 %}}

- Require the `-w` / `--threads` command-line option. Consult the [CLI
  documentation](/cli/#worker-threads) to determine the correct value for your
  deployment.

- Introduce the [`--listen-addr`](/cli/#listen-address) command-line option to
  control the address and port that `materialized` binds to.

- Make formatting and parsing for [`real`](/sql/types/float) and
  [`double precision`](/sql/types/float) numbers more consistent with PostgreSQL. The
  strings `NaN`, and `[+-]Infinity` are accepted as input, to select the special
  not-a-number and infinity states, respectively,  of floating-point numbers.

- Allow [CSV-formatted sources](/sql/create-source/csv-file/#csv-format-details)
  to include a header row (`CREATE SOURCE ... FORMAT CSV WITH HEADER`).

- Provide the option to name columns in sources (e.g. [`CREATE SOURCE foo
  (col_foo, col_bar)...`](/sql/create-source/csv-file/#creating-a-source-from-a-dynamic-csv)).

- Support [offsets](/sql/create-source/) for partitions on Kafka sources {{% gh 2169 %}}.

- Improve conformance of the Avro parser, enabling support for
  a wider variety of Avro schemas in [Avro sources](/sql/create-source/avro-kafka).

- Introduce [Avro Object Container File (OCF) sinks](/sql/create-sink/#avro-ocf-sinks).

- Make [sink](/sql/create-sink/) output more correct and consistent by
  writing to a new Kafka topic or file on every restart.

- Add the [`jsonb_agg()`](/sql/functions/#aggregate-func) aggregate function.

- Support [casts](/sql/functions/cast/) for `time`->`text`,`time`->`interval`, `interval`->`time`.

- Improve the usability of the [`EXPLAIN` statement](/sql/explain):

  - Change the output format of to make large plans more readable by avoiding
    nesting.

  - Add `EXPLAIN ... FOR VIEW ...` to display the plan for an existing
    view.

  - Add `EXPLAIN <stage> PLAN FOR ...` to display the plan at various
    stages of the planning process.

{{% version-header v0.1.3 %}}

- Support [Amazon Kinesis Data Stream sources](/sql/create-source/json-kinesis/).

- Support the number functions `round(x: N)` and `round(x: N, y: N)`, which
  round `x` to the `y`th digit after the decimal. (Default 0).

- Support addition and subtraction between [`interval`]s.

- Support the [string concatenation operator, `||`](/sql/functions/#string).

- In the event of a crash, print the stack trace to the log file, if logging to
  a file is enabled, as well as the standard error stream.

{{% version-header v0.1.2 %}}

- Change [`SHOW CREATE SOURCE`] to render the full SQL statement used to create
  the source, in the style of [`SHOW CREATE VIEW`], rather than displaying a URL
  that partially describes the source. The URL was a vestigial format used in
  [`CREATE SOURCE`] statements before v0.1.0.

- Raise the maximum SQL statement length from approximately 8KiB to
  approximately 64MiB.

- Support casts from [`text`] to [`date`], [`timestamp`], [`timestamp with time zone`], and
  [`interval`].

- Support the `IF NOT EXISTS` clause in [`CREATE VIEW`] and
  [`CREATE MATERIALIZED VIEW`].

- Attempt to automatically increase the nofile rlimit to acceptable levels, as
  creating multiple Kafka sources can quickly exhaust the default nofile rlimit
  on some platforms.

- Improve CSV parsing speed by 5-6x.

{{% version-header v0.1.1 %}}

* Specifying the message name in a Protobuf-formatted source no longer requires
  a leading period.

- **Indexes on sources**: You can now create and drop indexes on sources, which
  lets you automatically store all of a source's data in an index. Previously,
  you would have to create a source, and then create a materialized view that
  selected all of the source's content.

{{% version-header v0.1.0 %}}

* [What is Materialize?](/overview/what-is-materialize/)
* [Architecture overview](/overview/architecture/)

[`array`]: /sql/types/array/
[`bytea`]: /sql/types/bytea
[`ALTER INDEX`]: /sql/alter-index
[`CREATE INDEX`]: /sql/create-index
[`CREATE MATERIALIZED VIEW`]: /sql/create-materialized-view
[`CREATE SOURCE`]: /sql/create-source
[`CREATE VIEW`]: /sql/create-view
[`date`]: /sql/types/date
[`double precision`]: /sql/types/float8
[`interval`]: /sql/types/interval
[`list`]: /sql/types/list/
[`map`]: /sql/types/map/
[`real`]: /sql/types/float4
[`pgcrypto`]: https://www.postgresql.org/docs/current/pgcrypto.html
[`SHOW CREATE SOURCE`]: /sql/show-create-source
[`SHOW CREATE VIEW`]: /sql/show-create-view
[`text`]: /sql/types/text
[`timestamp`]: /sql/types/timestamp
[`timestamp with time zone`]: /sql/types/timestamptz
[pg-copy]: https://www.postgresql.org/docs/current/sql-copy.html
[pgwire-simple]: https://www.postgresql.org/docs/current/protocol-flow.html#id-1.10.5.7.4
[pgwire-extended]: https://www.postgresql.org/docs/current/protocol-flow.html#PROTOCOL-FLOW-EXT-QUERY
[PgJDBC]: https://jdbc.postgresql.org<|MERGE_RESOLUTION|>--- conflicted
+++ resolved
@@ -123,11 +123,9 @@
 
 - Format dates before AD 1 with the BC notation instead of using negative dates.
 
-<<<<<<< HEAD
+- Fix some sources of crashes and incorrect results from optimizing queries involving constants ({{% gh 8713 %}} and {{% gh 8717 %}}).
+
 - Support alternative `SUBSTRING(<string> [FROM <int>]? [FOR <int>]?)` syntax.
-=======
-- Fix some sources of crashes and incorrect results from optimizing queries involving constants ({{% gh 8713 %}} and {{% gh 8717 %}}).
->>>>>>> b189fc6b
 
 {{% version-header v0.9.8 %}}
 
