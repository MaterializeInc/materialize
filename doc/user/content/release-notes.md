--- conflicted
+++ resolved
@@ -65,11 +65,9 @@
 
 - Support casts from [`boolean`](/sql/types/boolean) to [`int`](/sql/types/int).
 
-<<<<<<< HEAD
+- Add UI at `materialized:6875/prof` HTTP endpoint for creating heap dumps.
+
 - Support [CREATE TABLE](sql/create-table), [DROP TABLE](sql/drop-table) and [INSERT](sql/insert) statements.
-=======
-- Add UI at `materialized:6875/prof` HTTP endpoint for creating heap dumps.
->>>>>>> 4f488f08
 
 <span id="v0.4.0"></span>
 ## v0.4.0
