--- conflicted
+++ resolved
@@ -150,25 +150,23 @@
     * Infer the name `case` for `CASE` expressions unless column name inference
       on the `ELSE` expression produces a preferred name.
 
-<<<<<<< HEAD
-- **Breaking change.** Return an error when [`extract`](/sql/functions/extract/)
-  is called with a [`date`] value but a time-related field (e.g., `SECOND`).
-
-  Previous versions of Materialize would incorrectly return `0` in these cases.
-  The new behavior matches PostgreSQL.
-
-  [`date_part`](/sql/functions/date_part/) still returns a `0` in these cases,
-  which matches the PostgreSQL behavior.
-
-- **Breaking change.** Change the return type of [`extract`](/sql/functions/extract/)
-  from [`float`](/sql/types/float/) to [`numeric`](/sql/types/numeric/).
-
-  This new behavior matches PostgreSQL v14.
-=======
 - Add the [`date_bin_hopping`](/sql/functions/date-bin-hopping) function, which
   is an [experimental mode] function that provides a primitive to express what
   other systems refer to as "hopping windows."
->>>>>>> baed85f6
+
+- **Breaking change.** Return an error when [`extract`](/sql/functions/extract/)
+  is called with a [`date`] value but a time-related field (e.g., `SECOND`).
+
+  Previous versions of Materialize would incorrectly return `0` in these cases.
+  The new behavior matches PostgreSQL.
+
+  [`date_part`](/sql/functions/date_part/) still returns a `0` in these cases,
+  which matches the PostgreSQL behavior.
+
+- **Breaking change.** Change the return type of [`extract`](/sql/functions/extract/)
+  from [`float`](/sql/types/float/) to [`numeric`](/sql/types/numeric/).
+
+  This new behavior matches PostgreSQL v14.
 
 {{< comment >}}
 Only add new release notes above this line.
