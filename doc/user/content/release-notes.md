---
title: "Release Notes"
description: "What's new in this version of Materialize"
menu: "main"
weight: 500
---

This page details changes between versions of Materialize, including:

- New features
- Major bug fixes
- Substantial API changes

For information about available versions, see our [Versions page](/versions).

{{< comment >}}
# What changes require a release note?

Any behavior change to a stable, user-visible API requires a release note.
Roughly speaking, Materialize's stable APIs are:

  * The syntax and semantics of all documented SQL statements.
  * The observable behavior of any source or sink.
  * The behavior of all documented command-line flags.

For details, see the [backwards compatibility policy](/versions/#Backwards-compatibility).

Notably, changes to experimental or unstable APIs should *not* have release
notes. The point of having experimental and unstable APIs is to decrease the
engineering burden when those features are changed. Instead, write a release
note introducing the feature for the release in which the feature is
de-experimentalized.

Examples of changes that require release notes:

  * The addition of a new, documented SQL function.
  * The stabilization of a new source type.
  * A bug fix that fixes a panic in any component.
  * A bug fix that changes the output format of a particular data type in a
    sink.

Examples of changes that do not require release notes:

  * **An improvement to the build system.** The build system is not user
    visible.
  * **The addition of a feature to testdrive.** Similarly, our test frameworks
    are not user visible.
  * **An upgrade of an internal Rust dependency.** Most dependency upgrades
    do not result in user-visible changes. (If they do, document the change
    itself, not the fact that the dependency was upgraded. Users care about
    the visible behavior of Materialize, not its implementation!)

Performance improvements are a borderline case. A small performance improvement
does not need a release note, but a large performance improvement may warrant
one if it results in a noticeable improvement for a large class of users or
unlocks new use cases for Materialize. Examples of performance improvements
that warrant a release note include:

  * Improving the speed of Avro decoding by 2x
  * Converting an O(n<sup>2</sup>) algorithm in the optimizer to an O(n)
    algorithm so that queries with several dozen `UNION` operations can be
    planned in a reasonable amount of time

# How to write a good release note

Every release note should be phrased in the imperative mood, like a Git
commit message. They should complete the sentence, "This release will...".

Good release notes:

  - [This release will...] Require the `-w` / `--workers` command-line option.
  - [This release will...] In the event of a crash, print the stack trace.

Misbehaved release notes:

  - Users must now specify the `-w` / `-threads` command line option.
  - Materialize will print a stack trace if it crashes.
  - Instead of limiting SQL statements to 8KiB, limit them to 1024KiB instead.

Link to at least one page where users can learn more about either the change or
the area which the change was made. Notes about new features can be concise if
the new feature has comprehensive documentation. Notes about changes to features
must be more detailed, as the note is likely the only documentation of the
change in behavior. Consider linking to a GitHub issue or pull request via the
`gh` shortcode if there is no good section of the documentation to link to.

Strive for some variety of verbs. "Support new feature" gets boring as a release
note.

Use relative links (/path/to/doc), not absolute links
(https://materialize.com/docs/path/to/doc).

Wrap your release notes at the 80 character mark.

## Internal note order

Put breaking changes before other release notes, and mark them with
`**Breaking change.**` at the start.

List new features before bug fixes.

{{< /comment >}}

## Unstable

These changes are present in [unstable builds](/versions/#unstable-builds) and
are slated for inclusion in the next stable release. There may be additional
changes that have not yet been documented.

- **Breaking change.** Return an error when [`extract`](/sql/functions/extract/)
  is called with a [`date`] value but a time-related field (e.g., `SECOND`).

  Previous versions of Materialize would incorrectly return `0` in these cases.
  The new behavior matches PostgreSQL.

  [`date_part`](/sql/functions/date-part/) still returns a `0` in these cases,
  which matches the PostgreSQL behavior {{% gh 9853 %}}.

- **Breaking change.** Change the return type of [`extract`](/sql/functions/extract/)
  from [`float`](/sql/types/float/) to [`numeric`](/sql/types/numeric/).

  This new behavior matches PostgreSQL v14 {{% gh 9853 %}}.

<<<<<<< HEAD
- Add `microsecond`, `month`, `decade`, `century`, `millennium` units
  to [`interval`](/sql/types/interval) parsing useing the PostgreSQL verbose
  format.
=======
- **Breaking change.** Change the output of [`format_type`](/sql/functions/#system-information-func)
  to match Postgres for some specific types.
>>>>>>> 1f2a1761

- Improve millisecond parsing for [`interval`](/sql/types/interval) using the
  PostgreSQL verbose format {{% gh 6420 %}}.

- Add the [`greatest`](/sql/functions/#generic) and [`least`](/sql/functions/#generic)
  functions.

- Correctly deduplicate debezium topics that have more than one partition.
  Previous versions of materialize would experience data loss unless
  `deduplication=full` was used.

- Support the inverse [trigonometric functions](/sql/functions/#trigonometric-func)
  `asin`, `asinh`, `acos`, `acosh`, `atan`, `atanh`.

- Support the [`radians`](/sql/functions/#trigonometric-func) and
  [`degrees`](/sql/functions/#trigonometric-func) functions.

- Follow PostgreSQL's type conversion rules for the relations involved in a
  `UNION`, `EXCEPT`, or `INTERSECT` operation {{% gh 3331 %}}.

- Add the `md5`, `sha224`, `sha256`, `sha384`, and `sha512` [cryptography
  functions](/sql/functions/#cryptography-func).

- Support casting [`array`] types to [`list`] types.

- Improve the performance of SQL `LIKE` expressions.

- Add `SELECT` statement support to [`TAIL`](/sql/tail).

{{< comment >}}
Only add new release notes above this line.

The presence of this comment ensures that PRs that are alive across a release
boundary don't silently merge their release notes into the wrong place.
{{</ comment >}}

{{% version-header v0.19.0 %}}

- **Breaking change.** Reject unknown `WITH` options in the [`CONFLUENT SCHEMA
  REGISTRY` clause](/sql/create-source/avro-kafka#confluent-schema-registry-options)
  when creating a Kafka source or sink {{% gh 10129 %}}.

  Previously, unknown options were silently ignored. The new behavior matches
  with how other clauses handle unknown `WITH` options.

- **Breaking change.** Fix interpretation of certain [`interval`] values
  involving time expressions with two components (e.g., `12:34`) {{% gh 7918
  %}}.

  Previous versions of Materialize would assume the interval's head time unit
  to always be hours. The new behavior matches PostgreSQL.

- **Breaking change.** Drop support for the `consistency_topic` option when
  creating a source with `ENVELOPE DEBEZIUM`. This was an undocumented option
  that is no longer relevant.

- Fix planning of repeat constant expressions in a `GROUP BY` clause
  {{% gh 8302 %}}.

- Support calling multiple distinct [table functions](/sql/functions/#table-func)
  in the `SELECT` list, as long as those table functions are not nested inside
  other table functions {{% gh 9988 %}}.

{{% version-header v0.18.0 %}}

- **Breaking change.** Further improve consistency with PostgreSQL's column name
  inference rules:

    * When inferring a column name for a nested cast expression, prefer the
      name of the outermost cast rather than the innermost cast {{% gh 10167 %}}.

      Consider the following query:

      ```sql
      SELECT 'a'::int::text;
      ```

      This version of Materialize will infer the column name `text`, while
      previous versions of Materialize would incorrectly infer the name `int4`.

    * Infer the name `case` for `CASE` expressions unless column name inference
      on the `ELSE` expression produces a preferred name.

- When creating Avro-formatted sinks, allow setting fullnames on the
  generated key and value schemas via the new
  [`avro_key_fullname`](/sql/create-sink#with-options) and
  [`avro_value_fullname`](/sql/create-sink#with-options) options {{% gh 8352 %}}.

- Detect and reject multiple materializations of sources that would silently
  lose data if materialized more than once {{% gh 8203 %}}.

  This enables safe use of unmaterialized [PostgreSQL
  sources](/sql/create-source/postgres)
  and [S3 sources](/sql/create-source/json-s3)
  with SQS notifications enabled.

- Support `SHOW TIME ZONE` as an alias for `SHOW TIMEZONE` {{% gh 9908 %}}.

- Fix a bug in the `ILIKE` operator where matching against a `char` value did
  not take trailing spaces into account {{% gh 10076 %}}. The new behavior
  matches the behavior of the `LIKE` operator.

- Allow wildcards in `LIKE` patterns to match newline characters
  {{% gh 10077 %}}. The new behavior matches PostgreSQL.

- Fix parsing of nested empty `SELECT` statements, as in
  `SELECT * FROM (SELECT)` {{% gh 8723 %}}.

{{% version-header v0.17.0 %}}

- **Breaking change.** Improve consistency with PostgreSQL's column name
  inference rules:

    * When inferring a column name for a cast expression, fall back
      to choosing the name of the target type.

      Consider the following query:

      ```sql
      SELECT 'a'::text;
      ```

      This version of Materialize will infer the column name `text`, while
      previous versions of Materialize would fall back to the default column
      name `?column?`.

    * When inferring a column name for a [`boolean`] or [`interval`] literal,
      fall back to choosing `bool` or `interval`, respectively.

- Support [subscripting `jsonb` values](/sql/types/jsonb/#subscripting) to
  retrieve array elements or object values, as in:

  ```sql
  SELECT ('{"a": 1, "b": 2, "c": 3}'::jsonb)['b'];
  ```
  ```nofmt
   jsonb
  -------
   2
  ```

- In Kafka sources, support independent SSL configurations for the Confluent
  Schema Registry and the Kafka broker. See the new
  [Confluent Schema Registry options](/sql/create-source/avro-kafka#confluent-schema-registry-options)
  for details.

- Fix a bug where using a `ROWS FROM` clause with an alias in a view would cause
  Materialize to fail to reboot {{% gh 10008 %}}.

- When initializing a [PostgreSQL source](/sql/create-source/postgres), report
  an error if the configured publication does not exist {{% gh 9933 %}}.
  Previously, Materialize would silently import zero tables.

{{% version-header v0.16.0 %}}

- **Breaking change.** Return an error when [`extract`](/sql/functions/extract/)
  is called with a [`time`] value but a date-related field (e.g., `YEAR`)
  {{% gh 9839 %}}.

  Previous versions of Materialize would incorrectly return `0` in these cases.
  The new behavior matches PostgreSQL.

- **Breaking change.** Disallow the string `'sNaN'` (in any casing) as a valid
  [`numeric`] value.

- Add the [`array_remove`](https://materialize.com/docs/sql/functions/#array-func)
  and [`list_remove`](https://materialize.com/docs/sql/functions/#list-func)
  functions.

- Support the special PostgreSQL syntax
  [`SET NAMES` and `SET SCHEMA`](https://www.postgresql.org/docs/14/sql-set.html#id-1.9.3.173.6)
  for setting the `client_encoding` and `search_path` parameters, respectively.

- Fix a crash when a condition of a `CASE` statement evaluates to an error. {{% gh 9995 %}}

- Fix a crash in the optimizer when the branches of a `CASE` statement involved
  record types whose fields had differing nullability {{% gh 9931 %}}.


{{% version-header v0.15.0 %}}

- **Breaking change.** Disallow window functions outside of `SELECT`
  lists, `DISTINCT ON` clauses, and `ORDER BY` clauses {{% gh 9749 %}}.

  Window functions in other positions were never meant to be allowed and do not
  have sensible semantics, so there is no replacement for the old behavior.

- Improve timestamp selection when the first statement in a transaction does not
  reference any sources {{% gh 9751 %}}.

  This facilitates using [Npgsql](https://www.npgsql.org) v6 to connect to
  Materialize.

- Permit passing the `fetch_message_max_bytes` librdkafka option to
  [Kafka sources](/sql/create-source/avro-kafka#with-options).

{{% version-header v0.14.0 %}}

- **Breaking change.** Disallow views with multiple unnamed columns
  {{% gh 9413 %}}.

  For example, this view is now rejected, as there are two columns without a
  name:

  ```sql
  CREATE VIEW view AS SELECT 1, 2
  ```

  To make this view compatible with v0.14.0, adjust it view to have at most one
  column without a name:

  ```sql
  CREATE VIEW view AS SELECT 1 AS named, 2;
  ```

- **Breaking change.** Change the internal representation of numbers in
  [`jsonb`](/sql/types/jsonb) {{% gh 5919 9669 %}}. Previously, JSON numbers
  were stored as either [`int8`](/sql/types/int8) or
  [`float8`](/sql/types/float8) values; now they are always stored as
  [`numeric`] values.

  The upshot is that the `jsonb` type has a wider range for integers but a
  smaller range for floats. We expect this to cause very little practical
  breakage.

- **Breaking change.** Don't consider join equivalences when determining whether
  a column is ungrouped. For example, Materialize now rejects this SQL query
  because `t1.a` does not appear in the `GROUP BY` clause:

  ```sql
  SELECT t1.a FROM t1 JOIN t2 ON t1.a = t2.a GROUP BY t2.a;
  ```

  Previous versions of Materialize permitted this query by noticing that the
  `JOIN` clause guaranteed that `t1.a` and `t2.a` were equivalent, but this
  behavior was incompatible with PostgreSQL.

  To fix this query, rewrite it to consistently refer to `t1.a` in the `GROUP
  BY` clause and the `SELECT` list:

  ```sql
  SELECT t1.a FROM t1 JOIN t2 ON t1.a = t2.a GROUP BY t1.a;
  ```

- **Breaking change.** When using an arbitrary expression in an `ORDER BY` or
  `DISTINCT ON` clause, only recognize references to input columns. Previously,
  Materialize would recognize references to output columns as well.

  See the [column references](/sql/select#column-references) section of the
  `SELECT` documentation for details.

  This change affects only obscure edge cases. We expect it to cause very little
  breakage in practice.

- Fix a bug that could cause wrong results in queries that used the `ROWS FROM`
  clause {{% gh 9686 %}}. The bug occurred if functions beyond the second
  function in the clause produced more rows than the first function in the
  clause.

- Support the `WITH ORDINALITY` modifier for function calls in the `FROM`
  clause {{% gh 8445 %}}. When present, the function produces an additional
  `bigint` column named `ordinality` that numbers the returned rows, starting
  with 1.

- Support casts from [`timestamp`] and [`timestamp with time zone`] to
  [`time`].

- Support casts from [`smallint`] and [`bigint`] to [`oid`], as well as
  casts from [`oid`] to [`bigint`].

Improve PostgreSQL compatibility:

  - Add the `pg_catalog.pg_roles` view.

  - Add `pronamespace` and `proargdefaults` columns to the `pg_catalog.pg_proc`
    view.

  - Add a stub implementation of the
    [`pg_backend_pid`](/sql/functions/#postgresql-compatibility-func) function.

{{% version-header v0.13.0 %}}

- Allow join trees that mix [`LATERAL`](/sql/join#lateral-subqueries)
  elements with `RIGHT` and `FULL` joins {{% gh 6875 %}}.

- Add the [`generate_subscripts`](/sql/functions/#table-func) function, which
  generates the valid subscripts of the selected dimension of an
  [array](/sql/types/array).

- Improve error messages when referencing a column that is inaccessible because
  it was not included in a `GROUP BY` clause or used in an aggregate function
  {{% gh 5314 %}}.

- Avoid crashing when the `ON` clause of a
  [`LATERAL`](/sql/join#lateral-subqueries) join contains a reference to a
  column in an outer query {{% gh 9605 %}}.

- Fix several bugs in the planning of `ROWS FROM` clauses that incorrectly
  rejected certain valid column and function references {{% gh 9653 9657 %}}.

- Correct results for certain queries where the condition in a `CASE` could
  evaluate to `NULL` {{% gh 9285 %}}.

- Correct results when filtering on `NULL` values in columns joined with
  `USING` constraints {{% gh 7618 %}}.

- Correct join associativity when using comma-separated `FROM` items
  {{% gh 9489 %}}. Previously the comma operator had higher precedence than the
  `JOIN` operator; now it correctly has lower precedence.

  This bug could cause incorrect results in queries that combined `RIGHT` and
  `FULL` [joins](/sql/join) with comma-separated `FROM` items.

- Materialize no longer inlines the CTE where it's referenced {{% gh 4867 %}}.

{{% version-header v0.12.0 %}}

- Optionally emit the message partition, offset, and timestamp in [Kafka
  sources](/sql/create-source/avro-kafka/) via the new `INCLUDE PARTITION`,
  `INCLUDE OFFSET`, and `INCLUDE TIMESTAMP` options, respectively.

- Add the [`pg_type_is_visible`](/sql/functions#postgresql-compatibility-func)
  function.

- Add a stub implementation of the
  [`pg_get_constraintdef`](/sql/functions#postgresql-compatibility-func)
  function.

- Avoid crashing when executing certain queries involving the
  [`mz_logical_timestamp`](/sql/functions/#date-and-time-func) function
  {{% gh 9504 %}}.

{{% version-header v0.11.0 %}}

- **Breaking change.** Remove the `mz_workers` function {{% gh 9363 %}}.

- Provide [pre-compiled binaries](/versions) for the ARM CPU architecture.
  Support for this CPU architecture is in **beta**.

- Support [`generate_series`](/sql/functions/#table-func) for [`timestamp`]
  data.

- Support the `ROWS FROM` syntax in `FROM` clauses {{% gh 9076 %}}.

- Improve PostgreSQL compatibility:

  - Support qualified operator names via the `OPERATOR ([<schema>.] <op>)`
    syntax {{% gh 9255 %}}. If the schema is specified, it must be `pg_catalog`.
    Referencing operators in other schemas is not yet supported.

  - Support explicit reference to the default collation via the `<expr> COLLATE
    pg_catalog.default` syntax {{% gh 9280 %}}. Other collations are not yet
    supported.

  - Support multiple identical table function invocations in `SELECT` lists
    {{% gh 9366 %}}.

  These changes enable the `\dt <pattern>` command in the
  [psql terminal](/connect/cli) and PgJDBC's `getPrimaryKeys()` API.

- Fix a query optimization that could produce wrong results when a condition in
  a `CASE` expression returned `NULL` rather than `FALSE` {{% gh 9287 %}}.

- Speed up the creation or restart of a [Kafka sink](/sql/create-sink/)
  that uses the `reuse_topic` option {{% gh 9094 %}}.

- Accept message names in [Protobuf sources] that do not start with a leading
  dot {{% gh 9372 %}}. This fixes a regression introduced in v0.9.12.

- Fix decoding of [Protobuf sources] whose type contains a nested message type
  with one or more integer fields {{% gh 8930 %}}. These messages could
  cause previous versions of Materialize to crash.

- Avoid crashing when presented with queries that are too big to fit the limits
  of our intermediate representations. These queries now report an internal
  error of the form "exceeded recursion limit of {X}".

- Correctly autogenerate views from Postgres sources during [`CREATE
  VIEWS`](/sql/create-source/postgres/#creating-views) when the upstream table
  contains numeric columns with no specified scale and precision {{% gh 9268
  %}}.

- Prevent overflow on operations combining [`timestamp`] and [`interval`]
  {{% gh 9254 %}}.


{{% version-header v0.10.0 %}}

- **Breaking change.** Disallow creating views with columns of the same name
  {{% gh 9158 %}}. This change brings views' structure into closer alignment
  with tables.

  When creating views whose `SELECT` statements return multiple columns with the
  same identifier, you can use the optional column renaming syntax to provide
  unique identifiers for all columns. For example:

  ```sql
  CREATE MATERIALIZED VIEW m (col_a, col_b) AS
    SELECT a AS col, b AS col FROM t;
  ```

  For more details, see [`CREATE MATERIALIZED VIEW`] and [`CREATE VIEW`].

- **Breaking change.** Disallow calls to aggregate functions that use
  `DISTINCT *` as their arguments, e.g. `COUNT(DISTINCT *)` {{% gh 9122 %}}.

- **Breaking change.** Disallow `SELECT DISTINCT` when applied to a 0-column
  relation, like a table with no columns {{% gh 9122 %}}.

- Allow creating [Avro-formatted sources](/sql/create-source/avro-kafka/#avro-format-details)
  from Avro schemas whose top-level type is not a record.

- Support invoking a single [table function](/sql/functions/#table-func) in a
  `SELECT` list {{% gh 9100 %}}.

- Fix a bug that could cause wrong results when a
  [window function](/sql/functions#window-func) appeared in a subquery
  {{% gh 9077 %}}.

{{% version-header v0.9.13 %}}

- Fix a crash or incorrect results when a join consumes data from a distinct
  operation {{% gh 9027 %}}.

- In [Protobuf-formatted Kafka sources](/sql/create-source/protobuf-kafka),
  accept messages whose encoded representation is zero bytes, which occurs when
  all the fields of the message are set to their default values. Previously
  these messages were incorrectly dropped.

- Support constructing lists from a subquery via the
  [`LIST(<subquery>)`](/sql/types/list#construction) expression.

{{% version-header v0.9.12 %}}

- **Known issue.** Message names in [Protobuf sources] that do not start with a
  leading dot are erroneously rejected. As a workaround, add a leading dot to
  the message name. This regression is corrected in v0.11.0.

- **Breaking change**: Disallow ambiguous table references in queries. For
  example:

  ```sql
  SELECT * FROM a, a;
  SELECT * FROM a, b AS a;
  SELECT * FROM a, generate_series(1,3) AS a;
  ```

  These queries previously worked, but will now throw the error:

  ```
  table name "a" specified more than once
  ```

  However, you can always work around this limitation using aliases, e.g.

  ```sql
  SELECT * FROM a, a AS b;
  ```

  {{% gh 4756 %}}

- Deduplicate columns in [arrangements](/overview/arrangements) that are
  shared between keys and values. This can result in memory savings of up to a
  factor of two for arrangements indexed by the whole row.

- Add the [`date_bin`](/sql/functions/date-bin) function, which is similar to
  `date_trunc` but supports "truncating" to arbitrary intervals.

- Add support for the CSV format in [`COPY FROM`].

- Fix incorrect results for a certain class of degenerate join queries.

- Fix a bug in `pg_catalog.pg_attribute` that would incorrectly omit
  certain rows based on the underlying column type.

- Add the `type_oid` column to [`mz_columns`](/sql/system-catalog#mz_columns).

- When using [`COPY FROM`], allow extra data after the end of copy marker
  (`\.`), but discard it. Previously, MZ would error in this case.

- Replace the `mz_kafka_broker_rtt` and `mz_kafka_consumer_partitions`
  system catalog tables with a new table,
  [`mz_kafka_source_statistics`](/sql/system-catalog#mz_kafka_source_statistics),
  containing raw statistics from the underlying librdkafka library.

- Fix a bug that caused a panic when using a query containing
  `STRING_AGG`, `JSON_AGG`, `JSON_OBJECT_AGG`, `LIST_AGG`, or `ARRAY_AGG`
  on data sets containing exactly one record
  when that condition is known at optimization time.

- Support the `row_number` window function.

- Support PgJDBC's `getColumns()` API.

{{% version-header v0.9.11 %}}

- Disallow `UPDATE` and `DELETE` operations on tables when boot in
  `--disable-user-indexes` mode.

- Support the `READ ONLY` transaction mode.

- Support `SET` in transactions, as well as `SET LOCAL`. This unblocks
a problem with PostgreSQL JDBC 42.3.0.

{{% version-header v0.9.10 %}}

- Evaluate TopK operators on constant inputs at query compile time.

- Add the [`session_user`](/sql/functions/#system-information-func) system
  information function.

{{% version-header v0.9.9 %}}

- **Breaking change.** Fix a bug that inadvertently let users create `char
  list` columns and custom types. This type is not meant to be supported.
- Beta support for [Redpanda sources](/third-party/redpanda/).

- Let users express `JOIN`-like `DELETE`s with `DELETE...USING`.

- Optimize some `(table).field1.field2` expressions to only generate the
  columns from `table` that are accessed subsequently. This avoids performance
  issues when extracting a single field from a table expression with several
  columns, for example records generated from [`ROW`](/sql/types/record).
  {{% gh 8596 %}}

- Fix a bug that inadvertently let users create an [`array`] with elements of
  type [`list`] or [`map`], which crashes Materialize. {{% gh 8672 %}}

- Format dates before AD 1 with the BC notation instead of using negative dates.

- Fix some sources of crashes and incorrect results from optimizing queries
  involving constants {{% gh 8713 8717 %}}.

- Support alternative `SUBSTRING(<string> [FROM <int>]? [FOR <int>]?)` syntax.

{{% version-header v0.9.8 %}}

- Throw errors on floating point arithmetic overflow and underflow.

{{% version-header v0.9.7 %}}

- Support the [`PREPARE`](/sql/prepare/), [`EXECUTE`](/sql/execute/), and
  [`DEALLOCATE`](/sql/deallocate/) SQL statements {{% gh 3383 %}}.

- Support the `IS TRUE`, `IS FALSE`, `IS UNKNOWN` operators (and their `NOT`
  variations). {{% gh 8455 %}}
- Add support for retention settings on Kafka sinks.

- Support explicit `DROP DATABASE ... (CASCADE | RESTRICT)` statements.  The
  default behavior remains CASCADE.

- Fix a bug that prevented some users from creating Protobuf-formatted
  sources. {{% gh 8528 %}}

{{% version-header v0.9.6 %}}

- Correctly handle TOASTed columns when using PostgreSQL sources. {{% gh 8371 %}}

- Return control of canceled sessions (`ctrl + c`) while `SELECT` statements
  await results. Previously, this could cause the session to never terminate.

- Fix a bug that could prevent Materialize from booting when importing views
  into dataflows whose indexes had not yet been converted to dataflows
  themselves. {{% gh 8021 %}}

{{% version-header v0.9.5 %}}

- Accept case insensitive timezones to be compatible with PostgreSQL.

- Add support for [bitwise operators on integers](/sql/functions/#numbers).

- Persist the `mz_metrics` and `mz_metric_histogram` system tables and rehydrate
  the previous contents on restart. This is a small test of the system that will
  power upcoming persistence features. Users are free to opt out of this test
  by starting `materialized` with the `--disable-persistent-system-tables-test` flag.

{{% version-header v0.9.4 %}}

- Improve the performance of
  [built-in sources and views](/cli/#introspection-sources) in the
  [system catalog](/sql/system-catalog), which should result in lower latency
  spikes and increased throughput when issuing many small queries, and reduce
  overall memory consumption. Additionally, the content of the views is now
  consistent at the introspection interval boundaries. Prior to this release,
  some views would reveal more details about ephemeral dataflows and operators.

- Fix a bug that caused a panic when computing the `max` of `int2` values.

- Ignore the trailing newline character of POSIX compliant files instead of
  decoding it as an empty byte row. {{% gh 8142 %}}

- Support `ORDER BY` in [aggregate functions](/sql/functions/#aggregate-func).

- When issuing `COMMIT` or `ROLLBACK` commands outside of an explicit
  transaction, always return a warning. Previously, the warning could be suppressed.

- Fix a bug in the `CREATE SINK` syntax by updating the optional `CONSISTENCY`
  clause.

{{% version-header v0.9.3 %}}

- Fix a bug that prevented creating Avro sinks on old versions of Confluent Platform

- Fix a bug that prevented upgrading to 0.9.2 if the catalog referenced CSV file sources with headers.

- Support the `USING CONFLUENT SCHEMA REGISTRY` schema option for
  Protobuf-formatted sources.

{{% version-header v0.9.2 %}}

- The metrics scraping interval to populate
  the [`mz_metrics`](/sql/system-catalog#mz_metrics) table and its variants is
  now independent of the introspection interval. It is controlled by the
  flag [--metrics-scraping-interval](/cli/#prometheus-metrics).

- Allow users to specify the names of columns that must be present in CSV
  objects with headers {{% gh 7507 %}}, and support CSV with headers in S3. {{%
  gh 7913 %}}

- Add the [`ALTER INDEX <name> SET ENABLED` syntax](/sql/alter-index) to
  aid troubleshooting and recovery of Materialize instances. {{% gh 8079 %}}

- Improve PostgreSQL catalog compatibility. {{% gh 7962 %}} {{% gh 8032 %}}

{{% version-header v0.9.1 %}}

- Change the type of the [`mz_metrics`](/sql/system-catalog#mz_metrics).`time`
  column from [`timestamp`] to [`timestamp with time zone`] to better reflect
  that the timestamp is in UTC.

- Add the `array_agg` function.

- Add the `list_agg` function.

- Add the [`string_agg`](/sql/functions/string_agg) function.

- Add the [`generate_series(start, stop, step)`](/sql/functions/#table-func) table function. {{% gh 7953 %}}

{{% version-header v0.9.0 %}}

- **Breaking change.** Reject [Protobuf sources] whose schemas contain
  unsigned integer types (`uint32`, `uint64`, `fixed32`, and `fixed64`).
  Materialize previously converted these types to
  [`numeric`](/sql/types/numeric).

  A future version of Materialize is likely to support unsigned integers
  natively, at which point the aforementioned Protobuf types will be converted
  to the appropriate Materialize types.

- **Breaking change.** The `HTTP_PROXY` variable is no longer respected. Use
  `http_proxy` instead.

- Respect the [`no_proxy` environment variable](/cli/#http-proxies) to exclude
  certain hosts from the configured HTTP/HTTPS proxy, if any.

- Add [`reuse_topic`](/sql/create-sink/#exactly-once-sinks-with-topic-reuse-after-restart) as
  a beta feature for Kafka Sinks. This allows re-using the output topic across
  restarts of Materialize.

- Add support for JSON-encoded Kafka sinks.

{{% version-header v0.8.3 %}}

- The `MZ_LOG` environment variable is no longer recognized. Setting the log
  level can be done using the `--log-filter` command line parameter or the
  `MZ_LOG_FILTER` environment variable.

- Refactor the [`numeric`](/sql/types/numeric) type's backing implementation.
  With this change comes more PostgreSQL-like semantics for unscaled values, as
  well as bug fixes. {{% gh 7312 %}}

- Add support for including Kafka keys in dataflows via new `INCLUDE KEY`
  syntax. {{% gh 6661 %}}

- The `FORMAT` argument to `UPSERT` to specify Kafka key formats has been
  deprecated, use the new `KEY FORMAT .. VALUE FORMAT ..` syntax
  ([documentation](/sql/create-source/avro-kafka)). The `UPSERT FORMAT ..`
  syntax will be removed in a future release.

- Add `WITH` options to read from environment variables for SSL and SASL
  passwords. {{% gh 7467 %}}

{{% version-header v0.8.2 %}}

- Stabilized [postgres sources](/sql/create-source/postgres) (no longer require
  `--experimental`)

- **Breaking change.** `HOST` keyword when creating
  [postgres sources](/sql/create-source/postgres/#syntax) has been renamed to
  `CONNECTION`.

- Record the initial high watermark offset on the broker for Kafka sources. This
  enables clients to observe the progress of initial data loading. The table
  `mz_kafka_consumer_partitions` has an additional column `initial_high_offset`
  containing the first reported `hi_offset` from the broker for each partition.

- Add `left` to the [string function](/sql/functions#string-func) suite.

{{% version-header v0.8.1 %}}

- Add [timelines](/sql/timelines) to all sources to prevent
  joining data whose time is not comparable. This only affects new
  [CDC](/connect/materialize-cdc) and Debezium consistency topic sources
  by default.

- Add the [`isolation_level`](/sql/create-source/avro-kafka/#with-options)
  `WITH` option to Kafka sources to allow changing read behavior of
  transactionally written messages.

- Add the [`kafka_time_offset`](/sql/create-source/avro-kafka/#with-options)
  `WITH` option for Kafka sources, which allows to set `start_offset` based on
  Kafka timestamps.

- Add the [`timestamp_frequency_ms`] `WITH` option to Kinesis, S3, and file sources.

- **Breaking change.** The `timezone(String, Time)` function can no
  longer be used in views.

- Debezium sinks
  emit [`collection_data`](/sql/create-sink/#consistency-metadata) attributes in
  their consistency topic.

- **Breaking change.** Renamed the `timestamp`, `diff`, and `progressed`
  columns in [`TAIL`](/sql/tail) to `mz_timestamp`, `mz_diff`, and
  `mz_progressed`.

- Add the [`current_role`](/sql/functions/#system-information-func) system
  information function.

- Support manually declaring a [`(non-enforced) primary key`](/sql/create-source/avro-kafka/#key-constraint-details)
  on sources.

- S3 sources retry failed requests to list buckets and download objects.

{{% version-header v0.8.0 %}}

- Add the [`COPY FROM`] statement, which allows populating a
  table via the PostgreSQL [`COPY` protocol][pg-copy].

- Stabilize the [`ARRAY`](/sql/types/array/#construction) constructor.

- Support casting single-dimensional [arrays](/sql/types/array/) from [`text`].

- Support the `#>` and `#>>` [`jsonb`](/sql/types/jsonb/) operators.

- **Breaking change.** Sort `NULL`s last, to match the default sort order in
  PostgreSQL.

- **Breaking change.** Rename `consistency` parameter to `consistency_topic`
  for both Kafka sources and sinks. Additionally, change `consistency_topic` on
  sinks to be a string that specifies a topic name instead of a boolean. This
  harmonizes the parameter behavior between sources and sinks.

{{% version-header v0.7.3 %}}

- Add the [`pow`](/sql/functions/#numbers-func) function as an alias for the
  [`power`](/sql/functions/#numbers-func) function.

- Add a new metric, `mz_log_message_total` that counts the number of log
  messages emitted per severity.

- Return the number of days between two dates (an integer) when subtracting one
  date from the other. Previously, the interval between the two dates would be
  returned. The new behavior matches the behavior in PostgreSQL.

- **Breaking change.** Change the default for the `enable_auto_commit` option
  on [Kafka sources](/sql/create-source/avro-kafka) to `false`.

- Support [equality operators](/sql/functions/#boolean) on
  [array data](/sql/types/array).

- Stabilized temporal filters (no longer require `--experimental`)

{{% version-header v0.7.2 %}}

- Introduce the concept of [volatility](/overview/volatility) to describe
  sources that do not provide reliability guarantees that
  Materialize relies on. The new volatility information is surfaced via
  [`SHOW SOURCES`](/sql/show-sources), [`SHOW VIEWS`](/sql/show-views),
  and [`SHOW SINKS`](/sql/show-sinks).

- Add [PubNub sources](/sql/create-source/text-pubnub).

- Add [`S3` sources](/sql/create-source/text-s3).

- Add a [`--log-filter` command-line option](/cli/#logging) and a
  `MZ_LOG_FILTER` environment variable that control which log messages to emit.

  This behavior was previously available via the undocumented `MZ_LOG`
  environment variable, which will be removed in a future release.

- Record Kafka Consumer metrics in the `mz_kafka_consumer_partitions` system
  table. Enabled by default for all Kafka sources.

- Add the [`jsonb_object_agg`](/sql/functions/jsonb_object_agg) function to
  aggregate rows into a JSON object.

- Permit the [`jsonb`](/sql/types/jsonb) type to store all 64-bit integers
  {{% gh 5919 %}}.
  Previously integers in the following ranges were rejected:

    * [-2<sup>64</sup>, -(2^<sup>53</sup>-1)]
    * [2<sup>53</sup> - 1, 2^<sup>64</sup>-1].

- Add the [`pg_postmaster_start_time`](/sql/functions#postgresql-compatibility-func)
  function, which reports the time at which the server started.

- Add the [`mz_workers`](/sql/functions#postgresql-compatibility-func)
  function, which reports the number of workers in use by the server.

- Add the [`mz_uptime`](/sql/functions#system-information-func)
  function, which reports the duration for which the server has been running.

- Add the [`repeat`](/sql/functions#string-func) function, which repeats a
  string N times.

- Avoid panicking when planning SQL queries of the form
  `SELECT DISTINCT ... ORDER BY <expr>` where `expr` is not a simple column
  reference {{% gh 6021 %}}.

- Support Kafka log compaction on Debezium topics via the [`DEBEZIUM
  UPSERT`](/sql/create-source/avro-kafka/#debezium-envelope-details) source envelope.

{{% version-header v0.7.1 %}}

- **Breaking change.** Change the default
  [`--logical-compaction-window`](/cli/#compaction-window) from 60 seconds to
  1 millisecond.

- **Breaking change.** Remove `CREATE SINK ... AS OF`, which did not have
  sensible behavior after Materialize restarted. The intent is to reintroduce
  this feature with a more formal model of `AS OF` timestamps. {{% gh 3467 %}}

- Add the [`cbrt` function](/sql/functions/#numbers-func) for computing the
  cube root of a [`double precision`](/sql/types/float).

  Thanks to external contributor [@andrioni](https://github.com/andrioni).

- Add the [`encode` and `decode` functions](/sql/functions/encode/) to convert
  binary data to and from several textual representations.

  Thanks to external contributor [@Posnet](https://github.com/Posnet).

- Add many of the basic
  [trigonometric functions](/sql/functions/#trigonometric-func).

  Thanks again to external contributor [@andrioni](https://github.com/andrioni).

- Add [`DROP TYPE`](/sql/drop-type) and [`SHOW TYPES`](/sql/show-types) commands.

- Multipartition Kafka sinks with consistency enabled will create single-partition
  consistency topics.

- Kafka sinks are now written via an idempotent producer to avoid duplicate or out
  of order messages.

- **Breaking change.** Change the behavior of the
  [`round` function](/sql/functions/#numbers-func) when applied to a `real` or
  `double precision` argument to round ties to the nearest even number,
  rather than away from zero. When applied to `numeric`, ties are rounded away
  from zero, as before.

  The new behavior matches PostgreSQL.

- Restore the `-D` command-line option as the short form of the
  [`--data-directory`](/cli/#data-directory) option.

- Allow setting [index parameters](/sql/create-index/#with-options) when
  creating an index via the new `WITH` clause to [`CREATE INDEX`]. In older
  versions, setting these parameters required a separate call to [`ALTER
  INDEX`](/sql/alter-index).

- Fix a bug that prevented upgrading deployments from v0.6.1 or earlier to v0.7.0 if they
  contained:
  -  Views whose embdedded queries contain functions whose arguments are functions {{% gh 5802 %}}.
  -  Sinks using `WITH SNAPSHOT AS OF` {{% gh 5808 %}}.

- Reduce memory usage and increase processing speed in materialized views
  involving sources with the "upsert" envelope. {{% gh 5509 %}}.

  Users of the [memory usage visualization](/ops/monitoring#memory-usage-visualization)
  will see that the operator "UpsertArrange" has changed to "Upsert", and that
  the "Upsert" operator no longer shows any records. Actually, the "Upsert"
  operator still has a memory footprint proportional to the number of unique
  keys in the source.

- Add the basic exponentiation, power and [logarithm functions](/sql/functions/#numbers-func).

- Add `position` to the [string function](/sql/functions#string-func) suite.

- Add `right` to the [string function](/sql/functions#string-func) suite.

{{% version-header v0.7.0 %}}

- **Known issue.** You cannot upgrade deployments created with versions v0.6.1 or
  earlier to v0.7.0 if they contain:

  -  Views whose embdedded queries contain functions whose arguments are functions {{% gh 5802 %}}.
  -  Sinks using `WITH SNAPSHOT AS OF...` {{% gh 5808 %}}.

  If you encounter this issue, you can:

  - Use a previous version of Materialize to drop the view or sink before upgrading.
  - Skip upgrading to v0.7.0, and instead upgrade to v0.7.1 which contains fixes
    for these bugs.

  The next release (v0.7.1) contains fixes for these bugs.

- **Known issue.** The `-D` command-line option, shorthand for the
  `--data-directory` option, was inadvertently removed.

  It will be restored in the next release.

- **Breaking change.** Require a valid user name when [connecting to
  Materialize](/connect/cli#connection-details). Previously, Materialize did not
  support the concept of [roles](/sql/create-role), so it accepted all user
  names.

  Materialize instances have a user named `materialize` installed, unless you
  drop this user with [`DROP USER`](/sql/drop-user). You can add additional
  users with [`CREATE ROLE`](/sql/create-role).

- Allow setting most [command-line flags](/cli#command-line-flags) via
  environment variables.

- Fix a bug that would cause `DROP` statements targeting multiple objects to fail
  when those objects had dependent objects in common {{% gh 5316 %}}.

- Prevent a bug that would allow `CREATE OR REPLACE` statements to create dependencies
  on objects that were about to be dropped {{% gh 5272 %}}.

- Remove deprecated `MZ_THREADS` alias for `MZ_WORKERS`.

- Support equality operations on `uuid` data, which enables joins on `uuid`
  columns {{% gh 5540 %}}.
- Add the [`current_user`](/sql/functions/#system-information-func) system
  information function.

- Add the [`CREATE ROLE`](/sql/create-role),
  [`CREATE USER`](/sql/create-user), [`DROP ROLE`](/sql/drop-role), and
  [`DROP USER`](/sql/drop-user) statements to manage roles in a Materialize
  instance. These roles do not yet serve any purpose, but they will enable
  authentication in a later release.

- Functions can now be resolved as schema-qualified objects, e.g. `SELECT pg_catalog.abs(-1);`.

- Support [multi-partition](/sql/create-sink/#with-options) Kafka sinks {{% gh 5537 %}}.

- Support [gzip-compressed](/sql/create-source/text-file/#compression) file sources {{% gh 5392 %}}.

{{% version-header v0.6.1 %}}

- **Backwards-incompatible change.** Validate `WITH` clauses in [`CREATE
  SOURCE`](/sql/create-source) and [`CREATE SINK`](/sql/create-sink) statements.
  Previously Materialize would ignore any invalid options in these statement's
  `WITH` clauses.

  Upgrading to v0.6.1 will therefore fail if any of the sources or sinks within
  have invalid `WITH` options. If this occurs, drop these invalid sources or
  sinks using v0.6.0 and recreate them with valid `WITH` options.

- **Backwards-incompatible change.** Change the default value of the `timeout`
  option to [`FETCH`](/sql/fetch) from `0s` to `None`. The old default caused
  `FETCH` to return immediately even if no rows were available. The new default
  causes `FETCH` to wait for at least one row to be available.

  To maintain the old behavior, explicitly set the timeout to `0s`, as in:

  ```sql
  FETCH ... WITH (timeout = '0s');
  ```

- **Backwards-incompatible change.** Consider the following keywords to be fully
  reserved in SQL statements: `WITH`, `SELECT`, `WHERE`, `GROUP`, `HAVING`,
  `ORDER`, `LIMIT`, `OFFSET`, `FETCH`, `OPTION`, `UNION`, `EXCEPT`, `INTERSECT`.
  Previously only the `FROM` keyword was considered fully reserved.

  You can no longer use these keywords as bare identifiers anywhere in a SQL
  statement, except following an `AS` keyword in a table or column alias. They
  can continue to be used as identifiers if escaped. See the [Keyword
  collision](/sql/identifiers#keyword-collision) documentation for details.

- **Backwards-incompatible change.** Change the return type of
  [`sum`](/sql/functions/#aggregate-func) over [`bigint`]s
  from `bigint` to [`numeric`](/sql/types/numeric). This avoids the possibility
  of overflow when summing many large numbers {{% gh 5218 %}}.

  We expect the breakage from this change to be minimal, as the semantics
  of `bigint` and `numeric` are nearly identical.

- Speed up parsing of [`real`](/sql/types/float) and
  [`numeric`](/sql/types/numeric) values by approximately 2x and 100x,
  respectively {{% gh 5341 5343 %}}.

- Ensure the first batch of updates in a [source](/sql/create-source) without
  consistency information is stamped with the current wall clock time, rather
  than timestamp `1` {{% gh 5201 %}}.

- When Materialize consumes a message from a [Kafka source](/sql/create-source/avro-kafka),
  commit that message's offset back to Kafka {{% gh 5324 %}}. This allows
  Kafka-related tools to monitor Materialize's consumer lag.

- Add the [`SHOW OBJECTS`](/sql/show-objects) SQL statement to display all
  objects in a database, regardless of their type.

- Improve the PostgreSQL compatibility of several date and time-related
  features:

  - Correct `date_trunc`'s rounding behavior when truncating by
    decade, century, or millenium {{% gh 5056 %}}.

    Thanks to external contributor [@zRedShift](https://github.com/zRedShift).

  - Allow specifying units of `microseconds`, `milliseconds`, `month`,
    `quarter`, `decade`, `century`, or `millenium` when applying the `EXTRACT`
    function to an [`interval`](/sql/types/interval) {{% gh 5107 %}}. Previously
    these units were only supported with the [`timestamp`](/sql/types/timestamp)
    and [`timestamptz`](/sql/types/timestamptz) types.

    Thanks again to external contributor
    [@zRedShift](https://github.com/zRedShift).

  - Support multiplying and dividing [`interval`](/sql/types/interval)s by
    numbers {{% gh 5107 %}}.

    Thanks once more to external contributor
    [@zRedShift](https://github.com/zRedShift).

  - Handle parsing [`timestamp`](/sql/types/timestamp) and [`timestamptz`](/sql/types/timestamptz)
    from additional compact formats like `700203` {{% gh 4889 %}}.

  - Support conversion of [`timestamp`](/sql/types/timestamp) and [`timestamptz`](/sql/types/timestamptz) to other time zones with [`AT TIME ZONE`](/sql/functions/#date-and-time-func) and [`timezone`](/sql/functions/#date-and-time-func) functions.

- Add the `upper` and `lower` [string functions](/sql/functions#string-func),
  which convert any alphabetic characters in a string to uppercase and
  lowercase, respectively.

- Permit specifying `ALL` as a row count to [`FETCH`](/sql/fetch) to indicate
  that there is no limit on the number of rows you wish to fetch.

- Support the `ISNULL` operator as an alias for the `IS NULL` operator, which
  tests whether its argument is `NULL` {{% gh 5048 %}}.

- Support the [`ILIKE` operator](/sql/functions#boolean), which is the
  case-insensitive version of the [`LIKE` operator](/sql/functions#boolean) for
  pattern matching on a string.

- Permit the `USING` clause of a [join](/sql/join) to reference columns with
  different types on the left and right-hand side of the join if there is
  an [implicit cast](/sql/types#casts) between the types {{% gh 5276 %}}.

- Use SQL standard type names in error messages, rather than Materialize's
  internal type names {{% gh 5175 %}}.

- Fix two bugs involving [common-table expressions (CTEs)](/sql/select#common-table-expressions-ctes):

  - Allow CTEs in `CREATE VIEW` {{% gh 5111 %}}.

  - Allow reuse of CTE names in nested subqueries {{% gh 5222 %}}. Reuse of
    CTE names within a given query is still prohibited.

- Fix a bug that caused incorrect results when multiple aggregations of a
  certain type appeared in the same `SELECT` query {{% gh 5304 %}}.

- Add the advanced [`--timely-progress-mode` and `--differential-idle-merge-effort` command-line arguments](/cli/#dataflow-tuning) to tune dataflow performance. These arguments replace existing undocumented environment variables.

{{% version-header v0.6.0 %}}

- Support specifying default values for table columns via the new
  [`DEFAULT` column option](/sql/create-table#syntax) in `CREATE TABLE`.
  Thanks to external contributor [@petrosagg](https://github.com/petrosagg).

- Add a `timeout` option to [`FETCH`](/sql/fetch/) to facilitate using `FETCH`
  to poll a [`TAIL`](/sql/tail) operation for new records.

- Add several new SQL functions:

  - The [`digest`](/sql/functions#cryptography-func) and
    [`hmac`](/sql/functions#cryptography-func) cryptography functions
    compute message digests and authentication codes, respectively. These
    functions are based on the [`pgcrypto`] PostgreSQL extension.

  - The [`version`](/sql/functions#postgresql-compatibility-func) and
    [`mz_version`](/sql/functions/#system-information-func) functions report
    PostgreSQL-specific and Materialize-specific version information,
    respectively.

  - The [`current_schema`](/sql/functions#postgresql-compatibility-func)
    function reports the name of the SQL schema that appears first in the
    search path.

- Fix a bug that would cause invalid data to be returned when requesting
  binary-formatted values with [`FETCH`](/sql/fetch/) {{% gh 4976 %}}.

- Fix a bug when using `COPY` with `TAIL` that could cause some drivers to
  fail if the `TAIL` was idle for at least one second {{% gh 4976 %}}.

- Avoid panicking if a record in a regex-formatted source fails to decode
  as UTF-8 {{% gh 5008 %}}.

- Allow [query hints](/sql/select#query-hints) in `SELECT` statements.

{{% version-header v0.5.3 %}}

- Add support for SQL cursors via the new [`DECLARE`](/sql/declare),
  [`FETCH`](/sql/fetch), and [`CLOSE`](/sql/close) statements. Cursors
  facilitate fetching partial results from a query and are therefore
  particularly useful in conjuction with [`TAIL`](/sql/tail#tailing-with-fetch).

  **Known issue.** Requesting binary-formatted values with [`FETCH`](/sql/fetch)
  does not work correctly. This bug will be fixed in the next release.

- Support [common-table expressions (CTEs)](/sql/select#common-table-expressions-ctes)
  in `SELECT` statements.

- Add a [`map`](/sql/types/map) type to represent unordered key-value pairs.
  Avro map values in [Avro-formatted sources](/sql/create-source/avro-kafka)
  will be decoded into the new `map` type.

- Fix a regression in the SQL parser, introduced in v0.5.2, in which nested
  field accesses, e.g.

  ```sql
  SELECT ((col).field1).field2
  ```

  would fail to parse {{% gh 4827 %}}.

- Fix a bug that caused the [`real`]/[`real`] types to be incorrectly
  interpreted as [`double precision`] {{% gh 4918 %}}.

{{% version-header v0.5.2 %}}

- Provide the [`list`](/sql/types/list/) type, which is an ordered sequences of
  homogenously typed elements; they're nestable, too! The type was previously
  available in v0.5.1, but this release lets you create [`list`s from
  `text`](/sql/types/list/#text-to-list-casts), making their creation more
  accessible.

- Support the [`pg_typeof`
  function](/sql/functions#postgresql-compatibility-func).

- Teach [`COPY TO`](/sql/copy-to) to support `FORMAT binary`.

- Support the [`DISCARD`](/sql/discard) SQL statement.

- Change [`TAIL`](/sql/tail) to:

  - Produce output ordered by timestamp.

  - Support timestamp progress with the `PROGRESSED` option.

  - **Backwards-incompatible change.** Use Materialize's standard `WITH` option
    syntax, meaning:

    - `WITH SNAPSHOT` is now `WITH (SNAPSHOT)`.

    - `WITHOUT SNAPSHOT` is now `WITH (SNAPSHOT = false)`.

- Report an error without crashing when a query contains unexpected UTF-8
  characters, e.g., `SELECT ’1’`. {{% gh 4755 %}}

- Suppress logging of warnings and errors to stderr when users supply the
  [`--log-file` command line flag](/cli/#command-line-flags) {{% gh 4777 %}}.

- When using the systemd service distributed in the APT package, write log
  messages to the systemd journal instead of a file in the `mzdata` directory
  {{% gh 4781 %}}.

- Ingest SQL Server-style Debezium data {{% gh 4762 %}}.

- Allow slightly more complicated [`INSERT`](/sql/insert) bodies, e.g. inserting
  `SELECT`ed literals {{% gh 4748 %}}.
  characters, e.g., `SELECT ’1’` {{% gh 4755 %}}.

{{% version-header v0.5.1 %}}

- **Known issue.** [`COPY TO`](/sql/copy-to) panics if executed via the
  ["simple query" protocol][pgwire-simple], which is notably used by the
  `psql` command-line client {{% gh 4742 %}}.

  A fix is available in the latest [unstable builds](/versions/#unstable-builds)
  and will ship in v0.5.2.

  Note that some PostgreSQL clients instead use the
  ["extended query" protocol][pgwire-extended] to issue `COPY TO` statements,
  or let you choose which protocol to use. If you are using one of these
  clients, you can safely issue `COPY TO` statements in v0.5.1.

- **Backwards-incompatible change.** Send the rows returned by the
  [`TAIL`](/sql/tail) statement to the client normally (i.e., as if the rows
  were returned by a [`SELECT`](/sql/select) statement) rather than via the
  PostgreSQL [`COPY` protocol][pg-copy]. The new format additionally moves the
  timestamp and diff information to dedicated `timestamp` and `diff` columns at
  the beginning of each row.

  To replicate the old behavior of sending `TAIL` results via the `COPY`
  protocol, explicitly wrap the `TAIL` statement in a [`COPY TO`](/sql/copy-to)
  statement:

  ```
  COPY (TAIL some_materialized_view) TO STDOUT
  ```

- Add the [`COPY TO`](/sql/copy-to) statement, which sends the results of
  the statement it wraps via the special PostgreSQL [`COPY` protocol][pg-copy].

- When creating a Kafka sink, permit specifying the columns to include in the
  key of each record via the new `KEY` connector option in [`CREATE
  SINK`](/sql/create-sink).

- Default to using a worker thread count equal to half of the machine's
  physical cores if the [`--workers`](/cli/#worker-threads) command-line
  option is not specified.

- Add the [`regexp_match`](/sql/functions#string-func) function to search a
  string for a match against a regular expression.

- Support [`SELECT DISTINCT ON (...)`](/sql/select/#syntax) to deduplicate the
  output of a query based on only the specified columns in each row.
  Prior to this release, the [`SELECT`](/sql/select) documentation incorrectly
  claimed support for this feature.

- Reduce memory usage in:
  - Queries involving `min` and `max` aggregations {{% gh 4523 %}}.
  - Indexes containing `text` or `bytea` data, especially when each
    individual string or byte array is short {{% gh 4646 %}}.

{{% version-header v0.5.0 %}}

- Support tables via the new [`CREATE TABLE`](/sql/create-table), [`DROP
  TABLE`](/sql/drop-table), [`INSERT`](/sql/insert) and [`SHOW CREATE
  TABLE`](/sql/show-create-table) statements. Tables are conceptually similar to
  a [source](/sql/create-source), but the data in a table is managed by
  Materialize, rather than by Kafka or a filesystem.

  Note that table data is currently ephemeral: data inserted into a table does
  not persist across restarts. We expect to add support for persistent table
  data in a future release.

- Generate a persistent, unique identifier associated with each cluster. This
  can be retrieved using the new [`mz_cluster_id`](/sql/functions#uuid-func) SQL
  function.

- Automatically check for new versions of Materialize on server startup. If a
  new version is available, a warning will be logged encouraging you to upgrade.

  This version check involves reporting the cluster ID and current version to a
  server operated by Materialize Inc. To disable telemetry of this sort, use the
  new [`--disable-telemetry` command-line option](/cli/).

- Add a web-based, interactive [memory usage visualization](/ops/monitoring#memory-usage-visualization) to aid in understanding and diagnosing
  unexpected memory consumption.

- Add the [`lpad`](/sql/functions/#string-func) function, which extends a
  string to a given length by prepending characters.

- Improve PostgreSQL compatibility:

  - Permit qualifying function names in SQL queries with the name of the schema
    and optionally the database to which the function belongs, as in
    `pg_catalog.abs(-1)` {{% gh 4293 %}}.

    Presently all built-in functions belong to the system `mz_catalog` or
    `pg_catalog` schemas.

  - Add an [`oid` type](/sql/types/oid) to represent PostgreSQL object IDs.

  - Add basic support for [array types](/sql/types/array), including the new
    [`array_to_string` function](/sql/functions#array-func).

  - Add the  `current_schemas`, `obj_description`, `pg_table_is_visible`, and
    `pg_encoding_to_char` [compatibility functions](/sql/functions#postgresql-compatibility-func).

  Together these changes enable the `\l`, `\d`, `\dv`, `\dt`, `\di` commands
  in the [psql terminal](/connect/cli).

- Correct a query optimization that could misplan queries that referenced the
  same relation multiple times with varying filters {{% gh 4361 %}}.

- Rename the output columns for `SHOW` statements to match the PostgreSQL
  convention of using all lowercase characters with words separated by
  underscores.

  For example, the `SHOW INDEX` command now returns a column named
  `seq_in_index` rather than `Seq_in_index`. This makes it possible to refer
  to the column without quoting when supplying a `WHERE` clause.

  The renamings are described in more detail in the documentation for each
  `SHOW` command that changed:

    - [`SHOW COLUMNS`](/sql/show-columns)
    - [`SHOW DATABASES`](/sql/show-databases)
    - [`SHOW INDEXES`](/sql/show-indexes)
    - [`SHOW SCHEMAS`](/sql/show-schemas)
    - [`SHOW SINKS`](/sql/show-sinks)
    - [`SHOW SOURCES`](/sql/show-sources)
    - [`SHOW TABLES`](/sql/show-tables)
    - [`SHOW VIEWS`](/sql/show-views)

- Expose metadata about the running Materialize instance in the new
  [system catalog](/sql/system-catalog), which contains various sources, tables,
  and views that can be queried via SQL.

- Rename the `global_id` column of the
  [`mz_avro_ocf_sinks`](/sql/system-catalog#mz_avro_ocf_sinks) and
  [`mz_kafka_sinks`](/sql/system-catalog#mz_kafka_sinks) tables
  to `sink_id`, for better consistency with the other system catalog tables.

- Support [Kafka sources](/sql/create-source/avro-kafka) on topics
  that use [Zstandard compression](https://facebook.github.io/zstd/)
  {{% gh 4342 %}}.

{{% version-header v0.4.3 %}}

- Permit adjusting the logical compaction window on a per-index basis via the
  [`logical_compaction_window`](/sql/alter-index/#setreset-options)
  parameter to the new [`ALTER INDEX`](/sql/alter-index) statement.

- Add the [`uuid`](/sql/types/uuid) type to efficiently represent
  universally-unique identifiers (UUIDs).

- Report the `integer_datetime` parameter as `on` to ensure that [PgJDBC]
  correctly decodes date and time values returned by prepared statements
  {{% gh 4117 %}}.

- Fix a bug in the query optimizer that could result in incorrect plans for
  queries involving `UNION` operators and literals {{% gh 4195 %}}.

{{% version-header v0.4.2 %}}

- Remove the `max_timestamp_batch_size` [`WITH`
  option](/sql/create-source/avro-kafka/#with-options) from sources. Materialize
  now automatically selects the optimal batch size. **Backwards-incompatible
  change.**

- Restore support for specifying multiple Kafka broker addresses in [Kafka
  sources](/sql/create-source/avro-kafka/) {{% gh 3986 %}}.

  This fixes a regression introduced in v0.4.1.

- Sort the output of [`SHOW COLUMNS`](/sql/show-columns/) by the order in which
  the columns are defined in the targeted source, table, or view. Prior versions
  did not guarantee any particular ordering.

- Improve memory utilization:

  - Reduce memory usage of [outer joins](/sql/join#join_type) when the join key
    consists only of simple column equalities {{% gh 4047 %}}.

  - Consume only a constant amount of memory when computing a
    [`min` or `max` aggregation](/sql/functions/#aggregate-func)
    on an [append-only source](/sql/create-source/avro-kafka/#append-only-envelope)
    {{% gh 3994 %}}.

- Always permit memory profiling via the `/prof` web UI, even if the
  `MALLOC_CONF` environment variable is not configured to enable profiling
  {% gh 4005 %}.

- Handle large `VALUES` expressions. Previously, `VALUES` expressions with more
  than several hundred entries would cause a stack overflow {{% gh 3995 %}}.

- Add the `mz_records_per_dataflow_global` [metric](/ops/monitoring) to expose
  the number of active records in each dataflow {{% gh 4036 %}}.

{{% version-header v0.4.1 %}}

- **Known regression.** Specifying multiple Kafka broker addresses in
  [Kafka sources](/sql/create-source/avro-kafka/), as in

  ```sql
  CREATE SOURCE ... FROM KAFKA BROKER 'host1:9092,host2:9092' ...;
  ```

  is incorrectly prohibited in this version. This change was unintentional and
  is reverted in v0.5.0.

- Enhance internal monitoring tools:

  - Add a web UI at `/prof` for visualizing memory and CPU profiles of a running
    `materialized` process.

  - Expose [metrics](/ops/monitoring) for per-thread CPU usage {{% gh 3733 %}}.

  - Reduce memory overhead of built-in logging views {{% gh 3752 %}}.

- Improve robustness of several source types:

  - Permit broker addresses in [Kafka sources](/sql/create-source/avro-kafka/)
    and [Kafka sinks](/sql/create-sink/) to use IP addresses in addition to
    hostnames.

  - Handle Snappy-encoded [Avro OCF files](/sql/create-source/avro-file/).

  - In [Avro sources that use the Debezium envelope](/sql/create-source/avro-kafka/#debezium-envelope-details),
    automatically filter out duplicate records generated by Debezium's
    PostgreSQL connector.

    This brings support for the PostgreSQL connector on par with the support for
    the MySQL connector.

- Improve the performance of the `TopK` operator {{% gh 3758 %}}.

- Add several new SQL features:

  - Add support for [`LATERAL` subqueries](/sql/join#lateral-subqueries) in
    joins. `LATERAL` subqueries can be used to express [Top-K by group
    queries](/guides/top-k/)

  - Add the [regular expression matching operators](/sql/functions/#string) `~`,
    `~*`, `!~`, and `!~*`, which report whether a string does or does not match
    a regular expression.

  - Support casts from [`boolean`](/sql/types/boolean) to [`int`](/sql/types/int).

  - Add the [`split_part`](/sql/functions/#string-func) function, which splits a
    string on a delimiter and returns one of the resulting chunks.

  - Allow ordinal references in `GROUP BY` clauses to refer to items in the
    `SELECT` list that are formed from arbitrary expressions, as in:

    ```sql
    SELECT a + 1, sum(b) FROM ... GROUP BY 1;
    ```

    Previously, Materialize only handled ordinal references to items that were
    simple column references, as in:

    ```sql
    SELECT a, sum(b) FROM ... GROUP BY 1;
    ```

- Fix two PostgreSQL compatibility issues:

  - Change the text format of the [`timestamp with time zone`](/sql/types/timestamptz)
    type to match PostgreSQL {{% gh 3798 %}}.

  - Respect client-provided parameter types in prepared statements
    {{% gh 3625 %}}.


{{% version-header v0.4.0 %}}

- Rename the `--threads` command-line option to [`--workers`](/cli/#worker-threads),
  since it controls only the number of dataflow workers that Materialize will
  start, not the total number of threads that Materialize may use. The short
  form of this option, `-w`, remains unchanged.
  **Backwards-incompatible change.**

- Add the `--experimental` command-line option to enable a new [experimental
  mode], which grants access to experimental features
  at the risk of compromising stability and backwards compatibility. Forthcoming
  features that require experimental mode will be marked as such in their
  documentation.

- Support [SASL PLAIN authentication for Kafka sources](/sql/create-source/avro-kafka/#connecting-to-a-kafka-broker-using-sasl-authentication).
  Notably, this allows Materialize to connect to Kafka clusters hosted by
  Confluent Cloud.

- Do not require [Kafka Avro sources](/sql/create-source/avro-kafka/) that use
  `ENVELOPE NONE` or `ENVELOPE DEBEZIUM` to have key schemas whose fields are a
  subset of the value schema {{% gh 3677 %}}.

- Teach Kafka sinks to emit Debezium style [consistency
  metadata](/sql/create-sink/#consistency-metadata) if the new `consistency`
  option is enabled. The consistency metadata is emitted to a Kafka topic
  alongside the data topic; the combination of these two topics is considered
  the Materialize change data capture (CDC) format.

- Introduce the `AS OF` and
  [`WITH SNAPSHOT`](/sql/create-sink/#with-snapshot-or-without-snapshot) options
  for `CREATE SINK` to provide more control over what data the sink will
  produce.

- Change the default [`TAIL` snapshot behavior](/sql/tail/#snapshot)
  from `WITHOUT SNAPSHOT` to `WITH SNAPSHOT`. **Backwards-incompatible change.**

- Actively shut down [Kafka sinks](https://materialize.com/docs/sql/create-sink/#kafka-sinks)
  that encounter an unrecoverable error, rather than attempting to produce data
  until the sink is dropped {{% gh 3419 %}}.

- Improve the performance, stability, and standards compliance of Avro encoding
  and decoding {{% gh 3397 3557 3568 3579 3583 3584 3585 %}}.

- Support [record types](/sql/types/record), which permit the representation of
  nested data in SQL. Avro sources also gain support for decoding nested
  records, which were previously disallowed, into this new SQL record type.

- Allow dropping databases with cross-schema dependencies {{% gh 3558 %}}.

- Avoid crashing if [`date_trunc('week', ...)`](/sql/functions/#date-and-time-func) is
  called on a date that is in the first week of a month {{% gh 3651 %}}.

- Ensure the built-in `mz_avro_ocf_sinks`, `mz_catalog_names`, and
  `mz_kafka_sinks` views always reflect the latest state of the system
  {{% gh 3682 %}}. Previously these views could contain stale data that did not
  reflect the results of recent `CREATE` or `DROP` statements.

- Introduce several new SQL statements:

  - [`ALTER RENAME`](/sql/alter-rename) renames an index, sink, source, or view.

  - [`SHOW CREATE INDEX`](/sql/show-create-index/) displays information about
    an index.

  - [`EXPLAIN <statement>`](/sql/explain) is shorthand for
    `EXPLAIN OPTIMIZED PLAN FOR <statement>`.

  - `SHOW TRANSACTION ISOLATION LEVEL` displays a dummy transaction isolation
    level, `serializable`, in order to satisfy various PostgreSQL tools that
    depend upon this statement {{% gh 800 %}}.

- Adjust the semantics of several SQL expressions to match PostgreSQL's
  semantics:

  - Consider `NULL < ANY(...)` to be false and `NULL < ALL (...)` to be true
    when the right-hand side is the empty set {{% gh 3319 %}}.
    **Backwards-incompatible change.**

  - Change the meaning of ordinal references in a `GROUP BY` clause, as in
    `SELECT ... GROUP BY 1`, to refer to columns in the target list, rather than
    columns in the input set of tables {{% gh 3686 %}}.
    **Backwards-incompatible change.**

  - When casting from `numeric` or `float` to `int`, round to the nearest
    integer rather than discarding the fractional component {{% gh 3700 %}}.
    **Backwards-incompatible change.**

  - Allow expressions in `GROUP BY` to refer to output columns, not just input
    columns, to match PostgreSQL. In the case of ambiguity, the input column
    takes precedence {{% gh 1673 %}}.

  - Permit expressions in `ORDER BY` to refer to input columns that are not
    selected for output, as in `SELECT rel.a FROM rel ORDER BY rel.b`
    {{% gh 3645 %}}.

{{% version-header v0.3.1 %}}

- Improve the ingestion speed of Kafka sources with multiple partitions by
  sharding responsibility for each partition across the available worker
  threads {{% gh 3190 %}}.

- Improve JSON decoding performance when casting a `text` column to `json`, as
  in `SELECT text_col::json` {{% gh 3195 %}}.

- Simplify converting non-materialized views into materialized views with
  [`CREATE DEFAULT INDEX ON foo`](/sql/create-index). This creates the same
  [index](/overview/api-components/#indexes) on a view that would have been
  created if you had used [`CREATE MATERIALIZED VIEW`].

- Permit control over the timestamp selection logic on a per-Kafka-source basis
  via three new [`WITH` options](https://materialize.com/docs/sql/create-source/avro-kafka/#with-options):
    - `timestamp_frequency_ms`
    - `max_timestamp_batch_size`
    - `topic_metadata_refresh_interval_ms`

- Support assigning aliases for column names when referecing a relation
  in a `SELECT` query, as in:

  ```sql
  SELECT col1_alias, col2_alias FROM rel AS rel_alias (col1_alias, col2_alias);
  ```

- Add the [`abs`](/sql/functions/#numbers-func) function for the
  [`numeric`](/sql/types/numeric/) type.

- Improve the [string function](/sql/functions/#string-func) suite:
  - Add the trim family of functions to trim characters from the start and/or
    end of strings. The new functions are `btrim`, `ltrim`, `rtrim`, and `trim`.
  - Add the SQL standard length functions `char_length`, `octet_length`, and
    `bit_length`.
  - Improve the `length` function's PostgreSQL compatibility by accepting
    `bytea` as the first argument, rather than `text`, when getting the length
    of encoded bytes.

- Enhance compatibility with PostgreSQL string literals:
  - Allow the [`TYPE 'string'` syntax](/sql/functions/cast#signatures) to
    explicitly specify the type of a string literal. This syntax is equivalent
    to `CAST('string' AS TYPE)` and `'string'::TYPE`.
  - Support [escape string literals](/sql/types/text/#escape) of the form
    `E'hello\nworld'`, which permit C-style escapes for several special
    characters.
  - Automatically coerce string literals to the appropriate type, as required
    by their usage in calls to functions and operators {{% gh 481 %}}.

- Produce runtime errors in several new situations:
  - When multiplication operations overflow {{% gh 3354 %}}. Previously
    multiplication overflow would result in silent wraparound.
  - When casting from string to any other data type {{% gh 3156 %}}. Previously
    failed casts would return `NULL`.

- Fix several misplanned queries:
  - Ensure `CASE` statements do not trigger errors from unselected
    branches {{% gh 3395 %}}.
  - Prevent the optimizer from crashing on some queries involving the
    the `date_trunc` function {{% gh 3403 %}}.
  - Handle joins nested with non-default associativity correctly
    {{% gh 3427 %}}.

- Fix several bugs related to negative intervals:
  - Ensure the `EXTRACT` function-like operator returns a negative result when
    its input is negative {{% gh 2800 %}}.
  - Do not distinguish negative and positive zero {{% gh 2812 %}}.

- Expose [monitoring metrics](/monitoring/) for Kafka sinks {{% gh 3336 %}}.

{{% version-header v0.3.0 %}}

- Support [temporary views](/sql/create-view/#temporary-views).

- Improve the reliability and performance of Kafka sources, especially when the
  underlying Kafka topic has many partitions and data is not evenly distributed
  across the partitions.

- Infer primary keys based on the key schema for [Kafka Avro sources that use
  the Debezium envelope](/sql/create-source/avro-kafka/#debezium-envelope-details)
  to facilitate query optimization. This corrects a regression
  in v0.2.2.

  The new [`ignore_source_keys` option](/sql/create-source/avro-kafka/#with-options)
  can be set to `true` to explicitly disable this behavior.

- In [Avro sources that use the Debezium envelope](/sql/create-source/avro-kafka/#debezium-envelope-details),
  automatically filter out duplicate records generated by Debezium's MySQL
  connector.

  This release does not include support for deduplicating records generated by
  other Debezium connectors (e.g., PostgreSQL).

- Automatically refresh
  [AWS credentials for Kinesis sources](/sql/create-source/json-kinesis/#with-options)
  when credentials are sourced from an IAM instance or container profile
  {{% gh 2928 %}}.

- Support [TLS encryption](/cli/#tls-encryption) for SQL and HTTP connections.


- Improve compatibility with the [pg8000](https://pypi.org/project/pg8000/)
  Python driver, and likely other drivers, by including the number of rows
  returned by a `SELECT` statement in the SQL protocol command tag
  {{% gh 2987 %}}.

- Correct plans for `OUTER` joins that appear within subqueries, which could
  previously cause Materialize to crash {{% gh 3048 %}}.

- Prevent a small memory leak when a [TAIL](/sql/tail) command is uncleanly
  terminated {{% gh 2996 %}}.

- Adjust the precedence of several SQL operators to match PostgreSQL
  {{% gh 3087 %}}.

- Add a new command-line option, [`-vv`](/cli/#command-line-flags), that prints
  some build information in addition to the version.

{{% version-header v0.2.2 %}}

- Introduce an "upsert" envelope for sources that follow the Kafka key–value
  convention for representing inserts, upserts, and deletes. See the [Upsert
  envelope](/sql/create-source/avro-kafka/#upsert-envelope-details) section of
  the `CREATE SOURCE` docs for details.

- Enable connections to Kafka brokers using either
  [SSL authentication](/sql/create-source/avro-kafka/#ssl-encrypted-kafka-details)
  or [Kerberos authentication](/sql/create-source/avro-kafka/#kerberized-kafka-details).
  This includes support for SSL authentication with Confluent Schema Registries.

- Introduce the [`AS OF`](/sql/tail/#as-of) and
  [`WITH SNAPSHOT`](/sql/tail/#WITH SNAPSHOT or WITHOUT SNAPSHOT) options for `TAIL` to provide
  more control over what data `TAIL` will produce.

- Improve reliability of Kinesis sources by rate-limiting Kinesis API calls.
  {{% gh 2807 %}}

- Improve startup speed for Kafka sources with many partitions by fetching from
  partitions evenly, rather than processing partitions sequentially, one after
  the next. {{% gh 2936 %}}

- Add two [`WITH` options](/sql/create-source/avro-kafka/#with-options)
  to Kafka sources:
  - The `group_id_prefix` option affords some control over the consumer group
    ID Materialize uses when consuming from Kafka.
  - The `statistics_interval_ms` controls how often the underlying Kafka library
    reports statistics to the logs.

- Improve reliability and performance of Kafka sinks with a smarter buffering
  and flushing policy {{% gh 2855 %}} and a faster Avro encoding implementation
  {{% gh 2907 %}}.

- Support decoding enum {{% gh 2923 %}} and union {{% gh 2943 %}} values in Avro-formatted
  sources.

- Produce runtime errors when some numeric operations overflow, rather than
  silently wrapping around. {{% gh 2896 %}}

- Humanize the output of [`SHOW CREATE VIEW`] by avoiding quotes around
  identifiers that do not require them. {{% gh 2667 %}}

- Add the [`generate_series`](/sql/functions/#table-func) table function. {{% gh 2857 %}}

- Fix several bugs in the query optimizer that could cause crashes or incorrect
  query plans. {{% gh 2731 2724 %}}

- Correct output for `LEFT JOIN`s when the same join key appears multiple times
  in the relation on the left-hand side of the join. {{% gh 2724 %}}

- Disallow trailing commas in `SELECT` lists, so that `SELECT a, b, FROM table`
  results in a syntax error outright, rather than parsing as
  `SELECT a, b, "from" AS table`, which would result in a confusing error about
  the unknown column `"from"`. {{% gh 2893 %}}

{{% version-header v0.2.1 %}}

- Allow query parameters (`$1`, `$2`, etc) to appear in
  [`EXPLAIN`](/sql/explain) statements.

- Avoid crashing if queries are executed without a value for each parameter in
  the query.

- Support runtime errors in dataflows. Views that encounter an error (e.g.,
  division by zero) while executing will report that error when queried.
  Previously, the error would be silenced, and the erroring expression would be
  replaced with `NULL`.

- Permit filtering the output of several `SHOW` commands with a `WHERE` or
  `LIKE` clause:

  - [SHOW DATABASES](/sql/show-databases)
  - [SHOW INDEXES](/sql/show-index)
  - [SHOW COLUMNS](/sql/show-index)

- Support reading from Kinesis streams with multiple shards. For details, about
  Kinesis sources, see [CREATE SOURCE: JSON over Kinesis](/sql/create-source/json-kinesis).

{{% version-header v0.2.0 %}}

- Require the `-w` / `--threads` command-line option. Consult the [CLI
  documentation](/cli/#worker-threads) to determine the correct value for your
  deployment.

- Introduce the [`--listen-addr`](/cli/#listen-address) command-line option to
  control the address and port that `materialized` binds to.

- Make formatting and parsing for [`real`](/sql/types/float) and
  [`double precision`](/sql/types/float) numbers more consistent with PostgreSQL. The
  strings `NaN`, and `[+-]Infinity` are accepted as input, to select the special
  not-a-number and infinity states, respectively,  of floating-point numbers.

- Allow [CSV-formatted sources](/sql/create-source/csv-file/#csv-format-details)
  to include a header row (`CREATE SOURCE ... FORMAT CSV WITH HEADER`).

- Provide the option to name columns in sources (e.g. [`CREATE SOURCE foo
  (col_foo, col_bar)...`](/sql/create-source/csv-file/#creating-a-source-from-a-dynamic-csv)).

- Support [offsets](/sql/create-source/) for partitions on Kafka sources {{% gh 2169 %}}.

- Improve conformance of the Avro parser, enabling support for
  a wider variety of Avro schemas in [Avro sources](/sql/create-source/avro-kafka).

- Introduce [Avro Object Container File (OCF) sinks](/sql/create-sink/#avro-ocf-sinks).

- Make [sink](/sql/create-sink/) output more correct and consistent by
  writing to a new Kafka topic or file on every restart.

- Add the [`jsonb_agg()`](/sql/functions/#aggregate-func) aggregate function.

- Support [casts](/sql/functions/cast/) for `time`->`text`,`time`->`interval`, `interval`->`time`.

- Improve the usability of the [`EXPLAIN` statement](/sql/explain):

  - Change the output format of to make large plans more readable by avoiding
    nesting.

  - Add `EXPLAIN ... FOR VIEW ...` to display the plan for an existing
    view.

  - Add `EXPLAIN <stage> PLAN FOR ...` to display the plan at various
    stages of the planning process.

{{% version-header v0.1.3 %}}

- Support [Amazon Kinesis Data Stream sources](/sql/create-source/json-kinesis/).

- Support the number functions `round(x: N)` and `round(x: N, y: N)`, which
  round `x` to the `y`th digit after the decimal. (Default 0).

- Support addition and subtraction between [`interval`]s.

- Support the [string concatenation operator, `||`](/sql/functions/#string).

- In the event of a crash, print the stack trace to the log file, if logging to
  a file is enabled, as well as the standard error stream.

{{% version-header v0.1.2 %}}

- Change [`SHOW CREATE SOURCE`] to render the full SQL statement used to create
  the source, in the style of [`SHOW CREATE VIEW`], rather than displaying a URL
  that partially describes the source. The URL was a vestigial format used in
  [`CREATE SOURCE`] statements before v0.1.0.

- Raise the maximum SQL statement length from approximately 8KiB to
  approximately 64MiB.

- Support casts from [`text`] to [`date`], [`timestamp`], [`timestamp with time zone`], and
  [`interval`].

- Support the `IF NOT EXISTS` clause in [`CREATE VIEW`] and
  [`CREATE MATERIALIZED VIEW`].

- Attempt to automatically increase the nofile rlimit to acceptable levels, as
  creating multiple Kafka sources can quickly exhaust the default nofile rlimit
  on some platforms.

- Improve CSV parsing speed by 5-6x.

{{% version-header v0.1.1 %}}

* Specifying the message name in a Protobuf-formatted source no longer requires
  a leading period.

- **Indexes on sources**: You can now create and drop indexes on sources, which
  lets you automatically store all of a source's data in an index. Previously,
  you would have to create a source, and then create a materialized view that
  selected all of the source's content.

{{% version-header v0.1.0 %}}

* [What is Materialize?](/overview/what-is-materialize/)
* [Architecture overview](/overview/architecture/)

[`array`]: /sql/types/array/
[`bigint`]: /sql/types/integer#bigint-info
[`boolean`]: /sql/types/boolean
[`bytea`]: /sql/types/bytea
[`ALTER INDEX`]: /sql/alter-index
[`COPY FROM`]: /sql/copy-from
[`CREATE INDEX`]: /sql/create-index
[`CREATE MATERIALIZED VIEW`]: /sql/create-materialized-view
[`CREATE SOURCE`]: /sql/create-source
[`CREATE VIEW`]: /sql/create-view
[compatibility function]: /sql/functions#postgresql-compatibility-func
[`date`]: /sql/types/date
[`double precision`]: /sql/types/float8
[experimental mode]: /cli/#experimental-mode
[`interval`]: /sql/types/interval
[`list`]: /sql/types/list/
[`map`]: /sql/types/map/
[`numeric`]: /sql/types/numeric
[`oid`]: /sql/types/oid/
[`real`]: /sql/types/float4
[`pgcrypto`]: https://www.postgresql.org/docs/current/pgcrypto.html
[`smallint`]: /sql/types/integer#smallint-info
[`SHOW CREATE SOURCE`]: /sql/show-create-source
[`SHOW CREATE VIEW`]: /sql/show-create-view
[`text`]: /sql/types/text
[`time`]: /sql/types/time
[`timestamp`]: /sql/types/timestamp
[`timestamp with time zone`]: /sql/types/timestamptz
[pg-copy]: https://www.postgresql.org/docs/current/sql-copy.html
[pgwire-simple]: https://www.postgresql.org/docs/current/protocol-flow.html#id-1.10.5.7.4
[pgwire-extended]: https://www.postgresql.org/docs/current/protocol-flow.html#PROTOCOL-FLOW-EXT-QUERY
[PgJDBC]: https://jdbc.postgresql.org
[Protobuf sources]: /sql/create-source/protobuf-kinesis/#protobuf-format-details<|MERGE_RESOLUTION|>--- conflicted
+++ resolved
@@ -121,14 +121,12 @@
 
   This new behavior matches PostgreSQL v14 {{% gh 9853 %}}.
 
-<<<<<<< HEAD
-- Add `microsecond`, `month`, `decade`, `century`, `millennium` units
-  to [`interval`](/sql/types/interval) parsing useing the PostgreSQL verbose
-  format.
-=======
 - **Breaking change.** Change the output of [`format_type`](/sql/functions/#system-information-func)
   to match Postgres for some specific types.
->>>>>>> 1f2a1761
+
+- Add `microsecond`, `month`, `decade`, `century`, `millennium` units
+  to [`interval`](/sql/types/interval) parsing using the PostgreSQL verbose
+  format.
 
 - Improve millisecond parsing for [`interval`](/sql/types/interval) using the
   PostgreSQL verbose format {{% gh 6420 %}}.
