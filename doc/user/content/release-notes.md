---
title: "Release Notes"
description: "What's new in this version of Materialize"
menu: "main"
weight: 500
---

This page details changes between versions of Materialize, including:

- New features
- Major bug fixes
- Substantial API changes

For information about available versions, see our [Versions page](/versions).

{{< comment >}}
# What changes require a release note?

Any behavior change to a stable, user-visible API requires a release note.
Roughly speaking, Materialize's stable APIs are:

  * The syntax and semantics of all documented SQL statements.
  * The observable behavior of any source or sink.
  * The behavior of all documented command-line flags.

For details, see the [backwards compatibility policy](/versions/#Backwards-compatibility).

Notably, changes to experimental or unstable APIs should *not* have release
notes. The point of having experimental and unstable APIs is to decrease the
engineering burden when those features are changed. Instead, write a release
note introducing the feature for the release in which the feature is
de-experimentalized.

Examples of changes that require release notes:

  * The addition of a new, documented SQL function.
  * The stabilization of a new source type.
  * A bug fix that fixes a panic in any component.
  * A bug fix that changes the output format of a particular data type in a
    sink.

Examples of changes that do not require release notes:

  * **An improvement to the build system.** The build system is not user
    visible.
  * **The addition of a feature to testdrive.** Similarly, our test frameworks
    are not user visible.
  * **An upgrade of an internal Rust dependency.** Most dependency upgrades
    do not result in user-visible changes. (If they do, document the change
    itself, not the fact that the dependency was upgraded. Users care about
    the visible behavior of Materialize, not its implementation!)

Performance improvements are a borderline case. A small performance improvement
does not need a release note, but a large performance improvement may warrant
one if it results in a noticeable improvement for a large class of users or
unlocks new use cases for Materialize. Examples of performance improvements
that warrant a release note include:

  * Improving the speed of Avro decoding by 2x
  * Converting an O(n<sup>2</sup>) algorithm in the optimizer to an O(n)
    algorithm so that queries with several dozen `UNION` operations can be
    planned in a reasonable amount of time

# How to write a good release note

Every release note should be phrased in the imperative mood, like a Git
commit message. They should complete the sentence, "This release will...".

Good release notes:

  - [This release will...] Require the `-w` / `--workers` command-line option.
  - [This release will...] In the event of a crash, print the stack trace.

Misbehaved release notes:

  - Users must now specify the `-w` / `-threads` command line option.
  - Materialize will print a stack trace if it crashes.
  - Instead of limiting SQL statements to 8KiB, limit them to 1024KiB instead.

Link to at least one page where users can learn more about either the change or
the area which the change was made. Notes about new features can be concise if
the new feature has comprehensive documentation. Notes about changes to features
must be more detailed, as the note is likely the only documentation of the
change in behavior. Consider linking to a GitHub issue or pull request via the
`gh` shortcode if there is no good section of the documentation to link to.

Strive for some variety of verbs. "Support new feature" gets boring as a release
note.

Use relative links (/path/to/doc), not absolute links
(https://materialize.com/docs/path/to/doc).

Wrap your release notes at the 80 character mark.

## Internal note order

Put breaking changes before other release notes, and mark them with
`**Breaking change.**` at the start.

List new features before bug fixes.

{{< /comment >}}

## Unstable

These changes are present in [unstable builds](/versions/#unstable-builds) and
are slated for inclusion in the next stable release. There may be additional
changes that have not yet been documented.

- **Breaking change.** Return an empty list for slice operations that retrieve
  no elements (e.g. the beginning of the slice's range exceeds the length of the
  list); previously Materialize returned NULL.

- **Breaking change.** Decrease minimum [`interval`](/sql/types/interval) value
  from '-2147483647 months -2147483647 days -2147483647 hours -59 minutes
  -59.999999 seconds' to '-2147483648 months -2147483648 days -2147483648 hours
  -59 minutes -59.999999 seconds' to match PostgreSQL's behavior {{% gh 10598 %}}.

- Fix a bug where too many columns were returned when both `*` and a
  table function appeared in the `SELECT` list {{% gh 10363 %}}.

<<<<<<< HEAD
- Add support for `ARRAY(<subquery>)` constructor.
=======
- Improve the clarity of any Avro schema resolution errors found when
  creating materialized sources and views. {{% gh 8415 %}}

- Allow setting `standard_conforming_strings` to its default value of `on`.
  Setting it to `off` is still not supported.
>>>>>>> fce63811

{{< comment >}}
Only add new release notes above this line.

The presence of this comment ensures that PRs that are alive across a release
boundary don't silently merge their release notes into the wrong place.
{{</ comment >}}

{{% version-header v0.20.0 %}}

- **Breaking change.** In Kafka sources and sinks, do not default the SSL
  parameters for the Confluent Schema Registry to the SSL parameters for the
  Kafka broker.

  SSL parameters for the Confluent Schema Registry must now always be provided
  explicitly, even when they are identical to the SSL parameters for the Kafka
  broker. See the [Confluent Schema Registry options](/sql/create-source/avro-kafka#confluent-schema-registry-options)
  for details.

  Existing source definitions have been automatically migrated to account for
  the new behavior.

- **Breaking change.** Change the return type of the
  [`extract`](/sql/functions/extract/) function from [`float`](/sql/types/float/)
  to [`numeric`](/sql/types/numeric/) {{% gh 9853 %}}.

  The new behavior matches PostgreSQL v14.

- **Breaking change.** Return an error when [`extract`](/sql/functions/extract/)
  is called with a [`date`] value but a time-related field (e.g., `SECOND`)
  {{% gh 9853 %}}.

  Previous versions of Materialize would incorrectly return `0` in these cases.
  The new behavior matches PostgreSQL.

  [`date_part`](/sql/functions/date-part/) still returns a `0` in these cases,
  which matches the PostgreSQL behavior.

- **Breaking change.** Change the output of
  [`format_type`](/sql/functions/#system-information-func) to use SQL standard
  type names when possible, rather than PostgreSQL-specific type names.

- Support assuming AWS roles in S3 and Kinesis sources {{% gh 5895 %}}. See
  [Specifying AWS credentials](/sql/create-source/text-s3/#specifying-aws-credentials)
  for details.

- Support arbitrary `SELECT` statements in [`TAIL`](/sql/tail).

  Previously, `TAIL` could only operate on sources, tables, and views.

- Add the [`greatest`](/sql/functions/#generic-func) and [`least`](/sql/functions/#generic-func)
  functions.

- Add the [`radians`](/sql/functions/#trigonometric-func) and
  [`degrees`](/sql/functions/#trigonometric-func) functions.

- Add the inverse [trigonometric functions](/sql/functions/#trigonometric-func)
  `asin`, `asinh`, `acos`, `acosh`, `atan`, `atanh`.

- Add the [cryptography functions](/sql/functions/#cryptography-func) `md5`,
  `sha224`, `sha256`, `sha384`, and `sha512`.

- Add `microsecond`, `month`, `decade`, `century`, `millennium` units
  to [`interval`](/sql/types/interval) parsing using the PostgreSQL verbose
  format.

- Improve millisecond parsing for [`interval`](/sql/types/interval) using the
  PostgreSQL verbose format {{% gh 6420 %}}.

- Support casting [`array`] types to [`list`] types.

- Follow PostgreSQL's type conversion rules for the relations involved in a
  `UNION`, `EXCEPT`, or `INTERSECT` operation {{% gh 3331 %}}.

- Correctly deduplicate Debezium-enveloped Kafka sources when the underlying
  Kafka topic has more than one partition {{% gh 10375 %}}. Previous versions of
  Materialize would lose data unless the `deduplication = 'full'` option was
  specified.

- Improve the performance of SQL `LIKE` expressions.

{{% version-header v0.19.0 %}}

- **Breaking change.** Reject unknown `WITH` options in the [`CONFLUENT SCHEMA
  REGISTRY` clause](/sql/create-source/avro-kafka#confluent-schema-registry-options)
  when creating a Kafka source or sink {{% gh 10129 %}}.

  Previously, unknown options were silently ignored. The new behavior matches
  with how other clauses handle unknown `WITH` options.

- **Breaking change.** Fix interpretation of certain [`interval`] values
  involving time expressions with two components (e.g., `12:34`) {{% gh 7918
  %}}.

  Previous versions of Materialize would assume the interval's head time unit
  to always be hours. The new behavior matches PostgreSQL.

- **Breaking change.** Drop support for the `consistency_topic` option when
  creating a source with `ENVELOPE DEBEZIUM`. This was an undocumented option
  that is no longer relevant.

- Fix planning of repeat constant expressions in a `GROUP BY` clause
  {{% gh 8302 %}}.

- Support calling multiple distinct [table functions](/sql/functions/#table-func)
  in the `SELECT` list, as long as those table functions are not nested inside
  other table functions {{% gh 9988 %}}.

{{% version-header v0.18.0 %}}

- **Breaking change.** Further improve consistency with PostgreSQL's column name
  inference rules:

    * When inferring a column name for a nested cast expression, prefer the
      name of the outermost cast rather than the innermost cast {{% gh 10167 %}}.

      Consider the following query:

      ```sql
      SELECT 'a'::int::text;
      ```

      This version of Materialize will infer the column name `text`, while
      previous versions of Materialize would incorrectly infer the name `int4`.

    * Infer the name `case` for `CASE` expressions unless column name inference
      on the `ELSE` expression produces a preferred name.

- When creating Avro-formatted sinks, allow setting fullnames on the
  generated key and value schemas via the new
  [`avro_key_fullname`](/sql/create-sink#with-options) and
  [`avro_value_fullname`](/sql/create-sink#with-options) options {{% gh 8352 %}}.

- Detect and reject multiple materializations of sources that would silently
  lose data if materialized more than once {{% gh 8203 %}}.

  This enables safe use of unmaterialized [PostgreSQL
  sources](/sql/create-source/postgres)
  and [S3 sources](/sql/create-source/json-s3)
  with SQS notifications enabled.

- Support `SHOW TIME ZONE` as an alias for `SHOW TIMEZONE` {{% gh 9908 %}}.

- Fix a bug in the `ILIKE` operator where matching against a `char` value did
  not take trailing spaces into account {{% gh 10076 %}}. The new behavior
  matches the behavior of the `LIKE` operator.

- Allow wildcards in `LIKE` patterns to match newline characters
  {{% gh 10077 %}}. The new behavior matches PostgreSQL.

- Fix parsing of nested empty `SELECT` statements, as in
  `SELECT * FROM (SELECT)` {{% gh 8723 %}}.

{{% version-header v0.17.0 %}}

- **Breaking change.** Improve consistency with PostgreSQL's column name
  inference rules:

    * When inferring a column name for a cast expression, fall back
      to choosing the name of the target type.

      Consider the following query:

      ```sql
      SELECT 'a'::text;
      ```

      This version of Materialize will infer the column name `text`, while
      previous versions of Materialize would fall back to the default column
      name `?column?`.

    * When inferring a column name for a [`boolean`] or [`interval`] literal,
      fall back to choosing `bool` or `interval`, respectively.

- Support [subscripting `jsonb` values](/sql/types/jsonb/#subscripting) to
  retrieve array elements or object values, as in:

  ```sql
  SELECT ('{"a": 1, "b": 2, "c": 3}'::jsonb)['b'];
  ```
  ```nofmt
   jsonb
  -------
   2
  ```

- In Kafka sources and sinks, support independent SSL configurations for the Confluent
  Schema Registry and the Kafka broker. See the new
  [Confluent Schema Registry options](/sql/create-source/avro-kafka#confluent-schema-registry-options)
  for details.

- Fix a bug where using a `ROWS FROM` clause with an alias in a view would cause
  Materialize to fail to reboot {{% gh 10008 %}}.

- When initializing a [PostgreSQL source](/sql/create-source/postgres), report
  an error if the configured publication does not exist {{% gh 9933 %}}.
  Previously, Materialize would silently import zero tables.

{{% version-header v0.16.0 %}}

- **Breaking change.** Return an error when [`extract`](/sql/functions/extract/)
  is called with a [`time`] value but a date-related field (e.g., `YEAR`)
  {{% gh 9839 %}}.

  Previous versions of Materialize would incorrectly return `0` in these cases.
  The new behavior matches PostgreSQL.

- **Breaking change.** Disallow the string `'sNaN'` (in any casing) as a valid
  [`numeric`] value.

- Add the [`array_remove`](https://materialize.com/docs/sql/functions/#array-func)
  and [`list_remove`](https://materialize.com/docs/sql/functions/#list-func)
  functions.

- Support the special PostgreSQL syntax
  [`SET NAMES` and `SET SCHEMA`](https://www.postgresql.org/docs/14/sql-set.html#id-1.9.3.173.6)
  for setting the `client_encoding` and `search_path` parameters, respectively.

- Fix a crash when a condition of a `CASE` statement evaluates to an error. {{% gh 9995 %}}

- Fix a crash in the optimizer when the branches of a `CASE` statement involved
  record types whose fields had differing nullability {{% gh 9931 %}}.


{{% version-header v0.15.0 %}}

- **Breaking change.** Disallow window functions outside of `SELECT`
  lists, `DISTINCT ON` clauses, and `ORDER BY` clauses {{% gh 9749 %}}.

  Window functions in other positions were never meant to be allowed and do not
  have sensible semantics, so there is no replacement for the old behavior.

- Improve timestamp selection when the first statement in a transaction does not
  reference any sources {{% gh 9751 %}}.

  This facilitates using [Npgsql](https://www.npgsql.org) v6 to connect to
  Materialize.

- Permit passing the `fetch_message_max_bytes` librdkafka option to
  [Kafka sources](/sql/create-source/avro-kafka#with-options).

{{% version-header v0.14.0 %}}

- **Breaking change.** Disallow views with multiple unnamed columns
  {{% gh 9413 %}}.

  For example, this view is now rejected, as there are two columns without a
  name:

  ```sql
  CREATE VIEW view AS SELECT 1, 2
  ```

  To make this view compatible with v0.14.0, adjust it view to have at most one
  column without a name:

  ```sql
  CREATE VIEW view AS SELECT 1 AS named, 2;
  ```

- **Breaking change.** Change the internal representation of numbers in
  [`jsonb`](/sql/types/jsonb) {{% gh 5919 9669 %}}. Previously, JSON numbers
  were stored as either [`int8`](/sql/types/int8) or
  [`float8`](/sql/types/float8) values; now they are always stored as
  [`numeric`] values.

  The upshot is that the `jsonb` type has a wider range for integers but a
  smaller range for floats. We expect this to cause very little practical
  breakage.

- **Breaking change.** Don't consider join equivalences when determining whether
  a column is ungrouped. For example, Materialize now rejects this SQL query
  because `t1.a` does not appear in the `GROUP BY` clause:

  ```sql
  SELECT t1.a FROM t1 JOIN t2 ON t1.a = t2.a GROUP BY t2.a;
  ```

  Previous versions of Materialize permitted this query by noticing that the
  `JOIN` clause guaranteed that `t1.a` and `t2.a` were equivalent, but this
  behavior was incompatible with PostgreSQL.

  To fix this query, rewrite it to consistently refer to `t1.a` in the `GROUP
  BY` clause and the `SELECT` list:

  ```sql
  SELECT t1.a FROM t1 JOIN t2 ON t1.a = t2.a GROUP BY t1.a;
  ```

- **Breaking change.** When using an arbitrary expression in an `ORDER BY` or
  `DISTINCT ON` clause, only recognize references to input columns. Previously,
  Materialize would recognize references to output columns as well.

  See the [column references](/sql/select#column-references) section of the
  `SELECT` documentation for details.

  This change affects only obscure edge cases. We expect it to cause very little
  breakage in practice.

- Fix a bug that could cause wrong results in queries that used the `ROWS FROM`
  clause {{% gh 9686 %}}. The bug occurred if functions beyond the second
  function in the clause produced more rows than the first function in the
  clause.

- Support the `WITH ORDINALITY` modifier for function calls in the `FROM`
  clause {{% gh 8445 %}}. When present, the function produces an additional
  `bigint` column named `ordinality` that numbers the returned rows, starting
  with 1.

- Support casts from [`timestamp`] and [`timestamp with time zone`] to
  [`time`].

- Support casts from [`smallint`] and [`bigint`] to [`oid`], as well as
  casts from [`oid`] to [`bigint`].

Improve PostgreSQL compatibility:

  - Add the `pg_catalog.pg_roles` view.

  - Add `pronamespace` and `proargdefaults` columns to the `pg_catalog.pg_proc`
    view.

  - Add a stub implementation of the
    [`pg_backend_pid`](/sql/functions/#postgresql-compatibility-func) function.

{{% version-header v0.13.0 %}}

- Allow join trees that mix [`LATERAL`](/sql/join#lateral-subqueries)
  elements with `RIGHT` and `FULL` joins {{% gh 6875 %}}.

- Add the [`generate_subscripts`](/sql/functions/#table-func) function, which
  generates the valid subscripts of the selected dimension of an
  [array](/sql/types/array).

- Improve error messages when referencing a column that is inaccessible because
  it was not included in a `GROUP BY` clause or used in an aggregate function
  {{% gh 5314 %}}.

- Avoid crashing when the `ON` clause of a
  [`LATERAL`](/sql/join#lateral-subqueries) join contains a reference to a
  column in an outer query {{% gh 9605 %}}.

- Fix several bugs in the planning of `ROWS FROM` clauses that incorrectly
  rejected certain valid column and function references {{% gh 9653 9657 %}}.

- Correct results for certain queries where the condition in a `CASE` could
  evaluate to `NULL` {{% gh 9285 %}}.

- Correct results when filtering on `NULL` values in columns joined with
  `USING` constraints {{% gh 7618 %}}.

- Correct join associativity when using comma-separated `FROM` items
  {{% gh 9489 %}}. Previously the comma operator had higher precedence than the
  `JOIN` operator; now it correctly has lower precedence.

  This bug could cause incorrect results in queries that combined `RIGHT` and
  `FULL` [joins](/sql/join) with comma-separated `FROM` items.

- Materialize no longer inlines the CTE where it's referenced {{% gh 4867 %}}.

{{% version-header v0.12.0 %}}

- Optionally emit the message partition, offset, and timestamp in [Kafka
  sources](/sql/create-source/avro-kafka/) via the new `INCLUDE PARTITION`,
  `INCLUDE OFFSET`, and `INCLUDE TIMESTAMP` options, respectively.

- Add the [`pg_type_is_visible`](/sql/functions#postgresql-compatibility-func)
  function.

- Add a stub implementation of the
  [`pg_get_constraintdef`](/sql/functions#postgresql-compatibility-func)
  function.

- Avoid crashing when executing certain queries involving the
  [`mz_logical_timestamp`](/sql/functions/#date-and-time-func) function
  {{% gh 9504 %}}.

{{% version-header v0.11.0 %}}

- **Breaking change.** Remove the `mz_workers` function {{% gh 9363 %}}.

- Provide [pre-compiled binaries](/versions) for the ARM CPU architecture.
  Support for this CPU architecture is in **beta**.

- Support [`generate_series`](/sql/functions/#table-func) for [`timestamp`]
  data.

- Support the `ROWS FROM` syntax in `FROM` clauses {{% gh 9076 %}}.

- Improve PostgreSQL compatibility:

  - Support qualified operator names via the `OPERATOR ([<schema>.] <op>)`
    syntax {{% gh 9255 %}}. If the schema is specified, it must be `pg_catalog`.
    Referencing operators in other schemas is not yet supported.

  - Support explicit reference to the default collation via the `<expr> COLLATE
    pg_catalog.default` syntax {{% gh 9280 %}}. Other collations are not yet
    supported.

  - Support multiple identical table function invocations in `SELECT` lists
    {{% gh 9366 %}}.

  These changes enable the `\dt <pattern>` command in the
  [psql terminal](/connect/cli) and PgJDBC's `getPrimaryKeys()` API.

- Fix a query optimization that could produce wrong results when a condition in
  a `CASE` expression returned `NULL` rather than `FALSE` {{% gh 9287 %}}.

- Speed up the creation or restart of a [Kafka sink](/sql/create-sink/)
  that uses the `reuse_topic` option {{% gh 9094 %}}.

- Accept message names in [Protobuf sources] that do not start with a leading
  dot {{% gh 9372 %}}. This fixes a regression introduced in v0.9.12.

- Fix decoding of [Protobuf sources] whose type contains a nested message type
  with one or more integer fields {{% gh 8930 %}}. These messages could
  cause previous versions of Materialize to crash.

- Avoid crashing when presented with queries that are too big to fit the limits
  of our intermediate representations. These queries now report an internal
  error of the form "exceeded recursion limit of {X}".

- Correctly autogenerate views from Postgres sources during [`CREATE
  VIEWS`](/sql/create-source/postgres/#creating-replication-views) when the upstream table
  contains numeric columns with no specified scale and precision {{% gh 9268
  %}}.

- Prevent overflow on operations combining [`timestamp`] and [`interval`]
  {{% gh 9254 %}}.


{{% version-header v0.10.0 %}}

- **Breaking change.** Disallow creating views with columns of the same name
  {{% gh 9158 %}}. This change brings views' structure into closer alignment
  with tables.

  When creating views whose `SELECT` statements return multiple columns with the
  same identifier, you can use the optional column renaming syntax to provide
  unique identifiers for all columns. For example:

  ```sql
  CREATE MATERIALIZED VIEW m (col_a, col_b) AS
    SELECT a AS col, b AS col FROM t;
  ```

  For more details, see [`CREATE MATERIALIZED VIEW`] and [`CREATE VIEW`].

- **Breaking change.** Disallow calls to aggregate functions that use
  `DISTINCT *` as their arguments, e.g. `COUNT(DISTINCT *)` {{% gh 9122 %}}.

- **Breaking change.** Disallow `SELECT DISTINCT` when applied to a 0-column
  relation, like a table with no columns {{% gh 9122 %}}.

- Allow creating [Avro-formatted sources](/sql/create-source/avro-kafka/#avro-format-details)
  from Avro schemas whose top-level type is not a record.

- Support invoking a single [table function](/sql/functions/#table-func) in a
  `SELECT` list {{% gh 9100 %}}.

- Fix a bug that could cause wrong results when a
  [window function](/sql/functions#window-func) appeared in a subquery
  {{% gh 9077 %}}.

{{% version-header v0.9.13 %}}

- Fix a crash or incorrect results when a join consumes data from a distinct
  operation {{% gh 9027 %}}.

- In [Protobuf-formatted Kafka sources](/sql/create-source/protobuf-kafka),
  accept messages whose encoded representation is zero bytes, which occurs when
  all the fields of the message are set to their default values. Previously
  these messages were incorrectly dropped.

- Support constructing lists from a subquery via the
  [`LIST(<subquery>)`](/sql/types/list#construction) expression.

{{% version-header v0.9.12 %}}

- **Known issue.** Message names in [Protobuf sources] that do not start with a
  leading dot are erroneously rejected. As a workaround, add a leading dot to
  the message name. This regression is corrected in v0.11.0.

- **Breaking change**: Disallow ambiguous table references in queries. For
  example:

  ```sql
  SELECT * FROM a, a;
  SELECT * FROM a, b AS a;
  SELECT * FROM a, generate_series(1,3) AS a;
  ```

  These queries previously worked, but will now throw the error:

  ```
  table name "a" specified more than once
  ```

  However, you can always work around this limitation using aliases, e.g.

  ```sql
  SELECT * FROM a, a AS b;
  ```

  {{% gh 4756 %}}

- Deduplicate columns in [arrangements](/overview/arrangements) that are
  shared between keys and values. This can result in memory savings of up to a
  factor of two for arrangements indexed by the whole row.

- Add the [`date_bin`](/sql/functions/date-bin) function, which is similar to
  `date_trunc` but supports "truncating" to arbitrary intervals.

- Add support for the CSV format in [`COPY FROM`].

- Fix incorrect results for a certain class of degenerate join queries.

- Fix a bug in `pg_catalog.pg_attribute` that would incorrectly omit
  certain rows based on the underlying column type.

- Add the `type_oid` column to [`mz_columns`](/sql/system-catalog#mz_columns).

- When using [`COPY FROM`], allow extra data after the end of copy marker
  (`\.`), but discard it. Previously, MZ would error in this case.

- Replace the `mz_kafka_broker_rtt` and `mz_kafka_consumer_partitions`
  system catalog tables with a new table,
  [`mz_kafka_source_statistics`](/sql/system-catalog#mz_kafka_source_statistics),
  containing raw statistics from the underlying librdkafka library.

- Fix a bug that caused a panic when using a query containing
  `STRING_AGG`, `JSON_AGG`, `JSON_OBJECT_AGG`, `LIST_AGG`, or `ARRAY_AGG`
  on data sets containing exactly one record
  when that condition is known at optimization time.

- Support the `row_number` window function.

- Support PgJDBC's `getColumns()` API.

{{% version-header v0.9.11 %}}

- Disallow `UPDATE` and `DELETE` operations on tables when boot in
  `--disable-user-indexes` mode.

- Support the `READ ONLY` transaction mode.

- Support `SET` in transactions, as well as `SET LOCAL`. This unblocks
a problem with PostgreSQL JDBC 42.3.0.

{{% version-header v0.9.10 %}}

- Evaluate TopK operators on constant inputs at query compile time.

- Add the [`session_user`](/sql/functions/#system-information-func) system
  information function.

{{% version-header v0.9.9 %}}

- **Breaking change.** Fix a bug that inadvertently let users create `char
  list` columns and custom types. This type is not meant to be supported.
- Beta support for [Redpanda sources](/third-party/redpanda/).

- Let users express `JOIN`-like `DELETE`s with `DELETE...USING`.

- Optimize some `(table).field1.field2` expressions to only generate the
  columns from `table` that are accessed subsequently. This avoids performance
  issues when extracting a single field from a table expression with several
  columns, for example records generated from [`ROW`](/sql/types/record).
  {{% gh 8596 %}}

- Fix a bug that inadvertently let users create an [`array`] with elements of
  type [`list`] or [`map`], which crashes Materialize. {{% gh 8672 %}}

- Format dates before AD 1 with the BC notation instead of using negative dates.

- Fix some sources of crashes and incorrect results from optimizing queries
  involving constants {{% gh 8713 8717 %}}.

- Support alternative `SUBSTRING(<string> [FROM <int>]? [FOR <int>]?)` syntax.

{{% version-header v0.9.8 %}}

- Throw errors on floating point arithmetic overflow and underflow.

{{% version-header v0.9.7 %}}

- Support the [`PREPARE`](/sql/prepare/), [`EXECUTE`](/sql/execute/), and
  [`DEALLOCATE`](/sql/deallocate/) SQL statements {{% gh 3383 %}}.

- Support the `IS TRUE`, `IS FALSE`, `IS UNKNOWN` operators (and their `NOT`
  variations). {{% gh 8455 %}}
- Add support for retention settings on Kafka sinks.

- Support explicit `DROP DATABASE ... (CASCADE | RESTRICT)` statements.  The
  default behavior remains CASCADE.

- Fix a bug that prevented some users from creating Protobuf-formatted
  sources. {{% gh 8528 %}}

{{% version-header v0.9.6 %}}

- Correctly handle TOASTed columns when using PostgreSQL sources. {{% gh 8371 %}}

- Return control of canceled sessions (`ctrl + c`) while `SELECT` statements
  await results. Previously, this could cause the session to never terminate.

- Fix a bug that could prevent Materialize from booting when importing views
  into dataflows whose indexes had not yet been converted to dataflows
  themselves. {{% gh 8021 %}}

{{% version-header v0.9.5 %}}

- Accept case insensitive timezones to be compatible with PostgreSQL.

- Add support for [bitwise operators on integers](/sql/functions/#numbers).

- Persist the `mz_metrics` and `mz_metric_histogram` system tables and rehydrate
  the previous contents on restart. This is a small test of the system that will
  power upcoming persistence features. Users are free to opt out of this test
  by starting `materialized` with the `--disable-persistent-system-tables-test` flag.

{{% version-header v0.9.4 %}}

- Improve the performance of
  [built-in sources and views](/cli/#introspection-sources) in the
  [system catalog](/sql/system-catalog), which should result in lower latency
  spikes and increased throughput when issuing many small queries, and reduce
  overall memory consumption. Additionally, the content of the views is now
  consistent at the introspection interval boundaries. Prior to this release,
  some views would reveal more details about ephemeral dataflows and operators.

- Fix a bug that caused a panic when computing the `max` of `int2` values.

- Ignore the trailing newline character of POSIX compliant files instead of
  decoding it as an empty byte row. {{% gh 8142 %}}

- Support `ORDER BY` in [aggregate functions](/sql/functions/#aggregate-func).

- When issuing `COMMIT` or `ROLLBACK` commands outside of an explicit
  transaction, always return a warning. Previously, the warning could be suppressed.

- Fix a bug in the `CREATE SINK` syntax by updating the optional `CONSISTENCY`
  clause.

{{% version-header v0.9.3 %}}

- Fix a bug that prevented creating Avro sinks on old versions of Confluent Platform

- Fix a bug that prevented upgrading to 0.9.2 if the catalog referenced CSV file sources with headers.

- Support the `USING CONFLUENT SCHEMA REGISTRY` schema option for
  Protobuf-formatted sources.

{{% version-header v0.9.2 %}}

- The metrics scraping interval to populate
  the [`mz_metrics`](/sql/system-catalog#mz_metrics) table and its variants is
  now independent of the introspection interval. It is controlled by the
  flag [--metrics-scraping-interval](/cli/#prometheus-metrics).

- Allow users to specify the names of columns that must be present in CSV
  objects with headers {{% gh 7507 %}}, and support CSV with headers in S3. {{%
  gh 7913 %}}

- Add the [`ALTER INDEX <name> SET ENABLED` syntax](/sql/alter-index) to
  aid troubleshooting and recovery of Materialize instances. {{% gh 8079 %}}

- Improve PostgreSQL catalog compatibility. {{% gh 7962 %}} {{% gh 8032 %}}

{{% version-header v0.9.1 %}}

- Change the type of the [`mz_metrics`](/sql/system-catalog#mz_metrics).`time`
  column from [`timestamp`] to [`timestamp with time zone`] to better reflect
  that the timestamp is in UTC.

- Add the `array_agg` function.

- Add the `list_agg` function.

- Add the [`string_agg`](/sql/functions/string_agg) function.

- Add the [`generate_series(start, stop, step)`](/sql/functions/#table-func) table function. {{% gh 7953 %}}

{{% version-header v0.9.0 %}}

- **Breaking change.** Reject [Protobuf sources] whose schemas contain
  unsigned integer types (`uint32`, `uint64`, `fixed32`, and `fixed64`).
  Materialize previously converted these types to
  [`numeric`](/sql/types/numeric).

  A future version of Materialize is likely to support unsigned integers
  natively, at which point the aforementioned Protobuf types will be converted
  to the appropriate Materialize types.

- **Breaking change.** The `HTTP_PROXY` variable is no longer respected. Use
  `http_proxy` instead.

- Respect the [`no_proxy` environment variable](/cli/#http-proxies) to exclude
  certain hosts from the configured HTTP/HTTPS proxy, if any.

- Add [`reuse_topic`](/sql/create-sink/#exactly-once-sinks-with-topic-reuse-after-restart) as
  a beta feature for Kafka Sinks. This allows re-using the output topic across
  restarts of Materialize.

- Add support for JSON-encoded Kafka sinks.

{{% version-header v0.8.3 %}}

- The `MZ_LOG` environment variable is no longer recognized. Setting the log
  level can be done using the `--log-filter` command line parameter or the
  `MZ_LOG_FILTER` environment variable.

- Refactor the [`numeric`](/sql/types/numeric) type's backing implementation.
  With this change comes more PostgreSQL-like semantics for unscaled values, as
  well as bug fixes. {{% gh 7312 %}}

- Add support for including Kafka keys in dataflows via new `INCLUDE KEY`
  syntax. {{% gh 6661 %}}

- The `FORMAT` argument to `UPSERT` to specify Kafka key formats has been
  deprecated, use the new `KEY FORMAT .. VALUE FORMAT ..` syntax
  ([documentation](/sql/create-source/avro-kafka)). The `UPSERT FORMAT ..`
  syntax will be removed in a future release.

- Add `WITH` options to read from environment variables for SSL and SASL
  passwords. {{% gh 7467 %}}

{{% version-header v0.8.2 %}}

- Stabilized [postgres sources](/sql/create-source/postgres) (no longer require
  `--experimental`)

- **Breaking change.** `HOST` keyword when creating
  [postgres sources](/sql/create-source/postgres/#syntax) has been renamed to
  `CONNECTION`.

- Record the initial high watermark offset on the broker for Kafka sources. This
  enables clients to observe the progress of initial data loading. The table
  `mz_kafka_consumer_partitions` has an additional column `initial_high_offset`
  containing the first reported `hi_offset` from the broker for each partition.

- Add `left` to the [string function](/sql/functions#string-func) suite.

{{% version-header v0.8.1 %}}

- Add [timelines](/sql/timelines) to all sources to prevent
  joining data whose time is not comparable. This only affects new
  [CDC](/connect/materialize-cdc) and Debezium consistency topic sources
  by default.

- Add the [`isolation_level`](/sql/create-source/avro-kafka/#with-options)
  `WITH` option to Kafka sources to allow changing read behavior of
  transactionally written messages.

- Add the [`kafka_time_offset`](/sql/create-source/avro-kafka/#with-options)
  `WITH` option for Kafka sources, which allows to set `start_offset` based on
  Kafka timestamps.

- Add the [`timestamp_frequency_ms`] `WITH` option to Kinesis, S3, and file sources.

- **Breaking change.** The `timezone(String, Time)` function can no
  longer be used in views.

- Debezium sinks
  emit [`collection_data`](/sql/create-sink/#consistency-metadata) attributes in
  their consistency topic.

- **Breaking change.** Renamed the `timestamp`, `diff`, and `progressed`
  columns in [`TAIL`](/sql/tail) to `mz_timestamp`, `mz_diff`, and
  `mz_progressed`.

- Add the [`current_role`](/sql/functions/#system-information-func) system
  information function.

- Support manually declaring a [`(non-enforced) primary key`](/sql/create-source/avro-kafka/#key-constraint-details)
  on sources.

- S3 sources retry failed requests to list buckets and download objects.

{{% version-header v0.8.0 %}}

- Add the [`COPY FROM`] statement, which allows populating a
  table via the PostgreSQL [`COPY` protocol][pg-copy].

- Stabilize the [`ARRAY`](/sql/types/array/#construction) constructor.

- Support casting single-dimensional [arrays](/sql/types/array/) from [`text`].

- Support the `#>` and `#>>` [`jsonb`](/sql/types/jsonb/) operators.

- **Breaking change.** Sort `NULL`s last, to match the default sort order in
  PostgreSQL.

- **Breaking change.** Rename `consistency` parameter to `consistency_topic`
  for both Kafka sources and sinks. Additionally, change `consistency_topic` on
  sinks to be a string that specifies a topic name instead of a boolean. This
  harmonizes the parameter behavior between sources and sinks.

{{% version-header v0.7.3 %}}

- Add the [`pow`](/sql/functions/#numbers-func) function as an alias for the
  [`power`](/sql/functions/#numbers-func) function.

- Add a new metric, `mz_log_message_total` that counts the number of log
  messages emitted per severity.

- Return the number of days between two dates (an integer) when subtracting one
  date from the other. Previously, the interval between the two dates would be
  returned. The new behavior matches the behavior in PostgreSQL.

- **Breaking change.** Change the default for the `enable_auto_commit` option
  on [Kafka sources](/sql/create-source/avro-kafka) to `false`.

- Support [equality operators](/sql/functions/#boolean) on
  [array data](/sql/types/array).

- Stabilized temporal filters (no longer require `--experimental`)

{{% version-header v0.7.2 %}}

- Introduce the concept of [volatility](/overview/volatility) to describe
  sources that do not provide reliability guarantees that
  Materialize relies on. The new volatility information is surfaced via
  [`SHOW SOURCES`](/sql/show-sources), [`SHOW VIEWS`](/sql/show-views),
  and [`SHOW SINKS`](/sql/show-sinks).

- Add [PubNub sources](/sql/create-source/text-pubnub).

- Add [`S3` sources](/sql/create-source/text-s3).

- Add a [`--log-filter` command-line option](/cli/#logging) and a
  `MZ_LOG_FILTER` environment variable that control which log messages to emit.

  This behavior was previously available via the undocumented `MZ_LOG`
  environment variable, which will be removed in a future release.

- Record Kafka Consumer metrics in the `mz_kafka_consumer_partitions` system
  table. Enabled by default for all Kafka sources.

- Add the [`jsonb_object_agg`](/sql/functions/jsonb_object_agg) function to
  aggregate rows into a JSON object.

- Permit the [`jsonb`](/sql/types/jsonb) type to store all 64-bit integers
  {{% gh 5919 %}}.
  Previously integers in the following ranges were rejected:

    * [-2<sup>64</sup>, -(2^<sup>53</sup>-1)]
    * [2<sup>53</sup> - 1, 2^<sup>64</sup>-1].

- Add the [`pg_postmaster_start_time`](/sql/functions#postgresql-compatibility-func)
  function, which reports the time at which the server started.

- Add the [`mz_workers`](/sql/functions#postgresql-compatibility-func)
  function, which reports the number of workers in use by the server.

- Add the [`mz_uptime`](/sql/functions#system-information-func)
  function, which reports the duration for which the server has been running.

- Add the [`repeat`](/sql/functions#string-func) function, which repeats a
  string N times.

- Avoid panicking when planning SQL queries of the form
  `SELECT DISTINCT ... ORDER BY <expr>` where `expr` is not a simple column
  reference {{% gh 6021 %}}.

- Support Kafka log compaction on Debezium topics via the [`DEBEZIUM
  UPSERT`](/sql/create-source/avro-kafka/#debezium-envelope-details) source envelope.

{{% version-header v0.7.1 %}}

- **Breaking change.** Change the default
  [`--logical-compaction-window`](/cli/#compaction-window) from 60 seconds to
  1 millisecond.

- **Breaking change.** Remove `CREATE SINK ... AS OF`, which did not have
  sensible behavior after Materialize restarted. The intent is to reintroduce
  this feature with a more formal model of `AS OF` timestamps. {{% gh 3467 %}}

- Add the [`cbrt` function](/sql/functions/#numbers-func) for computing the
  cube root of a [`double precision`](/sql/types/float).

  Thanks to external contributor [@andrioni](https://github.com/andrioni).

- Add the [`encode` and `decode` functions](/sql/functions/encode/) to convert
  binary data to and from several textual representations.

  Thanks to external contributor [@Posnet](https://github.com/Posnet).

- Add many of the basic
  [trigonometric functions](/sql/functions/#trigonometric-func).

  Thanks again to external contributor [@andrioni](https://github.com/andrioni).

- Add [`DROP TYPE`](/sql/drop-type) and [`SHOW TYPES`](/sql/show-types) commands.

- Multipartition Kafka sinks with consistency enabled will create single-partition
  consistency topics.

- Kafka sinks are now written via an idempotent producer to avoid duplicate or out
  of order messages.

- **Breaking change.** Change the behavior of the
  [`round` function](/sql/functions/#numbers-func) when applied to a `real` or
  `double precision` argument to round ties to the nearest even number,
  rather than away from zero. When applied to `numeric`, ties are rounded away
  from zero, as before.

  The new behavior matches PostgreSQL.

- Restore the `-D` command-line option as the short form of the
  [`--data-directory`](/cli/#data-directory) option.

- Allow setting [index parameters](/sql/create-index/#with-options) when
  creating an index via the new `WITH` clause to [`CREATE INDEX`]. In older
  versions, setting these parameters required a separate call to [`ALTER
  INDEX`](/sql/alter-index).

- Fix a bug that prevented upgrading deployments from v0.6.1 or earlier to v0.7.0 if they
  contained:
  -  Views whose embdedded queries contain functions whose arguments are functions {{% gh 5802 %}}.
  -  Sinks using `WITH SNAPSHOT AS OF` {{% gh 5808 %}}.

- Reduce memory usage and increase processing speed in materialized views
  involving sources with the "upsert" envelope. {{% gh 5509 %}}.

  Users of the [memory usage visualization](/ops/monitoring#memory-usage-visualization)
  will see that the operator "UpsertArrange" has changed to "Upsert", and that
  the "Upsert" operator no longer shows any records. Actually, the "Upsert"
  operator still has a memory footprint proportional to the number of unique
  keys in the source.

- Add the basic exponentiation, power and [logarithm functions](/sql/functions/#numbers-func).

- Add `position` to the [string function](/sql/functions#string-func) suite.

- Add `right` to the [string function](/sql/functions#string-func) suite.

{{% version-header v0.7.0 %}}

- **Known issue.** You cannot upgrade deployments created with versions v0.6.1 or
  earlier to v0.7.0 if they contain:

  -  Views whose embdedded queries contain functions whose arguments are functions {{% gh 5802 %}}.
  -  Sinks using `WITH SNAPSHOT AS OF...` {{% gh 5808 %}}.

  If you encounter this issue, you can:

  - Use a previous version of Materialize to drop the view or sink before upgrading.
  - Skip upgrading to v0.7.0, and instead upgrade to v0.7.1 which contains fixes
    for these bugs.

  The next release (v0.7.1) contains fixes for these bugs.

- **Known issue.** The `-D` command-line option, shorthand for the
  `--data-directory` option, was inadvertently removed.

  It will be restored in the next release.

- **Breaking change.** Require a valid user name when [connecting to
  Materialize](/connect/cli#connection-details). Previously, Materialize did not
  support the concept of [roles](/sql/create-role), so it accepted all user
  names.

  Materialize instances have a user named `materialize` installed, unless you
  drop this user with [`DROP USER`](/sql/drop-user). You can add additional
  users with [`CREATE ROLE`](/sql/create-role).

- Allow setting most [command-line flags](/cli#command-line-flags) via
  environment variables.

- Fix a bug that would cause `DROP` statements targeting multiple objects to fail
  when those objects had dependent objects in common {{% gh 5316 %}}.

- Prevent a bug that would allow `CREATE OR REPLACE` statements to create dependencies
  on objects that were about to be dropped {{% gh 5272 %}}.

- Remove deprecated `MZ_THREADS` alias for `MZ_WORKERS`.

- Support equality operations on `uuid` data, which enables joins on `uuid`
  columns {{% gh 5540 %}}.
- Add the [`current_user`](/sql/functions/#system-information-func) system
  information function.

- Add the [`CREATE ROLE`](/sql/create-role),
  [`CREATE USER`](/sql/create-user), [`DROP ROLE`](/sql/drop-role), and
  [`DROP USER`](/sql/drop-user) statements to manage roles in a Materialize
  instance. These roles do not yet serve any purpose, but they will enable
  authentication in a later release.

- Functions can now be resolved as schema-qualified objects, e.g. `SELECT pg_catalog.abs(-1);`.

- Support [multi-partition](/sql/create-sink/#with-options) Kafka sinks {{% gh 5537 %}}.

- Support [gzip-compressed](/sql/create-source/text-file/#compression) file sources {{% gh 5392 %}}.

{{% version-header v0.6.1 %}}

- **Backwards-incompatible change.** Validate `WITH` clauses in [`CREATE
  SOURCE`](/sql/create-source) and [`CREATE SINK`](/sql/create-sink) statements.
  Previously Materialize would ignore any invalid options in these statement's
  `WITH` clauses.

  Upgrading to v0.6.1 will therefore fail if any of the sources or sinks within
  have invalid `WITH` options. If this occurs, drop these invalid sources or
  sinks using v0.6.0 and recreate them with valid `WITH` options.

- **Backwards-incompatible change.** Change the default value of the `timeout`
  option to [`FETCH`](/sql/fetch) from `0s` to `None`. The old default caused
  `FETCH` to return immediately even if no rows were available. The new default
  causes `FETCH` to wait for at least one row to be available.

  To maintain the old behavior, explicitly set the timeout to `0s`, as in:

  ```sql
  FETCH ... WITH (timeout = '0s');
  ```

- **Backwards-incompatible change.** Consider the following keywords to be fully
  reserved in SQL statements: `WITH`, `SELECT`, `WHERE`, `GROUP`, `HAVING`,
  `ORDER`, `LIMIT`, `OFFSET`, `FETCH`, `OPTION`, `UNION`, `EXCEPT`, `INTERSECT`.
  Previously only the `FROM` keyword was considered fully reserved.

  You can no longer use these keywords as bare identifiers anywhere in a SQL
  statement, except following an `AS` keyword in a table or column alias. They
  can continue to be used as identifiers if escaped. See the [Keyword
  collision](/sql/identifiers#keyword-collision) documentation for details.

- **Backwards-incompatible change.** Change the return type of
  [`sum`](/sql/functions/#aggregate-func) over [`bigint`]s
  from `bigint` to [`numeric`](/sql/types/numeric). This avoids the possibility
  of overflow when summing many large numbers {{% gh 5218 %}}.

  We expect the breakage from this change to be minimal, as the semantics
  of `bigint` and `numeric` are nearly identical.

- Speed up parsing of [`real`](/sql/types/float) and
  [`numeric`](/sql/types/numeric) values by approximately 2x and 100x,
  respectively {{% gh 5341 5343 %}}.

- Ensure the first batch of updates in a [source](/sql/create-source) without
  consistency information is stamped with the current wall clock time, rather
  than timestamp `1` {{% gh 5201 %}}.

- When Materialize consumes a message from a [Kafka source](/sql/create-source/avro-kafka),
  commit that message's offset back to Kafka {{% gh 5324 %}}. This allows
  Kafka-related tools to monitor Materialize's consumer lag.

- Add the [`SHOW OBJECTS`](/sql/show-objects) SQL statement to display all
  objects in a database, regardless of their type.

- Improve the PostgreSQL compatibility of several date and time-related
  features:

  - Correct `date_trunc`'s rounding behavior when truncating by
    decade, century, or millenium {{% gh 5056 %}}.

    Thanks to external contributor [@zRedShift](https://github.com/zRedShift).

  - Allow specifying units of `microseconds`, `milliseconds`, `month`,
    `quarter`, `decade`, `century`, or `millenium` when applying the `EXTRACT`
    function to an [`interval`](/sql/types/interval) {{% gh 5107 %}}. Previously
    these units were only supported with the [`timestamp`](/sql/types/timestamp)
    and [`timestamptz`](/sql/types/timestamptz) types.

    Thanks again to external contributor
    [@zRedShift](https://github.com/zRedShift).

  - Support multiplying and dividing [`interval`](/sql/types/interval)s by
    numbers {{% gh 5107 %}}.

    Thanks once more to external contributor
    [@zRedShift](https://github.com/zRedShift).

  - Handle parsing [`timestamp`](/sql/types/timestamp) and [`timestamptz`](/sql/types/timestamptz)
    from additional compact formats like `700203` {{% gh 4889 %}}.

  - Support conversion of [`timestamp`](/sql/types/timestamp) and [`timestamptz`](/sql/types/timestamptz) to other time zones with [`AT TIME ZONE`](/sql/functions/#date-and-time-func) and [`timezone`](/sql/functions/#date-and-time-func) functions.

- Add the `upper` and `lower` [string functions](/sql/functions#string-func),
  which convert any alphabetic characters in a string to uppercase and
  lowercase, respectively.

- Permit specifying `ALL` as a row count to [`FETCH`](/sql/fetch) to indicate
  that there is no limit on the number of rows you wish to fetch.

- Support the `ISNULL` operator as an alias for the `IS NULL` operator, which
  tests whether its argument is `NULL` {{% gh 5048 %}}.

- Support the [`ILIKE` operator](/sql/functions#boolean), which is the
  case-insensitive version of the [`LIKE` operator](/sql/functions#boolean) for
  pattern matching on a string.

- Permit the `USING` clause of a [join](/sql/join) to reference columns with
  different types on the left and right-hand side of the join if there is
  an [implicit cast](/sql/types#casts) between the types {{% gh 5276 %}}.

- Use SQL standard type names in error messages, rather than Materialize's
  internal type names {{% gh 5175 %}}.

- Fix two bugs involving [common-table expressions (CTEs)](/sql/select#common-table-expressions-ctes):

  - Allow CTEs in `CREATE VIEW` {{% gh 5111 %}}.

  - Allow reuse of CTE names in nested subqueries {{% gh 5222 %}}. Reuse of
    CTE names within a given query is still prohibited.

- Fix a bug that caused incorrect results when multiple aggregations of a
  certain type appeared in the same `SELECT` query {{% gh 5304 %}}.

- Add the advanced [`--timely-progress-mode` and `--differential-idle-merge-effort` command-line arguments](/cli/#dataflow-tuning) to tune dataflow performance. These arguments replace existing undocumented environment variables.

{{% version-header v0.6.0 %}}

- Support specifying default values for table columns via the new
  [`DEFAULT` column option](/sql/create-table#syntax) in `CREATE TABLE`.
  Thanks to external contributor [@petrosagg](https://github.com/petrosagg).

- Add a `timeout` option to [`FETCH`](/sql/fetch/) to facilitate using `FETCH`
  to poll a [`TAIL`](/sql/tail) operation for new records.

- Add several new SQL functions:

  - The [`digest`](/sql/functions#cryptography-func) and
    [`hmac`](/sql/functions#cryptography-func) cryptography functions
    compute message digests and authentication codes, respectively. These
    functions are based on the [`pgcrypto`] PostgreSQL extension.

  - The [`version`](/sql/functions#postgresql-compatibility-func) and
    [`mz_version`](/sql/functions/#system-information-func) functions report
    PostgreSQL-specific and Materialize-specific version information,
    respectively.

  - The [`current_schema`](/sql/functions#postgresql-compatibility-func)
    function reports the name of the SQL schema that appears first in the
    search path.

- Fix a bug that would cause invalid data to be returned when requesting
  binary-formatted values with [`FETCH`](/sql/fetch/) {{% gh 4976 %}}.

- Fix a bug when using `COPY` with `TAIL` that could cause some drivers to
  fail if the `TAIL` was idle for at least one second {{% gh 4976 %}}.

- Avoid panicking if a record in a regex-formatted source fails to decode
  as UTF-8 {{% gh 5008 %}}.

- Allow [query hints](/sql/select#query-hints) in `SELECT` statements.

{{% version-header v0.5.3 %}}

- Add support for SQL cursors via the new [`DECLARE`](/sql/declare),
  [`FETCH`](/sql/fetch), and [`CLOSE`](/sql/close) statements. Cursors
  facilitate fetching partial results from a query and are therefore
  particularly useful in conjuction with [`TAIL`](/sql/tail#tailing-with-fetch).

  **Known issue.** Requesting binary-formatted values with [`FETCH`](/sql/fetch)
  does not work correctly. This bug will be fixed in the next release.

- Support [common-table expressions (CTEs)](/sql/select#common-table-expressions-ctes)
  in `SELECT` statements.

- Add a [`map`](/sql/types/map) type to represent unordered key-value pairs.
  Avro map values in [Avro-formatted sources](/sql/create-source/avro-kafka)
  will be decoded into the new `map` type.

- Fix a regression in the SQL parser, introduced in v0.5.2, in which nested
  field accesses, e.g.

  ```sql
  SELECT ((col).field1).field2
  ```

  would fail to parse {{% gh 4827 %}}.

- Fix a bug that caused the [`real`]/[`real`] types to be incorrectly
  interpreted as [`double precision`] {{% gh 4918 %}}.

{{% version-header v0.5.2 %}}

- Provide the [`list`](/sql/types/list/) type, which is an ordered sequences of
  homogenously typed elements; they're nestable, too! The type was previously
  available in v0.5.1, but this release lets you create [`list`s from
  `text`](/sql/types/list/#text-to-list-casts), making their creation more
  accessible.

- Support the [`pg_typeof`
  function](/sql/functions#postgresql-compatibility-func).

- Teach [`COPY TO`](/sql/copy-to) to support `FORMAT binary`.

- Support the [`DISCARD`](/sql/discard) SQL statement.

- Change [`TAIL`](/sql/tail) to:

  - Produce output ordered by timestamp.

  - Support timestamp progress with the `PROGRESSED` option.

  - **Backwards-incompatible change.** Use Materialize's standard `WITH` option
    syntax, meaning:

    - `WITH SNAPSHOT` is now `WITH (SNAPSHOT)`.

    - `WITHOUT SNAPSHOT` is now `WITH (SNAPSHOT = false)`.

- Report an error without crashing when a query contains unexpected UTF-8
  characters, e.g., `SELECT ’1’`. {{% gh 4755 %}}

- Suppress logging of warnings and errors to stderr when users supply the
  [`--log-file` command line flag](/cli/#command-line-flags) {{% gh 4777 %}}.

- When using the systemd service distributed in the APT package, write log
  messages to the systemd journal instead of a file in the `mzdata` directory
  {{% gh 4781 %}}.

- Ingest SQL Server-style Debezium data {{% gh 4762 %}}.

- Allow slightly more complicated [`INSERT`](/sql/insert) bodies, e.g. inserting
  `SELECT`ed literals {{% gh 4748 %}}.
  characters, e.g., `SELECT ’1’` {{% gh 4755 %}}.

{{% version-header v0.5.1 %}}

- **Known issue.** [`COPY TO`](/sql/copy-to) panics if executed via the
  ["simple query" protocol][pgwire-simple], which is notably used by the
  `psql` command-line client {{% gh 4742 %}}.

  A fix is available in the latest [unstable builds](/versions/#unstable-builds)
  and will ship in v0.5.2.

  Note that some PostgreSQL clients instead use the
  ["extended query" protocol][pgwire-extended] to issue `COPY TO` statements,
  or let you choose which protocol to use. If you are using one of these
  clients, you can safely issue `COPY TO` statements in v0.5.1.

- **Backwards-incompatible change.** Send the rows returned by the
  [`TAIL`](/sql/tail) statement to the client normally (i.e., as if the rows
  were returned by a [`SELECT`](/sql/select) statement) rather than via the
  PostgreSQL [`COPY` protocol][pg-copy]. The new format additionally moves the
  timestamp and diff information to dedicated `timestamp` and `diff` columns at
  the beginning of each row.

  To replicate the old behavior of sending `TAIL` results via the `COPY`
  protocol, explicitly wrap the `TAIL` statement in a [`COPY TO`](/sql/copy-to)
  statement:

  ```
  COPY (TAIL some_materialized_view) TO STDOUT
  ```

- Add the [`COPY TO`](/sql/copy-to) statement, which sends the results of
  the statement it wraps via the special PostgreSQL [`COPY` protocol][pg-copy].

- When creating a Kafka sink, permit specifying the columns to include in the
  key of each record via the new `KEY` connector option in [`CREATE
  SINK`](/sql/create-sink).

- Default to using a worker thread count equal to half of the machine's
  physical cores if the [`--workers`](/cli/#worker-threads) command-line
  option is not specified.

- Add the [`regexp_match`](/sql/functions#string-func) function to search a
  string for a match against a regular expression.

- Support [`SELECT DISTINCT ON (...)`](/sql/select/#syntax) to deduplicate the
  output of a query based on only the specified columns in each row.
  Prior to this release, the [`SELECT`](/sql/select) documentation incorrectly
  claimed support for this feature.

- Reduce memory usage in:
  - Queries involving `min` and `max` aggregations {{% gh 4523 %}}.
  - Indexes containing `text` or `bytea` data, especially when each
    individual string or byte array is short {{% gh 4646 %}}.

{{% version-header v0.5.0 %}}

- Support tables via the new [`CREATE TABLE`](/sql/create-table), [`DROP
  TABLE`](/sql/drop-table), [`INSERT`](/sql/insert) and [`SHOW CREATE
  TABLE`](/sql/show-create-table) statements. Tables are conceptually similar to
  a [source](/sql/create-source), but the data in a table is managed by
  Materialize, rather than by Kafka or a filesystem.

  Note that table data is currently ephemeral: data inserted into a table does
  not persist across restarts. We expect to add support for persistent table
  data in a future release.

- Generate a persistent, unique identifier associated with each cluster. This
  can be retrieved using the new [`mz_cluster_id`](/sql/functions#uuid-func) SQL
  function.

- Automatically check for new versions of Materialize on server startup. If a
  new version is available, a warning will be logged encouraging you to upgrade.

  This version check involves reporting the cluster ID and current version to a
  server operated by Materialize Inc. To disable telemetry of this sort, use the
  new [`--disable-telemetry` command-line option](/cli/).

- Add a web-based, interactive [memory usage visualization](/ops/monitoring#memory-usage-visualization) to aid in understanding and diagnosing
  unexpected memory consumption.

- Add the [`lpad`](/sql/functions/#string-func) function, which extends a
  string to a given length by prepending characters.

- Improve PostgreSQL compatibility:

  - Permit qualifying function names in SQL queries with the name of the schema
    and optionally the database to which the function belongs, as in
    `pg_catalog.abs(-1)` {{% gh 4293 %}}.

    Presently all built-in functions belong to the system `mz_catalog` or
    `pg_catalog` schemas.

  - Add an [`oid` type](/sql/types/oid) to represent PostgreSQL object IDs.

  - Add basic support for [array types](/sql/types/array), including the new
    [`array_to_string` function](/sql/functions#array-func).

  - Add the  `current_schemas`, `obj_description`, `pg_table_is_visible`, and
    `pg_encoding_to_char` [compatibility functions](/sql/functions#postgresql-compatibility-func).

  Together these changes enable the `\l`, `\d`, `\dv`, `\dt`, `\di` commands
  in the [psql terminal](/connect/cli).

- Correct a query optimization that could misplan queries that referenced the
  same relation multiple times with varying filters {{% gh 4361 %}}.

- Rename the output columns for `SHOW` statements to match the PostgreSQL
  convention of using all lowercase characters with words separated by
  underscores.

  For example, the `SHOW INDEX` command now returns a column named
  `seq_in_index` rather than `Seq_in_index`. This makes it possible to refer
  to the column without quoting when supplying a `WHERE` clause.

  The renamings are described in more detail in the documentation for each
  `SHOW` command that changed:

    - [`SHOW COLUMNS`](/sql/show-columns)
    - [`SHOW DATABASES`](/sql/show-databases)
    - [`SHOW INDEXES`](/sql/show-indexes)
    - [`SHOW SCHEMAS`](/sql/show-schemas)
    - [`SHOW SINKS`](/sql/show-sinks)
    - [`SHOW SOURCES`](/sql/show-sources)
    - [`SHOW TABLES`](/sql/show-tables)
    - [`SHOW VIEWS`](/sql/show-views)

- Expose metadata about the running Materialize instance in the new
  [system catalog](/sql/system-catalog), which contains various sources, tables,
  and views that can be queried via SQL.

- Rename the `global_id` column of the
  [`mz_avro_ocf_sinks`](/sql/system-catalog#mz_avro_ocf_sinks) and
  [`mz_kafka_sinks`](/sql/system-catalog#mz_kafka_sinks) tables
  to `sink_id`, for better consistency with the other system catalog tables.

- Support [Kafka sources](/sql/create-source/avro-kafka) on topics
  that use [Zstandard compression](https://facebook.github.io/zstd/)
  {{% gh 4342 %}}.

{{% version-header v0.4.3 %}}

- Permit adjusting the logical compaction window on a per-index basis via the
  [`logical_compaction_window`](/sql/alter-index/#setreset-options)
  parameter to the new [`ALTER INDEX`](/sql/alter-index) statement.

- Add the [`uuid`](/sql/types/uuid) type to efficiently represent
  universally-unique identifiers (UUIDs).

- Report the `integer_datetime` parameter as `on` to ensure that [PgJDBC]
  correctly decodes date and time values returned by prepared statements
  {{% gh 4117 %}}.

- Fix a bug in the query optimizer that could result in incorrect plans for
  queries involving `UNION` operators and literals {{% gh 4195 %}}.

{{% version-header v0.4.2 %}}

- Remove the `max_timestamp_batch_size` [`WITH`
  option](/sql/create-source/avro-kafka/#with-options) from sources. Materialize
  now automatically selects the optimal batch size. **Backwards-incompatible
  change.**

- Restore support for specifying multiple Kafka broker addresses in [Kafka
  sources](/sql/create-source/avro-kafka/) {{% gh 3986 %}}.

  This fixes a regression introduced in v0.4.1.

- Sort the output of [`SHOW COLUMNS`](/sql/show-columns/) by the order in which
  the columns are defined in the targeted source, table, or view. Prior versions
  did not guarantee any particular ordering.

- Improve memory utilization:

  - Reduce memory usage of [outer joins](/sql/join#join_type) when the join key
    consists only of simple column equalities {{% gh 4047 %}}.

  - Consume only a constant amount of memory when computing a
    [`min` or `max` aggregation](/sql/functions/#aggregate-func)
    on an [append-only source](/sql/create-source/avro-kafka/#append-only-envelope)
    {{% gh 3994 %}}.

- Always permit memory profiling via the `/prof` web UI, even if the
  `MALLOC_CONF` environment variable is not configured to enable profiling
  {% gh 4005 %}.

- Handle large `VALUES` expressions. Previously, `VALUES` expressions with more
  than several hundred entries would cause a stack overflow {{% gh 3995 %}}.

- Add the `mz_records_per_dataflow_global` [metric](/ops/monitoring) to expose
  the number of active records in each dataflow {{% gh 4036 %}}.

{{% version-header v0.4.1 %}}

- **Known regression.** Specifying multiple Kafka broker addresses in
  [Kafka sources](/sql/create-source/avro-kafka/), as in

  ```sql
  CREATE SOURCE ... FROM KAFKA BROKER 'host1:9092,host2:9092' ...;
  ```

  is incorrectly prohibited in this version. This change was unintentional and
  is reverted in v0.5.0.

- Enhance internal monitoring tools:

  - Add a web UI at `/prof` for visualizing memory and CPU profiles of a running
    `materialized` process.

  - Expose [metrics](/ops/monitoring) for per-thread CPU usage {{% gh 3733 %}}.

  - Reduce memory overhead of built-in logging views {{% gh 3752 %}}.

- Improve robustness of several source types:

  - Permit broker addresses in [Kafka sources](/sql/create-source/avro-kafka/)
    and [Kafka sinks](/sql/create-sink/) to use IP addresses in addition to
    hostnames.

  - Handle Snappy-encoded [Avro OCF files](/sql/create-source/avro-file/).

  - In [Avro sources that use the Debezium envelope](/sql/create-source/avro-kafka/#debezium-envelope-details),
    automatically filter out duplicate records generated by Debezium's
    PostgreSQL connector.

    This brings support for the PostgreSQL connector on par with the support for
    the MySQL connector.

- Improve the performance of the `TopK` operator {{% gh 3758 %}}.

- Add several new SQL features:

  - Add support for [`LATERAL` subqueries](/sql/join#lateral-subqueries) in
    joins. `LATERAL` subqueries can be used to express [Top-K by group
    queries](/guides/top-k/)

  - Add the [regular expression matching operators](/sql/functions/#string) `~`,
    `~*`, `!~`, and `!~*`, which report whether a string does or does not match
    a regular expression.

  - Support casts from [`boolean`](/sql/types/boolean) to [`int`](/sql/types/int).

  - Add the [`split_part`](/sql/functions/#string-func) function, which splits a
    string on a delimiter and returns one of the resulting chunks.

  - Allow ordinal references in `GROUP BY` clauses to refer to items in the
    `SELECT` list that are formed from arbitrary expressions, as in:

    ```sql
    SELECT a + 1, sum(b) FROM ... GROUP BY 1;
    ```

    Previously, Materialize only handled ordinal references to items that were
    simple column references, as in:

    ```sql
    SELECT a, sum(b) FROM ... GROUP BY 1;
    ```

- Fix two PostgreSQL compatibility issues:

  - Change the text format of the [`timestamp with time zone`](/sql/types/timestamptz)
    type to match PostgreSQL {{% gh 3798 %}}.

  - Respect client-provided parameter types in prepared statements
    {{% gh 3625 %}}.


{{% version-header v0.4.0 %}}

- Rename the `--threads` command-line option to [`--workers`](/cli/#worker-threads),
  since it controls only the number of dataflow workers that Materialize will
  start, not the total number of threads that Materialize may use. The short
  form of this option, `-w`, remains unchanged.
  **Backwards-incompatible change.**

- Add the `--experimental` command-line option to enable a new [experimental
  mode], which grants access to experimental features
  at the risk of compromising stability and backwards compatibility. Forthcoming
  features that require experimental mode will be marked as such in their
  documentation.

- Support [SASL PLAIN authentication for Kafka sources](/sql/create-source/avro-kafka/#connecting-to-a-kafka-broker-using-sasl-authentication).
  Notably, this allows Materialize to connect to Kafka clusters hosted by
  Confluent Cloud.

- Do not require [Kafka Avro sources](/sql/create-source/avro-kafka/) that use
  `ENVELOPE NONE` or `ENVELOPE DEBEZIUM` to have key schemas whose fields are a
  subset of the value schema {{% gh 3677 %}}.

- Teach Kafka sinks to emit Debezium style [consistency
  metadata](/sql/create-sink/#consistency-metadata) if the new `consistency`
  option is enabled. The consistency metadata is emitted to a Kafka topic
  alongside the data topic; the combination of these two topics is considered
  the Materialize change data capture (CDC) format.

- Introduce the `AS OF` and
  [`WITH SNAPSHOT`](/sql/create-sink/#with-snapshot-or-without-snapshot) options
  for `CREATE SINK` to provide more control over what data the sink will
  produce.

- Change the default [`TAIL` snapshot behavior](/sql/tail/#snapshot)
  from `WITHOUT SNAPSHOT` to `WITH SNAPSHOT`. **Backwards-incompatible change.**

- Actively shut down [Kafka sinks](https://materialize.com/docs/sql/create-sink/#kafka-sinks)
  that encounter an unrecoverable error, rather than attempting to produce data
  until the sink is dropped {{% gh 3419 %}}.

- Improve the performance, stability, and standards compliance of Avro encoding
  and decoding {{% gh 3397 3557 3568 3579 3583 3584 3585 %}}.

- Support [record types](/sql/types/record), which permit the representation of
  nested data in SQL. Avro sources also gain support for decoding nested
  records, which were previously disallowed, into this new SQL record type.

- Allow dropping databases with cross-schema dependencies {{% gh 3558 %}}.

- Avoid crashing if [`date_trunc('week', ...)`](/sql/functions/#date-and-time-func) is
  called on a date that is in the first week of a month {{% gh 3651 %}}.

- Ensure the built-in `mz_avro_ocf_sinks`, `mz_catalog_names`, and
  `mz_kafka_sinks` views always reflect the latest state of the system
  {{% gh 3682 %}}. Previously these views could contain stale data that did not
  reflect the results of recent `CREATE` or `DROP` statements.

- Introduce several new SQL statements:

  - [`ALTER RENAME`](/sql/alter-rename) renames an index, sink, source, or view.

  - [`SHOW CREATE INDEX`](/sql/show-create-index/) displays information about
    an index.

  - [`EXPLAIN <statement>`](/sql/explain) is shorthand for
    `EXPLAIN OPTIMIZED PLAN FOR <statement>`.

  - `SHOW TRANSACTION ISOLATION LEVEL` displays a dummy transaction isolation
    level, `serializable`, in order to satisfy various PostgreSQL tools that
    depend upon this statement {{% gh 800 %}}.

- Adjust the semantics of several SQL expressions to match PostgreSQL's
  semantics:

  - Consider `NULL < ANY(...)` to be false and `NULL < ALL (...)` to be true
    when the right-hand side is the empty set {{% gh 3319 %}}.
    **Backwards-incompatible change.**

  - Change the meaning of ordinal references in a `GROUP BY` clause, as in
    `SELECT ... GROUP BY 1`, to refer to columns in the target list, rather than
    columns in the input set of tables {{% gh 3686 %}}.
    **Backwards-incompatible change.**

  - When casting from `numeric` or `float` to `int`, round to the nearest
    integer rather than discarding the fractional component {{% gh 3700 %}}.
    **Backwards-incompatible change.**

  - Allow expressions in `GROUP BY` to refer to output columns, not just input
    columns, to match PostgreSQL. In the case of ambiguity, the input column
    takes precedence {{% gh 1673 %}}.

  - Permit expressions in `ORDER BY` to refer to input columns that are not
    selected for output, as in `SELECT rel.a FROM rel ORDER BY rel.b`
    {{% gh 3645 %}}.

{{% version-header v0.3.1 %}}

- Improve the ingestion speed of Kafka sources with multiple partitions by
  sharding responsibility for each partition across the available worker
  threads {{% gh 3190 %}}.

- Improve JSON decoding performance when casting a `text` column to `json`, as
  in `SELECT text_col::json` {{% gh 3195 %}}.

- Simplify converting non-materialized views into materialized views with
  [`CREATE DEFAULT INDEX ON foo`](/sql/create-index). This creates the same
  [index](/overview/api-components/#indexes) on a view that would have been
  created if you had used [`CREATE MATERIALIZED VIEW`].

- Permit control over the timestamp selection logic on a per-Kafka-source basis
  via three new [`WITH` options](https://materialize.com/docs/sql/create-source/avro-kafka/#with-options):
    - `timestamp_frequency_ms`
    - `max_timestamp_batch_size`
    - `topic_metadata_refresh_interval_ms`

- Support assigning aliases for column names when referecing a relation
  in a `SELECT` query, as in:

  ```sql
  SELECT col1_alias, col2_alias FROM rel AS rel_alias (col1_alias, col2_alias);
  ```

- Add the [`abs`](/sql/functions/#numbers-func) function for the
  [`numeric`](/sql/types/numeric/) type.

- Improve the [string function](/sql/functions/#string-func) suite:
  - Add the trim family of functions to trim characters from the start and/or
    end of strings. The new functions are `btrim`, `ltrim`, `rtrim`, and `trim`.
  - Add the SQL standard length functions `char_length`, `octet_length`, and
    `bit_length`.
  - Improve the `length` function's PostgreSQL compatibility by accepting
    `bytea` as the first argument, rather than `text`, when getting the length
    of encoded bytes.

- Enhance compatibility with PostgreSQL string literals:
  - Allow the [`TYPE 'string'` syntax](/sql/functions/cast#signatures) to
    explicitly specify the type of a string literal. This syntax is equivalent
    to `CAST('string' AS TYPE)` and `'string'::TYPE`.
  - Support [escape string literals](/sql/types/text/#escape) of the form
    `E'hello\nworld'`, which permit C-style escapes for several special
    characters.
  - Automatically coerce string literals to the appropriate type, as required
    by their usage in calls to functions and operators {{% gh 481 %}}.

- Produce runtime errors in several new situations:
  - When multiplication operations overflow {{% gh 3354 %}}. Previously
    multiplication overflow would result in silent wraparound.
  - When casting from string to any other data type {{% gh 3156 %}}. Previously
    failed casts would return `NULL`.

- Fix several misplanned queries:
  - Ensure `CASE` statements do not trigger errors from unselected
    branches {{% gh 3395 %}}.
  - Prevent the optimizer from crashing on some queries involving the
    the `date_trunc` function {{% gh 3403 %}}.
  - Handle joins nested with non-default associativity correctly
    {{% gh 3427 %}}.

- Fix several bugs related to negative intervals:
  - Ensure the `EXTRACT` function-like operator returns a negative result when
    its input is negative {{% gh 2800 %}}.
  - Do not distinguish negative and positive zero {{% gh 2812 %}}.

- Expose [monitoring metrics](/monitoring/) for Kafka sinks {{% gh 3336 %}}.

{{% version-header v0.3.0 %}}

- Support [temporary views](/sql/create-view/#temporary-views).

- Improve the reliability and performance of Kafka sources, especially when the
  underlying Kafka topic has many partitions and data is not evenly distributed
  across the partitions.

- Infer primary keys based on the key schema for [Kafka Avro sources that use
  the Debezium envelope](/sql/create-source/avro-kafka/#debezium-envelope-details)
  to facilitate query optimization. This corrects a regression
  in v0.2.2.

  The new [`ignore_source_keys` option](/sql/create-source/avro-kafka/#with-options)
  can be set to `true` to explicitly disable this behavior.

- In [Avro sources that use the Debezium envelope](/sql/create-source/avro-kafka/#debezium-envelope-details),
  automatically filter out duplicate records generated by Debezium's MySQL
  connector.

  This release does not include support for deduplicating records generated by
  other Debezium connectors (e.g., PostgreSQL).

- Automatically refresh
  [AWS credentials for Kinesis sources](/sql/create-source/json-kinesis/#with-options)
  when credentials are sourced from an IAM instance or container profile
  {{% gh 2928 %}}.

- Support [TLS encryption](/cli/#tls-encryption) for SQL and HTTP connections.


- Improve compatibility with the [pg8000](https://pypi.org/project/pg8000/)
  Python driver, and likely other drivers, by including the number of rows
  returned by a `SELECT` statement in the SQL protocol command tag
  {{% gh 2987 %}}.

- Correct plans for `OUTER` joins that appear within subqueries, which could
  previously cause Materialize to crash {{% gh 3048 %}}.

- Prevent a small memory leak when a [TAIL](/sql/tail) command is uncleanly
  terminated {{% gh 2996 %}}.

- Adjust the precedence of several SQL operators to match PostgreSQL
  {{% gh 3087 %}}.

- Add a new command-line option, [`-vv`](/cli/#command-line-flags), that prints
  some build information in addition to the version.

{{% version-header v0.2.2 %}}

- Introduce an "upsert" envelope for sources that follow the Kafka key–value
  convention for representing inserts, upserts, and deletes. See the [Upsert
  envelope](/sql/create-source/avro-kafka/#upsert-envelope-details) section of
  the `CREATE SOURCE` docs for details.

- Enable connections to Kafka brokers using either
  [SSL authentication](/sql/create-source/avro-kafka/#ssl-encrypted-kafka-details)
  or [Kerberos authentication](/sql/create-source/avro-kafka/#kerberized-kafka-details).
  This includes support for SSL authentication with Confluent Schema Registries.

- Introduce the [`AS OF`](/sql/tail/#as-of) and
  [`WITH SNAPSHOT`](/sql/tail/#WITH SNAPSHOT or WITHOUT SNAPSHOT) options for `TAIL` to provide
  more control over what data `TAIL` will produce.

- Improve reliability of Kinesis sources by rate-limiting Kinesis API calls.
  {{% gh 2807 %}}

- Improve startup speed for Kafka sources with many partitions by fetching from
  partitions evenly, rather than processing partitions sequentially, one after
  the next. {{% gh 2936 %}}

- Add two [`WITH` options](/sql/create-source/avro-kafka/#with-options)
  to Kafka sources:
  - The `group_id_prefix` option affords some control over the consumer group
    ID Materialize uses when consuming from Kafka.
  - The `statistics_interval_ms` controls how often the underlying Kafka library
    reports statistics to the logs.

- Improve reliability and performance of Kafka sinks with a smarter buffering
  and flushing policy {{% gh 2855 %}} and a faster Avro encoding implementation
  {{% gh 2907 %}}.

- Support decoding enum {{% gh 2923 %}} and union {{% gh 2943 %}} values in Avro-formatted
  sources.

- Produce runtime errors when some numeric operations overflow, rather than
  silently wrapping around. {{% gh 2896 %}}

- Humanize the output of [`SHOW CREATE VIEW`] by avoiding quotes around
  identifiers that do not require them. {{% gh 2667 %}}

- Add the [`generate_series`](/sql/functions/#table-func) table function. {{% gh 2857 %}}

- Fix several bugs in the query optimizer that could cause crashes or incorrect
  query plans. {{% gh 2731 2724 %}}

- Correct output for `LEFT JOIN`s when the same join key appears multiple times
  in the relation on the left-hand side of the join. {{% gh 2724 %}}

- Disallow trailing commas in `SELECT` lists, so that `SELECT a, b, FROM table`
  results in a syntax error outright, rather than parsing as
  `SELECT a, b, "from" AS table`, which would result in a confusing error about
  the unknown column `"from"`. {{% gh 2893 %}}

{{% version-header v0.2.1 %}}

- Allow query parameters (`$1`, `$2`, etc) to appear in
  [`EXPLAIN`](/sql/explain) statements.

- Avoid crashing if queries are executed without a value for each parameter in
  the query.

- Support runtime errors in dataflows. Views that encounter an error (e.g.,
  division by zero) while executing will report that error when queried.
  Previously, the error would be silenced, and the erroring expression would be
  replaced with `NULL`.

- Permit filtering the output of several `SHOW` commands with a `WHERE` or
  `LIKE` clause:

  - [SHOW DATABASES](/sql/show-databases)
  - [SHOW INDEXES](/sql/show-index)
  - [SHOW COLUMNS](/sql/show-index)

- Support reading from Kinesis streams with multiple shards. For details, about
  Kinesis sources, see [CREATE SOURCE: JSON over Kinesis](/sql/create-source/json-kinesis).

{{% version-header v0.2.0 %}}

- Require the `-w` / `--threads` command-line option. Consult the [CLI
  documentation](/cli/#worker-threads) to determine the correct value for your
  deployment.

- Introduce the [`--listen-addr`](/cli/#listen-address) command-line option to
  control the address and port that `materialized` binds to.

- Make formatting and parsing for [`real`](/sql/types/float) and
  [`double precision`](/sql/types/float) numbers more consistent with PostgreSQL. The
  strings `NaN`, and `[+-]Infinity` are accepted as input, to select the special
  not-a-number and infinity states, respectively,  of floating-point numbers.

- Allow [CSV-formatted sources](/sql/create-source/csv-file/#csv-format-details)
  to include a header row (`CREATE SOURCE ... FORMAT CSV WITH HEADER`).

- Provide the option to name columns in sources (e.g. [`CREATE SOURCE foo
  (col_foo, col_bar)...`](/sql/create-source/csv-file/#creating-a-source-from-a-dynamic-csv)).

- Support [offsets](/sql/create-source/) for partitions on Kafka sources {{% gh 2169 %}}.

- Improve conformance of the Avro parser, enabling support for
  a wider variety of Avro schemas in [Avro sources](/sql/create-source/avro-kafka).

- Introduce [Avro Object Container File (OCF) sinks](/sql/create-sink/#avro-ocf-sinks).

- Make [sink](/sql/create-sink/) output more correct and consistent by
  writing to a new Kafka topic or file on every restart.

- Add the [`jsonb_agg()`](/sql/functions/#aggregate-func) aggregate function.

- Support [casts](/sql/functions/cast/) for `time`->`text`,`time`->`interval`, `interval`->`time`.

- Improve the usability of the [`EXPLAIN` statement](/sql/explain):

  - Change the output format of to make large plans more readable by avoiding
    nesting.

  - Add `EXPLAIN ... FOR VIEW ...` to display the plan for an existing
    view.

  - Add `EXPLAIN <stage> PLAN FOR ...` to display the plan at various
    stages of the planning process.

{{% version-header v0.1.3 %}}

- Support [Amazon Kinesis Data Stream sources](/sql/create-source/json-kinesis/).

- Support the number functions `round(x: N)` and `round(x: N, y: N)`, which
  round `x` to the `y`th digit after the decimal. (Default 0).

- Support addition and subtraction between [`interval`]s.

- Support the [string concatenation operator, `||`](/sql/functions/#string).

- In the event of a crash, print the stack trace to the log file, if logging to
  a file is enabled, as well as the standard error stream.

{{% version-header v0.1.2 %}}

- Change [`SHOW CREATE SOURCE`] to render the full SQL statement used to create
  the source, in the style of [`SHOW CREATE VIEW`], rather than displaying a URL
  that partially describes the source. The URL was a vestigial format used in
  [`CREATE SOURCE`] statements before v0.1.0.

- Raise the maximum SQL statement length from approximately 8KiB to
  approximately 64MiB.

- Support casts from [`text`] to [`date`], [`timestamp`], [`timestamp with time zone`], and
  [`interval`].

- Support the `IF NOT EXISTS` clause in [`CREATE VIEW`] and
  [`CREATE MATERIALIZED VIEW`].

- Attempt to automatically increase the nofile rlimit to acceptable levels, as
  creating multiple Kafka sources can quickly exhaust the default nofile rlimit
  on some platforms.

- Improve CSV parsing speed by 5-6x.

{{% version-header v0.1.1 %}}

* Specifying the message name in a Protobuf-formatted source no longer requires
  a leading period.

- **Indexes on sources**: You can now create and drop indexes on sources, which
  lets you automatically store all of a source's data in an index. Previously,
  you would have to create a source, and then create a materialized view that
  selected all of the source's content.

{{% version-header v0.1.0 %}}

* [What is Materialize?](/overview/what-is-materialize/)
* [Architecture overview](/overview/architecture/)

[`array`]: /sql/types/array/
[`bigint`]: /sql/types/integer#bigint-info
[`boolean`]: /sql/types/boolean
[`bytea`]: /sql/types/bytea
[`ALTER INDEX`]: /sql/alter-index
[`COPY FROM`]: /sql/copy-from
[`CREATE INDEX`]: /sql/create-index
[`CREATE MATERIALIZED VIEW`]: /sql/create-materialized-view
[`CREATE SOURCE`]: /sql/create-source
[`CREATE VIEW`]: /sql/create-view
[compatibility function]: /sql/functions#postgresql-compatibility-func
[`date`]: /sql/types/date
[`double precision`]: /sql/types/float8
[experimental mode]: /cli/#experimental-mode
[`interval`]: /sql/types/interval
[`list`]: /sql/types/list/
[`map`]: /sql/types/map/
[`numeric`]: /sql/types/numeric
[`oid`]: /sql/types/oid/
[`real`]: /sql/types/float4
[`pgcrypto`]: https://www.postgresql.org/docs/current/pgcrypto.html
[`smallint`]: /sql/types/integer#smallint-info
[`SHOW CREATE SOURCE`]: /sql/show-create-source
[`SHOW CREATE VIEW`]: /sql/show-create-view
[`text`]: /sql/types/text
[`time`]: /sql/types/time
[`timestamp`]: /sql/types/timestamp
[`timestamp with time zone`]: /sql/types/timestamptz
[pg-copy]: https://www.postgresql.org/docs/current/sql-copy.html
[pgwire-simple]: https://www.postgresql.org/docs/current/protocol-flow.html#id-1.10.5.7.4
[pgwire-extended]: https://www.postgresql.org/docs/current/protocol-flow.html#PROTOCOL-FLOW-EXT-QUERY
[PgJDBC]: https://jdbc.postgresql.org
[Protobuf sources]: /sql/create-source/protobuf-kinesis/#protobuf-format-details<|MERGE_RESOLUTION|>--- conflicted
+++ resolved
@@ -119,15 +119,13 @@
 - Fix a bug where too many columns were returned when both `*` and a
   table function appeared in the `SELECT` list {{% gh 10363 %}}.
 
-<<<<<<< HEAD
-- Add support for `ARRAY(<subquery>)` constructor.
-=======
 - Improve the clarity of any Avro schema resolution errors found when
   creating materialized sources and views. {{% gh 8415 %}}
 
 - Allow setting `standard_conforming_strings` to its default value of `on`.
   Setting it to `off` is still not supported.
->>>>>>> fce63811
+
+- Add support for `ARRAY(<subquery>)` constructor.
 
 {{< comment >}}
 Only add new release notes above this line.
