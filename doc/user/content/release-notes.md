--- conflicted
+++ resolved
@@ -116,6 +116,20 @@
 
 - Add basic Prometheus counters for PostgreSQL sources.
 
+- **Breaking change.** Return an error when [`extract`](/sql/functions/extract/)
+  is called with a [`date`] value but a time-related field (e.g., `SECOND`).
+
+  Previous versions of Materialize would incorrectly return `0` in these cases.
+  The new behavior matches PostgreSQL.
+
+  [`date_part`](/sql/functions/date_part/) still returns a `0` in these cases,
+  which matches the PostgreSQL behavior.
+
+- **Breaking change.** Change the return type of [`extract`](/sql/functions/extract/)
+  from [`float`](/sql/types/float/) to [`numeric`](/sql/types/numeric/).
+
+  This new behavior matches PostgreSQL v14.
+
 {{< comment >}}
 Only add new release notes above this line.
 
@@ -164,32 +178,9 @@
 - Fix a bug where using a `ROWS FROM` clause with an alias in a view would cause
   Materialize to fail to reboot {{% gh 10008 %}}.
 
-<<<<<<< HEAD
-- **Breaking change.** Return an error when [`extract`](/sql/functions/extract/)
-  is called with a [`date`] value but a time-related field (e.g., `SECOND`).
-
-  Previous versions of Materialize would incorrectly return `0` in these cases.
-  The new behavior matches PostgreSQL.
-
-  [`date_part`](/sql/functions/date_part/) still returns a `0` in these cases,
-  which matches the PostgreSQL behavior.
-
-- **Breaking change.** Change the return type of [`extract`](/sql/functions/extract/)
-  from [`float`](/sql/types/float/) to [`numeric`](/sql/types/numeric/).
-
-  This new behavior matches PostgreSQL v14.
-
-{{< comment >}}
-Only add new release notes above this line.
-
-The presence of this comment ensures that PRs that are alive across a release
-boundary don't silently merge their release notes into the wrong place.
-{{</ comment >}}
-=======
 - When initializing a [PostgreSQL source](/sql/create-source/postgres), report
   an error if the configured publication does not exist {{% gh 9933 %}}.
   Previously, Materialize would silently import zero tables.
->>>>>>> b8473191
 
 {{% version-header v0.16.0 %}}
 
