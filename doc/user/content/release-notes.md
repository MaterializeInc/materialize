---
title: "Release Notes"
description: "What's new in this version of Materialize"
menu: "main"
weight: 500
---

This page details changes between versions of Materialize, including:

- New features
- Major bug fixes
- Substantial API changes

For information about available versions, see our [Versions page](/versions).

{{< comment >}}
# What changes require a release note?

Any behavior change to a stable, user-visible API requires a release note.
Roughly speaking, Materialize's stable APIs are:

  * The syntax and semantics of all documented SQL statements.
  * The observable behavior of any source or sink.
  * The behavior of all documented command-line flags.

For details, see the [backwards compatibility policy](/versions/#Backwards-compatibility).

Notably, changes to experimental or unstable APIs should *not* have release
notes. The point of having experimental and unstable APIs is to decrease the
engineering burden when those features are changed. Instead, write a release
note introducing the feature for the release in which the feature is
de-experimentalized.

Examples of changes that require release notes:

  * The addition of a new, documented SQL function.
  * The stabilization of a new source type.
  * A bug fix that fixes a panic in any component.
  * A bug fix that changes the output format of a particular data type in a
    sink.

Examples of changes that do not require release notes:

  * **An improvement to the build system.** The build system is not user
    visible.
  * **The addition of a feature to testdrive.** Similarly, our test frameworks
    are not user visible.
  * **An upgrade of an internal Rust dependency.** Most dependency upgrades
    do not result in user-visible changes. (If they do, document the change
    itself, not the fact that the dependency was upgraded. Users care about
    the visible behavior of Materialize, not its implementation!)

Performance improvements are a borderline case. A small performance improvement
does not need a release note, but a large performance improvement may warrant
one if it results in a noticeable improvement for a large class of users or
unlocks new use cases for Materialize. Examples of performance improvements
that warrant a release note include:

  * Improving the speed of Avro decoding by 2x
  * Converting an O(n<sup>2</sup>) algorithm in the optimizer to an O(n)
    algorithm so that queries with several dozen `UNION` operations can be
    planned in a reasonable amount of time

# How to write a good release note

Every release note should be phrased in the imperative mood, like a Git
commit message. They should complete the sentence, "This release will...".

Good release notes:

  - [This release will...] Require the `-w` / `--workers` command-line option.
  - [This release will...] In the event of a crash, print the stack trace.

Misbehaved release notes:

  - Users must now specify the `-w` / `-threads` command line option.
  - Materialize will print a stack trace if it crashes.
  - Instead of limiting SQL statements to 8KiB, limit them to 1024KiB instead.

Link to at least one page where users can learn more about either the change or
the area which the change was made. Notes about new features can be concise if
the new feature has comprehensive documentation. Notes about changes to features
must be more detailed, as the note is likely the only documentation of the
change in behavior. Consider linking to a GitHub issue or pull request via the
`gh` shortcode if there is no good section of the documentation to link to.

Strive for some variety of verbs. "Support new feature" gets boring as a release
note.

Use relative links (/path/to/doc), not absolute links
(https://materialize.com/docs/path/to/doc).

Wrap your release notes at the 80 character mark.

## Internal note order

Put breaking changes before other release notes, and mark them with
`**Breaking change.**` at the start.

List new features before bug fixes.

{{< /comment >}}

## Unstable

These changes are present in [unstable builds](/versions/#unstable-builds) and
are slated for inclusion in the next stable release. There may be additional
changes that have not yet been documented.

- Add the [`greatest`](/sql/functions/#generic) and [`least`](/sql/functions/#generic)
  functions.

- Correctly deduplicate debezium topics that have more than one partition.
  Previous versions of materialize would experience data loss unless
  `deduplication=full` was used.

- Support the inverse [trigonometric functions](/sql/functions/#trigonometric-func)
  `asin`, `asinh`, `acos`, `acosh`, `atan`, `atanh`.

- Support the [`radians`](/sql/functions/#trigonometric-func) and
  [`degrees`](/sql/functions/#trigonometric-func) functions.

- **Breaking change.** Return an error when [`extract`](/sql/functions/extract/)
  is called with a [`date`] value but a time-related field (e.g., `SECOND`).

  Previous versions of Materialize would incorrectly return `0` in these cases.
  The new behavior matches PostgreSQL.

  [`date_part`](/sql/functions/date-part/) still returns a `0` in these cases,
  which matches the PostgreSQL behavior.

- **Breaking change.** Change the return type of [`extract`](/sql/functions/extract/)
  from [`float`](/sql/types/float/) to [`numeric`](/sql/types/numeric/).

  This new behavior matches PostgreSQL v14.

- Follow PostgreSQL's type conversion rules for the relations involved in a
  `UNION`, `EXCEPT`, or `INTERSECT` operation {{% gh 3331 %}}.

- Add the `md5`, `sha224`, `sha256`, `sha384`, and `sha512` [cryptography
  functions](/sql/functions/#cryptography-func).

<<<<<<< HEAD
- Improve the performance of SQL `LIKE` expressions.
=======
- Support casting [`array`] types to [`list`] types.
>>>>>>> bbc6d79a

{{< comment >}}
Only add new release notes above this line.

The presence of this comment ensures that PRs that are alive across a release
boundary don't silently merge their release notes into the wrong place.
{{</ comment >}}

{{% version-header v0.19.0 %}}

- **Breaking change.** Reject unknown `WITH` options in the [`CONFLUENT SCHEMA
  REGISTRY` clause](/sql/create-source/avro-kafka#confluent-schema-registry-options)
  when creating a Kafka source or sink {{% gh 10129 %}}.

  Previously, unknown options were silently ignored. The new behavior matches
  with how other clauses handle unknown `WITH` options.

- **Breaking change.** Fix interpretation of certain [`interval`] values
  involving time expressions with two components (e.g., `12:34`) {{% gh 7918
  %}}.

  Previous versions of Materialize would assume the interval's head time unit
  to always be hours. The new behavior matches PostgreSQL.

- **Breaking change.** Drop support for the `consistency_topic` option when
  creating a source with `ENVELOPE DEBEZIUM`. This was an undocumented option
  that is no longer relevant.

- Fix planning of repeat constant expressions in a `GROUP BY` clause
  {{% gh 8302 %}}.

- Support calling multiple distinct [table functions](/sql/functions/#table-func)
  in the `SELECT` list, as long as those table functions are not nested inside
  other table functions {{% gh 9988 %}}.

{{% version-header v0.18.0 %}}

- **Breaking change.** Further improve consistency with PostgreSQL's column name
  inference rules:

    * When inferring a column name for a nested cast expression, prefer the
      name of the outermost cast rather than the innermost cast {{% gh 10167 %}}.

      Consider the following query:

      ```sql
      SELECT 'a'::int::text;
      ```

      This version of Materialize will infer the column name `text`, while
      previous versions of Materialize would incorrectly infer the name `int4`.

    * Infer the name `case` for `CASE` expressions unless column name inference
      on the `ELSE` expression produces a preferred name.

- When creating Avro-formatted sinks, allow setting fullnames on the
  generated key and value schemas via the new
  [`avro_key_fullname`](/sql/create-sink#with-options) and
  [`avro_value_fullname`](/sql/create-sink#with-options) options {{% gh 8352 %}}.

- Detect and reject multiple materializations of sources that would silently
  lose data if materialized more than once {{% gh 8203 %}}.

  This enables safe use of unmaterialized [PostgreSQL
  sources](/sql/create-source/postgres)
  and [S3 sources](/sql/create-source/json-s3)
  with SQS notifications enabled.

- Support `SHOW TIME ZONE` as an alias for `SHOW TIMEZONE` {{% gh 9908 %}}.

- Fix a bug in the `ILIKE` operator where matching against a `char` value did
  not take trailing spaces into account {{% gh 10076 %}}. The new behavior
  matches the behavior of the `LIKE` operator.

- Allow wildcards in `LIKE` patterns to match newline characters
  {{% gh 10077 %}}. The new behavior matches PostgreSQL.

- Fix parsing of nested empty `SELECT` statements, as in
  `SELECT * FROM (SELECT)` {{% gh 8723 %}}.

{{% version-header v0.17.0 %}}

- **Breaking change.** Improve consistency with PostgreSQL's column name
  inference rules:

    * When inferring a column name for a cast expression, fall back
      to choosing the name of the target type.

      Consider the following query:

      ```sql
      SELECT 'a'::text;
      ```

      This version of Materialize will infer the column name `text`, while
      previous versions of Materialize would fall back to the default column
      name `?column?`.

    * When inferring a column name for a [`boolean`] or [`interval`] literal,
      fall back to choosing `bool` or `interval`, respectively.

- Support [subscripting `jsonb` values](/sql/types/jsonb/#subscripting) to
  retrieve array elements or object values, as in:

  ```sql
  SELECT ('{"a": 1, "b": 2, "c": 3}'::jsonb)['b'];
  ```
  ```nofmt
   jsonb
  -------
   2
  ```

- In Kafka sources, support independent SSL configurations for the Confluent
  Schema Registry and the Kafka broker. See the new
  [Confluent Schema Registry options](/sql/create-source/avro-kafka#confluent-schema-registry-options)
  for details.

- Fix a bug where using a `ROWS FROM` clause with an alias in a view would cause
  Materialize to fail to reboot {{% gh 10008 %}}.

- When initializing a [PostgreSQL source](/sql/create-source/postgres), report
  an error if the configured publication does not exist {{% gh 9933 %}}.
  Previously, Materialize would silently import zero tables.

{{% version-header v0.16.0 %}}

- **Breaking change.** Return an error when [`extract`](/sql/functions/extract/)
  is called with a [`time`] value but a date-related field (e.g., `YEAR`)
  {{% gh 9839 %}}.

  Previous versions of Materialize would incorrectly return `0` in these cases.
  The new behavior matches PostgreSQL.

- **Breaking change.** Disallow the string `'sNaN'` (in any casing) as a valid
  [`numeric`] value.

- Add the [`array_remove`](https://materialize.com/docs/sql/functions/#array-func)
  and [`list_remove`](https://materialize.com/docs/sql/functions/#list-func)
  functions.

- Support the special PostgreSQL syntax
  [`SET NAMES` and `SET SCHEMA`](https://www.postgresql.org/docs/14/sql-set.html#id-1.9.3.173.6)
  for setting the `client_encoding` and `search_path` parameters, respectively.

- Fix a crash when a condition of a `CASE` statement evaluates to an error. {{% gh 9995 %}}

- Fix a crash in the optimizer when the branches of a `CASE` statement involved
  record types whose fields had differing nullability {{% gh 9931 %}}.


{{% version-header v0.15.0 %}}

- **Breaking change.** Disallow window functions outside of `SELECT`
  lists, `DISTINCT ON` clauses, and `ORDER BY` clauses {{% gh 9749 %}}.

  Window functions in other positions were never meant to be allowed and do not
  have sensible semantics, so there is no replacement for the old behavior.

- Improve timestamp selection when the first statement in a transaction does not
  reference any sources {{% gh 9751 %}}.

  This facilitates using [Npgsql](https://www.npgsql.org) v6 to connect to
  Materialize.

- Permit passing the `fetch_message_max_bytes` librdkafka option to
  [Kafka sources](/sql/create-source/avro-kafka#with-options).

{{% version-header v0.14.0 %}}

- **Breaking change.** Disallow views with multiple unnamed columns
  {{% gh 9413 %}}.

  For example, this view is now rejected, as there are two columns without a
  name:

  ```sql
  CREATE VIEW view AS SELECT 1, 2
  ```

  To make this view compatible with v0.14.0, adjust it view to have at most one
  column without a name:

  ```sql
  CREATE VIEW view AS SELECT 1 AS named, 2;
  ```

- **Breaking change.** Change the internal representation of numbers in
  [`jsonb`](/sql/types/jsonb) {{% gh 5919 9669 %}}. Previously, JSON numbers
  were stored as either [`int8`](/sql/types/int8) or
  [`float8`](/sql/types/float8) values; now they are always stored as
  [`numeric`] values.

  The upshot is that the `jsonb` type has a wider range for integers but a
  smaller range for floats. We expect this to cause very little practical
  breakage.

- **Breaking change.** Don't consider join equivalences when determining whether
  a column is ungrouped. For example, Materialize now rejects this SQL query
  because `t1.a` does not appear in the `GROUP BY` clause:

  ```sql
  SELECT t1.a FROM t1 JOIN t2 ON t1.a = t2.a GROUP BY t2.a;
  ```

  Previous versions of Materialize permitted this query by noticing that the
  `JOIN` clause guaranteed that `t1.a` and `t2.a` were equivalent, but this
  behavior was incompatible with PostgreSQL.

  To fix this query, rewrite it to consistently refer to `t1.a` in the `GROUP
  BY` clause and the `SELECT` list:

  ```sql
  SELECT t1.a FROM t1 JOIN t2 ON t1.a = t2.a GROUP BY t1.a;
  ```

- **Breaking change.** When using an arbitrary expression in an `ORDER BY` or
  `DISTINCT ON` clause, only recognize references to input columns. Previously,
  Materialize would recognize references to output columns as well.

  See the [column references](/sql/select#column-references) section of the
  `SELECT` documentation for details.

  This change affects only obscure edge cases. We expect it to cause very little
  breakage in practice.

- Fix a bug that could cause wrong results in queries that used the `ROWS FROM`
  clause {{% gh 9686 %}}. The bug occurred if functions beyond the second
  function in the clause produced more rows than the first function in the
  clause.

- Support the `WITH ORDINALITY` modifier for function calls in the `FROM`
  clause {{% gh 8445 %}}. When present, the function produces an additional
  `bigint` column named `ordinality` that numbers the returned rows, starting
  with 1.

- Support casts from [`timestamp`] and [`timestamp with time zone`] to
  [`time`].

- Support casts from [`smallint`] and [`bigint`] to [`oid`], as well as
  casts from [`oid`] to [`bigint`].

Improve PostgreSQL compatibility:

  - Add the `pg_catalog.pg_roles` view.

  - Add `pronamespace` and `proargdefaults` columns to the `pg_catalog.pg_proc`
    view.

  - Add a stub implementation of the
    [`pg_backend_pid`](/sql/functions/#postgresql-compatibility-func) function.

{{% version-header v0.13.0 %}}

- Allow join trees that mix [`LATERAL`](/sql/join#lateral-subqueries)
  elements with `RIGHT` and `FULL` joins {{% gh 6875 %}}.

- Add the [`generate_subscripts`](/sql/functions/#table-func) function, which
  generates the valid subscripts of the selected dimension of an
  [array](/sql/types/array).

- Improve error messages when referencing a column that is inaccessible because
  it was not included in a `GROUP BY` clause or used in an aggregate function
  {{% gh 5314 %}}.

- Avoid crashing when the `ON` clause of a
  [`LATERAL`](/sql/join#lateral-subqueries) join contains a reference to a
  column in an outer query {{% gh 9605 %}}.

- Fix several bugs in the planning of `ROWS FROM` clauses that incorrectly
  rejected certain valid column and function references {{% gh 9653 9657 %}}.

- Correct results for certain queries where the condition in a `CASE` could
  evaluate to `NULL` {{% gh 9285 %}}.

- Correct results when filtering on `NULL` values in columns joined with
  `USING` constraints {{% gh 7618 %}}.

- Correct join associativity when using comma-separated `FROM` items
  {{% gh 9489 %}}. Previously the comma operator had higher precedence than the
  `JOIN` operator; now it correctly has lower precedence.

  This bug could cause incorrect results in queries that combined `RIGHT` and
  `FULL` [joins](/sql/join) with comma-separated `FROM` items.

- Materialize no longer inlines the CTE where it's referenced {{% gh 4867 %}}.

{{% version-header v0.12.0 %}}

- Optionally emit the message partition, offset, and timestamp in [Kafka
  sources](/sql/create-source/avro-kafka/) via the new `INCLUDE PARTITION`,
  `INCLUDE OFFSET`, and `INCLUDE TIMESTAMP` options, respectively.

- Add the [`pg_type_is_visible`](/sql/functions#postgresql-compatibility-func)
  function.

- Add a stub implementation of the
  [`pg_get_constraintdef`](/sql/functions#postgresql-compatibility-func)
  function.

- Avoid crashing when executing certain queries involving the
  [`mz_logical_timestamp`](/sql/functions/#date-and-time-func) function
  {{% gh 9504 %}}.

{{% version-header v0.11.0 %}}

- **Breaking change.** Remove the `mz_workers` function {{% gh 9363 %}}.

- Provide [pre-compiled binaries](/versions) for the ARM CPU architecture.
  Support for this CPU architecture is in **beta**.

- Support [`generate_series`](/sql/functions/#table-func) for [`timestamp`]
  data.

- Support the `ROWS FROM` syntax in `FROM` clauses {{% gh 9076 %}}.

- Improve PostgreSQL compatibility:

  - Support qualified operator names via the `OPERATOR ([<schema>.] <op>)`
    syntax {{% gh 9255 %}}. If the schema is specified, it must be `pg_catalog`.
    Referencing operators in other schemas is not yet supported.

  - Support explicit reference to the default collation via the `<expr> COLLATE
    pg_catalog.default` syntax {{% gh 9280 %}}. Other collations are not yet
    supported.

  - Support multiple identical table function invocations in `SELECT` lists
    {{% gh 9366 %}}.

  These changes enable the `\dt <pattern>` command in the
  [psql terminal](/connect/cli) and PgJDBC's `getPrimaryKeys()` API.

- Fix a query optimization that could produce wrong results when a condition in
  a `CASE` expression returned `NULL` rather than `FALSE` {{% gh 9287 %}}.

- Speed up the creation or restart of a [Kafka sink](/sql/create-sink/)
  that uses the `reuse_topic` option {{% gh 9094 %}}.

- Accept message names in [Protobuf sources] that do not start with a leading
  dot {{% gh 9372 %}}. This fixes a regression introduced in v0.9.12.

- Fix decoding of [Protobuf sources] whose type contains a nested message type
  with one or more integer fields {{% gh 8930 %}}. These messages could
  cause previous versions of Materialize to crash.

- Avoid crashing when presented with queries that are too big to fit the limits
  of our intermediate representations. These queries now report an internal
  error of the form "exceeded recursion limit of {X}".

- Correctly autogenerate views from Postgres sources during [`CREATE
  VIEWS`](/sql/create-source/postgres/#creating-views) when the upstream table
  contains numeric columns with no specified scale and precision {{% gh 9268
  %}}.

- Prevent overflow on operations combining [`timestamp`] and [`interval`]
  {{% gh 9254 %}}.


{{% version-header v0.10.0 %}}

- **Breaking change.** Disallow creating views with columns of the same name
  {{% gh 9158 %}}. This change brings views' structure into closer alignment
  with tables.

  When creating views whose `SELECT` statements return multiple columns with the
  same identifier, you can use the optional column renaming syntax to provide
  unique identifiers for all columns. For example:

  ```sql
  CREATE MATERIALIZED VIEW m (col_a, col_b) AS
    SELECT a AS col, b AS col FROM t;
  ```

  For more details, see [`CREATE MATERIALIZED VIEW`] and [`CREATE VIEW`].

- **Breaking change.** Disallow calls to aggregate functions that use
  `DISTINCT *` as their arguments, e.g. `COUNT(DISTINCT *)` {{% gh 9122 %}}.

- **Breaking change.** Disallow `SELECT DISTINCT` when applied to a 0-column
  relation, like a table with no columns {{% gh 9122 %}}.

- Allow creating [Avro-formatted sources](/sql/create-source/avro-kafka/#avro-format-details)
  from Avro schemas whose top-level type is not a record.

- Support invoking a single [table function](/sql/functions/#table-func) in a
  `SELECT` list {{% gh 9100 %}}.

- Fix a bug that could cause wrong results when a
  [window function](/sql/functions#window-func) appeared in a subquery
  {{% gh 9077 %}}.

{{% version-header v0.9.13 %}}

- Fix a crash or incorrect results when a join consumes data from a distinct
  operation {{% gh 9027 %}}.

- In [Protobuf-formatted Kafka sources](/sql/create-source/protobuf-kafka),
  accept messages whose encoded representation is zero bytes, which occurs when
  all the fields of the message are set to their default values. Previously
  these messages were incorrectly dropped.

- Support constructing lists from a subquery via the
  [`LIST(<subquery>)`](/sql/types/list#construction) expression.

{{% version-header v0.9.12 %}}

- **Known issue.** Message names in [Protobuf sources] that do not start with a
  leading dot are erroneously rejected. As a workaround, add a leading dot to
  the message name. This regression is corrected in v0.11.0.

- **Breaking change**: Disallow ambiguous table references in queries. For
  example:

  ```sql
  SELECT * FROM a, a;
  SELECT * FROM a, b AS a;
  SELECT * FROM a, generate_series(1,3) AS a;
  ```

  These queries previously worked, but will now throw the error:

  ```
  table name "a" specified more than once
  ```

  However, you can always work around this limitation using aliases, e.g.

  ```sql
  SELECT * FROM a, a AS b;
  ```

  {{% gh 4756 %}}

- Deduplicate columns in [arrangements](/overview/arrangements) that are
  shared between keys and values. This can result in memory savings of up to a
  factor of two for arrangements indexed by the whole row.

- Add the [`date_bin`](/sql/functions/date-bin) function, which is similar to
  `date_trunc` but supports "truncating" to arbitrary intervals.

- Add support for the CSV format in [`COPY FROM`].

- Fix incorrect results for a certain class of degenerate join queries.

- Fix a bug in `pg_catalog.pg_attribute` that would incorrectly omit
  certain rows based on the underlying column type.

- Add the `type_oid` column to [`mz_columns`](/sql/system-catalog#mz_columns).

- When using [`COPY FROM`], allow extra data after the end of copy marker
  (`\.`), but discard it. Previously, MZ would error in this case.

- Replace the `mz_kafka_broker_rtt` and `mz_kafka_consumer_partitions`
  system catalog tables with a new table,
  [`mz_kafka_source_statistics`](/sql/system-catalog#mz_kafka_source_statistics),
  containing raw statistics from the underlying librdkafka library.

- Fix a bug that caused a panic when using a query containing
  `STRING_AGG`, `JSON_AGG`, `JSON_OBJECT_AGG`, `LIST_AGG`, or `ARRAY_AGG`
  on data sets containing exactly one record
  when that condition is known at optimization time.

- Support the `row_number` window function.

- Support PgJDBC's `getColumns()` API.

{{% version-header v0.9.11 %}}

- Disallow `UPDATE` and `DELETE` operations on tables when boot in
  `--disable-user-indexes` mode.

- Support the `READ ONLY` transaction mode.

- Support `SET` in transactions, as well as `SET LOCAL`. This unblocks
a problem with PostgreSQL JDBC 42.3.0.

{{% version-header v0.9.10 %}}

- Evaluate TopK operators on constant inputs at query compile time.

- Add the [`session_user`](/sql/functions/#system-information-func) system
  information function.

{{% version-header v0.9.9 %}}

- **Breaking change.** Fix a bug that inadvertently let users create `char
  list` columns and custom types. This type is not meant to be supported.
- Beta support for [Redpanda sources](/third-party/redpanda/).

- Let users express `JOIN`-like `DELETE`s with `DELETE...USING`.

- Optimize some `(table).field1.field2` expressions to only generate the
  columns from `table` that are accessed subsequently. This avoids performance
  issues when extracting a single field from a table expression with several
  columns, for example records generated from [`ROW`](/sql/types/record).
  {{% gh 8596 %}}

- Fix a bug that inadvertently let users create an [`array`] with elements of
  type [`list`] or [`map`], which crashes Materialize. {{% gh 8672 %}}

- Format dates before AD 1 with the BC notation instead of using negative dates.

- Fix some sources of crashes and incorrect results from optimizing queries
  involving constants {{% gh 8713 8717 %}}.

- Support alternative `SUBSTRING(<string> [FROM <int>]? [FOR <int>]?)` syntax.

{{% version-header v0.9.8 %}}

- Throw errors on floating point arithmetic overflow and underflow.

{{% version-header v0.9.7 %}}

- Support the [`PREPARE`](/sql/prepare/), [`EXECUTE`](/sql/execute/), and
  [`DEALLOCATE`](/sql/deallocate/) SQL statements {{% gh 3383 %}}.

- Support the `IS TRUE`, `IS FALSE`, `IS UNKNOWN` operators (and their `NOT`
  variations). {{% gh 8455 %}}
- Add support for retention settings on Kafka sinks.

- Support explicit `DROP DATABASE ... (CASCADE | RESTRICT)` statements.  The
  default behavior remains CASCADE.

- Fix a bug that prevented some users from creating Protobuf-formatted
  sources. {{% gh 8528 %}}

{{% version-header v0.9.6 %}}

- Correctly handle TOASTed columns when using PostgreSQL sources. {{% gh 8371 %}}

- Return control of canceled sessions (`ctrl + c`) while `SELECT` statements
  await results. Previously, this could cause the session to never terminate.

- Fix a bug that could prevent Materialize from booting when importing views
  into dataflows whose indexes had not yet been converted to dataflows
  themselves. {{% gh 8021 %}}

{{% version-header v0.9.5 %}}

- Accept case insensitive timezones to be compatible with PostgreSQL.

- Add support for [bitwise operators on integers](/sql/functions/#numbers).

- Persist the `mz_metrics` and `mz_metric_histogram` system tables and rehydrate
  the previous contents on restart. This is a small test of the system that will
  power upcoming persistence features. Users are free to opt out of this test
  by starting `materialized` with the `--disable-persistent-system-tables-test` flag.

{{% version-header v0.9.4 %}}

- Improve the performance of
  [built-in sources and views](/cli/#introspection-sources) in the
  [system catalog](/sql/system-catalog), which should result in lower latency
  spikes and increased throughput when issuing many small queries, and reduce
  overall memory consumption. Additionally, the content of the views is now
  consistent at the introspection interval boundaries. Prior to this release,
  some views would reveal more details about ephemeral dataflows and operators.

- Fix a bug that caused a panic when computing the `max` of `int2` values.

- Ignore the trailing newline character of POSIX compliant files instead of
  decoding it as an empty byte row. {{% gh 8142 %}}

- Support `ORDER BY` in [aggregate functions](/sql/functions/#aggregate-func).

- When issuing `COMMIT` or `ROLLBACK` commands outside of an explicit
  transaction, always return a warning. Previously, the warning could be suppressed.

- Fix a bug in the `CREATE SINK` syntax by updating the optional `CONSISTENCY`
  clause.

{{% version-header v0.9.3 %}}

- Fix a bug that prevented creating Avro sinks on old versions of Confluent Platform

- Fix a bug that prevented upgrading to 0.9.2 if the catalog referenced CSV file sources with headers.

- Support the `USING CONFLUENT SCHEMA REGISTRY` schema option for
  Protobuf-formatted sources.

{{% version-header v0.9.2 %}}

- The metrics scraping interval to populate
  the [`mz_metrics`](/sql/system-catalog#mz_metrics) table and its variants is
  now independent of the introspection interval. It is controlled by the
  flag [--metrics-scraping-interval](/cli/#prometheus-metrics).

- Allow users to specify the names of columns that must be present in CSV
  objects with headers {{% gh 7507 %}}, and support CSV with headers in S3. {{%
  gh 7913 %}}

- Add the [`ALTER INDEX <name> SET ENABLED` syntax](/sql/alter-index) to
  aid troubleshooting and recovery of Materialize instances. {{% gh 8079 %}}

- Improve PostgreSQL catalog compatibility. {{% gh 7962 %}} {{% gh 8032 %}}

{{% version-header v0.9.1 %}}

- Change the type of the [`mz_metrics`](/sql/system-catalog#mz_metrics).`time`
  column from [`timestamp`] to [`timestamp with time zone`] to better reflect
  that the timestamp is in UTC.

- Add the `array_agg` function.

- Add the `list_agg` function.

- Add the [`string_agg`](/sql/functions/string_agg) function.

- Add the [`generate_series(start, stop, step)`](/sql/functions/#table-func) table function. {{% gh 7953 %}}

{{% version-header v0.9.0 %}}

- **Breaking change.** Reject [Protobuf sources] whose schemas contain
  unsigned integer types (`uint32`, `uint64`, `fixed32`, and `fixed64`).
  Materialize previously converted these types to
  [`numeric`](/sql/types/numeric).

  A future version of Materialize is likely to support unsigned integers
  natively, at which point the aforementioned Protobuf types will be converted
  to the appropriate Materialize types.

- **Breaking change.** The `HTTP_PROXY` variable is no longer respected. Use
  `http_proxy` instead.

- Respect the [`no_proxy` environment variable](/cli/#http-proxies) to exclude
  certain hosts from the configured HTTP/HTTPS proxy, if any.

- Add [`reuse_topic`](/sql/create-sink/#exactly-once-sinks-with-topic-reuse-after-restart) as
  a beta feature for Kafka Sinks. This allows re-using the output topic across
  restarts of Materialize.

- Add support for JSON-encoded Kafka sinks.

{{% version-header v0.8.3 %}}

- The `MZ_LOG` environment variable is no longer recognized. Setting the log
  level can be done using the `--log-filter` command line parameter or the
  `MZ_LOG_FILTER` environment variable.

- Refactor the [`numeric`](/sql/types/numeric) type's backing implementation.
  With this change comes more PostgreSQL-like semantics for unscaled values, as
  well as bug fixes. {{% gh 7312 %}}

- Add support for including Kafka keys in dataflows via new `INCLUDE KEY`
  syntax. {{% gh 6661 %}}

- The `FORMAT` argument to `UPSERT` to specify Kafka key formats has been
  deprecated, use the new `KEY FORMAT .. VALUE FORMAT ..` syntax
  ([documentation](/sql/create-source/avro-kafka)). The `UPSERT FORMAT ..`
  syntax will be removed in a future release.

- Add `WITH` options to read from environment variables for SSL and SASL
  passwords. {{% gh 7467 %}}

{{% version-header v0.8.2 %}}

- Stabilized [postgres sources](/sql/create-source/postgres) (no longer require
  `--experimental`)

- **Breaking change.** `HOST` keyword when creating
  [postgres sources](/sql/create-source/postgres/#syntax) has been renamed to
  `CONNECTION`.

- Record the initial high watermark offset on the broker for Kafka sources. This
  enables clients to observe the progress of initial data loading. The table
  `mz_kafka_consumer_partitions` has an additional column `initial_high_offset`
  containing the first reported `hi_offset` from the broker for each partition.

- Add `left` to the [string function](/sql/functions#string-func) suite.

{{% version-header v0.8.1 %}}

- Add [timelines](/sql/timelines) to all sources to prevent
  joining data whose time is not comparable. This only affects new
  [CDC](/connect/materialize-cdc) and Debezium consistency topic sources
  by default.

- Add the [`isolation_level`](/sql/create-source/avro-kafka/#with-options)
  `WITH` option to Kafka sources to allow changing read behavior of
  transactionally written messages.

- Add the [`kafka_time_offset`](/sql/create-source/avro-kafka/#with-options)
  `WITH` option for Kafka sources, which allows to set `start_offset` based on
  Kafka timestamps.

- Add the [`timestamp_frequency_ms`] `WITH` option to Kinesis, S3, and file sources.

- **Breaking change.** The `timezone(String, Time)` function can no
  longer be used in views.

- Debezium sinks
  emit [`collection_data`](/sql/create-sink/#consistency-metadata) attributes in
  their consistency topic.

- **Breaking change.** Renamed the `timestamp`, `diff`, and `progressed`
  columns in [`TAIL`](/sql/tail) to `mz_timestamp`, `mz_diff`, and
  `mz_progressed`.

- Add the [`current_role`](/sql/functions/#system-information-func) system
  information function.

- Support manually declaring a [`(non-enforced) primary key`](/sql/create-source/avro-kafka/#key-constraint-details)
  on sources.

- S3 sources retry failed requests to list buckets and download objects.

{{% version-header v0.8.0 %}}

- Add the [`COPY FROM`] statement, which allows populating a
  table via the PostgreSQL [`COPY` protocol][pg-copy].

- Stabilize the [`ARRAY`](/sql/types/array/#construction) constructor.

- Support casting single-dimensional [arrays](/sql/types/array/) from [`text`].

- Support the `#>` and `#>>` [`jsonb`](/sql/types/jsonb/) operators.

- **Breaking change.** Sort `NULL`s last, to match the default sort order in
  PostgreSQL.

- **Breaking change.** Rename `consistency` parameter to `consistency_topic`
  for both Kafka sources and sinks. Additionally, change `consistency_topic` on
  sinks to be a string that specifies a topic name instead of a boolean. This
  harmonizes the parameter behavior between sources and sinks.

{{% version-header v0.7.3 %}}

- Add the [`pow`](/sql/functions/#numbers-func) function as an alias for the
  [`power`](/sql/functions/#numbers-func) function.

- Add a new metric, `mz_log_message_total` that counts the number of log
  messages emitted per severity.

- Return the number of days between two dates (an integer) when subtracting one
  date from the other. Previously, the interval between the two dates would be
  returned. The new behavior matches the behavior in PostgreSQL.

- **Breaking change.** Change the default for the `enable_auto_commit` option
  on [Kafka sources](/sql/create-source/avro-kafka) to `false`.

- Support [equality operators](/sql/functions/#boolean) on
  [array data](/sql/types/array).

- Stabilized temporal filters (no longer require `--experimental`)

{{% version-header v0.7.2 %}}

- Introduce the concept of [volatility](/overview/volatility) to describe
  sources that do not provide reliability guarantees that
  Materialize relies on. The new volatility information is surfaced via
  [`SHOW SOURCES`](/sql/show-sources), [`SHOW VIEWS`](/sql/show-views),
  and [`SHOW SINKS`](/sql/show-sinks).

- Add [PubNub sources](/sql/create-source/text-pubnub).

- Add [`S3` sources](/sql/create-source/text-s3).

- Add a [`--log-filter` command-line option](/cli/#logging) and a
  `MZ_LOG_FILTER` environment variable that control which log messages to emit.

  This behavior was previously available via the undocumented `MZ_LOG`
  environment variable, which will be removed in a future release.

- Record Kafka Consumer metrics in the `mz_kafka_consumer_partitions` system
  table. Enabled by default for all Kafka sources.

- Add the [`jsonb_object_agg`](/sql/functions/jsonb_object_agg) function to
  aggregate rows into a JSON object.

- Permit the [`jsonb`](/sql/types/jsonb) type to store all 64-bit integers
  {{% gh 5919 %}}.
  Previously integers in the following ranges were rejected:

    * [-2<sup>64</sup>, -(2^<sup>53</sup>-1)]
    * [2<sup>53</sup> - 1, 2^<sup>64</sup>-1].

- Add the [`pg_postmaster_start_time`](/sql/functions#postgresql-compatibility-func)
  function, which reports the time at which the server started.

- Add the [`mz_workers`](/sql/functions#postgresql-compatibility-func)
  function, which reports the number of workers in use by the server.

- Add the [`mz_uptime`](/sql/functions#system-information-func)
  function, which reports the duration for which the server has been running.

- Add the [`repeat`](/sql/functions#string-func) function, which repeats a
  string N times.

- Avoid panicking when planning SQL queries of the form
  `SELECT DISTINCT ... ORDER BY <expr>` where `expr` is not a simple column
  reference {{% gh 6021 %}}.

- Support Kafka log compaction on Debezium topics via the [`DEBEZIUM
  UPSERT`](/sql/create-source/avro-kafka/#debezium-envelope-details) source envelope.

{{% version-header v0.7.1 %}}

- **Breaking change.** Change the default
  [`--logical-compaction-window`](/cli/#compaction-window) from 60 seconds to
  1 millisecond.

- **Breaking change.** Remove `CREATE SINK ... AS OF`, which did not have
  sensible behavior after Materialize restarted. The intent is to reintroduce
  this feature with a more formal model of `AS OF` timestamps. {{% gh 3467 %}}

- Add the [`cbrt` function](/sql/functions/#numbers-func) for computing the
  cube root of a [`double precision`](/sql/types/float).

  Thanks to external contributor [@andrioni](https://github.com/andrioni).

- Add the [`encode` and `decode` functions](/sql/functions/encode/) to convert
  binary data to and from several textual representations.

  Thanks to external contributor [@Posnet](https://github.com/Posnet).

- Add many of the basic
  [trigonometric functions](/sql/functions/#trigonometric-func).

  Thanks again to external contributor [@andrioni](https://github.com/andrioni).

- Add [`DROP TYPE`](/sql/drop-type) and [`SHOW TYPES`](/sql/show-types) commands.

- Multipartition Kafka sinks with consistency enabled will create single-partition
  consistency topics.

- Kafka sinks are now written via an idempotent producer to avoid duplicate or out
  of order messages.

- **Breaking change.** Change the behavior of the
  [`round` function](/sql/functions/#numbers-func) when applied to a `real` or
  `double precision` argument to round ties to the nearest even number,
  rather than away from zero. When applied to `numeric`, ties are rounded away
  from zero, as before.

  The new behavior matches PostgreSQL.

- Restore the `-D` command-line option as the short form of the
  [`--data-directory`](/cli/#data-directory) option.

- Allow setting [index parameters](/sql/create-index/#with-options) when
  creating an index via the new `WITH` clause to [`CREATE INDEX`]. In older
  versions, setting these parameters required a separate call to [`ALTER
  INDEX`](/sql/alter-index).

- Fix a bug that prevented upgrading deployments from v0.6.1 or earlier to v0.7.0 if they
  contained:
  -  Views whose embdedded queries contain functions whose arguments are functions {{% gh 5802 %}}.
  -  Sinks using `WITH SNAPSHOT AS OF` {{% gh 5808 %}}.

- Reduce memory usage and increase processing speed in materialized views
  involving sources with the "upsert" envelope. {{% gh 5509 %}}.

  Users of the [memory usage visualization](/ops/monitoring#memory-usage-visualization)
  will see that the operator "UpsertArrange" has changed to "Upsert", and that
  the "Upsert" operator no longer shows any records. Actually, the "Upsert"
  operator still has a memory footprint proportional to the number of unique
  keys in the source.

- Add the basic exponentiation, power and [logarithm functions](/sql/functions/#numbers-func).

- Add `position` to the [string function](/sql/functions#string-func) suite.

- Add `right` to the [string function](/sql/functions#string-func) suite.

{{% version-header v0.7.0 %}}

- **Known issue.** You cannot upgrade deployments created with versions v0.6.1 or
  earlier to v0.7.0 if they contain:

  -  Views whose embdedded queries contain functions whose arguments are functions {{% gh 5802 %}}.
  -  Sinks using `WITH SNAPSHOT AS OF...` {{% gh 5808 %}}.

  If you encounter this issue, you can:

  - Use a previous version of Materialize to drop the view or sink before upgrading.
  - Skip upgrading to v0.7.0, and instead upgrade to v0.7.1 which contains fixes
    for these bugs.

  The next release (v0.7.1) contains fixes for these bugs.

- **Known issue.** The `-D` command-line option, shorthand for the
  `--data-directory` option, was inadvertently removed.

  It will be restored in the next release.

- **Breaking change.** Require a valid user name when [connecting to
  Materialize](/connect/cli#connection-details). Previously, Materialize did not
  support the concept of [roles](/sql/create-role), so it accepted all user
  names.

  Materialize instances have a user named `materialize` installed, unless you
  drop this user with [`DROP USER`](/sql/drop-user). You can add additional
  users with [`CREATE ROLE`](/sql/create-role).

- Allow setting most [command-line flags](/cli#command-line-flags) via
  environment variables.

- Fix a bug that would cause `DROP` statements targeting multiple objects to fail
  when those objects had dependent objects in common {{% gh 5316 %}}.

- Prevent a bug that would allow `CREATE OR REPLACE` statements to create dependencies
  on objects that were about to be dropped {{% gh 5272 %}}.

- Remove deprecated `MZ_THREADS` alias for `MZ_WORKERS`.

- Support equality operations on `uuid` data, which enables joins on `uuid`
  columns {{% gh 5540 %}}.
- Add the [`current_user`](/sql/functions/#system-information-func) system
  information function.

- Add the [`CREATE ROLE`](/sql/create-role),
  [`CREATE USER`](/sql/create-user), [`DROP ROLE`](/sql/drop-role), and
  [`DROP USER`](/sql/drop-user) statements to manage roles in a Materialize
  instance. These roles do not yet serve any purpose, but they will enable
  authentication in a later release.

- Functions can now be resolved as schema-qualified objects, e.g. `SELECT pg_catalog.abs(-1);`.

- Support [multi-partition](/sql/create-sink/#with-options) Kafka sinks {{% gh 5537 %}}.

- Support [gzip-compressed](/sql/create-source/text-file/#compression) file sources {{% gh 5392 %}}.

{{% version-header v0.6.1 %}}

- **Backwards-incompatible change.** Validate `WITH` clauses in [`CREATE
  SOURCE`](/sql/create-source) and [`CREATE SINK`](/sql/create-sink) statements.
  Previously Materialize would ignore any invalid options in these statement's
  `WITH` clauses.

  Upgrading to v0.6.1 will therefore fail if any of the sources or sinks within
  have invalid `WITH` options. If this occurs, drop these invalid sources or
  sinks using v0.6.0 and recreate them with valid `WITH` options.

- **Backwards-incompatible change.** Change the default value of the `timeout`
  option to [`FETCH`](/sql/fetch) from `0s` to `None`. The old default caused
  `FETCH` to return immediately even if no rows were available. The new default
  causes `FETCH` to wait for at least one row to be available.

  To maintain the old behavior, explicitly set the timeout to `0s`, as in:

  ```sql
  FETCH ... WITH (timeout = '0s');
  ```

- **Backwards-incompatible change.** Consider the following keywords to be fully
  reserved in SQL statements: `WITH`, `SELECT`, `WHERE`, `GROUP`, `HAVING`,
  `ORDER`, `LIMIT`, `OFFSET`, `FETCH`, `OPTION`, `UNION`, `EXCEPT`, `INTERSECT`.
  Previously only the `FROM` keyword was considered fully reserved.

  You can no longer use these keywords as bare identifiers anywhere in a SQL
  statement, except following an `AS` keyword in a table or column alias. They
  can continue to be used as identifiers if escaped. See the [Keyword
  collision](/sql/identifiers#keyword-collision) documentation for details.

- **Backwards-incompatible change.** Change the return type of
  [`sum`](/sql/functions/#aggregate-func) over [`bigint`]s
  from `bigint` to [`numeric`](/sql/types/numeric). This avoids the possibility
  of overflow when summing many large numbers {{% gh 5218 %}}.

  We expect the breakage from this change to be minimal, as the semantics
  of `bigint` and `numeric` are nearly identical.

- Speed up parsing of [`real`](/sql/types/float) and
  [`numeric`](/sql/types/numeric) values by approximately 2x and 100x,
  respectively {{% gh 5341 5343 %}}.

- Ensure the first batch of updates in a [source](/sql/create-source) without
  consistency information is stamped with the current wall clock time, rather
  than timestamp `1` {{% gh 5201 %}}.

- When Materialize consumes a message from a [Kafka source](/sql/create-source/avro-kafka),
  commit that message's offset back to Kafka {{% gh 5324 %}}. This allows
  Kafka-related tools to monitor Materialize's consumer lag.

- Add the [`SHOW OBJECTS`](/sql/show-objects) SQL statement to display all
  objects in a database, regardless of their type.

- Improve the PostgreSQL compatibility of several date and time-related
  features:

  - Correct `date_trunc`'s rounding behavior when truncating by
    decade, century, or millenium {{% gh 5056 %}}.

    Thanks to external contributor [@zRedShift](https://github.com/zRedShift).

  - Allow specifying units of `microseconds`, `milliseconds`, `month`,
    `quarter`, `decade`, `century`, or `millenium` when applying the `EXTRACT`
    function to an [`interval`](/sql/types/interval) {{% gh 5107 %}}. Previously
    these units were only supported with the [`timestamp`](/sql/types/timestamp)
    and [`timestamptz`](/sql/types/timestamptz) types.

    Thanks again to external contributor
    [@zRedShift](https://github.com/zRedShift).

  - Support multiplying and dividing [`interval`](/sql/types/interval)s by
    numbers {{% gh 5107 %}}.

    Thanks once more to external contributor
    [@zRedShift](https://github.com/zRedShift).

  - Handle parsing [`timestamp`](/sql/types/timestamp) and [`timestamptz`](/sql/types/timestamptz)
    from additional compact formats like `700203` {{% gh 4889 %}}.

  - Support conversion of [`timestamp`](/sql/types/timestamp) and [`timestamptz`](/sql/types/timestamptz) to other time zones with [`AT TIME ZONE`](/sql/functions/#date-and-time-func) and [`timezone`](/sql/functions/#date-and-time-func) functions.

- Add the `upper` and `lower` [string functions](/sql/functions#string-func),
  which convert any alphabetic characters in a string to uppercase and
  lowercase, respectively.

- Permit specifying `ALL` as a row count to [`FETCH`](/sql/fetch) to indicate
  that there is no limit on the number of rows you wish to fetch.

- Support the `ISNULL` operator as an alias for the `IS NULL` operator, which
  tests whether its argument is `NULL` {{% gh 5048 %}}.

- Support the [`ILIKE` operator](/sql/functions#boolean), which is the
  case-insensitive version of the [`LIKE` operator](/sql/functions#boolean) for
  pattern matching on a string.

- Permit the `USING` clause of a [join](/sql/join) to reference columns with
  different types on the left and right-hand side of the join if there is
  an [implicit cast](/sql/types#casts) between the types {{% gh 5276 %}}.

- Use SQL standard type names in error messages, rather than Materialize's
  internal type names {{% gh 5175 %}}.

- Fix two bugs involving [common-table expressions (CTEs)](/sql/select#common-table-expressions-ctes):

  - Allow CTEs in `CREATE VIEW` {{% gh 5111 %}}.

  - Allow reuse of CTE names in nested subqueries {{% gh 5222 %}}. Reuse of
    CTE names within a given query is still prohibited.

- Fix a bug that caused incorrect results when multiple aggregations of a
  certain type appeared in the same `SELECT` query {{% gh 5304 %}}.

- Add the advanced [`--timely-progress-mode` and `--differential-idle-merge-effort` command-line arguments](/cli/#dataflow-tuning) to tune dataflow performance. These arguments replace existing undocumented environment variables.

{{% version-header v0.6.0 %}}

- Support specifying default values for table columns via the new
  [`DEFAULT` column option](/sql/create-table#syntax) in `CREATE TABLE`.
  Thanks to external contributor [@petrosagg](https://github.com/petrosagg).

- Add a `timeout` option to [`FETCH`](/sql/fetch/) to facilitate using `FETCH`
  to poll a [`TAIL`](/sql/tail) operation for new records.

- Add several new SQL functions:

  - The [`digest`](/sql/functions#cryptography-func) and
    [`hmac`](/sql/functions#cryptography-func) cryptography functions
    compute message digests and authentication codes, respectively. These
    functions are based on the [`pgcrypto`] PostgreSQL extension.

  - The [`version`](/sql/functions#postgresql-compatibility-func) and
    [`mz_version`](/sql/functions/#system-information-func) functions report
    PostgreSQL-specific and Materialize-specific version information,
    respectively.

  - The [`current_schema`](/sql/functions#postgresql-compatibility-func)
    function reports the name of the SQL schema that appears first in the
    search path.

- Fix a bug that would cause invalid data to be returned when requesting
  binary-formatted values with [`FETCH`](/sql/fetch/) {{% gh 4976 %}}.

- Fix a bug when using `COPY` with `TAIL` that could cause some drivers to
  fail if the `TAIL` was idle for at least one second {{% gh 4976 %}}.

- Avoid panicking if a record in a regex-formatted source fails to decode
  as UTF-8 {{% gh 5008 %}}.

- Allow [query hints](/sql/select#query-hints) in `SELECT` statements.

{{% version-header v0.5.3 %}}

- Add support for SQL cursors via the new [`DECLARE`](/sql/declare),
  [`FETCH`](/sql/fetch), and [`CLOSE`](/sql/close) statements. Cursors
  facilitate fetching partial results from a query and are therefore
  particularly useful in conjuction with [`TAIL`](/sql/tail#tailing-with-fetch).

  **Known issue.** Requesting binary-formatted values with [`FETCH`](/sql/fetch)
  does not work correctly. This bug will be fixed in the next release.

- Support [common-table expressions (CTEs)](/sql/select#common-table-expressions-ctes)
  in `SELECT` statements.

- Add a [`map`](/sql/types/map) type to represent unordered key-value pairs.
  Avro map values in [Avro-formatted sources](/sql/create-source/avro-kafka)
  will be decoded into the new `map` type.

- Fix a regression in the SQL parser, introduced in v0.5.2, in which nested
  field accesses, e.g.

  ```sql
  SELECT ((col).field1).field2
  ```

  would fail to parse {{% gh 4827 %}}.

- Fix a bug that caused the [`real`]/[`real`] types to be incorrectly
  interpreted as [`double precision`] {{% gh 4918 %}}.

{{% version-header v0.5.2 %}}

- Provide the [`list`](/sql/types/list/) type, which is an ordered sequences of
  homogenously typed elements; they're nestable, too! The type was previously
  available in v0.5.1, but this release lets you create [`list`s from
  `text`](/sql/types/list/#text-to-list-casts), making their creation more
  accessible.

- Support the [`pg_typeof`
  function](/sql/functions#postgresql-compatibility-func).

- Teach [`COPY TO`](/sql/copy-to) to support `FORMAT binary`.

- Support the [`DISCARD`](/sql/discard) SQL statement.

- Change [`TAIL`](/sql/tail) to:

  - Produce output ordered by timestamp.

  - Support timestamp progress with the `PROGRESSED` option.

  - **Backwards-incompatible change.** Use Materialize's standard `WITH` option
    syntax, meaning:

    - `WITH SNAPSHOT` is now `WITH (SNAPSHOT)`.

    - `WITHOUT SNAPSHOT` is now `WITH (SNAPSHOT = false)`.

- Report an error without crashing when a query contains unexpected UTF-8
  characters, e.g., `SELECT ’1’`. {{% gh 4755 %}}

- Suppress logging of warnings and errors to stderr when users supply the
  [`--log-file` command line flag](/cli/#command-line-flags) {{% gh 4777 %}}.

- When using the systemd service distributed in the APT package, write log
  messages to the systemd journal instead of a file in the `mzdata` directory
  {{% gh 4781 %}}.

- Ingest SQL Server-style Debezium data {{% gh 4762 %}}.

- Allow slightly more complicated [`INSERT`](/sql/insert) bodies, e.g. inserting
  `SELECT`ed literals {{% gh 4748 %}}.
  characters, e.g., `SELECT ’1’` {{% gh 4755 %}}.

{{% version-header v0.5.1 %}}

- **Known issue.** [`COPY TO`](/sql/copy-to) panics if executed via the
  ["simple query" protocol][pgwire-simple], which is notably used by the
  `psql` command-line client {{% gh 4742 %}}.

  A fix is available in the latest [unstable builds](/versions/#unstable-builds)
  and will ship in v0.5.2.

  Note that some PostgreSQL clients instead use the
  ["extended query" protocol][pgwire-extended] to issue `COPY TO` statements,
  or let you choose which protocol to use. If you are using one of these
  clients, you can safely issue `COPY TO` statements in v0.5.1.

- **Backwards-incompatible change.** Send the rows returned by the
  [`TAIL`](/sql/tail) statement to the client normally (i.e., as if the rows
  were returned by a [`SELECT`](/sql/select) statement) rather than via the
  PostgreSQL [`COPY` protocol][pg-copy]. The new format additionally moves the
  timestamp and diff information to dedicated `timestamp` and `diff` columns at
  the beginning of each row.

  To replicate the old behavior of sending `TAIL` results via the `COPY`
  protocol, explicitly wrap the `TAIL` statement in a [`COPY TO`](/sql/copy-to)
  statement:

  ```
  COPY (TAIL some_materialized_view) TO STDOUT
  ```

- Add the [`COPY TO`](/sql/copy-to) statement, which sends the results of
  the statement it wraps via the special PostgreSQL [`COPY` protocol][pg-copy].

- When creating a Kafka sink, permit specifying the columns to include in the
  key of each record via the new `KEY` connector option in [`CREATE
  SINK`](/sql/create-sink).

- Default to using a worker thread count equal to half of the machine's
  physical cores if the [`--workers`](/cli/#worker-threads) command-line
  option is not specified.

- Add the [`regexp_match`](/sql/functions#string-func) function to search a
  string for a match against a regular expression.

- Support [`SELECT DISTINCT ON (...)`](/sql/select/#syntax) to deduplicate the
  output of a query based on only the specified columns in each row.
  Prior to this release, the [`SELECT`](/sql/select) documentation incorrectly
  claimed support for this feature.

- Reduce memory usage in:
  - Queries involving `min` and `max` aggregations {{% gh 4523 %}}.
  - Indexes containing `text` or `bytea` data, especially when each
    individual string or byte array is short {{% gh 4646 %}}.

{{% version-header v0.5.0 %}}

- Support tables via the new [`CREATE TABLE`](/sql/create-table), [`DROP
  TABLE`](/sql/drop-table), [`INSERT`](/sql/insert) and [`SHOW CREATE
  TABLE`](/sql/show-create-table) statements. Tables are conceptually similar to
  a [source](/sql/create-source), but the data in a table is managed by
  Materialize, rather than by Kafka or a filesystem.

  Note that table data is currently ephemeral: data inserted into a table does
  not persist across restarts. We expect to add support for persistent table
  data in a future release.

- Generate a persistent, unique identifier associated with each cluster. This
  can be retrieved using the new [`mz_cluster_id`](/sql/functions#uuid-func) SQL
  function.

- Automatically check for new versions of Materialize on server startup. If a
  new version is available, a warning will be logged encouraging you to upgrade.

  This version check involves reporting the cluster ID and current version to a
  server operated by Materialize Inc. To disable telemetry of this sort, use the
  new [`--disable-telemetry` command-line option](/cli/).

- Add a web-based, interactive [memory usage visualization](/ops/monitoring#memory-usage-visualization) to aid in understanding and diagnosing
  unexpected memory consumption.

- Add the [`lpad`](/sql/functions/#string-func) function, which extends a
  string to a given length by prepending characters.

- Improve PostgreSQL compatibility:

  - Permit qualifying function names in SQL queries with the name of the schema
    and optionally the database to which the function belongs, as in
    `pg_catalog.abs(-1)` {{% gh 4293 %}}.

    Presently all built-in functions belong to the system `mz_catalog` or
    `pg_catalog` schemas.

  - Add an [`oid` type](/sql/types/oid) to represent PostgreSQL object IDs.

  - Add basic support for [array types](/sql/types/array), including the new
    [`array_to_string` function](/sql/functions#array-func).

  - Add the  `current_schemas`, `obj_description`, `pg_table_is_visible`, and
    `pg_encoding_to_char` [compatibility functions](/sql/functions#postgresql-compatibility-func).

  Together these changes enable the `\l`, `\d`, `\dv`, `\dt`, `\di` commands
  in the [psql terminal](/connect/cli).

- Correct a query optimization that could misplan queries that referenced the
  same relation multiple times with varying filters {{% gh 4361 %}}.

- Rename the output columns for `SHOW` statements to match the PostgreSQL
  convention of using all lowercase characters with words separated by
  underscores.

  For example, the `SHOW INDEX` command now returns a column named
  `seq_in_index` rather than `Seq_in_index`. This makes it possible to refer
  to the column without quoting when supplying a `WHERE` clause.

  The renamings are described in more detail in the documentation for each
  `SHOW` command that changed:

    - [`SHOW COLUMNS`](/sql/show-columns)
    - [`SHOW DATABASES`](/sql/show-databases)
    - [`SHOW INDEXES`](/sql/show-indexes)
    - [`SHOW SCHEMAS`](/sql/show-schemas)
    - [`SHOW SINKS`](/sql/show-sinks)
    - [`SHOW SOURCES`](/sql/show-sources)
    - [`SHOW TABLES`](/sql/show-tables)
    - [`SHOW VIEWS`](/sql/show-views)

- Expose metadata about the running Materialize instance in the new
  [system catalog](/sql/system-catalog), which contains various sources, tables,
  and views that can be queried via SQL.

- Rename the `global_id` column of the
  [`mz_avro_ocf_sinks`](/sql/system-catalog#mz_avro_ocf_sinks) and
  [`mz_kafka_sinks`](/sql/system-catalog#mz_kafka_sinks) tables
  to `sink_id`, for better consistency with the other system catalog tables.

- Support [Kafka sources](/sql/create-source/avro-kafka) on topics
  that use [Zstandard compression](https://facebook.github.io/zstd/)
  {{% gh 4342 %}}.

{{% version-header v0.4.3 %}}

- Permit adjusting the logical compaction window on a per-index basis via the
  [`logical_compaction_window`](/sql/alter-index/#setreset-options)
  parameter to the new [`ALTER INDEX`](/sql/alter-index) statement.

- Add the [`uuid`](/sql/types/uuid) type to efficiently represent
  universally-unique identifiers (UUIDs).

- Report the `integer_datetime` parameter as `on` to ensure that [PgJDBC]
  correctly decodes date and time values returned by prepared statements
  {{% gh 4117 %}}.

- Fix a bug in the query optimizer that could result in incorrect plans for
  queries involving `UNION` operators and literals {{% gh 4195 %}}.

{{% version-header v0.4.2 %}}

- Remove the `max_timestamp_batch_size` [`WITH`
  option](/sql/create-source/avro-kafka/#with-options) from sources. Materialize
  now automatically selects the optimal batch size. **Backwards-incompatible
  change.**

- Restore support for specifying multiple Kafka broker addresses in [Kafka
  sources](/sql/create-source/avro-kafka/) {{% gh 3986 %}}.

  This fixes a regression introduced in v0.4.1.

- Sort the output of [`SHOW COLUMNS`](/sql/show-columns/) by the order in which
  the columns are defined in the targeted source, table, or view. Prior versions
  did not guarantee any particular ordering.

- Improve memory utilization:

  - Reduce memory usage of [outer joins](/sql/join#join_type) when the join key
    consists only of simple column equalities {{% gh 4047 %}}.

  - Consume only a constant amount of memory when computing a
    [`min` or `max` aggregation](/sql/functions/#aggregate-func)
    on an [append-only source](/sql/create-source/avro-kafka/#append-only-envelope)
    {{% gh 3994 %}}.

- Always permit memory profiling via the `/prof` web UI, even if the
  `MALLOC_CONF` environment variable is not configured to enable profiling
  {% gh 4005 %}.

- Handle large `VALUES` expressions. Previously, `VALUES` expressions with more
  than several hundred entries would cause a stack overflow {{% gh 3995 %}}.

- Add the `mz_records_per_dataflow_global` [metric](/ops/monitoring) to expose
  the number of active records in each dataflow {{% gh 4036 %}}.

{{% version-header v0.4.1 %}}

- **Known regression.** Specifying multiple Kafka broker addresses in
  [Kafka sources](/sql/create-source/avro-kafka/), as in

  ```sql
  CREATE SOURCE ... FROM KAFKA BROKER 'host1:9092,host2:9092' ...;
  ```

  is incorrectly prohibited in this version. This change was unintentional and
  is reverted in v0.5.0.

- Enhance internal monitoring tools:

  - Add a web UI at `/prof` for visualizing memory and CPU profiles of a running
    `materialized` process.

  - Expose [metrics](/ops/monitoring) for per-thread CPU usage {{% gh 3733 %}}.

  - Reduce memory overhead of built-in logging views {{% gh 3752 %}}.

- Improve robustness of several source types:

  - Permit broker addresses in [Kafka sources](/sql/create-source/avro-kafka/)
    and [Kafka sinks](/sql/create-sink/) to use IP addresses in addition to
    hostnames.

  - Handle Snappy-encoded [Avro OCF files](/sql/create-source/avro-file/).

  - In [Avro sources that use the Debezium envelope](/sql/create-source/avro-kafka/#debezium-envelope-details),
    automatically filter out duplicate records generated by Debezium's
    PostgreSQL connector.

    This brings support for the PostgreSQL connector on par with the support for
    the MySQL connector.

- Improve the performance of the `TopK` operator {{% gh 3758 %}}.

- Add several new SQL features:

  - Add support for [`LATERAL` subqueries](/sql/join#lateral-subqueries) in
    joins. `LATERAL` subqueries can be used to express [Top-K by group
    queries](/guides/top-k/)

  - Add the [regular expression matching operators](/sql/functions/#string) `~`,
    `~*`, `!~`, and `!~*`, which report whether a string does or does not match
    a regular expression.

  - Support casts from [`boolean`](/sql/types/boolean) to [`int`](/sql/types/int).

  - Add the [`split_part`](/sql/functions/#string-func) function, which splits a
    string on a delimiter and returns one of the resulting chunks.

  - Allow ordinal references in `GROUP BY` clauses to refer to items in the
    `SELECT` list that are formed from arbitrary expressions, as in:

    ```sql
    SELECT a + 1, sum(b) FROM ... GROUP BY 1;
    ```

    Previously, Materialize only handled ordinal references to items that were
    simple column references, as in:

    ```sql
    SELECT a, sum(b) FROM ... GROUP BY 1;
    ```

- Fix two PostgreSQL compatibility issues:

  - Change the text format of the [`timestamp with time zone`](/sql/types/timestamptz)
    type to match PostgreSQL {{% gh 3798 %}}.

  - Respect client-provided parameter types in prepared statements
    {{% gh 3625 %}}.


{{% version-header v0.4.0 %}}

- Rename the `--threads` command-line option to [`--workers`](/cli/#worker-threads),
  since it controls only the number of dataflow workers that Materialize will
  start, not the total number of threads that Materialize may use. The short
  form of this option, `-w`, remains unchanged.
  **Backwards-incompatible change.**

- Add the `--experimental` command-line option to enable a new [experimental
  mode], which grants access to experimental features
  at the risk of compromising stability and backwards compatibility. Forthcoming
  features that require experimental mode will be marked as such in their
  documentation.

- Support [SASL PLAIN authentication for Kafka sources](/sql/create-source/avro-kafka/#connecting-to-a-kafka-broker-using-sasl-authentication).
  Notably, this allows Materialize to connect to Kafka clusters hosted by
  Confluent Cloud.

- Do not require [Kafka Avro sources](/sql/create-source/avro-kafka/) that use
  `ENVELOPE NONE` or `ENVELOPE DEBEZIUM` to have key schemas whose fields are a
  subset of the value schema {{% gh 3677 %}}.

- Teach Kafka sinks to emit Debezium style [consistency
  metadata](/sql/create-sink/#consistency-metadata) if the new `consistency`
  option is enabled. The consistency metadata is emitted to a Kafka topic
  alongside the data topic; the combination of these two topics is considered
  the Materialize change data capture (CDC) format.

- Introduce the `AS OF` and
  [`WITH SNAPSHOT`](/sql/create-sink/#with-snapshot-or-without-snapshot) options
  for `CREATE SINK` to provide more control over what data the sink will
  produce.

- Change the default [`TAIL` snapshot behavior](/sql/tail/#snapshot)
  from `WITHOUT SNAPSHOT` to `WITH SNAPSHOT`. **Backwards-incompatible change.**

- Actively shut down [Kafka sinks](https://materialize.com/docs/sql/create-sink/#kafka-sinks)
  that encounter an unrecoverable error, rather than attempting to produce data
  until the sink is dropped {{% gh 3419 %}}.

- Improve the performance, stability, and standards compliance of Avro encoding
  and decoding {{% gh 3397 3557 3568 3579 3583 3584 3585 %}}.

- Support [record types](/sql/types/record), which permit the representation of
  nested data in SQL. Avro sources also gain support for decoding nested
  records, which were previously disallowed, into this new SQL record type.

- Allow dropping databases with cross-schema dependencies {{% gh 3558 %}}.

- Avoid crashing if [`date_trunc('week', ...)`](/sql/functions/#date-and-time-func) is
  called on a date that is in the first week of a month {{% gh 3651 %}}.

- Ensure the built-in `mz_avro_ocf_sinks`, `mz_catalog_names`, and
  `mz_kafka_sinks` views always reflect the latest state of the system
  {{% gh 3682 %}}. Previously these views could contain stale data that did not
  reflect the results of recent `CREATE` or `DROP` statements.

- Introduce several new SQL statements:

  - [`ALTER RENAME`](/sql/alter-rename) renames an index, sink, source, or view.

  - [`SHOW CREATE INDEX`](/sql/show-create-index/) displays information about
    an index.

  - [`EXPLAIN <statement>`](/sql/explain) is shorthand for
    `EXPLAIN OPTIMIZED PLAN FOR <statement>`.

  - `SHOW TRANSACTION ISOLATION LEVEL` displays a dummy transaction isolation
    level, `serializable`, in order to satisfy various PostgreSQL tools that
    depend upon this statement {{% gh 800 %}}.

- Adjust the semantics of several SQL expressions to match PostgreSQL's
  semantics:

  - Consider `NULL < ANY(...)` to be false and `NULL < ALL (...)` to be true
    when the right-hand side is the empty set {{% gh 3319 %}}.
    **Backwards-incompatible change.**

  - Change the meaning of ordinal references in a `GROUP BY` clause, as in
    `SELECT ... GROUP BY 1`, to refer to columns in the target list, rather than
    columns in the input set of tables {{% gh 3686 %}}.
    **Backwards-incompatible change.**

  - When casting from `numeric` or `float` to `int`, round to the nearest
    integer rather than discarding the fractional component {{% gh 3700 %}}.
    **Backwards-incompatible change.**

  - Allow expressions in `GROUP BY` to refer to output columns, not just input
    columns, to match PostgreSQL. In the case of ambiguity, the input column
    takes precedence {{% gh 1673 %}}.

  - Permit expressions in `ORDER BY` to refer to input columns that are not
    selected for output, as in `SELECT rel.a FROM rel ORDER BY rel.b`
    {{% gh 3645 %}}.

{{% version-header v0.3.1 %}}

- Improve the ingestion speed of Kafka sources with multiple partitions by
  sharding responsibility for each partition across the available worker
  threads {{% gh 3190 %}}.

- Improve JSON decoding performance when casting a `text` column to `json`, as
  in `SELECT text_col::json` {{% gh 3195 %}}.

- Simplify converting non-materialized views into materialized views with
  [`CREATE DEFAULT INDEX ON foo`](/sql/create-index). This creates the same
  [index](/overview/api-components/#indexes) on a view that would have been
  created if you had used [`CREATE MATERIALIZED VIEW`].

- Permit control over the timestamp selection logic on a per-Kafka-source basis
  via three new [`WITH` options](https://materialize.com/docs/sql/create-source/avro-kafka/#with-options):
    - `timestamp_frequency_ms`
    - `max_timestamp_batch_size`
    - `topic_metadata_refresh_interval_ms`

- Support assigning aliases for column names when referecing a relation
  in a `SELECT` query, as in:

  ```sql
  SELECT col1_alias, col2_alias FROM rel AS rel_alias (col1_alias, col2_alias);
  ```

- Add the [`abs`](/sql/functions/#numbers-func) function for the
  [`numeric`](/sql/types/numeric/) type.

- Improve the [string function](/sql/functions/#string-func) suite:
  - Add the trim family of functions to trim characters from the start and/or
    end of strings. The new functions are `btrim`, `ltrim`, `rtrim`, and `trim`.
  - Add the SQL standard length functions `char_length`, `octet_length`, and
    `bit_length`.
  - Improve the `length` function's PostgreSQL compatibility by accepting
    `bytea` as the first argument, rather than `text`, when getting the length
    of encoded bytes.

- Enhance compatibility with PostgreSQL string literals:
  - Allow the [`TYPE 'string'` syntax](/sql/functions/cast#signatures) to
    explicitly specify the type of a string literal. This syntax is equivalent
    to `CAST('string' AS TYPE)` and `'string'::TYPE`.
  - Support [escape string literals](/sql/types/text/#escape) of the form
    `E'hello\nworld'`, which permit C-style escapes for several special
    characters.
  - Automatically coerce string literals to the appropriate type, as required
    by their usage in calls to functions and operators {{% gh 481 %}}.

- Produce runtime errors in several new situations:
  - When multiplication operations overflow {{% gh 3354 %}}. Previously
    multiplication overflow would result in silent wraparound.
  - When casting from string to any other data type {{% gh 3156 %}}. Previously
    failed casts would return `NULL`.

- Fix several misplanned queries:
  - Ensure `CASE` statements do not trigger errors from unselected
    branches {{% gh 3395 %}}.
  - Prevent the optimizer from crashing on some queries involving the
    the `date_trunc` function {{% gh 3403 %}}.
  - Handle joins nested with non-default associativity correctly
    {{% gh 3427 %}}.

- Fix several bugs related to negative intervals:
  - Ensure the `EXTRACT` function-like operator returns a negative result when
    its input is negative {{% gh 2800 %}}.
  - Do not distinguish negative and positive zero {{% gh 2812 %}}.

- Expose [monitoring metrics](/monitoring/) for Kafka sinks {{% gh 3336 %}}.

{{% version-header v0.3.0 %}}

- Support [temporary views](/sql/create-view/#temporary-views).

- Improve the reliability and performance of Kafka sources, especially when the
  underlying Kafka topic has many partitions and data is not evenly distributed
  across the partitions.

- Infer primary keys based on the key schema for [Kafka Avro sources that use
  the Debezium envelope](/sql/create-source/avro-kafka/#debezium-envelope-details)
  to facilitate query optimization. This corrects a regression
  in v0.2.2.

  The new [`ignore_source_keys` option](/sql/create-source/avro-kafka/#with-options)
  can be set to `true` to explicitly disable this behavior.

- In [Avro sources that use the Debezium envelope](/sql/create-source/avro-kafka/#debezium-envelope-details),
  automatically filter out duplicate records generated by Debezium's MySQL
  connector.

  This release does not include support for deduplicating records generated by
  other Debezium connectors (e.g., PostgreSQL).

- Automatically refresh
  [AWS credentials for Kinesis sources](/sql/create-source/json-kinesis/#with-options)
  when credentials are sourced from an IAM instance or container profile
  {{% gh 2928 %}}.

- Support [TLS encryption](/cli/#tls-encryption) for SQL and HTTP connections.


- Improve compatibility with the [pg8000](https://pypi.org/project/pg8000/)
  Python driver, and likely other drivers, by including the number of rows
  returned by a `SELECT` statement in the SQL protocol command tag
  {{% gh 2987 %}}.

- Correct plans for `OUTER` joins that appear within subqueries, which could
  previously cause Materialize to crash {{% gh 3048 %}}.

- Prevent a small memory leak when a [TAIL](/sql/tail) command is uncleanly
  terminated {{% gh 2996 %}}.

- Adjust the precedence of several SQL operators to match PostgreSQL
  {{% gh 3087 %}}.

- Add a new command-line option, [`-vv`](/cli/#command-line-flags), that prints
  some build information in addition to the version.

{{% version-header v0.2.2 %}}

- Introduce an "upsert" envelope for sources that follow the Kafka key–value
  convention for representing inserts, upserts, and deletes. See the [Upsert
  envelope](/sql/create-source/avro-kafka/#upsert-envelope-details) section of
  the `CREATE SOURCE` docs for details.

- Enable connections to Kafka brokers using either
  [SSL authentication](/sql/create-source/avro-kafka/#ssl-encrypted-kafka-details)
  or [Kerberos authentication](/sql/create-source/avro-kafka/#kerberized-kafka-details).
  This includes support for SSL authentication with Confluent Schema Registries.

- Introduce the [`AS OF`](/sql/tail/#as-of) and
  [`WITH SNAPSHOT`](/sql/tail/#WITH SNAPSHOT or WITHOUT SNAPSHOT) options for `TAIL` to provide
  more control over what data `TAIL` will produce.

- Improve reliability of Kinesis sources by rate-limiting Kinesis API calls.
  {{% gh 2807 %}}

- Improve startup speed for Kafka sources with many partitions by fetching from
  partitions evenly, rather than processing partitions sequentially, one after
  the next. {{% gh 2936 %}}

- Add two [`WITH` options](/sql/create-source/avro-kafka/#with-options)
  to Kafka sources:
  - The `group_id_prefix` option affords some control over the consumer group
    ID Materialize uses when consuming from Kafka.
  - The `statistics_interval_ms` controls how often the underlying Kafka library
    reports statistics to the logs.

- Improve reliability and performance of Kafka sinks with a smarter buffering
  and flushing policy {{% gh 2855 %}} and a faster Avro encoding implementation
  {{% gh 2907 %}}.

- Support decoding enum {{% gh 2923 %}} and union {{% gh 2943 %}} values in Avro-formatted
  sources.

- Produce runtime errors when some numeric operations overflow, rather than
  silently wrapping around. {{% gh 2896 %}}

- Humanize the output of [`SHOW CREATE VIEW`] by avoiding quotes around
  identifiers that do not require them. {{% gh 2667 %}}

- Add the [`generate_series`](/sql/functions/#table-func) table function. {{% gh 2857 %}}

- Fix several bugs in the query optimizer that could cause crashes or incorrect
  query plans. {{% gh 2731 2724 %}}

- Correct output for `LEFT JOIN`s when the same join key appears multiple times
  in the relation on the left-hand side of the join. {{% gh 2724 %}}

- Disallow trailing commas in `SELECT` lists, so that `SELECT a, b, FROM table`
  results in a syntax error outright, rather than parsing as
  `SELECT a, b, "from" AS table`, which would result in a confusing error about
  the unknown column `"from"`. {{% gh 2893 %}}

{{% version-header v0.2.1 %}}

- Allow query parameters (`$1`, `$2`, etc) to appear in
  [`EXPLAIN`](/sql/explain) statements.

- Avoid crashing if queries are executed without a value for each parameter in
  the query.

- Support runtime errors in dataflows. Views that encounter an error (e.g.,
  division by zero) while executing will report that error when queried.
  Previously, the error would be silenced, and the erroring expression would be
  replaced with `NULL`.

- Permit filtering the output of several `SHOW` commands with a `WHERE` or
  `LIKE` clause:

  - [SHOW DATABASES](/sql/show-databases)
  - [SHOW INDEXES](/sql/show-index)
  - [SHOW COLUMNS](/sql/show-index)

- Support reading from Kinesis streams with multiple shards. For details, about
  Kinesis sources, see [CREATE SOURCE: JSON over Kinesis](/sql/create-source/json-kinesis).

{{% version-header v0.2.0 %}}

- Require the `-w` / `--threads` command-line option. Consult the [CLI
  documentation](/cli/#worker-threads) to determine the correct value for your
  deployment.

- Introduce the [`--listen-addr`](/cli/#listen-address) command-line option to
  control the address and port that `materialized` binds to.

- Make formatting and parsing for [`real`](/sql/types/float) and
  [`double precision`](/sql/types/float) numbers more consistent with PostgreSQL. The
  strings `NaN`, and `[+-]Infinity` are accepted as input, to select the special
  not-a-number and infinity states, respectively,  of floating-point numbers.

- Allow [CSV-formatted sources](/sql/create-source/csv-file/#csv-format-details)
  to include a header row (`CREATE SOURCE ... FORMAT CSV WITH HEADER`).

- Provide the option to name columns in sources (e.g. [`CREATE SOURCE foo
  (col_foo, col_bar)...`](/sql/create-source/csv-file/#creating-a-source-from-a-dynamic-csv)).

- Support [offsets](/sql/create-source/) for partitions on Kafka sources {{% gh 2169 %}}.

- Improve conformance of the Avro parser, enabling support for
  a wider variety of Avro schemas in [Avro sources](/sql/create-source/avro-kafka).

- Introduce [Avro Object Container File (OCF) sinks](/sql/create-sink/#avro-ocf-sinks).

- Make [sink](/sql/create-sink/) output more correct and consistent by
  writing to a new Kafka topic or file on every restart.

- Add the [`jsonb_agg()`](/sql/functions/#aggregate-func) aggregate function.

- Support [casts](/sql/functions/cast/) for `time`->`text`,`time`->`interval`, `interval`->`time`.

- Improve the usability of the [`EXPLAIN` statement](/sql/explain):

  - Change the output format of to make large plans more readable by avoiding
    nesting.

  - Add `EXPLAIN ... FOR VIEW ...` to display the plan for an existing
    view.

  - Add `EXPLAIN <stage> PLAN FOR ...` to display the plan at various
    stages of the planning process.

{{% version-header v0.1.3 %}}

- Support [Amazon Kinesis Data Stream sources](/sql/create-source/json-kinesis/).

- Support the number functions `round(x: N)` and `round(x: N, y: N)`, which
  round `x` to the `y`th digit after the decimal. (Default 0).

- Support addition and subtraction between [`interval`]s.

- Support the [string concatenation operator, `||`](/sql/functions/#string).

- In the event of a crash, print the stack trace to the log file, if logging to
  a file is enabled, as well as the standard error stream.

{{% version-header v0.1.2 %}}

- Change [`SHOW CREATE SOURCE`] to render the full SQL statement used to create
  the source, in the style of [`SHOW CREATE VIEW`], rather than displaying a URL
  that partially describes the source. The URL was a vestigial format used in
  [`CREATE SOURCE`] statements before v0.1.0.

- Raise the maximum SQL statement length from approximately 8KiB to
  approximately 64MiB.

- Support casts from [`text`] to [`date`], [`timestamp`], [`timestamp with time zone`], and
  [`interval`].

- Support the `IF NOT EXISTS` clause in [`CREATE VIEW`] and
  [`CREATE MATERIALIZED VIEW`].

- Attempt to automatically increase the nofile rlimit to acceptable levels, as
  creating multiple Kafka sources can quickly exhaust the default nofile rlimit
  on some platforms.

- Improve CSV parsing speed by 5-6x.

{{% version-header v0.1.1 %}}

* Specifying the message name in a Protobuf-formatted source no longer requires
  a leading period.

- **Indexes on sources**: You can now create and drop indexes on sources, which
  lets you automatically store all of a source's data in an index. Previously,
  you would have to create a source, and then create a materialized view that
  selected all of the source's content.

{{% version-header v0.1.0 %}}

* [What is Materialize?](/overview/what-is-materialize/)
* [Architecture overview](/overview/architecture/)

[`array`]: /sql/types/array/
[`bigint`]: /sql/types/integer#bigint-info
[`boolean`]: /sql/types/boolean
[`bytea`]: /sql/types/bytea
[`ALTER INDEX`]: /sql/alter-index
[`COPY FROM`]: /sql/copy-from
[`CREATE INDEX`]: /sql/create-index
[`CREATE MATERIALIZED VIEW`]: /sql/create-materialized-view
[`CREATE SOURCE`]: /sql/create-source
[`CREATE VIEW`]: /sql/create-view
[compatibility function]: /sql/functions#postgresql-compatibility-func
[`date`]: /sql/types/date
[`double precision`]: /sql/types/float8
[experimental mode]: /cli/#experimental-mode
[`interval`]: /sql/types/interval
[`list`]: /sql/types/list/
[`map`]: /sql/types/map/
[`numeric`]: /sql/types/numeric
[`oid`]: /sql/types/oid/
[`real`]: /sql/types/float4
[`pgcrypto`]: https://www.postgresql.org/docs/current/pgcrypto.html
[`smallint`]: /sql/types/integer#smallint-info
[`SHOW CREATE SOURCE`]: /sql/show-create-source
[`SHOW CREATE VIEW`]: /sql/show-create-view
[`text`]: /sql/types/text
[`time`]: /sql/types/time
[`timestamp`]: /sql/types/timestamp
[`timestamp with time zone`]: /sql/types/timestamptz
[pg-copy]: https://www.postgresql.org/docs/current/sql-copy.html
[pgwire-simple]: https://www.postgresql.org/docs/current/protocol-flow.html#id-1.10.5.7.4
[pgwire-extended]: https://www.postgresql.org/docs/current/protocol-flow.html#PROTOCOL-FLOW-EXT-QUERY
[PgJDBC]: https://jdbc.postgresql.org
[Protobuf sources]: /sql/create-source/protobuf-kinesis/#protobuf-format-details<|MERGE_RESOLUTION|>--- conflicted
+++ resolved
@@ -140,11 +140,9 @@
 - Add the `md5`, `sha224`, `sha256`, `sha384`, and `sha512` [cryptography
   functions](/sql/functions/#cryptography-func).
 
-<<<<<<< HEAD
+- Support casting [`array`] types to [`list`] types.
+
 - Improve the performance of SQL `LIKE` expressions.
-=======
-- Support casting [`array`] types to [`list`] types.
->>>>>>> bbc6d79a
 
 {{< comment >}}
 Only add new release notes above this line.
