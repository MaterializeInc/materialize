---
title: "Release Notes"
description: "What's new in this version of Materialize"
menu: "main"
weight: 500
---

This page details changes between versions of Materialize, including:

- New features
- Major bug fixes
- Substantial API changes

For information about available versions, see our [Versions page](/versions).

{{< comment >}}
# What changes require a release note?

Any behavior change to a stable, user-visible API requires a release note.
Roughly speaking, Materialize's stable APIs are:

  * The syntax and semantics of all documented SQL statements.
  * The observable behavior of any source or sink.
  * The behavior of all documented command-line flags.

For details, see the [backwards compatibility policy](/versions/#Backwards-compatibility).

Notably, changes to experimental or unstable APIs should *not* have release
notes. The point of having experimental and unstable APIs is to decrease the
engineering burden when those features are changed. Instead, write a release
note introducing the feature for the release in which the feature is
de-experimentalized.

Examples of changes that require release notes:

  * The addition of a new, documented SQL function.
  * The stabilization of a new source type.
  * A bug fix that fixes a panic in any component.
  * A bug fix that changes the output format of a particular data type in a
    sink.

Examples of changes that do not require release notes:

  * **An improvement to the build system.** The build system is not user
    visible.
  * **The addition of a feature to testdrive.** Similarly, our test frameworks
    are not user visible.
  * **An upgrade of an internal Rust dependency.** Most dependency upgrades
    do not result in user-visible changes. (If they do, document the change
    itself, not the fact that the dependency was upgraded. Users care about
    the visible behavior of Materialize, not its implementation!)

Performance improvements are a borderline case. A small performance improvement
does not need a release note, but a large performance improvement may warrant
one if it results in a noticeable improvement for a large class of users or
unlocks new use cases for Materialize. Examples of performance improvements
that warrant a release note include:

  * Improving the speed of Avro decoding by 2x
  * Converting an O(n<sup>2</sup>) algorithm in the optimizer to an O(n)
    algorithm so that queries with several dozen `UNION` operations can be
    planned in a reasonable amount of time

# How to write a good release note

Every release note should be phrased in the imperative mood, like a Git
commit message. They should complete the sentence, "This release will...".

Good release notes:

  - [This release will...] Require the `-w` / `--workers` command-line option.
  - [This release will...] In the event of a crash, print the stack trace.

Misbehaved release notes:

  - Users must now specify the `-w` / `-threads` command line option.
  - Materialize will print a stack trace if it crashes.
  - Instead of limiting SQL statements to 8KiB, limit them to 1024KiB instead.

Link to at least one page where users can learn more about either the change or
the area which the change was made. Notes about new features can be concise if
the new feature has comprehensive documentation. Notes about changes to features
must be more detailed, as the note is likely the only documentation of the
change in behavior. Consider linking to a GitHub issue or pull request via the
`gh` shortcode if there is no good section of the documentation to link to.

Strive for some variety of verbs. "Support new feature" gets boring as a release
note.

Use relative links (/path/to/doc), not absolute links
(https://materialize.com/docs/path/to/doc).

Wrap your release notes at the 80 character mark.

## Internal note order

Put breaking changes before other release notes, and mark them with
`**Breaking change.**` at the start.

List new features before bug fixes.

{{< /comment >}}

## Unstable

These changes are present in [unstable builds](/versions/#unstable-builds) and
are slated for inclusion in the next stable release. There may be additional
changes that have not yet been documented.

- Fix planning of repeat constant expressions in a `GROUP BY` clause
  {{% gh 8302 %}}.

- Add the [`date_bin_hopping`](/sql/functions/date-bin-hopping) function, which
  is an [experimental mode] function that provides a primitive to express what
  other systems refer to as "hopping windows."

- **Breaking change.** `CONFLUENT SCHEMA REGISTRY` sections
  of `CREATE SOURCE` and `CREATE SINK` now reject unknown parameters.
  (Example: [Confluent Schema Registry options](/sql/create-source/avro-kafka#confluent-schema-registry-options)).

<<<<<<< HEAD
- **Breaking change.** Return an error when [`extract`](/sql/functions/extract/)
  is called with a [`date`] value but a time-related field (e.g., `SECOND`).

  Previous versions of Materialize would incorrectly return `0` in these cases.
  The new behavior matches PostgreSQL.

  [`date_part`](/sql/functions/date_part/) still returns a `0` in these cases,
  which matches the PostgreSQL behavior.

- **Breaking change.** Change the return type of [`extract`](/sql/functions/extract/)
  from [`float`](/sql/types/float/) to [`numeric`](/sql/types/numeric/).

  This new behavior matches PostgreSQL v14.
=======
- Add the `array_cat` function.
>>>>>>> bc85bd68

{{< comment >}}
Only add new release notes above this line.

The presence of this comment ensures that PRs that are alive across a release
boundary don't silently merge their release notes into the wrong place.
{{</ comment >}}

{{% version-header v0.18.0 %}}

- **Breaking change.** Further improve consistency with PostgreSQL's column name
  inference rules:

    * When inferring a column name for a nested cast expression, prefer the
      name of the outermost cast rather than the innermost cast {{% gh 10167 %}}.

      Consider the following query:

      ```sql
      SELECT 'a'::int::text;
      ```

      This version of Materialize will infer the column name `text`, while
      previous versions of Materialize would incorrectly infer the name `int4`.

    * Infer the name `case` for `CASE` expressions unless column name inference
      on the `ELSE` expression produces a preferred name.

- When creating Avro-formatted sinks, allow setting fullnames on the
  generated key and value schemas via the new
  [`avro_key_fullname`](/sql/create-sink#with-options) and
  [`avro_value_fullname`](/sql/create-sink#with-options) options {{% gh 8352 %}}.

- Detect and reject multiple materializations of sources that would silently
  lose data if materialized more than once {{% gh 8203 %}}.

  This enables safe use of unmaterialized [PostgreSQL
  sources](/sql/create-source/postgres)
  and [S3 sources](/sql/create-source/json-s3)
  with SQS notifications enabled.

- Support `SHOW TIME ZONE` as an alias for `SHOW TIMEZONE` {{% gh 9908 %}}.

- Fix a bug in the `ILIKE` operator where matching against a `char` value did
  not take trailing spaces into account {{% gh 10076 %}}. The new behavior
  matches the behavior of the `LIKE` operator.

- Allow wildcards in `LIKE` patterns to match newline characters
  {{% gh 10077 %}}. The new behavior matches PostgreSQL.

- Fix parsing of nested empty `SELECT` statements, as in
  `SELECT * FROM (SELECT)` {{% gh 8723 %}}.

{{% version-header v0.17.0 %}}

- **Breaking change.** Improve consistency with PostgreSQL's column name
  inference rules:

    * When inferring a column name for a cast expression, fall back
      to choosing the name of the target type.

      Consider the following query:

      ```sql
      SELECT 'a'::text;
      ```

      This version of Materialize will infer the column name `text`, while
      previous versions of Materialize would fall back to the default column
      name `?column?`.

    * When inferring a column name for a [`boolean`] or [`interval`] literal,
      fall back to choosing `bool` or `interval`, respectively.

- Support [subscripting `jsonb` values](/sql/types/jsonb/#subscripting) to
  retrieve array elements or object values, as in:

  ```sql
  SELECT ('{"a": 1, "b": 2, "c": 3}'::jsonb)['b'];
  ```
  ```nofmt
   jsonb
  -------
   2
  ```

- In Kafka sources, support independent SSL configurations for the Confluent
  Schema Registry and the Kafka broker. See the new
  [Confluent Schema Registry options](/sql/create-source/avro-kafka#confluent-schema-registry-options)
  for details.

- Fix a bug where using a `ROWS FROM` clause with an alias in a view would cause
  Materialize to fail to reboot {{% gh 10008 %}}.

- When initializing a [PostgreSQL source](/sql/create-source/postgres), report
  an error if the configured publication does not exist {{% gh 9933 %}}.
  Previously, Materialize would silently import zero tables.

{{% version-header v0.16.0 %}}

- **Breaking change.** Return an error when [`extract`](/sql/functions/extract/)
  is called with a [`time`] value but a date-related field (e.g., `YEAR`)
  {{% gh 9839 %}}.

  Previous versions of Materialize would incorrectly return `0` in these cases.
  The new behavior matches PostgreSQL.

- **Breaking change.** Disallow the string `'sNaN'` (in any casing) as a valid
  [`numeric`] value.

- Add the [`array_remove`](https://materialize.com/docs/sql/functions/#array-func)
  and [`list_remove`](https://materialize.com/docs/sql/functions/#list-func)
  functions.

- Support the special PostgreSQL syntax
  [`SET NAMES` and `SET SCHEMA`](https://www.postgresql.org/docs/14/sql-set.html#id-1.9.3.173.6)
  for setting the `client_encoding` and `search_path` parameters, respectively.

- Fix a crash when a condition of a `CASE` statement evaluates to an error. {{% gh 9995 %}}

- Fix a crash in the optimizer when the branches of a `CASE` statement involved
  record types whose fields had differing nullability {{% gh 9931 %}}.


{{% version-header v0.15.0 %}}

- **Breaking change.** Disallow window functions outside of `SELECT`
  lists, `DISTINCT ON` clauses, and `ORDER BY` clauses {{% gh 9749 %}}.

  Window functions in other positions were never meant to be allowed and do not
  have sensible semantics, so there is no replacement for the old behavior.

- Improve timestamp selection when the first statement in a transaction does not
  reference any sources {{% gh 9751 %}}.

  This facilitates using [Npgsql](https://www.npgsql.org) v6 to connect to
  Materialize.

- Permit passing the `fetch_message_max_bytes` librdkafka option to
  [Kafka sources](/sql/create-source/avro-kafka#with-options).

{{% version-header v0.14.0 %}}

- **Breaking change.** Disallow views with multiple unnamed columns
  {{% gh 9413 %}}.

  For example, this view is now rejected, as there are two columns without a
  name:

  ```sql
  CREATE VIEW view AS SELECT 1, 2
  ```

  To make this view compatible with v0.14.0, adjust it view to have at most one
  column without a name:

  ```sql
  CREATE VIEW view AS SELECT 1 AS named, 2;
  ```

- **Breaking change.** Change the internal representation of numbers in
  [`jsonb`](/sql/types/jsonb) {{% gh 5919 9669 %}}. Previously, JSON numbers
  were stored as either [`int8`](/sql/types/int8) or
  [`float8`](/sql/types/float8) values; now they are always stored as
  [`numeric`] values.

  The upshot is that the `jsonb` type has a wider range for integers but a
  smaller range for floats. We expect this to cause very little practical
  breakage.

- **Breaking change.** Don't consider join equivalences when determining whether
  a column is ungrouped. For example, Materialize now rejects this SQL query
  because `t1.a` does not appear in the `GROUP BY` clause:

  ```sql
  SELECT t1.a FROM t1 JOIN t2 ON t1.a = t2.a GROUP BY t2.a;
  ```

  Previous versions of Materialize permitted this query by noticing that the
  `JOIN` clause guaranteed that `t1.a` and `t2.a` were equivalent, but this
  behavior was incompatible with PostgreSQL.

  To fix this query, rewrite it to consistently refer to `t1.a` in the `GROUP
  BY` clause and the `SELECT` list:

  ```sql
  SELECT t1.a FROM t1 JOIN t2 ON t1.a = t2.a GROUP BY t1.a;
  ```

- **Breaking change.** When using an arbitrary expression in an `ORDER BY` or
  `DISTINCT ON` clause, only recognize references to input columns. Previously,
  Materialize would recognize references to output columns as well.

  See the [column references](/sql/select#column-references) section of the
  `SELECT` documentation for details.

  This change affects only obscure edge cases. We expect it to cause very little
  breakage in practice.

- Fix a bug that could cause wrong results in queries that used the `ROWS FROM`
  clause {{% gh 9686 %}}. The bug occurred if functions beyond the second
  function in the clause produced more rows than the first function in the
  clause.

- Support the `WITH ORDINALITY` modifier for function calls in the `FROM`
  clause {{% gh 8445 %}}. When present, the function produces an additional
  `bigint` column named `ordinality` that numbers the returned rows, starting
  with 1.

- Support casts from [`timestamp`] and [`timestamp with time zone`] to
  [`time`].

- Support casts from [`smallint`] and [`bigint`] to [`oid`], as well as
  casts from [`oid`] to [`bigint`].

Improve PostgreSQL compatibility:

  - Add the `pg_catalog.pg_roles` view.

  - Add `pronamespace` and `proargdefaults` columns to the `pg_catalog.pg_proc`
    view.

  - Add a stub implementation of the
    [`pg_backend_pid`](/sql/functions/#postgresql-compatibility-func) function.

{{% version-header v0.13.0 %}}

- Allow join trees that mix [`LATERAL`](/sql/join#lateral-subqueries)
  elements with `RIGHT` and `FULL` joins {{% gh 6875 %}}.

- Add the [`generate_subscripts`](/sql/functions/#table-func) function, which
  generates the valid subscripts of the selected dimension of an
  [array](/sql/types/array).

- Improve error messages when referencing a column that is inaccessible because
  it was not included in a `GROUP BY` clause or used in an aggregate function
  {{% gh 5314 %}}.

- Avoid crashing when the `ON` clause of a
  [`LATERAL`](/sql/join#lateral-subqueries) join contains a reference to a
  column in an outer query {{% gh 9605 %}}.

- Fix several bugs in the planning of `ROWS FROM` clauses that incorrectly
  rejected certain valid column and function references {{% gh 9653 9657 %}}.

- Correct results for certain queries where the condition in a `CASE` could
  evaluate to `NULL` {{% gh 9285 %}}.

- Correct results when filtering on `NULL` values in columns joined with
  `USING` constraints {{% gh 7618 %}}.

- Correct join associativity when using comma-separated `FROM` items
  {{% gh 9489 %}}. Previously the comma operator had higher precedence than the
  `JOIN` operator; now it correctly has lower precedence.

  This bug could cause incorrect results in queries that combined `RIGHT` and
  `FULL` [joins](/sql/join) with comma-separated `FROM` items.

- Materialize no longer inlines the CTE where it's referenced {{% gh 4867 %}}.

{{% version-header v0.12.0 %}}

- Optionally emit the message partition, offset, and timestamp in [Kafka
  sources](/sql/create-source/avro-kafka/) via the new `INCLUDE PARTITION`,
  `INCLUDE OFFSET`, and `INCLUDE TIMESTAMP` options, respectively.

- Add the [`pg_type_is_visible`](/sql/functions#postgresql-compatibility-func)
  function.

- Add a stub implementation of the
  [`pg_get_constraintdef`](/sql/functions#postgresql-compatibility-func)
  function.

- Avoid crashing when executing certain queries involving the
  [`mz_logical_timestamp`](/sql/functions/#date-and-time-func) function
  {{% gh 9504 %}}.

{{% version-header v0.11.0 %}}

- **Breaking change.** Remove the `mz_workers` function {{% gh 9363 %}}.

- Provide [pre-compiled binaries](/versions) for the ARM CPU architecture.
  Support for this CPU architecture is in **beta**.

- Support [`generate_series`](/sql/functions/#table-func) for [`timestamp`]
  data.

- Support the `ROWS FROM` syntax in `FROM` clauses {{% gh 9076 %}}.

- Improve PostgreSQL compatibility:

  - Support qualified operator names via the `OPERATOR ([<schema>.] <op>)`
    syntax {{% gh 9255 %}}. If the schema is specified, it must be `pg_catalog`.
    Referencing operators in other schemas is not yet supported.

  - Support explicit reference to the default collation via the `<expr> COLLATE
    pg_catalog.default` syntax {{% gh 9280 %}}. Other collations are not yet
    supported.

  - Support multiple identical table function invocations in `SELECT` lists
    {{% gh 9366 %}}.

  These changes enable the `\dt <pattern>` command in the
  [psql terminal](/connect/cli) and PgJDBC's `getPrimaryKeys()` API.

- Fix a query optimization that could produce wrong results when a condition in
  a `CASE` expression returned `NULL` rather than `FALSE` {{% gh 9287 %}}.

- Speed up the creation or restart of a [Kafka sink](/sql/create-sink/)
  that uses the `reuse_topic` option {{% gh 9094 %}}.

- Accept message names in [Protobuf sources] that do not start with a leading
  dot {{% gh 9372 %}}. This fixes a regression introduced in v0.9.12.

- Fix decoding of [Protobuf sources] whose type contains a nested message type
  with one or more integer fields {{% gh 8930 %}}. These messages could
  cause previous versions of Materialize to crash.

- Avoid crashing when presented with queries that are too big to fit the limits
  of our intermediate representations. These queries now report an internal
  error of the form "exceeded recursion limit of {X}".

- Correctly autogenerate views from Postgres sources during [`CREATE
  VIEWS`](/sql/create-source/postgres/#creating-views) when the upstream table
  contains numeric columns with no specified scale and precision {{% gh 9268
  %}}.

- Prevent overflow on operations combining [`timestamp`] and [`interval`]
  {{% gh 9254 %}}.


{{% version-header v0.10.0 %}}

- **Breaking change.** Disallow creating views with columns of the same name
  {{% gh 9158 %}}. This change brings views' structure into closer alignment
  with tables.

  When creating views whose `SELECT` statements return multiple columns with the
  same identifier, you can use the optional column renaming syntax to provide
  unique identifiers for all columns. For example:

  ```sql
  CREATE MATERIALIZED VIEW m (col_a, col_b) AS
    SELECT a AS col, b AS col FROM t;
  ```

  For more details, see [`CREATE MATERIALIZED VIEW`] and [`CREATE VIEW`].

- **Breaking change.** Disallow calls to aggregate functions that use
  `DISTINCT *` as their arguments, e.g. `COUNT(DISTINCT *)` {{% gh 9122 %}}.

- **Breaking change.** Disallow `SELECT DISTINCT` when applied to a 0-column
  relation, like a table with no columns {{% gh 9122 %}}.

- Allow creating [Avro-formatted sources](/sql/create-source/avro-kafka/#avro-format-details)
  from Avro schemas whose top-level type is not a record.

- Support invoking a single [table function](/sql/functions/#table-func) in a
  `SELECT` list {{% gh 9100 %}}.

- Fix a bug that could cause wrong results when a
  [window function](/sql/functions#window-func) appeared in a subquery
  {{% gh 9077 %}}.

{{% version-header v0.9.13 %}}

- Fix a crash or incorrect results when a join consumes data from a distinct
  operation {{% gh 9027 %}}.

- In [Protobuf-formatted Kafka sources](/sql/create-source/protobuf-kafka),
  accept messages whose encoded representation is zero bytes, which occurs when
  all the fields of the message are set to their default values. Previously
  these messages were incorrectly dropped.

- Support constructing lists from a subquery via the
  [`LIST(<subquery>)`](/sql/types/list#construction) expression.

{{% version-header v0.9.12 %}}

- **Known issue.** Message names in [Protobuf sources] that do not start with a
  leading dot are erroneously rejected. As a workaround, add a leading dot to
  the message name. This regression is corrected in v0.11.0.

- **Breaking change**: Disallow ambiguous table references in queries. For
  example:

  ```sql
  SELECT * FROM a, a;
  SELECT * FROM a, b AS a;
  SELECT * FROM a, generate_series(1,3) AS a;
  ```

  These queries previously worked, but will now throw the error:

  ```
  table name "a" specified more than once
  ```

  However, you can always work around this limitation using aliases, e.g.

  ```sql
  SELECT * FROM a, a AS b;
  ```

  {{% gh 4756 %}}

- Deduplicate columns in [arrangements](/overview/arrangements) that are
  shared between keys and values. This can result in memory savings of up to a
  factor of two for arrangements indexed by the whole row.

- Add the [`date_bin`](/sql/functions/date-bin) function, which is similar to
  `date_trunc` but supports "truncating" to arbitrary intervals.

- Add support for the CSV format in [`COPY FROM`].

- Fix incorrect results for a certain class of degenerate join queries.

- Fix a bug in `pg_catalog.pg_attribute` that would incorrectly omit
  certain rows based on the underlying column type.

- Add the `type_oid` column to [`mz_columns`](/sql/system-catalog#mz_columns).

- When using [`COPY FROM`], allow extra data after the end of copy marker
  (`\.`), but discard it. Previously, MZ would error in this case.

- Replace the `mz_kafka_broker_rtt` and `mz_kafka_consumer_partitions`
  system catalog tables with a new table,
  [`mz_kafka_source_statistics`](/sql/system-catalog#mz_kafka_source_statistics),
  containing raw statistics from the underlying librdkafka library.

- Fix a bug that caused a panic when using a query containing
  `STRING_AGG`, `JSON_AGG`, `JSON_OBJECT_AGG`, `LIST_AGG`, or `ARRAY_AGG`
  on data sets containing exactly one record
  when that condition is known at optimization time.

- Support the `row_number` window function.

- Support PgJDBC's `getColumns()` API.

{{% version-header v0.9.11 %}}

- Disallow `UPDATE` and `DELETE` operations on tables when boot in
  `--disable-user-indexes` mode.

- Support the `READ ONLY` transaction mode.

- Support `SET` in transactions, as well as `SET LOCAL`. This unblocks
a problem with PostgreSQL JDBC 42.3.0.

{{% version-header v0.9.10 %}}

- Evaluate TopK operators on constant inputs at query compile time.

- Add the [`session_user`](/sql/functions/#system-information-func) system
  information function.

{{% version-header v0.9.9 %}}

- **Breaking change.** Fix a bug that inadvertently let users create `char
  list` columns and custom types. This type is not meant to be supported.
- Beta support for [Redpanda sources](/third-party/redpanda/).

- Let users express `JOIN`-like `DELETE`s with `DELETE...USING`.

- Optimize some `(table).field1.field2` expressions to only generate the
  columns from `table` that are accessed subsequently. This avoids performance
  issues when extracting a single field from a table expression with several
  columns, for example records generated from [`ROW`](/sql/types/record).
  {{% gh 8596 %}}

- Fix a bug that inadvertently let users create an [`array`] with elements of
  type [`list`] or [`map`], which crashes Materialize. {{% gh 8672 %}}

- Format dates before AD 1 with the BC notation instead of using negative dates.

- Fix some sources of crashes and incorrect results from optimizing queries
  involving constants {{% gh 8713 8717 %}}.

- Support alternative `SUBSTRING(<string> [FROM <int>]? [FOR <int>]?)` syntax.

{{% version-header v0.9.8 %}}

- Throw errors on floating point arithmetic overflow and underflow.

{{% version-header v0.9.7 %}}

- Support the [`PREPARE`](/sql/prepare/), [`EXECUTE`](/sql/execute/), and
  [`DEALLOCATE`](/sql/deallocate/) SQL statements {{% gh 3383 %}}.

- Support the `IS TRUE`, `IS FALSE`, `IS UNKNOWN` operators (and their `NOT`
  variations). {{% gh 8455 %}}
- Add support for retention settings on Kafka sinks.

- Support explicit `DROP DATABASE ... (CASCADE | RESTRICT)` statements.  The
  default behavior remains CASCADE.

- Fix a bug that prevented some users from creating Protobuf-formatted
  sources. {{% gh 8528 %}}

{{% version-header v0.9.6 %}}

- Correctly handle TOASTed columns when using PostgreSQL sources. {{% gh 8371 %}}

- Return control of canceled sessions (`ctrl + c`) while `SELECT` statements
  await results. Previously, this could cause the session to never terminate.

- Fix a bug that could prevent Materialize from booting when importing views
  into dataflows whose indexes had not yet been converted to dataflows
  themselves. {{% gh 8021 %}}

{{% version-header v0.9.5 %}}

- Accept case insensitive timezones to be compatible with PostgreSQL.

- Add support for [bitwise operators on integers](/sql/functions/#numbers).

- Persist the `mz_metrics` and `mz_metric_histogram` system tables and rehydrate
  the previous contents on restart. This is a small test of the system that will
  power upcoming persistence features. Users are free to opt out of this test
  by starting `materialized` with the `--disable-persistent-system-tables-test` flag.

{{% version-header v0.9.4 %}}

- Improve the performance of
  [built-in sources and views](/cli/#introspection-sources) in the
  [system catalog](/sql/system-catalog), which should result in lower latency
  spikes and increased throughput when issuing many small queries, and reduce
  overall memory consumption. Additionally, the content of the views is now
  consistent at the introspection interval boundaries. Prior to this release,
  some views would reveal more details about ephemeral dataflows and operators.

- Fix a bug that caused a panic when computing the `max` of `int2` values.

- Ignore the trailing newline character of POSIX compliant files instead of
  decoding it as an empty byte row. {{% gh 8142 %}}

- Support `ORDER BY` in [aggregate functions](/sql/functions/#aggregate-func).

- When issuing `COMMIT` or `ROLLBACK` commands outside of an explicit
  transaction, always return a warning. Previously, the warning could be suppressed.

- Fix a bug in the `CREATE SINK` syntax by updating the optional `CONSISTENCY`
  clause.

{{% version-header v0.9.3 %}}

- Fix a bug that prevented creating Avro sinks on old versions of Confluent Platform

- Fix a bug that prevented upgrading to 0.9.2 if the catalog referenced CSV file sources with headers.

- Support the `USING CONFLUENT SCHEMA REGISTRY` schema option for
  Protobuf-formatted sources.

{{% version-header v0.9.2 %}}

- The metrics scraping interval to populate
  the [`mz_metrics`](/sql/system-catalog#mz_metrics) table and its variants is
  now independent of the introspection interval. It is controlled by the
  flag [--metrics-scraping-interval](/cli/#prometheus-metrics).

- Allow users to specify the names of columns that must be present in CSV
  objects with headers {{% gh 7507 %}}, and support CSV with headers in S3. {{%
  gh 7913 %}}

- Add the [`ALTER INDEX <name> SET ENABLED` syntax](/sql/alter-index) to
  aid troubleshooting and recovery of Materialize instances. {{% gh 8079 %}}

- Improve PostgreSQL catalog compatibility. {{% gh 7962 %}} {{% gh 8032 %}}

{{% version-header v0.9.1 %}}

- Change the type of the [`mz_metrics`](/sql/system-catalog#mz_metrics).`time`
  column from [`timestamp`] to [`timestamp with time zone`] to better reflect
  that the timestamp is in UTC.

- Add the `array_agg` function.

- Add the `list_agg` function.

- Add the [`string_agg`](/sql/functions/string_agg) function.

- Add the [`generate_series(start, stop, step)`](/sql/functions/#table-func) table function. {{% gh 7953 %}}

{{% version-header v0.9.0 %}}

- **Breaking change.** Reject [Protobuf sources] whose schemas contain
  unsigned integer types (`uint32`, `uint64`, `fixed32`, and `fixed64`).
  Materialize previously converted these types to
  [`numeric`](/sql/types/numeric).

  A future version of Materialize is likely to support unsigned integers
  natively, at which point the aforementioned Protobuf types will be converted
  to the appropriate Materialize types.

- **Breaking change.** The `HTTP_PROXY` variable is no longer respected. Use
  `http_proxy` instead.

- Respect the [`no_proxy` environment variable](/cli/#http-proxies) to exclude
  certain hosts from the configured HTTP/HTTPS proxy, if any.

- Add [`reuse_topic`](/sql/create-sink/#exactly-once-sinks-with-topic-reuse-after-restart) as
  a beta feature for Kafka Sinks. This allows re-using the output topic across
  restarts of Materialize.

- Add support for JSON-encoded Kafka sinks.

{{% version-header v0.8.3 %}}

- The `MZ_LOG` environment variable is no longer recognized. Setting the log
  level can be done using the `--log-filter` command line parameter or the
  `MZ_LOG_FILTER` environment variable.

- Refactor the [`numeric`](/sql/types/numeric) type's backing implementation.
  With this change comes more PostgreSQL-like semantics for unscaled values, as
  well as bug fixes. {{% gh 7312 %}}

- Add support for including Kafka keys in dataflows via new `INCLUDE KEY`
  syntax. {{% gh 6661 %}}

- The `FORMAT` argument to `UPSERT` to specify Kafka key formats has been
  deprecated, use the new `KEY FORMAT .. VALUE FORMAT ..` syntax
  ([documentation](/sql/create-source/avro-kafka)). The `UPSERT FORMAT ..`
  syntax will be removed in a future release.

- Add `WITH` options to read from environment variables for SSL and SASL
  passwords. {{% gh 7467 %}}

{{% version-header v0.8.2 %}}

- Stabilized [postgres sources](/sql/create-source/postgres) (no longer require
  `--experimental`)

- **Breaking change.** `HOST` keyword when creating
  [postgres sources](/sql/create-source/postgres/#syntax) has been renamed to
  `CONNECTION`.

- Record the initial high watermark offset on the broker for Kafka sources. This
  enables clients to observe the progress of initial data loading. The table
  `mz_kafka_consumer_partitions` has an additional column `initial_high_offset`
  containing the first reported `hi_offset` from the broker for each partition.

- Add `left` to the [string function](/sql/functions#string-func) suite.

{{% version-header v0.8.1 %}}

- Add [timelines](/sql/timelines) to all sources to prevent
  joining data whose time is not comparable. This only affects new
  [CDC](/connect/materialize-cdc) and Debezium consistency topic sources
  by default.

- Add the [`isolation_level`](/sql/create-source/avro-kafka/#with-options)
  `WITH` option to Kafka sources to allow changing read behavior of
  transactionally written messages.

- Add the [`kafka_time_offset`](/sql/create-source/avro-kafka/#with-options)
  `WITH` option for Kafka sources, which allows to set `start_offset` based on
  Kafka timestamps.

- Add the [`timestamp_frequency_ms`] `WITH` option to Kinesis, S3, and file sources.

- **Breaking change.** The `timezone(String, Time)` function can no
  longer be used in views.

- Debezium sinks
  emit [`collection_data`](/sql/create-sink/#consistency-metadata) attributes in
  their consistency topic.

- **Breaking change.** Renamed the `timestamp`, `diff`, and `progressed`
  columns in [`TAIL`](/sql/tail) to `mz_timestamp`, `mz_diff`, and
  `mz_progressed`.

- Add the [`current_role`](/sql/functions/#system-information-func) system
  information function.

- Support manually declaring a [`(non-enforced) primary key`](/sql/create-source/avro-kafka/#key-constraint-details)
  on sources.

- S3 sources retry failed requests to list buckets and download objects.

{{% version-header v0.8.0 %}}

- Add the [`COPY FROM`] statement, which allows populating a
  table via the PostgreSQL [`COPY` protocol][pg-copy].

- Stabilize the [`ARRAY`](/sql/types/array/#construction) constructor.

- Support casting single-dimensional [arrays](/sql/types/array/) from [`text`].

- Support the `#>` and `#>>` [`jsonb`](/sql/types/jsonb/) operators.

- **Breaking change.** Sort `NULL`s last, to match the default sort order in
  PostgreSQL.

- **Breaking change.** Rename `consistency` parameter to `consistency_topic`
  for both Kafka sources and sinks. Additionally, change `consistency_topic` on
  sinks to be a string that specifies a topic name instead of a boolean. This
  harmonizes the parameter behavior between sources and sinks.

{{% version-header v0.7.3 %}}

- Add the [`pow`](/sql/functions/#numbers-func) function as an alias for the
  [`power`](/sql/functions/#numbers-func) function.

- Add a new metric, `mz_log_message_total` that counts the number of log
  messages emitted per severity.

- Return the number of days between two dates (an integer) when subtracting one
  date from the other. Previously, the interval between the two dates would be
  returned. The new behavior matches the behavior in PostgreSQL.

- **Breaking change.** Change the default for the `enable_auto_commit` option
  on [Kafka sources](/sql/create-source/avro-kafka) to `false`.

- Support [equality operators](/sql/functions/#boolean) on
  [array data](/sql/types/array).

- Stabilized temporal filters (no longer require `--experimental`)

{{% version-header v0.7.2 %}}

- Introduce the concept of [volatility](/overview/volatility) to describe
  sources that do not provide reliability guarantees that
  Materialize relies on. The new volatility information is surfaced via
  [`SHOW SOURCES`](/sql/show-sources), [`SHOW VIEWS`](/sql/show-views),
  and [`SHOW SINKS`](/sql/show-sinks).

- Add [PubNub sources](/sql/create-source/text-pubnub).

- Add [`S3` sources](/sql/create-source/text-s3).

- Add a [`--log-filter` command-line option](/cli/#logging) and a
  `MZ_LOG_FILTER` environment variable that control which log messages to emit.

  This behavior was previously available via the undocumented `MZ_LOG`
  environment variable, which will be removed in a future release.

- Record Kafka Consumer metrics in the `mz_kafka_consumer_partitions` system
  table. Enabled by default for all Kafka sources.

- Add the [`jsonb_object_agg`](/sql/functions/jsonb_object_agg) function to
  aggregate rows into a JSON object.

- Permit the [`jsonb`](/sql/types/jsonb) type to store all 64-bit integers
  {{% gh 5919 %}}.
  Previously integers in the following ranges were rejected:

    * [-2<sup>64</sup>, -(2^<sup>53</sup>-1)]
    * [2<sup>53</sup> - 1, 2^<sup>64</sup>-1].

- Add the [`pg_postmaster_start_time`](/sql/functions#postgresql-compatibility-func)
  function, which reports the time at which the server started.

- Add the [`mz_workers`](/sql/functions#postgresql-compatibility-func)
  function, which reports the number of workers in use by the server.

- Add the [`mz_uptime`](/sql/functions#system-information-func)
  function, which reports the duration for which the server has been running.

- Add the [`repeat`](/sql/functions#string-func) function, which repeats a
  string N times.

- Avoid panicking when planning SQL queries of the form
  `SELECT DISTINCT ... ORDER BY <expr>` where `expr` is not a simple column
  reference {{% gh 6021 %}}.

- Support Kafka log compaction on Debezium topics via the [`DEBEZIUM
  UPSERT`](/sql/create-source/avro-kafka/#debezium-envelope-details) source envelope.

{{% version-header v0.7.1 %}}

- **Breaking change.** Change the default
  [`--logical-compaction-window`](/cli/#compaction-window) from 60 seconds to
  1 millisecond.

- **Breaking change.** Remove `CREATE SINK ... AS OF`, which did not have
  sensible behavior after Materialize restarted. The intent is to reintroduce
  this feature with a more formal model of `AS OF` timestamps. {{% gh 3467 %}}

- Add the [`cbrt` function](/sql/functions/#numbers-func) for computing the
  cube root of a [`double precision`](/sql/types/float).

  Thanks to external contributor [@andrioni](https://github.com/andrioni).

- Add the [`encode` and `decode` functions](/sql/functions/encode/) to convert
  binary data to and from several textual representations.

  Thanks to external contributor [@Posnet](https://github.com/Posnet).

- Add many of the basic
  [trigonometric functions](/sql/functions/#trigonometric-func).

  Thanks again to external contributor [@andrioni](https://github.com/andrioni).

- Add [`DROP TYPE`](/sql/drop-type) and [`SHOW TYPES`](/sql/show-types) commands.

- Multipartition Kafka sinks with consistency enabled will create single-partition
  consistency topics.

- Kafka sinks are now written via an idempotent producer to avoid duplicate or out
  of order messages.

- **Breaking change.** Change the behavior of the
  [`round` function](/sql/functions/#numbers-func) when applied to a `real` or
  `double precision` argument to round ties to the nearest even number,
  rather than away from zero. When applied to `numeric`, ties are rounded away
  from zero, as before.

  The new behavior matches PostgreSQL.

- Restore the `-D` command-line option as the short form of the
  [`--data-directory`](/cli/#data-directory) option.

- Allow setting [index parameters](/sql/create-index/#with-options) when
  creating an index via the new `WITH` clause to [`CREATE INDEX`]. In older
  versions, setting these parameters required a separate call to [`ALTER
  INDEX`](/sql/alter-index).

- Fix a bug that prevented upgrading deployments from v0.6.1 or earlier to v0.7.0 if they
  contained:
  -  Views whose embdedded queries contain functions whose arguments are functions {{% gh 5802 %}}.
  -  Sinks using `WITH SNAPSHOT AS OF` {{% gh 5808 %}}.

- Reduce memory usage and increase processing speed in materialized views
  involving sources with the "upsert" envelope. {{% gh 5509 %}}.

  Users of the [memory usage visualization](/ops/monitoring#memory-usage-visualization)
  will see that the operator "UpsertArrange" has changed to "Upsert", and that
  the "Upsert" operator no longer shows any records. Actually, the "Upsert"
  operator still has a memory footprint proportional to the number of unique
  keys in the source.

- Add the basic exponentiation, power and [logarithm functions](/sql/functions/#numbers-func).

- Add `position` to the [string function](/sql/functions#string-func) suite.

- Add `right` to the [string function](/sql/functions#string-func) suite.

{{% version-header v0.7.0 %}}

- **Known issue.** You cannot upgrade deployments created with versions v0.6.1 or
  earlier to v0.7.0 if they contain:

  -  Views whose embdedded queries contain functions whose arguments are functions {{% gh 5802 %}}.
  -  Sinks using `WITH SNAPSHOT AS OF...` {{% gh 5808 %}}.

  If you encounter this issue, you can:

  - Use a previous version of Materialize to drop the view or sink before upgrading.
  - Skip upgrading to v0.7.0, and instead upgrade to v0.7.1 which contains fixes
    for these bugs.

  The next release (v0.7.1) contains fixes for these bugs.

- **Known issue.** The `-D` command-line option, shorthand for the
  `--data-directory` option, was inadvertently removed.

  It will be restored in the next release.

- **Breaking change.** Require a valid user name when [connecting to
  Materialize](/connect/cli#connection-details). Previously, Materialize did not
  support the concept of [roles](/sql/create-role), so it accepted all user
  names.

  Materialize instances have a user named `materialize` installed, unless you
  drop this user with [`DROP USER`](/sql/drop-user). You can add additional
  users with [`CREATE ROLE`](/sql/create-role).

- Allow setting most [command-line flags](/cli#command-line-flags) via
  environment variables.

- Fix a bug that would cause `DROP` statements targeting multiple objects to fail
  when those objects had dependent objects in common {{% gh 5316 %}}.

- Prevent a bug that would allow `CREATE OR REPLACE` statements to create dependencies
  on objects that were about to be dropped {{% gh 5272 %}}.

- Remove deprecated `MZ_THREADS` alias for `MZ_WORKERS`.

- Support equality operations on `uuid` data, which enables joins on `uuid`
  columns {{% gh 5540 %}}.
- Add the [`current_user`](/sql/functions/#system-information-func) system
  information function.

- Add the [`CREATE ROLE`](/sql/create-role),
  [`CREATE USER`](/sql/create-user), [`DROP ROLE`](/sql/drop-role), and
  [`DROP USER`](/sql/drop-user) statements to manage roles in a Materialize
  instance. These roles do not yet serve any purpose, but they will enable
  authentication in a later release.

- Functions can now be resolved as schema-qualified objects, e.g. `SELECT pg_catalog.abs(-1);`.

- Support [multi-partition](/sql/create-sink/#with-options) Kafka sinks {{% gh 5537 %}}.

- Support [gzip-compressed](/sql/create-source/text-file/#compression) file sources {{% gh 5392 %}}.

{{% version-header v0.6.1 %}}

- **Backwards-incompatible change.** Validate `WITH` clauses in [`CREATE
  SOURCE`](/sql/create-source) and [`CREATE SINK`](/sql/create-sink) statements.
  Previously Materialize would ignore any invalid options in these statement's
  `WITH` clauses.

  Upgrading to v0.6.1 will therefore fail if any of the sources or sinks within
  have invalid `WITH` options. If this occurs, drop these invalid sources or
  sinks using v0.6.0 and recreate them with valid `WITH` options.

- **Backwards-incompatible change.** Change the default value of the `timeout`
  option to [`FETCH`](/sql/fetch) from `0s` to `None`. The old default caused
  `FETCH` to return immediately even if no rows were available. The new default
  causes `FETCH` to wait for at least one row to be available.

  To maintain the old behavior, explicitly set the timeout to `0s`, as in:

  ```sql
  FETCH ... WITH (timeout = '0s');
  ```

- **Backwards-incompatible change.** Consider the following keywords to be fully
  reserved in SQL statements: `WITH`, `SELECT`, `WHERE`, `GROUP`, `HAVING`,
  `ORDER`, `LIMIT`, `OFFSET`, `FETCH`, `OPTION`, `UNION`, `EXCEPT`, `INTERSECT`.
  Previously only the `FROM` keyword was considered fully reserved.

  You can no longer use these keywords as bare identifiers anywhere in a SQL
  statement, except following an `AS` keyword in a table or column alias. They
  can continue to be used as identifiers if escaped. See the [Keyword
  collision](/sql/identifiers#keyword-collision) documentation for details.

- **Backwards-incompatible change.** Change the return type of
  [`sum`](/sql/functions/#aggregate-func) over [`bigint`]s
  from `bigint` to [`numeric`](/sql/types/numeric). This avoids the possibility
  of overflow when summing many large numbers {{% gh 5218 %}}.

  We expect the breakage from this change to be minimal, as the semantics
  of `bigint` and `numeric` are nearly identical.

- Speed up parsing of [`real`](/sql/types/float) and
  [`numeric`](/sql/types/numeric) values by approximately 2x and 100x,
  respectively {{% gh 5341 5343 %}}.

- Ensure the first batch of updates in a [source](/sql/create-source) without
  consistency information is stamped with the current wall clock time, rather
  than timestamp `1` {{% gh 5201 %}}.

- When Materialize consumes a message from a [Kafka source](/sql/create-source/avro-kafka),
  commit that message's offset back to Kafka {{% gh 5324 %}}. This allows
  Kafka-related tools to monitor Materialize's consumer lag.

- Add the [`SHOW OBJECTS`](/sql/show-objects) SQL statement to display all
  objects in a database, regardless of their type.

- Improve the PostgreSQL compatibility of several date and time-related
  features:

  - Correct `date_trunc`'s rounding behavior when truncating by
    decade, century, or millenium {{% gh 5056 %}}.

    Thanks to external contributor [@zRedShift](https://github.com/zRedShift).

  - Allow specifying units of `microseconds`, `milliseconds`, `month`,
    `quarter`, `decade`, `century`, or `millenium` when applying the `EXTRACT`
    function to an [`interval`](/sql/types/interval) {{% gh 5107 %}}. Previously
    these units were only supported with the [`timestamp`](/sql/types/timestamp)
    and [`timestamptz`](/sql/types/timestamptz) types.

    Thanks again to external contributor
    [@zRedShift](https://github.com/zRedShift).

  - Support multiplying and dividing [`interval`](/sql/types/interval)s by
    numbers {{% gh 5107 %}}.

    Thanks once more to external contributor
    [@zRedShift](https://github.com/zRedShift).

  - Handle parsing [`timestamp`](/sql/types/timestamp) and [`timestamptz`](/sql/types/timestamptz)
    from additional compact formats like `700203` {{% gh 4889 %}}.

  - Support conversion of [`timestamp`](/sql/types/timestamp) and [`timestamptz`](/sql/types/timestamptz) to other time zones with [`AT TIME ZONE`](/sql/functions/#date-and-time-func) and [`timezone`](/sql/functions/#date-and-time-func) functions.

- Add the `upper` and `lower` [string functions](/sql/functions#string-func),
  which convert any alphabetic characters in a string to uppercase and
  lowercase, respectively.

- Permit specifying `ALL` as a row count to [`FETCH`](/sql/fetch) to indicate
  that there is no limit on the number of rows you wish to fetch.

- Support the `ISNULL` operator as an alias for the `IS NULL` operator, which
  tests whether its argument is `NULL` {{% gh 5048 %}}.

- Support the [`ILIKE` operator](/sql/functions#boolean), which is the
  case-insensitive version of the [`LIKE` operator](/sql/functions#boolean) for
  pattern matching on a string.

- Permit the `USING` clause of a [join](/sql/join) to reference columns with
  different types on the left and right-hand side of the join if there is
  an [implicit cast](/sql/types#casts) between the types {{% gh 5276 %}}.

- Use SQL standard type names in error messages, rather than Materialize's
  internal type names {{% gh 5175 %}}.

- Fix two bugs involving [common-table expressions (CTEs)](/sql/select#common-table-expressions-ctes):

  - Allow CTEs in `CREATE VIEW` {{% gh 5111 %}}.

  - Allow reuse of CTE names in nested subqueries {{% gh 5222 %}}. Reuse of
    CTE names within a given query is still prohibited.

- Fix a bug that caused incorrect results when multiple aggregations of a
  certain type appeared in the same `SELECT` query {{% gh 5304 %}}.

- Add the advanced [`--timely-progress-mode` and `--differential-idle-merge-effort` command-line arguments](/cli/#dataflow-tuning) to tune dataflow performance. These arguments replace existing undocumented environment variables.

{{% version-header v0.6.0 %}}

- Support specifying default values for table columns via the new
  [`DEFAULT` column option](/sql/create-table#syntax) in `CREATE TABLE`.
  Thanks to external contributor [@petrosagg](https://github.com/petrosagg).

- Add a `timeout` option to [`FETCH`](/sql/fetch/) to facilitate using `FETCH`
  to poll a [`TAIL`](/sql/tail) operation for new records.

- Add several new SQL functions:

  - The [`digest`](/sql/functions#cryptography-func) and
    [`hmac`](/sql/functions#cryptography-func) cryptography functions
    compute message digests and authentication codes, respectively. These
    functions are based on the [`pgcrypto`] PostgreSQL extension.

  - The [`version`](/sql/functions#postgresql-compatibility-func) and
    [`mz_version`](/sql/functions/#system-information-func) functions report
    PostgreSQL-specific and Materialize-specific version information,
    respectively.

  - The [`current_schema`](/sql/functions#postgresql-compatibility-func)
    function reports the name of the SQL schema that appears first in the
    search path.

- Fix a bug that would cause invalid data to be returned when requesting
  binary-formatted values with [`FETCH`](/sql/fetch/) {{% gh 4976 %}}.

- Fix a bug when using `COPY` with `TAIL` that could cause some drivers to
  fail if the `TAIL` was idle for at least one second {{% gh 4976 %}}.

- Avoid panicking if a record in a regex-formatted source fails to decode
  as UTF-8 {{% gh 5008 %}}.

- Allow [query hints](/sql/select#query-hints) in `SELECT` statements.

{{% version-header v0.5.3 %}}

- Add support for SQL cursors via the new [`DECLARE`](/sql/declare),
  [`FETCH`](/sql/fetch), and [`CLOSE`](/sql/close) statements. Cursors
  facilitate fetching partial results from a query and are therefore
  particularly useful in conjuction with [`TAIL`](/sql/tail#tailing-with-fetch).

  **Known issue.** Requesting binary-formatted values with [`FETCH`](/sql/fetch)
  does not work correctly. This bug will be fixed in the next release.

- Support [common-table expressions (CTEs)](/sql/select#common-table-expressions-ctes)
  in `SELECT` statements.

- Add a [`map`](/sql/types/map) type to represent unordered key-value pairs.
  Avro map values in [Avro-formatted sources](/sql/create-source/avro-kafka)
  will be decoded into the new `map` type.

- Fix a regression in the SQL parser, introduced in v0.5.2, in which nested
  field accesses, e.g.

  ```sql
  SELECT ((col).field1).field2
  ```

  would fail to parse {{% gh 4827 %}}.

- Fix a bug that caused the [`real`]/[`real`] types to be incorrectly
  interpreted as [`double precision`] {{% gh 4918 %}}.

{{% version-header v0.5.2 %}}

- Provide the [`list`](/sql/types/list/) type, which is an ordered sequences of
  homogenously typed elements; they're nestable, too! The type was previously
  available in v0.5.1, but this release lets you create [`list`s from
  `text`](/sql/types/list/#text-to-list-casts), making their creation more
  accessible.

- Support the [`pg_typeof`
  function](/sql/functions#postgresql-compatibility-func).

- Teach [`COPY TO`](/sql/copy-to) to support `FORMAT binary`.

- Support the [`DISCARD`](/sql/discard) SQL statement.

- Change [`TAIL`](/sql/tail) to:

  - Produce output ordered by timestamp.

  - Support timestamp progress with the `PROGRESSED` option.

  - **Backwards-incompatible change.** Use Materialize's standard `WITH` option
    syntax, meaning:

    - `WITH SNAPSHOT` is now `WITH (SNAPSHOT)`.

    - `WITHOUT SNAPSHOT` is now `WITH (SNAPSHOT = false)`.

- Report an error without crashing when a query contains unexpected UTF-8
  characters, e.g., `SELECT ’1’`. {{% gh 4755 %}}

- Suppress logging of warnings and errors to stderr when users supply the
  [`--log-file` command line flag](/cli/#command-line-flags) {{% gh 4777 %}}.

- When using the systemd service distributed in the APT package, write log
  messages to the systemd journal instead of a file in the `mzdata` directory
  {{% gh 4781 %}}.

- Ingest SQL Server-style Debezium data {{% gh 4762 %}}.

- Allow slightly more complicated [`INSERT`](/sql/insert) bodies, e.g. inserting
  `SELECT`ed literals {{% gh 4748 %}}.
  characters, e.g., `SELECT ’1’` {{% gh 4755 %}}.

{{% version-header v0.5.1 %}}

- **Known issue.** [`COPY TO`](/sql/copy-to) panics if executed via the
  ["simple query" protocol][pgwire-simple], which is notably used by the
  `psql` command-line client {{% gh 4742 %}}.

  A fix is available in the latest [unstable builds](/versions/#unstable-builds)
  and will ship in v0.5.2.

  Note that some PostgreSQL clients instead use the
  ["extended query" protocol][pgwire-extended] to issue `COPY TO` statements,
  or let you choose which protocol to use. If you are using one of these
  clients, you can safely issue `COPY TO` statements in v0.5.1.

- **Backwards-incompatible change.** Send the rows returned by the
  [`TAIL`](/sql/tail) statement to the client normally (i.e., as if the rows
  were returned by a [`SELECT`](/sql/select) statement) rather than via the
  PostgreSQL [`COPY` protocol][pg-copy]. The new format additionally moves the
  timestamp and diff information to dedicated `timestamp` and `diff` columns at
  the beginning of each row.

  To replicate the old behavior of sending `TAIL` results via the `COPY`
  protocol, explicitly wrap the `TAIL` statement in a [`COPY TO`](/sql/copy-to)
  statement:

  ```
  COPY (TAIL some_materialized_view) TO STDOUT
  ```

- Add the [`COPY TO`](/sql/copy-to) statement, which sends the results of
  the statement it wraps via the special PostgreSQL [`COPY` protocol][pg-copy].

- When creating a Kafka sink, permit specifying the columns to include in the
  key of each record via the new `KEY` connector option in [`CREATE
  SINK`](/sql/create-sink).

- Default to using a worker thread count equal to half of the machine's
  physical cores if the [`--workers`](/cli/#worker-threads) command-line
  option is not specified.

- Add the [`regexp_match`](/sql/functions#string-func) function to search a
  string for a match against a regular expression.

- Support [`SELECT DISTINCT ON (...)`](/sql/select/#syntax) to deduplicate the
  output of a query based on only the specified columns in each row.
  Prior to this release, the [`SELECT`](/sql/select) documentation incorrectly
  claimed support for this feature.

- Reduce memory usage in:
  - Queries involving `min` and `max` aggregations {{% gh 4523 %}}.
  - Indexes containing `text` or `bytea` data, especially when each
    individual string or byte array is short {{% gh 4646 %}}.

{{% version-header v0.5.0 %}}

- Support tables via the new [`CREATE TABLE`](/sql/create-table), [`DROP
  TABLE`](/sql/drop-table), [`INSERT`](/sql/insert) and [`SHOW CREATE
  TABLE`](/sql/show-create-table) statements. Tables are conceptually similar to
  a [source](/sql/create-source), but the data in a table is managed by
  Materialize, rather than by Kafka or a filesystem.

  Note that table data is currently ephemeral: data inserted into a table does
  not persist across restarts. We expect to add support for persistent table
  data in a future release.

- Generate a persistent, unique identifier associated with each cluster. This
  can be retrieved using the new [`mz_cluster_id`](/sql/functions#uuid-func) SQL
  function.

- Automatically check for new versions of Materialize on server startup. If a
  new version is available, a warning will be logged encouraging you to upgrade.

  This version check involves reporting the cluster ID and current version to a
  server operated by Materialize Inc. To disable telemetry of this sort, use the
  new [`--disable-telemetry` command-line option](/cli/).

- Add a web-based, interactive [memory usage visualization](/ops/monitoring#memory-usage-visualization) to aid in understanding and diagnosing
  unexpected memory consumption.

- Add the [`lpad`](/sql/functions/#string-func) function, which extends a
  string to a given length by prepending characters.

- Improve PostgreSQL compatibility:

  - Permit qualifying function names in SQL queries with the name of the schema
    and optionally the database to which the function belongs, as in
    `pg_catalog.abs(-1)` {{% gh 4293 %}}.

    Presently all built-in functions belong to the system `mz_catalog` or
    `pg_catalog` schemas.

  - Add an [`oid` type](/sql/types/oid) to represent PostgreSQL object IDs.

  - Add basic support for [array types](/sql/types/array), including the new
    [`array_to_string` function](/sql/functions#array-func).

  - Add the  `current_schemas`, `obj_description`, `pg_table_is_visible`, and
    `pg_encoding_to_char` [compatibility functions](/sql/functions#postgresql-compatibility-func).

  Together these changes enable the `\l`, `\d`, `\dv`, `\dt`, `\di` commands
  in the [psql terminal](/connect/cli).

- Correct a query optimization that could misplan queries that referenced the
  same relation multiple times with varying filters {{% gh 4361 %}}.

- Rename the output columns for `SHOW` statements to match the PostgreSQL
  convention of using all lowercase characters with words separated by
  underscores.

  For example, the `SHOW INDEX` command now returns a column named
  `seq_in_index` rather than `Seq_in_index`. This makes it possible to refer
  to the column without quoting when supplying a `WHERE` clause.

  The renamings are described in more detail in the documentation for each
  `SHOW` command that changed:

    - [`SHOW COLUMNS`](/sql/show-columns)
    - [`SHOW DATABASES`](/sql/show-databases)
    - [`SHOW INDEXES`](/sql/show-indexes)
    - [`SHOW SCHEMAS`](/sql/show-schemas)
    - [`SHOW SINKS`](/sql/show-sinks)
    - [`SHOW SOURCES`](/sql/show-sources)
    - [`SHOW TABLES`](/sql/show-tables)
    - [`SHOW VIEWS`](/sql/show-views)

- Expose metadata about the running Materialize instance in the new
  [system catalog](/sql/system-catalog), which contains various sources, tables,
  and views that can be queried via SQL.

- Rename the `global_id` column of the
  [`mz_avro_ocf_sinks`](/sql/system-catalog#mz_avro_ocf_sinks) and
  [`mz_kafka_sinks`](/sql/system-catalog#mz_kafka_sinks) tables
  to `sink_id`, for better consistency with the other system catalog tables.

- Support [Kafka sources](/sql/create-source/avro-kafka) on topics
  that use [Zstandard compression](https://facebook.github.io/zstd/)
  {{% gh 4342 %}}.

{{% version-header v0.4.3 %}}

- Permit adjusting the logical compaction window on a per-index basis via the
  [`logical_compaction_window`](/sql/alter-index/#setreset-options)
  parameter to the new [`ALTER INDEX`](/sql/alter-index) statement.

- Add the [`uuid`](/sql/types/uuid) type to efficiently represent
  universally-unique identifiers (UUIDs).

- Report the `integer_datetime` parameter as `on` to ensure that [PgJDBC]
  correctly decodes date and time values returned by prepared statements
  {{% gh 4117 %}}.

- Fix a bug in the query optimizer that could result in incorrect plans for
  queries involving `UNION` operators and literals {{% gh 4195 %}}.

{{% version-header v0.4.2 %}}

- Remove the `max_timestamp_batch_size` [`WITH`
  option](/sql/create-source/avro-kafka/#with-options) from sources. Materialize
  now automatically selects the optimal batch size. **Backwards-incompatible
  change.**

- Restore support for specifying multiple Kafka broker addresses in [Kafka
  sources](/sql/create-source/avro-kafka/) {{% gh 3986 %}}.

  This fixes a regression introduced in v0.4.1.

- Sort the output of [`SHOW COLUMNS`](/sql/show-columns/) by the order in which
  the columns are defined in the targeted source, table, or view. Prior versions
  did not guarantee any particular ordering.

- Improve memory utilization:

  - Reduce memory usage of [outer joins](/sql/join#join_type) when the join key
    consists only of simple column equalities {{% gh 4047 %}}.

  - Consume only a constant amount of memory when computing a
    [`min` or `max` aggregation](/sql/functions/#aggregate-func)
    on an [append-only source](/sql/create-source/avro-kafka/#append-only-envelope)
    {{% gh 3994 %}}.

- Always permit memory profiling via the `/prof` web UI, even if the
  `MALLOC_CONF` environment variable is not configured to enable profiling
  {% gh 4005 %}.

- Handle large `VALUES` expressions. Previously, `VALUES` expressions with more
  than several hundred entries would cause a stack overflow {{% gh 3995 %}}.

- Add the `mz_records_per_dataflow_global` [metric](/ops/monitoring) to expose
  the number of active records in each dataflow {{% gh 4036 %}}.

{{% version-header v0.4.1 %}}

- **Known regression.** Specifying multiple Kafka broker addresses in
  [Kafka sources](/sql/create-source/avro-kafka/), as in

  ```sql
  CREATE SOURCE ... FROM KAFKA BROKER 'host1:9092,host2:9092' ...;
  ```

  is incorrectly prohibited in this version. This change was unintentional and
  is reverted in v0.5.0.

- Enhance internal monitoring tools:

  - Add a web UI at `/prof` for visualizing memory and CPU profiles of a running
    `materialized` process.

  - Expose [metrics](/ops/monitoring) for per-thread CPU usage {{% gh 3733 %}}.

  - Reduce memory overhead of built-in logging views {{% gh 3752 %}}.

- Improve robustness of several source types:

  - Permit broker addresses in [Kafka sources](/sql/create-source/avro-kafka/)
    and [Kafka sinks](/sql/create-sink/) to use IP addresses in addition to
    hostnames.

  - Handle Snappy-encoded [Avro OCF files](/sql/create-source/avro-file/).

  - In [Avro sources that use the Debezium envelope](/sql/create-source/avro-kafka/#debezium-envelope-details),
    automatically filter out duplicate records generated by Debezium's
    PostgreSQL connector.

    This brings support for the PostgreSQL connector on par with the support for
    the MySQL connector.

- Improve the performance of the `TopK` operator {{% gh 3758 %}}.

- Add several new SQL features:

  - Add support for [`LATERAL` subqueries](/sql/join#lateral-subqueries) in
    joins. `LATERAL` subqueries can be used to express [Top-K by group
    queries](/guides/top-k/)

  - Add the [regular expression matching operators](/sql/functions/#string) `~`,
    `~*`, `!~`, and `!~*`, which report whether a string does or does not match
    a regular expression.

  - Support casts from [`boolean`](/sql/types/boolean) to [`int`](/sql/types/int).

  - Add the [`split_part`](/sql/functions/#string-func) function, which splits a
    string on a delimiter and returns one of the resulting chunks.

  - Allow ordinal references in `GROUP BY` clauses to refer to items in the
    `SELECT` list that are formed from arbitrary expressions, as in:

    ```sql
    SELECT a + 1, sum(b) FROM ... GROUP BY 1;
    ```

    Previously, Materialize only handled ordinal references to items that were
    simple column references, as in:

    ```sql
    SELECT a, sum(b) FROM ... GROUP BY 1;
    ```

- Fix two PostgreSQL compatibility issues:

  - Change the text format of the [`timestamp with time zone`](/sql/types/timestamptz)
    type to match PostgreSQL {{% gh 3798 %}}.

  - Respect client-provided parameter types in prepared statements
    {{% gh 3625 %}}.


{{% version-header v0.4.0 %}}

- Rename the `--threads` command-line option to [`--workers`](/cli/#worker-threads),
  since it controls only the number of dataflow workers that Materialize will
  start, not the total number of threads that Materialize may use. The short
  form of this option, `-w`, remains unchanged.
  **Backwards-incompatible change.**

- Add the `--experimental` command-line option to enable a new [experimental
  mode], which grants access to experimental features
  at the risk of compromising stability and backwards compatibility. Forthcoming
  features that require experimental mode will be marked as such in their
  documentation.

- Support [SASL PLAIN authentication for Kafka sources](/sql/create-source/avro-kafka/#connecting-to-a-kafka-broker-using-sasl-authentication).
  Notably, this allows Materialize to connect to Kafka clusters hosted by
  Confluent Cloud.

- Do not require [Kafka Avro sources](/sql/create-source/avro-kafka/) that use
  `ENVELOPE NONE` or `ENVELOPE DEBEZIUM` to have key schemas whose fields are a
  subset of the value schema {{% gh 3677 %}}.

- Teach Kafka sinks to emit Debezium style [consistency
  metadata](/sql/create-sink/#consistency-metadata) if the new `consistency`
  option is enabled. The consistency metadata is emitted to a Kafka topic
  alongside the data topic; the combination of these two topics is considered
  the Materialize change data capture (CDC) format.

- Introduce the `AS OF` and
  [`WITH SNAPSHOT`](/sql/create-sink/#with-snapshot-or-without-snapshot) options
  for `CREATE SINK` to provide more control over what data the sink will
  produce.

- Change the default [`TAIL` snapshot behavior](/sql/tail/#snapshot)
  from `WITHOUT SNAPSHOT` to `WITH SNAPSHOT`. **Backwards-incompatible change.**

- Actively shut down [Kafka sinks](https://materialize.com/docs/sql/create-sink/#kafka-sinks)
  that encounter an unrecoverable error, rather than attempting to produce data
  until the sink is dropped {{% gh 3419 %}}.

- Improve the performance, stability, and standards compliance of Avro encoding
  and decoding {{% gh 3397 3557 3568 3579 3583 3584 3585 %}}.

- Support [record types](/sql/types/record), which permit the representation of
  nested data in SQL. Avro sources also gain support for decoding nested
  records, which were previously disallowed, into this new SQL record type.

- Allow dropping databases with cross-schema dependencies {{% gh 3558 %}}.

- Avoid crashing if [`date_trunc('week', ...)`](/sql/functions/#date-and-time-func) is
  called on a date that is in the first week of a month {{% gh 3651 %}}.

- Ensure the built-in `mz_avro_ocf_sinks`, `mz_catalog_names`, and
  `mz_kafka_sinks` views always reflect the latest state of the system
  {{% gh 3682 %}}. Previously these views could contain stale data that did not
  reflect the results of recent `CREATE` or `DROP` statements.

- Introduce several new SQL statements:

  - [`ALTER RENAME`](/sql/alter-rename) renames an index, sink, source, or view.

  - [`SHOW CREATE INDEX`](/sql/show-create-index/) displays information about
    an index.

  - [`EXPLAIN <statement>`](/sql/explain) is shorthand for
    `EXPLAIN OPTIMIZED PLAN FOR <statement>`.

  - `SHOW TRANSACTION ISOLATION LEVEL` displays a dummy transaction isolation
    level, `serializable`, in order to satisfy various PostgreSQL tools that
    depend upon this statement {{% gh 800 %}}.

- Adjust the semantics of several SQL expressions to match PostgreSQL's
  semantics:

  - Consider `NULL < ANY(...)` to be false and `NULL < ALL (...)` to be true
    when the right-hand side is the empty set {{% gh 3319 %}}.
    **Backwards-incompatible change.**

  - Change the meaning of ordinal references in a `GROUP BY` clause, as in
    `SELECT ... GROUP BY 1`, to refer to columns in the target list, rather than
    columns in the input set of tables {{% gh 3686 %}}.
    **Backwards-incompatible change.**

  - When casting from `numeric` or `float` to `int`, round to the nearest
    integer rather than discarding the fractional component {{% gh 3700 %}}.
    **Backwards-incompatible change.**

  - Allow expressions in `GROUP BY` to refer to output columns, not just input
    columns, to match PostgreSQL. In the case of ambiguity, the input column
    takes precedence {{% gh 1673 %}}.

  - Permit expressions in `ORDER BY` to refer to input columns that are not
    selected for output, as in `SELECT rel.a FROM rel ORDER BY rel.b`
    {{% gh 3645 %}}.

{{% version-header v0.3.1 %}}

- Improve the ingestion speed of Kafka sources with multiple partitions by
  sharding responsibility for each partition across the available worker
  threads {{% gh 3190 %}}.

- Improve JSON decoding performance when casting a `text` column to `json`, as
  in `SELECT text_col::json` {{% gh 3195 %}}.

- Simplify converting non-materialized views into materialized views with
  [`CREATE DEFAULT INDEX ON foo`](/sql/create-index). This creates the same
  [index](/overview/api-components/#indexes) on a view that would have been
  created if you had used [`CREATE MATERIALIZED VIEW`].

- Permit control over the timestamp selection logic on a per-Kafka-source basis
  via three new [`WITH` options](https://materialize.com/docs/sql/create-source/avro-kafka/#with-options):
    - `timestamp_frequency_ms`
    - `max_timestamp_batch_size`
    - `topic_metadata_refresh_interval_ms`

- Support assigning aliases for column names when referecing a relation
  in a `SELECT` query, as in:

  ```sql
  SELECT col1_alias, col2_alias FROM rel AS rel_alias (col1_alias, col2_alias);
  ```

- Add the [`abs`](/sql/functions/#numbers-func) function for the
  [`numeric`](/sql/types/numeric/) type.

- Improve the [string function](/sql/functions/#string-func) suite:
  - Add the trim family of functions to trim characters from the start and/or
    end of strings. The new functions are `btrim`, `ltrim`, `rtrim`, and `trim`.
  - Add the SQL standard length functions `char_length`, `octet_length`, and
    `bit_length`.
  - Improve the `length` function's PostgreSQL compatibility by accepting
    `bytea` as the first argument, rather than `text`, when getting the length
    of encoded bytes.

- Enhance compatibility with PostgreSQL string literals:
  - Allow the [`TYPE 'string'` syntax](/sql/functions/cast#signatures) to
    explicitly specify the type of a string literal. This syntax is equivalent
    to `CAST('string' AS TYPE)` and `'string'::TYPE`.
  - Support [escape string literals](/sql/types/text/#escape) of the form
    `E'hello\nworld'`, which permit C-style escapes for several special
    characters.
  - Automatically coerce string literals to the appropriate type, as required
    by their usage in calls to functions and operators {{% gh 481 %}}.

- Produce runtime errors in several new situations:
  - When multiplication operations overflow {{% gh 3354 %}}. Previously
    multiplication overflow would result in silent wraparound.
  - When casting from string to any other data type {{% gh 3156 %}}. Previously
    failed casts would return `NULL`.

- Fix several misplanned queries:
  - Ensure `CASE` statements do not trigger errors from unselected
    branches {{% gh 3395 %}}.
  - Prevent the optimizer from crashing on some queries involving the
    the `date_trunc` function {{% gh 3403 %}}.
  - Handle joins nested with non-default associativity correctly
    {{% gh 3427 %}}.

- Fix several bugs related to negative intervals:
  - Ensure the `EXTRACT` function-like operator returns a negative result when
    its input is negative {{% gh 2800 %}}.
  - Do not distinguish negative and positive zero {{% gh 2812 %}}.

- Expose [monitoring metrics](/monitoring/) for Kafka sinks {{% gh 3336 %}}.

{{% version-header v0.3.0 %}}

- Support [temporary views](/sql/create-view/#temporary-views).

- Improve the reliability and performance of Kafka sources, especially when the
  underlying Kafka topic has many partitions and data is not evenly distributed
  across the partitions.

- Infer primary keys based on the key schema for [Kafka Avro sources that use
  the Debezium envelope](/sql/create-source/avro-kafka/#debezium-envelope-details)
  to facilitate query optimization. This corrects a regression
  in v0.2.2.

  The new [`ignore_source_keys` option](/sql/create-source/avro-kafka/#with-options)
  can be set to `true` to explicitly disable this behavior.

- In [Avro sources that use the Debezium envelope](/sql/create-source/avro-kafka/#debezium-envelope-details),
  automatically filter out duplicate records generated by Debezium's MySQL
  connector.

  This release does not include support for deduplicating records generated by
  other Debezium connectors (e.g., PostgreSQL).

- Automatically refresh
  [AWS credentials for Kinesis sources](/sql/create-source/json-kinesis/#with-options)
  when credentials are sourced from an IAM instance or container profile
  {{% gh 2928 %}}.

- Support [TLS encryption](/cli/#tls-encryption) for SQL and HTTP connections.


- Improve compatibility with the [pg8000](https://pypi.org/project/pg8000/)
  Python driver, and likely other drivers, by including the number of rows
  returned by a `SELECT` statement in the SQL protocol command tag
  {{% gh 2987 %}}.

- Correct plans for `OUTER` joins that appear within subqueries, which could
  previously cause Materialize to crash {{% gh 3048 %}}.

- Prevent a small memory leak when a [TAIL](/sql/tail) command is uncleanly
  terminated {{% gh 2996 %}}.

- Adjust the precedence of several SQL operators to match PostgreSQL
  {{% gh 3087 %}}.

- Add a new command-line option, [`-vv`](/cli/#command-line-flags), that prints
  some build information in addition to the version.

{{% version-header v0.2.2 %}}

- Introduce an "upsert" envelope for sources that follow the Kafka key–value
  convention for representing inserts, upserts, and deletes. See the [Upsert
  envelope](/sql/create-source/avro-kafka/#upsert-envelope-details) section of
  the `CREATE SOURCE` docs for details.

- Enable connections to Kafka brokers using either
  [SSL authentication](/sql/create-source/avro-kafka/#ssl-encrypted-kafka-details)
  or [Kerberos authentication](/sql/create-source/avro-kafka/#kerberized-kafka-details).
  This includes support for SSL authentication with Confluent Schema Registries.

- Introduce the [`AS OF`](/sql/tail/#as-of) and
  [`WITH SNAPSHOT`](/sql/tail/#WITH SNAPSHOT or WITHOUT SNAPSHOT) options for `TAIL` to provide
  more control over what data `TAIL` will produce.

- Improve reliability of Kinesis sources by rate-limiting Kinesis API calls.
  {{% gh 2807 %}}

- Improve startup speed for Kafka sources with many partitions by fetching from
  partitions evenly, rather than processing partitions sequentially, one after
  the next. {{% gh 2936 %}}

- Add two [`WITH` options](/sql/create-source/avro-kafka/#with-options)
  to Kafka sources:
  - The `group_id_prefix` option affords some control over the consumer group
    ID Materialize uses when consuming from Kafka.
  - The `statistics_interval_ms` controls how often the underlying Kafka library
    reports statistics to the logs.

- Improve reliability and performance of Kafka sinks with a smarter buffering
  and flushing policy {{% gh 2855 %}} and a faster Avro encoding implementation
  {{% gh 2907 %}}.

- Support decoding enum {{% gh 2923 %}} and union {{% gh 2943 %}} values in Avro-formatted
  sources.

- Produce runtime errors when some numeric operations overflow, rather than
  silently wrapping around. {{% gh 2896 %}}

- Humanize the output of [`SHOW CREATE VIEW`] by avoiding quotes around
  identifiers that do not require them. {{% gh 2667 %}}

- Add the [`generate_series`](/sql/functions/#table-func) table function. {{% gh 2857 %}}

- Fix several bugs in the query optimizer that could cause crashes or incorrect
  query plans. {{% gh 2731 2724 %}}

- Correct output for `LEFT JOIN`s when the same join key appears multiple times
  in the relation on the left-hand side of the join. {{% gh 2724 %}}

- Disallow trailing commas in `SELECT` lists, so that `SELECT a, b, FROM table`
  results in a syntax error outright, rather than parsing as
  `SELECT a, b, "from" AS table`, which would result in a confusing error about
  the unknown column `"from"`. {{% gh 2893 %}}

{{% version-header v0.2.1 %}}

- Allow query parameters (`$1`, `$2`, etc) to appear in
  [`EXPLAIN`](/sql/explain) statements.

- Avoid crashing if queries are executed without a value for each parameter in
  the query.

- Support runtime errors in dataflows. Views that encounter an error (e.g.,
  division by zero) while executing will report that error when queried.
  Previously, the error would be silenced, and the erroring expression would be
  replaced with `NULL`.

- Permit filtering the output of several `SHOW` commands with a `WHERE` or
  `LIKE` clause:

  - [SHOW DATABASES](/sql/show-databases)
  - [SHOW INDEXES](/sql/show-index)
  - [SHOW COLUMNS](/sql/show-index)

- Support reading from Kinesis streams with multiple shards. For details, about
  Kinesis sources, see [CREATE SOURCE: JSON over Kinesis](/sql/create-source/json-kinesis).

{{% version-header v0.2.0 %}}

- Require the `-w` / `--threads` command-line option. Consult the [CLI
  documentation](/cli/#worker-threads) to determine the correct value for your
  deployment.

- Introduce the [`--listen-addr`](/cli/#listen-address) command-line option to
  control the address and port that `materialized` binds to.

- Make formatting and parsing for [`real`](/sql/types/float) and
  [`double precision`](/sql/types/float) numbers more consistent with PostgreSQL. The
  strings `NaN`, and `[+-]Infinity` are accepted as input, to select the special
  not-a-number and infinity states, respectively,  of floating-point numbers.

- Allow [CSV-formatted sources](/sql/create-source/csv-file/#csv-format-details)
  to include a header row (`CREATE SOURCE ... FORMAT CSV WITH HEADER`).

- Provide the option to name columns in sources (e.g. [`CREATE SOURCE foo
  (col_foo, col_bar)...`](/sql/create-source/csv-file/#creating-a-source-from-a-dynamic-csv)).

- Support [offsets](/sql/create-source/) for partitions on Kafka sources {{% gh 2169 %}}.

- Improve conformance of the Avro parser, enabling support for
  a wider variety of Avro schemas in [Avro sources](/sql/create-source/avro-kafka).

- Introduce [Avro Object Container File (OCF) sinks](/sql/create-sink/#avro-ocf-sinks).

- Make [sink](/sql/create-sink/) output more correct and consistent by
  writing to a new Kafka topic or file on every restart.

- Add the [`jsonb_agg()`](/sql/functions/#aggregate-func) aggregate function.

- Support [casts](/sql/functions/cast/) for `time`->`text`,`time`->`interval`, `interval`->`time`.

- Improve the usability of the [`EXPLAIN` statement](/sql/explain):

  - Change the output format of to make large plans more readable by avoiding
    nesting.

  - Add `EXPLAIN ... FOR VIEW ...` to display the plan for an existing
    view.

  - Add `EXPLAIN <stage> PLAN FOR ...` to display the plan at various
    stages of the planning process.

{{% version-header v0.1.3 %}}

- Support [Amazon Kinesis Data Stream sources](/sql/create-source/json-kinesis/).

- Support the number functions `round(x: N)` and `round(x: N, y: N)`, which
  round `x` to the `y`th digit after the decimal. (Default 0).

- Support addition and subtraction between [`interval`]s.

- Support the [string concatenation operator, `||`](/sql/functions/#string).

- In the event of a crash, print the stack trace to the log file, if logging to
  a file is enabled, as well as the standard error stream.

{{% version-header v0.1.2 %}}

- Change [`SHOW CREATE SOURCE`] to render the full SQL statement used to create
  the source, in the style of [`SHOW CREATE VIEW`], rather than displaying a URL
  that partially describes the source. The URL was a vestigial format used in
  [`CREATE SOURCE`] statements before v0.1.0.

- Raise the maximum SQL statement length from approximately 8KiB to
  approximately 64MiB.

- Support casts from [`text`] to [`date`], [`timestamp`], [`timestamp with time zone`], and
  [`interval`].

- Support the `IF NOT EXISTS` clause in [`CREATE VIEW`] and
  [`CREATE MATERIALIZED VIEW`].

- Attempt to automatically increase the nofile rlimit to acceptable levels, as
  creating multiple Kafka sources can quickly exhaust the default nofile rlimit
  on some platforms.

- Improve CSV parsing speed by 5-6x.

{{% version-header v0.1.1 %}}

* Specifying the message name in a Protobuf-formatted source no longer requires
  a leading period.

- **Indexes on sources**: You can now create and drop indexes on sources, which
  lets you automatically store all of a source's data in an index. Previously,
  you would have to create a source, and then create a materialized view that
  selected all of the source's content.

{{% version-header v0.1.0 %}}

* [What is Materialize?](/overview/what-is-materialize/)
* [Architecture overview](/overview/architecture/)

[`array`]: /sql/types/array/
[`bigint`]: /sql/types/integer#bigint-info
[`boolean`]: /sql/types/boolean
[`bytea`]: /sql/types/bytea
[`ALTER INDEX`]: /sql/alter-index
[`COPY FROM`]: /sql/copy-from
[`CREATE INDEX`]: /sql/create-index
[`CREATE MATERIALIZED VIEW`]: /sql/create-materialized-view
[`CREATE SOURCE`]: /sql/create-source
[`CREATE VIEW`]: /sql/create-view
[compatibility function]: /sql/functions#postgresql-compatibility-func
[`date`]: /sql/types/date
[`double precision`]: /sql/types/float8
[experimental mode]: /cli/#experimental-mode
[`interval`]: /sql/types/interval
[`list`]: /sql/types/list/
[`map`]: /sql/types/map/
[`numeric`]: /sql/types/numeric
[`oid`]: /sql/types/oid/
[`real`]: /sql/types/float4
[`pgcrypto`]: https://www.postgresql.org/docs/current/pgcrypto.html
[`smallint`]: /sql/types/integer#smallint-info
[`SHOW CREATE SOURCE`]: /sql/show-create-source
[`SHOW CREATE VIEW`]: /sql/show-create-view
[`text`]: /sql/types/text
[`time`]: /sql/types/time
[`timestamp`]: /sql/types/timestamp
[`timestamp with time zone`]: /sql/types/timestamptz
[pg-copy]: https://www.postgresql.org/docs/current/sql-copy.html
[pgwire-simple]: https://www.postgresql.org/docs/current/protocol-flow.html#id-1.10.5.7.4
[pgwire-extended]: https://www.postgresql.org/docs/current/protocol-flow.html#PROTOCOL-FLOW-EXT-QUERY
[PgJDBC]: https://jdbc.postgresql.org
[Protobuf sources]: /sql/create-source/protobuf-kinesis/#protobuf-format-details<|MERGE_RESOLUTION|>--- conflicted
+++ resolved
@@ -118,7 +118,8 @@
   of `CREATE SOURCE` and `CREATE SINK` now reject unknown parameters.
   (Example: [Confluent Schema Registry options](/sql/create-source/avro-kafka#confluent-schema-registry-options)).
 
-<<<<<<< HEAD
+- Add the `array_cat` function.
+
 - **Breaking change.** Return an error when [`extract`](/sql/functions/extract/)
   is called with a [`date`] value but a time-related field (e.g., `SECOND`).
 
@@ -132,9 +133,6 @@
   from [`float`](/sql/types/float/) to [`numeric`](/sql/types/numeric/).
 
   This new behavior matches PostgreSQL v14.
-=======
-- Add the `array_cat` function.
->>>>>>> bc85bd68
 
 {{< comment >}}
 Only add new release notes above this line.
