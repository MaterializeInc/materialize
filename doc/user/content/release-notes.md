--- conflicted
+++ resolved
@@ -52,7 +52,6 @@
 - Permit broker addresses in [Kafka sources](/sql/create-source/avro-kafka/) and
   [Kafka sinks](/sql/create-sink/) to use IP addresses in addition to hostnames.
 
-<<<<<<< HEAD
 - Allow ordinal references in `GROUP BY` clauses to refer to items in the
   `SELECT` list that are formed from arbitrary expressions, as in:
 
@@ -66,7 +65,7 @@
   ```sql
   SELECT a, sum(b) FROM ... GROUP BY 1
   ```
-=======
+
 - Expose [monitoring metrics](/ops/monitoring) for per-thread CPU usage {{% gh 3733 %}}.
 
 - Ensure correlated subqueries in CASE statement branches that are not taken
@@ -81,7 +80,6 @@
 - Support casts from [`boolean`](/sql/types/boolean) to [`int`](/sql/types/int).
 
 - Add UI at `materialized:6875/prof` HTTP endpoint for creating heap dumps.
->>>>>>> 59b5a9c4
 
 <span id="v0.4.0"></span>
 ## v0.4.0
