---
title: "Release Notes"
description: "What's new in this version of Materialize"
menu: "main"
weight: 500
---

This page details changes between versions of Materialize, including:

- New features
- Major bug fixes
- Substantial API changes

For information about available versions, see our [Versions page](/versions).

{{< comment >}}
# What changes require a release note?

Any behavior change to a stable, user-visible API requires a release note.
Roughly speaking, Materialize's stable APIs are:

  * The syntax and semantics of all documented SQL statements.
  * The observable behavior of any source or sink.
  * The behavior of all documented command-line flags.

For details, see the [backwards compatibility policy](/versions/#Backwards-compatibility).

Notably, changes to experimental or unstable APIs should *not* have release
notes. The point of having experimental and unstable APIs is to decrease the
engineering burden when those features are changed. Instead, write a release
note introducing the feature for the release in which the feature is
de-experimentalized.

Examples of changes that require release notes:

  * The addition of a new, documented SQL function.
  * The stabilization of a new source type.
  * A bug fix that fixes a panic in any component.
  * A bug fix that changes the output format of a particular data type in a
    sink.

Examples of changes that do not require release notes:

  * **An improvement to the build system.** The build system is not user
    visible.
  * **The addition of a feature to testdrive.** Similarly, our test frameworks
    are not user visible.
  * **An upgrade of an internal Rust dependency.** Most dependency upgrades
    do not result in user-visible changes. (If they do, document the change
    itself, not the fact that the dependency was upgraded. Users care about
    the visible behavior of Materialize, not its implementation!)

Performance improvements are a borderline case. A small performance improvement
does not need a release note, but a large performance improvement may warrant
one if it results in a noticeable improvement for a large class of users or
unlocks new use cases for Materialize. Examples of performance improvements
that warrant a release note include:

  * Improving the speed of Avro decoding by 2x
  * Converting an O(n<sup>2</sup>) algorithm in the optimizer to an O(n)
    algorithm so that queries with several dozen `UNION` operations can be
    planned in a reasonable amount of time

# How to write a good release note

Every release note should be phrased in the imperative mood, like a Git
commit message. They should complete the sentence, "This release will...".

Good release notes:

  - [This release will...] Require the `-w` / `--workers` command-line option.
  - [This release will...] In the event of a crash, print the stack trace.

Misbehaved release notes:

  - Users must now specify the `-w` / `-threads` command line option.
  - Materialize will print a stack trace if it crashes.
  - Instead of limiting SQL statements to 8KiB, limit them to 1024KiB instead.

Link to at least one page where users can learn more about either the change or
the area which the change was made. Notes about new features can be concise if
the new feature has comprehensive documentation. Notes about changes to features
must be more detailed, as the note is likely the only documentation of the
change in behavior. Consider linking to a GitHub issue or pull request via the
`gh` shortcode if there is no good section of the documentation to link to.

Strive for some variety of verbs. "Support new feature" gets boring as a release
note.

Use relative links (/path/to/doc), not absolute links
(https://materialize.com/docs/path/to/doc).

Wrap your release notes at the 80 character mark.

Put breaking changes before other release notes, and mark them with
`**Breaking change.**` at the start.
{{< /comment >}}

{{% version-header v0.9.9 %}}

- **Breaking change.** Fix a bug that inadvertently let users create `char
  list` columns and custom types. This type is not meant to be supported.

<<<<<<< HEAD
- Beta support for [Redpanda sources](/third-party/redpanda/).

- Let users express `JOIN`-like `DELETE`s with `DELETE...USING`.

=======
>>>>>>> bfa56ef8
- Optimize some `(table).field1.field2` expressions to only generate the
  columns from `table` that are accessed subsequently. This avoids performance
  issues when extracting a single field from a table expression with several
  columns, for example records generated from [`ROW`](/sql/types/record).
  {{% gh 8596 %}}

<<<<<<< HEAD
- Fix a bug that inadvertently let users create an [`array`] with elements of
  type [`list`] or [`map`], which crashes Materialize. {{% gh 8672 %}}

=======
- Let users express `JOIN`-like `DELETE`s with `DELETE...USING`.

- Fix a bug that inadvertently let users create an [`array`] with elements of
  type [`list`] or [`map`], which crashes Materialize. {{% gh 8672 %}}

- Format dates before AD 1 with the BC notation instead of using negative dates.

>>>>>>> bfa56ef8
{{% version-header v0.9.8 %}}

- Throw errors on floating point arithmetic overflow and underflow.

{{% version-header v0.9.7 %}}

- Support the `IS TRUE`, `IS FALSE`, `IS UNKNOWN` operators (and their `NOT`
  variations). {{% gh 8455 %}}
- Add support for retention settings on Kafka sinks.

- Support explicit `DROP DATABASE ... (CASCADE | RESTRICT)` statements.  The
  default behavior remains CASCADE.

- Fix a bug that prevented some users from creating Protobuf-formatted
  sources. {{% gh 8528 %}}

{{% version-header v0.9.6 %}}

- Correctly handle TOASTed columns when using PostgreSQL sources. {{% gh 8371 %}}

- Return control of canceled sessions (`ctrl + c`) while `SELECT` statements
  await results. Previously, this could cause the session to never terminate.

- Fix a bug that could prevent Materialize from booting when importing views
  into dataflows whose indexes had not yet been converted to dataflows
  themselves. {{% gh 8021 %}}

{{% version-header v0.9.5 %}}

- Accept case insensitive timezones to be compatible with PostgreSQL.

- Add support for [bitwise operators on integers](/sql/functions/#numbers).

- Persist the `mz_metrics` and `mz_metric_histogram` system tables and rehydrate
  the previous contents on restart. This is a small test of the system that will
  power upcoming persistence features. Users are free to opt out of this test
  by starting `materialized` with the `--disable-persistent-system-tables-test` flag.

{{% version-header v0.9.4 %}}

- Improve the performance of
  [built-in sources and views](/cli/#introspection-sources) in the
  [system catalog](/sql/system-catalog), which should result in lower latency
  spikes and increased throughput when issuing many small queries, and reduce
  overall memory consumption. Additionally, the content of the views is now
  consistent at the introspection interval boundaries. Prior to this release,
  some views would reveal more details about ephemeral dataflows and operators.

- Fix a bug that caused a panic when computing the `max` of `int2` values.

- Ignore the trailing newline character of POSIX compliant files instead of
  decoding it as an empty byte row. {{% gh 8142 %}}

- Support `ORDER BY` in [aggregate functions](/sql/functions/#aggregate-func).

- When issuing `COMMIT` or `ROLLBACK` commands outside of an explicit
  transaction, always return a warning. Previously, the warning could be suppressed.

- Fix a bug in the `CREATE SINK` syntax by updating the optional `CONSISTENCY`
  clause.

{{% version-header v0.9.3 %}}

- Fix a bug that prevented creating Avro sinks on old versions of Confluent Platform

- Fix a bug that prevented upgrading to 0.9.2 if the catalog referenced CSV file sources with headers.

- Support the `USING CONFLUENT SCHEMA REGISTRY` schema option for
  Protobuf-formatted sources.

{{% version-header v0.9.2 %}}

- The metrics scraping interval to populate
  the [`mz_metrics`](/sql/system-catalog#mz_metrics) table and its variants is
  now independent of the introspection interval. It is controlled by the
  flag [--metrics-scraping-interval](/cli/#prometheus-metrics).

- Allow users to specify the names of columns that must be present in CSV
  objects with headers {{% gh 7507 %}}, and support CSV with headers in S3. {{%
  gh 7913 %}}

- Add the [`ALTER INDEX <name> SET ENABLED` syntax](/sql/alter-index) to
  aid troubleshooting and recovery of Materialize instances. {{% gh 8079 %}}

- Improve PostgreSQL catalog compatibility. {{% gh 7962 %}} {{% gh 8032 %}}

{{% version-header v0.9.1 %}}

- Change the type of the [`mz_metrics`](/sql/system-catalog#mz_metrics).`time`
  column from [`timestamp`] to [`timestamp with time zone`] to better reflect
  that the timestamp is in UTC.

- Add the `array_agg` function.

- Add the `list_agg` function.

- Add the [`string_agg`](/sql/functions/string_agg) function.

- Add the [`generate_series(start, stop, step)`](/sql/functions/#table-func) table function. {{% gh 7953 %}}

{{% version-header v0.9.0 %}}

- **Breaking change.** Reject [Protobuf sources] whose schemas contain
  unsigned integer types (`uint32`, `uint64`, `fixed32`, and `fixed64`).
  Materialize previously converted these types to
  [`numeric`](/sql/types/numeric).

  A future version of Materialize is likely to support unsigned integers
  natively, at which point the aforementioned Protobuf types will be converted
  to the appropriate Materialize types.

- **Breaking change.** The `HTTP_PROXY` variable is no longer respected. Use
  `http_proxy` instead.

- Respect the [`no_proxy` environment variable](/cli/#http-proxies) to exclude
  certain hosts from the configured HTTP/HTTPS proxy, if any.

- Add [`reuse_topic`](/sql/create-sink/#enabling-topic-reuse-after-restart-exactly-once-sinks) as
  a beta feature for Kafka Sinks. This allows re-using the output topic across
  restarts of Materialize.

- Add support for JSON-encoded Kafka sinks.

{{% version-header v0.8.3 %}}

- The `MZ_LOG` environment variable is no longer recognized. Setting the log
  level can be done using the `--log-filter` command line parameter or the
  `MZ_LOG_FILTER` environment variable.

- Refactor the [`numeric`](/sql/types/numeric) type's backing implementation.
  With this change comes more PostgreSQL-like semantics for unscaled values, as
  well as bug fixes. {{% gh 7312 %}}

- Add support for including Kafka keys in dataflows via new `INCLUDE KEY`
  syntax. {{% gh 6661 %}}

- The `FORMAT` argument to `UPSERT` to specify Kafka key formats has been
  deprecated, use the new `KEY FORMAT .. VALUE FORMAT ..` syntax
  ([documentation](/sql/create-source/avro-kafka)). The `UPSERT FORMAT ..`
  syntax will be removed in a future release.

- Add `WITH` options to read from environment variables for SSL and SASL
  passwords. {{% gh 7467 %}}

{{% version-header v0.8.2 %}}

- Stabilized [postgres sources](/sql/create-source/postgres) (no longer require
  `--experimental`)

- **Breaking change.** `HOST` keyword when creating
  [postgres sources](/sql/create-source/postgres/#syntax) has been renamed to
  `CONNECTION`.

- Record the initial high watermark offset on the broker for Kafka sources. This
  enables clients to observe the progress of initial data loading. The table
  `mz_kafka_consumer_partitions` has an additional column `initial_high_offset`
  containing the first reported `hi_offset` from the broker for each partition.

- Add `left` to the [string function](/sql/functions#string-func) suite.

{{% version-header v0.8.1 %}}

- Add [timelines](/sql/timelines) to all sources to prevent
  joining data whose time is not comparable. This only affects new
  [CDC](/connect/materialize-cdc) and Debezium consistency topic sources
  by default.

- Add the [`isolation_level`](/sql/create-source/avro-kafka/#with-options)
  `WITH` option to Kafka sources to allow changing read behavior of
  transactionally written messages.

- Add the [`kafka_time_offset`](/sql/create-source/avro-kafka/#with-options)
  `WITH` option for Kafka sources, which allows to set `start_offset` based on
  Kafka timestamps.

- Add the [`timestamp_frequency_ms`] `WITH` option to Kinesis, S3, and file sources.

- **Breaking change.** The `timezone(String, Time)` function can no
  longer be used in views.

- Debezium sinks
  emit [`collection_data`](/sql/create-sink/#consistency-metadata) attributes in
  their consistency topic.

- **Breaking change.** Renamed the `timestamp`, `diff`, and `progressed`
  columns in [`TAIL`](/sql/tail) to `mz_timestamp`, `mz_diff`, and
  `mz_progressed`.

- Add the [`current_role`](/sql/functions/#system-information-func) system
  information function.

- Support manually declaring a [`(non-enforced) primary key`](/sql/create-source/avro-kafka/#key-constraint-details)
  on sources.

- S3 sources retry failed requests to list buckets and download objects.

{{% version-header v0.8.0 %}}

- Add the [`COPY FROM`](/sql/copy-from) statement, which allows populating a
  table via the PostgreSQL [`COPY` protocol][pg-copy].

- Stabilize the [`ARRAY`](/sql/types/array/#construction) constructor.

- Support casting single-dimensional [arrays](/sql/types/array/) from [`text`].

- Support the `#>` and `#>>` [`jsonb`](/sql/types/jsonb/) operators.

- **Breaking change.** Sort `NULL`s last, to match the default sort order in
  PostgreSQL.

- **Breaking change.** Rename `consistency` parameter to `consistency_topic`
  for both Kafka sources and sinks. Additionally, change `consistency_topic` on
  sinks to be a string that specifies a topic name instead of a boolean. This
  harmonizes the parameter behavior between sources and sinks.

{{% version-header v0.7.3 %}}

- Add the [`pow`](/sql/functions/#numbers-func) function as an alias for the
  [`power`](/sql/functions/#numbers-func) function.

- Add a new metric, `mz_log_message_total` that counts the number of log
  messages emitted per severity.

- Return the number of days between two dates (an integer) when subtracting one
  date from the other. Previously, the interval between the two dates would be
  returned. The new behavior matches the behavior in PostgreSQL.

- **Breaking change.** Change the default for the `enable_auto_commit` option
  on [Kafka sources](/sql/create-source/avro-kafka) to `false`.

- Support [equality operators](/sql/functions/#boolean) on
  [array data](/sql/types/array).

- Stabilized temporal filters (no longer require `--experimental`)

{{% version-header v0.7.2 %}}

- Introduce the concept of [volatility](/overview/volatility) to describe
  sources that do not provide reliability guarantees that
  Materialize relies on. The new volatility information is surfaced via
  [`SHOW SOURCES`](/sql/show-sources), [`SHOW VIEWS`](/sql/show-views),
  and [`SHOW SINKS`](/sql/show-sinks).

- Add [PubNub sources](/sql/create-source/text-pubnub).

- Add [`S3` sources](/sql/create-source/text-s3).

- Add a [`--log-filter` command-line option](/cli/#logging) and a
  `MZ_LOG_FILTER` environment variable that control which log messages to emit.

  This behavior was previously available via the undocumented `MZ_LOG`
  environment variable, which will be removed in a future release.

- Record Kafka Consumer metrics in the `mz_kafka_consumer_partitions` system
  table. Enabled by default for all Kafka sources.

- Add the [`jsonb_object_agg`](/sql/functions/jsonb_object_agg) function to
  aggregate rows into a JSON object.

- Permit the [`jsonb`](/sql/types/jsonb) type to store all 64-bit integers
  {{% gh 5919 %}}.
  Previously integers in the following ranges were rejected:

    * [-2<sup>64</sup>, -(2^<sup>53</sup>-1)]
    * [2<sup>53</sup> - 1, 2^<sup>64</sup>-1].

- Add the [`pg_postmaster_start_time`](/sql/functions#postgresql-compatibility-func)
  function, which reports the time at which the server started.

- Add the [`mz_workers`](/sql/functions#postgresql-compatibility-func)
  function, which reports the number of workers in use by the server.

- Add the [`mz_uptime`](/sql/functions#system-information-func)
  function, which reports the duration for which the server has been running.

- Add the [`repeat`](/sql/functions#string-func) function, which repeats a
  string N times.

- Avoid panicking when planning SQL queries of the form
  `SELECT DISTINCT ... ORDER BY <expr>` where `expr` is not a simple column
  reference {{% gh 6021 %}}.

- Support Kafka log compaction on Debezium topics via the [`DEBEZIUM
  UPSERT`](/sql/create-source/avro-kafka/#debezium-envelope-details) source envelope.

{{% version-header v0.7.1 %}}

- **Breaking change.** Change the default
  [`--logical-compaction-window`](/cli/#compaction-window) from 60 seconds to
  1 millisecond.

- **Breaking change.** Remove `CREATE SINK ... AS OF`, which did not have
  sensible behavior after Materialize restarted. The intent is to reintroduce
  this feature with a more formal model of `AS OF` timestamps. {{% gh 3467 %}}

- Add the [`cbrt` function](/sql/functions/#numbers-func) for computing the
  cube root of a [`double precision`](/sql/types/float).

  Thanks to external contributor [@andrioni](https://github.com/andrioni).

- Add the [`encode` and `decode` functions](/sql/functions/encode/) to convert
  binary data to and from several textual representations.

  Thanks to external contributor [@Posnet](https://github.com/Posnet).

- Add many of the basic
  [trigonometric functions](/sql/functions/#trigonometric-func).

  Thanks again to external contributor [@andrioni](https://github.com/andrioni).

- Add [`DROP TYPE`](/sql/drop-type) and [`SHOW TYPES`](/sql/show-types) commands.

- Multipartition Kafka sinks with consistency enabled will create single-partition
  consistency topics.

- Kafka sinks are now written via an idempotent producer to avoid duplicate or out
  of order messages.

- **Breaking change.** Change the behavior of the
  [`round` function](/sql/functions/#numbers-func) when applied to a `real` or
  `double precision` argument to round ties to the nearest even number,
  rather than away from zero. When applied to `numeric`, ties are rounded away
  from zero, as before.

  The new behavior matches PostgreSQL.

- Restore the `-D` command-line option as the short form of the
  [`--data-directory`](/cli/#data-directory) option.

- Allow setting [index parameters](/sql/alter-index/#available-parameters) when
  creating an index via the new `WITH` clause to [`CREATE INDEX`]. In older
  versions, setting these parameters required a separate call to [`ALTER
  INDEX`](/sql/alter-index).

- Fix a bug that prevented upgrading deployments from v0.6.1 or earlier to v0.7.0 if they
  contained:
  -  Views whose embdedded queries contain functions whose arguments are functions {{% gh 5802 %}}.
  -  Sinks using `WITH SNAPSHOT AS OF` {{% gh 5808 %}}.

- Reduce memory usage and increase processing speed in materialized views
  involving sources with the "upsert" envelope. {{% gh 5509 %}}.

  Users of the [memory usage visualization](/ops/monitoring#memory-usage-visualization)
  will see that the operator "UpsertArrange" has changed to "Upsert", and that
  the "Upsert" operator no longer shows any records. Actually, the "Upsert"
  operator still has a memory footprint proportional to the number of unique
  keys in the source.

- Add the basic exponentiation, power and [logarithm functions](/sql/functions/#numbers-func).

- Add `position` to the [string function](/sql/functions#string-func) suite.

- Add `right` to the [string function](/sql/functions#string-func) suite.

{{% version-header v0.7.0 %}}

- **Known issue.** You cannot upgrade deployments created with versions v0.6.1 or
  earlier to v0.7.0 if they contain:

  -  Views whose embdedded queries contain functions whose arguments are functions {{% gh 5802 %}}.
  -  Sinks using `WITH SNAPSHOT AS OF...` {{% gh 5808 %}}.

  If you encounter this issue, you can:

  - Use a previous version of Materialize to drop the view or sink before upgrading.
  - Skip upgrading to v0.7.0, and instead upgrade to v0.7.1 which contains fixes
    for these bugs.

  The next release (v0.7.1) contains fixes for these bugs.

- **Known issue.** The `-D` command-line option, shorthand for the
  `--data-directory` option, was inadvertently removed.

  It will be restored in the next release.

- **Breaking change.** Require a valid user name when [connecting to
  Materialize](/connect/cli#connection-details). Previously, Materialize did not
  support the concept of [roles](/sql/create-role), so it accepted all user
  names.

  Materialize instances have a user named `materialize` installed, unless you
  drop this user with [`DROP USER`](/sql/drop-user). You can add additional
  users with [`CREATE ROLE`](/sql/create-role).

- Allow setting most [command-line flags](/cli#command-line-flags) via
  environment variables.

- Fix a bug that would cause `DROP` statements targeting multiple objects to fail
  when those objects had dependent objects in common {{% gh 5316 %}}.

- Prevent a bug that would allow `CREATE OR REPLACE` statements to create dependencies
  on objects that were about to be dropped {{% gh 5272 %}}.

- Remove deprecated `MZ_THREADS` alias for `MZ_WORKERS`.

- Support equality operations on `uuid` data, which enables joins on `uuid`
  columns {{% gh 5540 %}}.
- Add the [`current_user`](/sql/functions/#system-information-func) system
  information function.

- Add the [`CREATE ROLE`](/sql/create-role),
  [`CREATE USER`](/sql/create-user), [`DROP ROLE`](/sql/drop-role), and
  [`DROP USER`](/sql/drop-user) statements to manage roles in a Materialize
  instance. These roles do not yet serve any purpose, but they will enable
  authentication in a later release.

- Functions can now be resolved as schema-qualified objects, e.g. `SELECT pg_catalog.abs(-1);`.

- Support [multi-partition](/sql/create-sink/#with-options) Kafka sinks {{% gh 5537 %}}.

- Support [gzip-compressed](/sql/create-source/text-file/#compression) file sources {{% gh 5392 %}}.

{{% version-header v0.6.1 %}}

- **Backwards-incompatible change.** Validate `WITH` clauses in [`CREATE
  SOURCE`](/sql/create-source) and [`CREATE SINK`](/sql/create-sink) statements.
  Previously Materialize would ignore any invalid options in these statement's
  `WITH` clauses.

  Upgrading to v0.6.1 will therefore fail if any of the sources or sinks within
  have invalid `WITH` options. If this occurs, drop these invalid sources or
  sinks using v0.6.0 and recreate them with valid `WITH` options.

- **Backwards-incompatible change.** Change the default value of the `timeout`
  option to [`FETCH`](/sql/fetch) from `0s` to `None`. The old default caused
  `FETCH` to return immediately even if no rows were available. The new default
  causes `FETCH` to wait for at least one row to be available.

  To maintain the old behavior, explicitly set the timeout to `0s`, as in:

  ```sql
  FETCH ... WITH (timeout = '0s')
  ```

- **Backwards-incompatible change.** Consider the following keywords to be fully
  reserved in SQL statements: `WITH`, `SELECT`, `WHERE`, `GROUP`, `HAVING`,
  `ORDER`, `LIMIT`, `OFFSET`, `FETCH`, `OPTION`, `UNION`, `EXCEPT`, `INTERSECT`.
  Previously only the `FROM` keyword was considered fully reserved.

  You can no longer use these keywords as bare identifiers anywhere in a SQL
  statement, except following an `AS` keyword in a table or column alias. They
  can continue to be used as identifiers if escaped. See the [Keyword
  collision](/sql/identifiers#keyword-collision) documentation for details.

- **Backwards-incompatible change.** Change the return type of
  [`sum`](/sql/functions/#aggregate-func) over [`bigint`](/sql/types/integer)s
  from `bigint` to [`numeric`](/sql/types/numeric). This avoids the possibility
  of overflow when summing many large numbers {{% gh 5218 %}}.

  We expect the breakage from this change to be minimal, as the semantics
  of `bigint` and `numeric` are nearly identical.

- Speed up parsing of [`real`](/sql/types/float) and
  [`numeric`](/sql/types/numeric) values by approximately 2x and 100x,
  respectively {{% gh 5341 5343 %}}.

- Ensure the first batch of updates in a [source](/sql/create-source) without
  consistency information is stamped with the current wall clock time, rather
  than timestamp `1` {{% gh 5201 %}}.

- When Materialize consumes a message from a [Kafka source](/sql/create-source/avro-kafka),
  commit that message's offset back to Kafka {{% gh 5324 %}}. This allows
  Kafka-related tools to monitor Materialize's consumer lag.

- Add the [`SHOW OBJECTS`](/sql/show-objects) SQL statement to display all
  objects in a database, regardless of their type.

- Improve the PostgreSQL compatibility of several date and time-related
  features:

  - Correct `date_trunc`'s rounding behavior when truncating by
    decade, century, or millenium {{% gh 5056 %}}.

    Thanks to external contributor [@zRedShift](https://github.com/zRedShift).

  - Allow specifying units of `microseconds`, `milliseconds`, `month`,
    `quarter`, `decade`, `century`, or `millenium` when applying the `EXTRACT`
    function to an [`interval`](/sql/types/interval) {{% gh 5107 %}}. Previously
    these units were only supported with the [`timestamp`](/sql/types/timestamp)
    and [`timestamptz`](/sql/types/timestamptz) types.

    Thanks again to external contributor
    [@zRedShift](https://github.com/zRedShift).

  - Support multiplying and dividing [`interval`](/sql/types/interval)s by
    numbers {{% gh 5107 %}}.

    Thanks once more to external contributor
    [@zRedShift](https://github.com/zRedShift).

  - Handle parsing [`timestamp`](/sql/types/timestamp) and [`timestamptz`](/sql/types/timestamptz)
    from additional compact formats like `700203` {{% gh 4889 %}}.

  - Support conversion of [`timestamp`](/sql/types/timestamp) and [`timestamptz`](/sql/types/timestamptz) to other time zones with [`AT TIME ZONE`](/sql/functions/#date-and-time-func) and [`timezone`](/sql/functions/#date-and-time-func) functions.

- Add the `upper` and `lower` [string functions](/sql/functions#string-func),
  which convert any alphabetic characters in a string to uppercase and
  lowercase, respectively.

- Permit specifying `ALL` as a row count to [`FETCH`](/sql/fetch) to indicate
  that there is no limit on the number of rows you wish to fetch.

- Support the `ISNULL` operator as an alias for the `IS NULL` operator, which
  tests whether its argument is `NULL` {{% gh 5048 %}}.

- Support the [`ILIKE` operator](/sql/functions#boolean), which is the
  case-insensitive version of the [`LIKE` operator](/sql/functions#boolean) for
  pattern matching on a string.

- Permit the `USING` clause of a [join](/sql/join) to reference columns with
  different types on the left and right-hand side of the join if there is
  an [implicit cast](/sql/types#casts) between the types {{% gh 5276 %}}.

- Use SQL standard type names in error messages, rather than Materialize's
  internal type names {{% gh 5175 %}}.

- Fix two bugs involving [common-table expressions (CTEs)](/sql/select#common-table-expressions-ctes):

  - Allow CTEs in `CREATE VIEW` {{% gh 5111 %}}.

  - Allow reuse of CTE names in nested subqueries {{% gh 5222 %}}. Reuse of
    CTE names within a given query is still prohibited.

- Fix a bug that caused incorrect results when multiple aggregations of a
  certain type appeared in the same `SELECT` query {{% gh 5304 %}}.

- Add the advanced [`--timely-progress-mode` and `--differential-idle-merge-effort` command-line arguments](/cli/#dataflow-tuning) to tune dataflow performance. These arguments replace existing undocumented environment variables.

{{% version-header v0.6.0 %}}

- Support specifying default values for table columns via the new
  [`DEFAULT` column option](/sql/create-table#syntax) in `CREATE TABLE`.
  Thanks to external contributor [@petrosagg](https://github.com/petrosagg).

- Add a `timeout` option to [`FETCH`](/sql/fetch/) to facilitate using `FETCH`
  to poll a [`TAIL`](/sql/tail) operation for new records.

- Add several new SQL functions:

  - The [`digest`](/sql/functions#cryptography-func) and
    [`hmac`](/sql/functions#cryptography-func) cryptography functions
    compute message digests and authentication codes, respectively. These
    functions are based on the [`pgcrypto`] PostgreSQL extension.

  - The [`version`](/sql/functions#postgresql-compatibility-func) and
    [`mz_version`](/sql/functions/#system-information-func) functions report
    PostgreSQL-specific and Materialize-specific version information,
    respectively.

  - The [`current_schema`](/sql/functions#postgresql-compatibility-func)
    function reports the name of the SQL schema that appears first in the
    search path.

- Fix a bug that would cause invalid data to be returned when requesting
  binary-formatted values with [`FETCH`](/sql/fetch/) {{% gh 4976 %}}.

- Fix a bug when using `COPY` with `TAIL` that could cause some drivers to
  fail if the `TAIL` was idle for at least one second {{% gh 4976 %}}.

- Avoid panicking if a record in a regex-formatted source fails to decode
  as UTF-8 {{% gh 5008 %}}.

- Allow [query hints](/sql/select#query-hints) in `SELECT` statements.

{{% version-header v0.5.3 %}}

- Add support for SQL cursors via the new [`DECLARE`](/sql/declare),
  [`FETCH`](/sql/fetch), and [`CLOSE`](/sql/close) statements. Cursors
  facilitate fetching partial results from a query and are therefore
  particularly useful in conjuction with [`TAIL`](/sql/tail#tailing-with-fetch).

  **Known issue.** Requesting binary-formatted values with [`FETCH`](/sql/fetch)
  does not work correctly. This bug will be fixed in the next release.

- Support [common-table expressions (CTEs)](/sql/select#common-table-expressions-ctes)
  in `SELECT` statements.

- Add a [`map`](/sql/types/map) type to represent unordered key-value pairs.
  Avro map values in [Avro-formatted sources](/sql/create-source/avro-kafka)
  will be decoded into the new `map` type.

- Fix a regression in the SQL parser, introduced in v0.5.2, in which nested
  field accesses, e.g.

  ```sql
  SELECT ((col).field1).field2
  ```

  would fail to parse {{% gh 4827 %}}.

- Fix a bug that caused the [`real`]/[`real`] types to be incorrectly
  interpreted as [`double precision`] {{% gh 4918 %}}.

{{% version-header v0.5.2 %}}

- Provide the [`list`](/sql/types/list/) type, which is an ordered sequences of
  homogenously typed elements; they're nestable, too! The type was previously
  available in v0.5.1, but this release lets you create [`list`s from
  `text`](/sql/types/list/#text-to-list-casts), making their creation more
  accessible.

- Support the [`pg_typeof`
  function](/sql/functions#postgresql-compatibility-func).

- Teach [`COPY TO`](/sql/copy-to) to support `FORMAT binary`.

- Support the [`DISCARD`](/sql/discard) SQL statement.

- Change [`TAIL`](/sql/tail) to:

  - Produce output ordered by timestamp.

  - Support timestamp progress with the `PROGRESSED` option.

  - **Backwards-incompatible change.** Use Materialize's standard `WITH` option
    syntax, meaning:

    - `WITH SNAPSHOT` is now `WITH (SNAPSHOT)`.

    - `WITHOUT SNAPSHOT` is now `WITH (SNAPSHOT = false)`.

- Report an error without crashing when a query contains unexpected UTF-8
  characters, e.g., `SELECT ’1’`. {{% gh 4755 %}}

- Suppress logging of warnings and errors to stderr when users supply the
  [`--log-file` command line flag](/cli/#command-line-flags) {{% gh 4777 %}}.

- When using the systemd service distributed in the APT package, write log
  messages to the systemd journal instead of a file in the `mzdata` directory
  {{% gh 4781 %}}.

- Ingest SQL Server-style Debezium data {{% gh 4762 %}}.

- Allow slightly more complicated [`INSERT`](/sql/insert) bodies, e.g. inserting
  `SELECT`ed literals {{% gh 4748 %}}.
  characters, e.g., `SELECT ’1’` {{% gh 4755 %}}.

{{% version-header v0.5.1 %}}

- **Known issue.** [`COPY TO`](/sql/copy-to) panics if executed via the
  ["simple query" protocol][pgwire-simple], which is notably used by the
  `psql` command-line client {{% gh 4742 %}}.

  A fix is available in the latest [unstable builds](/versions/#unstable-builds)
  and will ship in v0.5.2.

  Note that some PostgreSQL clients instead use the
  ["extended query" protocol][pgwire-extended] to issue `COPY TO` statements,
  or let you choose which protocol to use. If you are using one of these
  clients, you can safely issue `COPY TO` statements in v0.5.1.

- **Backwards-incompatible change.** Send the rows returned by the
  [`TAIL`](/sql/tail) statement to the client normally (i.e., as if the rows
  were returned by a [`SELECT`](/sql/select) statement) rather than via the
  PostgreSQL [`COPY` protocol][pg-copy]. The new format additionally moves the
  timestamp and diff information to dedicated `timestamp` and `diff` columns at
  the beginning of each row.

  To replicate the old behavior of sending `TAIL` results via the `COPY`
  protocol, explicitly wrap the `TAIL` statement in a [`COPY TO`](/sql/copy-to)
  statement:

  ```
  COPY (TAIL some_materialized_view) TO STDOUT
  ```

- Add the [`COPY TO`](/sql/copy-to) statement, which sends the results of
  the statement it wraps via the special PostgreSQL [`COPY` protocol][pg-copy].

- When creating a Kafka sink, permit specifying the columns to include in the
  key of each record via the new `KEY` connector option in [`CREATE
  SINK`](/sql/create-sink).

- Default to using a worker thread count equal to half of the machine's
  physical cores if the [`--workers`](/cli/#worker-threads) command-line
  option is not specified.

- Add the [`regexp_match`](/sql/functions#string-func) function to search a
  string for a match against a regular expression.

- Support [`SELECT DISTINCT ON (...)`](/sql/select/#syntax) to deduplicate the
  output of a query based on only the specified columns in each row.
  Prior to this release, the [`SELECT`](/sql/select) documentation incorrectly
  claimed support for this feature.

- Reduce memory usage in:
  - Queries involving `min` and `max` aggregations {{% gh 4523 %}}.
  - Indexes containing `text` or `bytea` data, especially when each
    individual string or byte array is short {{% gh 4646 %}}.

{{% version-header v0.5.0 %}}

- Support tables via the new [`CREATE TABLE`](/sql/create-table), [`DROP
  TABLE`](/sql/drop-table), [`INSERT`](/sql/insert) and [`SHOW CREATE
  TABLE`](/sql/show-create-table) statements. Tables are conceptually similar to
  a [source](/sql/create-source), but the data in a table is managed by
  Materialize, rather than by Kafka or a filesystem.

  Note that table data is currently ephemeral: data inserted into a table does
  not persist across restarts. We expect to add support for persistent table
  data in a future release.

- Generate a persistent, unique identifier associated with each cluster. This
  can be retrieved using the new [`mz_cluster_id`](/sql/functions#uuid-func) SQL
  function.

- Automatically check for new versions of Materialize on server startup. If a
  new version is available, a warning will be logged encouraging you to upgrade.

  This version check involves reporting the cluster ID and current version to a
  server operated by Materialize Inc. To disable telemetry of this sort, use the
  new [`--disable-telemetry` command-line option](/cli/).

- Add a web-based, interactive [memory usage visualization](/ops/monitoring#memory-usage-visualization) to aid in understanding and diagnosing
  unexpected memory consumption.

- Add the [`lpad`](/sql/functions/#string-func) function, which extends a
  string to a given length by prepending characters.

- Improve PostgreSQL compatibility:

  - Permit qualifying function names in SQL queries with the name of the schema
    and optionally the database to which the function belongs, as in
    `pg_catalog.abs(-1)` {{% gh 4293 %}}.

    Presently all built-in functions belong to the system `mz_catalog` or
    `pg_catalog` schemas.

  - Add an [`oid` type](/sql/types/oid) to represent PostgreSQL object IDs.

  - Add basic support for [array types](/sql/types/array), including the new
    [`array_to_string` function](/sql/functions#array-func).

  - Add the  `current_schemas`, `obj_description`, `pg_table_is_visible`, and
    `pg_encoding_to_char` [compatibility functions](/sql/functions#postgresql-compatibility-func).

  Together these changes enable the `\l`, `\d`, `\dv`, `\dt`, `\di` commands
  in the [psql terminal](/connect/cli).

- Correct a query optimization that could misplan queries that referenced the
  same relation multiple times with varying filters {{% gh 4361 %}}.

- Rename the output columns for `SHOW` statements to match the PostgreSQL
  convention of using all lowercase characters with words separated by
  underscores.

  For example, the `SHOW INDEX` command now returns a column named
  `seq_in_index` rather than `Seq_in_index`. This makes it possible to refer
  to the column without quoting when supplying a `WHERE` clause.

  The renamings are described in more detail in the documentation for each
  `SHOW` command that changed:

    - [`SHOW COLUMNS`](/sql/show-columns)
    - [`SHOW DATABASES`](/sql/show-databases)
    - [`SHOW INDEXES`](/sql/show-indexes)
    - [`SHOW SCHEMAS`](/sql/show-schemas)
    - [`SHOW SINKS`](/sql/show-sinks)
    - [`SHOW SOURCES`](/sql/show-sources)
    - [`SHOW TABLES`](/sql/show-tables)
    - [`SHOW VIEWS`](/sql/show-views)

- Expose metadata about the running Materialize instance in the new
  [system catalog](/sql/system-catalog), which contains various sources, tables,
  and views that can be queried via SQL.

- Rename the `global_id` column of the
  [`mz_avro_ocf_sinks`](/sql/system-catalog#mz_avro_ocf_sinks) and
  [`mz_kafka_sinks`](/sql/system-catalog#mz_kafka_sinks) tables
  to `sink_id`, for better consistency with the other system catalog tables.

- Support [Kafka sources](/sql/create-source/avro-kafka) on topics
  that use [Zstandard compression](https://facebook.github.io/zstd/)
  {{% gh 4342 %}}.

{{% version-header v0.4.3 %}}

- Permit adjusting the logical compaction window on a per-index basis via the
  [`logical_compaction_window`](/sql/alter-index/#available-parameters)
  parameter to the new [`ALTER INDEX`](/sql/alter-index) statement.

- Add the [`uuid`](/sql/types/uuid) type to efficiently represent
  universally-unique identifiers (UUIDs).

- Report the `integer_datetime` parameter as `on` to ensure that [PgJDBC]
  correctly decodes date and time values returned by prepared statements
  {{% gh 4117 %}}.

- Fix a bug in the query optimizer that could result in incorrect plans for
  queries involving `UNION` operators and literals {{% gh 4195 %}}.

{{% version-header v0.4.2 %}}

- Remove the `max_timestamp_batch_size` [`WITH`
  option](/sql/create-source/avro-kafka/#with-options) from sources. Materialize
  now automatically selects the optimal batch size. **Backwards-incompatible
  change.**

- Restore support for specifying multiple Kafka broker addresses in [Kafka
  sources](/sql/create-source/avro-kafka/) {{% gh 3986 %}}.

  This fixes a regression introduced in v0.4.1.

- Sort the output of [`SHOW COLUMNS`](/sql/show-columns/) by the order in which
  the columns are defined in the targeted source, table, or view. Prior versions
  did not guarantee any particular ordering.

- Improve memory utilization:

  - Reduce memory usage of [outer joins](/sql/join#join_type) when the join key
    consists only of simple column equalities {{% gh 4047 %}}.

  - Consume only a constant amount of memory when computing a
    [`min` or `max` aggregation](/sql/functions/#aggregate-func)
    on an [append-only source](/sql/create-source/avro-kafka/#append-only-envelope)
    {{% gh 3994 %}}.

- Always permit memory profiling via the `/prof` web UI, even if the
  `MALLOC_CONF` environment variable is not configured to enable profiling
  {% gh 4005 %}.

- Handle large `VALUES` expressions. Previously, `VALUES` expressions with more
  than several hundred entries would cause a stack overflow {{% gh 3995 %}}.

- Add the `mz_records_per_dataflow_global` [metric](/ops/monitoring) to expose
  the number of active records in each dataflow {{% gh 4036 %}}.

{{% version-header v0.4.1 %}}

- **Known regression.** Specifying multiple Kafka broker addresses in
  [Kafka sources](/sql/create-source/avro-kafka/), as in

  ```sql
  CREATE SOURCE ... FROM KAFKA BROKER 'host1:9092,host2:9092' ...
  ```

  is incorrectly prohibited in this version. This change was unintentional and
  is reverted in v0.5.0.

- Enhance internal monitoring tools:

  - Add a web UI at `/prof` for visualizing memory and CPU profiles of a running
    `materialized` process.

  - Expose [metrics](/ops/monitoring) for per-thread CPU usage {{% gh 3733 %}}.

  - Reduce memory overhead of built-in logging views {{% gh 3752 %}}.

- Improve robustness of several source types:

  - Permit broker addresses in [Kafka sources](/sql/create-source/avro-kafka/)
    and [Kafka sinks](/sql/create-sink/) to use IP addresses in addition to
    hostnames.

  - Handle Snappy-encoded [Avro OCF files](/sql/create-source/avro-file/).

  - In [Avro sources that use the Debezium envelope](/sql/create-source/avro-kafka/#debezium-envelope-details),
    automatically filter out duplicate records generated by Debezium's
    PostgreSQL connector.

    This brings support for the PostgreSQL connector on par with the support for
    the MySQL connector.

- Improve the performance of the `TopK` operator {{% gh 3758 %}}.

- Add several new SQL features:

  - Add support for [`LATERAL` subqueries](/sql/join#lateral-subqueries) in
    joins. `LATERAL` subqueries can be used to express [Top-K by group
    queries](/guides/top-k/)

  - Add the [regular expression matching operators](/sql/functions/#string) `~`,
    `~*`, `!~`, and `!~*`, which report whether a string does or does not match
    a regular expression.

  - Support casts from [`boolean`](/sql/types/boolean) to [`int`](/sql/types/int).

  - Add the [`split_part`](/sql/functions/#string-func) function, which splits a
    string on a delimiter and returns one of the resulting chunks.

  - Allow ordinal references in `GROUP BY` clauses to refer to items in the
    `SELECT` list that are formed from arbitrary expressions, as in:

    ```sql
    SELECT a + 1, sum(b) FROM ... GROUP BY 1
    ```

    Previously, Materialize only handled ordinal references to items that were
    simple column references, as in:

    ```sql
    SELECT a, sum(b) FROM ... GROUP BY 1
    ```

- Fix two PostgreSQL compatibility issues:

  - Change the text format of the [`timestamp with time zone`](/sql/types/timestamptz)
    type to match PostgreSQL {{% gh 3798 %}}.

  - Respect client-provided parameter types in prepared statements
    {{% gh 3625 %}}.


{{% version-header v0.4.0 %}}

- Rename the `--threads` command-line option to [`--workers`](/cli/#worker-threads),
  since it controls only the number of dataflow workers that Materialize will
  start, not the total number of threads that Materialize may use. The short
  form of this option, `-w`, remains unchanged.
  **Backwards-incompatible change.**

- Add the `--experimental` command-line option to enable a new [experimental
  mode](/cli/#experimental-mode), which grants access to experimental features
  at the risk of compromising stability and backwards compatibility. Forthcoming
  features that require experimental mode will be marked as such in their
  documentation.

- Support [SASL PLAIN authentication for Kafka sources](/sql/create-source/avro-kafka/#connecting-to-a-kafka-broker-using-sasl-authentication).
  Notably, this allows Materialize to connect to Kafka clusters hosted by
  Confluent Cloud.

- Do not require [Kafka Avro sources](/sql/create-source/avro-kafka/) that use
  `ENVELOPE NONE` or `ENVELOPE DEBEZIUM` to have key schemas whose fields are a
  subset of the value schema {{% gh 3677 %}}.

- Teach Kafka sinks to emit Debezium style [consistency
  metadata](/sql/create-sink/#consistency-metadata) if the new `consistency`
  option is enabled. The consistency metadata is emitted to a Kafka topic
  alongside the data topic; the combination of these two topics is considered
  the Materialize change data capture (CDC) format.

- Introduce the `AS OF` and
  [`WITH SNAPSHOT`](/sql/create-sink/#with-snapshot-or-without-snapshot) options
  for `CREATE SINK` to provide more control over what data the sink will
  produce.

- Change the default [`TAIL` snapshot behavior](/sql/tail/#snapshot)
  from `WITHOUT SNAPSHOT` to `WITH SNAPSHOT`. **Backwards-incompatible change.**

- Actively shut down [Kafka sinks](https://materialize.com/docs/sql/create-sink/#kafka-sinks)
  that encounter an unrecoverable error, rather than attempting to produce data
  until the sink is dropped {{% gh 3419 %}}.

- Improve the performance, stability, and standards compliance of Avro encoding
  and decoding {{% gh 3397 3557 3568 3579 3583 3584 3585 %}}.

- Support [record types](/sql/types/record), which permit the representation of
  nested data in SQL. Avro sources also gain support for decoding nested
  records, which were previously disallowed, into this new SQL record type.

- Allow dropping databases with cross-schema dependencies {{% gh 3558 %}}.

- Avoid crashing if [`date_trunc('week', ...)`](/sql/functions/#date-and-time-func) is
  called on a date that is in the first week of a month {{% gh 3651 %}}.

- Ensure the built-in `mz_avro_ocf_sinks`, `mz_catalog_names`, and
  `mz_kafka_sinks` views always reflect the latest state of the system
  {{% gh 3682 %}}. Previously these views could contain stale data that did not
  reflect the results of recent `CREATE` or `DROP` statements.

- Introduce several new SQL statements:

  - [`ALTER RENAME`](/sql/alter-rename) renames an index, sink, source, or view.

  - [`SHOW CREATE INDEX`](/sql/show-create-index/) displays information about
    an index.

  - [`EXPLAIN <statement>`](/sql/explain) is shorthand for
    `EXPLAIN OPTIMIZED PLAN FOR <statement>`.

  - `SHOW TRANSACTION ISOLATION LEVEL` displays a dummy transaction isolation
    level, `serializable`, in order to satisfy various PostgreSQL tools that
    depend upon this statement {{% gh 800 %}}.

- Adjust the semantics of several SQL expressions to match PostgreSQL's
  semantics:

  - Consider `NULL < ANY(...)` to be false and `NULL < ALL (...)` to be true
    when the right-hand side is the empty set {{% gh 3319 %}}.
    **Backwards-incompatible change.**

  - Change the meaning of ordinal references in a `GROUP BY` clause, as in
    `SELECT ... GROUP BY 1`, to refer to columns in the target list, rather than
    columns in the input set of tables {{% gh 3686 %}}.
    **Backwards-incompatible change.**

  - When casting from `numeric` or `float` to `int`, round to the nearest
    integer rather than discarding the fractional component {{% gh 3700 %}}.
    **Backwards-incompatible change.**

  - Allow expressions in `GROUP BY` to refer to output columns, not just input
    columns, to match PostgreSQL. In the case of ambiguity, the input column
    takes precedence {{% gh 1673 %}}.

  - Permit expressions in `ORDER BY` to refer to input columns that are not
    selected for output, as in `SELECT rel.a FROM rel ORDER BY rel.b`
    {{% gh 3645 %}}.

{{% version-header v0.3.1 %}}

- Improve the ingestion speed of Kafka sources with multiple partitions by
  sharding responsibility for each partition across the available worker
  threads {{% gh 3190 %}}.

- Improve JSON decoding performance when casting a `text` column to `json`, as
  in `SELECT text_col::json` {{% gh 3195 %}}.

- Simplify converting non-materialized views into materialized views with
  [`CREATE DEFAULT INDEX ON foo`](/sql/create-index). This creates the same
  [index](/overview/api-components/#indexes) on a view that would have been
  created if you had used [`CREATE MATERIALIZED VIEW`](/sql/create-materialized-view).

- Permit control over the timestamp selection logic on a per-Kafka-source basis
  via three new [`WITH` options](https://materialize.com/docs/sql/create-source/avro-kafka/#with-options):
    - `timestamp_frequency_ms`
    - `max_timestamp_batch_size`
    - `topic_metadata_refresh_interval_ms`

- Support assigning aliases for column names when referecing a relation
  in a `SELECT` query, as in:

  ```sql
  SELECT col1_alias, col2_alias FROM rel AS rel_alias (col1_alias, col2_alias)
  ```

- Add the [`abs`](/sql/functions/#numbers-func) function for the
  [`numeric`](/sql/types/numeric/) type.

- Improve the [string function](/sql/functions/#string-func) suite:
  - Add the trim family of functions to trim characters from the start and/or
    end of strings. The new functions are `btrim`, `ltrim`, `rtrim`, and `trim`.
  - Add the SQL standard length functions `char_length`, `octet_length`, and
    `bit_length`.
  - Improve the `length` function's PostgreSQL compatibility by accepting
    `bytea` as the first argument, rather than `text`, when getting the length
    of encoded bytes.

- Enhance compatibility with PostgreSQL string literals:
  - Allow the [`TYPE 'string'` syntax](/sql/functions/cast#signatures) to
    explicitly specify the type of a string literal. This syntax is equivalent
    to `CAST('string' AS TYPE)` and `'string'::TYPE`.
  - Support [escape string literals](/sql/types/text/#escape) of the form
    `E'hello\nworld'`, which permit C-style escapes for several special
    characters.
  - Automatically coerce string literals to the appropriate type, as required
    by their usage in calls to functions and operators {{% gh 481 %}}.

- Produce runtime errors in several new situations:
  - When multiplication operations overflow {{% gh 3354 %}}. Previously
    multiplication overflow would result in silent wraparound.
  - When casting from string to any other data type {{% gh 3156 %}}. Previously
    failed casts would return `NULL`.

- Fix several misplanned queries:
  - Ensure `CASE` statements do not trigger errors from unselected
    branches {{% gh 3395 %}}.
  - Prevent the optimizer from crashing on some queries involving the
    the `date_trunc` function {{% gh 3403 %}}.
  - Handle joins nested with non-default associativity correctly
    {{% gh 3427 %}}.

- Fix several bugs related to negative intervals:
  - Ensure the `EXTRACT` function-like operator returns a negative result when
    its input is negative {{% gh 2800 %}}.
  - Do not distinguish negative and positive zero {{% gh 2812 %}}.

- Expose [monitoring metrics](/monitoring/) for Kafka sinks {{% gh 3336 %}}.

{{% version-header v0.3.0 %}}

- Support [temporary views](/sql/create-view/#temporary-views).

- Improve the reliability and performance of Kafka sources, especially when the
  underlying Kafka topic has many partitions and data is not evenly distributed
  across the partitions.

- Infer primary keys based on the key schema for [Kafka Avro sources that use
  the Debezium envelope](/sql/create-source/avro-kafka/#debezium-envelope-details)
  to facilitate query optimization. This corrects a regression
  in v0.2.2.

  The new [`ignore_source_keys` option](/sql/create-source/avro-kafka/#with-options)
  can be set to `true` to explicitly disable this behavior.

- In [Avro sources that use the Debezium envelope](/sql/create-source/avro-kafka/#debezium-envelope-details),
  automatically filter out duplicate records generated by Debezium's MySQL
  connector.

  This release does not include support for deduplicating records generated by
  other Debezium connectors (e.g., PostgreSQL).

- Automatically refresh
  [AWS credentials for Kinesis sources](/sql/create-source/json-kinesis/#with-options)
  when credentials are sourced from an IAM instance or container profile
  {{% gh 2928 %}}.

- Support [TLS encryption](/cli/#tls-encryption) for SQL and HTTP connections.


- Improve compatibility with the [pg8000](https://pypi.org/project/pg8000/)
  Python driver, and likely other drivers, by including the number of rows
  returned by a `SELECT` statement in the SQL protocol command tag
  {{% gh 2987 %}}.

- Correct plans for `OUTER` joins that appear within subqueries, which could
  previously cause Materialize to crash {{% gh 3048 %}}.

- Prevent a small memory leak when a [TAIL](/sql/tail) command is uncleanly
  terminated {{% gh 2996 %}}.

- Adjust the precedence of several SQL operators to match PostgreSQL
  {{% gh 3087 %}}.

- Add a new command-line option, [`-vv`](/cli/#command-line-flags), that prints
  some build information in addition to the version.

{{% version-header v0.2.2 %}}

- Introduce an "upsert" envelope for sources that follow the Kafka key–value
  convention for representing inserts, upserts, and deletes. See the [Upsert
  envelope](/sql/create-source/avro-kafka/#upsert-envelope-details) section of
  the `CREATE SOURCE` docs for details.

- Enable connections to Kafka brokers using either
  [SSL authentication](/sql/create-source/avro-kafka/#ssl-encrypted-kafka-details)
  or [Kerberos authentication](/sql/create-source/avro-kafka/#kerberized-kafka-details).
  This includes support for SSL authentication with Confluent Schema Registries.

- Introduce the [`AS OF`](/sql/tail/#as-of) and
  [`WITH SNAPSHOT`](/sql/tail/#WITH SNAPSHOT or WITHOUT SNAPSHOT) options for `TAIL` to provide
  more control over what data `TAIL` will produce.

- Improve reliability of Kinesis sources by rate-limiting Kinesis API calls.
  {{% gh 2807 %}}

- Improve startup speed for Kafka sources with many partitions by fetching from
  partitions evenly, rather than processing partitions sequentially, one after
  the next. {{% gh 2936 %}}

- Add two [`WITH` options](/sql/create-source/avro-kafka/#with-options)
  to Kafka sources:
  - The `group_id_prefix` option affords some control over the consumer group
    ID Materialize uses when consuming from Kafka.
  - The `statistics_interval_ms` controls how often the underlying Kafka library
    reports statistics to the logs.

- Improve reliability and performance of Kafka sinks with a smarter buffering
  and flushing policy {{% gh 2855 %}} and a faster Avro encoding implementation
  {{% gh 2907 %}}.

- Support decoding enum {{% gh 2923 %}} and union {{% gh 2943 %}} values in Avro-formatted
  sources.

- Produce runtime errors when some numeric operations overflow, rather than
  silently wrapping around. {{% gh 2896 %}}

- Humanize the output of [`SHOW CREATE VIEW`] by avoiding quotes around
  identifiers that do not require them. {{% gh 2667 %}}

- Add the [`generate_series`](/sql/functions/#table-func) table function. {{% gh 2857 %}}

- Fix several bugs in the query optimizer that could cause crashes or incorrect
  query plans. {{% gh 2731 2724 %}}

- Correct output for `LEFT JOIN`s when the same join key appears multiple times
  in the relation on the left-hand side of the join. {{% gh 2724 %}}

- Disallow trailing commas in `SELECT` lists, so that `SELECT a, b, FROM table`
  results in a syntax error outright, rather than parsing as
  `SELECT a, b, "from" AS table`, which would result in a confusing error about
  the unknown column `"from"`. {{% gh 2893 %}}

{{% version-header v0.2.1 %}}

- Allow query parameters (`$1`, `$2`, etc) to appear in
  [`EXPLAIN`](/sql/explain) statements.

- Avoid crashing if queries are executed without a value for each parameter in
  the query.

- Support runtime errors in dataflows. Views that encounter an error (e.g.,
  division by zero) while executing will report that error when queried.
  Previously, the error would be silenced, and the erroring expression would be
  replaced with `NULL`.

- Permit filtering the output of several `SHOW` commands with a `WHERE` or
  `LIKE` clause:

  - [SHOW DATABASES](/sql/show-databases)
  - [SHOW INDEXES](/sql/show-index)
  - [SHOW COLUMNS](/sql/show-index)

- Support reading from Kinesis streams with multiple shards. For details, about
  Kinesis sources, see [CREATE SOURCE: JSON over Kinesis](/sql/create-source/json-kinesis).

{{% version-header v0.2.0 %}}

- Require the `-w` / `--threads` command-line option. Consult the [CLI
  documentation](/cli/#worker-threads) to determine the correct value for your
  deployment.

- Introduce the [`--listen-addr`](/cli/#listen-address) command-line option to
  control the address and port that `materialized` binds to.

- Make formatting and parsing for [`real`](/sql/types/float) and
  [`double precision`](/sql/types/float) numbers more consistent with PostgreSQL. The
  strings `NaN`, and `[+-]Infinity` are accepted as input, to select the special
  not-a-number and infinity states, respectively,  of floating-point numbers.

- Allow [CSV-formatted sources](/sql/create-source/csv-file/#csv-format-details)
  to include a header row (`CREATE SOURCE ... FORMAT CSV WITH HEADER`).

- Provide the option to name columns in sources (e.g. [`CREATE SOURCE foo
  (col_foo, col_bar)...`](/sql/create-source/csv-file/#creating-a-source-from-a-dynamic-csv)).

- Support [offsets](/sql/create-source/) for partitions on Kafka sources {{% gh 2169 %}}.

- Improve conformance of the Avro parser, enabling support for
  a wider variety of Avro schemas in [Avro sources](/sql/create-source/avro-kafka).

- Introduce [Avro Object Container File (OCF) sinks](/sql/create-sink/#avro-ocf-sinks).

- Make [sink](/sql/create-sink/) output more correct and consistent by
  writing to a new Kafka topic or file on every restart.

- Add the [`jsonb_agg()`](/sql/functions/#aggregate-func) aggregate function.

- Support [casts](/sql/functions/cast/) for `time`->`text`,`time`->`interval`, `interval`->`time`.

- Improve the usability of the [`EXPLAIN` statement](/sql/explain):

  - Change the output format of to make large plans more readable by avoiding
    nesting.

  - Add `EXPLAIN ... FOR VIEW ...` to display the plan for an existing
    view.

  - Add `EXPLAIN <stage> PLAN FOR ...` to display the plan at various
    stages of the planning process.

{{% version-header v0.1.3 %}}

- Support [Amazon Kinesis Data Stream sources](/sql/create-source/json-kinesis/).

- Support the number functions `round(x: N)` and `round(x: N, y: N)`, which
  round `x` to the `y`th digit after the decimal. (Default 0).

- Support addition and subtraction between [`interval`]s.

- Support the [string concatenation operator, `||`](/sql/functions/#string).

- In the event of a crash, print the stack trace to the log file, if logging to
  a file is enabled, as well as the standard error stream.

{{% version-header v0.1.2 %}}

- Change [`SHOW CREATE SOURCE`] to render the full SQL statement used to create
  the source, in the style of [`SHOW CREATE VIEW`], rather than displaying a URL
  that partially describes the source. The URL was a vestigial format used in
  [`CREATE SOURCE`] statements before v0.1.0.

- Raise the maximum SQL statement length from approximately 8KiB to
  approximately 64MiB.

- Support casts from [`text`] to [`date`], [`timestamp`], [`timestamp with time zone`], and
  [`interval`].

- Support the `IF NOT EXISTS` clause in [`CREATE VIEW`] and
  [`CREATE MATERIALIZED VIEW`].

- Attempt to automatically increase the nofile rlimit to acceptable levels, as
  creating multiple Kafka sources can quickly exhaust the default nofile rlimit
  on some platforms.

- Improve CSV parsing speed by 5-6x.

{{% version-header v0.1.1 %}}

* Specifying the message name in a Protobuf-formatted source no longer requires
  a leading period.

- **Indexes on sources**: You can now create and drop indexes on sources, which
  lets you automatically store all of a source's data in an index. Previously,
  you would have to create a source, and then create a materialized view that
  selected all of the source's content.

{{% version-header v0.1.0 %}}

* [What is Materialize?](/overview/what-is-materialize/)
* [Architecture overview](/overview/architecture/)

[`array`]: /sql/types/array/
[`bytea`]: /sql/types/bytea
[`ALTER INDEX`]: /sql/alter-index
[`CREATE INDEX`]: /sql/create-index
[`CREATE MATERIALIZED VIEW`]: /sql/create-materialized-view
[`CREATE SOURCE`]: /sql/create-source
[`CREATE VIEW`]: /sql/create-view
[`date`]: /sql/types/date
[`double precision`]: /sql/types/float8
[`interval`]: /sql/types/interval
[`list`]: /sql/types/list/
[`map`]: /sql/types/map/
[`real`]: /sql/types/float4
[`pgcrypto`]: https://www.postgresql.org/docs/current/pgcrypto.html
[`SHOW CREATE SOURCE`]: /sql/show-create-source
[`SHOW CREATE VIEW`]: /sql/show-create-view
[`text`]: /sql/types/text
[`timestamp`]: /sql/types/timestamp
[`timestamp with time zone`]: /sql/types/timestamptz
[pg-copy]: https://www.postgresql.org/docs/current/sql-copy.html
[pgwire-simple]: https://www.postgresql.org/docs/current/protocol-flow.html#id-1.10.5.7.4
[pgwire-extended]: https://www.postgresql.org/docs/current/protocol-flow.html#PROTOCOL-FLOW-EXT-QUERY
[PgJDBC]: https://jdbc.postgresql.org<|MERGE_RESOLUTION|>--- conflicted
+++ resolved
@@ -100,33 +100,21 @@
 
 - **Breaking change.** Fix a bug that inadvertently let users create `char
   list` columns and custom types. This type is not meant to be supported.
-
-<<<<<<< HEAD
 - Beta support for [Redpanda sources](/third-party/redpanda/).
 
 - Let users express `JOIN`-like `DELETE`s with `DELETE...USING`.
 
-=======
->>>>>>> bfa56ef8
 - Optimize some `(table).field1.field2` expressions to only generate the
   columns from `table` that are accessed subsequently. This avoids performance
   issues when extracting a single field from a table expression with several
   columns, for example records generated from [`ROW`](/sql/types/record).
   {{% gh 8596 %}}
 
-<<<<<<< HEAD
 - Fix a bug that inadvertently let users create an [`array`] with elements of
   type [`list`] or [`map`], which crashes Materialize. {{% gh 8672 %}}
 
-=======
-- Let users express `JOIN`-like `DELETE`s with `DELETE...USING`.
-
-- Fix a bug that inadvertently let users create an [`array`] with elements of
-  type [`list`] or [`map`], which crashes Materialize. {{% gh 8672 %}}
-
 - Format dates before AD 1 with the BC notation instead of using negative dates.
 
->>>>>>> bfa56ef8
 {{% version-header v0.9.8 %}}
 
 - Throw errors on floating point arithmetic overflow and underflow.
