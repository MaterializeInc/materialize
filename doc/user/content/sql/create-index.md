---
title: "CREATE INDEX"
description: "`CREATE INDEX` creates an in-memory index on a source or view."
menu:
    main:
        parent: "sql"
---

{{< warning >}} This is an advanced feature. Running `CREATE MATERIALIZED VIEW` automatically
creates an index which will eagerly materialize a view, so most users **will not**
need to manually create indexes. {{< /warning >}}

`CREATE INDEX` creates an in-memory index on a source or view.

-   For materialized views, this creates additional indexes.
-   For non-materialized views, it converts them into materialized views.

## Conceptual framework

Indexes assemble and maintain in memory a query's results, which can
provide future queries the data they need pre-arranged in a format they can immediately use.
In particular, this can be very helpful for the [`JOIN`](../join) operator which needs
to build and maintain the appropriate indexes if they do not otherwise exist.
For more information, see [API Components: Indexes](/overview/api-components#indexes).

### When to create indexes

You might want to create indexes when...

-   You want to use non-primary keys (e.g. foreign keys) as a join condition.
    In this case, you could create an index on the columns in the join condition.
-   You want to convert a non-materialized view or source to a materialized view or source.
-   You want to speed up searches filtering by literal values or expressions.

## Syntax

{{< diagram "create-index.svg" >}}

<<<<<<< HEAD
| Field             | Use                                                                                                                                                                                                                                              |
| ----------------- | ------------------------------------------------------------------------------------------------------------------------------------------------------------------------------------------------------------------------------------------------ |
| **DEFAULT**       | Creates a default index with the same structure as the index automatically created with [**CREATE MATERIALIZED VIEW**](/sql/create-materialized-view). This provides a simple method to convert a non-materialized object to a materialized one. |
| _index_name_      | A name for the index.                                                                                                                                                                                                                            |
| _obj_name_        | The name of the source or view on which you want to create an index.                                                                                                                                                                             |
| _col_expr_**...** | The expressions to use as the key for the index.                                                                                                                                                                                                 |
| _field_           | The name of the option you want to set.                                                                                                                                                                                                          |
| _val_             | The value for the option.                                                                                                                                                                                                                        |
=======
Field | Use
------|-----
**DEFAULT** | Creates a default index with the same structure as the index automatically created with [**CREATE MATERIALIZED VIEW**](/sql/create-materialized-view). This provides a simple method to convert a non-materialized object to a materialized one.
_index&lowbar;name_ | A name for the index.
_obj&lowbar;name_ | The name of the source or view on which you want to create an index.
_method_ | The name of the index method to use. The only supported method is [`arrangement`](/overview/arrangements).
_col&lowbar;expr_**...** | The expressions to use as the key for the index.
_field_ | The name of the option you want to set.
_val_ | The value for the option.
>>>>>>> a19c9f69

{{< version-changed v0.7.1 >}}
The `WITH (field = val, ...)` clause was added to allow setting index options
when creating the index.
{{</ version-changed >}}

{{< version-added v0.23.0 >}}
The `USING` clause.
{{</ version-added >}}

### `WITH` options

The following option is valid within the `WITH` clause:

{{% index-with-options %}}

## Details

### Restrictions

-   You can only reference the columns available in the `SELECT` list of the query
    that defines the view. For example, if your view was defined as `SELECT a, b FROM src`, you can only reference columns `a` and `b`, even if `src` contains
    additional columns.

-   You cannot exclude any columns from being in the index's "value" set. For
    example, if your view is defined as `SELECT a, b FROM ...`, all indexes will
    contain `{a, b}` as their values.

    If you want to create an index that only stores a subset of these columns,
    consider creating another materialized view that uses `SELECT some_subset FROM this_view...`.

### Structure

Indexes in Materialize have the following structure for each unique row:

```nofmt
((tuple of indexed expressions), (tuple of the row, i.e. stored columns))
```

#### Indexed expressions vs. stored columns

Automatically created indexes will use all columns as key expressions for the
index, unless Materialize is provided or can infer a unique key for the source
or view.

For instance, unique keys can be...

-   **Provided** by the schema provided for the source, e.g. through the Confluent
    Schema Registry.
-   **Inferred** when the query...
    -   Concludes with a `GROUP BY`.
    -   Uses sources or views that have a unique key without damaging this property.
        For example, joining a view with unique keys against a second, where the join
        constraint uses foreign keys.

When creating your own indexes, you can choose the indexed expressions.

### Memory footprint

The in-memory sizes of indexes are proportional to the current size of the source
or view they represent. The actual amount of memory required depends on several
details related to the rate of compaction and the representation of the types of
data in the source or view. We are working on a feature to let you see the size
each index consumes {{% gh 1532 %}}.

Creating an index may also force the first materialization of a view, which may
cause Materialize to install a dataflow to determine and maintain the results of
the view. This dataflow may have a memory footprint itself, in addition to that
of the index.

## Examples

### Optimizing joins with indexes

You can optimize the performance of `JOIN` on two relations by ensuring their
join keys are the key columns in an index.

```sql
CREATE MATERIALIZED VIEW active_customers AS
    SELECT guid, geo_id, last_active_on
    FROM customer_source
    WHERE last_active_on > now() - INTERVAL '30' DAYS;

CREATE INDEX active_customers_geo_idx ON active_customers (geo_id);

CREATE MATERIALIZED VIEW active_customer_per_geo AS
    SELECT geo.name, count(*)
    FROM geo_regions AS geo
    JOIN active_customers ON active_customers.geo_id = geo.id
    GROUP BY geo.name;
```

In the above example, the index `active_customers_geo_idx`...

-   Helps us because it contains a key that the view `active_customer_per_geo` can
    use to look up values for the join condition (`active_customers.geo_id`).

    Because this index is exactly what the query requires, the Materialize
    optimizer will choose to use `active_customers_geo_idx` rather than build
    and maintain a private copy of the index just for this query.

-   Obeys our restrictions by containing only a subset of columns in the result
    set.

### Materializing views

You can convert a non-materialized view into a materialized view by adding an
index to it.

```sql
CREATE VIEW active_customers AS
    SELECT guid, geo_id, last_active_on
    FROM customer_source
    WHERE last_active_on > now() - INTERVAL '30' DAYS;

CREATE INDEX active_customers_primary_idx ON active_customers (guid);
```

Note that this index is different than the primary index that Materialize would
automatically create if you had used `CREATE MATERIALIZED VIEW`. Indexes that
are automatically created contain an index of all columns in the result set,
unless they contain a unique key. (Remember that indexes store a copy of a
row's indexed columns _and_ a copy of the entire row.)

### Speed up filtering with indexes

You can set up an index over a column were filtering by literal values or expressions are common to improve the performance.

```sql
CREATE MATERIALIZED VIEW active_customers AS
    SELECT guid, geo_id, last_active_on
    FROM customer_source
    GROUP BY geo_id;

CREATE INDEX active_customers_idx ON active_customers (guid);

SELECT * FROM active_customers WHERE guid = 'd868a5bf-2430-461d-a665-40418b1125e7';

-- Using expressions
CREATE INDEX active_customers_exp_idx ON active_customers (upper(guid));

SELECT * FROM active_customers WHERE upper(guid) = 'D868A5BF-2430-461D-A665-40418B1125E7';
```

Create an index with an expression to improve query performance over a frequent used expression and
avoid building downstream views to apply the function like the one used in the example: `upper()`.
Take into account that aggregations like `count()` are not possible to use as expressions.

## Related pages

-   [`SHOW INDEX`](../show-index)
-   [`DROP INDEX`](../drop-index)<|MERGE_RESOLUTION|>--- conflicted
+++ resolved
@@ -36,16 +36,6 @@
 
 {{< diagram "create-index.svg" >}}
 
-<<<<<<< HEAD
-| Field             | Use                                                                                                                                                                                                                                              |
-| ----------------- | ------------------------------------------------------------------------------------------------------------------------------------------------------------------------------------------------------------------------------------------------ |
-| **DEFAULT**       | Creates a default index with the same structure as the index automatically created with [**CREATE MATERIALIZED VIEW**](/sql/create-materialized-view). This provides a simple method to convert a non-materialized object to a materialized one. |
-| _index_name_      | A name for the index.                                                                                                                                                                                                                            |
-| _obj_name_        | The name of the source or view on which you want to create an index.                                                                                                                                                                             |
-| _col_expr_**...** | The expressions to use as the key for the index.                                                                                                                                                                                                 |
-| _field_           | The name of the option you want to set.                                                                                                                                                                                                          |
-| _val_             | The value for the option.                                                                                                                                                                                                                        |
-=======
 Field | Use
 ------|-----
 **DEFAULT** | Creates a default index with the same structure as the index automatically created with [**CREATE MATERIALIZED VIEW**](/sql/create-materialized-view). This provides a simple method to convert a non-materialized object to a materialized one.
@@ -55,7 +45,6 @@
 _col&lowbar;expr_**...** | The expressions to use as the key for the index.
 _field_ | The name of the option you want to set.
 _val_ | The value for the option.
->>>>>>> a19c9f69
 
 {{< version-changed v0.7.1 >}}
 The `WITH (field = val, ...)` clause was added to allow setting index options
