--- conflicted
+++ resolved
@@ -251,10 +251,6 @@
 --------------------|-------|--------------------
 `start_offset`      | `int` | Read partitions from the specified offset. You cannot update the offsets once a source has been created; you will need to recreate the source. Offset values must be zero or positive integers, and the source must use either `ENVELOPE NONE` or `(DEBEZIUM) UPSERT`.
 `kafka_time_offset` | `int` | Use the specified value to set `start_offset` based on the Kafka timestamp. Negative values will be interpreted as relative to the current system time in milliseconds (e.g. `-1000` means 1000 ms ago). The offset for each partition will be the earliest offset whose timestamp is greater than or equal to the given timestamp in the corresponding partition. If no such offset exists for a partition, the partition's end offset will be used.
-<<<<<<< HEAD
-=======
-
->>>>>>> 513e94ba
 
 ## Authentication
 
