--- conflicted
+++ resolved
@@ -54,15 +54,9 @@
 ### Auction
 
 The auction load generator simulates an auction house, where users are bidding
-<<<<<<< HEAD
-on an ongoing series of auctions. The auction source is meant to be used
-with , which will create the following five
-views:
-=======
 on an ongoing series of auctions. The auction source will be automatically demuxed
 into multiple subsources when the `CREATE SOURCE` command is executed. This will
 create the following subsources:
->>>>>>> 12695c27
 
   * `organizations` describes the organizations known to the auction
     house.
