--- conflicted
+++ resolved
@@ -22,11 +22,7 @@
 
 Field | Use
 ------|-----
-<<<<<<< HEAD
-**MATERIALIZED** | Materializes the source's data, which retains all data in memory and makes sources directly selectable. **Currently required for all Postgres sources.** For more information, see [Materialized source details](/sql/create-source/#materialized-source-details).
-=======
 **MATERIALIZED** | Materializes the source's data, which retains all data in memory and makes sources directly selectable. **Currently required for all Postgres sources.** For more information, see [API Components &mdash; Materialized sources](/overview/api-components/#materialized-sources).
->>>>>>> f8d47402
 _src_name_  | The name for the source.
 **IF NOT EXISTS**  | Do nothing (except issuing a notice) if a source with the same name already exists. _Default._
 **CONNECTION** _connection_info_ | Postgres connection parameters. See the Postgres documentation on [supported correction parameters](https://www.postgresql.org/docs/current/libpq-connect.html#LIBPQ-PARAMKEYWORDS) for details.
