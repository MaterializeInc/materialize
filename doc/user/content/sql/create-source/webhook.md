--- conflicted
+++ resolved
@@ -254,15 +254,9 @@
 
 ### Handling batch events
 
-<<<<<<< HEAD
 The application pushing events to your webhook source may batch multiple events
 into a single HTTP request. You can automatically expand this batch of requests
 into separate rows using `BODY FORMAT JSON ARRAY`.
-=======
-The application pushing events to your webhook source may batch multiple events into a single
-HTTP request. You can automatically expand this batch of requests into separate rows using
-`BODY FORMAT JSON ARRAY`.
->>>>>>> 17c6c896
 
 ```sql
 -- Webhook source that parses request bodies as a JSON array.
@@ -271,36 +265,24 @@
   INCLUDE HEADERS;
 ```
 
-<<<<<<< HEAD
 If you `POST` a JSON array of three elements to `webhook_source_json_batch`,
 three rows will get appended to the source.
 
 ```bash
-=======
-If you `POST` a JSON array of three elements to `webhook_source_json_batch`, three rows will get
-appended to the source.
-
-```
->>>>>>> 17c6c896
 POST webhook_source_json_batch
 [
   { "event_type": "a" },
   { "event_type": "b" },
   { "event_type": "c" }
 ]
-<<<<<<< HEAD
-```
-
-```sql
-=======
-
->>>>>>> 17c6c896
+```
+
+```sql
 SELECT COUNT(body) FROM webhook_source_json_batch;
 ----
 3
 ```
 
-<<<<<<< HEAD
 You can also post a single object to the source, which will get appended as one
 row.
 
@@ -310,14 +292,6 @@
 ```
 
 ```sql
-=======
-You can also post a single object to the source which will get appended as one row.
-
-```
-POST webhook_source_json_batch
-{ "event_type": "d" }
-
->>>>>>> 17c6c896
 SELECT body FROM webhook_source_json_batch;
 ----
 { "event_type": "a" }
