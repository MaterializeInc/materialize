--- conflicted
+++ resolved
@@ -22,35 +22,24 @@
 
 ### `default` cluster
 
-<<<<<<< HEAD
-A cluster named `default` with a single [replica](/overview/key-concepts/#cluster-replicas)
-named `r1` will be pre-installed in every environment; this cluster can be dropped
-at any time.
-
-{{< warning >}}
-The default value for the `cluster` session parameter is `default`.
-If you drop the `default` cluster, each connection to Materialize must run
-[`SET CLUSTER`](/sql/select/#ad-hoc-queries) to choose a valid cluster in order
-to run `SELECT` queries.
-{{< /warning >}}
-=======
 When you enable a Materialize region, a cluster named `default` with a single
 `xsmall` [replica](/overview/key-concepts/#cluster-replicas) named `r1` will be
 pre-installed. You can modify or drop this cluster or its replicas at any
 time.
 
-{{< note >}} The default value for the `cluster` session parameter is `default`.
+{{< note >}}
+The default value for the `cluster` session parameter is `default`.
 If the `default` cluster is dropped, you must run [`SET cluster`](/sql/select/#ad-hoc-queries)
-to choose a valid cluster in order to run `SELECT` queries.{{< /note >}}
->>>>>>> 49bfd3b1
+to choose a valid cluster in order to run `SELECT` queries.
+{{< /note >}}
 
 ### `mz_introspection` system cluster
 
-A system cluster name `mz_introspection` will be pre-installed in every
-environment. This cluster has several indexes installed to speed up common
-introspection queries, like `SHOW` commands and queries using the system
-catalog. It is recommended to switch to the `mz_introspection` cluster for
-improved performance when executing these statements.
+When you enable a Materialize region, a system cluster named `mz_introspection` 
+will be pre-installed in every environment. This cluster has several indexes 
+installed to speed up common introspection queries, like `SHOW` commands and
+queries using the system catalog. It is recommended to switch to the `mz_introspection`
+cluster for improved performance when executing these statements.
 
 The following characteristics apply to the `mz_introspection` cluster:
 
@@ -61,7 +50,8 @@
 
 ### `mz_system` system cluster
 
-A system cluster name `mz_system` will be pre-installed in every environment.
+When you enable a Materialize region, a system cluster named `mz_system` 
+will be pre-installed in every environment.
 This cluster is used for different system administration tasks, like billing
 and monitoring.
 
