--- conflicted
+++ resolved
@@ -24,29 +24,13 @@
 
 Materialize reserves system variables for region-wide configuration. Although it's possible to `SHOW` system variables, you must [contact us](https://materialize.com/contact/) to change their value (e.g. increasing the maximum number of AWS PrivateLink connections in your region).
 
-<<<<<<< HEAD
-Name                                        | Default value                                                        | Description   |
---------------------------------------------|----------------------------------------------------------------------|---------------|
-allowed_cluster_replica_sizes               | `3xsmall`, `2xsmall`, `xsmall`, `small`, `medium`, `large`, `xlarge` | The allowed sizes when creating a new cluster replica.
-max_aws_privatelink_connections             | `0`                                                                  | The maximum number of AWS PrivateLink connections in the region, across all schemas.
-max_clusters                                | `10`                                                                 | The maximum number of clusters in the region.
-max_compute_credits_per_hour                | `64`                                                                 | The maximum number of compute credits per hour in the region.
-max_databases                               | `1000`                                                               | The maximum number of databases in the region.
-max_objects_per_schema                      | `1000`                                                               | The maximum number of objects in a schema.
-max_replicas_per_cluster                    | `5`                                                                  | The maximum number of replicas of a single cluster.
-max_result_size                             | `1 GiB`                                                              | The maximum size in bytes for a single query's result.
-max_schemas_per_database                    | `1000`                                                               | The maximum number of schemas in a database.
-max_secrets                                 | `100`                                                                | The maximum number of secrets in the region, across all schemas.
-max_sources                                 | `25`                                                                 | The maximum number of sources in the region, across all schemas.
-max_sinks                                   | `25`                                                                 | The maximum number of sinks in the region, across all schemas.
-max_tables                                  | `25`                                                                 | The maximum number of tables in the region, across all schemas.
-=======
 Name                                        | Default value                                                         | Description   |
 --------------------------------------------|-----------------------------------------------------------------------|---------------|
 allowed_cluster_replica_sizes               | `3xsmall`, `2xsmall`, `xsmall`, `small`, `medium`, `large`, `xlarge`  | The allowed sizes when creating a new cluster replica.
 enable_rbac_checks                          | `false`                                                               | Boolean flag indicating whether to apply RBAC checks before executing statements. Setting this variable requires _superuser_ privileges.
 max_aws_privatelink_connections             | `0`                                                                   | The maximum number of AWS PrivateLink connections in the region, across all schemas.
 max_clusters                                | `10`                                                                  | The maximum number of clusters in the region.
+max_compute_credits_per_hour                | `64`                                                                  | The maximum number of compute credits per hour in the region.
 max_databases                               | `1000`                                                                | The maximum number of databases in the region.
 max_objects_per_schema                      | `1000`                                                                | The maximum number of objects in a schema.
 max_replicas_per_cluster                    | `5`                                                                   | The maximum number of replicas of a single cluster.
@@ -56,7 +40,6 @@
 max_sources                                 | `25`                                                                  | The maximum number of sources in the region, across all schemas.
 max_sinks                                   | `25`                                                                  | The maximum number of sinks in the region, across all schemas.
 max_tables                                  | `25`                                                                  | The maximum number of tables in the region, across all schemas.
->>>>>>> d2f9005a
 
 ## Examples
 
