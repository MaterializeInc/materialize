--- conflicted
+++ resolved
@@ -284,15 +284,10 @@
 For per-worker frontier information, see
 [`mz_worker_compute_frontiers`](#mz_worker_compute_frontiers).
 
-Field        | Type       | Meaning
--------------|------------|--------
-<<<<<<< HEAD
-`export_id ` | [`text`]   | The ID of the index or materialized view that created the dataflow. Corresponds to [`mz_compute_exports.export_id`](#mz_compute_exports).
-`time`       | [`bigint`] | The next timestamp at which the materialization may change.
-=======
-`object_id ` | [`text`]   | The ID of the index or materialized view that created the dataflow. Corresponds to [`mz_materializations.object_id`](#mz_materializations).
+Field        | Type            | Meaning
+-------------|-----------------|--------
+`export_id ` | [`text`]        | The ID of the index or materialized view that created the dataflow. Corresponds to [`mz_compute_exports.export_id`](#mz_compute_exports).
 `time`       | [`mztimestamp`] | The next timestamp at which the materialization may change.
->>>>>>> 88c2c5c5
 
 ### `mz_compute_import_frontiers`
 
@@ -304,17 +299,11 @@
 For per-worker frontier information, see
 [`mz_worker_compute_import_frontiers`](#mz_worker_compute_import_frontiers).
 
-Field       | Type       | Meaning
-------------|------------|--------
-<<<<<<< HEAD
-`export_id` | [`text`]   | The ID of the index or materialized view that created the dataflow. Corresponds to [`mz_compute_exports.export_id`](#mz_compute_exports).
-`import_id` | [`text`]   | The ID of the input storage source for the dataflow. Corresponds to either [`mz_sources.id`](#mz_sources) or [`mz_tables.id`](#mz_tables) or [`mz_materialized_views.id`](#mz_materialized_views).
-`time`      | [`bigint`] | The next timestamp at which the source instantiation may change.
-=======
-`object_id` | [`text`]   | The ID of the index or materialized view that created the dataflow. Corresponds to [`mz_materializations.object_id`](#mz_materializations).
-`source_id` | [`text`]   | The ID of the input storage source for the dataflow. Corresponds to either [`mz_sources.id`](#mz_sources) or [`mz_tables.id`](#mz_tables) or [`mz_materialized_views.id`](#mz_materialized_views).
+Field       | Type            | Meaning
+------------|-----------------|--------
+`export_id` | [`text`]        | The ID of the index or materialized view that created the dataflow. Corresponds to [`mz_compute_exports.export_id`](#mz_compute_exports).
+`import_id` | [`text`]        | The ID of the input storage source for the dataflow. Corresponds to either [`mz_sources.id`](#mz_sources) or [`mz_tables.id`](#mz_tables) or [`mz_materialized_views.id`](#mz_materialized_views).
 `time`      | [`mztimestamp`] | The next timestamp at which the source instantiation may change.
->>>>>>> 88c2c5c5
 
 ### `mz_compute_exports`
 
