---
title: "System catalog"
description: "The system catalog stores metadata about your Materialize instance."
aliases:
  - /sql/system-tables
menu:
  main:
    parent: 'reference'
    weight: 160
---

Materialize exposes a system catalog that contains metadata about the running
Materialize instance.

{{< warning >}}
The system tables are not part of Materialize's stable interface.
Backwards-incompatible changes to these tables may be made at any time.
{{< /warning >}}

## Details

The system catalog consists of three schemas that are implicitly available in
all databases:

  * [`mz_catalog`](#mz_catalog), which exposes metadata in Materialize's
    native format.

  * [`pg_catalog`](#pg_catalog), which presents the data in `mz_catalog` in
    the format used by PostgreSQL.

  * [`mz_internal`](#mz_internal), which exposes internal metadata about
    Materialize in an unstable format that is likely to change.

These schemas contain sources, tables, and views that expose metadata like:

  * Descriptions of each database, schema, source, table, view, sink, and
    index in the system.

  * Descriptions of all running dataflows.

  * Metrics about dataflow execution.

Whenever possible, applications should prefer to query `mz_catalog` over
`pg_catalog`. The mapping between Materialize concepts and PostgreSQL concepts
is not one-to-one, and so the data in `pg_catalog` cannot accurately represent
the particulars of Materialize.

## `mz_catalog`

The following sections describe the available objects in the `mz_catalog`
schema.

### `mz_array_types`

The `mz_array_types` table contains a row for each array type in the system.

Field          | Type       | Meaning
---------------|------------|--------
`type_id`      | [`text`]   | The ID of the array type.
`element_id`   | [`text`]   | The ID of the array's element type.

### `mz_audit_events`

The `mz_audit_events` table records create, alter, and drop events for the
other objects in the system catalog.

Field           | Type                         | Meaning
----------------|------------------------------|--------
`id  `          | [`bigint`]                   | The ordered id of the event.
`event_type`    | [`text`]                     | The type of the event: `create`, `drop`, `alter`, or `rename`.
`object_type`   | [`text`]                     | The type of the affected object: `cluster`, `cluster-replica`, `index`, `materialized-view`, `sink`, `source`, or `view`.
`event_details` | [`jsonb`]                    | Additional details about the event. The shape of the details varies based on `event_type` and `object_type`.
`user`          | [`text`]                     | The user who triggered the event, or `NULL` if triggered by the system.
`occurred_at`   | [`timestamp with time zone`] | The time at which the event occurred.

### `mz_base_types`

The `mz_base_types` table contains a row for each base type in the system.

Field          | Type       | Meaning
---------------|------------|----------
`type_id`      | [`text`]   | The ID of the type.

### `mz_columns`

The `mz_columns` contains a row for each column in each table, source, and view
in the system.

Field            | Type        | Meaning
-----------------|-------------|--------
`id`             | [`bigint`]  | The unique ID of the table, source, or view containing the column.
`name`           | [`text`]    | The name of the column.
`position`       | [`bigint`]  | The 1-indexed position of the column in its containing table, source, or view.
`nullable`       | [`boolean`] | Can the column contain a `NULL` value?
`type`           | [`text`]    | The data type of the column.
`default`        | [`text`]    | The default expression of the column.
`type_oid`       | [`oid`]     | The OID of the type of the column (references `mz_types`).

### `mz_databases`

The `mz_databases` table contains a row for each database in the system.

Field  | Type       | Meaning
-------|------------|--------
`id`   | [`bigint`] | Materialize's unique ID for the database.
`oid`  | [`oid`]    | A [PostgreSQL-compatible OID][oid] for the database.
`name` | [`text`]   | The name of the database.

### `mz_functions`

The `mz_functions` table contains a row for each function in the system.

Field         | Type           | Meaning
--------------|----------------|--------
`id`          | [`text`]       | Materialize's unique ID for the function.
`oid`         | [`oid`]        | A [PostgreSQL-compatible OID][oid] for the function.
`schema_id`   | [`bigint`]     | The ID of the schema to which the function belongs.
`name`        | [`text`]       | The name of the function.
`arg_ids`     | [`text array`] | The function's arguments' types. Elements refers to `mz_types.id`.
`variadic_id` | [`text`]       | The variadic array parameter's elements, or `NULL` if the function does not have a variadic parameter. Refers to `mz_types.id`.
`ret_id`      | [`text`]       | The returned value's type, or `NULL` if the function does not return a value. Refers to `mz_types.id`. Note that for table functions with > 1 column, this type corresponds to [`record`].
`ret_set`     | [`bool`]       | Whether the returned value is a set, i.e. the function is a table function.

### `mz_indexes`

The `mz_indexes` table contains a row for each index in the system.

Field        | Type        | Meaning
-------------|-------------|--------
`id`         | [`text`]    | Materialize's unique ID for the index.
`oid`        | [`oid`]     | A [PostgreSQL-compatible OID][oid] for the index.
`name`       | [`text`]    | The name of the index.
`on_id`      | [`text`]    | The ID of the relation on which the index is built.

### `mz_index_columns`

The `mz_index_columns` table contains a row for each column in each index in the
system. For example, an index on `(a, b + 1)` would have two rows in this table,
one for each of the two columns in the index.

For a given row, if `field_number` is null then `expression` will be nonnull, or
vice-versa.

Field            | Type        | Meaning
-----------------|-------------|--------
`index_id`       | [`text`]    | The ID of the index which contains this column.
`index_position` | [`bigint`]  | The 1-indexed position of this column within the index. (The order of columns in an index does not necessarily match the order of columns in the relation on which the index is built.)
`on_position`    | [`bigint`]  | If not `NULL`, specifies the 1-indexed position of a column in the relation on which this index is built that determines the value of this index column.
`on_expression`  | [`text`]    | If not `NULL`, specifies a SQL expression that is evaluated to compute the value of this index column. The expression may contain references to any of the columns of the relation.
`nullable`       | [`boolean`] | Can this column of the index evaluate to `NULL`?

### `mz_kafka_sinks`

The `mz_kafka_sinks` table contains a row for each Kafka sink in the system.

Field                | Type     | Meaning
---------------------|----------|--------
`sink_id`            | [`text`] | The ID of the sink.
`topic`              | [`text`] | The name of the Kafka topic into which the sink is writing.
`progress_topic`     | [`text`] | The name of the Kafka topic where the sink will track its progress information and other metadata. The contents of this topic are unspecified. If no progress topic name was specified for the given connection, Materialize will use a default based on the environment name and Kafka connection ID.

### `mz_list_types`

The `mz_list_types` table contains a row for each list type in the system.

Field        | Type     | Meaning
-------------|----------|--------
`type_id`    | [`text`] | The ID of the list type.
`element_id` | [`text`] | The IID of the list's element type.

<<<<<<< HEAD
### `mz_message_counts`

The `mz_message_counts` source describes the messages sent and received over the
dataflow channels in the system.

Field             | Type       | Meaning
------------------|------------|--------
`channel_id`      | [`bigint`] | The ID of the channel. Corresponds to [`mz_dataflow_channels.id`](#mz_dataflow_channels).
`from_worker_id`  | [`bigint`] | The ID of the worker thread sending the message.
`to_worker_id`    | [`bigint`] | The ID of the worker thread receiving the message.
`sent`            | [`bigint`] | The number of messages sent.
`received`        | [`bigint`] | The number of messages received.

### `mz_worker_compute_dependencies`

The `mz_worker_compute_dependencies` source describes the dependency structure
between each [dataflow] and the sources of their data. To create a complete dependency
structure, the `import_id` column includes other dataflows.

Field      | Type       | Meaning
-----------|------------|--------
`export_id`| [`text`]   | The ID of the object that created the dataflow. Corresponds to [`mz_compute_exports.export_id`](#mz_compute_exports).
`import_id`| [`text`]   | The ID of the storage source. Corresponds to [`mz_sources.id`](#mz_sources) or [`mz_tables.id`](#mz_tables) or [`mz_compute_exports.export_id`](#mz_compute_exports).
`worker_id`| [`bigint`] | The ID of the worker thread hosting the dataflow.

### `mz_compute_frontiers`

The `mz_compute_frontiers` view describes the frontier for each
[dataflow] in the system across all workers. The frontier describes the earliest
timestamp at which the output of the dataflow may change; data prior to that
timestamp is sealed.

For per-worker frontier information, see
[`mz_worker_compute_frontiers`](#mz_worker_compute_frontiers).

Field        | Type            | Meaning
-------------|-----------------|--------
`export_id ` | [`text`]        | The ID of the index or materialized view that created the dataflow. Corresponds to [`mz_compute_exports.export_id`](#mz_compute_exports).
`time`       | [`mztimestamp`] | The next timestamp at which the materialization may change.

### `mz_compute_import_frontiers`

The `mz_compute_import_frontiers` view describes the frontiers for every
storage source used in a [dataflow] in the system across all workers. The frontier
describes the earliest timestamp at which the output of the source instantiation
at the dataflow layer may change; data prior to that timestamp is sealed.

For per-worker frontier information, see
[`mz_worker_compute_import_frontiers`](#mz_worker_compute_import_frontiers).

Field       | Type            | Meaning
------------|-----------------|--------
`export_id` | [`text`]        | The ID of the index or materialized view that created the dataflow. Corresponds to [`mz_compute_exports.export_id`](#mz_compute_exports).
`import_id` | [`text`]        | The ID of the input storage source for the dataflow. Corresponds to either [`mz_sources.id`](#mz_sources) or [`mz_tables.id`](#mz_tables) or [`mz_materialized_views.id`](#mz_materialized_views).
`time`      | [`mztimestamp`] | The next timestamp at which the source instantiation may change.

### `mz_compute_exports`

The `mz_compute_exports` source describes the dataflows created by indexes and materialized views in the system.

Field       | Type       | Meaning
------------|------------|--------
`export_id` | [`text`]   | The ID of the index or materialized view that created the dataflow. Corresponds to [`mz_indexes.id`](#mz_indexes) or [`mz_materialized_views.id`](#mz_materialized_views).
`worker_id` | [`bigint`] | The ID of the worker thread hosting the corresponding [dataflow].

=======
>>>>>>> c31a7597
### `mz_materialized_views`

The `mz_materialized_views` table contains a row for each materialized view in the system.

Field          | Type        | Meaning
---------------|-------------|----------
`id`           | [`text`]    | Materialize's unique ID for the materialized view.
`oid`          | [`oid`]     | A [PostgreSQL-compatible OID][oid] for the materialized view.
`schema_id`    | [`bigint`]  | The ID of the schema to which the materialized view belongs.
`name`         | [`text`]    | The name of the materialized view.
`cluster_id`   | [`bigint`]  | The ID of the cluster maintaining the materialized view.
`definition`   | [`text`]    | The materialized view definition (a `SELECT` query).

### `mz_map_types`

The `mz_map_types` table contains a row for each map type in the system.

Field          | Type       | Meaning
---------------|------------|----------
`type_id`      | [`text`]   | The ID of the map type.
`key_id `      | [`text`]   | The ID of the map's key type.
`value_id`     | [`text`]   | The ID of the map's value type.

### `mz_objects`

The `mz_objects` view contains a row for each table, source, view, materialized view, sink,
index, connection, secret, type, and function in the system.

IDs for all objects represented in `mz_objects` share a namespace. If there is a view
with ID u1, there will never be a table, source, view, materialized view, sink, index,
connection, secret, type, or function with ID u1.

Field       | Type       | Meaning
------------|------------|--------
`id`        | [`text`]   | Materialize's unique ID for the object.
`oid`       | [`oid`]    | A [PostgreSQL-compatible OID][oid] for the object.
`schema_id` | [`bigint`] | The ID of the schema to which the object belongs.
`name`      | [`text`]   | The name of the object.
`type`      | [`text`]   | The type of the object: one of `table`, `source`, `view`, `materialized view`, `sink`, `index`, `connection`, `secret`, `type`, or `function`.

### `mz_pseudo_types`

The `mz_pseudo_types` table contains a row for each pseudo type in the system.

Field          | Type       | Meaning
---------------|------------|----------
`type_id`      | [`text`]   | The ID of the type.

### `mz_relations`

The `mz_relations` view contains a row for each table, source, view, and
materialized view in the system.

Field       | Type       | Meaning
------------|------------|--------
`id`        | [`text`]   | Materialize's unique ID for the relation.
`oid`       | [`oid`]    | A [PostgreSQL-compatible OID][oid] for the relation.
`schema_id` | [`bigint`] | The ID of the schema to which the relation belongs.
`name`      | [`text`]   | The name of the relation.
`type`      | [`text`]   | The type of the relation: either `table`, `source`, `view`, or `materialized view`.

### `mz_roles`

The `mz_roles` table contains a row for each role in the system.

Field  | Type       | Meaning
-------|------------|--------
`id`   | [`bigint`] | Materialize's unique ID for the role.
`oid`  | [`oid`]    | A [PostgreSQL-compatible OID][oid] for the role.
`name` | [`text`]   | The name of the role.

### `mz_schemas`

The `mz_schemas` table contains a row for each schema in the system.

Field         | Type       | Meaning
--------------|------------|--------
`id`          | [`bigint`] | Materialize's unique ID for the schema.
`oid`         | [`oid`]    | A [PostgreSQL-compatible oid][oid] for the schema.
`database_id` | [`bigint`] | The ID of the database containing the schema.
`name`        | [`text`]   | The name of the schema.

### `mz_sinks`

The `mz_sinks` table contains a row for each sink in the system.

Field            | Type        | Meaning
-----------------|-------------|--------
`id`             | [`text`]    | Materialize's unique ID for the sink.
`oid`            | [`oid`]     | A [PostgreSQL-compatible OID][oid] for the sink.
`schema_id`      | [`bigint`]  | The ID of the schema to which the sink belongs.
`name`           | [`text`]    | The name of the sink.
`type`           | [`text`]    | The type of the sink: `kafka`.

### `mz_sources`

The `mz_sources` table contains a row for each source in the system.

Field            | Type       | Meaning
-----------------|------------|----------
`id`             | [`text`]   | Materialize's unique ID for the source.
`oid`            | [`oid`]    | A [PostgreSQL-compatible OID][oid] for the source.
`schema_id`      | [`bigint`] | The ID of the schema to which the source belongs.
`name`           | [`text`]   | The name of the source.
`type`           | [`text`]   | The type of the source: `kafka` or `postgres`.

### `mz_storage_usage`

The `mz_storage_usage` table contains a row for each daily storage utilization
snapshot collected by the system.

| Field                  | Type                         | Meaning                                               |
| ---------------------- | ---------------------------- | ----------------------------------------------------- |
| `object_id`            | [`text`]                     | Materialize's unique ID for the storage object.       |
| `size_bytes`           | [`bigint`]                   | The size in bytes of the storage object.              |
| `collection_timestamp` | [`timestamp with time zone`] | The time at which the storage snapshot was collected. |

### `mz_tables`

The `mz_tables` table contains a row for each table in the system.

Field            | Type       | Meaning
-----------------|------------|----------
`id`             | [`text`]   | Materialize's unique ID for the table.
`oid`            | [`oid`]    | A [PostgreSQL-compatible OID][oid] for the table.
`schema_id`      | [`bigint`] | The ID of the schema to which the table belongs.
`name`           | [`text`]   | The name of the table.
`persisted_name` | [`text`]   | The name of the table's persisted materialization, or `NULL` if the table is not being persisted.

### `mz_types`

The `mz_types` table contains a row for each type in the system.

Field          | Type       | Meaning
---------------|------------|----------
`id`           | [`text`]   | Materialize's unique ID for the type.
`oid`          | [`oid`]    | A [PostgreSQL-compatible OID][oid] for the type.
`schema_id`    | [`bigint`] | The ID of the schema to which the type belongs.
`name`         | [`text`]   | The name of the type.

### `mz_views`

The `mz_views` table contains a row for each view in the system.

Field          | Type        | Meaning
---------------|-------------|----------
`id`           | [`text`]    | Materialize's unique ID for the view.
`oid`          | [`oid`]     | A [PostgreSQL-compatible OID][oid] for the view.
`schema_id`    | [`bigint`]  | The ID of the schema to which the view belongs.
`name`         | [`text`]    | The name of the view.
`definition`   | [`text`]    | The view definition (a `SELECT` query).

<<<<<<< HEAD
### `mz_worker_compute_frontiers`

The `mz_worker_compute_frontiers` source describes each worker's
frontier for each [dataflow] in the system. The frontier describes the earliest
timestamp at which the output of the dataflow may change; data prior to that
timestamp is sealed.

For frontier information aggregated across all workers, see
[`mz_compute_frontiers`](#mz_compute_frontiers).

Field       | Type       | Meaning
------------|------------|--------
`export_id` | [`text`]   | The ID of the index or materialized view that created the dataflow. Corresponds to [`mz_compute_exports.export_id`](#mz_compute_exports).
`worker_id` | [`bigint`] | The ID of the worker thread hosting the dataflow.
`time`      | [`mztimestamp`] | The next timestamp at which the dataflow may change.

### `mz_worker_compute_import_frontiers`

The `mz_worker_compute_import_frontiers` source describes the frontiers that
each worker is aware of for every storage source used in a [dataflow] in the system. The
frontier describes the earliest timestamp at which the output of the source instantiation
at the dataflow layer may change; data prior to that timestamp is sealed.

For frontier information aggregated across all workers, see
[`mz_compute_import_frontiers`](#mz_compute_import_frontiers).

Field       | Type       | Meaning
------------|------------|--------
`export_id` | [`text`]   | The ID of the index or materialized view that created the dataflow. Corresponds to [`mz_compute_exports.export_id`](#mz_compute_exports).
`import_id` | [`text`]   | The ID of the input storage source for the dataflow. Corresponds to either [`mz_sources.id`](#mz_sources) or [`mz_tables.id`](#mz_tables) or [`mz_materialized_views.id`](#mz_materialized_views).
`worker_id` | [`bigint`] | The ID of the worker thread hosting the dataflow.
`time`      | [`mztimestamp`] | The next timestamp at which the source instantiation may change.

### `mz_worker_compute_delays`

The `mz_worker_compute_delays` source provides, for each worker,
a histogram of wall-clock delays between observations of storage source frontier
advancements at the dataflow layer and the advancements of the corresponding
[dataflow] frontiers.

Field       | Type       | Meaning
------------|------------|--------
`export_id` | [`text`]   | The ID of the index or materialized view that created the dataflow. Corresponds to [`mz_compute_exports.export_id`](#mz_compute_exports).
`import_id` | [`text`]   | The ID of the input storage source for the dataflow. Corresponds to either [`mz_sources.id`](#mz_sources) or [`mz_tables.id`](#mz_tables) or [`mz_materialized_views.id`](#mz_materialized_views).
`worker_id` | [`bigint`] | The ID of the worker thread hosting the dataflow.
`delay_ns`  | [`bigint`] | The upper bound of the bucket in nanoseconds.
`count`     | [`bigint`] | The (noncumulative) count of delay measurements in this bucket.

=======
>>>>>>> c31a7597
## `pg_catalog`

Materialize has compatibility shims for the following relations from [PostgreSQL's
system catalog](https://www.postgresql.org/docs/current/catalogs.html):

  * [`pg_am`](https://www.postgresql.org/docs/current/catalog-pg-am.html)
  * [`pg_attribute`](https://www.postgresql.org/docs/current/catalog-pg-attribute.html)
  * [`pg_class`](https://www.postgresql.org/docs/current/catalog-pg-class.html)
  * [`pg_collation`](https://www.postgresql.org/docs/current/catalog-pg-collation.html)
  * [`pg_constraint`](https://www.postgresql.org/docs/current/catalog-pg-constraint.html)
  * [`pg_database`](https://www.postgresql.org/docs/current/catalog-pg-database.html)
  * [`pg_description`](https://www.postgresql.org/docs/current/catalog-pg-description.html)
  * [`pg_enum`](https://www.postgresql.org/docs/current/catalog-pg-enum.html)
  * [`pg_index`](https://www.postgresql.org/docs/current/catalog-pg-index.html)
  * [`pg_inherits`](https://www.postgresql.org/docs/current/catalog-pg-inherits.html)
  * [`pg_matviews`](https://www.postgresql.org/docs/current/view-pg-matviews.html)
  * [`pg_namespace`](https://www.postgresql.org/docs/current/catalog-pg-namespace.html)
  * [`pg_policy`](https://www.postgresql.org/docs/current/catalog-pg-policy.html)
  * [`pg_proc`](https://www.postgresql.org/docs/current/catalog-pg-proc.html)
  * [`pg_range`](https://www.postgresql.org/docs/current/catalog-pg-range.html)
  * [`pg_roles`](https://www.postgresql.org/docs/current/view-pg-roles.html)
  * [`pg_settings`](https://www.postgresql.org/docs/current/view-pg-settings.html)
  * [`pg_tables`](https://www.postgresql.org/docs/current/view-pg-tables.html)
  * [`pg_type`](https://www.postgresql.org/docs/current/catalog-pg-type.html)
  * [`pg_views`](https://www.postgresql.org/docs/current/view-pg-views.html)
  * [`pg_authid`](https://www.postgresql.org/docs/current/catalog-pg-authid.html)

These compatibility shims are largely incomplete. Most are lacking some columns
that are present in PostgreSQL, or if they do include the column the result set
its value may always be `NULL`. The precise nature of the incompleteness is
intentionally undocumented. New tools developed against Materialize should use
the documented [`mz_catalog`](#mz_catalog) API instead.

If you are having trouble making a PostgreSQL tool work with Materialize, please
[file a GitHub issue][gh-issue]. Many PostgreSQL tools can be made to work with
Materialize with minor changes to the `pg_catalog` compatibility shim.

## `mz_internal`

The following sections describe the available objects in the `mz_internal`
schema.

### `mz_arrangement_sharing`

The `mz_arrangement_sharing` source describes how many times each [arrangement]
in the system is used.

Field         | Type       | Meaning
--------------|------------|--------
`operator_id` | [`bigint`] | The ID of the operator that created the arrangement. Corresponds to [`mz_dataflow_operators.id`](#mz_dataflow_operators).
`worker_id`   | [`bigint`] | The ID of the worker thread hosting the arrangement.
`count`       | [`bigint`] | The number of operators that share the arrangement.

### `mz_arrangement_sizes`

The `mz_arrangement_sizes` source describes the size of each [arrangement] in
the system.

Field         | Type       | Meaning
--------------|------------|--------
`operator_id` | [`bigint`] | The ID of the operator that created the arrangement. Corresponds to [`mz_dataflow_operators.id`](#mz_dataflow_operators).
`worker_id`   | [`bigint`] | The ID of the worker thread hosting the arrangement.
`records`     | [`bigint`] | The number of records in the arrangement.
`batches`     | [`bigint`] | The number of batches in the arrangement.

### `mz_dataflows`

The `mz_dataflows` view describes the [dataflows][dataflow] in the system.

Field      | Type       | Meaning
-----------|------------|--------
`id`       | [`bigint`] | The ID of the dataflow.
`worker_id`| [`bigint`] | The ID of the worker thread hosting the dataflow.
`local_id` | [`bigint`] | The scope-local index of the dataflow.
`name`     | [`text`]   | The internal name of the dataflow.

### `mz_dataflow_addresses`

The `mz_dataflow_addresses` source describes how the dataflow channels
and operators in the system are nested into scopes.

Field       | Type            | Meaning
------------|-----------------|--------
`id`        | [`bigint`]      | The ID of the channel or operator. Corresponds to [`mz_dataflow_channels.id`](#mz_dataflow_channels) or [`mz_dataflow_operators.id`](#mz_dataflow_operators).
`worker_id` | [`bigint`]      | The ID of the worker thread hosting the channel or operator.
`address`   | [`bigint list`] | A list of scope-local indexes indicating the path from the root to this channel or operator.

### `mz_dataflow_channels`

The `mz_dataflow_channels` source describes the communication channels between
[dataflow] operators. A communication channel connects one of the outputs of a
source operator to one of the inputs of a target operator.

Field           | Type       | Meaning
----------------|------------|--------
`id`            | [`bigint`] | The ID of the channel.
`worker_id`     | [`bigint`] | The ID of the worker thread hosting the channel.
`from_index`    | [`bigint`] | The scope-local index of the source operator. Corresponds to an address in [`mz_dataflow_addresses.address`](#mz_dataflow_addresses).
`from_port`      | [`bigint`] | The source operator's output port.
`to_index`      | [`bigint`] | The scope-local index of the target operator. Corresponds to an address in [`mz_dataflow_addresses.address`](#mz_dataflow_addresses).
`to_port`       | [`bigint`] | The target operator's input port.

### `mz_dataflow_operators`

The `mz_dataflow_operators` source describes the dataflow operators in the
system.

Field       | Type       | Meaning
------------|------------|--------
`id`        | [`bigint`] | The ID of the operator.
`worker_id` | [`bigint`] | The ID of the worker thread hosting the operator.
`name`      | [`text`]   | The name of the operator.

### `mz_dataflow_operator_dataflows`

The `mz_dataflow_operator_dataflows` view describes the [dataflow] to which each
dataflow operator belongs.

Field           | Type       | Meaning
----------------|------------|--------
`id`            | [`bigint`] | The ID of the operator.
`name`          | [`text`]   | The internal name of the operator.
`worker_id`     | [`bigint`] | The ID of the worker thread hosting the operator.
`dataflow_id`   | [`bigint`] | The ID of the dataflow hosting the operator.
`dataflow_name` | [`text`]   | The name of the dataflow hosting the operator.

### `mz_materializations`

The `mz_materializations` source describes the dataflows created by indexes and materialized views in the system.

Field       | Type       | Meaning
------------|------------|--------
`object_id` | [`text`]   | The ID of the index or materialized view that created the dataflow. Corresponds to [`mz_indexes.id`](#mz_indexes) or [`mz_materialized_views.id`](#mz_materialized_views).
`worker_id` | [`bigint`] | The ID of the worker thread hosting the corresponding [dataflow].

### `mz_materialization_frontiers`

The `mz_materialization_frontiers` view describes the frontier for each
[dataflow] in the system across all workers. The frontier describes the earliest
timestamp at which the output of the dataflow may change; data prior to that
timestamp is sealed.

For per-worker frontier information, see
[`mz_worker_materialization_frontiers`](#mz_worker_materialization_frontiers).

Field        | Type       | Meaning
-------------|------------|--------
`object_id ` | [`text`]   | The ID of the index or materialized view that created the dataflow. Corresponds to [`mz_materializations.object_id`](#mz_materializations).
`time`       | [`mztimestamp`] | The next timestamp at which the materialization may change.

### `mz_materialization_source_frontiers`

The `mz_materialization_source_frontiers` view describes the frontiers for every
storage source used in a [dataflow] in the system across all workers. The frontier
describes the earliest timestamp at which the output of the source instantiation
at the dataflow layer may change; data prior to that timestamp is sealed.

For per-worker frontier information, see
[`mz_worker_materialization_source_frontiers`](#mz_worker_materialization_source_frontiers).

Field       | Type       | Meaning
------------|------------|--------
`object_id` | [`text`]   | The ID of the index or materialized view that created the dataflow. Corresponds to [`mz_materializations.object_id`](#mz_materializations).
`source_id` | [`text`]   | The ID of the input storage source for the dataflow. Corresponds to either [`mz_sources.id`](#mz_sources) or [`mz_tables.id`](#mz_tables) or [`mz_materialized_views.id`](#mz_materialized_views).
`time`      | [`mztimestamp`] | The next timestamp at which the source instantiation may change.

### `mz_message_counts`

The `mz_message_counts` source describes the messages sent and received over the
dataflow channels in the system.

Field             | Type       | Meaning
------------------|------------|--------
`channel_id`      | [`bigint`] | The ID of the channel. Corresponds to [`mz_dataflow_channels.id`](#mz_dataflow_channels).
`from_worker_id`  | [`bigint`] | The ID of the worker thread sending the message.
`to_worker_id`    | [`bigint`] | The ID of the worker thread receiving the message.
`sent`            | [`bigint`] | The number of messages sent.
`received`        | [`bigint`] | The number of messages received.

### `mz_peek_active`

The `mz_peek_active` source describes all read queries ("peeks") that are
pending in the dataflow layer.

Field      | Type       | Meaning
-----------|------------|--------
`id`       | [`uuid`]   | The ID of the peek request.
`worker_id`| [`bigint`] | The ID of the worker thread servicing the peek.
`index_id` | [`text`]   | The ID of the index the peek is targeting.
`time`     | [`mztimestamp`] | The timestamp the peek has requested.

### `mz_peek_durations`

The `mz_peek_durations` source describes a histogram of the duration of read
queries ("peeks") in the dataflow layer.

Field         | Type       | Meaning
--------------|------------|--------
`worker_id`   | [`bigint`] | The ID of the worker thread servicing the peek.
`duration_ns` | [`bigint`] | The upper bound of the bucket in nanoseconds.
`count`       | [`bigint`] | The (noncumulative) count of peeks in this bucket.

### `mz_records_per_dataflow`

The `mz_records_per_dataflow` view describes the number of records in each
[dataflow] on each worker in the system.

For the same information aggregated across all workers, see
[`mz_records_per_dataflow_global`](#mz_records_per_dataflow_global).

Field       | Type        | Meaning
------------|-------------|--------
`id`        | [`bigint`]  | The ID of the dataflow. Corresponds to [`mz_dataflows.id`](#mz_dataflows).
`name`      | [`text`]    | The internal name of the dataflow.
`worker_id` | [`bigint`]  | The ID of the worker thread hosting the dataflow.
`records`   | [`numeric`] | The number of records in the dataflow.

### `mz_records_per_dataflow_global`

The `mz_records_per_dataflow_global` view describes the number of records in each
[dataflow] in the system.

For the same information broken down across workers, see
[`mz_records_per_dataflow`](#mz_records_per_dataflow).

Field     | Type        | Meaning
----------|-------------|--------
`id`      | [`bigint`]  | The ID of the dataflow. Corresponds to [`mz_dataflows.id`](#mz_dataflows).
`name`    | [`text`]    | The internal name of the dataflow.
`records` | [`numeric`] | The number of records in the dataflow.

### `mz_records_per_dataflow_operator`

The `mz_records_per_dataflow_operator` view describes the number of records in
each [dataflow] operator in the system.

Field         | Type        | Meaning
--------------|-------------|--------
`id`          | [`bigint`]  | The ID of the operator. Corresponds to [`mz_dataflow_operators.id`](#mz_dataflow_operators).
`name`        | [`text`]    | The internal name of the dataflow.
`worker_id`   | [`bigint`]  | The ID of the worker thread hosting the dataflow.
`dataflow_id` | [`bigint`]  | The ID of the dataflow. Corresponds to [`mz_dataflows.id`](#mz_dataflows).
`records`     | [`numeric`] | The number of records in the dataflow.

### `mz_scheduling_elapsed`

The `mz_scheduling_elapsed` source describes the total amount of time spent in
each [dataflow] operator.

Field        | Type       | Meaning
-------------|------------|--------
`id`         | [`bigint`] | The ID of the operator. Corresponds to [`mz_dataflow_operators.id`](#mz_dataflow_operators).
`worker_id`  | [`bigint`] | The ID of the worker thread hosting the operator.
`elapsed_ns` | [`bigint`] | The total elapsed time spent in the operator in nanoseconds.

### `mz_scheduling_histogram`

The `mz_scheduling_histogram` source stores a histogram describing the
duration of each invocation for each [dataflow] operator.

Field         | Type       | Meaning
--------------|------------|--------
`id`          | [`bigint`] | The ID of the operator. Corresponds to [`mz_dataflow_operators.id`](#mz_dataflow_operators).
`worker_id`   | [`bigint`] | The ID of the worker thread hosting the operator.
`duration_ns` | [`bigint`] | The upper bound of the bucket.
`count`       | [`bigint`] | The number of recordings in the bucket.

### `mz_scheduling_parks`

The `mz_scheduling_parks` source stores a histogram describing [dataflow] worker
park events. A park event occurs when a worker has no outstanding work.

Field       | Type       | Meaning
------------|------------| -------
`worker_id` | [`bigint`] | The ID of the worker thread.
`slept_for` | [`bigint`] | The actual length of the park event.
`requested` | [`bigint`] | The requested length of the park event.
`count`     | [`bigint`] | The number of park events in this bucket.

### `mz_worker_materialization_delays`

The `mz_worker_materialization_delays` source provides, for each worker,
a histogram of wall-clock delays between observations of storage source frontier
advancements at the dataflow layer and the advancements of the corresponding
[dataflow] frontiers.

Field       | Type       | Meaning
------------|------------|--------
`object_id` | [`text`]   | The ID of the index or materialized view that created the dataflow. Corresponds to [`mz_materializations.object_id`](#mz_materializations).
`source_id` | [`text`]   | The ID of the input storage source for the dataflow. Corresponds to either [`mz_sources.id`](#mz_sources) or [`mz_tables.id`](#mz_tables) or [`mz_materialized_views.id`](#mz_materialized_views).
`worker_id` | [`bigint`] | The ID of the worker thread hosting the dataflow.
`delay_ns`  | [`bigint`] | The upper bound of the bucket in nanoseconds.
`count`     | [`bigint`] | The (noncumulative) count of delay measurements in this bucket.

### `mz_worker_materialization_dependencies`

The `mz_worker_materialization_dependencies` source describes the dependency structure
between each [dataflow] and the sources of their data. To create a complete dependency
structure, the `import_id` column includes other dataflows.

Field      | Type       | Meaning
-----------|------------|--------
`export_id`| [`text`]   | The ID of the object that created the dataflow. Corresponds to [`mz_materializations.object_id`](#mz_materializations).
`import_id`| [`text`]   | The ID of the storage source. Corresponds to [`mz_sources.id`](#mz_sources) or [`mz_tables.id`](#mz_tables) or [`mz_materializations.object_id`](#mz_materializations).
`worker_id`| [`bigint`] | The ID of the worker thread hosting the dataflow.

### `mz_worker_materialization_frontiers`

The `mz_worker_materialization_frontiers` source describes each worker's
frontier for each [dataflow] in the system. The frontier describes the earliest
timestamp at which the output of the dataflow may change; data prior to that
timestamp is sealed.

For frontier information aggregated across all workers, see
[`mz_materialization_frontiers`](#mz_materialization_frontiers).

Field       | Type       | Meaning
------------|------------|--------
`object_id` | [`text`]   | The ID of the index or materialized view that created the dataflow. Corresponds to [`mz_materializations.object_id`](#mz_materializations).
`worker_id` | [`bigint`] | The ID of the worker thread hosting the dataflow.
`time`      | [`mztimestamp`] | The next timestamp at which the dataflow may change.

### `mz_worker_materialization_source_frontiers`

The `mz_worker_materialization_source_frontiers` source describes the frontiers that
each worker is aware of for every storage source used in a [dataflow] in the system. The
frontier describes the earliest timestamp at which the output of the source instantiation
at the dataflow layer may change; data prior to that timestamp is sealed.

For frontier information aggregated across all workers, see
[`mz_materialization_source_frontiers`](#mz_materialization_source_frontiers).

Field       | Type       | Meaning
------------|------------|--------
`object_id` | [`text`]   | The ID of the index or materialized view that created the dataflow. Corresponds to [`mz_materializations.object_id`](#mz_materializations).
`source_id` | [`text`]   | The ID of the input storage source for the dataflow. Corresponds to either [`mz_sources.id`](#mz_sources) or [`mz_tables.id`](#mz_tables) or [`mz_materialized_views.id`](#mz_materialized_views).
`worker_id` | [`bigint`] | The ID of the worker thread hosting the dataflow.
`time`      | [`mztimestamp`] | The next timestamp at which the source instantiation may change.

## `information_schema`

Materialize has compatibility shims for the following relations from the
SQL standard [`information_schema`](https://www.postgresql.org/docs/current/infoschema-schema.html)
schema, which is automatically available in all databases:

  * [`columns`](https://www.postgresql.org/docs/current/infoschema-columns.html)
  * [`tables`](https://www.postgresql.org/docs/current/infoschema-tables.html)

These compatibility shims are largely incomplete. Most are lacking some columns
that are present in the SQL standard, or if they do include the column the
result set its value may always be `NULL`. The precise nature of the
incompleteness is intentionally undocumented. New tools developed against
Materialize should use the documented [`mz_catalog`](#mz_catalog) API instead.

[`bigint`]: /sql/types/bigint
[`bigint list`]: /sql/types/list
[`boolean`]: /sql/types/boolean
[`bytea`]: /sql/types/bytea
[`double precision`]: /sql/types/double-precision
[`jsonb`]: /sql/types/jsonb
[`numeric`]: /sql/types/numeric
[`oid`]: /sql/types/oid
[`text`]: /sql/types/text
[`timestamp`]: /sql/types/timestamp
[`timestamp with time zone`]: /sql/types/timestamp
[`uuid`]: /sql/types/uuid
[gh-issue]: https://github.com/MaterializeInc/materialize/issues/new?labels=C-feature&template=feature.md
[oid]: /sql/types/oid
[`text array`]: /sql/types/array
[arrangement]: /overview/arrangements/#arrangements
[dataflow]: /overview/arrangements/#dataflows
[librdkafka]: https://github.com/edenhill/librdkafka/tree/v{{< librdkafka-version >}}
[`STATISTICS.md`]: https://github.com/edenhill/librdkafka/tree/v{{< librdkafka-version >}}/STATISTICS.md<|MERGE_RESOLUTION|>--- conflicted
+++ resolved
@@ -168,74 +168,6 @@
 `type_id`    | [`text`] | The ID of the list type.
 `element_id` | [`text`] | The IID of the list's element type.
 
-<<<<<<< HEAD
-### `mz_message_counts`
-
-The `mz_message_counts` source describes the messages sent and received over the
-dataflow channels in the system.
-
-Field             | Type       | Meaning
-------------------|------------|--------
-`channel_id`      | [`bigint`] | The ID of the channel. Corresponds to [`mz_dataflow_channels.id`](#mz_dataflow_channels).
-`from_worker_id`  | [`bigint`] | The ID of the worker thread sending the message.
-`to_worker_id`    | [`bigint`] | The ID of the worker thread receiving the message.
-`sent`            | [`bigint`] | The number of messages sent.
-`received`        | [`bigint`] | The number of messages received.
-
-### `mz_worker_compute_dependencies`
-
-The `mz_worker_compute_dependencies` source describes the dependency structure
-between each [dataflow] and the sources of their data. To create a complete dependency
-structure, the `import_id` column includes other dataflows.
-
-Field      | Type       | Meaning
------------|------------|--------
-`export_id`| [`text`]   | The ID of the object that created the dataflow. Corresponds to [`mz_compute_exports.export_id`](#mz_compute_exports).
-`import_id`| [`text`]   | The ID of the storage source. Corresponds to [`mz_sources.id`](#mz_sources) or [`mz_tables.id`](#mz_tables) or [`mz_compute_exports.export_id`](#mz_compute_exports).
-`worker_id`| [`bigint`] | The ID of the worker thread hosting the dataflow.
-
-### `mz_compute_frontiers`
-
-The `mz_compute_frontiers` view describes the frontier for each
-[dataflow] in the system across all workers. The frontier describes the earliest
-timestamp at which the output of the dataflow may change; data prior to that
-timestamp is sealed.
-
-For per-worker frontier information, see
-[`mz_worker_compute_frontiers`](#mz_worker_compute_frontiers).
-
-Field        | Type            | Meaning
--------------|-----------------|--------
-`export_id ` | [`text`]        | The ID of the index or materialized view that created the dataflow. Corresponds to [`mz_compute_exports.export_id`](#mz_compute_exports).
-`time`       | [`mztimestamp`] | The next timestamp at which the materialization may change.
-
-### `mz_compute_import_frontiers`
-
-The `mz_compute_import_frontiers` view describes the frontiers for every
-storage source used in a [dataflow] in the system across all workers. The frontier
-describes the earliest timestamp at which the output of the source instantiation
-at the dataflow layer may change; data prior to that timestamp is sealed.
-
-For per-worker frontier information, see
-[`mz_worker_compute_import_frontiers`](#mz_worker_compute_import_frontiers).
-
-Field       | Type            | Meaning
-------------|-----------------|--------
-`export_id` | [`text`]        | The ID of the index or materialized view that created the dataflow. Corresponds to [`mz_compute_exports.export_id`](#mz_compute_exports).
-`import_id` | [`text`]        | The ID of the input storage source for the dataflow. Corresponds to either [`mz_sources.id`](#mz_sources) or [`mz_tables.id`](#mz_tables) or [`mz_materialized_views.id`](#mz_materialized_views).
-`time`      | [`mztimestamp`] | The next timestamp at which the source instantiation may change.
-
-### `mz_compute_exports`
-
-The `mz_compute_exports` source describes the dataflows created by indexes and materialized views in the system.
-
-Field       | Type       | Meaning
-------------|------------|--------
-`export_id` | [`text`]   | The ID of the index or materialized view that created the dataflow. Corresponds to [`mz_indexes.id`](#mz_indexes) or [`mz_materialized_views.id`](#mz_materialized_views).
-`worker_id` | [`bigint`] | The ID of the worker thread hosting the corresponding [dataflow].
-
-=======
->>>>>>> c31a7597
 ### `mz_materialized_views`
 
 The `mz_materialized_views` table contains a row for each materialized view in the system.
@@ -388,57 +320,6 @@
 `name`         | [`text`]    | The name of the view.
 `definition`   | [`text`]    | The view definition (a `SELECT` query).
 
-<<<<<<< HEAD
-### `mz_worker_compute_frontiers`
-
-The `mz_worker_compute_frontiers` source describes each worker's
-frontier for each [dataflow] in the system. The frontier describes the earliest
-timestamp at which the output of the dataflow may change; data prior to that
-timestamp is sealed.
-
-For frontier information aggregated across all workers, see
-[`mz_compute_frontiers`](#mz_compute_frontiers).
-
-Field       | Type       | Meaning
-------------|------------|--------
-`export_id` | [`text`]   | The ID of the index or materialized view that created the dataflow. Corresponds to [`mz_compute_exports.export_id`](#mz_compute_exports).
-`worker_id` | [`bigint`] | The ID of the worker thread hosting the dataflow.
-`time`      | [`mztimestamp`] | The next timestamp at which the dataflow may change.
-
-### `mz_worker_compute_import_frontiers`
-
-The `mz_worker_compute_import_frontiers` source describes the frontiers that
-each worker is aware of for every storage source used in a [dataflow] in the system. The
-frontier describes the earliest timestamp at which the output of the source instantiation
-at the dataflow layer may change; data prior to that timestamp is sealed.
-
-For frontier information aggregated across all workers, see
-[`mz_compute_import_frontiers`](#mz_compute_import_frontiers).
-
-Field       | Type       | Meaning
-------------|------------|--------
-`export_id` | [`text`]   | The ID of the index or materialized view that created the dataflow. Corresponds to [`mz_compute_exports.export_id`](#mz_compute_exports).
-`import_id` | [`text`]   | The ID of the input storage source for the dataflow. Corresponds to either [`mz_sources.id`](#mz_sources) or [`mz_tables.id`](#mz_tables) or [`mz_materialized_views.id`](#mz_materialized_views).
-`worker_id` | [`bigint`] | The ID of the worker thread hosting the dataflow.
-`time`      | [`mztimestamp`] | The next timestamp at which the source instantiation may change.
-
-### `mz_worker_compute_delays`
-
-The `mz_worker_compute_delays` source provides, for each worker,
-a histogram of wall-clock delays between observations of storage source frontier
-advancements at the dataflow layer and the advancements of the corresponding
-[dataflow] frontiers.
-
-Field       | Type       | Meaning
-------------|------------|--------
-`export_id` | [`text`]   | The ID of the index or materialized view that created the dataflow. Corresponds to [`mz_compute_exports.export_id`](#mz_compute_exports).
-`import_id` | [`text`]   | The ID of the input storage source for the dataflow. Corresponds to either [`mz_sources.id`](#mz_sources) or [`mz_tables.id`](#mz_tables) or [`mz_materialized_views.id`](#mz_materialized_views).
-`worker_id` | [`bigint`] | The ID of the worker thread hosting the dataflow.
-`delay_ns`  | [`bigint`] | The upper bound of the bucket in nanoseconds.
-`count`     | [`bigint`] | The (noncumulative) count of delay measurements in this bucket.
-
-=======
->>>>>>> c31a7597
 ## `pg_catalog`
 
 Materialize has compatibility shims for the following relations from [PostgreSQL's
@@ -565,44 +446,44 @@
 `dataflow_id`   | [`bigint`] | The ID of the dataflow hosting the operator.
 `dataflow_name` | [`text`]   | The name of the dataflow hosting the operator.
 
-### `mz_materializations`
-
-The `mz_materializations` source describes the dataflows created by indexes and materialized views in the system.
-
-Field       | Type       | Meaning
-------------|------------|--------
-`object_id` | [`text`]   | The ID of the index or materialized view that created the dataflow. Corresponds to [`mz_indexes.id`](#mz_indexes) or [`mz_materialized_views.id`](#mz_materialized_views).
+### `mz_compute_exports`
+
+The `mz_compute_exports` source describes the dataflows created by indexes and materialized views in the system.
+
+Field       | Type       | Meaning
+------------|------------|--------
+`export_id` | [`text`]   | The ID of the index or materialized view that created the dataflow. Corresponds to [`mz_indexes.id`](#mz_indexes) or [`mz_materialized_views.id`](#mz_materialized_views).
 `worker_id` | [`bigint`] | The ID of the worker thread hosting the corresponding [dataflow].
 
-### `mz_materialization_frontiers`
-
-The `mz_materialization_frontiers` view describes the frontier for each
+### `mz_compute_frontiers`
+
+The `mz_compute_frontiers` view describes the frontier for each
 [dataflow] in the system across all workers. The frontier describes the earliest
 timestamp at which the output of the dataflow may change; data prior to that
 timestamp is sealed.
 
 For per-worker frontier information, see
-[`mz_worker_materialization_frontiers`](#mz_worker_materialization_frontiers).
+[`mz_worker_compute_frontiers`](#mz_worker_compute_frontiers).
 
 Field        | Type       | Meaning
 -------------|------------|--------
-`object_id ` | [`text`]   | The ID of the index or materialized view that created the dataflow. Corresponds to [`mz_materializations.object_id`](#mz_materializations).
+`export_id ` | [`text`]   | The ID of the index or materialized view that created the dataflow. Corresponds to [`mz_compute_exports.export_id`](#mz_compute_exports).
 `time`       | [`mztimestamp`] | The next timestamp at which the materialization may change.
 
-### `mz_materialization_source_frontiers`
-
-The `mz_materialization_source_frontiers` view describes the frontiers for every
+### `mz_compute_import_frontiers`
+
+The `mz_compute_import_frontiers` view describes the frontiers for every
 storage source used in a [dataflow] in the system across all workers. The frontier
 describes the earliest timestamp at which the output of the source instantiation
 at the dataflow layer may change; data prior to that timestamp is sealed.
 
 For per-worker frontier information, see
-[`mz_worker_materialization_source_frontiers`](#mz_worker_materialization_source_frontiers).
-
-Field       | Type       | Meaning
-------------|------------|--------
-`object_id` | [`text`]   | The ID of the index or materialized view that created the dataflow. Corresponds to [`mz_materializations.object_id`](#mz_materializations).
-`source_id` | [`text`]   | The ID of the input storage source for the dataflow. Corresponds to either [`mz_sources.id`](#mz_sources) or [`mz_tables.id`](#mz_tables) or [`mz_materialized_views.id`](#mz_materialized_views).
+[`mz_worker_compute_import_frontiers`](#mz_worker_compute_import_frontiers).
+
+Field       | Type       | Meaning
+------------|------------|--------
+`export_id` | [`text`]   | The ID of the index or materialized view that created the dataflow. Corresponds to [`mz_compute_exports.export_id`](#mz_compute_exports).
+`import_id` | [`text`]   | The ID of the input storage source for the dataflow. Corresponds to either [`mz_sources.id`](#mz_sources) or [`mz_tables.id`](#mz_tables) or [`mz_materialized_views.id`](#mz_materialized_views).
 `time`      | [`mztimestamp`] | The next timestamp at which the source instantiation may change.
 
 ### `mz_message_counts`
@@ -718,62 +599,62 @@
 `requested` | [`bigint`] | The requested length of the park event.
 `count`     | [`bigint`] | The number of park events in this bucket.
 
-### `mz_worker_materialization_delays`
-
-The `mz_worker_materialization_delays` source provides, for each worker,
+### `mz_worker_compute_delays`
+
+The `mz_worker_compute_delays` source provides, for each worker,
 a histogram of wall-clock delays between observations of storage source frontier
 advancements at the dataflow layer and the advancements of the corresponding
 [dataflow] frontiers.
 
 Field       | Type       | Meaning
 ------------|------------|--------
-`object_id` | [`text`]   | The ID of the index or materialized view that created the dataflow. Corresponds to [`mz_materializations.object_id`](#mz_materializations).
-`source_id` | [`text`]   | The ID of the input storage source for the dataflow. Corresponds to either [`mz_sources.id`](#mz_sources) or [`mz_tables.id`](#mz_tables) or [`mz_materialized_views.id`](#mz_materialized_views).
+`export_id` | [`text`]   | The ID of the index or materialized view that created the dataflow. Corresponds to [`mz_compute_exports.export_id`](#mz_compute_exports).
+`import_id` | [`text`]   | The ID of the input storage source for the dataflow. Corresponds to either [`mz_sources.id`](#mz_sources) or [`mz_tables.id`](#mz_tables) or [`mz_materialized_views.id`](#mz_materialized_views).
 `worker_id` | [`bigint`] | The ID of the worker thread hosting the dataflow.
 `delay_ns`  | [`bigint`] | The upper bound of the bucket in nanoseconds.
 `count`     | [`bigint`] | The (noncumulative) count of delay measurements in this bucket.
 
-### `mz_worker_materialization_dependencies`
-
-The `mz_worker_materialization_dependencies` source describes the dependency structure
+### `mz_worker_compute_dependencies`
+
+The `mz_worker_compute_dependencies` source describes the dependency structure
 between each [dataflow] and the sources of their data. To create a complete dependency
 structure, the `import_id` column includes other dataflows.
 
 Field      | Type       | Meaning
 -----------|------------|--------
-`export_id`| [`text`]   | The ID of the object that created the dataflow. Corresponds to [`mz_materializations.object_id`](#mz_materializations).
-`import_id`| [`text`]   | The ID of the storage source. Corresponds to [`mz_sources.id`](#mz_sources) or [`mz_tables.id`](#mz_tables) or [`mz_materializations.object_id`](#mz_materializations).
+`export_id`| [`text`]   | The ID of the object that created the dataflow. Corresponds to [`mz_compute_exports.export_id`](#mz_compute_exports).
+`import_id`| [`text`]   | The ID of the storage source. Corresponds to [`mz_sources.id`](#mz_sources) or [`mz_tables.id`](#mz_tables) or [`mz_compute_exports.export_id`](#mz_compute_exports).
 `worker_id`| [`bigint`] | The ID of the worker thread hosting the dataflow.
 
-### `mz_worker_materialization_frontiers`
-
-The `mz_worker_materialization_frontiers` source describes each worker's
+### `mz_worker_compute_frontiers`
+
+The `mz_worker_compute_frontiers` source describes each worker's
 frontier for each [dataflow] in the system. The frontier describes the earliest
 timestamp at which the output of the dataflow may change; data prior to that
 timestamp is sealed.
 
 For frontier information aggregated across all workers, see
-[`mz_materialization_frontiers`](#mz_materialization_frontiers).
-
-Field       | Type       | Meaning
-------------|------------|--------
-`object_id` | [`text`]   | The ID of the index or materialized view that created the dataflow. Corresponds to [`mz_materializations.object_id`](#mz_materializations).
+[`mz_compute_frontiers`](#mz_compute_frontiers).
+
+Field       | Type       | Meaning
+------------|------------|--------
+`export_id` | [`text`]   | The ID of the index or materialized view that created the dataflow. Corresponds to [`mz_compute_exports.export_id`](#mz_compute_exports).
 `worker_id` | [`bigint`] | The ID of the worker thread hosting the dataflow.
 `time`      | [`mztimestamp`] | The next timestamp at which the dataflow may change.
 
-### `mz_worker_materialization_source_frontiers`
-
-The `mz_worker_materialization_source_frontiers` source describes the frontiers that
+### `mz_worker_compute_import_frontiers`
+
+The `mz_worker_compute_import_frontiers` source describes the frontiers that
 each worker is aware of for every storage source used in a [dataflow] in the system. The
 frontier describes the earliest timestamp at which the output of the source instantiation
 at the dataflow layer may change; data prior to that timestamp is sealed.
 
 For frontier information aggregated across all workers, see
-[`mz_materialization_source_frontiers`](#mz_materialization_source_frontiers).
-
-Field       | Type       | Meaning
-------------|------------|--------
-`object_id` | [`text`]   | The ID of the index or materialized view that created the dataflow. Corresponds to [`mz_materializations.object_id`](#mz_materializations).
+[`mz_compute_import_frontiers`](#mz_compute_import_frontiers).
+
+Field       | Type       | Meaning
+------------|------------|--------
+`export_id` | [`text`]   | The ID of the index or materialized view that created the dataflow. Corresponds to [`mz_compute_exports.export_id`](#mz_compute_exports).
 `source_id` | [`text`]   | The ID of the input storage source for the dataflow. Corresponds to either [`mz_sources.id`](#mz_sources) or [`mz_tables.id`](#mz_tables) or [`mz_materialized_views.id`](#mz_materialized_views).
 `worker_id` | [`bigint`] | The ID of the worker thread hosting the dataflow.
 `time`      | [`mztimestamp`] | The next timestamp at which the source instantiation may change.
