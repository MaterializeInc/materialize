---
title: "mz_internal"
description: "mz_internal is a system catalog schema which exposes internal metadata about Materialize. This schema is not part of Materialize's stable interface."
menu:
  main:
    parent: 'system-catalog'
    weight: 4
---

The following sections describe the available objects in the `mz_internal`
schema.

{{< warning >}}
The objects in the `mz_internal` schema are not part of Materialize's stable interface.
Backwards-incompatible changes to these objects may be made at any time.
{{< /warning >}}

{{< warning >}}
`SELECT` statements may reference these objects, but creating views that
reference these objects is not allowed.
{{< /warning >}}


## `mz_recent_activity_log`

{{< public-preview />}}

{{< warning >}}
Do not rely on all statements being logged in this view. Materialize
controls the maximum rate at which statements are sampled, and may change
this rate at any time.
{{< /warning >}}

{{< warning >}}
Entries in this view may be cleared on restart (e.g., during Materialize maintenance windows).
{{< /warning >}}

The `mz_recent_activity_log` view contains a log of the SQL statements
that have been issued to Materialize in the last three days, along
with various metadata about them.

Entries in this log may be sampled. The sampling rate is controlled by
the configuration parameter `statement_logging_sample_rate`, which may be set
to any value between 0 and 1. For example, to disable statement
logging entirely for a session, execute `SET
statement_logging_sample_rate TO 0`. Materialize may apply a lower
sampling rate than the one set in this parameter.

The view can be accessed by Materialize _superusers_ or users that have been
granted the [`mz_monitor` role](/manage/access-control/manage-roles#builtin-roles).

<!-- RELATION_SPEC mz_internal.mz_recent_activity_log -->
| Field                      | Type                         | Meaning                                                                                                                                                                                                                                                                       |
|----------------------------|------------------------------|-------------------------------------------------------------------------------------------------------------------------------------------------------------------------------------------------------------------------------------------------------------------------------|
| `execution_id`             | [`uuid`]                     | An ID that is unique for each executed statement.                                                                                                                                                                                                                             |
| `sample_rate`              | [`double precision`]         | The actual rate at which the statement was sampled.                                                                                                                                                                                                                           |
| `cluster_id`               | [`text`]                     | The ID of the cluster the statement execution was directed to. Corresponds to [mz_clusters.id](https://materialize.com/docs/sql/system-catalog/mz_catalog/#mz_clusters).                                                                                                      |
| `application_name`         | [`text`]                     | The value of the `application_name` configuration parameter at execution time.                                                                                                                                                                                                       |
| `cluster_name`             | [`text`]                     | The name of the cluster with ID `cluster_id` at execution time.                                                                                                                                                                                                               |
| `transaction_isolation`    | [`text`]                     | The value of the `transaction_isolation` configuration parameter at execution time.                                                                                                                                                                                                  |
| `execution_timestamp`      | [`uint8`]                    | The logical timestamp at which execution was scheduled.                                                                                                                                                                                                                       |
| `transient_index_id`       | [`text`]                     | The internal index of the compute dataflow created for the query, if any.                                                                                                                                                                                                     |
| `params`                   | [`text array`]               | The parameters with which the statement was executed.                                                                                                                                                                                                                         |
| `mz_version`               | [`text`]                     | The version of Materialize that was running when the statement was executed.                                                                                                                                                                                                  |
| `began_at`                 | [`timestamp with time zone`] | The wall-clock time at which the statement began executing.                                                                                                                                                                                                                   |
| `finished_at`              | [`timestamp with time zone`] | The wall-clock time at which the statement finished executing.                                                                                                                                                                                                                |
| `finished_status`          | [`text`]                     | The final status of the statement (e.g., `success`, `canceled`, `error`, or `aborted`). `aborted` means that Materialize exited before the statement finished executing.                                                                                                    |
| `error_message`            | [`text`]                     | The error message, if the statement failed.                                                                                                                                                                                                                                   |
| `rows_returned`            | [`bigint`]                   | The number of rows returned, for statements that return rows.                                                                                                                                                                                                                 |
| `execution_strategy`       | [`text`]                     | For `SELECT` queries, the strategy for executing the query. `constant` means computed in the control plane without the involvement of a cluster, `fast-path` means read by a cluster directly from an in-memory index, and `standard` means computed by a temporary dataflow. |
| `transaction_id`           | [`uint8`]                    | The ID of the transaction that the statement was part of. Note that transaction IDs are only unique per session.                                                                                                                                                              |
| `prepared_statement_id`    | [`uuid`]                     | An ID that is unique for each prepared statement. For example, if a statement is prepared once and then executed multiple times, all executions will have the same value for this column (but different values for `execution_id`).                                           |
| `sql_hash`                 | [`bytea`]                    | An opaque value uniquely identifying the text of the query.                                                                                                                                                                                                                   |
| `prepared_statement_name`  | [`text`]                     | The name given by the client library to the prepared statement.                                                                                                                                                                                                               |
| `session_id`               | [`uuid`]                     | An ID that is unique for each session.                                                                                                                                                                                                                                        |
| `prepared_at`              | [`timestamp with time zone`] | The time at which the statement was prepared.                                                                                                                                                                                                                                 |
| `statement_type`           | [`text`]                     | The _type_ of the statement, e.g. `select` for a `SELECT` query, or `NULL` if the statement was empty.                                                                                                                                                                        |
| `throttled_count`          | [`uint8`]                    | The number of statements that were dropped due to throttling before the current one was seen. If you have a very high volume of queries and need to log them without throttling, [contact our team](https://materialize.com/docs/support/).                                   |
| `initial_application_name` | [`text`]                     | The initial value of `application_name` at the beginning of the session.                                                                                                                                                                                                      |
| `authenticated_user`       | [`text`]                     | The name of the user for which the session was established.                                                                                                                                                                                                                   |
| `sql`                      | [`text`]                     | The SQL text of the statement.                                                                                                                                                                                                                                                |


## `mz_aws_connections`

The `mz_aws_connections` table contains a row for each AWS connection in the
system.

<!-- RELATION_SPEC mz_internal.mz_aws_connections -->
| Field                         | Type      | Meaning
|-------------------------------|-----------|--------
| `id`                          | [`text`]  | The ID of the connection.
| `endpoint`                    | [`text`]  | The value of the `ENDPOINT` option, if set.
| `region`                      | [`text`]  | The value of the `REGION` option, if set.
| `access_key_id`               | [`text`]  | The value of the `ACCESS KEY ID` option, if provided in line.
| `access_key_id_secret_id`     | [`text`]  | The ID of the secret referenced by the `ACCESS KEY ID` option, if provided via a secret.
| `secret_access_key_secret_id` | [`text`]  | The ID of the secret referenced by the `SECRET ACCESS KEY` option, if set.
| `session_token`               | [`text`]  | The value of the `SESSION TOKEN` option, if provided in line.
| `session_token_secret_id`     | [`text`]  | The ID of the secret referenced by the `SESSION TOKEN` option, if provided via a secret.
| `assume_role_arn`             | [`text`]  | The value of the `ASSUME ROLE ARN` option, if set.
| `assume_role_session_name`    | [`text`]  | The value of the `ASSUME ROLE SESSION NAME` option, if set.
| `principal`                   | [`text`]  | The ARN of the AWS principal Materialize will use when assuming the provided role, if the connection is configured to use role assumption.
| `external_id`                 | [`text`]  | The external ID Materialize will use when assuming the provided role, if the connection is configured to use role assumption.
| `example_trust_policy`        | [`jsonb`] | An example of an IAM role trust policy that allows this connection's principal and external ID to assume the role.

## `mz_aws_privatelink_connection_status_history`

The `mz_aws_privatelink_connection_status_history` table contains a row describing
the historical status for each AWS PrivateLink connection in the system.

<!-- RELATION_SPEC mz_internal.mz_aws_privatelink_connection_status_history -->
| Field             | Type                       | Meaning                                                    |
|-------------------|----------------------------|------------------------------------------------------------|
| `occurred_at`     | `timestamp with time zone` | Wall-clock timestamp of the status change.       |
| `connection_id`   | `text`                     | The unique identifier of the AWS PrivateLink connection. Corresponds to [`mz_catalog.mz_connections.id`](../mz_catalog#mz_connections).   |
| `status`          | `text`                     | The status of the connection: one of `pending-service-discovery`, `creating-endpoint`, `recreating-endpoint`, `updating-endpoint`, `available`, `deleted`, `deleting`, `expired`, `failed`, `pending`, `pending-acceptance`, `rejected`, or `unknown`.                        |

## `mz_aws_privatelink_connection_statuses`

The `mz_aws_privatelink_connection_statuses` table contains a row describing
the most recent status for each AWS PrivateLink connection in the system.

<!-- RELATION_SPEC mz_internal.mz_aws_privatelink_connection_statuses -->
| Field | Type | Meaning |
|-------|------|---------|
| `id` | [`text`] | The ID of the connection. Corresponds to [`mz_catalog.mz_connections.id`](../mz_catalog#mz_sinks). |
| `name` | [`text`] | The name of the connection.  |
| `last_status_change_at` | [`timestamp with time zone`] | Wall-clock timestamp of the connection status change.|
| `status` | [`text`] | | The status of the connection: one of `pending-service-discovery`, `creating-endpoint`, `recreating-endpoint`, `updating-endpoint`, `available`, `deleted`, `deleting`, `expired`, `failed`, `pending`, `pending-acceptance`, `rejected`, or `unknown`. |

## `mz_cluster_schedules`

The `mz_cluster_schedules` table shows the `SCHEDULE` option specified for each cluster.

<!-- RELATION_SPEC mz_internal.mz_cluster_schedules -->
| Field                               | Type         | Meaning                                                       |
|-------------------------------------|--------------|---------------------------------------------------------------|
| `cluster_id`                        | [`text`]     | The ID of the cluster. Corresponds to [`mz_clusters.id`](../mz_catalog/#mz_clusters).|
| `type`                              | [`text`]     | `on-refresh`, or `manual` (the default)                       |
| `refresh_rehydration_time_estimate` | [`interval`] | The interval given in the `REHYDRATION TIME ESTIMATE` option. |

## `mz_cluster_replica_frontiers`

The `mz_cluster_replica_frontiers` table describes the per-replica frontiers of
sources, sinks, materialized views, indexes, and subscriptions in the system,
as observed from the coordinator.

[`mz_compute_frontiers`](../mz_introspection/#mz_compute_frontiers) is similar to
`mz_cluster_replica_frontiers`, but `mz_compute_frontiers` reports the
frontiers known to the active compute replica, while
`mz_cluster_replica_frontiers` reports the frontiers of all replicas. Note also
that `mz_compute_frontiers` is restricted to compute objects (indexes,
materialized views, and subscriptions) while `mz_cluster_replica_frontiers`
contains storage objects that are installed on replicas (sources, sinks) as
well.

At this time, we do not make any guarantees about the freshness of these numbers.

<!-- RELATION_SPEC mz_internal.mz_cluster_replica_frontiers -->
| Field            | Type             | Meaning                                                                |
| -----------------| ---------------- | --------                                                               |
| `object_id`      | [`text`]         | The ID of the source, sink, index, materialized view, or subscription. |
| `replica_id`     | [`text`]         | The ID of a cluster replica.                                           |
| `write_frontier` | [`mz_timestamp`] | The next timestamp at which the output may change.                     |

## `mz_cluster_replica_metrics`

The `mz_cluster_replica_metrics` table gives the last known CPU and RAM utilization statistics
for all processes of all extant cluster replicas.

At this time, we do not make any guarantees about the exactness or freshness of these numbers.

<!-- RELATION_SPEC mz_internal.mz_cluster_replica_metrics -->
| Field               | Type         | Meaning                                                                                                                                                      |
| ------------------- | ------------ | --------                                                                                                                                                     |
| `replica_id`        | [`text`]     | The ID of a cluster replica.                                                                                                                                 |
| `process_id`        | [`uint8`]    | An identifier of a compute process within a replica.                                                                                                         |
| `cpu_nano_cores`    | [`uint8`]    | Approximate CPU usage, in billionths of a vCPU core.                                                                                                         |
| `memory_bytes`      | [`uint8`]    | Approximate RAM usage, in bytes.                                                                                                                             |
| `disk_bytes`        | [`uint8`]    | Approximate disk usage in bytes.                                                                                                                             |

<<<<<<< HEAD
### `mz_cluster_replica_statuses`
=======
<!-- TODO(chaas): remove after v0.99 release -->
## `mz_cluster_replica_sizes`

The `mz_cluster_replica_sizes` table contains a mapping of logical sizes
(e.g. `100cc`) to physical sizes (number of processes, and CPU and memory allocations per process).

{{< warning >}}
The values in this table may change at any time. You should not rely on them for
any kind of capacity planning.
{{< /warning >}}

| Field                  | Type        | Meaning                                                                                                                                                      |
|------------------------|-------------|--------------------------------------------------------------------------------------------------------------------------------------------------------------|
| `size`                 | [`text`]    | The human-readable replica size.                                                                                                                             |
| `processes`            | [`uint8`]   | The number of processes in the replica.                                                                                                                      |
| `workers`              | [`uint8`]   | The number of Timely Dataflow workers per process.                                                                                                           |
| `cpu_nano_cores`       | [`uint8`]   | The CPU allocation per process, in billionths of a vCPU core.                                                                                                |
| `memory_bytes`         | [`uint8`]   | The RAM allocation per process, in billionths of a vCPU core.                                                                                                |
| `disk_bytes`           | [`uint8`]   | The disk allocation per process.                                                                                                                             |
| `credits_per_hour`     | [`numeric`] | The number of compute credits consumed per hour.                                                                                                             |


## `mz_cluster_replica_statuses`
>>>>>>> 7b735793

The `mz_cluster_replica_statuses` table contains a row describing the status
of each process in each cluster replica in the system.

<!-- RELATION_SPEC mz_internal.mz_cluster_replica_statuses -->
| Field        | Type                         | Meaning                                                                                                 |
|--------------|------------------------------|---------------------------------------------------------------------------------------------------------|
| `replica_id` | [`text`]                     | Materialize's unique ID for the cluster replica.                                                        |
| `process_id` | [`uint8`]                    | The ID of the process within the cluster replica.                                                       |
| `status`     | [`text`]                     | The status of the cluster replica: `ready` or `not-ready`.                                              |
| `reason`     | [`text`]                     | If the cluster replica is in a `not-ready` state, the reason (if available). For example, `oom-killed`. |
| `updated_at` | [`timestamp with time zone`] | The time at which the status was last updated.                                                          |

## `mz_cluster_replica_utilization`

The `mz_cluster_replica_utilization` view gives the last known CPU and RAM utilization statistics
for all processes of all extant cluster replicas, as a percentage of the total resource allocation.

At this time, we do not make any guarantees about the exactness or freshness of these numbers.

<!-- RELATION_SPEC mz_internal.mz_cluster_replica_utilization -->
| Field            | Type                 | Meaning                                                                                                                                                                                |
|------------------|----------------------|----------------------------------------------------------------------------------------------------------------------------------------------------------------------------------------|
| `replica_id`     | [`text`]             | The ID of a cluster replica.                                                                                                                                                           |
| `process_id`     | [`uint8`]            | An identifier of a compute process within a replica.                                                                                                                                   |
| `cpu_percent`    | [`double precision`] | Approximate CPU usage in percent of the total allocation.                                                                                                                              |
| `memory_percent` | [`double precision`] | Approximate RAM usage in percent of the total allocation.                                                                                                                              |
| `disk_percent`   | [`double precision`] | Approximate disk usage in percent of the total allocation.                                                                                                                             |

## `mz_cluster_replica_history`

The `mz_cluster_replica_history` view contains information about the timespan of
each replica, including the times at which it was created and dropped
(if applicable).

<!-- RELATION_SPEC mz_internal.mz_cluster_replica_history -->
| Field                 | Type                         | Meaning                                                                                                                                   |
|-----------------------|------------------------------|-------------------------------------------------------------------------------------------------------------------------------------------|
| `replica_id`          | [`text`]                     | The ID of a cluster replica.                                                                                                              |
| `size`                | [`text`]                     | The size of the cluster replica. Corresponds to [`mz_cluster_replica_sizes.size`](#mz_cluster_replica_sizes).                             |
| `cluster_name`        | [`text`]                     | The name of the cluster associated with the replica.                                                                                      |
| `replica_name`        | [`text`]                     | The name of the replica.                                                                                                                  |
| `created_at`          | [`timestamp with time zone`] | The time at which the replica was created.                                                                                                |
| `dropped_at`          | [`timestamp with time zone`] | The time at which the replica was dropped, or `NULL` if it still exists.                                                                  |
| `credits_per_hour`    | [`numeric`]                  | The number of compute credits consumed per hour. Corresponds to [`mz_cluster_replica_sizes.credits_per_hour`](#mz_cluster_replica_sizes). |

## `mz_internal_cluster_replicas`

The `mz_internal_cluster_replicas` table lists the replicas that are created and maintained by Materialize support.

<!-- RELATION_SPEC mz_internal.mz_internal_cluster_replicas -->
| Field      | Type     | Meaning                                                                                                     |
|------------|----------|-------------------------------------------------------------------------------------------------------------|
| id         | [`text`] | The ID of a cluster replica. Corresponds to [`mz_cluster_replicas.id`](../mz_catalog/#mz_cluster_replicas). |

## `mz_comments`

The `mz_comments` table stores optional comments (descriptions) for objects in the database.

<!-- RELATION_SPEC mz_internal.mz_comments -->
| Field          | Type        | Meaning                                                                                      |
| -------------- |-------------| --------                                                                                     |
| `id`           | [`text`]    | The ID of the object. Corresponds to [`mz_objects.id`](../mz_catalog/#mz_objects).           |
| `object_type`  | [`text`]    | The type of object the comment is associated with.                                           |
| `object_sub_id`| [`integer`] | For a comment on a column of a relation, this is the column number. For all other object types this column is `NULL`. |
| `comment`      | [`text`]    | The comment itself.                                                                          |

## `mz_compute_dependencies`

The `mz_compute_dependencies` table describes the dependency structure between each compute object (index, materialized view, or subscription) and the sources of its data.

In contrast to [`mz_object_dependencies`](#mz_object_dependencies), this table only lists dependencies in the compute layer.
SQL objects that don't exist in the compute layer (such as views) are omitted.

<!-- RELATION_SPEC mz_internal.mz_compute_dependencies -->
| Field       | Type     | Meaning                                                                                                                                                                                                                                                                                            |
| ----------- | -------- | --------                                                                                                                                                                                                                                                                                           |
| `object_id`     | [`text`] | The ID of a compute object. Corresponds to [`mz_catalog.mz_indexes.id`](../mz_catalog#mz_indexes), [`mz_catalog.mz_materialized_views.id`](../mz_catalog#mz_materialized_views), or [`mz_internal.mz_subscriptions`](#mz_subscriptions).                                                           |
| `dependency_id` | [`text`] | The ID of a compute dependency. Corresponds to [`mz_catalog.mz_indexes.id`](../mz_catalog#mz_indexes), [`mz_catalog.mz_materialized_views.id`](../mz_catalog#mz_materialized_views), [`mz_catalog.mz_sources.id`](../mz_catalog#mz_sources), or [`mz_catalog.mz_tables.id`](../mz_catalog#mz_tables). |

## `mz_compute_hydration_statuses`

The `mz_compute_hydration_statuses` table describes the per-replica hydration status of each compute object (index, materialized view, or subscription).

A compute object is hydrated on a given replica when it has fully processed the initial snapshot of data available in its inputs.

<!-- RELATION_SPEC mz_internal.mz_compute_hydration_statuses -->
| Field        | Type        | Meaning  |
| -----------  | ----------- | -------- |
| `object_id`  | [`text`]    | The ID of a compute object. Corresponds to [`mz_catalog.mz_indexes.id`](../mz_catalog#mz_indexes), [`mz_catalog.mz_materialized_views.id`](../mz_catalog#mz_materialized_views), or [`mz_internal.mz_subscriptions`](#mz_subscriptions). |
| `replica_id` | [`text`]    | The ID of a cluster replica. |
| `hydrated`   | [`boolean`] | Whether the compute object is hydrated on the replica. |

## `mz_compute_operator_hydration_statuses`

The `mz_compute_operator_hydration_statuses` table describes the dataflow operator hydration status of compute objects (indexes or materialized views).

A dataflow operator is hydrated on a given replica when it has fully processed the initial snapshot of data available in its inputs.

<!-- RELATION_SPEC mz_internal.mz_compute_operator_hydration_statuses -->
| Field                   | Type        | Meaning  |
| ----------------------- | ----------- | -------- |
| `object_id`             | [`text`]    | The ID of a compute object. Corresponds to [`mz_catalog.mz_indexes.id`](../mz_catalog#mz_indexes) or [`mz_catalog.mz_materialized_views.id`](../mz_catalog#mz_materialized_views). |
| `physical_plan_node_id` | [`uint8`]   | The ID of a node in the physical plan of the compute object. Corresponds to a `node_id` displayed in the output of `EXPLAIN PHYSICAL PLAN WITH (node identifiers)`. |
| `replica_id`            | [`text`]    | The ID of a cluster replica. |
| `hydrated`              | [`boolean`] | Whether the node is hydrated on the replica. |

<!-- RELATION_SPEC_UNDOCUMENTED mz_internal.mz_compute_operator_hydration_statuses_per_worker -->

## `mz_frontiers`

The `mz_frontiers` table describes the frontiers of each source, sink, table,
materialized view, index, and subscription in the system, as observed from the
coordinator.

At this time, we do not make any guarantees about the freshness of these numbers.

<!-- RELATION_SPEC mz_internal.mz_frontiers -->
| Field            | Type             | Meaning                                                                             |
| ---------------- | ------------     | --------                                                                            |
| `object_id`      | [`text`]         | The ID of the source, sink, table, index, materialized view, or subscription.       |
| `read_frontier`  | [`mz_timestamp`] | The earliest timestamp at which the output is still readable.                       |
| `write_frontier` | [`mz_timestamp`] | The next timestamp at which the output may change.                                  |

<!-- RELATION_SPEC_UNDOCUMENTED mz_internal.mz_global_frontiers -->

## `mz_history_retention_strategies`

The `mz_history_retention_strategies` describes the history retention strategies
for tables, sources, indexes, materialized views that are configured with a
[history retention period](/transform-data/patterns/time-travel-queries/#history-retention-period).

<!-- RELATION_SPEC mz_internal.mz_history_retention_strategies -->
| Field | Type | Meaning |
| - | - | - |
| `id` | [`text`] | The ID of the object. |
| `strategy` | [`text`] | The strategy. `FOR` is the only strategy, and means the object's compaction window is the duration of the `value` field. |
| `value` | [`jsonb`] | The value of the strategy. For `FOR`, is a number of milliseconds. |

## `mz_hydration_statuses`

The `mz_hydration_statuses` view describes the per-replica hydration status of
each object powered by a dataflow.

A dataflow-powered object is hydrated on a given replica when the respective
dataflow has fully processed the initial snapshot of data available in its
inputs.

<!-- RELATION_SPEC mz_internal.mz_hydration_statuses -->
| Field        | Type        | Meaning  |
| -----------  | ----------- | -------- |
| `object_id`  | [`text`]    | The ID of a dataflow-powered object. Corresponds to [`mz_catalog.mz_indexes.id`](../mz_catalog#mz_indexes), [`mz_catalog.mz_materialized_views.id`](../mz_catalog#mz_materialized_views), [`mz_internal.mz_subscriptions`](#mz_subscriptions), [`mz_catalog.mz_sources.id`](../mz_catalog#mz_sources), or [`mz_catalog.mz_sinks.id`](../mz_catalog#mz_sinks). |
| `replica_id` | [`text`]    | The ID of a cluster replica. |
| `hydrated`   | [`boolean`] | Whether the object is hydrated on the replica. |

## `mz_kafka_sources`

The `mz_kafka_sources` table contains a row for each Kafka source in the system.

<!-- RELATION_SPEC mz_internal.mz_kafka_sources -->
| Field                  | Type           | Meaning                                                                                                   |
|------------------------|----------------|-----------------------------------------------------------------------------------------------------------|
| `id`                   | [`text`]       | The ID of the Kafka source. Corresponds to [`mz_catalog.mz_sources.id`](../mz_catalog#mz_sources).        |
| `group_id_prefix`      | [`text`]       | The value of the `GROUP ID PREFIX` connection option.                                                     |
| `topic          `      | [`text`]       | The name of the Kafka topic the source is reading from.                                                              |

## `mz_materialization_lag`

The `mz_materialization_lag` view describes the difference between the input
frontiers and the output frontier for each materialized view, index, and sink
in the system. For hydrated dataflows, this lag roughly corresponds to the time
it takes for updates at the inputs to be reflected in the output.

At this time, we do not make any guarantees about the freshness of these numbers.

<!-- RELATION_SPEC mz_internal.mz_materialization_lag -->
| Field                     | Type             | Meaning                                                                                  |
| ------------------------- | ---------------- | --------                                                                                 |
| `object_id`               | [`text`]         | The ID of the materialized view, index, or sink.                                         |
| `local_lag`               | [`interval`]     | The amount of time the materialization lags behind its direct inputs.                    |
| `global_lag`              | [`interval`]     | The amount of time the materialization lags behind its root inputs (sources and tables). |
| `slowest_local_input_id`  | [`text`]         | The ID of the slowest direct input.                                                      |
| `slowest_global_input_id` | [`text`]         | The ID of the slowest root input.                                                        |

## `mz_materialized_view_refresh_strategies`

The `mz_materialized_view_refresh_strategies` table shows the refresh strategies
specified for materialized views. If a materialized view has multiple refresh
strategies, a row will exist for each.

<!-- RELATION_SPEC mz_internal.mz_materialized_view_refresh_strategies -->
| Field                  | Type       | Meaning                                                                                       |
|------------------------|------------|-----------------------------------------------------------------------------------------------|
| `materialized_view_id` | [`text`]   | The ID of the materialized view. Corresponds to [`mz_catalog.mz_materialized_views.id`](../mz_catalog#mz_materialized_views)  |
| `type`                 | [`text`]   | `at`, `every`, or `on-commit`. Default: `on-commit`                                           |
| `interval`             | [`interval`] | The refresh interval of a `REFRESH EVERY` option, or `NULL` if the `type` is not `every`.   |
| `aligned_to`           | [`timestamp with time zone`] | The `ALIGNED TO` option of a `REFRESH EVERY` option, or `NULL` if the `type` is not `every`. |
| `at`                   | [`timestamp with time zone`] | The time of a `REFRESH AT`, or `NULL` if the `type` is not `at`.            |

## `mz_materialized_view_refreshes`

The `mz_materialized_view_refreshes` table shows the time of the last
successfully completed refresh and the time of the next scheduled refresh for
each materialized view with a refresh strategy other than `on-commit`.

<!-- RELATION_SPEC mz_internal.mz_materialized_view_refreshes -->
| Field                    | Type                         | Meaning                                                                                                                      |
|--------------------------|------------------------------|------------------------------------------------------------------------------------------------------------------------------|
| `materialized_view_id`   | [`text`]                     | The ID of the materialized view. Corresponds to [`mz_catalog.mz_materialized_views.id`](../mz_catalog#mz_materialized_views) |
| `last_completed_refresh` | [`mz_timestamp`]             | The time of the last successfully completed refresh. `NULL` if the materialized view hasn't completed any refreshes yet.  |
| `next_refresh`           | [`mz_timestamp`]             | The time of the next scheduled refresh. `NULL` if the materialized view has no future scheduled refreshes.                 |

## `mz_object_dependencies`

The `mz_object_dependencies` table describes the dependency structure between
all database objects in the system.

<!-- RELATION_SPEC mz_internal.mz_object_dependencies -->
| Field                   | Type         | Meaning                                                                                       |
| ----------------------- | ------------ | --------                                                                                      |
| `object_id`             | [`text`]     | The ID of the dependent object. Corresponds to [`mz_objects.id`](../mz_catalog/#mz_objects).  |
| `referenced_object_id`  | [`text`]     | The ID of the referenced object. Corresponds to [`mz_objects.id`](../mz_catalog/#mz_objects). |

## `mz_object_fully_qualified_names`

The `mz_object_fully_qualified_names` view enriches the [`mz_catalog.mz_objects`](/sql/system-catalog/mz_catalog/#mz_objects) view with namespace information.

<!-- RELATION_SPEC mz_internal.mz_object_fully_qualified_names -->
| Field          | Type       | Meaning                                                                                                                                        |
| ---------------|------------|------------------------------------------------------------------------------------------------------------------------------------------------|
| `id`           | [`text`]   | Materialize's unique ID for the object.                                                                                                        |
| `name`         | [`text`]   | The name of the object.                                                                                                                        |
| `object_type`  | [`text`]   | The type of the object: one of `table`, `source`, `view`, `materialized view`, `sink`, `index`, `connection`, `secret`, `type`, or `function`. |
| `schema_id`    | [`text`]   | The ID of the schema to which the object belongs. Corresponds to [`mz_schemas.id`](/sql/system-catalog/mz_catalog/#mz_schemas).                |
| `schema_name`  | [`text`]   | The name of the schema to which the object belongs. Corresponds to [`mz_schemas.name`](/sql/system-catalog/mz_catalog/#mz_schemas).            |
| `database_id`  | [`text`]   | The ID of the database to which the object belongs. Corresponds to [`mz_databases.id`](/sql/system-catalog/mz_catalog/#mz_schemas).             |
| `database_name`| [`text`]   | The name of the database to which the object belongs. Corresponds to [`mz_databases.name`](/sql/system-catalog/mz_catalog/#mz_databases).      |

## `mz_object_lifetimes`

The `mz_object_lifetimes` view enriches the [`mz_catalog.mz_objects`](/sql/system-catalog/mz_catalog/#mz_objects) view with information about the last lifetime event that occurred for each object in the system.

<!-- RELATION_SPEC mz_internal.mz_object_lifetimes -->
| Field          | Type                         | Meaning                                          |
| ---------------|------------------------------|------------------------------------------------- |
| `id`           | [`text`]                     | Materialize's unique ID for the object.          |
| `previous_id`  | [`text`]                     | The object's previous ID, if one exists.          |
| `object_type`  | [`text`]                     | The type of the object: one of `table`, `source`, `view`, `materialized view`, `sink`, `index`, `connection`, `secret`, `type`, or `function`.                                                                              |
| `event_type`   | [`text`]                     | The lifetime event, either `create` or `drop`.   |
| `occurred_at`  | [`timestamp with time zone`] | Wall-clock timestamp of when the event occurred. |

## `mz_object_transitive_dependencies`

The `mz_object_transitive_dependencies` view describes the transitive dependency structure between
all database objects in the system.
The view is defined as the transitive closure of [`mz_object_dependencies`](#mz_object_dependencies).

<!-- RELATION_SPEC mz_internal.mz_object_transitive_dependencies -->
| Field                   | Type         | Meaning                                                                                                               |
| ----------------------- | ------------ | --------                                                                                                              |
| `object_id`             | [`text`]     | The ID of the dependent object. Corresponds to [`mz_objects.id`](../mz_catalog/#mz_objects).                          |
| `referenced_object_id`  | [`text`]     | The ID of the (possibly transitively) referenced object. Corresponds to [`mz_objects.id`](../mz_catalog/#mz_objects). |

## `mz_notices`

{{< public-preview />}}

The `mz_notices` view contains a list of currently active notices emitted by the
system. The view can be accessed by Materialize _superusers_.

<!-- RELATION_SPEC mz_internal.mz_notices -->
| Field                   | Type                         | Meaning                                                                                                                                           |
| ----------------------- | ---------------------------- | ------------------------------------------------------------------------------------------------------------------------------------------------- |
| `id`                    | [`text`]                     | Materialize's unique ID for this notice.                                                                                                          |
| `notice_type`           | [`text`]                     | The notice type.                                                                                                                                  |
| `message`               | [`text`]                     | A brief description of the issue highlighted by this notice.                                                                                      |
| `hint`                  | [`text`]                     | A high-level hint that tells the user what can be improved.                                                                                       |
| `action`                | [`text`]                     | A concrete action that will resolve the notice.                                                                                                   |
| `redacted_message`      | [`text`]                     | A redacted version of the `message` column. `NULL` if no redaction is needed.                                                                     |
| `redacted_hint`         | [`text`]                     | A redacted version of the `hint` column. `NULL` if no redaction is needed.                                                                        |
| `redacted_action`       | [`text`]                     | A redacted version of the `action` column. `NULL` if no redaction is needed.                                                                      |
| `action_type`           | [`text`]                     | The type of the `action` string (`sql_statements` for a valid SQL string or `plain_text` for plain text).                                         |
| `object_id`             | [`text`]                     | The ID of the materialized view or index. Corresponds to [`mz_objects.id`](../mz_catalog/#mz_objects). For global notices, this column is `NULL`. |
| `created_at`            | [`timestamp with time zone`] | The time at which the notice was created. Note that some notices are re-created on `environmentd` restart.                                        |

<!-- RELATION_SPEC_UNDOCUMENTED mz_internal.mz_optimizer_notices -->

## `mz_notices_redacted`

{{< public-preview />}}

The `mz_notices_redacted` view contains a redacted list of currently active
optimizer notices emitted by the system. The view can be accessed by Materialize
_superusers_ and Materialize support.

<!-- RELATION_SPEC mz_internal.mz_notices_redacted -->
| Field                   | Type                         | Meaning                                                                                                                                           |
| ----------------------- | ---------------------------- | ------------------------------------------------------------------------------------------------------------------------------------------------- |
| `id`                    | [`text`]                     | Materialize's unique ID for this notice.                                                                                                          |
| `notice_type`           | [`text`]                     | The notice type.                                                                                                                                  |
| `message`               | [`text`]                     | A redacted brief description of the issue highlighted by this notice.                                                                             |
| `hint`                  | [`text`]                     | A redacted high-level hint that tells the user what can be improved.                                                                              |
| `action`                | [`text`]                     | A redacted concrete action that will resolve the notice.                                                                                          |
| `action_type`           | [`text`]                     | The type of the `action` string (`sql_statements` for a valid SQL string or `plain_text` for plain text).                                         |
| `object_id`             | [`text`]                     | The ID of the materialized view or index. Corresponds to [`mz_objects.id`](../mz_catalog/#mz_objects). For global notices, this column is `NULL`. |
| `created_at`            | [`timestamp with time zone`] | The time at which the notice was created. Note that some notices are re-created on `environmentd` restart.                                        |

## `mz_postgres_sources`

The `mz_postgres_sources` table contains a row for each PostgreSQL source in the
system.

<!-- RELATION_SPEC mz_internal.mz_postgres_sources -->
| Field               | Type             | Meaning                                                                                                        |
| ------------------- | ---------------- | --------                                                                                                       |
| `id`                | [`text`]         | The ID of the source. Corresponds to [`mz_catalog.mz_sources.id`](../mz_catalog#mz_sources).                   |
| `replication_slot`  | [`text`]         | The name of the replication slot in the PostgreSQL database that Materialize will create and stream data from. |
| `timeline_id`       | [`uint8`]        | The PostgreSQL [timeline ID](https://www.postgresql.org/docs/current/continuous-archiving.html#BACKUP-TIMELINES) determined on source creation.

## `mz_postgres_source_tables`

The `mz_postgres_source_tables` table contains the mapping between each
subsource and the corresponding upstream PostgreSQL table being ingested.

<!-- RELATION_SPEC mz_internal.mz_postgres_source_tables -->
| Field               | Type             | Meaning                                                                                                        |
| ------------------- | ---------------- | --------                                                                                                       |
| `id`                | [`text`]         | The ID of the source. Corresponds to [`mz_catalog.mz_sources.id`](../mz_catalog#mz_sources).                   |
| `schema_name`       | [`text`]         | The schema of the upstream table being ingested. |
| `table_name`        | [`text`]         | The name of the upstream table being ingested.   |

## `mz_mysql_source_tables`

The `mz_mysql_source_tables` table contains the mapping between each
subsource and the corresponding upstream MySQL table being ingested.

<!-- RELATION_SPEC mz_internal.mz_mysql_source_tables -->
| Field               | Type             | Meaning                                                                                                        |
| ------------------- | ---------------- | --------                                                                                                       |
| `id`                | [`text`]         | The ID of the source. Corresponds to [`mz_catalog.mz_sources.id`](../mz_catalog#mz_sources).                   |
| `schema_name`       | [`text`]         | The schema ([or, database](https://dev.mysql.com/doc/refman/8.0/en/glossary.html#glos_schema)) of the upstream table being ingested. |
| `table_name`        | [`text`]         | The name of the upstream table being ingested. |

<!--
## `mz_prepared_statement_history`

The `mz_prepared_statement_history` table contains a subset of all
statements that have been prepared. It only contains statements that
have one or more corresponding executions in
[`mz_statement_execution_history`](#mz_statement_execution_history).

| Field         | Type                         | Meaning                                                                                                                           |
|---------------|------------------------------|-----------------------------------------------------------------------------------------------------------------------------------|
| `id`          | [`uuid`]                     | The globally unique ID of the prepared statement.                                                                                        |
| `session_id`  | [`uuid`]                     | The globally unique ID of the session that prepared the statement. Corresponds to [`mz_session_history.id`](#mz_session_history). |
| `name`        | [`text`]                     | The name of the prepared statement (the default prepared statement's name is the empty string).                                   |
| `sql`         | [`text`]                     | The SQL text of the prepared statement.                                                                                           |
| `prepared_at` | [`timestamp with time zone`] | The time at which the statement was prepared.                                                                                     |
-->

<!--
## `mz_session_history`

The `mz_session_history` table contains all the sessions that have
been established in the last 30 days, or (even if older) that are
referenced from
[`mz_prepared_statement_history`](#mz_prepared_statement_history).

| Field                | Type                         | Meaning                                                                                                                           |
|----------------------|------------------------------|-----------------------------------------------------------------------------------------------------------------------------------|
| `id`                 | [`uuid`]                     | The globally unique ID of this history entry. Does **not** correspond to [`mz_sessions.id`](#mz_sessions), which can be recycled. |
| `connected_at`       | [`timestamp with time zone`] | The time at which the session was established.                                                                                    |
| `application_name`   | [`text`]                     | The `application_name` session metadata field.                                                                                    |
| `authenticated_user` | [`text`]                     | The name of the user for which the session was established.                                                                       |
-->

## `mz_sessions`

The `mz_sessions` table contains a row for each active session in the system.

<!-- RELATION_SPEC mz_internal.mz_sessions -->
| Field           | Type                           | Meaning                                                                                                                   |
| --------------- | ------------------------------ | --------                                                                                                                  |
| `id`            | [`uint4`]                      | The ID of the session.                                                                                                    |
| `role_id`       | [`text`]                       | The role ID of the role that the session is logged in as. Corresponds to [`mz_catalog.mz_roles`](../mz_catalog#mz_roles). |
| `connected_at`  | [`timestamp with time zone`]   | The time at which the session connected to the system.                                                                    |

## `mz_show_all_privileges`

The `mz_show_all_privileges` view contains a row for each privilege granted
in the system on user objects to user roles.

<!-- RELATION_SPEC mz_internal.mz_show_all_privileges -->
| Field            | Type     | Meaning                                         |
|------------------|----------|-------------------------------------------------|
| `grantor`        | [`text`] | The role that granted the privilege.            |
| `grantee`        | [`text`] | The role that the privilege was granted to.     |
| `database`       | [`text`] | The name of the database containing the object. |
| `schema`         | [`text`] | The name of the schema containing the object.   |
| `name`           | [`text`] | The name of the privilege target.               |
| `object_type`    | [`text`] | The type of object the privilege is granted on. |
| `privilege_type` | [`text`] | They type of privilege granted.                 |


## `mz_show_cluster_privileges`

The `mz_show_cluster_privileges` view contains a row for each cluster privilege granted
in the system on user clusters to user roles.

<!-- RELATION_SPEC mz_internal.mz_show_cluster_privileges -->
| Field            | Type     | Meaning                                     |
|------------------|----------|---------------------------------------------|
| `grantor`        | [`text`] | The role that granted the privilege.        |
| `grantee`        | [`text`] | The role that the privilege was granted to. |
| `name`           | [`text`] | The name of the cluster.                    |
| `privilege_type` | [`text`] | They type of privilege granted.             |

## `mz_show_database_privileges`

The `mz_show_database_privileges` view contains a row for each database privilege granted
in the system on user databases to user roles.

<!-- RELATION_SPEC mz_internal.mz_show_database_privileges -->
| Field            | Type     | Meaning                                     |
|------------------|----------|---------------------------------------------|
| `grantor`        | [`text`] | The role that granted the privilege.        |
| `grantee`        | [`text`] | The role that the privilege was granted to. |
| `name`           | [`text`] | The name of the database.                   |
| `privilege_type` | [`text`] | They type of privilege granted.             |

## `mz_show_default_privileges`

The `mz_show_default_privileges` view contains a row for each default privilege granted
in the system in user databases and schemas to user roles.

<!-- RELATION_SPEC mz_internal.mz_show_default_privileges -->
| Field            | Type     | Meaning                                                                                             |
|------------------|----------|-----------------------------------------------------------------------------------------------------|
| `object_owner`   | [`text`] | Privileges described in this row will be granted on objects created by `object_owner`.              |
| `database`       | [`text`] | Privileges described in this row will be granted only on objects created in `database` if non-null. |
| `schema`         | [`text`] | Privileges described in this row will be granted only on objects created in `schema` if non-null.   |
| `object_type`    | [`text`] | Privileges described in this row will be granted only on objects of type `object_type`.             |
| `grantee`        | [`text`] | Privileges described in this row will be granted to `grantee`.                                      |
| `privilege_type` | [`text`] | They type of privilege to be granted.                                                               |

## `mz_show_object_privileges`

The `mz_show_object_privileges` view contains a row for each object privilege granted
in the system on user objects to user roles.

<!-- RELATION_SPEC mz_internal.mz_show_object_privileges -->
| Field            | Type     | Meaning                                         |
|------------------|----------|-------------------------------------------------|
| `grantor`        | [`text`] | The role that granted the privilege.            |
| `grantee`        | [`text`] | The role that the privilege was granted to.     |
| `database`       | [`text`] | The name of the database containing the object. |
| `schema`         | [`text`] | The name of the schema containing the object.   |
| `name`           | [`text`] | The name of the object.                         |
| `object_type`    | [`text`] | The type of object the privilege is granted on. |
| `privilege_type` | [`text`] | They type of privilege granted.                 |

## `mz_show_role_members`

The `mz_show_role_members` view contains a row for each role membership in the system.

<!-- RELATION_SPEC mz_internal.mz_show_role_members -->
| Field     | Type     | Meaning                                                 |
|-----------|----------|---------------------------------------------------------|
| `role`    | [`text`] | The role that `member` is a member of.                  |
| `member`  | [`text`] | The role that is a member of `role`.                    |
| `grantor` | [`text`] | The role that granted membership of `member` to `role`. |

## `mz_show_schema_privileges`

The `mz_show_schema_privileges` view contains a row for each schema privilege granted
in the system on user schemas to user roles.

<!-- RELATION_SPEC mz_internal.mz_show_schema_privileges -->
| Field            | Type     | Meaning                                         |
|------------------|----------|-------------------------------------------------|
| `grantor`        | [`text`] | The role that granted the privilege.            |
| `grantee`        | [`text`] | The role that the privilege was granted to.     |
| `database`       | [`text`] | The name of the database containing the schema. |
| `name`           | [`text`] | The name of the schema.                         |
| `privilege_type` | [`text`] | They type of privilege granted.                 |

## `mz_show_system_privileges`

The `mz_show_system_privileges` view contains a row for each system privilege granted
in the system on to user roles.

<!-- RELATION_SPEC mz_internal.mz_show_system_privileges -->
| Field            | Type     | Meaning                                     |
|------------------|----------|---------------------------------------------|
| `grantor`        | [`text`] | The role that granted the privilege.        |
| `grantee`        | [`text`] | The role that the privilege was granted to. |
| `privilege_type` | [`text`] | They type of privilege granted.             |

## `mz_show_all_my_privileges`

The `mz_show_all_my_privileges` view is the same as
[`mz_show_all_privileges`](/sql/system-catalog/mz_internal/#mz_show_all_privileges), but
only includes rows where the current role is a direct or indirect member of `grantee`.

<!-- RELATION_SPEC mz_internal.mz_show_all_my_privileges -->
| Field            | Type     | Meaning                                         |
|------------------|----------|-------------------------------------------------|
| `grantor`        | [`text`] | The role that granted the privilege.            |
| `grantee`        | [`text`] | The role that the privilege was granted to.     |
| `database`       | [`text`] | The name of the database containing the object. |
| `schema`         | [`text`] | The name of the schema containing the object.   |
| `name`           | [`text`] | The name of the privilege target.               |
| `object_type`    | [`text`] | The type of object the privilege is granted on. |
| `privilege_type` | [`text`] | They type of privilege granted.                 |

## `mz_show_my_cluster_privileges`

The `mz_show_my_cluster_privileges` view is the same as
[`mz_show_cluster_privileges`](/sql/system-catalog/mz_internal/#mz_show_cluster_privileges), but
only includes rows where the current role is a direct or indirect member of `grantee`.

<!-- RELATION_SPEC mz_internal.mz_show_my_cluster_privileges -->
| Field            | Type     | Meaning                                     |
|------------------|----------|---------------------------------------------|
| `grantor`        | [`text`] | The role that granted the privilege.        |
| `grantee`        | [`text`] | The role that the privilege was granted to. |
| `name`           | [`text`] | The name of the cluster.                    |
| `privilege_type` | [`text`] | They type of privilege granted.             |

## `mz_show_my_database_privileges`

The `mz_show_my_database_privileges` view is the same as
[`mz_show_database_privileges`](/sql/system-catalog/mz_internal/#mz_show_database_privileges), but
only includes rows where the current role is a direct or indirect member of `grantee`.

<!-- RELATION_SPEC mz_internal.mz_show_my_database_privileges -->
| Field            | Type     | Meaning                                     |
|------------------|----------|---------------------------------------------|
| `grantor`        | [`text`] | The role that granted the privilege.        |
| `grantee`        | [`text`] | The role that the privilege was granted to. |
| `name`           | [`text`] | The name of the cluster.                    |
| `privilege_type` | [`text`] | They type of privilege granted.             |

## `mz_show_my_default_privileges`

The `mz_show_my_default_privileges` view is the same as
[`mz_show_default_privileges`](/sql/system-catalog/mz_internal/#mz_show_default_privileges), but
only includes rows where the current role is a direct or indirect member of `grantee`.

<!-- RELATION_SPEC mz_internal.mz_show_my_default_privileges -->
| Field            | Type     | Meaning                                                                                             |
|------------------|----------|-----------------------------------------------------------------------------------------------------|
| `object_owner`   | [`text`] | Privileges described in this row will be granted on objects created by `object_owner`.              |
| `database`       | [`text`] | Privileges described in this row will be granted only on objects created in `database` if non-null. |
| `schema`         | [`text`] | Privileges described in this row will be granted only on objects created in `schema` if non-null.   |
| `object_type`    | [`text`] | Privileges described in this row will be granted only on objects of type `object_type`.             |
| `grantee`        | [`text`] | Privileges described in this row will be granted to `grantee`.                                      |
| `privilege_type` | [`text`] | They type of privilege to be granted.                                                               |

## `mz_show_my_object_privileges`

The `mz_show_my_object_privileges` view is the same as
[`mz_show_object_privileges`](/sql/system-catalog/mz_internal/#mz_show_object_privileges), but
only includes rows where the current role is a direct or indirect member of `grantee`.

<!-- RELATION_SPEC mz_internal.mz_show_my_object_privileges -->
| Field            | Type     | Meaning                                         |
|------------------|----------|-------------------------------------------------|
| `grantor`        | [`text`] | The role that granted the privilege.            |
| `grantee`        | [`text`] | The role that the privilege was granted to.     |
| `database`       | [`text`] | The name of the database containing the object. |
| `schema`         | [`text`] | The name of the schema containing the object.   |
| `name`           | [`text`] | The name of the object.                         |
| `object_type`    | [`text`] | The type of object the privilege is granted on. |
| `privilege_type` | [`text`] | They type of privilege granted.                 |

## `mz_show_my_role_members`

The `mz_show_my_role_members` view is the same as
[`mz_show_role_members`](/sql/system-catalog/mz_internal/#mz_show_role_members), but
only includes rows where the current role is a direct or indirect member of `member`.

<!-- RELATION_SPEC mz_internal.mz_show_my_role_members -->
| Field     | Type     | Meaning                                                 |
|-----------|----------|---------------------------------------------------------|
| `role`    | [`text`] | The role that `member` is a member of.                  |
| `member`  | [`text`] | The role that is a member of `role`.                    |
| `grantor` | [`text`] | The role that granted membership of `member` to `role`. |

## `mz_show_my_schema_privileges`

The `mz_show_my_schema_privileges` view is the same as
[`mz_show_schema_privileges`](/sql/system-catalog/mz_internal/#mz_show_schema_privileges), but
only includes rows where the current role is a direct or indirect member of `grantee`.

<!-- RELATION_SPEC mz_internal.mz_show_my_schema_privileges -->
| Field            | Type     | Meaning                                         |
|------------------|----------|-------------------------------------------------|
| `grantor`        | [`text`] | The role that granted the privilege.            |
| `grantee`        | [`text`] | The role that the privilege was granted to.     |
| `database`       | [`text`] | The name of the database containing the schema. |
| `name`           | [`text`] | The name of the schema.                         |
| `privilege_type` | [`text`] | They type of privilege granted.                 |

## `mz_show_my_system_privileges`

The `mz_show_my_system_privileges` view is the same as
[`mz_show_system_privileges`](/sql/system-catalog/mz_internal/#mz_show_system_privileges), but
only includes rows where the current role is a direct or indirect member of `grantee`.

<!-- RELATION_SPEC mz_internal.mz_show_my_system_privileges -->
| Field            | Type     | Meaning                                     |
|------------------|----------|---------------------------------------------|
| `grantor`        | [`text`] | The role that granted the privilege.        |
| `grantee`        | [`text`] | The role that the privilege was granted to. |
| `privilege_type` | [`text`] | They type of privilege granted.             |

<!-- RELATION_SPEC_UNDOCUMENTED mz_internal.mz_sink_statistics_raw -->

## `mz_sink_statistics`

The `mz_sink_statistics` view contains statistics about each sink.

### Counters
`messages_staged`, `messages_committed`, `bytes_staged`, and `bytes_committed` are all counters that monotonically increase. They are _only
useful for calculating rates_ to understand the general performance of your sink.

Note that:
- The non-rate values themselves are not directly comparable, because they are collected and aggregated across multiple threads/processes.

<!-- RELATION_SPEC mz_internal.mz_sink_statistics -->
| Field                | Type      | Meaning                                                                                                             |
|----------------------|-----------| --------                                                                                                            |
| `id`                 | [`text`]  | The ID of the sink. Corresponds to [`mz_catalog.mz_sources.id`](../mz_catalog#mz_sinks).                            |
| `messages_staged`    | [`uint8`] | The number of messages staged but possibly not committed to the sink.                                               |
| `messages_committed` | [`uint8`] | The number of messages committed to the sink.                                                                       |
| `bytes_staged`       | [`uint8`] | The number of bytes staged but possibly not committed to the sink. This counts both keys and values, if applicable. |
| `bytes_committed`    | [`uint8`] | The number of bytes committed to the sink. This counts both keys and values, if applicable.                         |

## `mz_sink_statuses`

The `mz_sink_statuses` view provides the current state for each sink in the
system, including potential error messages and additional metadata helpful for
debugging.

<!-- RELATION_SPEC mz_internal.mz_sink_statuses -->
| Field                    | Type                            | Meaning                                                                                                          |
| ------------------------ | ------------------------------- | --------                                                                                                         |
| `id`                     | [`text`]                        | The ID of the sink. Corresponds to [`mz_catalog.mz_sinks.id`](../mz_catalog#mz_sinks).                           |
| `name`                   | [`text`]                        | The name of the sink.                                                                                            |
| `type`                   | [`text`]                        | The type of the sink.                                                                                            |
| `last_status_change_at`  | [`timestamp with time zone`]    | Wall-clock timestamp of the sink status change.                                                                  |
| `status`                 | [`text`]                        | The status of the sink: one of `created`, `starting`, `running`, `stalled`, `failed`, or `dropped`.              |
| `error`                  | [`text`]                        | If the sink is in an error state, the error message.                                                             |
| `details`                | [`jsonb`]                       | Additional metadata provided by the sink. In case of error, may contain a `hint` field with helpful suggestions. |

## `mz_sink_status_history`

The `mz_sink_status_history` table contains rows describing the
history of changes to the status of each sink in the system, including potential error
messages and additional metadata helpful for debugging.

<!-- RELATION_SPEC mz_internal.mz_sink_status_history -->
| Field          | Type                            | Meaning                                                                                                          |
| -------------- | ------------------------------- | --------                                                                                                         |
| `occurred_at`  | [`timestamp with time zone`]    | Wall-clock timestamp of the sink status change.                                                                  |
| `sink_id`      | [`text`]                        | The ID of the sink. Corresponds to [`mz_catalog.mz_sinks.id`](../mz_catalog#mz_sinks).                           |
| `status`       | [`text`]                        | The status of the sink: one of `created`, `starting`, `running`, `stalled`, `failed`, or `dropped`.              |
| `error`        | [`text`]                        | If the sink is in an error state, the error message.                                                             |
| `details`      | [`jsonb`]                       | Additional metadata provided by the sink. In case of error, may contain a `hint` field with helpful suggestions. |

<!-- RELATION_SPEC_UNDOCUMENTED mz_internal.mz_source_statistics_raw -->

## `mz_source_statistics`

The `mz_source_statistics` view contains statistics about each source.

<!-- RELATION_SPEC mz_internal.mz_source_statistics -->
| Field                    | Type        | Meaning                                                                                                                                                                                                                                                                             |
| -------------------------|-------------| --------                                                                                                                                                                                                                                                                            |
| `id`                     | [`text`]     | The ID of the source. Corresponds to [`mz_catalog.mz_sources.id`](../mz_catalog#mz_sources).                                                                                                                                                                                        |
| `messages_received`       | [`uint8`]    | The number of messages the worker has received from the external system. Messages are counted in a source type-specific manner. Messages do not correspond directly to updates: some messages produce multiple updates, while other messages may be coalesced into a single update. |
| `bytes_received`          | [`uint8`]    | The number of bytes the worker has read from the external system. Bytes are counted in a source type-specific manner and may or may not include protocol overhead.                                                                                                                  |
| `updates_staged`          | [`uint8`]    | The number of updates (insertions plus deletions) the worker has written but not yet committed to the storage layer.                                                                                                                                                                |
| `updates_committed`       | [`uint8`]    | The number of updates (insertions plus deletions) the worker has committed to the storage layer.                                                                                                                                                                                    |
| `records_indexed`         | [`uint8`]    | The number of individual records indexed in the source envelope state.                                                                                                                                                                                                              |
| `bytes_indexed`           | [`uint8`]    | The number of bytes indexed in the source envelope state.                                                                                                                                                                                                                           |
| `rehydration_latency`     | [`interval`] | The amount of time it took for the worker to rehydrate the source envelope state.                                                                                                                                                                                                   |
| `snapshot_records_known`  | [`uint8`]    | The size of the source's snapshot. See above for its unit. |
| `snapshot_records_staged` | [`uint8`]    | The amount of the source's snapshot Materialize has read. See above for its unit. |
| `snapshot_committed`      | [`boolean`]  | Whether the worker has committed the initial snapshot for a source.                                                                                                                                                                                                                 |
| `offset_known`            | [`uint8`]    | The offset of the most recent data in the source's upstream service that Materialize knows about. See above for its unit. |
| `offset_committed`        | [`uint8`]    | The offset of the source's upstream service Materialize has fully committed. See above for its unit. |

<!-- RELATION_SPEC_UNDOCUMENTED mz_internal.mz_source_statistics_with_history -->

### Counters
`messages_received`, `messages_staged`, `updates_staged`, and `updates_committed` are all counters that monotonically increase. They are _only
useful for calculating rates_, to understand the general performance of your source.

Note that:
- For Postgres and MySQL sources, currently, the former 2 are collected on the top-level source, and the latter 2 on the source's tables.
- The non-rate values themselves are not directly comparable, because they are collected and aggregated across multiple threads/processes.

### Resetting gauges
Resetting Gauges generally increase, but can periodically be reset to 0 or other numbers.

---
**Indexed records**

`records_indexed` and `bytes_indexed` are the size (in records and bytes respectively) of the data the given source _indexes_. Currently, this is only
`UPSERT` and `DEBEZIUM` sources. These reset to 0 when sources are restarted and must re-index their data.

---
**Rehydration latency**

`rehydration_latency` is reset to `NULL` when sources are restarted, and is populated with a duration after rehydration finishes. This is typically
the time it takes `UPSERT` and `DEBEZIUM` sources to re-index their data.

---
**Snapshot progress**

When a source is first created, it must process and initial snapshot of data. `snapshot_records_known` is the full size of that snapshot, and `snapshot_records_staged`
is how much of that snapshot the source has read so far.

The _size_ of the snapshot has a source-defined unit:
- For Kafka sources, its the total number of offsets in the snapshot.
- For Postgres and MySQL sources, its the number of rows in the snapshot.

Note that when tables are added to Postgres or MySQL sources, this statistics will reset as we snapshot those new tables.

### Gauges
Gauges never decrease/reset.

---
**Snapshot Completion**
`snapshot_committed` becomes true when we have fully _committed_ the snapshot for the given source.

---
**Steady-state progress**

`offset_known` and `offset_committed` are used to represent the _progress_ a source is making,
in comparison to its upstream source. They are designed to be turned into _rates_, and compared.

`offset_known` is the maximum offset of upstream data knows about. `offset_committed` is the offset that Materialize has committed data up to.

These statistics have a source-defined unit:
- For Kafka sources, its the number of offsets.
- For MySQL sources, its the number of transactions.
- For Postgres sources, its the number of bytes in its replication stream.

## `mz_source_statuses`

The `mz_source_statuses` view provides the current state for each source in the
system, including potential error messages and additional metadata helpful for
debugging.

<!-- RELATION_SPEC mz_internal.mz_source_statuses -->
| Field                    | Type                            | Meaning                                                                                                            |
| ------------------------ | ------------------------------- | --------                                                                                                           |
| `id`                     | [`text`]                        | The ID of the source. Corresponds to [`mz_catalog.mz_sources.id`](../mz_catalog#mz_sources).                       |
| `name`                   | [`text`]                        | The name of the source.                                                                                            |
| `type`                   | [`text`]                        | The type of the source.                                                                                            |
| `last_status_change_at`  | [`timestamp with time zone`]    | Wall-clock timestamp of the source status change.                                                                  |
| `status`                 | [`text`]                        | The status of the source: one of `created`, `starting`, `running`, `stalled`, `failed`, or `dropped`.              |
| `error`                  | [`text`]                        | If the source is in an error state, the error message.                                                             |
| `details`                | [`jsonb`]                       | Additional metadata provided by the source. In case of error, may contain a `hint` field with helpful suggestions. |

## `mz_source_status_history`

The `mz_source_status_history` table contains a row describing the status of the
historical state for each source in the system, including potential error
messages and additional metadata helpful for debugging.

<!-- RELATION_SPEC mz_internal.mz_source_status_history -->
| Field          | Type                            | Meaning                                                                                                            |
| -------------- | ------------------------------- | --------                                                                                                           |
| `occurred_at`  | [`timestamp with time zone`]    | Wall-clock timestamp of the source status change.                                                                  |
| `source_id`    | [`text`]                        | The ID of the source. Corresponds to [`mz_catalog.mz_sources.id`](../mz_catalog#mz_sources).                       |
| `status`       | [`text`]                        | The status of the source: one of `created`, `starting`, `running`, `stalled`, `failed`, or `dropped`.              |
| `error`        | [`text`]                        | If the source is in an error state, the error message.                                                             |
| `details`      | [`jsonb`]                       | Additional metadata provided by the source. In case of error, may contain a `hint` field with helpful suggestions. |

<!--
## `mz_statement_execution_history`

The `mz_statement_execution_history` table contains a row for each
statement executed, that the system decided to log. Entries older than
thirty days may be removed.

The system chooses to log statements randomly; the probability of
logging an execution is controlled by the
`statement_logging_sample_rate` configuration parameter. A value of 0 means
to log nothing; a value of 0.8 means to log approximately 80% of
statement executions. If `statement_logging_sample_rate` is higher
than `statement_logging_max_sample_rate` (which is set by Materialize
and cannot be changed by users), the latter is used instead.

| Field                   | Type                         | Meaning                                                                                                                                                                                                                                                                                                    |
|-------------------------|------------------------------|------------------------------------------------------------------------------------------------------------------------------------------------------------------------------------------------------------------------------------------------------------------------------------------------------------|
| `id`                    | [`uuid`]                     | The ID of the execution event.                                                                                                                                                                                                                                                                             |
| `prepared_statement_id` | [`uuid`]                     | The ID of the prepared statement being executed. Corresponds to [`mz_prepared_statement_history.id`](#mz_prepared_statement_history).                                                                                                                                                                      |
| `sample_rate`           | [`double precision`]         | The sampling rate at the time the execution began.                                                                                                                                                                                                                                                         |
| `params`                | [`text list`]                | The values of the prepared statement's parameters.                                                                                                                                                                                                                                                         |
| `began_at`              | [`timestamp with time zone`] | The time at which execution began.                                                                                                                                                                                                                                                                         |
| `finished_at`           | [`timestamp with time zone`] | The time at which execution ended.                                                                                                                                                                                                                                                                         |
| `finished_status`       | [`text`]                     | `'success'`, `'error'`, `'canceled'`, or `'aborted'`. `'aborted'` means that the database restarted (e.g., due to a crash or planned maintenance) before the query finished.                                                                                                                               |
| `error_message`         | [`text`]                     | The error returned when executing the statement, or `NULL` if it was successful, canceled or aborted.                                                                                                                                                                                                      |
| `rows_returned`         | [`int8`]                     | The number of rows returned by the statement, if it finished successfully and was of a kind of statement that can return rows, or `NULL` otherwise.                                                                                                                                                        |
| `execution_strategy`    | [`text`]                     | `'standard'`, `'fast-path'` `'constant'`, or `NULL`. `'standard'` means a dataflow was built on a cluster to compute the result. `'fast-path'` means a cluster read the result from an existing arrangement. `'constant'` means the result was computed in the serving layer, without involving a cluster. |
-->

## `mz_statement_lifecycle_history`

<!-- RELATION_SPEC mz_internal.mz_statement_lifecycle_history -->
| Field          | Type                         | Meaning                                                                                                                                                |
|----------------|------------------------------|--------------------------------------------------------------------------------------------------------------------------------------------------------|
| `statement_id` | [`uuid`]                     | The ID of the execution event. Corresponds to [`mz_recent_activity_log.execution_id`](#mz_recent_activity_log)                                         |
| `event_type`   | [`text`]                     | The type of lifecycle event, e.g. `'execution-began'`, `'storage-dependencies-finished'`, `'compute-dependencies-finished'`, or `'execution-finished'` |
| `occurred_at`  | [`timestamp with time zone`] | The time at which the event took place.                                                                                                                |

## `mz_subscriptions`

The `mz_subscriptions` table describes all active [`SUBSCRIBE`](/sql/subscribe)
operations in the system.

<!-- RELATION_SPEC mz_internal.mz_subscriptions -->
| Field                    | Type                         | Meaning                                                                                                                    |
| ------------------------ |------------------------------| --------                                                                                                                   |
| `id`                     | [`text`]                     | The ID of the subscription.                                                                                                |
| `session_id`             | [`uint4`]                    | The ID of the session that runs the subscription. Corresponds to [`mz_sessions.id`](#mz_sessions).                         |
| `cluster_id`             | [`text`]                     | The ID of the cluster on which the subscription is running. Corresponds to [`mz_clusters.id`](../mz_catalog/#mz_clusters). |
| `created_at`             | [`timestamp with time zone`] | The time at which the subscription was created.                                                                            |
| `referenced_object_ids`  | [`text list`]                | The IDs of objects referenced by the subscription. Corresponds to [`mz_objects.id`](../mz_catalog/#mz_objects)             |

## `mz_webhook_sources`

The `mz_webhook_sources` table contains a row for each webhook source in the system.

<!-- RELATION_SPEC mz_internal.mz_webhook_sources -->
| Field          | Type        | Meaning                                                                                      |
| -------------- |-------------| --------                                                                                     |
| `id`           | [`text`]    | The ID of the webhook source. Corresponds to [`mz_sources.id`](../mz_catalog/#mz_sources).   |
| `name`         | [`text`]    | The name of the webhook source.                                                              |
| `url`          | [`text`]    | The URL which can be used to send events to the source.                                      |

[`bigint`]: /sql/types/bigint
[`boolean`]: /sql/types/boolean
[`bytea`]: /sql/types/bytea
[`double precision`]: /sql/types/double-precision
[`integer`]: /sql/types/integer
[`interval`]: /sql/types/interval/
[`jsonb`]: /sql/types/jsonb
[`mz_timestamp`]: /sql/types/mz_timestamp
[`numeric`]: /sql/types/numeric
[`text`]: /sql/types/text
[`text array`]: /sql/types/array
[`text list`]: /sql/types/list
[`uuid`]: /sql/types/uuid
[`uint4`]: /sql/types/uint4
[`uint8`]: /sql/types/uint8
[`timestamp with time zone`]: /sql/types/timestamp

<!-- RELATION_SPEC_UNDOCUMENTED mz_internal.mz_activity_log_thinned -->
<!-- RELATION_SPEC_UNDOCUMENTED mz_internal.mz_recent_activity_log_redacted -->
<!-- RELATION_SPEC_UNDOCUMENTED mz_internal.mz_recent_activity_log_thinned -->
<!-- RELATION_SPEC_UNDOCUMENTED mz_internal.mz_aggregates -->
<!-- RELATION_SPEC_UNDOCUMENTED mz_internal.mz_prepared_statement_history -->
<!-- RELATION_SPEC_UNDOCUMENTED mz_internal.mz_recent_sql_text -->
<!-- RELATION_SPEC_UNDOCUMENTED mz_internal.mz_recent_sql_text_redacted -->
<!-- RELATION_SPEC_UNDOCUMENTED mz_internal.mz_session_history -->
<!-- RELATION_SPEC_UNDOCUMENTED mz_internal.mz_show_cluster_replicas -->
<!-- RELATION_SPEC_UNDOCUMENTED mz_internal.mz_show_indexes -->
<!-- RELATION_SPEC_UNDOCUMENTED mz_internal.mz_show_materialized_views -->
<!-- RELATION_SPEC_UNDOCUMENTED mz_internal.mz_show_sinks -->
<!-- RELATION_SPEC_UNDOCUMENTED mz_internal.mz_show_sources -->
<!-- RELATION_SPEC_UNDOCUMENTED mz_internal.mz_sql_text -->
<!-- RELATION_SPEC_UNDOCUMENTED mz_internal.mz_sql_text_redacted -->
<!-- RELATION_SPEC_UNDOCUMENTED mz_internal.mz_statement_execution_history -->
<!-- RELATION_SPEC_UNDOCUMENTED mz_internal.mz_statement_execution_history_redacted -->
<!-- RELATION_SPEC_UNDOCUMENTED mz_internal.mz_storage_shards -->
<!-- RELATION_SPEC_UNDOCUMENTED mz_internal.mz_storage_usage_by_shard -->
<!-- RELATION_SPEC_UNDOCUMENTED mz_internal.mz_type_pg_metadata -->
<!-- RELATION_SPEC_UNDOCUMENTED mz_internal.mz_object_oid_alias -->

<!-- RELATION_SPEC_UNDOCUMENTED mz_internal.pg_class_all_databases -->
<!-- RELATION_SPEC_UNDOCUMENTED mz_internal.pg_type_all_databases -->
<!-- RELATION_SPEC_UNDOCUMENTED mz_internal.pg_namespace_all_databases -->
<!-- RELATION_SPEC_UNDOCUMENTED mz_internal.pg_description_all_databases -->
<!-- RELATION_SPEC_UNDOCUMENTED mz_internal.pg_attrdef_all_databases -->
<!-- RELATION_SPEC_UNDOCUMENTED mz_internal.pg_attribute_all_databases --><|MERGE_RESOLUTION|>--- conflicted
+++ resolved
@@ -179,33 +179,7 @@
 | `memory_bytes`      | [`uint8`]    | Approximate RAM usage, in bytes.                                                                                                                             |
 | `disk_bytes`        | [`uint8`]    | Approximate disk usage in bytes.                                                                                                                             |
 
-<<<<<<< HEAD
-### `mz_cluster_replica_statuses`
-=======
-<!-- TODO(chaas): remove after v0.99 release -->
-## `mz_cluster_replica_sizes`
-
-The `mz_cluster_replica_sizes` table contains a mapping of logical sizes
-(e.g. `100cc`) to physical sizes (number of processes, and CPU and memory allocations per process).
-
-{{< warning >}}
-The values in this table may change at any time. You should not rely on them for
-any kind of capacity planning.
-{{< /warning >}}
-
-| Field                  | Type        | Meaning                                                                                                                                                      |
-|------------------------|-------------|--------------------------------------------------------------------------------------------------------------------------------------------------------------|
-| `size`                 | [`text`]    | The human-readable replica size.                                                                                                                             |
-| `processes`            | [`uint8`]   | The number of processes in the replica.                                                                                                                      |
-| `workers`              | [`uint8`]   | The number of Timely Dataflow workers per process.                                                                                                           |
-| `cpu_nano_cores`       | [`uint8`]   | The CPU allocation per process, in billionths of a vCPU core.                                                                                                |
-| `memory_bytes`         | [`uint8`]   | The RAM allocation per process, in billionths of a vCPU core.                                                                                                |
-| `disk_bytes`           | [`uint8`]   | The disk allocation per process.                                                                                                                             |
-| `credits_per_hour`     | [`numeric`] | The number of compute credits consumed per hour.                                                                                                             |
-
-
 ## `mz_cluster_replica_statuses`
->>>>>>> 7b735793
 
 The `mz_cluster_replica_statuses` table contains a row describing the status
 of each process in each cluster replica in the system.
