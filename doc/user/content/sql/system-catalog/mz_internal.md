--- conflicted
+++ resolved
@@ -843,7 +843,6 @@
 ---
 **Indexed records**
 
-<<<<<<< HEAD
 `records_indexed` and `bytes_indexed` are the size (in records and bytes respectively) of the data the given source _indexes_. Currently, this is only
 `UPSERT` and `DEBEZIUM` sources. These reset to 0 when sources are restarted and must re-index their data.
 
@@ -884,24 +883,6 @@
 - For Kafka sources, its the number of offsets.
 - For MySQL sources, its the number of transactions.
 - For Postgres sources, its the number of bytes in its replication stream.
-=======
-<!-- RELATION_SPEC mz_internal.mz_source_statistics -->
-| Field                    | Type        | Meaning                                                                                                                                                                                                                                                                             |
-| -------------------------|-------------| --------                                                                                                                                                                                                                                                                            |
-| `id`                     | [`text`]     | The ID of the source. Corresponds to [`mz_catalog.mz_sources.id`](../mz_catalog#mz_sources).                                                                                                                                                                                        |
-| `messages_received`       | [`uint8`]    | The number of messages the worker has received from the external system. Messages are counted in a source type-specific manner. Messages do not correspond directly to updates: some messages produce multiple updates, while other messages may be coalesced into a single update. |
-| `bytes_received`          | [`uint8`]    | The number of bytes the worker has read from the external system. Bytes are counted in a source type-specific manner and may or may not include protocol overhead.                                                                                                                  |
-| `updates_staged`          | [`uint8`]    | The number of updates (insertions plus deletions) the worker has written but not yet committed to the storage layer.                                                                                                                                                                |
-| `updates_committed`       | [`uint8`]    | The number of updates (insertions plus deletions) the worker has committed to the storage layer.                                                                                                                                                                                    |
-| `records_indexed`         | [`uint8`]    | The number of individual records indexed in the source envelope state.                                                                                                                                                                                                              |
-| `bytes_indexed`           | [`uint8`]    | The number of bytes indexed in the source envelope state.                                                                                                                                                                                                                           |
-| `rehydration_latency`     | [`interval`] | The amount of time it took for the worker to rehydrate the source envelope state.                                                                                                                                                                                                   |
-| `snapshot_records_known`  | [`uint8`]    | Not yet populated. {{< warn-if-unreleased v0.87 >}}                                                                                                                                                                                                                                 |
-| `snapshot_records_staged` | [`uint8`]    | Not yet populated. {{< warn-if-unreleased v0.87 >}}                                                                                                                                                                                                                                 |
-| `snapshot_committed`      | [`boolean`]  | Whether the worker has committed the initial snapshot for a source.                                                                                                                                                                                                                 |
-| `offset_known`            | [`uint8`]    | Not yet populated. {{< warn-if-unreleased v0.87 >}}                                                                                                                                                                                                                                 |
-| `offset_committed`        | [`uint8`]    | Not yet populated. {{< warn-if-unreleased v0.87 >}}                                                                                                                                                                                                                                 |
->>>>>>> 55af7ae3
 
 ### `mz_source_statuses`
 
