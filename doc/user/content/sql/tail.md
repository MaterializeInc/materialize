--- conflicted
+++ resolved
@@ -2,13 +2,8 @@
 title: "TAIL"
 description: "`TAIL` streams updates from a source, table, or view as they occur."
 menu:
-<<<<<<< HEAD
-    main:
-        parent: "sql"
-=======
   main:
     parent: commands
->>>>>>> c9102e25
 ---
 
 `TAIL` streams updates from a source, table, or view as they occur.
@@ -144,11 +139,7 @@
 If you don't specify `AS OF` explicitly, Materialize will pick a timestamp
 automatically:
 
-<<<<<<< HEAD
--   If the tailed relation is [materialized](/overview/api-components/#indexes),
-=======
   - If the tailed relation is [materialized](/overview/key-concepts/#indexes),
->>>>>>> c9102e25
     Materialize picks the latest time for which results are computed.
 -   If the tailed relation is not materialized, Materialize picks time `0`.
 
