---
title: Tools and Integrations
description: "Get details about third-party tools and integrations support with Materialize"
menu:
  main:
    parent: 'third-party'
    name: Overview
weight: 1
---

The status, level of support, and usage notes for commonly used and requested Materialize integrations and tools are listed below.

_How to use the information on this page:_

| Support Level | Meaning |
| ------------- | ------- |
| 🟢 **Production** <a name="production"></a> | We are committed to prioritizing bugs in the interaction between these tools and Materialize. |
| 🟢 **Beta** <a name="beta"></a> | There may be small performance issues and minor missing features, but Materialize supports the major use cases for this tool. We can't guarantee  [bug reports or feature requests](https://github.com/MaterializeInc/materialize/issues/new) will be prioritized. |
| 🟡 **Alpha** <a name="alpha"></a> | Some of our community members have made this integration work, but we haven’t tested it ourselves and can’t guarantee its stability. |
| 🟠 **Active Development** <a name="active-development"></a> | **There are known issues** preventing the integration from working, but we are actively developing features that unblock the integration. |
| 🔴 **Researching** <a name="researching"></a> | **There are known issues** preventing the integration from working, but we are gathering user feedback and gauging interest in supporting these integrations. |

## Message Brokers

### Kafka

<<<<<<< HEAD
Kafka is supported in Materialize as a [`SOURCE`](/sql/create-source/) of input data, and as a [`SINK`](/sql/create-sink/), where Materialize produces data *(in the form of change events from a Materialized view)* back out to Kafka.

| Service | Materialize Support | Notes |  |
| --- | --- | --- | --- |
| Apache Kafka | 🟢 Production | Kafka is supported in a variety of [configuration](/sql/create-source/kafka/#with-options) and [security](/sql/create-source/kafka/#authentication) options. | [More Info](/sql/create-source/kafka/) |
| Confluent Cloud Kafka | 🟢 Production | Use SASL authentication, see [example here](/sql/create-source/kafka/#saslplain). The same config can be used to produce messages to Confluent Kafka via a [SINK](/sql/create-sink/). |  |
| AWS MSK (Managed Streaming for Kafka) | 🟢 Production | Use SASL/SCRAM Authentication to securely connect to MSK clusters. [MSK SASL Docs](https://docs.aws.amazon.com/msk/latest/developerguide/msk-password.html) *(mTLS connections coming soon.)* |  |
| Redpanda | 🟢 Beta | Repdanda works as a Kafka Source and Sink in Materialize. See [using Redpanda with Materialize](/third-party/redpanda/) for instructions and limitations. | [More Info](/third-party/redpanda/) [](#notify) |
| Heroku Kafka | 🟢 Alpha | Use [SSL Authentication](https://materialize.com/docs/sql/create-source/kafka/#ssl) and the Heroku-provided certificates and keys for security. Use Heroku-provided `KAFKA_URL` for broker addresses (replace `kafka+ssl://` with `ssl://`). Heroku disables topic creation, [preventing SINKs from working](https://github.com/MaterializeInc/materialize/issues/8378). | [](#notify) |
=======
| Tool                    | Purpose                                                                    | What's missing?                                                                                                            |
| ----------------------- | -------------------------------------------------------------------------- | -------------------------------------------------------------------------------------------------------------------------- |
| [dbt](/third-party/dbt) | Create views and materialized views in your Materialize instance using dbt | Full `dbt-materialize` adapter support is a [work in progress](https://github.com/MaterializeInc/materialize/issues/5462). |
| [Redpanda](/third-party/redpanda) | Set up Redpanda as a data source. | Kafka offsets are ignored.
| [Metabase](/third-party/metabase) | Create business intelligence dashboards on top of your Materialize data | Connect Metabase to Materialize using the **PostgreSQL** database type. See [using Metabase](/third-party/metabase) page for more details.

<!--
## Alpha-level support
>>>>>>> 4f68433a

### Other Message Brokers

<<<<<<< HEAD
| Service | Materialize Support | Notes |  |
| --- | --- | --- | --- |
| AWS Kinesis Data Streams | 🟢 Beta | Materialize can read source data via the [Kinesis Source](/sql/create-source/kinesis/), Kinesis cannot be used for output (Sinks). | [More Info](/sql/create-source/kinesis/) [](#notify) |
| PubNub | 🟢 Beta | Materialize can read source data via the [PubNub Source](/sql/create-source/json-pubnub/), but PubNub is more queue than broker, Materialize only has access to messages sent after materialization. | [More Info](/sql/create-source/json-pubnub/) [](#notify) |
| Apache Pulsar | 🔴 Researching | Direct integration requires development of a Pulsar source. Pulsar has a [Kafka Adaptor](https://pulsar.apache.org/docs/en/adaptors-kafka/) that may enable interoperability with Materialize, but it hasn't been officially tested. | [](#notify) |
| Azure Event Hubs | 🔴 Researching | Direct integration requires development of an Event Hub source. Event Hubs have [various Kafka interoperability features](https://docs.microsoft.com/en-us/azure/event-hubs/event-hubs-for-kafka-ecosystem-overview), but they haven't been officially tested with Materialize. | [](#notify) |
| GCP Cloud PubSub | 🔴 Researching | Integration with GCP PubSub requires development of a PubSub Source connector. | [](#notify) |

_Is there another message broker you'd like to use with Materialize? [Open a GitHub Issue here](https://github.com/MaterializeInc/materialize/issues/new?assignees=&labels=A-integration&template=02-feature.yml)._

## Databases

Materialize can use change events _(creates, updates, deletes)_ as source data. These events typically come from the replication logs of databases. This requires Materialize to either connect directly to a database via a replication slot, or to use an intermediary service like [Debezium](/third-party/debezium/) to stream the events to a [message broker](#message-brokers).

### PostgreSQL

Materialize has a [direct PostgreSQL source](/sql/create-source/postgres/) that allows for direct connection to Postgres databases via a replication slot. Compatibility requires Postgres 10+ and appropriate `wal_level` and replication slot capabilities. Specifics of managed versions of PostgreSQL are documented below.

| Service | Materialize Support | Notes |  |
| --- | --- | --- | --- |
| Self-managed PostgreSQL (10+) | 🟢 Beta | Users with full control over their PostgreSQL database can [connect directly to a PostgreSQL](/sql/create-source/postgres/) _version 10+_ database via a replication slot, or indirectly via Debezium. | [More Info](/sql/create-source/postgres/) [](#notify) |
| Amazon RDS for PostgreSQL | 🟢 Beta | The AWS user account requires the `rds_superuser` role to perform logical replication for the PostgreSQL database on Amazon RDS. | [More Info](https://materialize.com/docs/guides/postgres-cloud/#amazon-rds) [](#notify) |
| GCP Cloud SQL for PostgreSQL | 🟢 Beta | Users must [enable `cloudsql.logical_decoding`](https://cloud.google.com/sql/docs/postgres/replication/configure-logical-replication). | [More Info](https://materialize.com/docs/guides/postgres-cloud/#cloud-sql) [](#notify) |
| Amazon Aurora | 🟢 Beta | AWS Aurora can be configured to work with Materialize by enabling logical replication via `rds.logical_replication`. | [More Info](https://materialize.com/docs/guides/postgres-cloud/#aws-aurora) [](#notify) |
| Amazon Aurora Serverless | 🔴 Researching | Aurora serverless V1 does [not currently support](https://docs.aws.amazon.com/AmazonRDS/latest/AuroraUserGuide/aurora-serverless.html#aurora-serverless.limitations) the logical replication required to integrate. | [](#notify) |
| Heroku Postgres | 🔴 Researching | Heroku Postgres does not open up access to logical replication. But an indirect connection may be possible via Kafka and [Heroku Data Connectors](https://devcenter.heroku.com/articles/heroku-data-connectors). | [](#notify) |

### Other Databases

Currently, it is only possible to use Materialize with other databases via an intermediary service like Debezium that can handle extracting change-data-capture events. This may change in the future

| Service | Materialize Support | Notes |  |
| --- | --- | --- | --- |
| MySQL _(via Debezium)_ | 🟢 Production | See the [guide to setting up CDC from MySQL with Debezium](/guides/cdc-mysql/) for more information. | [More Info](/guides/cdc-mysql/) |
| MySQL Direct | 🔴 Researching | A direct MySQL Source does not exist yet, but we are exploring creating one. Subscribe via "Notify Me" to register interest. | [](#notify) |
| MongoDB _(via Debezium)_ | 🔴 Researching | Debezium has a MongoDB connector, but it [lacks the metadata](https://github.com/MaterializeInc/materialize/issues/7289) required to work in Materialize. | [](#notify) |
| Snowflake, BigQuery, Redshift | 🔴 Not Supported | OLAP DB's batch operational model are not a great fit for Materialize' event-driven model. Instead of reading from OLAP DB's, Materialize is better placed closer to where the data originates. |

_Is there another database you'd like to use with Materialize? [Open a GitHub Issue here](https://github.com/MaterializeInc/materialize/issues/new?assignees=&labels=A-integration&template=02-feature.yml)._

## Object Storage

Materialize can ingest archived events from append-only log files in object storage. It is not currently possible to sink data out to object storage.

| Service | Materialize Support | Notes |  |
| --- | --- | --- | --- |
| Amazon S3 | 🟢 Beta | The [AWS S3 Source](/sql/create-source/text-s3/) can be used to do one-time loads of archived events. [SQS notifications can be configured](/sql/create-source/text-s3/#listening-to-sqs-notifications) to prompt Materialize to ingest new events as they appear. | [More Info](/sql/create-source/text-s3/) [](#notify) |
| GCP Cloud Storage | 🔴 Researching | Direct integration requires development of a Google Cloud Storage source. | [](#notify) |
| Azure Blob Storage | 🔴 Researching | Direct integration requires development of an Azure Blob Storage source. | [](#notify) |
| MinIO Object Storage | 🔴 Researching | MinIO Object Storage has an [S3 compatible API](https://min.io/product/s3-compatibility), but the Materialize S3 source needs to be updated with additional configuration options for MinIO to work. | [](#notify) |

_Is there another object storage tool you'd like to use with Materialize? [Open a GitHub Issue here](https://github.com/MaterializeInc/materialize/issues/new?assignees=&labels=A-integration&template=02-feature.yml)._

## Management Tools

Materialize is PostgreSQL compatible: Communication happens over the Postgres wire protocol and Postgres-compatible SQL is used for most DDL and DML interactions. This means many of the same management tools used on Postgres databases can be used on Materialize.

| Service | Materialize Support | Notes |  |
| --- | --- | --- | --- |
| dbt Core | 🟢 Beta | The `dbt-materialize` adaptor enables users of dbt Core to manage Materialize Sources, Views, Indexes, and Sinks. [Full guide to dbt and Materialize here](https://materialize.com/docs/guides/dbt/). | [More Info](https://materialize.com/docs/guides/dbt/) [](#notify) |
| dbt Cloud | 🟠 Active Development | The `dbt-materialize` adaptor is not currently available in dbt Cloud. | [](#notify) |
| DBeaver | 🟢 Production | Use the PostgreSQL settings in DBeaver to connect to Materialize Core or Materialize Cloud *(using the provided certs.)* |  |
| DataGrip IDE | 🟠 Active Development | DataGrip uses a number of `pg_catalog` endpoints that are not yet implemented by Materialize. For details, see the [DataGrip tracking issue](https://github.com/MaterializeInc/materialize/issues/9720) in GitHub. | [](#notify) |
| PGAdmin | 🟠 Active Development | Upon connection, PGAdmin executes configuration and `pg_catalog` queries that are not yet implemented by Materialize. | [](#notify) |
| Table Plus | 🟡 Alpha | Able to connect to Materialize Core and Cloud *(using provided certs)* and run queries via SQL Editor. Introspection fails due to dependence on `pg_catalog` items not yet implemented. | [](#notify) |

_Is there another DB management tool you'd like to use with Materialize? [Open a GitHub Issue here](https://github.com/MaterializeInc/materialize/issues/new?assignees=&labels=A-integration&template=02-feature.yml)._

## Libraries and Drivers

The following popular PostgreSQL libraries and drivers have been tested and confirmed to be working well with Materialize.

| Service | Materialize Support | Notes |  |
| --- | --- | --- | --- |
| Node.js | 🟢 Production | The [`node-postgres` library](https://node-postgres.com/) can be used to [manage](/guides/node-js/#manage-sources-views-and-indexes), [query](/guides/node-js/#query) and even [stream](/guides/node-js/#stream) data from Materialize. | [More Info](/guides/node-js/) |
| Python | 🟢 Production | The [`psycopg2` python package](https://pypi.org/project/psycopg2/) can be used to interact with Materialize as if it were a PostgreSQL DB. | |
| Java | 🟢 Production | The popular [PostgreSQL JDBC driver](https://jdbc.postgresql.org/) can be used to interact with Materialize as if it were a PostgreSQL DB. |  |
| Golang | 🟢 Production | TODO: Confirm which Go drivers have been tested. |  |
| PHP | 🟢 Production | The standard PHP [PostgreSQL Extension](https://www.php.net/manual/en/ref.pgsql.php) can be used to interact with Materialize as if it were a PostgreSQL DB. |  |

## Frameworks and ORMs

Frameworks and ORMs tend to make more advanced queries to PostgreSQL behind the scenes, using configuration settings and system table endpoints that Materialize hasn't yet implemented. As Materialize [expands `pg_catalog` support](https://github.com/MaterializeInc/materialize/issues/2157), support for frameworks and ORMs will improve.

| Service | Materialize Support | Notes |  |
| --- | --- | --- | --- |
| Ruby on Rails | 🔴 Researching | The Rails Active-Record ORM executes many PostgreSQL configuration queries and queries to `pg_catalog` endpoints that are not yet implemented in Materialize. | [](#notify) |
| Prisma | 🔴 Researching | Prisma executes configuration queries and queries to `pg_catalog` endpoints that are not yet implemented in Materialize. | [](#notify) |

_Is there another framework or ORM you'd like to use with Materialize? [Open a GitHub Issue here](https://github.com/MaterializeInc/materialize/issues/new?assignees=&labels=A-integration&template=02-feature.yml)._

## Data Tools

Many tools in the modern data stack can connect to Materialize via PostgreSQL, but like ORMs, these tools sometimes make advanced configuration and system table queries to endpoints that Materialize hasn't yet implemented.

### Business Intelligence (BI) Tools

| Service | Materialize Support | Notes |  |
| --- | --- | --- | --- |
| Metabase | 🟢 Beta | The Metabase PostgreSQL connector can be used to [connect Metabase to Materialize Core](/third-party/metabase/). | [More Info](/third-party/metabase/) [](#notify) |
| Superset | 🟡 Alpha | Connect Superset to Materialize Core or Cloud using the Postgres connector.  | [](#notify) |
| Looker | 🟡 Alpha | Connect Looker to Materialize Core by adding a PostgreSQL 9.5+ database connection and specifying your Materialize credentials. Connections to Materialize Cloud are currently blocked by user/password auth. | [](#notify) |
| Google Data Studio | 🟡 Alpha | Google Data Studio can connect to Materialize Core and Cloud using the PostgreSQL connector. Data is cached hourly but can be manually refreshed. | [](#notify) |
| Tableau | 🔴 Researching | | [](#notify) |
| Microsoft Power BI | 🔴 Researching | | [](#notify) |
| Preset | 🔴 Researching | | [](#notify) |
| Mode Analytics | 🔴 Researching | | [](#notify) |
| Holistics BI | 🔴 Researching | | [](#notify) |

### Other Data Applications and Tools

| Service | Materialize Support | Notes |  |
| --- | --- | --- | --- |
| Hex | 🟡 Alpha | Users of Hex can connect to Materialize Core instances via the Hex PostgreSQL connector. Hex automatically introspects Materialized Views and Tables. *(Cloud connectivity is blocked by user/password auth.)* | [](#notify) |
| Cube.js | 🟡 Alpha | The Cube.js PostgreSQL driver [can be edited](https://github.com/rongfengliang/cubejs-materialize-driver) to work with Materialize. A Cube.js driver for Materialize is in active development. | [](#notify) |
| Retool | 🟡 Alpha | The Retool PostgreSQL connector can be used to connect to a Materialize Core instance, *(Cloud connectivity is blocked by user/password auth.)* | [](#notify) |
| Hightouch | 🟠 Active Development | The Hightouch PostgreSQL connector can be used to connect to a Materialize Core instance, *(Cloud connectivity is blocked by user/password auth.)* | [](#notify) |
| FiveTran | 🔴 Researching |  | [](#notify) |
| Stitch | 🔴 Researching |  | [](#notify) |
| Meltano | 🔴 Researching |  | [](#notify) |
| AirByte | 🔴 Researching |  | [](#notify) |
| Census | 🔴 Researching |  | [](#notify) |

_Is there another data tool you'd like to use with Materialize? [Open a GitHub Issue here](https://github.com/MaterializeInc/materialize/issues/new?assignees=&labels=A-integration&template=02-feature.yml)._

<div id="subscribe_dialog">
  <form name="notify">
    <input name="email" type="email" placeholder="Email Address" required="required"/>
    <input type="submit" class="default_button" value="Confirm" />
  </form>
  <div class="disclaimer">
    <em>Subscribe to receive an email when support status is upgraded. No spam!</em>
  </div>
</div>

<style>
    td { min-width: 115px;}
</style>

<script>
$(function() {
    analytics.on('page', function() {
        $('a[href="#notify"]').replaceWith('<button class="default_button" data-js="subscribe_open" title="Get notified when support is upgraded.">Notify Me</button>')

        var removeForms = function() {
            $('.subscribe_dialog_active').removeClass('subscribe_dialog_active');
        };

        $("[data-js='subscribe_open']").on("click", function() {
            !$(this).hasClass('success') &&
                $(this).parent()
                .addClass('subscribe_dialog_active')
                .append($('#subscribe_dialog'));
            return false;
        });

        $("#subscribe_dialog").submit(function(e) {
            var email = $(this).find('[name="email"]').val();
            $(this).siblings("[data-js='subscribe_open']")
                .addClass('success')
                .attr('title', 'Subscribed')
                .text('✔️');
            removeForms();
            window.analytics && window.analytics.identify(email);
            window.analytics && window.analytics.track("Integration Status Subscribed", {
                subject: $(this).parents("tr").find('td').first().text()
            });
            e.preventDefault();
        });

        $("body").on("click", function(e) {
            if (!$(e.target).closest('#subscribe_dialog').length) {
                removeForms();
            }
        });
    });
});
</script>
=======
| Tool | Purpose | What's missing? |
|------|---------|---------|
-->
>>>>>>> 4f68433a
<|MERGE_RESOLUTION|>--- conflicted
+++ resolved
@@ -24,7 +24,6 @@
 
 ### Kafka
 
-<<<<<<< HEAD
 Kafka is supported in Materialize as a [`SOURCE`](/sql/create-source/) of input data, and as a [`SINK`](/sql/create-sink/), where Materialize produces data *(in the form of change events from a Materialized view)* back out to Kafka.
 
 | Service | Materialize Support | Notes |  |
@@ -34,20 +33,10 @@
 | AWS MSK (Managed Streaming for Kafka) | 🟢 Production | Use SASL/SCRAM Authentication to securely connect to MSK clusters. [MSK SASL Docs](https://docs.aws.amazon.com/msk/latest/developerguide/msk-password.html) *(mTLS connections coming soon.)* |  |
 | Redpanda | 🟢 Beta | Repdanda works as a Kafka Source and Sink in Materialize. See [using Redpanda with Materialize](/third-party/redpanda/) for instructions and limitations. | [More Info](/third-party/redpanda/) [](#notify) |
 | Heroku Kafka | 🟢 Alpha | Use [SSL Authentication](https://materialize.com/docs/sql/create-source/kafka/#ssl) and the Heroku-provided certificates and keys for security. Use Heroku-provided `KAFKA_URL` for broker addresses (replace `kafka+ssl://` with `ssl://`). Heroku disables topic creation, [preventing SINKs from working](https://github.com/MaterializeInc/materialize/issues/8378). | [](#notify) |
-=======
-| Tool                    | Purpose                                                                    | What's missing?                                                                                                            |
-| ----------------------- | -------------------------------------------------------------------------- | -------------------------------------------------------------------------------------------------------------------------- |
-| [dbt](/third-party/dbt) | Create views and materialized views in your Materialize instance using dbt | Full `dbt-materialize` adapter support is a [work in progress](https://github.com/MaterializeInc/materialize/issues/5462). |
-| [Redpanda](/third-party/redpanda) | Set up Redpanda as a data source. | Kafka offsets are ignored.
-| [Metabase](/third-party/metabase) | Create business intelligence dashboards on top of your Materialize data | Connect Metabase to Materialize using the **PostgreSQL** database type. See [using Metabase](/third-party/metabase) page for more details.
-
-<!--
-## Alpha-level support
->>>>>>> 4f68433a
+
 
 ### Other Message Brokers
 
-<<<<<<< HEAD
 | Service | Materialize Support | Notes |  |
 | --- | --- | --- | --- |
 | AWS Kinesis Data Streams | 🟢 Beta | Materialize can read source data via the [Kinesis Source](/sql/create-source/kinesis/), Kinesis cannot be used for output (Sinks). | [More Info](/sql/create-source/kinesis/) [](#notify) |
@@ -225,9 +214,4 @@
         });
     });
 });
-</script>
-=======
-| Tool | Purpose | What's missing? |
-|------|---------|---------|
--->
->>>>>>> 4f68433a
+</script>