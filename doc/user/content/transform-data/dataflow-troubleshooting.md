--- conflicted
+++ resolved
@@ -439,11 +439,7 @@
 whose `id` is 515 that belongs to "subregion 5 of region 1 of dataflow 21".
 
 ```mzsql
-<<<<<<< HEAD
-SELECT * FROM mz_internal.mz_dataflow_addresses WHERE id=515;
-=======
 SELECT * FROM mz_introspection.mz_dataflow_addresses WHERE id=515;
->>>>>>> 20fc9724
 ```
 ```
  id  | worker_id | address
