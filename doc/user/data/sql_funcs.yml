- type: Generic
  description: Generic functions can typically take arguments of any type.
  functions:
  - signature: CAST (cast_expr) -> T
    description: Value as type `T`
    url: cast

  - signature: 'coalesce(x: T...) -> T?'
    description: First non-_NULL_ arg, or _NULL_ if all are _NULL_

  - signature: 'greatest(x: T...) -> T?'
    description: The maximum argument, or _NULL_ if all are _NULL_

  - signature: 'least(x: T...) -> T?'
    description: The minimum argument, or _NULL_ if all are _NULL_

  - signature: 'nullif(x: T, y: T) -> T?'
    description: _NULL_ if `x == y`, else `x`

- type: Aggregate
  description: Aggregate functions take one or more of the same element type as arguments.
  functions:
  - signature: 'array_agg(x: T) -> T[]'
    description: Aggregate values (including nulls) as an array.
    url: array_agg

  - signature: 'avg(x: T) -> U'
    description: Average of `T`'s values.
      <br><br>
      Returns `numeric` if `x` is `int`, `double` if `x` is `real`, else returns
      same type as `x`.

  - signature: 'bool_and(x: T) -> T'
    description: _NULL_ if all values of `x` are _NULL_, otherwise true if all values of `x` are true, otherwise false.

  - signature: 'bool_or(x: T) -> T'
    description: _NULL_ if all values of `x` are _NULL_, otherwise true if any values of `x` are true, otherwise false.

  - signature: 'count(x: T) -> int'
    description: Number of non-_NULL_ inputs.

  - signature: jsonb_agg(expression) -> jsonb
    description: Aggregate values (including nulls) as a jsonb array.
    url: jsonb_agg

  - signature: jsonb_object_agg(keys, values) -> jsonb
    description: Aggregate keys and values (including nulls) as a jsonb object.
    url: jsonb_object_agg

  - signature: 'max(x: T) -> T'
    description: Maximum value among `T`

  - signature: 'min(x: T) -> T'
    description: Minimum value among `T`

  - signature: 'stddev(x: T) -> U'
    description: Historical alias for `stddev_samp`. *(imprecise)*
      <br><br>
      Returns `numeric` if `x` is `int`, `double` if `x` is `real`, else returns
      same type as `x`.

  - signature: 'stddev_pop(x: T) -> U'
    description: Population standard deviation of `T`'s values. *(imprecise)*
      <br><br>
      Returns `numeric` if `x` is `int`, `double` if `x` is `real`, else returns
      same type as `x`.

  - signature: 'stddev_samp(x: T) -> U'
    description: Sample standard deviation of `T`'s values. *(imprecise)*
      <br><br>
      Returns `numeric` if `x` is `int`, `double` if `x` is `real`, else returns
      same type as `x`.

  - signature: 'string_agg(value: text, delimiter: text) -> text'
    description: Concatenates the non-null input values into text. Each value after the first is preceded by the corresponding delimiter.
    url: string_agg

  - signature: 'sum(x: T) -> U'
    description: Sum of `T`'s values
      <br><br>
      Returns `bigint` if `x` is `int` or `smallint`, `numeric` if `x` is `bigint` or `uint8`,
      `uint8` if `x` is `uint4` or `uint2`, else returns same type as `x`.

  - signature: 'variance(x: T) -> U'
    description: Historical alias for `var_samp`. *(imprecise)*
      <br><br>
      Returns `numeric` if `x` is `int`, `double` if `x` is `real`, else returns
      same type as `x`.
  - signature: 'var_pop(x: T) -> U'
    description: Population variance of `T`'s values. *(imprecise)*
      <br><br>
      Returns `numeric` if `x` is `int`, `double` if `x` is `real`, else returns
      same type as `x`.
  - signature: 'var_samp(x: T) -> U'
    description: Sample variance of `T`'s values. *(imprecise)*
      <br><br>
      Returns `numeric` if `x` is `int`, `double` if `x` is `real`, else returns
      same type as `x`.

- type: List
  description: List functions take [`list`](../types/list) arguments, and are [polymorphic](../types/list/#polymorphism).
  functions:
    - signature: 'list_agg(x: any) -> L'
      description: Aggregate values (including nulls) as a list. [(docs)](/sql/functions/list_agg)

    - signature: 'list_append(l: listany, e: listelementany) -> L'
      description: Appends `e` to `l`.

    - signature: 'list_cat(l1: listany, l2: listany) -> L'
      description: Concatenates `l1` and `l2`.

    - signature: 'list_length(l: listany) -> int'
      description: Return the number of elements in `l`.

    - signature: 'list_prepend(e: listelementany, l: listany) -> listany'
      description: Prepends `e` to `l`.

- type: Map
  description: Map functions take [`map`](../types/map) arguments, and are [polymorphic](../types/#polymorphism).
  functions:
    - signature: 'map_length(m: mapany) -> int'
      description: Return the number of elements in `m`.

- type: Numbers
  description: Number functions take number-like arguments, e.g. [`int`](../types/int),
    [`float`](../types/float), [`numeric`](../types/numeric), unless otherwise specified.
  functions:
  - signature: 'abs(x: N) -> N'
    description: The absolute value of `x`

  - signature: 'cbrt(x: double precision) -> double precision'
    description: The cube root of `x`.

  - signature: 'ceil(x: N) -> N'
    description: The smallest integer >= `x`

  - signature: 'ceiling(x: N) -> N'
    description: "Alias of `ceil`"

  - signature: 'exp(x: N) -> N'
    description: Exponential of `x` (e raised to the given power)

  - signature: 'floor(x: N) -> N'
    description: The largest integer <= `x`

  - signature: 'ln(x: double precision) -> double precision'
    description: Natural logarithm of `x`

  - signature: 'ln(x: numeric) -> numeric'
    description: Natural logarithm of `x`

  - signature: 'log(x: double precision) -> double precision'
    description: Base 10 logarithm of `x`

  - signature: 'log(x: numeric) -> numeric'
    description: Base 10 logarithm of `x`

  - signature: 'log10(x: double precision) -> double precision'
    description: Base 10 logarithm of `x`, same as `log`

  - signature: 'log10(x: numeric) -> numeric'
    description: Base 10 logarithm of `x`, same as `log`

  - signature: 'log(b: numeric, x: numeric) -> numeric'
    description: Base `b` logarithm of `x`

  - signature: 'mod(x: N, y: N) -> N'
    description: "`x % y`"

  - signature: 'pow(x: double precision, y: double precision) -> double precision'
    description: "Alias of `power`"

  - signature: 'pow(x: numeric, y: numeric) -> numeric'
    description: "Alias of `power`"

  - signature: 'power(x: double precision, y: double precision) -> double precision'
    description: "`x` raised to the power of `y`"

  - signature: 'power(x: numeric, y: numeric) -> numeric'
    description: "`x` raised to the power of `y`"

  - signature: 'round(x: N) -> N'
    description: >-
      `x` rounded to the nearest whole number.
      If `N` is `real` or `double precision`, rounds ties to the nearest even number.
      If `N` is `numeric`, rounds ties away from zero.

  - signature: 'round(x: numeric, y: int) -> numeric'
    description: "`x` rounded to `y` decimal places, while retaining the same
      [`numeric`](../types/numeric) scale; rounds ties away from zero."

  - signature: 'sqrt(x: numeric) -> numeric'
    description: The square root of `x`.

  - signature: 'sqrt(x: double precision) -> double precision'
    description: The square root of `x`.

  - signature: 'trunc(x: N) -> N'
    description: "`x` truncated toward zero to a whole number"

- type: Trigonometric
  description: Trigonometric functions take and return `double precision` values.
  functions:
  - signature: 'cos(x: double precision) -> double precision'
    description: The cosine of `x`, with `x` in radians.

  - signature: 'acos(x: double precision) -> double precision'
    description: The inverse cosine of `x`, result in radians.

  - signature: 'cosh(x: double precision) -> double precision'
    description: The hyperbolic cosine of `x`, with `x` as a hyperbolic angle.

  - signature: 'acosh(x: double precision) -> double precision'
    description: The inverse hyperbolic cosine of `x`.

  - signature: 'cot(x: double precision) -> double precision'
    description: The cotangent of `x`, with `x` in radians.

  - signature: 'sin(x: double precision) -> double precision'
    description: The sine of `x`, with `x` in radians.

  - signature: 'asin(x: double precision) -> double precision'
    description: The inverse sine of `x`, result in radians.

  - signature: 'sinh(x: double precision) -> double precision'
    description: The hyperbolic sine of `x`, with `x` as a hyperbolic angle.

  - signature: 'asinh(x: double precision) -> double precision'
    description: The inverse hyperbolic sine of `x`.

  - signature: 'tan(x: double precision) -> double precision'
    description: The tangent of `x`, with `x` in radians.

  - signature: 'atan(x: double precision) -> double precision'
    description: The inverse tangent of `x`, result in radians.

  - signature: 'tanh(x: double precision) -> double precision'
    description: The hyperbolic tangent of `x`, with `x` as a hyperbolic angle.

  - signature: 'atanh(x: double precision) -> double precision'
    description: The inverse hyperbolic tangent of `x`.

  - signature: 'radians(x: double precision) -> double precision'
    description: Converts degrees to radians.

  - signature: 'degrees(x: double precision) -> double precision'
    description: Converts radians to degrees.

- type: String
  functions:
  - signature: 'ascii(s: str) -> int'
    description: The ASCII value of `s`'s left-most character

  - signature: 'btrim(s: str) -> str'
    description: Trim all spaces from both sides of `s`.

  - signature: 'btrim(s: str, c: str) -> str'
    description: Trim any character in `c` from both sides of `s`.

  - signature: 'bit_length(s: str) -> int'
    description: Number of bits in `s`

  - signature: 'bit_length(b: bytea) -> int'
    description: Number of bits in `b`

  - signature: 'char_length(s: str) -> int'
    description: Number of code points in `s`

  - signature: 'chr(i: int) -> str'
    description: >-
      Character with the given Unicode codepoint.
      Only supports codepoints that can be encoded in UTF-8.
      The NULL (0) character is not allowed.

  - signature: 'convert_from(b: bytea, src_encoding: text) -> text'
    description: Convert data `b` from original encoding specified by `src_encoding` into `text`.

  - signature: 'decode(s: text, format: text) -> bytea'
    description: Decode `s` using the specified textual representation.
    url: encode

  - signature: 'encode(b: bytea, format: text) -> text'
    description: Encode `b` using the specified textual representation.
    url: encode

  - signature: 'get_byte(b: bytea, n: int) -> int'
    description: Return the `n`th byte from `b`, where the left-most byte in `b` is at the 0th position.

  - signature: 'left(s: str, n: int) -> str'
    description: The first `n` characters of `s`. If `n` is negative, all but the last `|n|` characters of `s`.

  - signature: 'length(s: str) -> int'
    description: Number of code points in `s`
    url: length

  - signature: 'length(b: bytea) -> int'
    description: Number of bytes in `s`
    url: length

  - signature: 'length(s: bytea, encoding_name: str) -> int'
    description: Number of code points in `s` after encoding
    url: length

  - signature: 'lower(s: str) -> str'
    description: Convert `s` to lowercase.

  - signature: 'lpad(s: str, len: int) -> str'
    description: "Prepend `s` with spaces up to length `len`,
      or right truncate if `len` is less than the length of `s`."

  - signature: 'lpad(s: str, len: int, p: str) -> str'
    description: "Prepend `s` with characters pulled from `p` up to length `len`,
      or right truncate if `len` is less than the length of `s`."

  - signature: 'ltrim(s: str) -> str'
    description: Trim all spaces from the left side of `s`.

  - signature: 'ltrim(s: str, c: str) -> str'
    description: Trim any character in `c` from the left side of `s`.

  - signature: 'octet_length(s: str) -> int'
    description: Number of bytes in `s`

  - signature: 'octet_length(b: bytea) -> int'
    description: Number of bytes in `b`

  - signature: 'parse_ident(ident: str[, strict_mode: bool]) -> str[]'
    description: >-
      Splits qualified_identifier into an array of identifiers, removing any quoting of
      individual identifiers. Extra characters after the last identifier are considered an error,
      unless `strict_mode` is `false` or elided, then such extra characters are ignored. (This
      behavior is useful for parsing names for objects like functions.) Note that this function does
      not truncate over-length identifiers. (From [PG](https://www.postgresql.org/docs/current/functions-string.html))

  - signature: 'position(sub: str IN s: str) -> int'
    description: The starting index of `sub` within `s` or `0` if `sub` is not a substring of `s`.

  - signature: 'regexp_match(haystack: str, needle: str [, flags: str]]) -> str[]'
    description: >-
      Matches the regular expression `needle` against haystack, returning a
      string array that contains the value of each capture group specified in
      `needle`, in order. If `flags` is set to the string `i` matches
      case-insensitively.

  - signature: 'repeat(s: str, n: int) -> str'
    description: Replicate the string `n` times.

  - signature: 'replace(s: str, f: str, r: str) -> str'
    description: "`s` with all instances of `f` replaced with `r`"

  - signature: 'right(s: str, n: int) -> str'
    description: The last `n` characters of `s`. If `n` is negative, all but the first `|n|` characters of `s`.

  - signature: 'rtrim(s: str) -> str'
    description: Trim all spaces from the right side of `s`.

  - signature: 'rtrim(s: str, c: str) -> str'
    description: Trim any character in `c` from the right side of `s`.

  - signature: 'split_part(s: str, d: s, i: int) -> str'
    description: Split `s` on delimiter `d`. Return the `str` at index `i`, counting from 1.

  - signature: 'substring(s: str, start_pos: int) -> str'
    description: Substring of `s` starting at `start_pos`
    url: substring

  - signature: 'substring(s: str, start_pos: int, l: int) -> str'
    description: Substring starting at `start_pos` of length `l`
    url: substring

  - signature: "substring('s' [FROM 'start_pos']? [FOR 'l']?) -> str"
    description: Substring starting at `start_pos` of length `l`
    url: substring

  - signature: "translate(s: str, from: str, to: str) -> str"
    description: >-
      Any character in `s` that matches a character in `from` is replaced by the corresponding character in `to`.
      If `from` is longer than `to`, occurrences of the extra characters in `from` are removed.

  - signature: "trim([BOTH | LEADING | TRAILING]? ['c'? FROM]? 's') -> str"
    description: "Trims any character in `c` from `s` on the specified side.<br/><br/>Defaults:<br/>
      &bull; Side: `BOTH`<br/>
      &bull; `'c'`: `' '` (space)"

  - signature: 'upper(s: str) -> str'
    description: Convert `s` to uppercase.

- type: Scalar
  description: Scalar functions take a list of scalar expressions
  functions:
  - signature: 'expression bool_op ALL(s: Scalars) -> bool'
    description: "`true` if applying [bool_op](#boolean) to `expression` and every
      value of `s` evaluates to `true`"

  - signature: 'expression bool_op ANY(s: Scalars) -> bool'
    description: "`true` if applying [bool_op](#boolean) to `expression` and any value
      of `s` evaluates to `true`"

  - signature: 'expression IN(s: Scalars) -> bool'
    description: "`true` for each value in `expression` if it matches at least one
      element of `s`"

  - signature: 'expression NOT IN(s: Scalars) -> bool'
    description: "`true` for each value in `expression` if it does not match any elements
      of `s`"

  - signature: 'expression bool_op SOME(s: Scalars) -> bool'
    description: "`true` if applying [bool_op](#boolean) to `expression` and any value
      of `s` evaluates to `true`"

- type: Subquery
  description: Subquery functions take a query, e.g. [`SELECT`](/sql/select)
  functions:
  - signature: 'expression bool_op ALL(s: Query) -> bool'
    description: "`s` must return exactly one column; `true` if applying [bool_op](#boolean)
      to `expression` and every value of `s` evaluates to `true`"

  - signature: 'expression bool_op ANY(s: Query) -> bool'
    description: "`s` must return exactly one column; `true` if applying [bool_op](#boolean)
      to `expression` and any value of `s` evaluates to `true`"

  - signature: 'csv_extract(num_csv_col: int, col_name: string) -> col1: string, ... coln: string'
    description: Extracts separated values from a column containing a CSV file formatted as a string.
    url: csv_extract

  - signature: 'EXISTS(s: Query) -> bool'
    description: "`true` if `s` returns at least one row"

  - signature: 'expression IN(s: Query) -> bool'
    description: "`s` must return exactly one column; `true` for each value in `expression`
      if it matches at least one element of `s`"

  - signature: 'NOT EXISTS(s: Query) -> bool'
    description: "`true` if `s` returns zero rows"

  - signature: 'expression NOT IN(s: Query) -> bool'
    description: "`s` must return exactly one column; `true` for each value in `expression`
      if it does not match any elements of `s`"

  - signature: 'expression bool_op SOME(s: Query) -> bool'
    description: "`s` must return exactly one column; `true` if applying [bool_op](#boolean)
      to `expression` and any value of `s` evaluates to `true`"

- type: Date and Time
  description: Time functions take or produce a time-like type, e.g. [`date`](../types/date),
    [`timestamp`](../types/timestamp), [`timestamp with time zone`](../types/timestamptz).
  functions:
  - signature: current_timestamp() -> timestamptz
    description: 'The `timestamp with time zone` representing when the query was executed.'
    unmaterializable: true

  - signature: 'date_bin(stride: interval, source: timestamp, origin: timestamp) -> timestamp'
    description: Align `source` with `origin` along `stride`.
    url: date-bin

  - signature: 'date_trunc(time_component: str, val: timestamp) -> timestamp'
    description: Largest `time_component` <= `val`
    url: date-trunc

  - signature: 'date_trunc(time_component: str, val: interval) -> interval'
    description: Largest `time_component` <= `val`
    url: date-trunc

  - signature: EXTRACT(extract_expr) -> numeric
    description: Specified time component from value
    url: extract

  - signature: 'date_part(time_component: str, val: timestamp) -> float'
    description: Specified time component from value
    url: date-part

  - signature: mz_now() -> mz_timestamp
    description: |
      The logical time at which a query executes. Used for temporal filters and query timestamp introspection.
      <br><br>
      **Note**: This function generally behaves like an unmaterializable function, but
      can be used in limited contexts in materialized views as a [temporal filter](/sql/patterns/temporal-filters/).
    url: now_and_mz_now
    unmaterializable: true

  - signature: now() -> timestamptz
    description: 'The `timestamp with time zone` representing when the query was executed.'
    url: now_and_mz_now
    unmaterializable: true

  - signature: timestamp AT TIME ZONE zone -> timestamptz
    description: 'Converts `timestamp` to the specified time zone, expressed as an offset from UTC. <br/><br/>**Known limitation:** You must explicitly cast the type for the time zone.'
    url: timezone-and-at-time-zone

  - signature: timestamptz AT TIME ZONE zone -> timestamp
    description: 'Converts `timestamp with time zone` from UTC to the specified time zone, expressed as the local time. <br/><br/>**Known limitation:** You must explicitly cast the type for the time zone.'
    url: timezone-and-at-time-zone

  - signature: timezone(zone, timestamp) -> timestamptz
    description: 'Converts `timestamp` to specified time zone, expressed as an offset from UTC. <br/><br/>**Known limitation:** You must explicitly cast the type for the time zone.'
    url: timezone-and-at-time-zone

  - signature: timezone(zone, timestamptz) -> timestamp
    description: 'Converts `timestamp with time zone` from UTC to specified time zone, expressed as the local time. <br/><br/>**Known limitation:** You must explicitly cast the type for the time zone.'
    url: timezone-and-at-time-zone

  - signature: 'to_timestamp(val: double precision) -> timestamptz'
    description: Converts Unix epoch (seconds since 00:00:00 UTC on January 1, 1970)
      to timestamp

  - signature: 'to_char(val: timestamp, format: str)'
    description: Converts a timestamp into a string using the specified format.
    url: to_char

  - signature: 'justify_days(val: interval) -> interval'
    description: Adjust interval so 30-day time periods are represented as months.
    url: justify-days

  - signature: 'justify_hours(val: interval) -> interval'
    description: Adjust interval so 24-hour time periods are represented as days.
    url: justify-hours

  - signature: 'justify_interval(val: interval) -> interval'
    description: Adjust interval using justify_days and justify_hours, with additional sign adjustments.
    url: justify-interval

- type: UUID
  functions:

  - signature: 'uuid_generate_v5(namespace: uuid, name: text) -> uuid'
    description: 'Generates a [version 5 UUID](https://www.rfc-editor.org/rfc/rfc4122#page-7) (SHA-1) in the given namespace using
      the specified input name.'

- type: JSON
  functions:
  - signature: 'jsonb_array_elements(j: jsonb) -> Col<jsonb>'
    description: "`j`'s elements if `j` is an array."
    url: "/docs/sql/types/jsonb/#jsonb_array_elements"

  - signature: 'jsonb_array_elements_text(j: jsonb) -> Col<string>'
    description: "`j`'s elements if `j` is an array."
    url: "/docs/sql/types/jsonb/#jsonb_array_elements_text"

  - signature: 'jsonb_array_length(j: jsonb) -> int'
    description: Number of elements in `j`'s outermost array.
    url: "/docs/sql/types/jsonb/#jsonb_array_length"

  - signature: 'jsonb_build_array(x: ...) -> jsonb'
    description: The elements of `x` in a `jsonb` array. Elements can be of heterogenous
      types.
    url: "/docs/sql/types/jsonb/#jsonb_build_array"

  - signature: 'jsonb_build_object(x: ...) -> jsonb'
    description: The elements of x as a `jsonb` object. The argument list alternates
      between keys and values.
    url: "/docs/sql/types/jsonb/#jsonb_build_object"

  - signature: 'jsonb_each(j: jsonb) -> Col<(key: string, value: jsonb)>'
    description: "`j`'s outermost elements if `j` is an object."
    url: "/docs/sql/types/jsonb/#jsonb_each"

  - signature: 'jsonb_each_text(j: jsonb) -> Col<(key: string, value: string)>'
    description: "`j`'s outermost elements if `j` is an object."
    url: "/docs/sql/types/jsonb/#jsonb_each_text"

  - signature: 'jsonb_object_keys(j: jsonb) -> Col<string>'
    description: "`j`'s outermost keys if `j` is an object."
    url: "/docs/sql/types/jsonb/#jsonb_object_keys"

  - signature: 'jsonb_pretty(j: jsonb) -> string'
    description: Pretty printed (i.e. indented) `j`.
    url: "/docs/sql/types/jsonb/#jsonb_pretty"

  - signature: 'jsonb_typeof(j: jsonb) -> string'
    description: Type of `j`'s outermost value. One of `object`, `array`, `string`,
      `number`, `boolean`, and `null`.
    url: "/docs/sql/types/jsonb/#jsonb_typeof"

  - signature: 'jsonb_strip_nulls(j: jsonb) -> jsonb'
    description: "`j` with all object fields with a value of `null` removed. Other
      `null` values remain."
    url: "/docs/sql/types/jsonb/#jsonb_strip_nulls"

  - signature: 'to_jsonb(v: T) -> jsonb'
    description: "`v` as `jsonb`"
    url: "/docs/sql/types/jsonb/#to_jsonb"

- type: Table
  description: Table functions evaluate to a set of rows, rather than a single expression.
  functions:
  - signature: 'generate_series(start: int, stop: int) -> Col<int>'
    description: Generate all integer values between `start` and `stop`, inclusive.
  - signature: 'generate_series(start: int, stop: int, step: int) -> Col<int>'
    description: Generate all integer values between `start` and `stop`, inclusive, incrementing
      by `step` each time.
  - signature: 'generate_series(start: timestamp, stop: timestamp, step: interval) -> Col<timestamp>'
    description: Generate all timestamp values between `start` and `stop`, inclusive, incrementing
      by `step` each time.
  - signature: 'generate_subscripts(a: anyarray, dim: int) -> Col<int>'
    description: Generates a series comprising the valid subscripts of the `dim`'th dimension of the given array `a`.
  - signature: 'regexp_extract(regex: str, haystack: str) -> Col<string>'
    description: Values of the capture groups of `regex` as matched in `haystack`
  - signature: 'unnest(a: anyarray)'
    description: Expands the array `a` into a set of rows.
  - signature: 'unnest(l: anylist)'
    description: Expands the list `l` into a set of rows.

- type: Array
  functions:
  - signature: 'array_cat(a1: arrayany, a2: arrayany) -> arrayany'
    description: 'Concatenates `a1` and `a2`.'
  - signature: 'array_position(haystack: anycompatiblearray, needle: anycompatible) -> int'
    description: 'Returns the subscript of `needle` in `haystack`. Returns `null` if not found.'
  - signature: 'array_position(haystack: anycompatiblearray, needle: anycompatible, skip: int) -> int'
    description: 'Returns the subscript of `needle` in `haystack`, skipping the first `skip` elements. Returns `null` if not found.'
  - signature: 'array_to_string(a: anyarray, sep: text [, ifnull: text]) -> text'
    description: >-
      Concatenates the elements of `array` together separated by `sep`.
      Null elements are omitted unless `ifnull` is non-null, in which case
      null elements are replaced with the value of `ifnull`.
  - signature: 'array_remove(a: anyarray, e: anyelement) -> anyarray'
    description: >-
      Returns the array `a` without any elements equal to the given value `e`.
      The array must be one-dimensional. Comparisons are done using IS NOT
      DISTINCT FROM semantics, so it is possible to remove NULLs.

- type: Cryptography
  functions:
    - signature: 'digest(data: text, type: text) -> bytea'
      description: >-
        Computes a binary hash of the given text `data` using the specified `type` algorithm.
        Supported hash algorithms are: `md5`, `sha1`, `sha224`, `sha256`, `sha384`, and `sha512`.
    - signature: 'digest(data: bytea, type: text) -> bytea'
      description: >-
        Computes a binary hash of the given bytea `data` using the specified `type` algorithm.
        The supported hash algorithms are the same as for the text variant of this function.
    - signature: 'hmac(data: text, key: text, type: text) -> bytea'
      description: >-
        Computes a hashed MAC of the given text `data` using the specified `key` and
        `type` algorithm. Supported hash algorithms are the same as for `digest`.
    - signature: 'hmac(data: bytea, key: bytea, type: text) -> bytea'
      description: >-
        Computes a hashed MAC of the given bytea `data` using the specified `key` and
        `type` algorithm. The supported hash algorithms are the same as for `digest`.
    - signature: 'md5(data: bytea) -> text'
      description: >-
        Computes the MD5 hash of the given bytea `data`.
        For PostgreSQL compatibility, returns a hex-encoded value of type `text` rather than `bytea`.
    - signature: 'sha224(data: bytea) -> bytea'
      description: >-
        Computes the SHA-224 hash of the given bytea `data`.
    - signature: 'sha256(data: bytea) -> bytea'
      description: >-
        Computes the SHA-256 hash of the given bytea `data`.
    - signature: 'sha384(data: bytea) -> bytea'
      description: >-
        Computes the SHA-384 hash of the given bytea `data`.
    - signature: 'sha512(data: bytea) -> bytea'
      description: >-
        Computes the SHA-512 hash of the given bytea `data`.

- type: Window
  description: Window functions compute values across sets of rows related to the current query.
  functions:
  - signature: 'dense_rank() -> int'
    description: Returns the rank of the current row within its partition without gaps, counting from 1.
  - signature: 'first_value(value anycompatible) -> anyelement'
    description: >-
      Returns `value` evaluated at the first row of the window frame. The default window frame is
      `RANGE BETWEEN UNBOUNDED PRECEDING AND CURRENT ROW`.
  - signature: 'lag(value anycompatible [, offset integer [, default anycompatible ]]) -> int'
    description: >-
      Returns `value` evaluated at the row that is `offset` rows before the current row within the partition;
      if there is no such row, instead returns `default` (which must be of a type compatible with `value`).
      If `offset` is `NULL`, `NULL` is returned instead.
      Both `offset` and `default` are evaluated with respect to the current row.
      If omitted, `offset` defaults to 1 and `default` to `NULL`.
  - signature: 'last_value(value anycompatible) -> anyelement'
    description: >-
      Returns `value` evaluated at the last row of the window frame. The default window frame is
      `RANGE BETWEEN UNBOUNDED PRECEDING AND CURRENT ROW`.
  - signature: 'lead(value anycompatible [, offset integer [, default anycompatible ]]) -> int'
    description: >-
      Returns `value` evaluated at the row that is `offset` rows after the current row within the partition;
      if there is no such row, instead returns `default` (which must be of a type compatible with `value`).
      If `offset` is `NULL`, `NULL` is returned instead.
      Both `offset` and `default` are evaluated with respect to the current row.
      If omitted, `offset` defaults to 1 and `default` to `NULL`.
  - signature: 'row_number() -> int'
    description: Returns the number of the current row within its partition, counting from 1.

- type: System information
  description: Functions that return information about the system.
  functions:
  - signature: 'mz_environment_id() -> text'
    description: Returns a string containing a `uuid` uniquely identifying the Materialize environment.
    unmaterializable: true
  - signature: 'mz_uptime() -> interval'
    description: Returns the length of time that the materialized process has been running.
    unmaterializable: true
  - signature: 'mz_version() -> text'
    description: Returns the server's version information as a human-readable string.
    unmaterializable: true
  - signature: 'mz_version_num() -> int'
    description: Returns the server's version as an integer having the format `XXYYYZZ`, where `XX` is the major version, `YYY` is the minor version and `ZZ` is the patch version.
    unmaterializable: true
  - signature: 'current_database() -> text'
    description: >-
      Returns the name of the current database.
    unmaterializable: true
  - signature: 'current_role() -> text'
    description: >-
      Alias for `current_user`.
    unmaterializable: true
  - signature: 'current_user() -> text'
    description: >-
      Returns the name of the user who executed the containing query.
    unmaterializable: true
  - signature: 'session_user() -> text'
    description: >-
      Returns the name of the user who executed the containing query.
    unmaterializable: true
  - signature: 'mz_row_size(expr: Record) -> int'
    description: Returns the number of bytes used to store a row.
  - signature: 'is_rbac_enabled() -> boolean'
    description: Reports whether RBAC is enabled for the current session.

- type: Access privilege inquiry
  description: |
    Functions that return information about access privileges.
  functions:
    - signature: 'has_table_privilege([role: text or oid, ]relation: text or oid, privileges: text) -> bool'
      description: >-
        Reports whether the role with the specified role name or `oid` has the
        specified privileges on the relation with the specified relation name
        or `oid`. If the role is omitted, the `current_role` is assumed.

- type: PostgreSQL compatibility
  description: |
    Functions whose primary purpose is to facilitate compatibility with PostgreSQL tools.
    These functions may have suboptimal performance characteristics.
  functions:
  - signature: 'format_type(oid: int, typemod: int) -> text'
    description: Returns the canonical SQL name for the type specified by `oid` with `typemod` applied.
  - signature: 'current_schema() -> text'
    description: >-
      Returns the name of the first non-implicit schema on the search path, or
      `NULL` if the search path is empty.
    unmaterializable: true
  - signature: 'current_schemas(include_implicit: bool) -> text[]'
    description: >-
      Returns the names of the schemas on the search path.
      The `include_implicit` parameter controls whether implicit schemas like
      `mz_catalog` and `pg_catalog` are included in the output.
    unmaterializable: true
  - signature: 'current_setting(setting_name: text[, missing_ok: bool]) -> text'
    description: >-
      Returns the value of the named setting or error if it does not exist.
      If `missing_ok` is true, return NULL if it does not exist.
    unmaterializable: true
  - signature: 'obj_description(oid: oid, catalog: text) -> text'
    description: PostgreSQL compatibility shim. Currently always returns `NULL`.
  - signature: 'pg_backend_pid() -> int'
    description: Returns the internal connection ID.
    unmaterializable: true
  - signature: 'pg_column_size(expr: any) -> int'
    description: Returns the number of bytes used to store any individual data value.
  - signature: 'pg_get_constraintdef(oid: oid[, pretty: bool]) -> text'
    description: >-
      Returns the constraint definition for the given `oid`. Currently always
      returns NULL since constraints aren't supported.
  - signature: 'pg_get_indexdef(index: oid[, column: integer, pretty: bool]) -> text'
    description: >-
      Reconstructs the creating command for an index. (This is a decompiled
      reconstruction, not the original text of the command.) If column is
      supplied and is not zero, only the definition of that column is reconstructed.
  - signature: 'pg_get_userbyid(role: oid) -> text'
    description: >-
      Returns the role (user) name for the given `oid`. If no role matches the
      specified OID, the string `unknown (OID=oid)` is returned.
  - signature: 'pg_get_viewdef(view_name: text[, pretty: bool]) -> text'
    description: Returns the underlying SELECT command for the given view.
  - signature: 'pg_get_viewdef(view_oid: oid[, pretty: bool]) -> text'
    description: Returns the underlying SELECT command for the given view.
  - signature: 'pg_get_viewdef(view_oid: oid[, wrap_column: integer]) -> text'
    description: Returns the underlying SELECT command for the given view.
  - signature: 'pg_table_is_visible(relation: oid) -> boolean'
    description: Reports whether the relation with the specified OID is visible in the search path.
  - signature: 'pg_type_is_visible(relation: oid) -> boolean'
    description: Reports whether the type with the specified OID is visible in the search path.
  - signature: 'pg_function_is_visible(relation: oid) -> boolean'
    description: Reports whether the function with the specified OID is visible in the search path.
  - signature: 'pg_typeof(expr: any) -> text'
    description: Returns the type of its input argument as a string.
  - signature: 'pg_encoding_to_char(encoding_id: integer) -> text'
    description: PostgreSQL compatibility shim. Not intended for direct use.
  - signature: 'pg_postmaster_start_time() -> timestamptz'
    description: Returns the time when the server started.
    unmaterializable: true
  - signature: 'version() -> text'
    description: Returns a PostgreSQL-compatible version string.
<<<<<<< HEAD
    unmaterializable: true

- type: Access privilege inquiry
  description: |
    Functions that allow querying object access privileges. All of the following functions have
    limitations involved in resolving the text names passed in. None of the object names can have
    any schema or database qualifiers. For example, `has_table_privilege('public.t', 'SELECT')`
    will not work properly. Additionally, the name lookup does not consider the current search path
    or active database.
  functions:
    - signature: 'has_cluster_privilege([role: text or oid,] cluster: text, privileges: text) -> bool'
      description: >-
        Reports whether the role with the specified role name or OID has the privileges on
        the cluster with the specified cluster name. If the role is omitted then
        the `current_role` is assumed.
    - signature: 'has_connection_privilege([role: text or oid,] connection: text or oid, privileges: text) -> bool'
      description: >-
        Reports whether the role with the specified role name or OID has the privileges on
        the connection with the specified connection name or OID. If the role is omitted then
        the `current_role` is assumed.
    - signature: 'has_database_privilege([role: text or oid,] database: text or oid, privileges: text) -> bool'
      description: >-
        Reports whether the role with the specified role name or OID has the privileges on
        the database with the specified database name or OID. If the role is omitted then
        the `current_role` is assumed.
    - signature: 'has_schema_privilege([role: text or oid,] schema: text or oid, privileges: text) -> bool'
      description: >-
        Reports whether the role with the specified role name or OID has the privileges on
        the schema with the specified schema name or OID. If the role is omitted then
        the `current_role` is assumed.
    - signature: 'has_secret_privilege([role: text or oid,] secret: text or oid, privileges: text) -> bool'
      description: >-
        Reports whether the role with the specified role name or OID has the privileges on
        the secret with the specified secret name or OID. If the role is omitted then
        the `current_role` is assumed.
    - signature: 'has_table_privilege([role: text or oid,] relation: text or oid, privileges: text) -> bool'
      description: >-
        Reports whether the role with the specified role name or OID has the privileges on
        the relation with the specified relation name or OID. If the role is omitted then
        the `current_role` is assumed.
    - signature: 'has_type_privilege([role: text or oid,] type: text or oid, privileges: text) -> bool'
      description: >-
        Reports whether the role with the specified role name or OID has the privileges on
        the type with the specified type name or OID. If the role is omitted then
        the `current_role` is assumed.
=======
    unmaterializable: true
>>>>>>> cd391bcd
<|MERGE_RESOLUTION|>--- conflicted
+++ resolved
@@ -794,7 +794,6 @@
     unmaterializable: true
   - signature: 'version() -> text'
     description: Returns a PostgreSQL-compatible version string.
-<<<<<<< HEAD
     unmaterializable: true
 
 - type: Access privilege inquiry
@@ -839,7 +838,4 @@
       description: >-
         Reports whether the role with the specified role name or OID has the privileges on
         the type with the specified type name or OID. If the role is omitted then
-        the `current_role` is assumed.
-=======
-    unmaterializable: true
->>>>>>> cd391bcd
+        the `current_role` is assumed.