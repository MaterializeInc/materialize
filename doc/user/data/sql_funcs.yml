- type: Generic
  description: Generic functions can typically take arguments of any type.
  functions:
  - signature: CAST (cast_expr) -> T
    description: Value as type `T`
    url: cast

  - signature: 'coalesce(x: T...) -> T?'
    description: First non-_NULL_ arg, or _NULL_ if all are _NULL_

  - signature: 'greatest(x: T...) -> T?'
    description: The maximum argument, or _NULL_ if all are _NULL_

  - signature: 'least(x: T...) -> T?'
    description: The minimum argument, or _NULL_ if all are _NULL_

  - signature: 'nullif(x: T, y: T) -> T?'
    description: _NULL_ if `x == y`, else `x`

- type: Aggregate
  description: Aggregate functions take one or more of the same element type as arguments.
  functions:
  - signature: 'array_agg(x: T) -> T[]'
    description: Aggregate values (including nulls) as an array.
    url: array_agg

  - signature: 'avg(x: T) -> U'
    description: Average of `T`'s values.
      <br><br>
      Returns `numeric` if `x` is `int`, `double` if `x` is `real`, else returns
      same type as `x`.

  - signature: 'bool_and(x: T) -> T'
    description: _NULL_ if all values of `x` are _NULL_, otherwise true if all values of `x` are true, otherwise false.

  - signature: 'bool_or(x: T) -> T'
    description: _NULL_ if all values of `x` are _NULL_, otherwise true if any values of `x` are true, otherwise false.

  - signature: 'count(x: T) -> int'
    description: Number of non-_NULL_ inputs.

  - signature: jsonb_agg(expression) -> jsonb
    description: Aggregate values (including nulls) as a jsonb array.
    url: jsonb_agg

  - signature: jsonb_object_agg(keys, values) -> jsonb
    description: Aggregate keys and values (including nulls) as a jsonb object.
    url: jsonb_object_agg

  - signature: 'max(x: T) -> T'
    description: Maximum value among `T`

  - signature: 'min(x: T) -> T'
    description: Minimum value among `T`

  - signature: 'stddev(x: T) -> U'
    description: Historical alias for `stddev_samp`. *(imprecise)*
      <br><br>
      Returns `numeric` if `x` is `int`, `double` if `x` is `real`, else returns
      same type as `x`.

  - signature: 'stddev_pop(x: T) -> U'
    description: Population standard deviation of `T`'s values. *(imprecise)*
      <br><br>
      Returns `numeric` if `x` is `int`, `double` if `x` is `real`, else returns
      same type as `x`.

  - signature: 'stddev_samp(x: T) -> U'
    description: Sample standard deviation of `T`'s values. *(imprecise)*
      <br><br>
      Returns `numeric` if `x` is `int`, `double` if `x` is `real`, else returns
      same type as `x`.

  - signature: 'string_agg(value: text, delimiter: text) -> text'
    description: Concatenates the non-null input values into text. Each value after the first is preceded by the corresponding delimiter.
    url: string_agg

  - signature: 'sum(x: T) -> U'
    description: Sum of `T`'s values
      <br><br>
      Returns `bigint` if `x` is `int` or `smallint`, `numeric` if `x` is `bigint` or `uint8`,
      `uint8` if `x` is `uint4` or `uint2`, else returns same type as `x`.

  - signature: 'variance(x: T) -> U'
    description: Historical alias for `var_samp`. *(imprecise)*
      <br><br>
      Returns `numeric` if `x` is `int`, `double` if `x` is `real`, else returns
      same type as `x`.
  - signature: 'var_pop(x: T) -> U'
    description: Population variance of `T`'s values. *(imprecise)*
      <br><br>
      Returns `numeric` if `x` is `int`, `double` if `x` is `real`, else returns
      same type as `x`.
  - signature: 'var_samp(x: T) -> U'
    description: Sample variance of `T`'s values. *(imprecise)*
      <br><br>
      Returns `numeric` if `x` is `int`, `double` if `x` is `real`, else returns
      same type as `x`.

- type: List
  description: List functions take [`list`](../types/list) arguments, and are [polymorphic](../types/list/#polymorphism).
  functions:
    - signature: 'list_agg(x: any) -> L'
      description: Aggregate values (including nulls) as a list. ([docs](/sql/functions/list_agg))

    - signature: 'list_append(l: listany, e: listelementany) -> L'
      description: Appends `e` to `l`.

    - signature: 'list_cat(l1: listany, l2: listany) -> L'
      description: Concatenates `l1` and `l2`.

    - signature: 'list_length(l: listany) -> int'
      description: Return the number of elements in `l`.

    - signature: 'list_prepend(e: listelementany, l: listany) -> listany'
      description: Prepends `e` to `l`.

- type: Map
  description: Map functions take [`map`](../types/map) arguments, and are [polymorphic](../types/#polymorphism).
  functions:
    - signature: 'map_length(m: mapany) -> int'
      description: Return the number of elements in `m`.

- type: Numbers
  description: Number functions take number-like arguments, e.g. [`int`](../types/int),
    [`float`](../types/float), [`numeric`](../types/numeric), unless otherwise specified.
  functions:
  - signature: 'abs(x: N) -> N'
    description: The absolute value of `x`

  - signature: 'cbrt(x: double precision) -> double precision'
    description: The cube root of `x`.

  - signature: 'ceil(x: N) -> N'
    description: The smallest integer >= `x`

  - signature: 'ceiling(x: N) -> N'
    description: "Alias of `ceil`"

  - signature: 'exp(x: N) -> N'
    description: Exponential of `x` (e raised to the given power)

  - signature: 'floor(x: N) -> N'
    description: The largest integer <= `x`

  - signature: 'ln(x: double precision) -> double precision'
    description: Natural logarithm of `x`

  - signature: 'ln(x: numeric) -> numeric'
    description: Natural logarithm of `x`

  - signature: 'log(x: double precision) -> double precision'
    description: Base 10 logarithm of `x`

  - signature: 'log(x: numeric) -> numeric'
    description: Base 10 logarithm of `x`

  - signature: 'log10(x: double precision) -> double precision'
    description: Base 10 logarithm of `x`, same as `log`

  - signature: 'log10(x: numeric) -> numeric'
    description: Base 10 logarithm of `x`, same as `log`

  - signature: 'log(b: numeric, x: numeric) -> numeric'
    description: Base `b` logarithm of `x`

  - signature: 'mod(x: N, y: N) -> N'
    description: "`x % y`"

  - signature: 'pow(x: double precision, y: double precision) -> double precision'
    description: "Alias of `power`"

  - signature: 'pow(x: numeric, y: numeric) -> numeric'
    description: "Alias of `power`"

  - signature: 'power(x: double precision, y: double precision) -> double precision'
    description: "`x` raised to the power of `y`"

  - signature: 'power(x: numeric, y: numeric) -> numeric'
    description: "`x` raised to the power of `y`"

  - signature: 'round(x: N) -> N'
    description: >-
      `x` rounded to the nearest whole number.
      If `N` is `real` or `double precision`, rounds ties to the nearest even number.
      If `N` is `numeric`, rounds ties away from zero.

  - signature: 'round(x: numeric, y: int) -> numeric'
    description: "`x` rounded to `y` decimal places, while retaining the same
      [`numeric`](../types/numeric) scale; rounds ties away from zero."

  - signature: 'sqrt(x: numeric) -> numeric'
    description: The square root of `x`.

  - signature: 'sqrt(x: double precision) -> double precision'
    description: The square root of `x`.

  - signature: 'trunc(x: N) -> N'
    description: "`x` truncated toward zero to a whole number"

- type: Trigonometric
  description: Trigonometric functions take and return `double precision` values.
  functions:
  - signature: 'cos(x: double precision) -> double precision'
    description: The cosine of `x`, with `x` in radians.

  - signature: 'acos(x: double precision) -> double precision'
    description: The inverse cosine of `x`, result in radians.

  - signature: 'cosh(x: double precision) -> double precision'
    description: The hyperbolic cosine of `x`, with `x` as a hyperbolic angle.

  - signature: 'acosh(x: double precision) -> double precision'
    description: The inverse hyperbolic cosine of `x`.

  - signature: 'cot(x: double precision) -> double precision'
    description: The cotangent of `x`, with `x` in radians.

  - signature: 'sin(x: double precision) -> double precision'
    description: The sine of `x`, with `x` in radians.

  - signature: 'asin(x: double precision) -> double precision'
    description: The inverse sine of `x`, result in radians.

  - signature: 'sinh(x: double precision) -> double precision'
    description: The hyperbolic sine of `x`, with `x` as a hyperbolic angle.

  - signature: 'asinh(x: double precision) -> double precision'
    description: The inverse hyperbolic sine of `x`.

  - signature: 'tan(x: double precision) -> double precision'
    description: The tangent of `x`, with `x` in radians.

  - signature: 'atan(x: double precision) -> double precision'
    description: The inverse tangent of `x`, result in radians.

  - signature: 'tanh(x: double precision) -> double precision'
    description: The hyperbolic tangent of `x`, with `x` as a hyperbolic angle.

  - signature: 'atanh(x: double precision) -> double precision'
    description: The inverse hyperbolic tangent of `x`.

  - signature: 'radians(x: double precision) -> double precision'
    description: Converts degrees to radians.

  - signature: 'degrees(x: double precision) -> double precision'
    description: Converts radians to degrees.

- type: String
  functions:
  - signature: 'ascii(s: str) -> int'
    description: The ASCII value of `s`'s left-most character

  - signature: 'btrim(s: str) -> str'
    description: Trim all spaces from both sides of `s`.

  - signature: 'btrim(s: str, c: str) -> str'
    description: Trim any character in `c` from both sides of `s`.

  - signature: 'bit_length(s: str) -> int'
    description: Number of bits in `s`

  - signature: 'bit_length(b: bytea) -> int'
    description: Number of bits in `b`

  - signature: 'char_length(s: str) -> int'
    description: Number of code points in `s`

  - signature: 'chr(i: int) -> str'
    description: >-
      Character with the given Unicode codepoint.
      Only supports codepoints that can be encoded in UTF-8.
      The NULL (0) character is not allowed.

  - signature: 'concat(f: any, r: any...) -> text'
    description: Concatenates the text representation of non-NULL arguments`.

  - signature: 'concat_ws(sep: str, f: any, r: any...) -> text'
    description: Concatenates the text representation of non-NULL arguments from `f` and `r` separated by `sep`.

  - signature: 'convert_from(b: bytea, src_encoding: text) -> text'
    description: Convert data `b` from original encoding specified by `src_encoding` into `text`.

  - signature: 'decode(s: text, format: text) -> bytea'
    description: Decode `s` using the specified textual representation.
    url: encode

  - signature: 'encode(b: bytea, format: text) -> text'
    description: Encode `b` using the specified textual representation.
    url: encode

  - signature: 'get_byte(b: bytea, n: int) -> int'
    description: Return the `n`th byte from `b`, where the left-most byte in `b` is at the 0th position.

  - signature: 'left(s: str, n: int) -> str'
    description: The first `n` characters of `s`. If `n` is negative, all but the last `|n|` characters of `s`.

  - signature: 'length(s: str) -> int'
    description: Number of code points in `s`
    url: length

  - signature: 'length(b: bytea) -> int'
    description: Number of bytes in `s`
    url: length

  - signature: 'length(s: bytea, encoding_name: str) -> int'
    description: Number of code points in `s` after encoding
    url: length

  - signature: 'lower(s: str) -> str'
    description: Convert `s` to lowercase.

  - signature: 'lpad(s: str, len: int) -> str'
    description: "Prepend `s` with spaces up to length `len`,
      or right truncate if `len` is less than the length of `s`."

  - signature: 'lpad(s: str, len: int, p: str) -> str'
    description: "Prepend `s` with characters pulled from `p` up to length `len`,
      or right truncate if `len` is less than the length of `s`."

  - signature: 'ltrim(s: str) -> str'
    description: Trim all spaces from the left side of `s`.

  - signature: 'ltrim(s: str, c: str) -> str'
    description: Trim any character in `c` from the left side of `s`.

  - signature: 'octet_length(s: str) -> int'
    description: Number of bytes in `s`

  - signature: 'octet_length(b: bytea) -> int'
    description: Number of bytes in `b`

  - signature: 'parse_ident(ident: str[, strict_mode: bool]) -> str[]'
    description: >-
      Splits a qualified identifier into an array of identifiers, removing any quoting of
      individual identifiers. Extra characters after the last identifier are considered an error,
      unless `strict_mode` is `false` or elided, then such extra characters are ignored. (This
      behavior is useful for parsing names for objects like functions.) Note that this function does
      not truncate over-length identifiers. (From [PG](https://www.postgresql.org/docs/current/functions-string.html))

  - signature: 'position(sub: str IN s: str) -> int'
    description: The starting index of `sub` within `s` or `0` if `sub` is not a substring of `s`.

  - signature: 'regexp_match(haystack: str, needle: str [, flags: str]]) -> str[]'
    description: >-
      Matches the regular expression `needle` against haystack, returning a
      string array that contains the value of each capture group specified in
      `needle`, in order. If `flags` is set to the string `i` matches
      case-insensitively.

  - signature: 'repeat(s: str, n: int) -> str'
    description: Replicate the string `n` times.

  - signature: 'replace(s: str, f: str, r: str) -> str'
    description: "`s` with all instances of `f` replaced with `r`"

  - signature: 'right(s: str, n: int) -> str'
    description: The last `n` characters of `s`. If `n` is negative, all but the first `|n|` characters of `s`.

  - signature: 'rtrim(s: str) -> str'
    description: Trim all spaces from the right side of `s`.

  - signature: 'rtrim(s: str, c: str) -> str'
    description: Trim any character in `c` from the right side of `s`.

  - signature: 'split_part(s: str, d: s, i: int) -> str'
    description: Split `s` on delimiter `d`. Return the `str` at index `i`, counting from 1.

  - signature: 'substring(s: str, start_pos: int) -> str'
    description: Substring of `s` starting at `start_pos`
    url: substring

  - signature: 'substring(s: str, start_pos: int, l: int) -> str'
    description: Substring starting at `start_pos` of length `l`
    url: substring

  - signature: "substring('s' [FROM 'start_pos']? [FOR 'l']?) -> str"
    description: Substring starting at `start_pos` of length `l`
    url: substring

  - signature: "translate(s: str, from: str, to: str) -> str"
    description: >-
      Any character in `s` that matches a character in `from` is replaced by the corresponding character in `to`.
      If `from` is longer than `to`, occurrences of the extra characters in `from` are removed.

  - signature: "trim([BOTH | LEADING | TRAILING]? ['c'? FROM]? 's') -> str"
    description: "Trims any character in `c` from `s` on the specified side.<br/><br/>Defaults:<br/>
      &bull; Side: `BOTH`<br/>
      &bull; `'c'`: `' '` (space)"

  - signature: 'try_parse_monotonic_iso8601_timestamp(s: str) -> timestamp'
    description: >-
      Parses a specific subset of ISO8601 timestamps, returning `NULL` instead of
      error on failure: `YYYY-MM-DDThh:mm:ss.sssZ`
    url: pushdown

  - signature: 'upper(s: str) -> str'
    description: Convert `s` to uppercase.

- type: Scalar
  description: Scalar functions take a list of scalar expressions
  functions:
  - signature: 'expression bool_op ALL(s: Scalars) -> bool'
    description: "`true` if applying [bool_op](#boolean) to `expression` and every
      value of `s` evaluates to `true`"

  - signature: 'expression bool_op ANY(s: Scalars) -> bool'
    description: "`true` if applying [bool_op](#boolean) to `expression` and any value
      of `s` evaluates to `true`"

  - signature: 'expression IN(s: Scalars) -> bool'
    description: "`true` for each value in `expression` if it matches at least one
      element of `s`"

  - signature: 'expression NOT IN(s: Scalars) -> bool'
    description: "`true` for each value in `expression` if it does not match any elements
      of `s`"

  - signature: 'expression bool_op SOME(s: Scalars) -> bool'
    description: "`true` if applying [bool_op](#boolean) to `expression` and any value
      of `s` evaluates to `true`"

- type: Subquery
  description: Subquery functions take a query, e.g. [`SELECT`](/sql/select)
  functions:
  - signature: 'expression bool_op ALL(s: Query) -> bool'
    description: "`s` must return exactly one column; `true` if applying [bool_op](#boolean)
      to `expression` and every value of `s` evaluates to `true`"

  - signature: 'expression bool_op ANY(s: Query) -> bool'
    description: "`s` must return exactly one column; `true` if applying [bool_op](#boolean)
      to `expression` and any value of `s` evaluates to `true`"

  - signature: 'csv_extract(num_csv_col: int, col_name: string) -> col1: string, ... coln: string'
    description: Extracts separated values from a column containing a CSV file formatted as a string.
    url: csv_extract

  - signature: 'EXISTS(s: Query) -> bool'
    description: "`true` if `s` returns at least one row"

  - signature: 'expression IN(s: Query) -> bool'
    description: "`s` must return exactly one column; `true` for each value in `expression`
      if it matches at least one element of `s`"

  - signature: 'NOT EXISTS(s: Query) -> bool'
    description: "`true` if `s` returns zero rows"

  - signature: 'expression NOT IN(s: Query) -> bool'
    description: "`s` must return exactly one column; `true` for each value in `expression`
      if it does not match any elements of `s`"

  - signature: 'expression bool_op SOME(s: Query) -> bool'
    description: "`s` must return exactly one column; `true` if applying [bool_op](#boolean)
      to `expression` and any value of `s` evaluates to `true`"

- type: Date and Time
  description: Time functions take or produce a time-like type, e.g. [`date`](../types/date),
    [`timestamp`](../types/timestamp), [`timestamp with time zone`](../types/timestamptz).
  functions:
  - signature: 'age(timestamp, timestamp) -> interval'
    description: 'Subtracts one timestamp from another, producing a "symbolic" result that uses years and months, rather than just days.'

  - signature: current_timestamp() -> timestamptz
    description: 'The `timestamp with time zone` representing when the query was executed.'
    unmaterializable: true

  - signature: 'date_bin(stride: interval, source: timestamp, origin: timestamp) -> timestamp'
    description: Align `source` with `origin` along `stride`.
    url: date-bin

  - signature: 'date_trunc(time_component: str, val: timestamp) -> timestamp'
    description: Largest `time_component` <= `val`
    url: date-trunc

  - signature: 'date_trunc(time_component: str, val: interval) -> interval'
    description: Largest `time_component` <= `val`
    url: date-trunc

  - signature: EXTRACT(extract_expr) -> numeric
    description: Specified time component from value
    url: extract

  - signature: 'date_part(time_component: str, val: timestamp) -> float'
    description: Specified time component from value
    url: date-part

  - signature: mz_now() -> mz_timestamp
    description: |
      The logical time at which a query executes. Used for temporal filters and query timestamp introspection.
      <br><br>
      **Note**: This function generally behaves like an unmaterializable function, but
      can be used in limited contexts in materialized views as a [temporal filter](/sql/patterns/temporal-filters/).
    url: now_and_mz_now
    unmaterializable: true

  - signature: now() -> timestamptz
    description: 'The `timestamp with time zone` representing when the query was executed.'
    url: now_and_mz_now
    unmaterializable: true

  - signature: timestamp AT TIME ZONE zone -> timestamptz
    description: 'Converts `timestamp` to the specified time zone, expressed as an offset from UTC. <br/><br/>**Known limitation:** You must explicitly cast the type for the time zone.'
    url: timezone-and-at-time-zone

  - signature: timestamptz AT TIME ZONE zone -> timestamp
    description: 'Converts `timestamp with time zone` from UTC to the specified time zone, expressed as the local time. <br/><br/>**Known limitation:** You must explicitly cast the type for the time zone.'
    url: timezone-and-at-time-zone

  - signature: timezone(zone, timestamp) -> timestamptz
    description: 'Converts `timestamp` to specified time zone, expressed as an offset from UTC. <br/><br/>**Known limitation:** You must explicitly cast the type for the time zone.'
    url: timezone-and-at-time-zone

  - signature: timezone(zone, timestamptz) -> timestamp
    description: 'Converts `timestamp with time zone` from UTC to specified time zone, expressed as the local time. <br/><br/>**Known limitation:** You must explicitly cast the type for the time zone.'
    url: timezone-and-at-time-zone

  - signature: 'to_timestamp(val: double precision) -> timestamptz'
    description: Converts Unix epoch (seconds since 00:00:00 UTC on January 1, 1970)
      to timestamp

  - signature: 'to_char(val: timestamp, format: str)'
    description: Converts a timestamp into a string using the specified format.
    url: to_char

  - signature: 'justify_days(val: interval) -> interval'
    description: Adjust interval so 30-day time periods are represented as months.
    url: justify-days

  - signature: 'justify_hours(val: interval) -> interval'
    description: Adjust interval so 24-hour time periods are represented as days.
    url: justify-hours

  - signature: 'justify_interval(val: interval) -> interval'
    description: Adjust interval using justify_days and justify_hours, with additional sign adjustments.
    url: justify-interval

- type: UUID
  functions:

  - signature: 'uuid_generate_v5(namespace: uuid, name: text) -> uuid'
    description: 'Generates a [version 5 UUID](https://www.rfc-editor.org/rfc/rfc4122#page-7) (SHA-1) in the given namespace using
      the specified input name.'

- type: JSON
  functions:
  - signature: jsonb_agg(expression) -> jsonb
    description: Aggregate values (including nulls) as a jsonb array.
    url:  /docs/sql/functions/jsonb_agg

  - signature: 'jsonb_array_elements(j: jsonb) -> Col<jsonb>'
    description: "`j`'s elements if `j` is an array."
    url: "/docs/sql/types/jsonb/#jsonb_array_elements"

  - signature: 'jsonb_array_elements_text(j: jsonb) -> Col<string>'
    description: "`j`'s elements if `j` is an array."
    url: "/docs/sql/types/jsonb/#jsonb_array_elements_text"

  - signature: 'jsonb_array_length(j: jsonb) -> int'
    description: Number of elements in `j`'s outermost array.
    url: "/docs/sql/types/jsonb/#jsonb_array_length"

  - signature: 'jsonb_build_array(x: ...) -> jsonb'
    description: Output each element of `x` as a `jsonb` array. Elements can be of heterogenous
      types.
    url: "/docs/sql/types/jsonb/#jsonb_build_array"

  - signature: 'jsonb_build_object(x: ...) -> jsonb'
    description: The elements of x as a `jsonb` object. The argument list alternates
      between keys and values.
    url: "/docs/sql/types/jsonb/#jsonb_build_object"

  - signature: 'jsonb_each(j: jsonb) -> Col<(key: string, value: jsonb)>'
    description: "`j`'s outermost elements if `j` is an object."
    url: "/docs/sql/types/jsonb/#jsonb_each"

  - signature: 'jsonb_each_text(j: jsonb) -> Col<(key: string, value: string)>'
    description: "`j`'s outermost elements if `j` is an object."
    url: "/docs/sql/types/jsonb/#jsonb_each_text"

  - signature: jsonb_object_agg(keys, values) -> jsonb
    description: Aggregate keys and values (including nulls) as a `jsonb` object.
    url: "/docs/sql/functions/jsonb_object_agg"

  - signature: 'jsonb_object_keys(j: jsonb) -> Col<string>'
    description: "`j`'s outermost keys if `j` is an object."
    url: "/docs/sql/types/jsonb/#jsonb_object_keys"

  - signature: 'jsonb_pretty(j: jsonb) -> string'
    description: Pretty printed (i.e. indented) `j`.
    url: "/docs/sql/types/jsonb/#jsonb_pretty"

  - signature: 'jsonb_typeof(j: jsonb) -> string'
    description: Type of `j`'s outermost value. One of `object`, `array`, `string`,
      `number`, `boolean`, and `null`.
    url: "/docs/sql/types/jsonb/#jsonb_typeof"

  - signature: 'jsonb_strip_nulls(j: jsonb) -> jsonb'
    description: "`j` with all object fields with a value of `null` removed. Other
      `null` values remain."
    url: "/docs/sql/types/jsonb/#jsonb_strip_nulls"

  - signature: 'to_jsonb(v: T) -> jsonb'
    description: "`v` as `jsonb`"
    url: "/docs/sql/types/jsonb/#to_jsonb"

- type: Table
  description: Table functions evaluate to a set of rows, rather than a single expression.
  functions:
  - signature: 'generate_series(start: int, stop: int) -> Col<int>'
    description: Generate all integer values between `start` and `stop`, inclusive.
  - signature: 'generate_series(start: int, stop: int, step: int) -> Col<int>'
    description: Generate all integer values between `start` and `stop`, inclusive, incrementing
      by `step` each time.
  - signature: 'generate_series(start: timestamp, stop: timestamp, step: interval) -> Col<timestamp>'
    description: Generate all timestamp values between `start` and `stop`, inclusive, incrementing
      by `step` each time.
  - signature: 'generate_subscripts(a: anyarray, dim: int) -> Col<int>'
    description: Generates a series comprising the valid subscripts of the `dim`'th dimension of the given array `a`.
  - signature: 'regexp_extract(regex: str, haystack: str) -> Col<string>'
    description: Values of the capture groups of `regex` as matched in `haystack`
  - signature: 'unnest(a: anyarray)'
    description: Expands the array `a` into a set of rows.
  - signature: 'unnest(l: anylist)'
    description: Expands the list `l` into a set of rows.

- type: Array
  functions:
  - signature: 'array_cat(a1: arrayany, a2: arrayany) -> arrayany'
    description: 'Concatenates `a1` and `a2`.'
  - signature: 'array_fill(anyelement, int[], [, int[]]) -> anyarray'
    description: 'Returns an array initialized with supplied value and dimensions, optionally with lower bounds other than 1. (From [PG](https://www.postgresql.org/docs/current/functions-array.html))'
  - signature: 'array_position(haystack: anycompatiblearray, needle: anycompatible) -> int'
    description: 'Returns the subscript of `needle` in `haystack`. Returns `null` if not found.'
  - signature: 'array_position(haystack: anycompatiblearray, needle: anycompatible, skip: int) -> int'
    description: 'Returns the subscript of `needle` in `haystack`, skipping the first `skip` elements. Returns `null` if not found.'
  - signature: 'array_to_string(a: anyarray, sep: text [, ifnull: text]) -> text'
    description: >-
      Concatenates the elements of `array` together separated by `sep`.
      Null elements are omitted unless `ifnull` is non-null, in which case
      null elements are replaced with the value of `ifnull`.
  - signature: 'array_remove(a: anyarray, e: anyelement) -> anyarray'
    description: >-
      Returns the array `a` without any elements equal to the given value `e`.
      The array must be one-dimensional. Comparisons are done using IS NOT
      DISTINCT FROM semantics, so it is possible to remove NULLs.

- type: Cryptography
  functions:
    - signature: 'digest(data: text, type: text) -> bytea'
      description: >-
        Computes a binary hash of the given text `data` using the specified `type` algorithm.
        Supported hash algorithms are: `md5`, `sha1`, `sha224`, `sha256`, `sha384`, and `sha512`.
    - signature: 'digest(data: bytea, type: text) -> bytea'
      description: >-
        Computes a binary hash of the given bytea `data` using the specified `type` algorithm.
        The supported hash algorithms are the same as for the text variant of this function.
    - signature: 'hmac(data: text, key: text, type: text) -> bytea'
      description: >-
        Computes a hashed MAC of the given text `data` using the specified `key` and
        `type` algorithm. Supported hash algorithms are the same as for `digest`.
    - signature: 'hmac(data: bytea, key: bytea, type: text) -> bytea'
      description: >-
        Computes a hashed MAC of the given bytea `data` using the specified `key` and
        `type` algorithm. The supported hash algorithms are the same as for `digest`.
    - signature: 'md5(data: bytea) -> text'
      description: >-
        Computes the MD5 hash of the given bytea `data`.
        For PostgreSQL compatibility, returns a hex-encoded value of type `text` rather than `bytea`.
    - signature: 'sha224(data: bytea) -> bytea'
      description: >-
        Computes the SHA-224 hash of the given bytea `data`.
    - signature: 'sha256(data: bytea) -> bytea'
      description: >-
        Computes the SHA-256 hash of the given bytea `data`.
    - signature: 'sha384(data: bytea) -> bytea'
      description: >-
        Computes the SHA-384 hash of the given bytea `data`.
    - signature: 'sha512(data: bytea) -> bytea'
      description: >-
        Computes the SHA-512 hash of the given bytea `data`.

- type: Window
  description: Window functions compute values across sets of rows related to the current query.
  functions:
  - signature: 'dense_rank() -> int'
    description: >-
      Returns the rank of the current row within its partition without gaps, counting from 1.
      Rows that compare equal will have the same rank.
  - signature: 'first_value(value anycompatible) -> anyelement'
    description: >-
      Returns `value` evaluated at the first row of the window frame. The default window frame is
      `RANGE BETWEEN UNBOUNDED PRECEDING AND CURRENT ROW`.
  - signature: 'lag(value anycompatible [, offset integer [, default anycompatible ]]) -> int'
    description: >-
      Returns `value` evaluated at the row that is `offset` rows before the current row within the partition;
      if there is no such row, instead returns `default` (which must be of a type compatible with `value`).
      If `offset` is `NULL`, `NULL` is returned instead.
      Both `offset` and `default` are evaluated with respect to the current row.
      If omitted, `offset` defaults to 1 and `default` to `NULL`.
  - signature: 'last_value(value anycompatible) -> anyelement'
    description: >-
      Returns `value` evaluated at the last row of the window frame. The default window frame is
      `RANGE BETWEEN UNBOUNDED PRECEDING AND CURRENT ROW`.
  - signature: 'lead(value anycompatible [, offset integer [, default anycompatible ]]) -> int'
    description: >-
      Returns `value` evaluated at the row that is `offset` rows after the current row within the partition;
      if there is no such row, instead returns `default` (which must be of a type compatible with `value`).
      If `offset` is `NULL`, `NULL` is returned instead.
      Both `offset` and `default` are evaluated with respect to the current row.
      If omitted, `offset` defaults to 1 and `default` to `NULL`.
  - signature: 'rank() -> int'
    description: >-
      Returns the rank of the current row within its partition with gaps (counting from 1):
      rows that compare equal will have the same rank, and then the rank is incremented by the number of rows that
      compared equal.
  - signature: 'row_number() -> int'
    description: >-
      Returns the number of the current row within its partition, counting from 1.
      Rows that compare equal will be ordered in an unspecified way.

- type: System information
  description: Functions that return information about the system.
  functions:
  - signature: 'mz_environment_id() -> text'
    description: Returns a string containing a `uuid` uniquely identifying the Materialize environment.
    unmaterializable: true
  - signature: 'mz_uptime() -> interval'
    description: Returns the length of time that the materialized process has been running.
    unmaterializable: true
  - signature: 'mz_version() -> text'
    description: Returns the server's version information as a human-readable string.
    unmaterializable: true
  - signature: 'mz_version_num() -> int'
    description: Returns the server's version as an integer having the format `XXYYYZZ`, where `XX` is the major version, `YYY` is the minor version and `ZZ` is the patch version.
    unmaterializable: true
  - signature: 'current_database() -> text'
    description: >-
      Returns the name of the current database.
    unmaterializable: true
  - signature: 'current_role() -> text'
    description: >-
      Alias for `current_user`.
    unmaterializable: true
  - signature: 'current_user() -> text'
    description: >-
      Returns the name of the user who executed the containing query.
    unmaterializable: true
  - signature: 'session_user() -> text'
    description: >-
      Returns the name of the user who initiated the database connection.
    unmaterializable: true
  - signature: 'mz_row_size(expr: Record) -> int'
    description: Returns the number of bytes used to store a row.
  - signature: 'is_rbac_enabled() -> boolean'
    description: Reports whether RBAC is enabled for the current session.

- type: PostgreSQL compatibility
  description: |
    Functions whose primary purpose is to facilitate compatibility with PostgreSQL tools.
    These functions may have suboptimal performance characteristics.
  functions:
  - signature: 'format_type(oid: int, typemod: int) -> text'
    description: Returns the canonical SQL name for the type specified by `oid` with `typemod` applied.
  - signature: 'current_schema() -> text'
    description: >-
      Returns the name of the first non-implicit schema on the search path, or
      `NULL` if the search path is empty.
    unmaterializable: true
  - signature: 'current_schemas(include_implicit: bool) -> text[]'
    description: >-
      Returns the names of the schemas on the search path.
      The `include_implicit` parameter controls whether implicit schemas like
      `mz_catalog` and `pg_catalog` are included in the output.
    unmaterializable: true
  - signature: 'current_setting(setting_name: text[, missing_ok: bool]) -> text'
    description: >-
      Returns the value of the named setting or error if it does not exist.
      If `missing_ok` is true, return NULL if it does not exist.
    unmaterializable: true
  - signature: 'obj_description(oid: oid, catalog: text) -> text'
    description: PostgreSQL compatibility shim. Currently always returns `NULL`.
  - signature: 'pg_backend_pid() -> int'
    description: Returns the internal connection ID.
    unmaterializable: true
  - signature: 'pg_cancel_backend(connection_id: int) -> bool'
    description: >-
      Cancels an in-progress query on the specified connection ID.
      Returns whether the connection ID existed (not if it cancelled a query).
    side_effecting: true
  - signature: 'pg_column_size(expr: any) -> int'
    description: Returns the number of bytes used to store any individual data value.
  - signature: 'pg_get_constraintdef(oid: oid[, pretty: bool]) -> text'
    description: >-
      Returns the constraint definition for the given `oid`. Currently always
      returns NULL since constraints aren't supported.
  - signature: 'pg_get_indexdef(index: oid[, column: integer, pretty: bool]) -> text'
    description: >-
      Reconstructs the creating command for an index. (This is a decompiled
      reconstruction, not the original text of the command.) If column is
      supplied and is not zero, only the definition of that column is reconstructed.
  - signature: 'pg_get_ruledef(rule_oid: oid[, pretty bool]) -> text'
    description: >-
      Reconstructs the creating command for a rule. This function
      always returns NULL because Materialize does not support rules.
  - signature: 'pg_get_userbyid(role: oid) -> text'
    description: >-
      Returns the role (user) name for the given `oid`. If no role matches the
      specified OID, the string `unknown (OID=oid)` is returned.
  - signature: 'pg_get_viewdef(view_name: text[, pretty: bool]) -> text'
    description: Returns the underlying SELECT command for the given view.
  - signature: 'pg_get_viewdef(view_oid: oid[, pretty: bool]) -> text'
    description: Returns the underlying SELECT command for the given view.
  - signature: 'pg_get_viewdef(view_oid: oid[, wrap_column: integer]) -> text'
    description: Returns the underlying SELECT command for the given view.
  - signature: 'pg_is_in_recovery() -> bool'
    description: Returns if the a recovery is still in progress.
  - signature: 'pg_table_is_visible(relation: oid) -> boolean'
    description: Reports whether the relation with the specified OID is visible in the search path.
  - signature: 'pg_tablespace_location(tablespace: oid) -> text'
    description: Returns the path in the file system that the provided tablespace is on.
  - signature: 'pg_type_is_visible(relation: oid) -> boolean'
    description: Reports whether the type with the specified OID is visible in the search path.
  - signature: 'pg_function_is_visible(relation: oid) -> boolean'
    description: Reports whether the function with the specified OID is visible in the search path.
  - signature: 'pg_typeof(expr: any) -> text'
    description: Returns the type of its input argument as a string.
  - signature: 'pg_encoding_to_char(encoding_id: integer) -> text'
    description: PostgreSQL compatibility shim. Not intended for direct use.
  - signature: 'pg_postmaster_start_time() -> timestamptz'
    description: Returns the time when the server started.
    unmaterializable: true
  - signature: 'pg_relation_size(relation: regclass[, fork: text]) -> bigint'
    description: >-
      Disk space used by the specified fork ('main', 'fsm', 'vm', or 'init')
      of the specified table or index. If no fork is specified, it defaults
      to 'main'. This function always returns -1 because Materialize does
      not store tables and indexes on local disk.
  - signature: 'pg_stat_get_numscans(oid: oid) -> bigint'
    description: >-
       Number of sequential scans done when argument is a table,
       or number of index scans done when argument is an index.
       This function always returns -1 because Materialize does
       not collect statistics.
  - signature: 'version() -> text'
    description: Returns a PostgreSQL-compatible version string.
    unmaterializable: true

- type: Access privilege inquiry
  description: |
    Functions that allow querying object access privileges. All of the following functions have
    limitations involved in resolving the text names passed in. None of the object names can have
    any schema or database qualifiers. For example, `has_table_privilege('public.t', 'SELECT')`
    will not work properly. Additionally, the name lookup does not consider the current search path
    or active database.
  functions:
    - signature: 'has_cluster_privilege([role: text or oid,] cluster: text, privilege: text) -> bool'
      description: >-
        Reports whether the role with the specified role name or OID has the privilege on
        the cluster with the specified cluster name. If the role is omitted then
        the `current_role` is assumed.
    - signature: 'has_connection_privilege([role: text or oid,] connection: text or oid, privilege: text) -> bool'
      description: >-
        Reports whether the role with the specified role name or OID has the privilege on
        the connection with the specified connection name or OID. If the role is omitted then
        the `current_role` is assumed.
    - signature: 'has_database_privilege([role: text or oid,] database: text or oid, privilege: text) -> bool'
      description: >-
        Reports whether the role with the specified role name or OID has the privilege on
        the database with the specified database name or OID. If the role is omitted then
        the `current_role` is assumed.
    - signature: 'has_schema_privilege([role: text or oid,] schema: text or oid, privilege: text) -> bool'
      description: >-
        Reports whether the role with the specified role name or OID has the privilege on
        the schema with the specified schema name or OID. If the role is omitted then
        the `current_role` is assumed.
    - signature: 'has_role([user: name or oid,] role: text or oid, privilege: text) -> bool'
      description: >-
        Reports whether the `user` has the privilege for `role`. `privilege` can either be 'MEMBER'
        or 'USAGE', however currently this value is ignored. The PUBLIC psuedo-role cannot be used
        for the `user` nor the `role`. If the `user`` is omitted then the `current_role` is assumed.
    - signature: 'has_secret_privilege([role: text or oid,] secret: text or oid, privilege: text) -> bool'
      description: >-
        Reports whether the role with the specified role name or OID has the privilege on
        the secret with the specified secret name or OID. If the role is omitted then
        the `current_role` is assumed.
    - signature: 'has_system_privilege([role: text or oid,] privilege: text) -> bool'
      description: >-
        Reports whether the role with the specified role name or OID has the system privilege.
        If the role is omitted then the `current_role` is assumed.
    - signature: 'has_table_privilege([role: text or oid,] relation: text or oid, privilege: text) -> bool'
      description: >-
        Reports whether the role with the specified role name or OID has the privilege on
        the relation with the specified relation name or OID. If the role is omitted then
        the `current_role` is assumed.
    - signature: 'has_type_privilege([role: text or oid,] type: text or oid, privilege: text) -> bool'
      description: >-
        Reports whether the role with the specified role name or OID has the privilege on
        the type with the specified type name or OID. If the role is omitted then
        the `current_role` is assumed.
    - signature: 'pg_has_role([user: name or oid,] role: text or oid, privilege: text) -> bool'
<<<<<<< HEAD
      description: Alias for `has_role` for PostgreSQL compatibility.
=======
      description: >-
        Reports whether the `user` has the privilege for `role`. `privilege` can either be `MEMBER`
        or `USAGE`, however currently this value is ignored. The `PUBLIC` pseudo-role cannot be used
        for the `user` nor the `role`. If the `user` is omitted then the `current_role` is assumed.
>>>>>>> a41c58fa
<|MERGE_RESOLUTION|>--- conflicted
+++ resolved
@@ -875,9 +875,9 @@
         the `current_role` is assumed.
     - signature: 'has_role([user: name or oid,] role: text or oid, privilege: text) -> bool'
       description: >-
-        Reports whether the `user` has the privilege for `role`. `privilege` can either be 'MEMBER'
-        or 'USAGE', however currently this value is ignored. The PUBLIC psuedo-role cannot be used
-        for the `user` nor the `role`. If the `user`` is omitted then the `current_role` is assumed.
+        Reports whether the `user` has the privilege for `role`. `privilege` can either be `MEMBER`
+        or `USAGE`, however currently this value is ignored. The `PUBLIC` pseudo-role cannot be used
+        for the `user` nor the `role`. If the `user` is omitted then the `current_role` is assumed.
     - signature: 'has_secret_privilege([role: text or oid,] secret: text or oid, privilege: text) -> bool'
       description: >-
         Reports whether the role with the specified role name or OID has the privilege on
@@ -898,11 +898,4 @@
         the type with the specified type name or OID. If the role is omitted then
         the `current_role` is assumed.
     - signature: 'pg_has_role([user: name or oid,] role: text or oid, privilege: text) -> bool'
-<<<<<<< HEAD
-      description: Alias for `has_role` for PostgreSQL compatibility.
-=======
-      description: >-
-        Reports whether the `user` has the privilege for `role`. `privilege` can either be `MEMBER`
-        or `USAGE`, however currently this value is ignored. The `PUBLIC` pseudo-role cannot be used
-        for the `user` nor the `role`. If the `user` is omitted then the `current_role` is assumed.
->>>>>>> a41c58fa
+      description: Alias for `has_role` for PostgreSQL compatibility.