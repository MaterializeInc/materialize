aggregate_with_filter ::= aggregate_name '(' expression ')' ('FILTER' '(' 'WHERE' filter_clause ')')?
alter_cluster_set ::=
  'ALTER' 'CLUSTER' name 'SET' '(' (cluster_option '=' value)* ')'
alter_cluster_reset ::=
  'ALTER' 'CLUSTER' name 'RESET' '(' (cluster_option_name)* ')'
alter_connection ::=
  'ALTER' 'CONNECTION' 'IF EXISTS'? name
    (
      (
        'SET' '(' option '=' value ')'
        | ('DROP' | 'RESET') '(' option ')'
      )
      ( ','
        (
          'SET' '(' option '=' value ')'
          | ('DROP' | 'RESET') '(' option ')'
        )
      ) *
      | 'ROTATE' 'KEYS'
    )
    ( 'WITH'? '(' field val ( ',' field val )* ')' )?
alter_default_privileges ::=
  'ALTER' 'DEFAULT' 'PRIVILEGES' 'FOR' (( 'ROLE' | 'USER' ) target_role (',' target_role)* | 'ALL' 'ROLES' ) ( 'IN' 'SCHEMA' schema_name (',' schema_name)* | 'IN' 'DATABASE' database_name (',' database_name)* )? ( abbreviated_grant | abbreviated_revoke )
abbreviated_grant ::=
  'GRANT' ((privilege (',' privilege)*) | 'ALL' 'PRIVILEGES'? ) 'ON' ('TABLES' | 'TYPES' | 'SECRETS' | 'CONNECTIONS' | 'DATABASES' | 'SCHEMAS' | 'CLUSTERS') 'TO' 'GROUP'? grantee (',' grantee)*
abbreviated_revoke ::=
  'REVOKE' ((privilege (',' privilege)*) | 'ALL' 'PRIVILEGES'? ) 'ON' ('TABLES' | 'TYPES' | 'SECRETS' | 'CONNECTIONS' | 'DATABASES' | 'SCHEMAS' | 'CLUSTERS') 'FROM' 'GROUP'? revokee (',' revokee)*
alter_owner ::=
  'ALTER' ('CLUSTER' | 'CLUSTER REPLICA' | 'CONNECTION' | 'DATABASE' | 'SCHEMA' | 'SOURCE' | 'SINK' | 'VIEW' | 'MATERIALIZED VIEW' | 'TABLE' | 'TYPE' | 'SECRET' ) name 'OWNER TO' new_owner
alter_rename ::=
  'ALTER' ('CONNECTION' | 'CLUSTER' | 'CLUSTER REPLICA' | 'INDEX' | 'SCHEMA' | 'SOURCE' | 'SINK' | 'VIEW' | 'MATERIALIZED VIEW' | 'TABLE' | 'SECRET' ) name 'RENAME TO' new_name
alter_swap ::=
  'ALTER' ('CLUSTER' | 'SCHEMA') name 'SWAP' 'WITH' target_name
alter_table ::=
  'ALTER' 'TABLE' name 'SET' '(' ('RETAIN HISTORY' '='? 'FOR' retention_period) ')'
alter_index ::=
  'ALTER' 'INDEX' name 'SET' ('ENABLED' | ('(' ('RETAIN HISTORY' '='? 'FOR' retention_period) ')'))
alter_materialized_view ::=
  'ALTER' 'MATERIALIZED VIEW' name 'SET' '(' ('RETAIN HISTORY' '='? 'FOR' retention_period) ')'
alter_role ::=
    'ALTER' 'ROLE' role_name ( alter_role_attributes | alter_role_set )
alter_role_attributes ::= 'WITH'? 'INHERIT'
alter_role_set ::= ('SET' name ( 'TO' | '=' ) ( value | 'DEFAULT' ) | 'RESET' name)
alter_secret ::=
  'ALTER' 'SECRET' 'IF EXISTS'? name AS value
alter_source ::=
  'ALTER' 'SOURCE' 'IF EXISTS'? name (
    alter_source_add_clause
    | alter_source_drop_clause
    | alter_source_set_retain_history_clause
  )
alter_source_add_clause ::=
  'ADD' ('SUBSOURCE' | 'TABLE') table_name ('AS' subsrc_name)?  (',' table_name ('AS' subsrc_name)? )* with_options
alter_source_drop_clause ::=
  'DROP' ('SUBSOURCE' | 'TABLE') subsrc_name ( ',' subsrc_name )* ('RESTRICT' | 'CASCADE')?
<<<<<<< HEAD
alter_source_set_retain_history_clause ::=
  'SET' '(' ('RETAIN HISTORY' '='? 'FOR' retention_period) ')'
alter_set_cluster ::=
  'ALTER' 'MATERIALIZED VIEW' 'IF EXISTS'? name 'SET' 'IN' 'CLUSTER' cluster_name
alter_system_set_stmt ::=
  'ALTER' 'SYSTEM' 'SET' name ( 'TO' | '=' ) ( value | 'DEFAULT' )
alter_system_reset_stmt ::=
  'ALTER' 'SYSTEM' 'RESET' name
=======
>>>>>>> ff3c35b3
array_agg ::=
  'array_agg' '(' values  ( 'ORDER' 'BY' col_ref ( 'ASC' | 'DESC' )? ( 'NULLS LAST' | 'NULLS FIRST' )? ( ',' col_ref ( 'ASC' | 'DESC' )? ( 'NULLS LAST' | 'NULLS FIRST' )? )* )? ')' ('FILTER' '(' 'WHERE' filter_clause ')')?
as_of ::=
  'AS' 'OF' ( 'AT' 'LEAST' )? timestamp_expression
begin ::=
  'BEGIN' ( transaction_mode ( ',' transaction_mode )* )?
close ::=
  'CLOSE' cursor_name
col_option ::=
  'NOT' 'NULL' |
  'DEFAULT' expr
comment_on ::=
  'COMMENT ON' (
    'CLUSTER' | 'CLUSTER REPLICA' | 'COLUMN' | 'CONNECTION' | 'DATABASE' | 'FUNCTION' |
    'INDEX' | 'MATERIALIZED VIEW' | 'ROLE' | 'SCHEMA' | 'SECRET' | 'SINK' | 'SOURCE' |
    'TABLE' | 'TYPE' | 'VIEW'
  ) object_name 'IS' ( string_literal | 'NULL' )
commit ::=
  'COMMIT'
copy_to ::=
  'COPY' '(' query ')' 'TO' 'STDOUT'
  ( 'WITH'? '(' field val ( ',' field val )* ')' )?
copy_from ::=
  'COPY' table_name ('(' column ( ',' column )* ')')? 'FROM' 'STDIN'
  ( 'WITH'? '(' field val ( ',' field val )* ')' )?
create_cluster ::=
  'CREATE' 'CLUSTER' name (
    'REPLICAS' '(' (replica_definition (',' replica_definition)*)? ')'
  )?
create_managed_cluster ::=
  'CREATE' 'CLUSTER' name '(' (',' cluster_option '=' value)* ')'
cluster_replica_def ::=
  replica_name '(' replica_option '=' value ( ',' replica_option '=' value )* ')'
create_cluster_replica ::=
  'CREATE' 'CLUSTER' 'REPLICA' cluster_name '.' replica_name '(' (option '=' value ( ',' option '=' value )*)? ')'
create_connection_aws ::=
  'CREATE' 'CONNECTION' 'IF NOT EXISTS'? connection_name 'TO' 'AWS'
  '(' field '='? val ( ',' field '='? val )* ')'
  ('WITH' with_options)?
create_connection_kafka ::=
  'CREATE' 'CONNECTION' 'IF NOT EXISTS'? connection_name 'TO' 'KAFKA'
  '(' field '='? val ( ',' field '='? val )* ')'
  ('WITH' with_options)?
create_connection_csr ::=
  'CREATE' 'CONNECTION' 'IF NOT EXISTS'? connection_name 'TO' 'CONFLUENT' 'SCHEMA' 'REGISTRY'
  '(' field '='? val ( ',' field '='? val )* ')'
  ('WITH' with_options)?
create_connection_postgres ::=
  'CREATE' 'CONNECTION' 'IF NOT EXISTS'? connection_name 'TO' 'POSTGRES'
  '(' field '='? val ( ',' field '='? val )* ')'
  ('WITH' with_options)?
create_connection_mysql ::=
  'CREATE' 'CONNECTION' 'IF NOT EXISTS'? connection_name 'TO' 'MYSQL'
  '(' field '='? val ( ',' field '='? val )* ')'
  ('WITH' with_options)?
create_connection_aws_privatelink ::=
  'CREATE' 'CONNECTION' 'IF NOT EXISTS'? connection_name 'TO' 'AWS' 'PRIVATELINK'
  '(' field '='? val ( ',' field '='? val )* ')'
  ('WITH' with_options)?
create_connection_ssh_tunnel ::=
  'CREATE' 'CONNECTION' 'IF NOT EXISTS'? connection_name 'TO' 'SSH' 'TUNNEL'
  '(' field '='? val ( ',' field '='? val )* ')'
  ('WITH' with_options)?
create_connection_kafka_brokers ::= 'BROKERS' '(' kafka_broker (',' kafka_broker)* ')'
create_connection_kafka_broker_aws_privatelink ::=
  "'host:port'" 'USING' 'AWS' 'PRIVATELINK' aws_connection ( '(' broker_option (',' broker_option)* ')' )?
create_connection_kafka_default_aws_privatelink ::=
  'AWS' 'PRIVATELINK' aws_connection ( '(' 'PORT' port ')' )?
create_connection_kafka_broker_ssh_tunnel ::=
  "'host:port'" 'USING' 'SSH' 'TUNNEL' ssh_connection
validate_connection ::=
  'VALIDATE' 'CONNECTION' connection_name
broker_option ::= 'PORT' number | 'AVAILABILITY ZONE' az
create_database ::=
    'CREATE' 'DATABASE' ('IF NOT EXISTS')? database_name
create_index ::=
    'CREATE' (
        'INDEX' index_name ('IN' 'CLUSTER' cluster_name)? 'ON' obj_name ('USING' method)? '(' ( ( col_expr ) ( ( ',' col_expr ) )* ) ')'
        | 'DEFAULT INDEX' ('IN' 'CLUSTER' cluster_name)? 'ON' obj_name ('USING' method)?
    )
    with_options?
create_materialized_view ::=
  'CREATE' 'MATERIALIZED VIEW' 'IF NOT EXISTS'?
    view_name ( '(' col_ident ( ',' col_ident )* ')' )?
    ('IN CLUSTER' cluster_name)?
    with_options?
    'AS' select_stmt |
  'CREATE' 'OR REPLACE' 'MATERIALIZED VIEW'
    view_name ( '(' col_ident ( ',' col_ident )* ')' )?
    ('IN CLUSTER' cluster_name)?
    with_options?
    'AS' select_stmt
create_role ::=
    'CREATE' 'ROLE' role_name ('WITH'? 'INHERIT')?
create_secret ::=
    'CREATE' 'SECRET' ('IF NOT EXISTS')? name 'AS' value
create_schema ::=
    'CREATE' 'SCHEMA' ('IF NOT EXISTS')? schema_name
create_sink_kafka ::=
    'CREATE SINK' 'IF NOT EXISTS'? sink_name sink_definition
sink_definition ::=
    ('IN CLUSTER' cluster_name)?
    'FROM' item_name
    'INTO' kafka_sink_connection
    ('KEY' '(' key_column ( ',' key_column )* ')' 'NOT ENFORCED'?)?
    ('HEADERS' headers_column)?
    ('FORMAT' sink_format_spec)?
    ('ENVELOPE' ('DEBEZIUM'|'UPSERT'))
    ('WITH' with_options)?
create_sink_doc_on_option ::=
    ('KEY' | 'VALUE')? 'DOC ON' ('TYPE' type_name | 'COLUMN' column_name) '='? string
create_source_kafka ::=
  'CREATE SOURCE' ('IF NOT EXISTS')? src_name
  ('(' (col_name) ( ( ',' col_name ) )* ')')?
  ('IN CLUSTER' cluster_name)?
  'FROM' 'KAFKA' 'CONNECTION' connection_name
  '(' 'TOPIC' topic ( ( ',' connection_option )? ) ')'
  ('KEY FORMAT' format_spec 'VALUE FORMAT' format_spec | 'FORMAT' format_spec)
  ('INCLUDE'
         ( ('KEY' | 'PARTITION' | 'OFFSET' | 'TIMESTAMP' | 'HEADERS' ) ('AS' name)? | 'HEADER' key 'AS' name ('BYTES')? )
    (',' ( ('KEY' | 'PARTITION' | 'OFFSET' | 'TIMESTAMP' | 'HEADERS' ) ('AS' name)? | 'HEADER' key 'AS' name ('BYTES')? ) )*
  )?
  ('ENVELOPE' ('NONE' | 'DEBEZIUM' | 'UPSERT'))?
  ('EXPOSE' 'PROGRESS' 'AS' progress_subsource_name)?
  with_options?
create_source_load_generator ::=
  'CREATE SOURCE' ('IF NOT EXISTS')? src_name
  ('IN CLUSTER' cluster_name)?
  'FROM LOAD GENERATOR' ('AUCTION' | 'COUNTER' | 'MARKETING' | 'TPCH' | 'KEY VALUE')
  ('(' (load_generator_option) ( ( ',' load_generator_option ) )* ')')?
  'FOR ALL TABLES'
  ('EXPOSE' 'PROGRESS' 'AS' progress_subsource_name)?
  with_options?
load_generator_option ::=
    'TICK INTERVAL' interval
    | 'SCALE FACTOR' scale_factor
    | 'MAX CARDINALITY' max_cardinality
    | 'KEYS' keys
    | 'SNAPSHOT ROUNDS' snapshot_rounds
    | 'TRANSACTIONAL SNAPSHOT' transactional_snapshot
    | 'VALUE SIZE' value_size
    | 'SEED' seed
    | 'PARTITIONS' partitions
    | 'BATCH SIZE' batch_size
create_source_postgres ::=
  'CREATE SOURCE' ('IF NOT EXISTS')? src_name
  ('IN CLUSTER' cluster_name)?
  'FROM' 'POSTGRES' 'CONNECTION' connection_name
  '(' 'PUBLICATION' publication_name ( ( ',' 'TEXT COLUMNS' ('(' (column_name) ( ( ',' column_name ) )* ')')? )? ) ')'
  ('FOR ALL TABLES'
    | 'FOR TABLES' '(' table_name ('AS' subsrc_name)?  (',' table_name ('AS' subsrc_name)? )* ')'
    | 'FOR SCHEMAS' '(' schema_name (',' schema_name )* ')'
  )
  ('EXPOSE' 'PROGRESS' 'AS' progress_subsource_name)?
  with_options?
create_source_mysql ::=
  'CREATE SOURCE' ('IF NOT EXISTS')? src_name
  ('IN CLUSTER' cluster_name)?
  'FROM' 'MYSQL' 'CONNECTION' connection_name
  ( ( '(' 'TEXT COLUMNS' ('(' (column_name) ( ( ',' column_name ) )* ')')? )? )
      ( ( ',' 'IGNORE COLUMNS' ('(' (column_name) ( ( ',' column_name ) )* ')')? ')' )? )
  ('FOR ALL TABLES'
    | 'FOR TABLES' '(' table_name ('AS' subsrc_name)?  (',' table_name ('AS' subsrc_name)? )* ')'
    | 'FOR SCHEMAS' '(' schema_name (',' schema_name )* ')'
  )
  ('EXPOSE' 'PROGRESS' 'AS' progress_subsource_name)?
  with_options?
create_source_webhook ::=
  'CREATE SOURCE' ('IF NOT EXISTS')? src_name
  'IN CLUSTER' cluster_name
  'FROM' 'WEBHOOK'
  'BODY FORMAT' ('TEXT' | 'JSON' ('ARRAY')? | 'BYTES')
  (
    ('INCLUDE HEADER'  header_name 'AS' column_alias ('BYTES')? )? |
    ('INCLUDE HEADERS' ( '(' ('NOT')? header_name ( ',' ('NOT')? header_name )* ')' )?)?
  )*
  ('CHECK'
    '('
      ('WITH' '(' ( (webhook_check_option) ( ( ',' webhook_check_option ) )* )? ')' )?
      check_expression
    ')'
  )?
  with_options?
webhook_body_format ::= 'TEXT' | 'JSON' | 'BYTES'
webhook_check_option ::=
  ('BODY' | 'HEADERS' | 'SECRET' secret_name) ('AS' alias)? ('BYTES')?
create_type ::=
    'CREATE' 'TYPE' type_name 'AS' '(' ((field_name field_type) (',' field_name field_type)*) ')' |
    'CREATE' 'TYPE' type_name 'AS' ( 'LIST' | 'MAP' ) '(' ( property '=' val ) ( ( ',' property '=' val ) )* ')'
create_view ::=
  'CREATE' ('TEMP' | 'TEMPORARY')? 'VIEW' view_name ( '(' col_ident ( ',' col_ident )* ')' )? 'AS' select_stmt |
  'CREATE' ('TEMP' | 'TEMPORARY')? 'VIEW' 'IF NOT EXISTS' view_name ( '(' col_ident ( ',' col_ident )* ')' )? 'AS' select_stmt |
  'CREATE' 'OR REPLACE' 'VIEW' view_name ( '(' col_ident ( ',' col_ident )* ')' )? 'AS' select_stmt
create_table ::=
  'CREATE' ('TEMP' | 'TEMPORARY')? 'TABLE' table_name
  '(' ((col_name col_type col_option*) (',' col_name col_type col_option*)*)? ')'
  with_options?
deallocate ::=
  'DEALLOCATE' ('PREPARE')?  (name | 'ALL')?
declare ::=
  'DECLARE' cursor_name 'CURSOR' ('WITHOUT' 'HOLD')? 'FOR' query
insert ::=
  'INSERT' 'INTO' table_name ('AS'? alias)
  ( '(' (col_name) ( ',' col_name )* ')' )?
  (
    'VALUES' ( ('(' (expr) ( ( ',' expr ) )* ')') ( ( ',' ('(' (expr) ( ( ',' expr ) )* ')') )* ) )
    | query
  )
  ( 'RETURNING' ( '*' | output_expression ( AS? output_name )? ) ( ',' ( '*' | output_expression ( AS? output_name )? ) )* )?
delete_stmt ::=
  'DELETE FROM' table_name ('AS'? alias)?
  'USING' (from_item) ( ( ',' from_item ) )*
  'WHERE' condition
discard ::=
  'DISCARD' ('TEMP' | 'TEMPORARY' | 'ALL')
drop_connection ::=
    'DROP' 'CONNECTION' ('IF EXISTS')? connection_name ('CASCADE' | 'RESTRICT')?
drop_cluster ::=
  'DROP' 'CLUSTER' ('IF EXISTS')? cluster_name ('CASCADE' | 'RESTRICT')?
drop_cluster_replica ::=
  'DROP' 'CLUSTER' 'REPLICA' ('IF EXISTS')? cluster_name.replica_name
drop_database ::=
    'DROP' 'DATABASE' ('IF EXISTS')? database_name ('CASCADE' | 'RESTRICT')?
drop_index ::=
    'DROP' 'INDEX' ('IF EXISTS')? index_name ('CASCADE' | 'RESTRICT')?
drop_materialized_view ::=
  'DROP' 'MATERIALIZED VIEW' 'IF EXISTS'? view_name ('RESTRICT' | 'CASCADE')?
drop_owned ::=
  'DROP' 'OWNED' 'BY' role_name ( ',' role_name )* ('RESTRICT' | 'CASCADE')?
drop_role ::=
    'DROP' 'ROLE' ('IF EXISTS')? role_name
drop_secret ::=
    'DROP' 'SECRET' ('IF EXISTS')? secret_name ('CASCADE' | 'RESTRICT')?
drop_schema ::=
    'DROP' 'SCHEMA' ('IF EXISTS')? schema_name ('CASCADE' | 'RESTRICT')?
drop_sink ::=
  'DROP' 'SINK' ('IF' 'EXISTS')? sink_name
drop_source ::=
  'DROP' 'SOURCE' ('IF' 'EXISTS')? source_name ('RESTRICT' | 'CASCADE')?
  drop_table ::=
    'DROP' 'TABLE' ('IF' 'EXISTS')? table_name ('RESTRICT' | 'CASCADE')?
drop_type ::=
  'DROP' 'TYPE' ('IF' 'EXISTS')? data_type_name ('RESTRICT' | 'CASCADE')?
drop_view ::=
  'DROP' 'VIEW' ('IF' 'EXISTS')? view_name ('RESTRICT' | 'CASCADE')?
drop_user ::=
    'DROP' 'USER' ('IF EXISTS')? role_name
execute ::=
  'EXECUTE' name   ('(' (parameter_value) ( ',' parameter_value )* ')')?
explain_plan ::=
  'EXPLAIN'
  ( ( 'RAW' | 'DECORRELATED' | 'LOCALLY'? 'OPTIMIZED' | 'PHYSICAL' )? 'PLAN' )?
  ( 'WITH (' ( output_modifier (',' output_modifier )* ) ')' )?
  ( 'AS' ( 'TEXT' | 'JSON' ) )?
  'FOR'?
  (
    select_stmt |
    create_view |
    create_index |
    create_materialized_view |
    'VIEW' name |
    'INDEX' name |
    'MATERIALIZED VIEW' name
  )
explain_timestamp ::=
  'EXPLAIN' 'TIMESTAMP'
  ( 'AS' ( 'TEXT' | 'JSON' ) )?
  'FOR'
  select_stmt
explain_schema ::=
  'EXPLAIN' ( 'KEY' | 'VALUE' ) 'SCHEMA'
  ( 'AS JSON' )?
  'FOR'
  'CREATE SINK' (sink_name)?
  sink_definition
fetch ::=
  'FETCH' 'FORWARD'? ('ALL' | count)? 'FROM'? cursor_name
  ( 'WITH'? '(' (option_name ('=' option_value)?) ( ',' (option_name ('=' option_value)?) )* ')' )?
format_spec ::=
  'AVRO USING' 'CONFLUENT SCHEMA REGISTRY' 'CONNECTION' connection_name key_strat? val_strat? with_options? |
  'PROTOBUF' ('USING' 'CONFLUENT SCHEMA REGISTRY' 'CONNECTION' connection_name with_options | 'MESSAGE' message_name 'USING SCHEMA' encoded_schema) |
  'REGEX' regex |
  'CSV WITH' ('HEADER' ( '(' col_name (',' col_name)* ')' ) | n 'COLUMNS') ('DELIMITED BY' char)? |
  'TEXT' |
  'BYTES' |
  'JSON'
grant_privilege ::=
  'GRANT' ((privilege (',' privilege)*) | 'ALL' 'PRIVILEGES'? ) 'ON' ( ('TABLE'? | 'TYPE' | 'SECRET' | 'CONNECTION' | 'DATABASE' | 'SCHEMA' | 'CLUSTER') object_name (',' object_name)* | 'SYSTEM' | 'ALL' ('TABLES' | 'TYPES' | 'SECRETS' | 'CONNECTIONS') 'IN' 'SCHEMA' schema_name (',' schema_name)* | 'ALL' ('TABLES' | 'TYPES' | 'SECRETS' | 'CONNECTIONS' | 'SCHEMAS') 'IN' 'DATABASE' database_name (',' database_name)* | 'ALL' ('TABLES' | 'TYPES' | 'SECRETS' | 'CONNECTIONS' | 'DATABASES' | 'SCHEMAS' | 'CLUSTERS') ) 'TO' 'GROUP'? role_name ( ',' 'GROUP'? role_name )*
grant_role ::=
  'GRANT' role_name ( ',' role_name )* 'TO' 'GROUP'? member_name ( ',' 'GROUP'? member_name )*
key_strat ::=
  'KEY STRATEGY' strat
val_strat ::=
  'VALUE STRATEGY' strat
strat ::=
  'INLINE' avro_reader_schema |
  'ID' schema_registry_id |
  'LATEST'
sink_format_spec ::=
  'AVRO USING' csr_connection |
  'JSON'
compression ::= 'COMPRESSION' ('NONE' | 'GZIP')
func_at_time_zone ::=
    'SELECT' ( 'TIMESTAMP' | 'TIMESTAMPTZ' ) ('timestamp' | 'timestamptz') 'AT TIME ZONE' 'zone::type'
func_cast ::=
  'CAST' '(' val 'AS' type ')'
func_coalesce ::=
  'coalesce' '(' val ( ',' val )* ')'
func_csv_extract ::=
  'csv_extract' '(' num_csv_col ',' col_name ')'
func_date_bin ::=
  'date_bin' '(' stride ',' source ',' origin ')'
func_date_bin_experimental ::=
  'date_bin' '(' stride ',' source (',' origin)? ')'
func_date_bin_hopping ::=
  'date_bin_hopping' '(' hop ',' width ',' source (',' origin)? ')'
func_date_trunc ::=
  'date_trunc' '(' "'" ( 'microseconds' | 'milliseconds' | 'second' | 'minute' | 'hour' | 'day' | 'week' | 'month' | 'quarter' | 'year' | 'decade' | 'century' | 'millenium' ) "'" ',' val ')'
func_extract ::=
  'EXTRACT' '(' ( 'EPOCH' | 'MILLENNIUM' | 'CENTURY' | 'DECADE' | 'YEAR' | 'QUARTER' | 'MONTH' | 'WEEK' | 'DAY' | 'HOUR' | 'MINUTE' | 'SECOND' | 'MICROSECOND' | 'MILLISECOND' | 'DOW' | 'ISODOW' | 'DOY' ) 'FROM' val ')'
func_date_part ::=
  'date_part' '(' "'" ( 'epoch' | 'millennium' | 'century' | 'decade' | 'year' | 'quarter' | 'month' | 'week' | 'dat' | 'hour' | 'minute' | 'second' | 'microsecond' | 'millisecond' | 'dow' | 'isodow' | 'doy' ) "'" ',' val ')'
func_length ::=
  'length' '(' str (',' encoding_name)? ')'
func_map_agg ::=
  'map_agg' '(' keys ',' values ( 'ORDER' 'BY' col_ref ( 'ASC' | 'DESC' )? ( 'NULLS LAST' | 'NULLS FIRST' )? ( ',' col_ref ( 'ASC' | 'DESC' )? ( 'NULLS LAST' | 'NULLS FIRST' )? )* )? ')' ('FILTER' '(' 'WHERE' filter_clause ')')?
func_substring ::=
  'substring' '(' str ',' start_pos (',' len)? ')'
func_timezone ::=
    'TIMEZONE' '(' zone'::'type ',' ( 'timestamp' | 'timestamptz' ) ')'
func_justify_days ::=
  'justify_days' '(' interval ')'
func_justify_hours ::=
  'justify_hours' '(' interval ')'
func_justify_interval ::=
  'justify_interval' '(' interval ')'
join_expr ::=
    select_pred ('CROSS' | 'NATURAL' join_type?) 'JOIN' table_ref select_post
	| select_pred join_type 'JOIN' table_ref ( 'USING' '(' ( ( col_ref ) ( ( ',' col_ref ) )* ) ('AS' join_using_alias)? ')' | 'ON' expression ) select_post
join_type ::=
    ( 'FULL' ( 'OUTER' |  ) | 'LEFT' ( 'OUTER' |  ) | 'RIGHT' ( 'OUTER' |  ) | 'INNER' | )
jsonb_agg ::=
    'jsonb_agg' '(' expression ( 'ORDER' 'BY' col_ref ( 'ASC' | 'DESC' )? ( 'NULLS LAST' | 'NULLS FIRST' )? ( ',' col_ref ( 'ASC' | 'DESC' )? ( 'NULLS LAST' | 'NULLS FIRST' )? )* )? ')' ('FILTER' '(' 'WHERE' filter_clause ')')?
jsonb_object_agg ::=
  'jsonb_object_agg' '(' keys ',' values ( 'ORDER' 'BY' col_ref ( 'ASC' | 'DESC' )? ( 'NULLS LAST' | 'NULLS FIRST' )? ( ',' col_ref ( 'ASC' | 'DESC' )? ( 'NULLS LAST' | 'NULLS FIRST' )? )* )? ')' ('FILTER' '(' 'WHERE' filter_clause ')')?
kafka_sink_connection ::=
    'KAFKA' 'CONNECTION' connection_name
    '(' 'TOPIC' topic ( ( ',' connection_option )? ) ')'
csr_connection ::=
  'CONFLUENT SCHEMA REGISTRY' 'CONNECTION' connection_name '(' ( ',' connection_option )? ')'
list_agg ::=
  'list_agg' '(' value  ( 'ORDER' 'BY' col_ref ( 'ASC' | 'DESC' )? ( 'NULLS LAST' | 'NULLS FIRST' )? ( ',' col_ref ( 'ASC' | 'DESC' )? ( 'NULLS LAST' | 'NULLS FIRST' )? )* )? ')' ('FILTER' '(' 'WHERE' filter_clause ')')?
lit_cast ::=
  type val
op_cast ::=
  val '::' type
prepare ::=
  'PREPARE' name 'AS' statement
privilege ::=
  ('SELECT' | 'INSERT' | 'UPDATE' | 'DELETE' | 'CREATE' | 'USAGE' | 'CREATEROLE' | 'CREATEDB' | 'CREATECLUSTER')
reassign_owned ::=
  'REASSIGN' 'OWNED' 'BY' old_role (',' old_role)* 'TO' new_role
reset_stmt ::=
  'RESET' parameter_name
revoke_privilege ::=
  'REVOKE' ((privilege (',' privilege)*) | 'ALL' 'PRIVILEGES'? ) 'ON' ( ('TABLE'? | 'TYPE' | 'SECRET' | 'CONNECTION' | 'DATABASE' | 'SCHEMA' | 'CLUSTER') object_name (',' object_name)* | 'SYSTEM' | 'ALL' ('TABLES' | 'TYPES' | 'SECRETS' | 'CONNECTIONS') 'IN' 'SCHEMA' schema_name (',' schema_name)* | 'ALL' ('TABLES' | 'TYPES' | 'SECRETS' | 'CONNECTIONS' | 'SCHEMAS') 'IN' 'DATABASE' database_name (',' database_name)* | 'ALL' ('TABLES' | 'TYPES' | 'SECRETS' | 'CONNECTIONS' | 'DATABASES' | 'SCHEMAS' | 'CLUSTERS') ) 'FROM' 'GROUP'? role_name ( ',' 'GROUP'? role_name )*
revoke_role ::=
  'REVOKE' role_name ( ',' role_name )* 'FROM' 'GROUP'? member_name ( ',' 'GROUP'? member_name )*
rollback ::=
  'ROLLBACK'
select_stmt ::=
  ( select_with_ctes | select_with_recursive_ctes | simple_select_stmt )
simple_select_stmt ::=
  'SELECT'
    ( 'ALL' | 'DISTINCT' ( 'ON' '(' col_ref ( ',' col_ref )* ')' )? )?
    target_elem ( ',' target_elem )*
  'FROM' table_expr ( ',' table_expr )* join_expr?
  ( 'WHERE' expr )?
  ( 'GROUP' 'BY' col_ref ( ',' col_ref )* )?
  ( 'OPTIONS' '(' ( option '=' val ) ( ( ',' option '=' val ) )* ')' )?
  ( 'HAVING' expr )?
  ( 'ORDER' 'BY' col_ref ( 'ASC' | 'DESC' )? ( 'NULLS LAST' | 'NULLS FIRST' )? ( ',' col_ref ( 'ASC' | 'DESC' )? ( 'NULLS LAST' | 'NULLS FIRST' )? )* )?
  ( 'LIMIT' integer )?
  ( 'OFFSET' integer )?
  ( ( 'UNION' | 'INTERSECT' | 'EXCEPT' ) ( 'ALL' | 'DISTINCT' )? another_select_stmt )?
set_stmt ::=
  'SET' ( 'SESSION' | 'LOCAL' )? name ( 'TO' | '=' ) ( value | 'DEFAULT' )
set_transaction_isolation ::=
  'SET' 'TRANSACTION_ISOLATION' ( 'TO' | '=' ) isolation_level
show_columns ::=
  'SHOW' 'COLUMNS' 'FROM' item_ref ('LIKE' 'pattern' | 'WHERE' expr)
show_connections ::=
  'SHOW' 'CONNECTIONS'
  ('FROM' schema_name)?
  ('LIKE' 'pattern' | 'WHERE' expr)?
show_clusters ::=
  'SHOW' 'CLUSTERS'
  ('LIKE' 'pattern' | 'WHERE' expr)?
show_cluster_replicas ::=
  'SHOW' 'CLUSTER' 'REPLICAS'
  ('LIKE' 'pattern' | 'WHERE' expr)?
show_create_connection ::=
  'SHOW' 'CREATE' 'CONNECTION' connection_name
show_create_index ::=
  'SHOW' 'CREATE' 'INDEX' index_name
show_create_materialized_view ::=
  'SHOW' 'CREATE' 'MATERIALIZED VIEW' view_name
show_create_sink ::=
  'SHOW' 'CREATE' 'SINK' sink_name
show_create_source ::=
  'SHOW' 'CREATE' 'SOURCE' source_name
show_create_table ::=
  'SHOW' 'CREATE' 'TABLE' table_name
show_create_view ::=
  'SHOW' 'CREATE' 'VIEW' view_name
show_databases ::=
    'SHOW' 'DATABASES' ('LIKE' 'pattern' | 'WHERE' expr)?
show_indexes ::=
    'SHOW' 'INDEXES'
    ('FROM' schema_name | 'ON' on_name)?
    ('IN CLUSTER' cluster_name)?
    ('LIKE' 'pattern' | 'WHERE' expr)
show_materialized_views ::=
    'SHOW' 'MATERIALIZED VIEWS' ('FROM' schema_name)? ('IN CLUSTER' cluster_name)?
show_roles ::=
  'SHOW' 'ROLES'
  ('LIKE' 'pattern' | 'WHERE' expr)?
show_secrets ::=
    'SHOW' 'SECRETS' ('FROM' schema_name)? ('LIKE' 'pattern' | 'WHERE' expr)?
show_stmt ::=
  'SHOW' ( name | 'ALL' )
show_schemas ::=
    'SHOW' 'SCHEMAS' ('FROM' database_name)?
show_sinks ::=
   'SHOW' 'SINKS' ('FROM' schema_name)? ('IN CLUSTER' cluster_name)?
show_sources ::=
  'SHOW' 'SOURCES' ('FROM' schema_name)? ('IN CLUSTER' cluster_name)?
show_subsources ::=
  'SHOW' 'SUBSOURCES' ('FROM' schema_name | 'ON' on_name)?
show_tables ::=
  'SHOW' 'TABLES' ('FROM' schema_name)?
show_types ::=
  'SHOW' 'TYPES' ('FROM' schema_name)?
show_views ::=
  'SHOW' 'VIEWS' ('FROM' schema_name)?
show_objects ::=
  'SHOW' 'OBJECTS' ('FROM' schema_name)?
show_privileges ::=
  'SHOW' 'PRIVILEGES' ('ON' ('TABLES' | 'TYPES' | 'SECRETS' | 'CONNECTIONS' | 'DATABASES' | 'SCHEMAS' | 'CLUSTERS' | 'SYSTEM'))? ('FOR' role_name)?
show_default_privileges ::=
  'SHOW' 'DEFAULT' 'PRIVILEGES' ('ON' ('TABLES' | 'TYPES' | 'SECRETS' | 'CONNECTIONS' | 'DATABASES' | 'SCHEMAS' | 'CLUSTERS'))? ('FOR' role_name)?
show_role_membership ::=
  'SHOW' 'ROLE' 'MEMBERSHIP' ('FOR' role_name)?
string_agg ::=
  'string_agg' '(' value ',' delimiter    ( 'ORDER' 'BY' col_ref ( 'ASC' | 'DESC' )? ( 'NULLS LAST' | 'NULLS FIRST' )? ( ',' col_ref ( 'ASC' | 'DESC' )? ( 'NULLS LAST' | 'NULLS FIRST' )? )* )? ')' ('FILTER' '(' 'WHERE' filter_clause ')')?
subscribe_stmt ::=
    'SUBSCRIBE' 'TO'?
    ( object_name | '(' select_stmt ')' )
    ( 'WITH'? '(' (option_name ('=' option_value)?) ( ',' (option_name ('=' option_value)?) )* ')' )?
    ('AS' 'OF' ( 'AT' 'LEAST' )? timestamp_expression)?
    ( 'UP' 'TO' timestamp_expression )?
    ('ENVELOPE' 'UPSERT' '(' 'KEY' '(' col_ref ( ',' col_ref )* ')' ')' )?
    ('ENVELOPE' 'DEBEZIUM' '(' 'KEY' '(' col_ref ( ',' col_ref )* ')' ')' )?
    ('WITHIN' 'TIMESTAMP' 'ORDER' 'BY' col_ref ( 'ASC' | 'DESC' )? ( 'NULLS LAST' | 'NULLS FIRST' )? ( ',' col_ref ( 'ASC' | 'DESC' )? ( 'NULLS LAST' | 'NULLS FIRST' )? )*)?
table_ref ::=
  (
    table_name
    | 'LATERAL'? '(' select_stmt ')'
    | 'LATERAL'? table_func_call
    | '(' join_expr ')'
  ) ('AS'? table_alias ('(' col_alias (',' col_alias)* ')'))?
table_expr ::= 'TABLE' table_name
time_unit ::=
  'MILLENNIUM' | 'CENTURY' | 'DECADE' | 'YEAR' | 'MONTH' | 'DAY' | 'HOUR' | 'MINUTE' | 'SECOND' | 'MILLISECONDS' | 'MICROSECONDS'
type_bool ::=
  ( 'TRUE' | 'FALSE' )
type_date ::=
  'DATE' "'" date_str ('T'? time_str)? ( ('+' | '-' ) tz_offset )? "'"
type_float ::=
  int ( '.' frac )?
type_interval_time_expr ::=
 ('+' | '-')? (ym_str | time_str | (int ('.' frac)? time_unit?))
type_interval_val ::=
  'INTERVAL' "'" time_expr+ "'" ( ( head_time_unit 'TO' )? tail_time_unit )?
type_jsonb ::=
    "'" json_string "'" '::JSONB'
type_map ::=
    "'" map_string "'" '::' 'MAP' '[' 'TEXT' '=>' value_type ']'
type_list ::=
    'LIST' '[' (element (',' element)*)? ']'
    | 'LIST' '(' query ')'
type_numeric_dec ::=
  'numeric' ( '(' precision ',' scale ')' )?
type_numeric_val ::=
  int ( '.' frac )? ( ( 'e' | 'E' ) '-'? exp )?
type_record ::=
  'ROW' '(' expr? (',' expr)* ')'
type_text ::=
  "'" text "'"
type_bytea_esc ::=
  "'" "\" "binary string" "'"
type_bytea_hex ::=
  "'" "\x" "binary string" "'"
type_uuid ::=
  UUID "'" uuid_str "'"
type_escape_text ::=
  ('e' | 'E') "'" escapable_text "'"
type_time ::=
  'TIME' "'" time_str "'"
type_timestamp ::=
  (
    'TIMESTAMP' ('(' precision ')')? (('WITH' | 'WITHOUT') TIME ZONE)?
    |
    'TIMESTAMPTZ' ('(' precision ')')?
  )
  "'" date_str
    ( (' ' | 'T') time_str)? ( ('+' | '-' ) tz_offset )?
  "'"
update_stmt ::=
  'UPDATE' table_name ('AS'? alias)?
  'SET' ( column_name '=' expr ) ( ( ',' column_name '=' expr ) )*
  'WHERE' condition
values_expr ::= 'VALUES' '(' expr (',' expr)* ')' (',' '(' expr (',' expr)* ')')*
with_ctes ::=
  'WITH'
    cte_binding ( ',' cte_binding )*
    select_stmt
with_recursive_ctes ::=
  'WITH MUTUALLY RECURSIVE'
    ( '(' ('RETURN AT' | 'ERROR AT')? 'RECURSION LIMIT' limit ')' )?
    recursive_cte_binding ( ',' recursive_cte_binding )*
    select_stmt
cte_binding ::=
  cte_ident ( '(' col_ident ( ',' col_ident )* ')' )? 'AS' '(' select_stmt ')'
recursive_cte_binding ::=
  cte_ident '(' col_ident col_type ( ',' col_ident col_type )* ')' 'AS' '(' select_stmt ')'
with_options ::=
  ('WITH' '(' ( field '=' val ) ( ( ',' field '=' val ) )* ')')?
with_options_aws ::= 'WITH' '('
    (
      static_credentials
      | 'profile_name' '=' val
      | 'role_arn' '=' val
      | 'region' '=' val
    )
    (
      static_credentials
      | 'profile_name' '=' val
      | 'role_arn' '=' val
      | 'region' '=' val
    )*
    ')'

with_options_aws_static ::=
  'access_key_id' '=' val ',' 'secret_access_key' '=' val ( ',' 'token' '=' val )?
with_options_materialized_view ::= 
  ('WITH' '(' ( 'ASSERT NOT NULL' col_ident ( ',' 'ASSERT NOT NULL' col_ident )* )?
    ( 'RETAIN HISTORY' '='? 'FOR' retention_period )?
  ')')
with_options_retain_history ::= ('WITH' '(' ('RETAIN HISTORY' '='? 'FOR' retention_period) ')')<|MERGE_RESOLUTION|>--- conflicted
+++ resolved
@@ -53,17 +53,12 @@
   'ADD' ('SUBSOURCE' | 'TABLE') table_name ('AS' subsrc_name)?  (',' table_name ('AS' subsrc_name)? )* with_options
 alter_source_drop_clause ::=
   'DROP' ('SUBSOURCE' | 'TABLE') subsrc_name ( ',' subsrc_name )* ('RESTRICT' | 'CASCADE')?
-<<<<<<< HEAD
 alter_source_set_retain_history_clause ::=
   'SET' '(' ('RETAIN HISTORY' '='? 'FOR' retention_period) ')'
-alter_set_cluster ::=
-  'ALTER' 'MATERIALIZED VIEW' 'IF EXISTS'? name 'SET' 'IN' 'CLUSTER' cluster_name
 alter_system_set_stmt ::=
   'ALTER' 'SYSTEM' 'SET' name ( 'TO' | '=' ) ( value | 'DEFAULT' )
 alter_system_reset_stmt ::=
   'ALTER' 'SYSTEM' 'RESET' name
-=======
->>>>>>> ff3c35b3
 array_agg ::=
   'array_agg' '(' values  ( 'ORDER' 'BY' col_ref ( 'ASC' | 'DESC' )? ( 'NULLS LAST' | 'NULLS FIRST' )? ( ',' col_ref ( 'ASC' | 'DESC' )? ( 'NULLS LAST' | 'NULLS FIRST' )? )* )? ')' ('FILTER' '(' 'WHERE' filter_clause ')')?
 as_of ::=
