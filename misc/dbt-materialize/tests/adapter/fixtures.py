# Copyright Materialize, Inc. and contributors. All rights reserved.
#
# Licensed under the Apache License, Version 2.0 (the "License");
# you may not use this file except in compliance with the License.
# You may obtain a copy of the License in the LICENSE file at the
# root of this repository, or online at
#
#     http://www.apache.org/licenses/LICENSE-2.0
#
# Unless required by applicable law or agreed to in writing, software
# distributed under the License is distributed on an "AS IS" BASIS,
# WITHOUT WARRANTIES OR CONDITIONS OF ANY KIND, either express or implied.
# See the License for the specific language governing permissions and
# limitations under the License.

test_materialized_view = """
{{ config(materialized='materializedview') }}

    SELECT * FROM (VALUES ('chicken', 'pig'), ('cow', 'horse'), (NULL, NULL)) _ (a, b)
"""

test_materialized_view_index = """
{{ config(
    materialized='materializedview',
    indexes=[{'columns': ['a', 'length(a)'], 'name': 'a_idx'}]
) }}

    SELECT * FROM (VALUES ('chicken', 'pig'), ('cow', 'horse')) _ (a, b)
"""

test_view_index = """
{{ config(
    materialized='view',
    indexes=[{'default': True}]
) }}

    SELECT * FROM (VALUES ('chicken', 'pig'), ('cow', 'horse'), (NULL, NULL)) _ (a, b)
"""

test_source = {
    "materialize_cloud": """
        {{ config(
            materialized='source',
            database='materialize',
            pre_hook="CREATE CONNECTION kafka_connection FOR KAFKA BROKER '{{ env_var('KAFKA_ADDR', 'localhost:9092') }}'"
            )
        }}

        CREATE SOURCE {{ this }}
        FROM KAFKA CONNECTION kafka_connection TOPIC 'test-source'
        FORMAT BYTES
        """,
    "materialize_binary": """
        {{ config(materialized='source', database='materialize') }}

        CREATE SOURCE {{ this }}
        FROM KAFKA BROKER '{{ env_var('KAFKA_ADDR', 'localhost:9092') }}' TOPIC 'test-source'
        FORMAT BYTES
        """,
}

test_index = """
{{ config(materialized='index') }}

    CREATE DEFAULT INDEX test_index
    ON {{ ref('test_source') }}
"""

test_source_index = {
    "materialize_cloud": """
        {{ config(
            materialized='source',
            indexes=[{'columns': ['data']}]
        ) }}

        CREATE SOURCE {{ this }}
        FROM KAFKA CONNECTION kafka_connection TOPIC 'test-source'
        FORMAT BYTES
        """,
    "materialize_binary": """
        {{ config(
            materialized='source',
            indexes=[{'columns': ['data']}]
        ) }}
        CREATE SOURCE {{ this }}
        FROM KAFKA BROKER '{{ env_var('KAFKA_ADDR', 'localhost:9092') }}' TOPIC 'test-source-index'
        FORMAT BYTES
        """,
}

test_sink = {
    "materialize_cloud": """
        {{ config(materialized='sink') }}
            CREATE SINK {{ this }}
            FROM {{ ref('test_materialized_view') }}
            INTO KAFKA CONNECTION kafka_connection TOPIC 'test-sink'
            FORMAT AVRO USING CONFLUENT SCHEMA REGISTRY '{{ env_var('SCHEMA_REGISTRY_URL', 'http://localhost:8081') }}'
        """,
    "materialize_binary": """
        {{ config(materialized='sink') }}
            CREATE SINK {{ this }}
            FROM {{ ref('test_materialized_view') }}
            INTO KAFKA BROKER '{{ env_var('KAFKA_ADDR', 'localhost:9092') }}' TOPIC 'test-sink'
            FORMAT AVRO USING CONFLUENT SCHEMA REGISTRY '{{ env_var('SCHEMA_REGISTRY_URL', 'http://localhost:8081') }}'
        """,
}

actual_indexes = """
SELECT
<<<<<<< HEAD
    o.name as object_name,
    ic.index_position,
    ic.on_position,
    ic.on_expression,
    i.name as index_name
=======
    o.name,
    ic.index_position::int8,
    ic.on_position::int8,
    ic.on_expression
>>>>>>> 87e6b613
FROM mz_indexes i
JOIN mz_index_columns ic ON i.id = ic.index_id
JOIN mz_objects o ON i.on_id = o.id
WHERE i.id LIKE 'u%'
"""

expected_indexes = {
    "materialize_cloud": """
object_name,index_position,on_position,on_expression,index_name
test_materialized_view_index,1,1,,a_idx
test_materialized_view_index,2,,pg_catalog.length(a),a_idx
test_source,1,1,,test_index
test_source_index,1,1,,test_source_index_data_idx
test_view_index,1,1,,test_view_index_primary_idx
""".lstrip(),
    "materialize_binary": """
object_name,index_position,on_position,on_expression,index_name
expected_indexes,1,1,,expected_indexes_primary_idx
expected_indexes,2,2,,expected_indexes_primary_idx
expected_indexes,3,3,,expected_indexes_primary_idx
expected_indexes,4,4,,expected_indexes_primary_idx
expected_indexes,5,5,,expected_indexes_primary_idx
test_materialized_view,1,1,,test_materialized_view_primary_idx
test_materialized_view_index,1,1,,a_idx
test_materialized_view_index,1,1,,test_materialized_view_index_primary_idx
test_materialized_view_index,2,,pg_catalog.length(a),a_idx
test_source,1,1,,test_index
test_source,2,2,,test_index
test_source_index,1,1,,test_source_index_data_idx
test_view_index,1,1,,test_view_index_primary_idx
""".lstrip(),
}

not_null = """
{{ config(store_failures=true, schema='test', alias='testnull') }}

    SELECT *
    FROM {{ ref('test_materialized_view') }}
    WHERE a IS NULL
"""

unique = """
{{ config(store_failures=true, schema='test', alias='testunique') }}

    SELECT
        a AS unique_field,
        count(*) AS num_records
    FROM {{ ref('test_materialized_view') }}
    WHERE a IS NOT NULL
    GROUP BY a
    HAVING count(*) > 1
"""

expected_base_relation_types = {
    "materialize_cloud": {
        "base": "materializedview",
        "view_model": "view",
        "table_model": "materializedview",
        "swappable": "materializedview",
    },
    "materialize_binary": {
        "base": "view",
        "view_model": "view",
        "table_model": "view",
        "swappable": "view",
    },
}<|MERGE_RESOLUTION|>--- conflicted
+++ resolved
@@ -107,18 +107,11 @@
 
 actual_indexes = """
 SELECT
-<<<<<<< HEAD
     o.name as object_name,
-    ic.index_position,
-    ic.on_position,
+    ic.index_position::int8,
+    ic.on_position::int8,
     ic.on_expression,
     i.name as index_name
-=======
-    o.name,
-    ic.index_position::int8,
-    ic.on_position::int8,
-    ic.on_expression
->>>>>>> 87e6b613
 FROM mz_indexes i
 JOIN mz_index_columns ic ON i.id = ic.index_id
 JOIN mz_objects o ON i.on_id = o.id
