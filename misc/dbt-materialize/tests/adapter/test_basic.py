# Copyright Materialize, Inc. and contributors. All rights reserved.
#
# Licensed under the Apache License, Version 2.0 (the "License");
# you may not use this file except in compliance with the License.
# You may obtain a copy of the License in the LICENSE file at the
# root of this repository, or online at
#
#     http://www.apache.org/licenses/LICENSE-2.0
#
# Unless required by applicable law or agreed to in writing, software
# distributed under the License is distributed on an "AS IS" BASIS,
# WITHOUT WARRANTIES OR CONDITIONS OF ANY KIND, either express or implied.
# See the License for the specific language governing permissions and
# limitations under the License.

import pytest
from dbt.tests.adapter.basic.expected_catalog import (
    base_expected_catalog,
    expected_references_catalog,
    no_stats,
)
from dbt.tests.adapter.basic.test_adapter_methods import BaseAdapterMethod
from dbt.tests.adapter.basic.test_base import BaseSimpleMaterializations
from dbt.tests.adapter.basic.test_docs_generate import (
    BaseDocsGenerate,
    BaseDocsGenReferences,
)
from dbt.tests.adapter.basic.test_empty import BaseEmpty
from dbt.tests.adapter.basic.test_ephemeral import BaseEphemeral
from dbt.tests.adapter.basic.test_generic_tests import BaseGenericTests
from dbt.tests.adapter.basic.test_incremental import (
    BaseIncremental,
    BaseIncrementalNotSchemaChange,
)
from dbt.tests.adapter.basic.test_singular_tests import BaseSingularTests
from dbt.tests.adapter.basic.test_singular_tests_ephemeral import (
    BaseSingularTestsEphemeral,
)
from dbt.tests.adapter.basic.test_snapshot_check_cols import BaseSnapshotCheckCols
from dbt.tests.adapter.basic.test_snapshot_timestamp import BaseSnapshotTimestamp
from dbt.tests.util import (
    check_relation_types,
    check_relations_equal,
    check_result_nodes_by_name,
    relation_from_name,
    run_dbt,
)
from fixtures import expected_base_relation_types


class TestSimpleMaterializationsMaterialize(BaseSimpleMaterializations):
    @pytest.fixture(autouse=True)
    def _pass_profile_value(self, profile):
        self._profile = profile

    # Custom base test that removes the incremental portion and overrides the expected relations

    def test_base(self, project):

        # seed command
        results = run_dbt(["seed"])
        # seed result length
        assert len(results) == 1

        # run command
        results = run_dbt()
        # run result length
        assert len(results) == 3

        expected = expected_base_relation_types[self._profile]

        # names exist in result nodes
        check_result_nodes_by_name(results, ["view_model", "table_model", "swappable"])

        check_relation_types(project.adapter, expected)

        # base table rowcount
        relation = relation_from_name(project.adapter, "base")
        result = project.run_sql(
            f"select count(*) as num_rows from {relation}", fetch="one"
        )
        assert result[0] == 10

        # relations_equal
        check_relations_equal(
            project.adapter, ["base", "view_model", "table_model", "swappable"]
        )

        # check relations in catalog
        catalog = run_dbt(["docs", "generate"])
        assert len(catalog.nodes) == 4
        assert len(catalog.sources) == 1

        # run_dbt changing materialized_var to view
        results = run_dbt(
            ["run", "-m", "swappable", "--vars", "materialized_var: view"]
        )
        assert len(results) == 1

        # check relation types, swappable is view
        expected["swappable"] = "view"
        check_relation_types(project.adapter, expected)


class TestSingularTestsMaterialize(BaseSingularTests):
    pass


class TestSingularTestsEphemeralMaterialize(BaseSingularTestsEphemeral):
    pass


class TestEmptyMaterialize(BaseEmpty):
    pass


class TestEphemeral(BaseEphemeral):
    pass


@pytest.mark.skip(reason="dbt-materialize does not support incremental models")
class TestIncrementalMaterialize(BaseIncremental):
    pass


class TestGenericTestsMaterialize(BaseGenericTests):
    pass


@pytest.mark.skip(reason="dbt-materialize does not support snapshots")
class TestSnapshotCheckColsMaterialize(BaseSnapshotCheckCols):
    pass


@pytest.mark.skip(reason="dbt-materialize does not support snapshots")
class TestSnapshotTimestampMaterialize(BaseSnapshotTimestamp):
    pass


# This additional model sql was needed to ensure we use the materialize__create_view_as sql.
class TestBaseAdapterMethodMaterialize(BaseAdapterMethod):
    models__model_sql = """
{% set upstream = ref('upstream') %}
{% if execute %}
    {# don't ever do any of this #}
    {%- do adapter.drop_schema(upstream) -%}
    {% set existing = adapter.get_relation(upstream.database, upstream.schema, upstream.identifier) %}
    {% if existing is not none %}
        {% do exceptions.raise_compiler_error('expected ' ~ ' to not exist, but it did') %}
    {% endif %}
    {%- do adapter.create_schema(upstream) -%}
    {% set sql = materialize__create_view_as(upstream, 'select 2 as id') %}
    {% do run_query(sql) %}
{% endif %}
select * from {{ upstream }}
"""
    pass


<<<<<<< HEAD
@pytest.mark.skip(reason="dbt-materialize does not support incremental models")
class TestBaseIncrementalNotSchemaChangeMaterialize(BaseIncrementalNotSchemaChange):
    pass
=======
# We skip doc tests for binary versions of Materialize because the `materialize__get_catalog`
# macro that is used to generate the docs must stay consistent with the latest Materialize release.
# The `type` of a materialized view in changed to kebab-case in v0.29.
# Users running earlier versions of Materialize will see seeds referenced as 'view'
# types instead of 'materializedview' types in the generated docs.
@pytest.mark.skip_profile("materialize_binary")
class TestDocsGenerateMaterialize(BaseDocsGenerate):
    @pytest.fixture(scope="class")
    def expected_catalog(self, project, profile_user):
        return base_expected_catalog(
            project,
            role=None,
            id_type="integer",
            text_type="text",
            time_type="timestamp",
            view_type="view",
            table_type="materializedview",
            model_stats=no_stats(),
        )


@pytest.mark.skip_profile("materialize_binary")
class TestDocsGenReferencesMaterialize(BaseDocsGenReferences):
    @pytest.fixture(scope="class")
    def expected_catalog(self, project, profile_user):
        return expected_references_catalog(
            project,
            role=None,
            id_type="integer",
            text_type="text",
            time_type="timestamp",
            bigint_type="bigint",
            view_type="view",
            table_type="materializedview",
            model_stats=no_stats(),
        )
>>>>>>> 250e4eff
<|MERGE_RESOLUTION|>--- conflicted
+++ resolved
@@ -157,11 +157,11 @@
     pass
 
 
-<<<<<<< HEAD
 @pytest.mark.skip(reason="dbt-materialize does not support incremental models")
 class TestBaseIncrementalNotSchemaChangeMaterialize(BaseIncrementalNotSchemaChange):
     pass
-=======
+
+
 # We skip doc tests for binary versions of Materialize because the `materialize__get_catalog`
 # macro that is used to generate the docs must stay consistent with the latest Materialize release.
 # The `type` of a materialized view in changed to kebab-case in v0.29.
@@ -197,5 +197,4 @@
             view_type="view",
             table_type="materializedview",
             model_stats=no_stats(),
-        )
->>>>>>> 250e4eff
+        )