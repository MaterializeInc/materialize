--- conflicted
+++ resolved
@@ -72,13 +72,8 @@
         {{- if .Values.console.enabled }}
         - "--create-console"
         {{- end }}
-<<<<<<< HEAD
-        - "--console-image-tag-default=25.1.0"
-        {{- range $key, $value := .Values.operator.features.consoleImageTagMapOverride }}
-=======
         - "--console-image-tag-default=25.2.0"
         {{- range $key, $value := .Values.console.imageTagMapOverride }}
->>>>>>> 84c44091
         - "--console-image-tag-map={{ $key }}={{ $value }}"
         {{- end }}
         {{- if not .Values.operator.features.authentication }}
