# Copyright Materialize, Inc. All rights reserved.
#
# Use of this software is governed by the Business Source License
# included in the LICENSE file at the root of this repository.
#
# As of the Change Date specified in that file, in accordance with
# the Business Source License, use of this software will be governed
# by the Apache License, Version 2.0.

<<<<<<< HEAD
=======
# When this was written, Python3.7 was the most recent version that pyarrow supported
>>>>>>> c9840541
FROM python:3.7-slim

# This is the directory that we expect to be mounted by Docker so that we can
# save files across Docker runs
RUN mkdir -p /snapshot

COPY requirements.txt /tmp
RUN pip install -r /tmp/requirements.txt

# Add our executable scripts into the container
COPY scripts /usr/local/bin

WORKDIR /snapshot<|MERGE_RESOLUTION|>--- conflicted
+++ resolved
@@ -7,10 +7,7 @@
 # the Business Source License, use of this software will be governed
 # by the Apache License, Version 2.0.
 
-<<<<<<< HEAD
-=======
 # When this was written, Python3.7 was the most recent version that pyarrow supported
->>>>>>> c9840541
 FROM python:3.7-slim
 
 # This is the directory that we expect to be mounted by Docker so that we can
