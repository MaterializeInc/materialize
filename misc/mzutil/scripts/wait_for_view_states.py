#!/usr/bin/env python3
# Copyright Materialize, Inc. All rights reserved.
#
# Use of this software is governed by the Business Source License
# included in the LICENSE file at the root of this repository.
#
# As of the Change Date specified in that file, in accordance with
# the Business Source License, use of this software will be governed
# by the Apache License, Version 2.0.

"""wait_for_view_states

Script to query all materialized views in a Materialize database and wait until each view matches
the exact output as captured in the snapshot files.

Prints timing information to indicate how long each view took to reach the desired state.
"""

import argparse
import glob
import io
import json
import os
import sys
import pathlib
import time
import typing

import psycopg2  # type: ignore
import psycopg2.errors  # type: ignore
import psycopg2.extensions  # type: ignore


def view_names(
    conn: psycopg2.extensions.connection,
) -> typing.Generator[str, None, None]:
    """Return a generator containing all view names in Materialize."""
    with conn.cursor() as cursor:
        cursor.execute("SHOW VIEWS")
        for row in cursor:
            yield row[0]


def view_matches(
    cursor: psycopg2.extensions.cursor, view: str, expected: str, timestamp: int
) -> bool:
    """Return True if a SELECT from the VIEW matches the expected string."""
    stream = io.StringIO()
    query = f"COPY (SELECT * FROM {view} WHERE mz_logical_timestamp() > {timestamp}) TO STDOUT"
    try:
        cursor.copy_expert(query, stream)
    except psycopg2.errors.InternalError_:
        # The view is not yet ready to be queried
        return False
    return stream.getvalue() == expected


def source_at_offset(
    cursor: psycopg2.extensions.cursor, source_name: str, desired_offset: int
) -> typing.Union[None, int]:
    """Return the mz timestamp from a source if it has reached the desired offset."""
    query = (
        "SELECT timestamp FROM mz_source_info WHERE source_name = %s and offset = %s"
    )
    try:
        cursor.execute(query, (source_name, desired_offset))
        if cursor.rowcount > 1:
            print("ERROR: More than one row returned when query source offsets:")
            for row in cursor:
                print(f"\t{row}")
            sys.exit(1)
        if not cursor.rowcount:
            return None

        return int(cursor.fetchone()[0])
    except psycopg2.errors.InternalError_:
        # The view is not yet ready to be queried
        return None


def wait_for_materialize_views(args: argparse.Namespace) -> None:
    """Record the current table status of all views installed in Materialize."""

    start_time = time.time()

    # Create a dictionary mapping view names (as calculated from the filename) to expected contents
    view_snapshots = {
        p.stem: p.read_text() for p in pathlib.Path(args.snapshot_dir).glob("*.sql")
    }

    # Create a dictionary mapping view names to source name and offset
    with open(os.path.join(args.snapshot_dir, "offsets.json")) as fd:
        source_offsets = json.load(fd)

    with psycopg2.connect(f"postgresql://{args.host}:{args.port}/materialize") as conn:
        installed_views = set(view_names(conn))

    # Verify that we have snapshots for all views installed
    captured_views = set(view_snapshots.keys())
    if not captured_views.issuperset(installed_views):
        missing_views = installed_views.difference(captured_views)
        print(f"ERROR: Missing final state for views: {missing_views}")
<<<<<<< HEAD
        print(f"       Have: {captured_views}")
=======
>>>>>>> c9840541
        sys.exit(1)

    print("Recording time required until each view matches its snapshot")

    pending_views = installed_views
    with psycopg2.connect(f"postgresql://{args.host}:{args.port}/materialize") as conn:
        while pending_views:
            views_to_remove = []
            for view in pending_views:
                with conn.cursor() as cursor:
<<<<<<< HEAD

                    desired_offset = source_offsets[view]["offset"]
                    source_name = source_offsets[view]["topic"]
                    timestamp = source_at_offset(cursor, source_name, desired_offset)
                    if not timestamp:
                        continue

                    print(
                        f"Source {source_name} at offset {desired_offset}, timestamp {timestamp}"
                    )
                    if view_matches(cursor, view, view_snapshots[view], timestamp):
=======
                    if view_matches(cursor, view, view_snapshots[view]):
>>>>>>> c9840541
                        time_taken = time.time() - start_time
                        print(f"{time_taken:>6.1f}s: {view}")
                        views_to_remove.append(view)

            for view in views_to_remove:
                pending_views.remove(view)

            if pending_views:
                time.sleep(0.1)


def main() -> None:
    """Parse arguments and snapshot materialized views."""

    parser = argparse.ArgumentParser()
    parser.add_argument(
        "--host", help="materialized hostname", default="materialized", type=str
    )
    parser.add_argument(
        "-p", "--port", help="materialized port number", default=6875, type=int
    )

    parser.add_argument(
        "-d",
        "--snapshot-dir",
        help="Directory containing view snapshots",
        type=str,
        default="/snapshot",
    )

    args = parser.parse_args()
    wait_for_materialize_views(args)


if __name__ == "__main__":
    main()<|MERGE_RESOLUTION|>--- conflicted
+++ resolved
@@ -100,10 +100,7 @@
     if not captured_views.issuperset(installed_views):
         missing_views = installed_views.difference(captured_views)
         print(f"ERROR: Missing final state for views: {missing_views}")
-<<<<<<< HEAD
         print(f"       Have: {captured_views}")
-=======
->>>>>>> c9840541
         sys.exit(1)
 
     print("Recording time required until each view matches its snapshot")
@@ -114,7 +111,6 @@
             views_to_remove = []
             for view in pending_views:
                 with conn.cursor() as cursor:
-<<<<<<< HEAD
 
                     desired_offset = source_offsets[view]["offset"]
                     source_name = source_offsets[view]["topic"]
@@ -122,13 +118,7 @@
                     if not timestamp:
                         continue
 
-                    print(
-                        f"Source {source_name} at offset {desired_offset}, timestamp {timestamp}"
-                    )
                     if view_matches(cursor, view, view_snapshots[view], timestamp):
-=======
-                    if view_matches(cursor, view, view_snapshots[view]):
->>>>>>> c9840541
                         time_taken = time.time() - start_time
                         print(f"{time_taken:>6.1f}s: {view}")
                         views_to_remove.append(view)
