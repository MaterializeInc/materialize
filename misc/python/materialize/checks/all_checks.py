--- conflicted
+++ resolved
@@ -56,9 +56,5 @@
 from materialize.checks.top_k import *  # noqa: F401 F403
 from materialize.checks.update import *  # noqa: F401 F403
 from materialize.checks.upsert import *  # noqa: F401 F403
-<<<<<<< HEAD
-=======
-from materialize.checks.users import *  # noqa: F401 F403
 from materialize.checks.uuid import *  # noqa: F401 F403
->>>>>>> f10e2c37
 from materialize.checks.window_functions import *  # noqa: F401 F403