--- conflicted
+++ resolved
@@ -561,13 +561,9 @@
       volumes: Boolean to indicate if the volumes should be removed as well
     """
 
-<<<<<<< HEAD
-    def __init__(self, *, services: Optional[List[str]] = None, destroy_volumes: bool = False) -> None:
-=======
     def __init__(
         self, *, services: Optional[List[str]] = None, destroy_volumes: bool = False
     ) -> None:
->>>>>>> 76c122a3
         self._services = services if services is not None else []
         self._destroy_volumes = destroy_volumes
         if not isinstance(self._services, list):
@@ -575,9 +571,6 @@
 
     def run(self, workflow: Workflow) -> None:
         try:
-<<<<<<< HEAD
-            workflow.run_compose(["rm", "-f", "-s", *(["-v"] if self._destroy_volumes else []), *self._services])
-=======
             workflow.run_compose(
                 [
                     "rm",
@@ -587,7 +580,6 @@
                     *self._services,
                 ]
             )
->>>>>>> 76c122a3
         except subprocess.CalledProcessError:
             services = ", ".join(self._services)
             raise errors.Failed(f"ERROR: services didn't restart cleanly: {services}")
