--- conflicted
+++ resolved
@@ -106,11 +106,7 @@
         "enable_rbac_checks": "true",
         "enable_reduce_mfp_fusion": "true",
         "enable_refresh_every_mvs": "true",
-<<<<<<< HEAD
-=======
         "enable_replacement_materialized_views": "true",
-        "enable_repr_typecheck": "true",
->>>>>>> a8dadd22
         "enable_cluster_schedule_refresh": "true",
         "enable_sql_server_source": "true",
         "enable_statement_lifecycle_logging": "true",
