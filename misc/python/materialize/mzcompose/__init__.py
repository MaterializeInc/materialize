--- conflicted
+++ resolved
@@ -64,6 +64,7 @@
     "enable_columnation_lgalloc": "true",
     "enable_comment": "true",
     "enable_disk_cluster_replicas": "true",
+    "enable_eager_delta_joins": "false",
     "enable_expressions_in_limit_syntax": "true",
     "enable_jemalloc_profiling": "true",
     "enable_logical_compaction_window": "true",
@@ -83,19 +84,12 @@
     "persist_sink_minimum_batch_updates": "128",
     "persist_stats_audit_percent": "100",
     "persist_txn_tables": "eager",
-<<<<<<< HEAD
-    "enable_expressions_in_limit_syntax": "true",
-    "enable_eager_delta_joins": "false",
-    "enable_reduce_mfp_fusion": "true",
-    "enable_refresh_every_mvs": "true",
-=======
     "statement_logging_default_sample_rate": "0.01",
     "statement_logging_max_sample_rate": "0.01",
     "storage_persist_sink_minimum_batch_updates": "100",
     "storage_source_decode_fuel": "100000",
     "timestamp_oracle": "postgres",
     "wait_catalog_consolidation_on_startup": "true",
->>>>>>> c5541b65
 }
 
 DEFAULT_CRDB_ENVIRONMENT = [
