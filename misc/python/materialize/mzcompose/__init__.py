--- conflicted
+++ resolved
@@ -76,14 +76,11 @@
     # TODO(def-,bkirwi): Reenable before this is used in production, #22042
     # "persist_fast_path_limit": "1000",
     "enable_alter_swap": "true",
-<<<<<<< HEAD
     "enable_rename_schema": "true",
     "enable_eager_delta_joins": "false",
-=======
     "timestamp_oracle": "postgres",
     "default_idle_arrangement_merge_effort": "0",
     "default_arrangement_exert_proportionality": "16",
->>>>>>> 24cd2b53
 }
 
 DEFAULT_CRDB_ENVIRONMENT = [
