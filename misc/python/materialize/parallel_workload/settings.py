--- conflicted
+++ resolved
@@ -29,11 +29,7 @@
     Kill = "kill"
     Rename = "rename"
     BackupRestore = "backup-restore"
-<<<<<<< HEAD
-=======
-    ToggleTxnWal = "toggle-txn-wal"
     ZeroDowntimeDeploy = "0dt-deploy"
->>>>>>> 9c71606f
 
     @classmethod
     def _missing_(cls, value):
