--- conflicted
+++ resolved
@@ -6700,31 +6700,12 @@
         self.state.aws_privatelink_availability_zones.clone()
     }
 
-<<<<<<< HEAD
-    fn get_feature(&self, name: CatalogFeature) -> bool {
-        use CatalogFeature::*;
-        let config = &self.state.system_configuration;
-        match name {
-            EnableWithMutuallyRecursive => config.enable_with_mutually_recursive(),
-            EnableRbacChecks => config.enable_rbac_checks(),
-        }
-    }
-
-    fn set_feature(&mut self, name: CatalogFeature, value: bool) -> bool {
-        use CatalogFeature::*;
-        let config = &mut self.state.to_mut().system_configuration;
-        match name {
-            EnableWithMutuallyRecursive => config.set_enable_with_mutually_recursive(value),
-            EnableRbacChecks => false,
-        }
-=======
     fn system_vars(&self) -> &SystemVars {
         &self.state.system_configuration
     }
 
     fn system_vars_mut(&mut self) -> &mut SystemVars {
         &mut self.state.to_mut().system_configuration
->>>>>>> d51e13f3
     }
 }
 
