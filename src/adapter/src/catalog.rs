// Copyright Materialize, Inc. and contributors. All rights reserved.
//
// Use of this software is governed by the Business Source License
// included in the LICENSE file.
//
// As of the Change Date specified in that file, in accordance with
// the Business Source License, use of this software will be governed
// by the Apache License, Version 2.0.

//! Persistent metadata storage for the coordinator.

use std::borrow::Cow;
use std::collections::{BTreeMap, BTreeSet, VecDeque};
use std::net::Ipv4Addr;
use std::str::FromStr;
use std::sync::Arc;
use std::time::{Duration, Instant};

use anyhow::bail;
use chrono::{DateTime, Utc};
use futures::Future;
use itertools::Itertools;
use once_cell::sync::Lazy;
use regex::Regex;
use serde::{Deserialize, Serialize};
use tokio::sync::{Mutex, MutexGuard};
use tracing::{info, trace, warn};
use uuid::Uuid;

use mz_audit_log::{
    EventDetails, EventType, FullNameV1, IdFullNameV1, ObjectType, VersionedEvent,
    VersionedStorageUsage,
};
use mz_build_info::DUMMY_BUILD_INFO;
use mz_compute_client::controller::ComputeReplicaConfig;
use mz_compute_client::logging::LogVariant;
use mz_compute_client::protocol::command::ComputeParameters;
use mz_controller::clusters::ClusterRole;
use mz_controller::clusters::{
    ClusterEvent, ClusterId, ClusterStatus, ManagedReplicaLocation, ProcessId, ReplicaAllocation,
    ReplicaConfig, ReplicaId, ReplicaLocation, ReplicaLogging, UnmanagedReplicaLocation,
};
use mz_expr::{MirScalarExpr, OptimizedMirRelationExpr};
use mz_ore::cast::CastFrom;
use mz_ore::collections::CollectionExt;
use mz_ore::metrics::MetricsRegistry;
use mz_ore::now::{to_datetime, EpochMillis, NowFn};
use mz_ore::soft_assert;
use mz_persist_client::cfg::{PersistParameters, RetryParameters};
use mz_pgrepr::oid::FIRST_USER_OID;
use mz_repr::adt::mz_acl_item::{AclMode, MzAclItem};
use mz_repr::role_id::RoleId;
use mz_repr::{explain::ExprHumanizer, Diff, GlobalId, RelationDesc, ScalarType};
use mz_secrets::InMemorySecretsController;
use mz_sql::ast::display::AstDisplay;
use mz_sql::ast::Expr;
use mz_sql::catalog::{
    CatalogCluster, CatalogClusterReplica, CatalogDatabase, CatalogError as SqlCatalogError,
    CatalogItem as SqlCatalogItem, CatalogItemType as SqlCatalogItemType, CatalogItemType,
    CatalogRole, CatalogSchema, CatalogType, CatalogTypeDetails, EnvironmentId, IdReference,
    NameReference, RoleAttributes, SessionCatalog, TypeReference,
};
use mz_sql::func::OP_IMPLS;
use mz_sql::names::{
    Aug, DatabaseId, FullItemName, FullSchemaName, ItemQualifiers, ObjectId, PartialItemName,
    QualifiedItemName, QualifiedSchemaName, RawDatabaseSpecifier, ResolvedDatabaseSpecifier,
    SchemaId, SchemaSpecifier, PUBLIC_ROLE_NAME,
};
use mz_sql::plan::{
    CreateConnectionPlan, CreateIndexPlan, CreateMaterializedViewPlan, CreateSecretPlan,
    CreateSinkPlan, CreateSourcePlan, CreateTablePlan, CreateTypePlan, CreateViewPlan, Params,
    Plan, PlanContext, SourceSinkClusterConfig as PlanStorageClusterConfig, StatementDesc,
};
use mz_sql::session::user::{INTROSPECTION_USER, SYSTEM_USER};
use mz_sql::session::vars::{
    OwnedVarInput, SystemVars, Var, VarError, VarInput, CONFIG_HAS_SYNCED_ONCE,
};
use mz_sql::{plan, DEFAULT_SCHEMA};
use mz_sql_parser::ast::{CreateSinkOption, CreateSourceOption, Statement, WithOptionValue};
use mz_ssh_util::keys::SshKeyPairSet;
use mz_stash::{Stash, StashFactory};
use mz_storage_client::controller::IntrospectionType;
use mz_storage_client::types::parameters::StorageParameters;
use mz_storage_client::types::sinks::{
    SinkEnvelope, StorageSinkConnection, StorageSinkConnectionBuilder,
};
use mz_storage_client::types::sources::{SourceConnection, SourceDesc, SourceEnvelope, Timeline};
use mz_transform::Optimizer;

use crate::catalog::builtin::{
    Builtin, BuiltinLog, BuiltinRole, BuiltinTable, BuiltinType, Fingerprint, BUILTINS,
    BUILTIN_PREFIXES, INFORMATION_SCHEMA, MZ_CATALOG_SCHEMA, MZ_INTERNAL_SCHEMA, MZ_TEMP_SCHEMA,
    PG_CATALOG_SCHEMA,
};
pub use crate::catalog::builtin_table_updates::BuiltinTableUpdate;
pub use crate::catalog::config::{AwsPrincipalContext, ClusterReplicaSizeMap, Config};
pub use crate::catalog::error::{AmbiguousRename, Error, ErrorKind};
use crate::catalog::storage::{BootstrapArgs, Transaction, MZ_SYSTEM_ROLE_ID};
use crate::client::ConnectionId;
use crate::config::{SynchronizedParameters, SystemParameterFrontend};
use crate::coord::DEFAULT_LOGICAL_COMPACTION_WINDOW;
use crate::session::{PreparedStatement, Session, DEFAULT_DATABASE_NAME};
use crate::util::{index_sql, ResultExt};
use crate::{rbac, AdapterError, DUMMY_AVAILABILITY_ZONE};

use self::builtin::{BuiltinCluster, BuiltinSource};

mod builtin_table_updates;
mod config;
mod error;
mod migrate;

pub mod builtin;
pub mod storage;

pub const SYSTEM_CONN_ID: ConnectionId = 0;

const CREATE_SQL_TODO: &str = "TODO";

pub const DEFAULT_CLUSTER_REPLICA_NAME: &str = "r1";
pub const LINKED_CLUSTER_REPLICA_NAME: &str = "linked";

/// A `Catalog` keeps track of the SQL objects known to the planner.
///
/// For each object, it keeps track of both forward and reverse dependencies:
/// i.e., which objects are depended upon by the object, and which objects
/// depend upon the object. It enforces the SQL rules around dropping: an object
/// cannot be dropped until all of the objects that depend upon it are dropped.
/// It also enforces uniqueness of names.
///
/// SQL mandates a hierarchy of exactly three layers. A catalog contains
/// databases, databases contain schemas, and schemas contain catalog items,
/// like sources, sinks, view, and indexes.
///
/// To the outside world, databases, schemas, and items are all identified by
/// name. Items can be referred to by their [`FullItemName`], which fully and
/// unambiguously specifies the item, or a [`PartialItemName`], which can omit the
/// database name and/or the schema name. Partial names can be converted into
/// full names via a complicated resolution process documented by the
/// [`CatalogState::resolve`] method.
///
/// The catalog also maintains special "ambient schemas": virtual schemas,
/// implicitly present in all databases, that house various system views.
/// The big examples of ambient schemas are `pg_catalog` and `mz_catalog`.
#[derive(Debug)]
pub struct Catalog {
    state: CatalogState,
    storage: Arc<Mutex<storage::Connection>>,
    transient_revision: u64,
}

// Implement our own Clone because derive can't unless S is Clone, which it's
// not (hence the Arc).
impl Clone for Catalog {
    fn clone(&self) -> Self {
        Self {
            state: self.state.clone(),
            storage: Arc::clone(&self.storage),
            transient_revision: self.transient_revision,
        }
    }
}

#[derive(Debug, Clone)]
pub struct CatalogState {
    database_by_name: BTreeMap<String, DatabaseId>,
    database_by_id: BTreeMap<DatabaseId, Database>,
    entry_by_id: BTreeMap<GlobalId, CatalogEntry>,
    ambient_schemas_by_name: BTreeMap<String, SchemaId>,
    ambient_schemas_by_id: BTreeMap<SchemaId, Schema>,
    temporary_schemas: BTreeMap<ConnectionId, Schema>,
    clusters_by_id: BTreeMap<ClusterId, Cluster>,
    clusters_by_name: BTreeMap<String, ClusterId>,
    clusters_by_linked_object_id: BTreeMap<GlobalId, ClusterId>,
    roles_by_name: BTreeMap<String, RoleId>,
    roles_by_id: BTreeMap<RoleId, Role>,
    config: mz_sql::catalog::CatalogConfig,
    oid_counter: u32,
    cluster_replica_sizes: ClusterReplicaSizeMap,
    default_storage_cluster_size: Option<String>,
    availability_zones: Vec<String>,
    system_configuration: SystemVars,
    egress_ips: Vec<Ipv4Addr>,
    aws_principal_context: Option<AwsPrincipalContext>,
    aws_privatelink_availability_zones: Option<BTreeSet<String>>,
}

impl CatalogState {
    pub fn allocate_oid(&mut self) -> Result<u32, Error> {
        let oid = self.oid_counter;
        if oid == u32::max_value() {
            return Err(Error::new(ErrorKind::OidExhaustion));
        }
        self.oid_counter += 1;
        Ok(oid)
    }

    /// Computes the IDs of any indexes that transitively depend on this catalog
    /// entry.
    pub fn dependent_indexes(&self, id: GlobalId) -> Vec<GlobalId> {
        let mut out = Vec::new();
        self.dependent_indexes_inner(id, &mut out);
        out
    }

    fn dependent_indexes_inner(&self, id: GlobalId, out: &mut Vec<GlobalId>) {
        let entry = self.get_entry(&id);
        match entry.item() {
            CatalogItem::Index(_) => out.push(id),
            _ => {
                for id in entry.used_by() {
                    self.dependent_indexes_inner(*id, out)
                }
            }
        }
    }

    /// Computes the IDs of any log sources this catalog entry transitively
    /// depends on.
    pub fn introspection_dependencies(&self, id: GlobalId) -> Vec<GlobalId> {
        let mut out = Vec::new();
        self.introspection_dependencies_inner(id, &mut out);
        out
    }

    fn introspection_dependencies_inner(&self, id: GlobalId, out: &mut Vec<GlobalId>) {
        match self.get_entry(&id).item() {
            CatalogItem::Log(_) => out.push(id),
            item @ (CatalogItem::View(_)
            | CatalogItem::MaterializedView(_)
            | CatalogItem::Connection(_)) => {
                for id in item.uses() {
                    self.introspection_dependencies_inner(*id, out);
                }
            }
            CatalogItem::Sink(sink) => self.introspection_dependencies_inner(sink.from, out),
            CatalogItem::Index(idx) => self.introspection_dependencies_inner(idx.on, out),
            CatalogItem::Table(_)
            | CatalogItem::Source(_)
            | CatalogItem::Type(_)
            | CatalogItem::Func(_)
            | CatalogItem::Secret(_) => (),
        }
    }

    /// Returns all the IDs of all objects that depend on `ids`, including `ids` themselves.
    ///
    /// The order is guaranteed to be in reverse dependency order, i.e. the leafs will appear
    /// earlier in the list than the roots. This is particularly userful for the order to drop
    /// objects.
    fn object_dependents(
        &self,
        object_ids: Vec<ObjectId>,
        seen: &mut BTreeSet<ObjectId>,
    ) -> Vec<ObjectId> {
        let mut dependents = Vec::new();
        for object_id in object_ids {
            match object_id {
                ObjectId::Cluster(id) => {
                    dependents.extend_from_slice(&self.cluster_dependents(id, seen));
                }
                ObjectId::ClusterReplica((cluster_id, replica_id)) => dependents.extend_from_slice(
                    &self.cluster_replica_dependents(cluster_id, replica_id, seen),
                ),
                ObjectId::Database(id) => {
                    dependents.extend_from_slice(&self.database_dependents(id, seen))
                }
                ObjectId::Schema((database_id, schema_id)) => {
                    dependents.extend_from_slice(&self.schema_dependents(
                        database_id,
                        schema_id,
                        seen,
                    ));
                }
                id @ ObjectId::Role(_) => {
                    seen.insert(id.clone());
                    dependents.push(id);
                }
                ObjectId::Item(id) => dependents.extend_from_slice(&self.item_dependents(id, seen)),
            }
        }
        dependents
    }

    /// Returns all the IDs of all objects that depend on `cluster_id`, including `cluster_id`
    /// itself.
    ///
    /// The order is guaranteed to be in reverse dependency order, i.e. the leafs will appear
    /// earlier in the list than the roots. This is particularly userful for the order to drop
    /// objects.
    fn cluster_dependents(
        &self,
        cluster_id: ClusterId,
        seen: &mut BTreeSet<ObjectId>,
    ) -> Vec<ObjectId> {
        let mut dependents = Vec::new();
        let object_id = ObjectId::Cluster(cluster_id);
        if !seen.contains(&object_id) {
            seen.insert(object_id.clone());
            let cluster = self.get_cluster(cluster_id);
            for item_id in cluster.bound_objects() {
                dependents.extend_from_slice(&self.item_dependents(*item_id, seen));
            }
            for replica_id in cluster.replicas().values() {
                dependents.extend_from_slice(&self.cluster_replica_dependents(
                    cluster_id,
                    *replica_id,
                    seen,
                ));
            }
            dependents.push(object_id);
        }
        dependents
    }

    /// Returns all the IDs of all objects that depend on `replica_id`, including `replica_id`
    /// itself.
    ///
    /// The order is guaranteed to be in reverse dependency order, i.e. the leafs will appear
    /// earlier in the list than the roots. This is particularly userful for the order to drop
    /// objects.
    fn cluster_replica_dependents(
        &self,
        cluster_id: ClusterId,
        replica_id: ReplicaId,
        seen: &mut BTreeSet<ObjectId>,
    ) -> Vec<ObjectId> {
        let mut dependents = Vec::new();
        let object_id = ObjectId::ClusterReplica((cluster_id, replica_id));
        if !seen.contains(&object_id) {
            seen.insert(object_id.clone());
            dependents.push(object_id);
        }
        dependents
    }

    /// Returns all the IDs of all objects that depend on `database_id`, including `database_id`
    /// itself.
    ///
    /// The order is guaranteed to be in reverse dependency order, i.e. the leafs will appear
    /// earlier in the list than the roots. This is particularly userful for the order to drop
    /// objects.
    fn database_dependents(
        &self,
        database_id: DatabaseId,
        seen: &mut BTreeSet<ObjectId>,
    ) -> Vec<ObjectId> {
        let mut dependents = Vec::new();
        let object_id = ObjectId::Database(database_id);
        if !seen.contains(&object_id) {
            seen.insert(object_id.clone());
            let database = self.get_database(&database_id);
            for schema_id in database.schemas().values() {
                dependents.extend_from_slice(&self.schema_dependents(
                    database_id,
                    *schema_id,
                    seen,
                ));
            }
            dependents.push(object_id);
        }
        dependents
    }

    /// Returns all the IDs of all objects that depend on `schema_id`, including `schema_id`
    /// itself.
    ///
    /// The order is guaranteed to be in reverse dependency order, i.e. the leafs will appear
    /// earlier in the list than the roots. This is particularly userful for the order to drop
    /// objects.
    fn schema_dependents(
        &self,
        database_id: DatabaseId,
        schema_id: SchemaId,
        seen: &mut BTreeSet<ObjectId>,
    ) -> Vec<ObjectId> {
        let mut dependents = Vec::new();
        let object_id = ObjectId::Schema((database_id, schema_id));
        if !seen.contains(&object_id) {
            seen.insert(object_id.clone());
            let schema = self
                .get_database(&database_id)
                .schemas_by_id
                .get(&schema_id)
                .expect("catalog out of sync");
            for item_id in schema.items().values() {
                dependents.extend_from_slice(&self.item_dependents(*item_id, seen));
            }
            dependents.push(object_id)
        }
        dependents
    }

    /// Returns all the IDs of all objects that depend on `item_id`, including `item_id`
    /// itself.
    ///
    /// The order is guaranteed to be in reverse dependency order, i.e. the leafs will appear
    /// earlier in the list than the roots. This is particularly userful for the order to drop
    /// objects.
    fn item_dependents(&self, item_id: GlobalId, seen: &mut BTreeSet<ObjectId>) -> Vec<ObjectId> {
        let mut dependents = Vec::new();
        let object_id = ObjectId::Item(item_id);
        if !seen.contains(&object_id) {
            seen.insert(object_id.clone());
            for dependent_id in self.get_entry(&item_id).used_by() {
                dependents.extend_from_slice(&self.item_dependents(*dependent_id, seen));
            }
            for subsource_id in self.get_entry(&item_id).subsources() {
                dependents.extend_from_slice(&self.item_dependents(subsource_id, seen));
            }
            dependents.push(object_id);
            if let Some(linked_cluster_id) = self.clusters_by_linked_object_id.get(&item_id) {
                dependents.extend_from_slice(&self.cluster_dependents(*linked_cluster_id, seen));
            }
        }
        dependents
    }

    pub fn uses_tables(&self, id: GlobalId) -> bool {
        match self.get_entry(&id).item() {
            CatalogItem::Table(_) => true,
            item @ (CatalogItem::View(_) | CatalogItem::MaterializedView(_)) => {
                item.uses().iter().any(|id| self.uses_tables(*id))
            }
            CatalogItem::Index(idx) => self.uses_tables(idx.on),
            CatalogItem::Source(_)
            | CatalogItem::Log(_)
            | CatalogItem::Func(_)
            | CatalogItem::Sink(_)
            | CatalogItem::Type(_)
            | CatalogItem::Secret(_)
            | CatalogItem::Connection(_) => false,
        }
    }

    /// Indicates whether the indicated item is considered stable or not.
    ///
    /// Only stable items can be used as dependencies of other catalog items.
    fn is_stable(&self, id: GlobalId) -> bool {
        let mz_internal_id = self.ambient_schemas_by_name[MZ_INTERNAL_SCHEMA];
        match &self.get_entry(&id).name().qualifiers.schema_spec {
            SchemaSpecifier::Temporary => true,
            SchemaSpecifier::Id(id) => *id != mz_internal_id,
        }
    }

    fn ensure_no_unstable_uses(&self, item: &CatalogItem) -> Result<(), AdapterError> {
        let unstable_dependencies: Vec<_> = item
            .uses()
            .iter()
            .filter(|id| !self.is_stable(**id))
            .map(|id| self.get_entry(id).name().item.clone())
            .collect();

        // It's okay to create a temporary object with unstable
        // dependencies, since we will never need to reboot a catalog
        // that contains it.
        if unstable_dependencies.is_empty() || item.is_temporary() {
            Ok(())
        } else {
            let object_type = item.typ().to_string();
            Err(AdapterError::UnstableDependency {
                object_type,
                unstable_dependencies,
            })
        }
    }

    pub fn resolve_full_name(
        &self,
        name: &QualifiedItemName,
        conn_id: Option<ConnectionId>,
    ) -> FullItemName {
        let conn_id = conn_id.unwrap_or(SYSTEM_CONN_ID);

        let database = match &name.qualifiers.database_spec {
            ResolvedDatabaseSpecifier::Ambient => RawDatabaseSpecifier::Ambient,
            ResolvedDatabaseSpecifier::Id(id) => {
                RawDatabaseSpecifier::Name(self.get_database(id).name().to_string())
            }
        };
        let schema = self
            .get_schema(
                &name.qualifiers.database_spec,
                &name.qualifiers.schema_spec,
                conn_id,
            )
            .name()
            .schema
            .clone();
        FullItemName {
            database,
            schema,
            item: name.item.clone(),
        }
    }

    pub fn get_entry(&self, id: &GlobalId) -> &CatalogEntry {
        &self.entry_by_id[id]
    }

    pub fn get_entry_mut(&mut self, id: &GlobalId) -> &mut CatalogEntry {
        self.entry_by_id.get_mut(id).expect("catalog out of sync")
    }

    pub fn try_get_entry_in_schema(
        &self,
        name: &QualifiedItemName,
        conn_id: ConnectionId,
    ) -> Option<&CatalogEntry> {
        self.get_schema(
            &name.qualifiers.database_spec,
            &name.qualifiers.schema_spec,
            conn_id,
        )
        .items
        .get(&name.item)
        .and_then(|id| self.try_get_entry(id))
    }

    /// Gets an entry named `item` from exactly one of system schemas.
    ///
    /// # Panics
    /// - If `item` is not an entry in any system schema
    /// - If more than one system schema has an entry named `item`.
    fn get_entry_in_system_schemas(&self, item: &str) -> &CatalogEntry {
        let mut res = None;
        for system_schema in &[
            PG_CATALOG_SCHEMA,
            INFORMATION_SCHEMA,
            MZ_CATALOG_SCHEMA,
            MZ_INTERNAL_SCHEMA,
        ] {
            let schema_id = &self.ambient_schemas_by_name[*system_schema];
            let schema = &self.ambient_schemas_by_id[schema_id];
            if let Some(global_id) = schema.items.get(item) {
                match res {
                    None => res = Some(self.get_entry(global_id)),
                    Some(_) => panic!("only call get_entry_in_system_schemas on objects uniquely identifiable in one system schema"),
                }
            }
        }

        res.unwrap_or_else(|| panic!("cannot find {} in system schema", item))
    }

    pub fn item_exists(&self, name: &QualifiedItemName, conn_id: ConnectionId) -> bool {
        self.try_get_entry_in_schema(name, conn_id).is_some()
    }

    fn find_available_name(
        &self,
        mut name: QualifiedItemName,
        conn_id: ConnectionId,
    ) -> QualifiedItemName {
        let mut i = 0;
        let orig_item_name = name.item.clone();
        while self.item_exists(&name, conn_id) {
            i += 1;
            name.item = format!("{}{}", orig_item_name, i);
        }
        name
    }

    pub fn try_get_entry(&self, id: &GlobalId) -> Option<&CatalogEntry> {
        self.entry_by_id.get(id)
    }

    fn get_cluster(&self, cluster_id: ClusterId) -> &Cluster {
        self.try_get_cluster(cluster_id)
            .unwrap_or_else(|| panic!("unknown cluster {cluster_id}"))
    }

    fn get_cluster_mut(&mut self, cluster_id: ClusterId) -> &mut Cluster {
        self.try_get_cluster_mut(cluster_id)
            .unwrap_or_else(|| panic!("unknown cluster {cluster_id}"))
    }

    fn try_get_cluster(&self, cluster_id: ClusterId) -> Option<&Cluster> {
        self.clusters_by_id.get(&cluster_id)
    }

    fn try_get_cluster_mut(&mut self, cluster_id: ClusterId) -> Option<&mut Cluster> {
        self.clusters_by_id.get_mut(&cluster_id)
    }

    fn get_linked_cluster(&self, object_id: GlobalId) -> Option<&Cluster> {
        self.clusters_by_linked_object_id
            .get(&object_id)
            .map(|id| &self.clusters_by_id[id])
    }

    fn get_storage_object_size(&self, object_id: GlobalId) -> Option<&str> {
        let cluster = self.get_linked_cluster(object_id)?;
        let replica_id = cluster.replica_id_by_name[LINKED_CLUSTER_REPLICA_NAME];
        let replica = &cluster.replicas_by_id[&replica_id];
        match &replica.config.location {
            ReplicaLocation::Unmanaged(_) => None,
            ReplicaLocation::Managed(ManagedReplicaLocation { size, .. }) => Some(size),
        }
    }

    fn get_role(&self, id: &RoleId) -> &Role {
        self.roles_by_id.get(id).expect("catalog out of sync")
    }

    fn try_get_role_by_name(&self, role_name: &str) -> Option<&Role> {
        self.roles_by_name
            .get(role_name)
            .map(|id| &self.roles_by_id[id])
    }

    fn get_role_mut(&mut self, id: &RoleId) -> &mut Role {
        self.roles_by_id.get_mut(id).expect("catalog out of sync")
    }

    fn collect_role_membership(&self, id: &RoleId) -> BTreeSet<RoleId> {
        let mut membership = BTreeSet::new();
        let mut queue = VecDeque::from(vec![id]);
        while let Some(cur_id) = queue.pop_front() {
            if !membership.contains(cur_id) {
                membership.insert(cur_id.clone());
                let role = self.get_role(cur_id);
                soft_assert!(
                    !role.membership().keys().contains(id),
                    "circular membership exists in the catalog"
                );
                queue.extend(role.membership().keys());
            }
        }
        membership
    }

    /// Parse a SQL string into a catalog view item with only a limited
    /// context.
    #[tracing::instrument(level = "info", skip_all)]
    pub fn parse_view_item(&self, create_sql: String) -> Result<CatalogItem, anyhow::Error> {
        let mut session_catalog = ConnCatalog {
            state: Cow::Borrowed(self),
            conn_id: SYSTEM_CONN_ID,
            cluster: "default".into(),
            database: self
                .resolve_database(DEFAULT_DATABASE_NAME)
                .ok()
                .map(|db| db.id()),
            search_path: Vec::new(),
            role_id: MZ_SYSTEM_ROLE_ID,
            prepared_statements: None,
        };
        enable_features_required_for_catalog_open(&mut session_catalog);

        let stmt = mz_sql::parse::parse(&create_sql)?.into_element();
        let (stmt, depends_on) = mz_sql::names::resolve(&session_catalog, stmt)?;
        let depends_on = depends_on.into_iter().collect();
        let plan = mz_sql::plan::plan(None, &session_catalog, stmt, &Params::empty())?;
        Ok(match plan {
            Plan::CreateView(CreateViewPlan { view, .. }) => {
                let optimizer = Optimizer::logical_optimizer();
                let optimized_expr = optimizer.optimize(view.expr)?;
                let desc = RelationDesc::new(optimized_expr.typ(), view.column_names);
                CatalogItem::View(View {
                    create_sql: view.create_sql,
                    optimized_expr,
                    desc,
                    conn_id: None,
                    depends_on,
                })
            }
            _ => bail!("Expected valid CREATE VIEW statement"),
        })
    }

    /// Returns all indexes on the given object and cluster known in the
    /// catalog.
    pub fn get_indexes_on(
        &self,
        id: GlobalId,
        cluster: ClusterId,
    ) -> impl Iterator<Item = (GlobalId, &Index)> {
        let index_matches = move |idx: &Index| idx.on == id && idx.cluster_id == cluster;

        self.try_get_entry(&id)
            .into_iter()
            .map(move |e| {
                e.used_by()
                    .iter()
                    .filter_map(move |uses_id| match self.get_entry(uses_id).item() {
                        CatalogItem::Index(index) if index_matches(index) => {
                            Some((*uses_id, index))
                        }
                        _ => None,
                    })
            })
            .flatten()
    }

    /// Associates a name, `GlobalId`, and entry.
    fn insert_item(
        &mut self,
        id: GlobalId,
        oid: u32,
        name: QualifiedItemName,
        item: CatalogItem,
        owner_id: RoleId,
        privileges: Vec<MzAclItem>,
    ) {
        if !id.is_system() && !item.is_placeholder() {
            info!(
                "create {} {} ({})",
                item.typ(),
                self.resolve_full_name(&name, None),
                id
            );
        }

        if !id.is_system() {
            if let Some(cluster_id) = item.cluster_id() {
                self.clusters_by_id
                    .get_mut(&cluster_id)
                    .expect("catalog out of sync")
                    .bound_objects
                    .insert(id);
            };
        }

        let entry = CatalogEntry {
            item,
            name,
            id,
            oid,
            used_by: Vec::new(),
            owner_id,
            privileges,
        };
        for u in entry.uses() {
            match self.entry_by_id.get_mut(u) {
                Some(metadata) => metadata.used_by.push(entry.id),
                None => panic!(
                    "Catalog: missing dependent catalog item {} while installing {}",
                    &u,
                    self.resolve_full_name(&entry.name, entry.conn_id())
                ),
            }
        }
        let conn_id = entry.item().conn_id().unwrap_or(SYSTEM_CONN_ID);
        let schema = self.get_schema_mut(
            &entry.name().qualifiers.database_spec,
            &entry.name().qualifiers.schema_spec,
            conn_id,
        );

        let prev_id = if let CatalogItem::Func(_) = entry.item() {
            schema.functions.insert(entry.name.item.clone(), entry.id)
        } else {
            schema.items.insert(entry.name.item.clone(), entry.id)
        };

        assert!(
            prev_id.is_none(),
            "builtin name collision on {:?}",
            entry.name.item.clone()
        );

        self.entry_by_id.insert(entry.id, entry.clone());
    }

    #[tracing::instrument(level = "trace", skip(self))]
    fn drop_item(&mut self, id: GlobalId) {
        let metadata = self.entry_by_id.remove(&id).expect("catalog out of sync");
        if !metadata.item.is_placeholder() {
            info!(
                "drop {} {} ({})",
                metadata.item_type(),
                self.resolve_full_name(&metadata.name, metadata.conn_id()),
                id
            );
        }
        for u in metadata.uses() {
            if let Some(dep_metadata) = self.entry_by_id.get_mut(u) {
                dep_metadata.used_by.retain(|u| *u != metadata.id)
            }
        }

        let conn_id = metadata.item.conn_id().unwrap_or(SYSTEM_CONN_ID);
        let schema = self.get_schema_mut(
            &metadata.name().qualifiers.database_spec,
            &metadata.name().qualifiers.schema_spec,
            conn_id,
        );
        schema
            .items
            .remove(&metadata.name().item)
            .expect("catalog out of sync");

        if !id.is_system() {
            if let Some(cluster_id) = metadata.item.cluster_id() {
                assert!(
                    self.clusters_by_id
                        .get_mut(&cluster_id)
                        .expect("catalog out of sync")
                        .bound_objects
                        .remove(&id),
                    "catalog out of sync"
                );
            }
        }
    }

    fn get_database(&self, database_id: &DatabaseId) -> &Database {
        &self.database_by_id[database_id]
    }

    fn get_database_mut(&mut self, database_id: &DatabaseId) -> &mut Database {
        self.database_by_id
            .get_mut(database_id)
            .expect("catalog out of sync")
    }

    fn insert_cluster(
        &mut self,
        id: ClusterId,
        name: String,
        linked_object_id: Option<GlobalId>,
        introspection_source_indexes: Vec<(&'static BuiltinLog, GlobalId)>,
        owner_id: RoleId,
        privileges: Vec<MzAclItem>,
    ) {
        let mut log_indexes = BTreeMap::new();
        for (log, index_id) in introspection_source_indexes {
            let source_name = FullItemName {
                database: RawDatabaseSpecifier::Ambient,
                schema: log.schema.into(),
                item: log.name.into(),
            };
            let index_name = format!("{}_{}_primary_idx", log.name, id);
            let mut index_name = QualifiedItemName {
                qualifiers: ItemQualifiers {
                    database_spec: ResolvedDatabaseSpecifier::Ambient,
                    schema_spec: SchemaSpecifier::Id(self.get_mz_internal_schema_id().clone()),
                },
                item: index_name.clone(),
            };
            index_name = self.find_available_name(index_name, SYSTEM_CONN_ID);
            let index_item_name = index_name.item.clone();
            // TODO(clusters): Avoid panicking here on ID exhaustion
            // before stabilization.
            //
            // The OID counter is an i32, and could plausibly be exhausted.
            // Preallocating OIDs for each logging index is eminently
            // doable, but annoying enough that we don't bother now.
            let oid = self
                .allocate_oid()
                .unwrap_or_terminate("cannot return error here");
            let log_id = self.resolve_builtin_log(log);
            self.insert_item(
                index_id,
                oid,
                index_name,
                CatalogItem::Index(Index {
                    on: log_id,
                    keys: log
                        .variant
                        .index_by()
                        .into_iter()
                        .map(MirScalarExpr::Column)
                        .collect(),
                    create_sql: index_sql(
                        index_item_name,
                        id,
                        source_name,
                        &log.variant.desc(),
                        &log.variant.index_by(),
                    ),
                    conn_id: None,
                    depends_on: vec![log_id],
                    cluster_id: id,
                    is_retained_metrics_object: false,
                    custom_logical_compaction_window: None,
                }),
                MZ_SYSTEM_ROLE_ID,
                Vec::new(),
            );
            log_indexes.insert(log.variant.clone(), index_id);
        }

        self.clusters_by_id.insert(
            id,
            Cluster {
                name: name.clone(),
                id,
                linked_object_id,
                bound_objects: BTreeSet::new(),
                log_indexes,
                replica_id_by_name: BTreeMap::new(),
                replicas_by_id: BTreeMap::new(),
                owner_id,
                privileges,
            },
        );
        assert!(self.clusters_by_name.insert(name, id).is_none());
        if let Some(linked_object_id) = linked_object_id {
            assert!(self
                .clusters_by_linked_object_id
                .insert(linked_object_id, id)
                .is_none());
        }
    }

    fn insert_cluster_replica(
        &mut self,
        cluster_id: ClusterId,
        replica_name: String,
        replica_id: ReplicaId,
        config: ReplicaConfig,
        owner_id: RoleId,
    ) {
        let replica = ClusterReplica {
            name: replica_name.clone(),
            process_status: (0..config.location.num_processes())
                .map(|process_id| {
                    let status = ClusterReplicaProcessStatus {
                        status: ClusterStatus::NotReady(None),
                        time: to_datetime((self.config.now)()),
                    };
                    (u64::cast_from(process_id), status)
                })
                .collect(),
            config,
            owner_id,
        };
        let cluster = self
            .clusters_by_id
            .get_mut(&cluster_id)
            .expect("catalog out of sync");
        assert!(cluster
            .replica_id_by_name
            .insert(replica_name, replica_id)
            .is_none());
        assert!(cluster.replicas_by_id.insert(replica_id, replica).is_none());
    }

    /// Inserts or updates the status of the specified cluster replica process.
    ///
    /// Panics if the cluster or replica does not exist.
    fn ensure_cluster_status(
        &mut self,
        cluster_id: ClusterId,
        replica_id: ReplicaId,
        process_id: ProcessId,
        status: ClusterReplicaProcessStatus,
    ) {
        let replica = self
            .try_get_cluster_replica_mut(cluster_id, replica_id)
            .unwrap_or_else(|| panic!("unknown cluster replica: {cluster_id}.{replica_id}"));
        replica.process_status.insert(process_id, status);
    }

    /// Gets a reference to the specified replica of the specified cluster.
    ///
    /// Returns `None` if either the cluster or the replica does not
    /// exist.
    fn try_get_cluster_replica(
        &self,
        id: ClusterId,
        replica_id: ReplicaId,
    ) -> Option<&ClusterReplica> {
        self.clusters_by_id
            .get(&id)
            .and_then(|cluster| cluster.replicas_by_id.get(&replica_id))
    }

    /// Gets a reference to the specified replica of the specified cluster.
    ///
    /// Panics if either the cluster or the replica does not exist.
    fn get_cluster_replica(&self, cluster_id: ClusterId, replica_id: ReplicaId) -> &ClusterReplica {
        self.try_get_cluster_replica(cluster_id, replica_id)
            .unwrap_or_else(|| panic!("unknown cluster replica: {cluster_id}.{replica_id}"))
    }

    /// Gets a mutable reference to the specified replica of the specified
    /// cluster.
    ///
    /// Returns `None` if either the clustere or the replica does not
    /// exist.
    fn try_get_cluster_replica_mut(
        &mut self,
        id: ClusterId,
        replica_id: ReplicaId,
    ) -> Option<&mut ClusterReplica> {
        self.clusters_by_id
            .get_mut(&id)
            .and_then(|cluster| cluster.replicas_by_id.get_mut(&replica_id))
    }

    /// Gets the status of the given cluster replica process.
    ///
    /// Panics if the cluster or replica does not exist
    fn get_cluster_status(
        &self,
        cluster_id: ClusterId,
        replica_id: ReplicaId,
        process_id: ProcessId,
    ) -> &ClusterReplicaProcessStatus {
        &self
            .get_cluster_replica(cluster_id, replica_id)
            .process_status[&process_id]
    }

    /// Get system configuration `name`.
    pub fn get_system_configuration(&self, name: &str) -> Result<&dyn Var, AdapterError> {
        Ok(self.system_configuration.get(name)?)
    }

    /// Insert system configuration `name` with `value`.
    ///
    /// Return a `bool` value indicating whether the configuration was modified
    /// by the call.
    fn insert_system_configuration(
        &mut self,
        name: &str,
        value: VarInput,
    ) -> Result<bool, AdapterError> {
        Ok(self.system_configuration.set(name, value)?)
    }

    /// Reset system configuration `name`.
    ///
    /// Return a `bool` value indicating whether the configuration was modified
    /// by the call.
    fn remove_system_configuration(&mut self, name: &str) -> Result<bool, AdapterError> {
        Ok(self.system_configuration.reset(name)?)
    }

    /// Remove all system configurations.
    fn clear_system_configuration(&mut self) {
        self.system_configuration = SystemVars::default();
    }

    /// Gets the schema map for the database matching `database_spec`.
    fn resolve_schema_in_database(
        &self,
        database_spec: &ResolvedDatabaseSpecifier,
        schema_name: &str,
        conn_id: ConnectionId,
    ) -> Result<&Schema, SqlCatalogError> {
        let schema = match database_spec {
            ResolvedDatabaseSpecifier::Ambient if schema_name == MZ_TEMP_SCHEMA => {
                self.temporary_schemas.get(&conn_id)
            }
            ResolvedDatabaseSpecifier::Ambient => self
                .ambient_schemas_by_name
                .get(schema_name)
                .and_then(|id| self.ambient_schemas_by_id.get(id)),
            ResolvedDatabaseSpecifier::Id(id) => self.database_by_id.get(id).and_then(|db| {
                db.schemas_by_name
                    .get(schema_name)
                    .and_then(|id| db.schemas_by_id.get(id))
            }),
        };
        schema.ok_or_else(|| SqlCatalogError::UnknownSchema(schema_name.into()))
    }

    pub fn get_schema(
        &self,
        database_spec: &ResolvedDatabaseSpecifier,
        schema_spec: &SchemaSpecifier,
        conn_id: ConnectionId,
    ) -> &Schema {
        // Keep in sync with `get_schemas_mut`
        match (database_spec, schema_spec) {
            (ResolvedDatabaseSpecifier::Ambient, SchemaSpecifier::Temporary) => {
                &self.temporary_schemas[&conn_id]
            }
            (ResolvedDatabaseSpecifier::Ambient, SchemaSpecifier::Id(id)) => {
                &self.ambient_schemas_by_id[id]
            }

            (ResolvedDatabaseSpecifier::Id(database_id), SchemaSpecifier::Id(schema_id)) => {
                &self.database_by_id[database_id].schemas_by_id[schema_id]
            }
            (ResolvedDatabaseSpecifier::Id(_), SchemaSpecifier::Temporary) => {
                unreachable!("temporary schemas are in the ambient database")
            }
        }
    }

    fn get_schema_mut(
        &mut self,
        database_spec: &ResolvedDatabaseSpecifier,
        schema_spec: &SchemaSpecifier,
        conn_id: ConnectionId,
    ) -> &mut Schema {
        // Keep in sync with `get_schemas`
        match (database_spec, schema_spec) {
            (ResolvedDatabaseSpecifier::Ambient, SchemaSpecifier::Temporary) => self
                .temporary_schemas
                .get_mut(&conn_id)
                .expect("catalog out of sync"),
            (ResolvedDatabaseSpecifier::Ambient, SchemaSpecifier::Id(id)) => self
                .ambient_schemas_by_id
                .get_mut(id)
                .expect("catalog out of sync"),
            (ResolvedDatabaseSpecifier::Id(database_id), SchemaSpecifier::Id(schema_id)) => self
                .database_by_id
                .get_mut(database_id)
                .expect("catalog out of sync")
                .schemas_by_id
                .get_mut(schema_id)
                .expect("catalog out of sync"),
            (ResolvedDatabaseSpecifier::Id(_), SchemaSpecifier::Temporary) => {
                unreachable!("temporary schemas are in the ambient database")
            }
        }
    }

    pub fn get_mz_catalog_schema_id(&self) -> &SchemaId {
        &self.ambient_schemas_by_name[MZ_CATALOG_SCHEMA]
    }

    pub fn get_pg_catalog_schema_id(&self) -> &SchemaId {
        &self.ambient_schemas_by_name[PG_CATALOG_SCHEMA]
    }

    pub fn get_information_schema_id(&self) -> &SchemaId {
        &self.ambient_schemas_by_name[INFORMATION_SCHEMA]
    }

    pub fn get_mz_internal_schema_id(&self) -> &SchemaId {
        &self.ambient_schemas_by_name[MZ_INTERNAL_SCHEMA]
    }

    pub fn is_system_schema(&self, schema: &str) -> bool {
        schema == MZ_CATALOG_SCHEMA
            || schema == PG_CATALOG_SCHEMA
            || schema == INFORMATION_SCHEMA
            || schema == MZ_INTERNAL_SCHEMA
    }

    pub fn is_system_schema_id(&self, id: &SchemaId) -> bool {
        id == self.get_mz_catalog_schema_id()
            || id == self.get_pg_catalog_schema_id()
            || id == self.get_information_schema_id()
            || id == self.get_mz_internal_schema_id()
    }

    pub fn is_system_schema_specifier(&self, spec: &SchemaSpecifier) -> bool {
        match spec {
            SchemaSpecifier::Temporary => false,
            SchemaSpecifier::Id(id) => self.is_system_schema_id(id),
        }
    }

    /// Optimized lookup for a builtin table
    ///
    /// Panics if the builtin table doesn't exist in the catalog
    pub fn resolve_builtin_table(&self, builtin: &'static BuiltinTable) -> GlobalId {
        self.resolve_builtin_object(&Builtin::<IdReference>::Table(builtin))
    }

    /// Optimized lookup for a builtin log
    ///
    /// Panics if the builtin log doesn't exist in the catalog
    pub fn resolve_builtin_log(&self, builtin: &'static BuiltinLog) -> GlobalId {
        self.resolve_builtin_object(&Builtin::<IdReference>::Log(builtin))
    }

    /// Optimized lookup for a builtin storage collection
    ///
    /// Panics if the builtin storage collection doesn't exist in the catalog
    pub fn resolve_builtin_source(&self, builtin: &'static BuiltinSource) -> GlobalId {
        self.resolve_builtin_object(&Builtin::<IdReference>::Source(builtin))
    }

    /// Optimized lookup for a builtin object
    ///
    /// Panics if the builtin object doesn't exist in the catalog
    pub fn resolve_builtin_object<T: TypeReference>(&self, builtin: &Builtin<T>) -> GlobalId {
        let schema_id = &self.ambient_schemas_by_name[builtin.schema()];
        let schema = &self.ambient_schemas_by_id[schema_id];
        schema.items[builtin.name()].clone()
    }

    pub fn config(&self) -> &mz_sql::catalog::CatalogConfig {
        &self.config
    }

    pub fn unsafe_mode(&self) -> bool {
        self.config.unsafe_mode
    }

    pub fn resolve_database(&self, database_name: &str) -> Result<&Database, SqlCatalogError> {
        match self.database_by_name.get(database_name) {
            Some(id) => Ok(&self.database_by_id[id]),
            None => Err(SqlCatalogError::UnknownDatabase(database_name.into())),
        }
    }

    pub fn resolve_schema(
        &self,
        current_database: Option<&DatabaseId>,
        database_name: Option<&str>,
        schema_name: &str,
        conn_id: ConnectionId,
    ) -> Result<&Schema, SqlCatalogError> {
        let database_spec = match database_name {
            // If a database is explicitly specified, validate it. Note that we
            // intentionally do not validate `current_database` to permit
            // querying `mz_catalog` with an invalid session database, e.g., so
            // that you can run `SHOW DATABASES` to *find* a valid database.
            Some(database) => Some(ResolvedDatabaseSpecifier::Id(
                self.resolve_database(database)?.id().clone(),
            )),
            None => current_database.map(|id| ResolvedDatabaseSpecifier::Id(id.clone())),
        };

        // First try to find the schema in the named database.
        if let Some(database_spec) = database_spec {
            if let Ok(schema) =
                self.resolve_schema_in_database(&database_spec, schema_name, conn_id)
            {
                return Ok(schema);
            }
        }

        // Then fall back to the ambient database.
        if let Ok(schema) = self.resolve_schema_in_database(
            &ResolvedDatabaseSpecifier::Ambient,
            schema_name,
            conn_id,
        ) {
            return Ok(schema);
        }

        Err(SqlCatalogError::UnknownSchema(schema_name.into()))
    }

    pub fn resolve_cluster(&self, name: &str) -> Result<&Cluster, SqlCatalogError> {
        let id = self
            .clusters_by_name
            .get(name)
            .ok_or_else(|| SqlCatalogError::UnknownCluster(name.to_string()))?;
        Ok(&self.clusters_by_id[id])
    }

    pub fn resolve_builtin_cluster(&self, cluster: &BuiltinCluster) -> &Cluster {
        let id = self
            .clusters_by_name
            .get(cluster.name)
            .expect("failed to lookup BuiltinCluster by name");
        self.clusters_by_id
            .get(id)
            .expect("failed to lookup BuiltinCluster by ID")
    }

    /// Resolves [`PartialItemName`] into a [`CatalogEntry`].
    ///
    /// If `name` does not specify a database, the `current_database` is used.
    /// If `name` does not specify a schema, then the schemas in `search_path`
    /// are searched in order.
    #[allow(clippy::useless_let_if_seq)]
    pub fn resolve(
        &self,
        get_schema_entries: fn(&Schema) -> &BTreeMap<String, GlobalId>,
        current_database: Option<&DatabaseId>,
        search_path: &Vec<(ResolvedDatabaseSpecifier, SchemaSpecifier)>,
        name: &PartialItemName,
        conn_id: ConnectionId,
    ) -> Result<&CatalogEntry, SqlCatalogError> {
        // If a schema name was specified, just try to find the item in that
        // schema. If no schema was specified, try to find the item in the connection's
        // temporary schema. If the item is not found, try to find the item in every
        // schema in the search path.
        let schemas = match &name.schema {
            Some(schema_name) => {
                match self.resolve_schema(
                    current_database,
                    name.database.as_deref(),
                    schema_name,
                    conn_id,
                ) {
                    Ok(schema) => vec![(schema.name.database.clone(), schema.id.clone())],
                    Err(e) => return Err(e),
                }
            }
            None => match self
                .get_schema(
                    &ResolvedDatabaseSpecifier::Ambient,
                    &SchemaSpecifier::Temporary,
                    conn_id,
                )
                .items
                .get(&name.item)
            {
                Some(id) => return Ok(self.get_entry(id)),
                None => search_path.to_vec(),
            },
        };

        for (database_spec, schema_spec) in schemas {
            let schema = self.get_schema(&database_spec, &schema_spec, conn_id);

            if let Some(id) = get_schema_entries(schema).get(&name.item) {
                return Ok(&self.entry_by_id[id]);
            }
        }
        Err(SqlCatalogError::UnknownItem(name.to_string()))
    }

    /// Resolves `name` to a non-function [`CatalogEntry`].
    pub fn resolve_entry(
        &self,
        current_database: Option<&DatabaseId>,
        search_path: &Vec<(ResolvedDatabaseSpecifier, SchemaSpecifier)>,
        name: &PartialItemName,
        conn_id: ConnectionId,
    ) -> Result<&CatalogEntry, SqlCatalogError> {
        self.resolve(
            |schema| &schema.items,
            current_database,
            search_path,
            name,
            conn_id,
        )
    }

    /// Resolves `name` to a function [`CatalogEntry`].
    pub fn resolve_function(
        &self,
        current_database: Option<&DatabaseId>,
        search_path: &Vec<(ResolvedDatabaseSpecifier, SchemaSpecifier)>,
        name: &PartialItemName,
        conn_id: ConnectionId,
    ) -> Result<&CatalogEntry, SqlCatalogError> {
        self.resolve(
            |schema| &schema.functions,
            current_database,
            search_path,
            name,
            conn_id,
        )
    }

    /// Return current system configuration.
    pub fn system_config(&self) -> &SystemVars {
        &self.system_configuration
    }

    pub fn require_unsafe_mode(&self, feature_name: &'static str) -> Result<(), AdapterError> {
        if !self.config.unsafe_mode {
            Err(AdapterError::Unsupported(feature_name))
        } else {
            Ok(())
        }
    }

    /// Serializes the catalog's in-memory state.
    ///
    /// There are no guarantees about the format of the serialized state, except
    /// that the serialized state for two identical catalogs will compare
    /// identically.
    pub fn dump(&self) -> String {
        // Note: database_by_id is a Map whose keys are not Strings, but serializing
        // a Map to JSON requires the keys be strings, hence the mapping here.
        let database_by_str: BTreeMap<String, _> = self
            .database_by_id
            .iter()
            .map(|(key, value)| (key.to_string(), value.debug_json()))
            .collect();
        serde_json::to_string(&database_by_str).expect("serialization cannot fail")
    }

    pub fn availability_zones(&self) -> &[String] {
        &self.availability_zones
    }

    /// Returns the default storage cluster size .
    ///
    /// If a default size was given as configuration, it is always used,
    /// otherwise the smallest size is used instead.
    pub fn default_linked_cluster_size(&self) -> String {
        match &self.default_storage_cluster_size {
            Some(default_storage_cluster_size) => default_storage_cluster_size.clone(),
            None => {
                let (size, _allocation) = self
                    .cluster_replica_sizes
                    .0
                    .iter()
                    .min_by_key(|(_, a)| (a.scale, a.workers, a.memory_limit))
                    .expect("should have at least one valid cluster replica size");
                size.clone()
            }
        }
    }

    pub fn ensure_not_reserved_role(&self, role_id: &RoleId) -> Result<(), Error> {
        if role_id.is_system() || role_id.is_public() {
            let role = self.get_role(role_id);
            Err(Error::new(ErrorKind::ReservedRoleName(
                role.name().to_string(),
            )))
        } else {
            Ok(())
        }
    }

    // TODO(mjibson): Is there a way to make this a closure to avoid explicitly
    // passing tx, session, and builtin_table_updates?
    fn add_to_audit_log(
        &self,
        oracle_write_ts: mz_repr::Timestamp,
        session: Option<&Session>,
        tx: &mut storage::Transaction,
        builtin_table_updates: &mut Vec<BuiltinTableUpdate>,
        audit_events: &mut Vec<VersionedEvent>,
        event_type: EventType,
        object_type: ObjectType,
        details: EventDetails,
    ) -> Result<(), Error> {
        let user = session.map(|session| session.user().name.to_string());
        let occurred_at = match (
            self.unsafe_mode(),
            self.system_configuration.mock_audit_event_timestamp(),
        ) {
            (true, Some(ts)) => ts.into(),
            _ => oracle_write_ts.into(),
        };
        let id = tx.get_and_increment_id(storage::AUDIT_LOG_ID_ALLOC_KEY.to_string())?;
        let event = VersionedEvent::new(id, event_type, object_type, details, user, occurred_at);
        builtin_table_updates.push(self.pack_audit_log_update(&event)?);
        audit_events.push(event.clone());
        tx.insert_audit_log_event(event);
        Ok(())
    }

    fn add_to_storage_usage(
        &self,
        tx: &mut storage::Transaction,
        builtin_table_updates: &mut Vec<BuiltinTableUpdate>,
        shard_id: Option<String>,
        size_bytes: u64,
        collection_timestamp: EpochMillis,
    ) -> Result<(), Error> {
        let id = tx.get_and_increment_id(storage::STORAGE_USAGE_ID_ALLOC_KEY.to_string())?;

        let details = VersionedStorageUsage::new(id, shard_id, size_bytes, collection_timestamp);
        builtin_table_updates.push(self.pack_storage_usage_update(&details)?);
        tx.insert_storage_usage_event(details);
        Ok(())
    }
}

#[derive(Debug)]
pub struct ConnCatalog<'a> {
    state: Cow<'a, CatalogState>,
    conn_id: ConnectionId,
    cluster: String,
    database: Option<DatabaseId>,
    search_path: Vec<(ResolvedDatabaseSpecifier, SchemaSpecifier)>,
    role_id: RoleId,
    prepared_statements: Option<Cow<'a, BTreeMap<String, PreparedStatement>>>,
}

impl ConnCatalog<'_> {
    pub fn conn_id(&self) -> ConnectionId {
        self.conn_id
    }

    pub fn state(&self) -> &CatalogState {
        &*self.state
    }

    pub fn into_owned(self) -> ConnCatalog<'static> {
        ConnCatalog {
            state: Cow::Owned(self.state.into_owned()),
            conn_id: self.conn_id,
            cluster: self.cluster,
            database: self.database,
            search_path: self.search_path,
            role_id: self.role_id,
            prepared_statements: self.prepared_statements.map(|s| Cow::Owned(s.into_owned())),
        }
    }

    /// Returns the schemas:
    /// - mz_catalog
    /// - pg_catalog
    /// - temp (if requested)
    /// - all schemas from the session's search_path var that exist
    pub fn effective_search_path(
        &self,
        include_temp_schema: bool,
    ) -> Vec<(ResolvedDatabaseSpecifier, SchemaSpecifier)> {
        let mut v = Vec::with_capacity(self.search_path.len() + 3);
        // Temp schema is only included for relations and data types, not for functions and operators
        let temp_schema = (
            ResolvedDatabaseSpecifier::Ambient,
            SchemaSpecifier::Temporary,
        );
        if include_temp_schema && !self.search_path.contains(&temp_schema) {
            v.push(temp_schema);
        }
        let default_schemas = [
            (
                ResolvedDatabaseSpecifier::Ambient,
                SchemaSpecifier::Id(self.state.get_mz_catalog_schema_id().clone()),
            ),
            (
                ResolvedDatabaseSpecifier::Ambient,
                SchemaSpecifier::Id(self.state.get_pg_catalog_schema_id().clone()),
            ),
        ];
        for schema in default_schemas.into_iter() {
            if !self.search_path.contains(&schema) {
                v.push(schema);
            }
        }
        v.extend_from_slice(&self.search_path);
        v
    }
}

#[derive(Debug, Deserialize, Serialize, Clone)]
pub struct Database {
    pub name: String,
    pub id: DatabaseId,
    #[serde(skip)]
    pub oid: u32,
    pub schemas_by_id: BTreeMap<SchemaId, Schema>,
    pub schemas_by_name: BTreeMap<String, SchemaId>,
    pub owner_id: RoleId,
    pub privileges: Vec<MzAclItem>,
}

impl Database {
    /// Returns a `Database` formatted as a `serde_json::Value` that is suitable for debugging. For
    /// example `CatalogState::dump`.
    fn debug_json(&self) -> serde_json::Value {
        let schemas_by_str: BTreeMap<String, _> = self
            .schemas_by_id
            .iter()
            .map(|(key, value)| (key.to_string(), value))
            .collect();

        serde_json::json!({
            "name": self.name,
            "id": self.id,
            "schemas_by_id": schemas_by_str,
            "schemas_by_name": self.schemas_by_name,
            "owner_id": self.owner_id,
        })
    }
}

#[derive(Debug, Deserialize, Serialize, Clone)]
pub struct Schema {
    pub name: QualifiedSchemaName,
    pub id: SchemaSpecifier,
    #[serde(skip)]
    pub oid: u32,
    pub items: BTreeMap<String, GlobalId>,
    pub functions: BTreeMap<String, GlobalId>,
    pub owner_id: RoleId,
    pub privileges: Vec<MzAclItem>,
}

#[derive(Debug, Serialize, Clone)]
pub struct Role {
    pub name: String,
    pub id: RoleId,
    #[serde(skip)]
    pub oid: u32,
    pub attributes: RoleAttributes,
    pub membership: RoleMembership,
}

impl Role {
    pub fn is_user(&self) -> bool {
        self.id.is_user()
    }
}

#[derive(Debug, Clone, Serialize, Deserialize, Eq, PartialEq, Ord, PartialOrd)]
// These attributes are needed because the key of a map must be a string. We also
// get the added benefit of flattening this struct in it's serialized form.
#[serde(into = "BTreeMap<String, RoleId>")]
#[serde(try_from = "BTreeMap<String, RoleId>")]
pub struct RoleMembership {
    /// Key is the role that some role is a member of, value is the grantor role ID.
    // TODO(jkosh44) This structure does not allow a role to have multiple of the same membership
    // from different grantors. This isn't a problem now since we don't implement ADMIN OPTION, but
    // we should figure this out before implementing ADMIN OPTION. It will likely require a messy
    // migration.
    pub map: BTreeMap<RoleId, RoleId>,
}

impl RoleMembership {
    fn new() -> RoleMembership {
        RoleMembership {
            map: BTreeMap::new(),
        }
    }
}

impl From<RoleMembership> for BTreeMap<String, RoleId> {
    fn from(value: RoleMembership) -> Self {
        value
            .map
            .into_iter()
            .map(|(k, v)| (k.to_string(), v))
            .collect()
    }
}

impl TryFrom<BTreeMap<String, RoleId>> for RoleMembership {
    type Error = anyhow::Error;

    fn try_from(value: BTreeMap<String, RoleId>) -> Result<Self, Self::Error> {
        Ok(RoleMembership {
            map: value
                .into_iter()
                .map(|(k, v)| Ok((RoleId::from_str(&k)?, v)))
                .collect::<Result<_, anyhow::Error>>()?,
        })
    }
}

#[derive(Debug, Serialize, Clone)]
pub struct Cluster {
    pub name: String,
    pub id: ClusterId,
    pub log_indexes: BTreeMap<LogVariant, GlobalId>,
    pub linked_object_id: Option<GlobalId>,
    /// Objects bound to this cluster. Does not include introspection source
    /// indexes.
    pub bound_objects: BTreeSet<GlobalId>,
    pub replica_id_by_name: BTreeMap<String, ReplicaId>,
    pub replicas_by_id: BTreeMap<ReplicaId, ClusterReplica>,
    pub owner_id: RoleId,
    pub privileges: Vec<MzAclItem>,
}

impl Cluster {
    /// The role of the cluster. Currently used to set alert severity.
    pub fn role(&self) -> ClusterRole {
        // NOTE - These roles power monitoring systems. Do not change
        // them without talking to the cloud or observability groups.
        if self.name == SYSTEM_USER.name {
            ClusterRole::SystemCritical
        } else if self.name == INTROSPECTION_USER.name {
            ClusterRole::System
        } else {
            ClusterRole::User
        }
    }
}

#[derive(Debug, Serialize, Clone)]
pub struct ClusterReplica {
    pub name: String,
    pub config: ReplicaConfig,
    pub process_status: BTreeMap<ProcessId, ClusterReplicaProcessStatus>,
    pub owner_id: RoleId,
}

impl ClusterReplica {
    /// Computes the status of the cluster replica as a whole.
    pub fn status(&self) -> ClusterStatus {
        self.process_status
            .values()
            .fold(ClusterStatus::Ready, |s, p| match (s, p.status) {
                (ClusterStatus::Ready, ClusterStatus::Ready) => ClusterStatus::Ready,
                (x, y) => {
                    let reason_x = match x {
                        ClusterStatus::NotReady(reason) => reason,
                        ClusterStatus::Ready => None,
                    };
                    let reason_y = match y {
                        ClusterStatus::NotReady(reason) => reason,
                        ClusterStatus::Ready => None,
                    };
                    // Arbitrarily pick the first known not-ready reason.
                    ClusterStatus::NotReady(reason_x.or(reason_y))
                }
            })
    }
}

#[derive(Debug, Serialize, Clone)]
pub struct ClusterReplicaProcessStatus {
    pub status: ClusterStatus,
    pub time: DateTime<Utc>,
}

#[derive(Clone, Debug)]
pub struct CatalogEntry {
    item: CatalogItem,
    used_by: Vec<GlobalId>,
    id: GlobalId,
    oid: u32,
    name: QualifiedItemName,
    owner_id: RoleId,
    privileges: Vec<MzAclItem>,
}

#[derive(Debug, Clone, Serialize)]
pub enum CatalogItem {
    Table(Table),
    Source(Source),
    Log(Log),
    View(View),
    MaterializedView(MaterializedView),
    Sink(Sink),
    Index(Index),
    Type(Type),
    Func(Func),
    Secret(Secret),
    Connection(Connection),
}

#[derive(Debug, Clone, Serialize)]
pub struct Table {
    pub create_sql: String,
    pub desc: RelationDesc,
    #[serde(skip)]
    pub defaults: Vec<Expr<Aug>>,
    pub conn_id: Option<ConnectionId>,
    pub depends_on: Vec<GlobalId>,
    pub custom_logical_compaction_window: Option<Duration>,
    /// Whether the table's logical compaction window is controlled by
    /// METRICS_RETENTION
    pub is_retained_metrics_object: bool,
}

impl Table {
    // The Coordinator controls insertions for tables (including system tables),
    // so they are realtime.
    pub fn timeline(&self) -> Timeline {
        Timeline::EpochMilliseconds
    }
}

#[derive(Debug, Clone, Serialize)]
pub enum DataSourceDesc {
    /// Receives data from an external system
    Ingestion(Ingestion),
    /// Receives data from some other source
    Source,
    /// Receives introspection data from an internal system
    Introspection(IntrospectionType),
    /// Receives data from the source's reclocking/remapping operations.
    Progress,
}

#[derive(Debug, Clone, Serialize)]
pub struct Source {
    pub create_sql: String,
    pub data_source: DataSourceDesc,
    pub desc: RelationDesc,
    pub timeline: Timeline,
    pub depends_on: Vec<GlobalId>,
    pub custom_logical_compaction_window: Option<Duration>,
    /// Whether the source's logical compaction window is controlled by
    /// METRICS_RETENTION
    pub is_retained_metrics_object: bool,
}

impl Source {
    /// Returns whether this source ingests data from an external source.
    pub fn is_external(&self) -> bool {
        match self.data_source {
            DataSourceDesc::Ingestion(_) => true,
            DataSourceDesc::Introspection(_)
            | DataSourceDesc::Progress
            | DataSourceDesc::Source => false,
        }
    }

    /// Type of the source.
    pub fn source_type(&self) -> &str {
        match &self.data_source {
            DataSourceDesc::Ingestion(ingestion) => ingestion.desc.connection.name(),
            DataSourceDesc::Progress | DataSourceDesc::Source => "subsource",
            DataSourceDesc::Introspection(_) => "source",
        }
    }

    /// Envelope of the source.
    pub fn envelope(&self) -> Option<&str> {
        // Note how "none"/"append-only" is different from `None`. Source
        // sources don't have an envelope (internal logs, for example), while
        // other sources have an envelope that we call the "NONE"-envelope.

        match &self.data_source {
            // NOTE(aljoscha): We could move the block for ingestsions into
            // `SourceEnvelope` itself, but that one feels more like an internal
            // thing and adapter should own how we represent envelopes as a
            // string? It would not be hard to convince me otherwise, though.
            DataSourceDesc::Ingestion(ingestion) => match ingestion.desc.envelope() {
                SourceEnvelope::None(_) => Some("none"),
                SourceEnvelope::Debezium(_) => {
                    // NOTE(aljoscha): This is currently not used in production.
                    // DEBEZIUM sources transparently use `DEBEZIUM UPSERT`.
                    Some("debezium")
                }
                SourceEnvelope::Upsert(upsert_envelope) => match upsert_envelope.style {
                    mz_storage_client::types::sources::UpsertStyle::Default(_) => Some("upsert"),
                    mz_storage_client::types::sources::UpsertStyle::Debezium { .. } => {
                        // NOTE(aljoscha): Should we somehow mark that this is
                        // using upsert internally? See note above about
                        // DEBEZIUM.
                        Some("debezium")
                    }
                },
                SourceEnvelope::CdcV2 => {
                    // TODO(aljoscha): Should we even report this? It's
                    // currently not exposed.
                    Some("materialize")
                }
            },
            DataSourceDesc::Introspection(_)
            | DataSourceDesc::Progress
            | DataSourceDesc::Source => None,
        }
    }

    /// Connection ID of the source, if one exists.
    pub fn connection_id(&self) -> Option<GlobalId> {
        match &self.data_source {
            DataSourceDesc::Ingestion(ingestion) => ingestion.desc.connection.connection_id(),
            DataSourceDesc::Introspection(_)
            | DataSourceDesc::Progress
            | DataSourceDesc::Source => None,
        }
    }
}

#[derive(Debug, Clone, Serialize)]
pub struct Log {
    pub variant: LogVariant,
    /// Whether the log is backed by a storage collection.
    pub has_storage_collection: bool,
}

#[derive(Debug, Clone, Serialize)]
pub struct Ingestion {
    // TODO(benesch): this field contains connection information that could be
    // derived from the connection ID. Too hard to fix at the moment.
    pub desc: SourceDesc,
    pub source_imports: BTreeSet<GlobalId>,
    /// The *additional* subsource exports of this ingestion. Each collection identified by its
    /// GlobalId will contain the contents of this ingestion's output stream that is identified by
    /// the index.
    ///
    /// This map does *not* include the export of the source associated with the ingestion itself
    pub subsource_exports: BTreeMap<GlobalId, usize>,
    pub cluster_id: ClusterId,
    /// The ID of this collection's remap/progress collection.
    // MIGRATION: v0.44 This can be converted to a `GlobalId` in v0.46
    pub remap_collection_id: Option<GlobalId>,
}

#[derive(Debug, Clone, Serialize)]
pub struct Sink {
    pub create_sql: String,
    pub from: GlobalId,
    // TODO(benesch): this field duplicates information that could be derived
    // from the connection ID. Too hard to fix at the moment.
    pub connection: StorageSinkConnectionState,
    pub envelope: SinkEnvelope,
    pub with_snapshot: bool,
    pub depends_on: Vec<GlobalId>,
    pub cluster_id: ClusterId,
}

impl Sink {
    pub fn sink_type(&self) -> &str {
        match &self.connection {
            StorageSinkConnectionState::Pending(pending) => pending.name(),
            StorageSinkConnectionState::Ready(ready) => ready.name(),
        }
    }

    /// Envelope of the sink.
    pub fn envelope(&self) -> Option<&str> {
        match &self.envelope {
            SinkEnvelope::Debezium => Some("debezium"),
            SinkEnvelope::Upsert => Some("upsert"),
        }
    }

    pub fn connection_id(&self) -> Option<GlobalId> {
        match &self.connection {
            StorageSinkConnectionState::Pending(pending) => pending.connection_id(),
            StorageSinkConnectionState::Ready(ready) => ready.connection_id(),
        }
    }
}

#[derive(Debug, Clone, Serialize)]
pub enum StorageSinkConnectionState {
    Pending(StorageSinkConnectionBuilder),
    Ready(StorageSinkConnection),
}

#[derive(Debug, Clone, Serialize)]
pub struct View {
    pub create_sql: String,
    pub optimized_expr: OptimizedMirRelationExpr,
    pub desc: RelationDesc,
    pub conn_id: Option<ConnectionId>,
    pub depends_on: Vec<GlobalId>,
}

#[derive(Debug, Clone, Serialize)]
pub struct MaterializedView {
    pub create_sql: String,
    pub optimized_expr: OptimizedMirRelationExpr,
    pub desc: RelationDesc,
    pub depends_on: Vec<GlobalId>,
    pub cluster_id: ClusterId,
}

#[derive(Debug, Clone, Serialize)]
pub struct Index {
    pub create_sql: String,
    pub on: GlobalId,
    pub keys: Vec<MirScalarExpr>,
    pub conn_id: Option<ConnectionId>,
    pub depends_on: Vec<GlobalId>,
    pub cluster_id: ClusterId,
    pub custom_logical_compaction_window: Option<Duration>,
    pub is_retained_metrics_object: bool,
}

#[derive(Debug, Clone, Serialize)]
pub struct Type {
    pub create_sql: String,
    #[serde(skip)]
    pub details: CatalogTypeDetails<IdReference>,
    pub depends_on: Vec<GlobalId>,
}

#[derive(Debug, Clone, Serialize)]
pub struct Func {
    #[serde(skip)]
    pub inner: &'static mz_sql::func::Func,
}

#[derive(Debug, Clone, Serialize)]
pub struct Secret {
    pub create_sql: String,
}

#[derive(Debug, Clone, Serialize)]
pub struct Connection {
    pub create_sql: String,
    pub connection: mz_storage_client::types::connections::Connection,
    pub depends_on: Vec<GlobalId>,
}

pub struct TransactionResult<R> {
    pub builtin_table_updates: Vec<BuiltinTableUpdate>,
    pub audit_events: Vec<VersionedEvent>,
    pub result: R,
}

impl CatalogItem {
    /// Returns a string indicating the type of this catalog entry.
    pub(crate) fn typ(&self) -> mz_sql::catalog::CatalogItemType {
        match self {
            CatalogItem::Table(_) => mz_sql::catalog::CatalogItemType::Table,
            CatalogItem::Source(_) => mz_sql::catalog::CatalogItemType::Source,
            CatalogItem::Log(_) => mz_sql::catalog::CatalogItemType::Source,
            CatalogItem::Sink(_) => mz_sql::catalog::CatalogItemType::Sink,
            CatalogItem::View(_) => mz_sql::catalog::CatalogItemType::View,
            CatalogItem::MaterializedView(_) => mz_sql::catalog::CatalogItemType::MaterializedView,
            CatalogItem::Index(_) => mz_sql::catalog::CatalogItemType::Index,
            CatalogItem::Type(_) => mz_sql::catalog::CatalogItemType::Type,
            CatalogItem::Func(_) => mz_sql::catalog::CatalogItemType::Func,
            CatalogItem::Secret(_) => mz_sql::catalog::CatalogItemType::Secret,
            CatalogItem::Connection(_) => mz_sql::catalog::CatalogItemType::Connection,
        }
    }

    pub fn desc(&self, name: &FullItemName) -> Result<Cow<RelationDesc>, SqlCatalogError> {
        match &self {
            CatalogItem::Source(src) => Ok(Cow::Borrowed(&src.desc)),
            CatalogItem::Log(log) => Ok(Cow::Owned(log.variant.desc())),
            CatalogItem::Table(tbl) => Ok(Cow::Borrowed(&tbl.desc)),
            CatalogItem::View(view) => Ok(Cow::Borrowed(&view.desc)),
            CatalogItem::MaterializedView(mview) => Ok(Cow::Borrowed(&mview.desc)),
            CatalogItem::Func(_)
            | CatalogItem::Index(_)
            | CatalogItem::Sink(_)
            | CatalogItem::Type(_)
            | CatalogItem::Secret(_)
            | CatalogItem::Connection(_) => Err(SqlCatalogError::InvalidDependency {
                name: name.to_string(),
                typ: self.typ(),
            }),
        }
    }

    pub fn func(
        &self,
        entry: &CatalogEntry,
    ) -> Result<&'static mz_sql::func::Func, SqlCatalogError> {
        match &self {
            CatalogItem::Func(func) => Ok(func.inner),
            _ => Err(SqlCatalogError::UnexpectedType {
                name: entry.name().item.to_string(),
                actual_type: entry.item_type(),
                expected_type: CatalogItemType::Func,
            }),
        }
    }

    pub fn source_desc(
        &self,
        entry: &CatalogEntry,
    ) -> Result<Option<&SourceDesc>, SqlCatalogError> {
        match &self {
            CatalogItem::Source(source) => match &source.data_source {
                DataSourceDesc::Ingestion(ingestion) => Ok(Some(&ingestion.desc)),
                DataSourceDesc::Introspection(_)
                | DataSourceDesc::Progress
                | DataSourceDesc::Source => Ok(None),
            },
            _ => Err(SqlCatalogError::UnexpectedType {
                name: entry.name().item.to_string(),
                actual_type: entry.item_type(),
                expected_type: CatalogItemType::Source,
            }),
        }
    }

    /// Collects the identifiers of the dataflows that this item depends
    /// upon.
    pub fn uses(&self) -> &[GlobalId] {
        match self {
            CatalogItem::Func(_) => &[],
            CatalogItem::Index(idx) => &idx.depends_on,
            CatalogItem::Sink(sink) => &sink.depends_on,
            CatalogItem::Source(source) => &source.depends_on,
            CatalogItem::Log(_) => &[],
            CatalogItem::Table(table) => &table.depends_on,
            CatalogItem::Type(typ) => &typ.depends_on,
            CatalogItem::View(view) => &view.depends_on,
            CatalogItem::MaterializedView(mview) => &mview.depends_on,
            CatalogItem::Secret(_) => &[],
            CatalogItem::Connection(connection) => &connection.depends_on,
        }
    }

    /// Indicates whether this item is a placeholder for a future item
    /// or if it's actually a real item.
    pub fn is_placeholder(&self) -> bool {
        match self {
            CatalogItem::Func(_)
            | CatalogItem::Index(_)
            | CatalogItem::Source(_)
            | CatalogItem::Log(_)
            | CatalogItem::Table(_)
            | CatalogItem::Type(_)
            | CatalogItem::View(_)
            | CatalogItem::MaterializedView(_)
            | CatalogItem::Secret(_)
            | CatalogItem::Connection(_) => false,
            CatalogItem::Sink(s) => match s.connection {
                StorageSinkConnectionState::Pending(_) => true,
                StorageSinkConnectionState::Ready(_) => false,
            },
        }
    }

    /// Returns the connection ID that this item belongs to, if this item is
    /// temporary.
    pub fn conn_id(&self) -> Option<ConnectionId> {
        match self {
            CatalogItem::View(view) => view.conn_id,
            CatalogItem::Index(index) => index.conn_id,
            CatalogItem::Table(table) => table.conn_id,
            CatalogItem::Log(_)
            | CatalogItem::Source(_)
            | CatalogItem::Sink(_)
            | CatalogItem::MaterializedView(_)
            | CatalogItem::Secret(_)
            | CatalogItem::Type(_)
            | CatalogItem::Func(_)
            | CatalogItem::Connection(_) => None,
        }
    }

    /// Indicates whether this item is temporary or not.
    pub fn is_temporary(&self) -> bool {
        self.conn_id().is_some()
    }

    /// Returns a clone of `self` with all instances of `from` renamed to `to`
    /// (with the option of including the item's own name) or errors if request
    /// is ambiguous.
    fn rename_item_refs(
        &self,
        from: FullItemName,
        to_item_name: String,
        rename_self: bool,
    ) -> Result<CatalogItem, String> {
        let do_rewrite = |create_sql: String| -> Result<String, String> {
            let mut create_stmt = mz_sql::parse::parse(&create_sql)
                .expect("invalid create sql persisted to catalog")
                .into_element();
            if rename_self {
                mz_sql::ast::transform::create_stmt_rename(&mut create_stmt, to_item_name.clone());
            }
            // Determination of what constitutes an ambiguous request is done here.
            mz_sql::ast::transform::create_stmt_rename_refs(&mut create_stmt, from, to_item_name)?;
            Ok(create_stmt.to_ast_string_stable())
        };

        match self {
            CatalogItem::Table(i) => {
                let mut i = i.clone();
                i.create_sql = do_rewrite(i.create_sql)?;
                Ok(CatalogItem::Table(i))
            }
            CatalogItem::Log(i) => Ok(CatalogItem::Log(i.clone())),
            CatalogItem::Source(i) => {
                let mut i = i.clone();
                i.create_sql = do_rewrite(i.create_sql)?;
                Ok(CatalogItem::Source(i))
            }
            CatalogItem::Sink(i) => {
                let mut i = i.clone();
                i.create_sql = do_rewrite(i.create_sql)?;
                Ok(CatalogItem::Sink(i))
            }
            CatalogItem::View(i) => {
                let mut i = i.clone();
                i.create_sql = do_rewrite(i.create_sql)?;
                Ok(CatalogItem::View(i))
            }
            CatalogItem::MaterializedView(i) => {
                let mut i = i.clone();
                i.create_sql = do_rewrite(i.create_sql)?;
                Ok(CatalogItem::MaterializedView(i))
            }
            CatalogItem::Index(i) => {
                let mut i = i.clone();
                i.create_sql = do_rewrite(i.create_sql)?;
                Ok(CatalogItem::Index(i))
            }
            CatalogItem::Secret(i) => {
                let mut i = i.clone();
                i.create_sql = do_rewrite(i.create_sql)?;
                Ok(CatalogItem::Secret(i))
            }
            CatalogItem::Func(_) | CatalogItem::Type(_) => {
                unreachable!("{}s cannot be renamed", self.typ())
            }
            CatalogItem::Connection(i) => {
                let mut i = i.clone();
                i.create_sql = do_rewrite(i.create_sql)?;
                Ok(CatalogItem::Connection(i))
            }
        }
    }

    /// If the object is considered a "compute object"
    /// (i.e., it is managed by the compute controller),
    /// this function returns its cluster ID. Otherwise, it returns nothing.
    ///
    /// This function differs from `cluster_id` because while all
    /// compute objects run on a cluster, the converse is not true.
    pub fn is_compute_object_on_cluster(&self) -> Option<ClusterId> {
        match self {
            CatalogItem::Index(index) => Some(index.cluster_id),
            CatalogItem::Table(_)
            | CatalogItem::Source(_)
            | CatalogItem::Log(_)
            | CatalogItem::View(_)
            | CatalogItem::MaterializedView(_)
            | CatalogItem::Sink(_)
            | CatalogItem::Type(_)
            | CatalogItem::Func(_)
            | CatalogItem::Secret(_)
            | CatalogItem::Connection(_) => None,
        }
    }

    pub fn cluster_id(&self) -> Option<ClusterId> {
        match self {
            CatalogItem::MaterializedView(mv) => Some(mv.cluster_id),
            CatalogItem::Index(index) => Some(index.cluster_id),
            CatalogItem::Source(source) => match &source.data_source {
                DataSourceDesc::Ingestion(ingestion) => Some(ingestion.cluster_id),
                DataSourceDesc::Introspection(_)
                | DataSourceDesc::Progress
                | DataSourceDesc::Source => None,
            },
            CatalogItem::Sink(sink) => Some(sink.cluster_id),
            CatalogItem::Table(_)
            | CatalogItem::Log(_)
            | CatalogItem::View(_)
            | CatalogItem::Type(_)
            | CatalogItem::Func(_)
            | CatalogItem::Secret(_)
            | CatalogItem::Connection(_) => None,
        }
    }

    /// The custom compaction window, if any has been set.
    // Note[btv]: As of 2023-04-10, this is only set
    // for objects with `is_retained_metrics_object`. That
    // may not always be true in the future, if we enable user-settable
    // compaction windows.
    pub fn custom_logical_compaction_window(&self) -> Option<Duration> {
        match self {
            CatalogItem::Table(table) => table.custom_logical_compaction_window,
            CatalogItem::Source(source) => source.custom_logical_compaction_window,
            CatalogItem::Index(index) => index.custom_logical_compaction_window,
            CatalogItem::MaterializedView(_)
            | CatalogItem::Log(_)
            | CatalogItem::View(_)
            | CatalogItem::Sink(_)
            | CatalogItem::Type(_)
            | CatalogItem::Func(_)
            | CatalogItem::Secret(_)
            | CatalogItem::Connection(_) => None,
        }
    }

    /// The initial compaction window, for objects that have one; that is,
    /// tables, sources, indexes, and MVs.
    ///
    /// If `custom_logical_compaction_window()` returns something, use
    /// that.  Otherwise, use a sensible default (currently 1s).
    ///
    /// For objects that do not have the concept of compaction window,
    /// return nothing.
    pub fn initial_logical_compaction_window(&self) -> Option<Duration> {
        let custom_logical_compaction_window = match self {
            CatalogItem::Table(_)
            | CatalogItem::Source(_)
            | CatalogItem::Index(_)
            | CatalogItem::MaterializedView(_) => self.custom_logical_compaction_window(),
            CatalogItem::Log(_)
            | CatalogItem::View(_)
            | CatalogItem::Sink(_)
            | CatalogItem::Type(_)
            | CatalogItem::Func(_)
            | CatalogItem::Secret(_)
            | CatalogItem::Connection(_) => return None,
        };
        Some(custom_logical_compaction_window.unwrap_or(DEFAULT_LOGICAL_COMPACTION_WINDOW))
    }

    /// Whether the item's logical compaction window
    /// is controlled by the METRICS_RETENTION
    /// system var.
    pub fn is_retained_metrics_object(&self) -> bool {
        match self {
            CatalogItem::Table(table) => table.is_retained_metrics_object,
            CatalogItem::Source(source) => source.is_retained_metrics_object,
            CatalogItem::Index(index) => index.is_retained_metrics_object,
            CatalogItem::Log(_)
            | CatalogItem::View(_)
            | CatalogItem::MaterializedView(_)
            | CatalogItem::Sink(_)
            | CatalogItem::Type(_)
            | CatalogItem::Func(_)
            | CatalogItem::Secret(_)
            | CatalogItem::Connection(_) => false,
        }
    }
}

impl CatalogEntry {
    /// Reports the description of the datums produced by this catalog item.
    pub fn desc(&self, name: &FullItemName) -> Result<Cow<RelationDesc>, SqlCatalogError> {
        self.item.desc(name)
    }

    /// Returns the [`mz_sql::func::Func`] associated with this `CatalogEntry`.
    pub fn func(&self) -> Result<&'static mz_sql::func::Func, SqlCatalogError> {
        self.item.func(self)
    }

    /// Returns the inner [`Index`] if this entry is an index, else `None`.
    pub fn index(&self) -> Option<&Index> {
        match self.item() {
            CatalogItem::Index(idx) => Some(idx),
            _ => None,
        }
    }

    /// Returns the inner [`Source`] if this entry is a source, else `None`.
    pub fn source(&self) -> Option<&Source> {
        match self.item() {
            CatalogItem::Source(src) => Some(src),
            _ => None,
        }
    }

    /// Returns the inner [`Sink`] if this entry is a sink, else `None`.
    pub fn sink(&self) -> Option<&Sink> {
        match self.item() {
            CatalogItem::Sink(sink) => Some(sink),
            _ => None,
        }
    }

    /// Returns the inner [`Secret`] if this entry is a secret, else `None`.
    pub fn secret(&self) -> Option<&Secret> {
        match self.item() {
            CatalogItem::Secret(secret) => Some(secret),
            _ => None,
        }
    }

    pub fn connection(&self) -> Result<&Connection, SqlCatalogError> {
        match self.item() {
            CatalogItem::Connection(connection) => Ok(connection),
            _ => Err(SqlCatalogError::UnknownConnection(self.name().to_string())),
        }
    }

    /// Returns the [`mz_storage_client::types::sources::SourceDesc`] associated with
    /// this `CatalogEntry`, if any.
    pub fn source_desc(&self) -> Result<Option<&SourceDesc>, SqlCatalogError> {
        self.item.source_desc(self)
    }

    /// Reports whether this catalog entry is a connection.
    pub fn is_connection(&self) -> bool {
        matches!(self.item(), CatalogItem::Connection(_))
    }

    /// Reports whether this catalog entry is a table.
    pub fn is_table(&self) -> bool {
        matches!(self.item(), CatalogItem::Table(_))
    }

    /// Reports whether this catalog entry is a source. Note that this includes
    /// subsources.
    pub fn is_source(&self) -> bool {
        matches!(self.item(), CatalogItem::Source(_))
    }

    /// Reports whether this catalog entry is a subsource.
    pub fn is_subsource(&self) -> bool {
        match &self.item() {
            CatalogItem::Source(source) => matches!(
                &source.data_source,
                DataSourceDesc::Progress | DataSourceDesc::Source
            ),
            _ => false,
        }
    }

    /// Returns the `GlobalId` of all of this entry's subsources.
    pub fn subsources(&self) -> Vec<GlobalId> {
        match &self.item() {
            CatalogItem::Source(source) => match &source.data_source {
                DataSourceDesc::Ingestion(ingestion) => ingestion
                    .subsource_exports
                    .keys()
                    .copied()
                    .chain(std::iter::once(
                        ingestion
                            .remap_collection_id
                            .expect("remap collection must named by this point"),
                    ))
                    .collect(),
                DataSourceDesc::Introspection(_)
                | DataSourceDesc::Progress
                | DataSourceDesc::Source => vec![],
            },
            CatalogItem::Table(_)
            | CatalogItem::Log(_)
            | CatalogItem::View(_)
            | CatalogItem::MaterializedView(_)
            | CatalogItem::Sink(_)
            | CatalogItem::Index(_)
            | CatalogItem::Type(_)
            | CatalogItem::Func(_)
            | CatalogItem::Secret(_)
            | CatalogItem::Connection(_) => vec![],
        }
    }

    /// Reports whether this catalog entry is a sink.
    pub fn is_sink(&self) -> bool {
        matches!(self.item(), CatalogItem::Sink(_))
    }

    /// Reports whether this catalog entry is a materialized view.
    pub fn is_materialized_view(&self) -> bool {
        matches!(self.item(), CatalogItem::MaterializedView(_))
    }

    /// Reports whether this catalog entry is a secret.
    pub fn is_secret(&self) -> bool {
        matches!(self.item(), CatalogItem::Secret(_))
    }

    /// Reports whether this catalog entry is a introspection source.
    pub fn is_introspection_source(&self) -> bool {
        matches!(self.item(), CatalogItem::Log(_))
    }

    /// Reports whether this catalog entry can be treated as a relation, it can produce rows.
    pub fn is_relation(&self) -> bool {
        match self.item {
            CatalogItem::Table(_)
            | CatalogItem::Source(_)
            | CatalogItem::Log(_)
            | CatalogItem::View(_)
            | CatalogItem::MaterializedView(_) => true,
            CatalogItem::Sink(_)
            | CatalogItem::Index(_)
            | CatalogItem::Type(_)
            | CatalogItem::Func(_)
            | CatalogItem::Secret(_)
            | CatalogItem::Connection(_) => false,
        }
    }

    /// Collects the identifiers of the dataflows that this dataflow depends
    /// upon.
    pub fn uses(&self) -> &[GlobalId] {
        self.item.uses()
    }

    /// Returns the `CatalogItem` associated with this catalog entry.
    pub fn item(&self) -> &CatalogItem {
        &self.item
    }

    /// Returns the global ID of this catalog entry.
    pub fn id(&self) -> GlobalId {
        self.id
    }

    /// Returns the OID of this catalog entry.
    pub fn oid(&self) -> u32 {
        self.oid
    }

    /// Returns the fully qualified name of this catalog entry.
    pub fn name(&self) -> &QualifiedItemName {
        &self.name
    }

    /// Returns the identifiers of the dataflows that depend upon this dataflow.
    pub fn used_by(&self) -> &[GlobalId] {
        &self.used_by
    }

    /// Returns the connection ID that this item belongs to, if this item is
    /// temporary.
    pub fn conn_id(&self) -> Option<ConnectionId> {
        self.item.conn_id()
    }

    /// Returns the role ID of the entry owner.
    pub fn owner_id(&self) -> &RoleId {
        &self.owner_id
    }

    /// Returns the privileges of the entry.
    pub fn privileges(&self) -> &Vec<MzAclItem> {
        &self.privileges
    }
}

struct AllocatedBuiltinSystemIds<T> {
    all_builtins: Vec<(T, GlobalId)>,
    new_builtins: Vec<(T, GlobalId)>,
    migrated_builtins: Vec<GlobalId>,
}

/// Functions can share the same name as any other catalog item type
/// within a given schema.
/// For example, a function can have the same name as a type, e.g.
/// 'date'.
/// As such, system objects are keyed in the catalog storage by the
/// tuple (schema_name, object_type, object_name), which is guaranteed
/// to be unique.
#[derive(Debug)]
pub struct SystemObjectMapping {
    schema_name: String,
    object_type: CatalogItemType,
    object_name: String,
    id: GlobalId,
    fingerprint: String,
}

#[derive(Debug)]
pub enum CatalogItemRebuilder {
    SystemSource(CatalogItem),
    Object {
        id: GlobalId,
        sql: String,
        is_retained_metrics_object: bool,
        custom_logical_compaction_window: Option<Duration>,
    },
}

impl CatalogItemRebuilder {
    fn new(
        entry: &CatalogEntry,
        id: GlobalId,
        ancestor_ids: &BTreeMap<GlobalId, GlobalId>,
    ) -> Self {
        if id.is_system() && (entry.is_table() || entry.is_introspection_source()) {
            Self::SystemSource(entry.item().clone())
        } else {
            let create_sql = entry.create_sql().to_string();
            assert_ne!(create_sql.to_lowercase(), CREATE_SQL_TODO.to_lowercase());
            let mut create_stmt = mz_sql::parse::parse(&create_sql)
                .expect("invalid create sql persisted to catalog")
                .into_element();
            mz_sql::ast::transform::create_stmt_replace_ids(&mut create_stmt, ancestor_ids);
            Self::Object {
                id,
                sql: create_stmt.to_ast_string_stable(),
                is_retained_metrics_object: entry.item().is_retained_metrics_object(),
                custom_logical_compaction_window: entry.item().custom_logical_compaction_window(),
            }
        }
    }

    fn build(self, catalog: &Catalog) -> CatalogItem {
        match self {
            Self::SystemSource(item) => item,
            Self::Object {
                id,
                sql,
                is_retained_metrics_object,
                custom_logical_compaction_window,
            } => catalog
                .parse_item(
                    id,
                    sql.clone(),
                    None,
                    is_retained_metrics_object,
                    custom_logical_compaction_window,
                )
                .unwrap_or_else(|error| panic!("invalid persisted create sql ({error:?}): {sql}")),
        }
    }
}

#[derive(Debug)]
pub struct BuiltinMigrationMetadata {
    // Used to drop objects on STORAGE nodes
    pub previous_sink_ids: Vec<GlobalId>,
    pub previous_materialized_view_ids: Vec<GlobalId>,
    pub previous_source_ids: Vec<GlobalId>,
    // Used to update in memory catalog state
    pub all_drop_ops: Vec<GlobalId>,
    pub all_create_ops: Vec<(
        GlobalId,
        u32,
        QualifiedItemName,
        RoleId,
        Vec<MzAclItem>,
        CatalogItemRebuilder,
    )>,
    pub introspection_source_index_updates:
        BTreeMap<ClusterId, Vec<(LogVariant, String, GlobalId)>>,
    // Used to update persisted on disk catalog state
    pub migrated_system_object_mappings: BTreeMap<GlobalId, SystemObjectMapping>,
    pub user_drop_ops: Vec<GlobalId>,
    pub user_create_ops: Vec<(GlobalId, SchemaId, String)>,
}

impl BuiltinMigrationMetadata {
    fn new() -> BuiltinMigrationMetadata {
        BuiltinMigrationMetadata {
            previous_sink_ids: Vec::new(),
            previous_materialized_view_ids: Vec::new(),
            previous_source_ids: Vec::new(),
            all_drop_ops: Vec::new(),
            all_create_ops: Vec::new(),
            introspection_source_index_updates: BTreeMap::new(),
            migrated_system_object_mappings: BTreeMap::new(),
            user_drop_ops: Vec::new(),
            user_create_ops: Vec::new(),
        }
    }
}

impl Catalog {
    /// Opens or creates a catalog that stores data at `path`.
    ///
    /// Returns the catalog, metadata about builtin objects that have changed
    /// schemas since last restart, a list of updates to builtin tables that
    /// describe the initial state of the catalog, and the version of the
    /// catalog before any migrations were performed.
    #[tracing::instrument(name = "catalog::open", level = "info", skip_all)]
    pub async fn open(
        config: Config<'_>,
    ) -> Result<
        (
            Catalog,
            BuiltinMigrationMetadata,
            Vec<BuiltinTableUpdate>,
            String,
        ),
        AdapterError,
    > {
        let mut catalog = Catalog {
            state: CatalogState {
                database_by_name: BTreeMap::new(),
                database_by_id: BTreeMap::new(),
                entry_by_id: BTreeMap::new(),
                ambient_schemas_by_name: BTreeMap::new(),
                ambient_schemas_by_id: BTreeMap::new(),
                temporary_schemas: BTreeMap::new(),
                clusters_by_id: BTreeMap::new(),
                clusters_by_name: BTreeMap::new(),
                clusters_by_linked_object_id: BTreeMap::new(),
                roles_by_name: BTreeMap::new(),
                roles_by_id: BTreeMap::new(),
                config: mz_sql::catalog::CatalogConfig {
                    start_time: to_datetime((config.now)()),
                    start_instant: Instant::now(),
                    nonce: rand::random(),
                    unsafe_mode: config.unsafe_mode,
                    environment_id: config.environment_id,
                    session_id: Uuid::new_v4(),
                    build_info: config.build_info,
                    timestamp_interval: Duration::from_secs(1),
                    now: config.now.clone(),
                },
                oid_counter: FIRST_USER_OID,
                cluster_replica_sizes: config.cluster_replica_sizes,
                default_storage_cluster_size: config.default_storage_cluster_size,
                availability_zones: config.availability_zones,
                system_configuration: SystemVars::default(),
                egress_ips: config.egress_ips,
                aws_principal_context: config.aws_principal_context,
                aws_privatelink_availability_zones: config.aws_privatelink_availability_zones,
            },
            transient_revision: 0,
            storage: Arc::new(Mutex::new(config.storage)),
        };

        catalog.create_temporary_schema(SYSTEM_CONN_ID, MZ_SYSTEM_ROLE_ID)?;

        let databases = catalog.storage().await.load_databases().await?;
        for storage::Database {
            id,
            name,
            owner_id,
            privileges,
        } in databases
        {
            let oid = catalog.allocate_oid()?;
            catalog.state.database_by_id.insert(
                id.clone(),
                Database {
                    name: name.clone(),
                    id,
                    oid,
                    schemas_by_id: BTreeMap::new(),
                    schemas_by_name: BTreeMap::new(),
                    owner_id,
                    privileges,
                },
            );
            catalog
                .state
                .database_by_name
                .insert(name.clone(), id.clone());
        }

        let schemas = catalog.storage().await.load_schemas().await?;
        for storage::Schema {
            id,
            name,
            database_id,
            owner_id,
            privileges,
        } in schemas
        {
            let oid = catalog.allocate_oid()?;
            let (schemas_by_id, schemas_by_name, database_spec) = match &database_id {
                Some(database_id) => {
                    let db = catalog
                        .state
                        .database_by_id
                        .get_mut(database_id)
                        .expect("catalog out of sync");
                    (
                        &mut db.schemas_by_id,
                        &mut db.schemas_by_name,
                        ResolvedDatabaseSpecifier::Id(*database_id),
                    )
                }
                None => (
                    &mut catalog.state.ambient_schemas_by_id,
                    &mut catalog.state.ambient_schemas_by_name,
                    ResolvedDatabaseSpecifier::Ambient,
                ),
            };
            schemas_by_id.insert(
                id.clone(),
                Schema {
                    name: QualifiedSchemaName {
                        database: database_spec,
                        schema: name.clone(),
                    },
                    id: SchemaSpecifier::Id(id.clone()),
                    oid,
                    items: BTreeMap::new(),
                    functions: BTreeMap::new(),
                    owner_id,
                    privileges,
                },
            );
            schemas_by_name.insert(name.clone(), id);
        }

        let roles = catalog.storage().await.load_roles().await?;
        for storage::Role {
            id,
            name,
            attributes,
            membership,
        } in roles
        {
            let oid = catalog.allocate_oid()?;
            catalog.state.roles_by_name.insert(name.clone(), id);
            catalog.state.roles_by_id.insert(
                id,
                Role {
                    name,
                    id,
                    oid,
                    attributes,
                    membership,
                },
            );
        }

        catalog
            .load_system_configuration(
                config.bootstrap_system_parameters,
                config.system_parameter_frontend,
            )
            .await?;

        // Now that LD is loaded, set the intended stash timeout.
        // TODO: Move this into the stash constructor.
        catalog
            .storage()
            .await
            .set_connect_timeout(catalog.system_config().crdb_connect_timeout())
            .await;

        catalog.load_builtin_types().await?;

        let persisted_builtin_ids = catalog.storage().await.load_system_gids().await?;
        let AllocatedBuiltinSystemIds {
            all_builtins,
            new_builtins,
            migrated_builtins,
        } = catalog
            .allocate_system_ids(
                BUILTINS::iter()
                    .filter(|builtin| !matches!(builtin, Builtin::Type(_)))
                    .collect(),
                |builtin| {
                    persisted_builtin_ids
                        .get(&(
                            builtin.schema().to_string(),
                            builtin.catalog_item_type(),
                            builtin.name().to_string(),
                        ))
                        .cloned()
                },
            )
            .await?;

        let id_fingerprint_map: BTreeMap<GlobalId, String> = all_builtins
            .iter()
            .map(|(builtin, id)| (*id, builtin.fingerprint()))
            .collect();
        let (builtin_indexes, builtin_non_indexes): (Vec<_>, Vec<_>) = all_builtins
            .into_iter()
            .partition(|(builtin, _)| matches!(builtin, Builtin::Index(_)));

        {
            let span = tracing::span!(tracing::Level::DEBUG, "builtin_non_indexes");
            let _enter = span.enter();
            for (builtin, id) in builtin_non_indexes {
                let schema_id = catalog.state.ambient_schemas_by_name[builtin.schema()];
                let name = QualifiedItemName {
                    qualifiers: ItemQualifiers {
                        database_spec: ResolvedDatabaseSpecifier::Ambient,
                        schema_spec: SchemaSpecifier::Id(schema_id),
                    },
                    item: builtin.name().into(),
                };
                match builtin {
                    Builtin::Log(log) => {
                        let oid = catalog.allocate_oid()?;
                        catalog.state.insert_item(
                            id,
                            oid,
                            name.clone(),
                            CatalogItem::Log(Log {
                                variant: log.variant.clone(),
                                has_storage_collection: false,
                            }),
                            MZ_SYSTEM_ROLE_ID,
                            vec![
                                rbac::default_catalog_privilege(
                                    mz_sql_parser::ast::ObjectType::Source,
                                ),
                                rbac::owner_privilege(
                                    mz_sql_parser::ast::ObjectType::Source,
                                    MZ_SYSTEM_ROLE_ID,
                                ),
                            ],
                        );
                    }

                    Builtin::Table(table) => {
                        let oid = catalog.allocate_oid()?;
                        catalog.state.insert_item(
                            id,
                            oid,
                            name.clone(),
                            CatalogItem::Table(Table {
                                create_sql: CREATE_SQL_TODO.to_string(),
                                desc: table.desc.clone(),
                                defaults: vec![Expr::null(); table.desc.arity()],
                                conn_id: None,
                                depends_on: vec![],
                                custom_logical_compaction_window: table
                                    .is_retained_metrics_object
                                    .then(|| catalog.state.system_config().metrics_retention()),
                                is_retained_metrics_object: table.is_retained_metrics_object,
                            }),
                            MZ_SYSTEM_ROLE_ID,
                            vec![
                                rbac::default_catalog_privilege(
                                    mz_sql_parser::ast::ObjectType::Table,
                                ),
                                rbac::owner_privilege(
                                    mz_sql_parser::ast::ObjectType::Table,
                                    MZ_SYSTEM_ROLE_ID,
                                ),
                            ],
                        );
                    }
                    Builtin::Index(_) => {
                        unreachable!("handled later once clusters have been created")
                    }
                    Builtin::View(view) => {
                        let item = catalog
                        .parse_item(
                            id,
                            view.sql.into(),
                            None,
                            false,
                            None
                        )
                        .unwrap_or_else(|e| {
                            panic!(
                                "internal error: failed to load bootstrap view:\n\
                                    {}\n\
                                    error:\n\
                                    {:?}\n\n\
                                    make sure that the schema name is specified in the builtin view's create sql statement.",
                                view.name, e
                            )
                        });
                        let oid = catalog.allocate_oid()?;
                        catalog.state.insert_item(
                            id,
                            oid,
                            name,
                            item,
                            MZ_SYSTEM_ROLE_ID,
                            vec![
                                rbac::default_catalog_privilege(
                                    mz_sql_parser::ast::ObjectType::View,
                                ),
                                rbac::owner_privilege(
                                    mz_sql_parser::ast::ObjectType::View,
                                    MZ_SYSTEM_ROLE_ID,
                                ),
                            ],
                        );
                    }

                    Builtin::Type(_) => unreachable!("loaded separately"),

                    Builtin::Func(func) => {
                        let oid = catalog.allocate_oid()?;
                        catalog.state.insert_item(
                            id,
                            oid,
                            name.clone(),
                            CatalogItem::Func(Func { inner: func.inner }),
                            MZ_SYSTEM_ROLE_ID,
                            Vec::new(),
                        );
                    }

                    Builtin::Source(coll) => {
                        let introspection_type = match &coll.data_source {
                            Some(i) => i.clone(),
                            None => continue,
                        };

                        let oid = catalog.allocate_oid()?;
                        catalog.state.insert_item(
                            id,
                            oid,
                            name.clone(),
                            CatalogItem::Source(Source {
                                create_sql: CREATE_SQL_TODO.to_string(),
                                data_source: DataSourceDesc::Introspection(introspection_type),
                                desc: coll.desc.clone(),
                                timeline: Timeline::EpochMilliseconds,
                                depends_on: vec![],
                                custom_logical_compaction_window: coll
                                    .is_retained_metrics_object
                                    .then(|| catalog.state.system_config().metrics_retention()),
                                is_retained_metrics_object: coll.is_retained_metrics_object,
                            }),
                            MZ_SYSTEM_ROLE_ID,
                            vec![
                                rbac::default_catalog_privilege(
                                    mz_sql_parser::ast::ObjectType::Source,
                                ),
                                rbac::owner_privilege(
                                    mz_sql_parser::ast::ObjectType::Source,
                                    MZ_SYSTEM_ROLE_ID,
                                ),
                            ],
                        );
                    }
                }
            }
        }

        let clusters = catalog.storage().await.load_clusters().await?;
        for storage::Cluster {
            id,
            name,
            linked_object_id,
            owner_id,
            privileges,
        } in clusters
        {
            let introspection_source_index_gids = catalog
                .storage()
                .await
                .load_introspection_source_index_gids(id)
                .await?;

            let AllocatedBuiltinSystemIds {
                all_builtins: all_indexes,
                new_builtins: new_indexes,
                ..
            } = catalog
                .allocate_system_ids(BUILTINS::logs().collect(), |log| {
                    introspection_source_index_gids
                        .get(log.name)
                        .cloned()
                        // We migrate introspection sources later so we can hardcode the fingerprint as ""
                        .map(|id| (id, "".to_string()))
                })
                .await?;

            catalog
                .storage()
                .await
                .set_introspection_source_index_gids(
                    new_indexes
                        .iter()
                        .map(|(log, index_id)| (id, log.name, *index_id))
                        .collect(),
                )
                .await?;

            catalog.state.insert_cluster(
                id,
                name,
                linked_object_id,
                all_indexes,
                owner_id,
                privileges,
            );
        }

        let replicas = catalog.storage().await.load_cluster_replicas().await?;
        for storage::ClusterReplica {
            cluster_id,
            replica_id,
            name,
            serialized_config,
            owner_id,
        } in replicas
        {
            let logging = ReplicaLogging {
                log_logging: serialized_config.logging.log_logging,
                interval: serialized_config.logging.interval,
            };
            let config = ReplicaConfig {
                location: catalog
                    .concretize_replica_location(serialized_config.location, &vec![])?,
                compute: ComputeReplicaConfig {
                    logging,
                    idle_arrangement_merge_effort: serialized_config.idle_arrangement_merge_effort,
                },
            };

            // And write the allocated sources back to storage
            catalog
                .storage()
                .await
                .set_replica_config(replica_id, cluster_id, name.clone(), &config, owner_id)
                .await?;

            catalog
                .state
                .insert_cluster_replica(cluster_id, name, replica_id, config, owner_id);
        }

        for (builtin, id) in builtin_indexes {
            let schema_id = catalog.state.ambient_schemas_by_name[builtin.schema()];
            let name = QualifiedItemName {
                qualifiers: ItemQualifiers {
                    database_spec: ResolvedDatabaseSpecifier::Ambient,
                    schema_spec: SchemaSpecifier::Id(schema_id),
                },
                item: builtin.name().into(),
            };
            match builtin {
                Builtin::Index(index) => {
                    let mut item = catalog
                        .parse_item(
                            id,
                            index.sql.into(),
                            None,
                            index.is_retained_metrics_object,
                            if index.is_retained_metrics_object { Some(catalog.state.system_config().metrics_retention())} else { None },
                        )
                        .unwrap_or_else(|e| {
                            panic!(
                                "internal error: failed to load bootstrap index:\n\
                                    {}\n\
                                    error:\n\
                                    {:?}\n\n\
                                    make sure that the schema name is specified in the builtin index's create sql statement.",
                                index.name, e
                            )
                        });
                    let CatalogItem::Index(_) = &mut item else {
                        panic!("internal error: builtin index {}'s SQL does not begin with \"CREATE INDEX\".", index.name);
                    };

                    let oid = catalog.allocate_oid()?;
                    catalog
                        .state
                        .insert_item(id, oid, name, item, MZ_SYSTEM_ROLE_ID, Vec::new());
                }
                Builtin::Log(_)
                | Builtin::Table(_)
                | Builtin::View(_)
                | Builtin::Type(_)
                | Builtin::Func(_)
                | Builtin::Source(_) => {
                    unreachable!("handled above")
                }
            }
        }

        let new_system_id_mappings = new_builtins
            .iter()
            .map(|(builtin, id)| SystemObjectMapping {
                schema_name: builtin.schema().to_string(),
                object_type: builtin.catalog_item_type(),
                object_name: builtin.name().to_string(),
                id: *id,
                fingerprint: builtin.fingerprint(),
            })
            .collect();
        catalog
            .storage()
            .await
            .set_system_object_mapping(new_system_id_mappings)
            .await?;

        let last_seen_version = catalog
            .storage()
            .await
            .get_catalog_content_version()
            .await?
            .unwrap_or_else(|| "new".to_string());

        if !config.skip_migrations {
            migrate::migrate(&mut catalog, config.connection_context)
                .await
                .map_err(|e| {
                    Error::new(ErrorKind::FailedMigration {
                        last_seen_version: last_seen_version.clone(),
                        this_version: catalog.config().build_info.version,
                        cause: e.to_string(),
                    })
                })?;
            catalog
                .storage()
                .await
                .set_catalog_content_version(catalog.config().build_info.version)
                .await?;
        }

        let mut catalog = {
            let mut storage = catalog.storage().await;
            let mut tx = storage.transaction().await?;
            let catalog = Self::load_catalog_items(&mut tx, &catalog)?;
            tx.commit().await?;
            catalog
        };

        let mut builtin_migration_metadata = catalog
            .generate_builtin_migration_metadata(migrated_builtins, id_fingerprint_map)
            .await?;
        catalog.apply_in_memory_builtin_migration(&mut builtin_migration_metadata)?;
        catalog
            .apply_persisted_builtin_migration(&mut builtin_migration_metadata)
            .await?;

        // Load public keys for SSH connections from the secrets store to the catalog
        for (id, entry) in catalog.state.entry_by_id.iter_mut() {
            if let CatalogItem::Connection(ref mut connection) = entry.item {
                if let mz_storage_client::types::connections::Connection::Ssh(ref mut ssh) =
                    connection.connection
                {
                    let secret = config.secrets_reader.read(*id).await?;
                    let keyset = SshKeyPairSet::from_bytes(&secret)?;
                    let public_key_pair = keyset.public_keys();
                    ssh.public_keys = Some(public_key_pair);
                }
            }
        }

        let mut builtin_table_updates = vec![];
        for (schema_id, schema) in &catalog.state.ambient_schemas_by_id {
            let db_spec = ResolvedDatabaseSpecifier::Ambient;
            builtin_table_updates.push(catalog.state.pack_schema_update(&db_spec, schema_id, 1));
            for (_item_name, item_id) in &schema.items {
                builtin_table_updates.extend(catalog.state.pack_item_update(*item_id, 1));
            }
            for (_item_name, function_id) in &schema.functions {
                builtin_table_updates.extend(catalog.state.pack_item_update(*function_id, 1));
            }
        }
        for (_id, db) in &catalog.state.database_by_id {
            builtin_table_updates.push(catalog.state.pack_database_update(db, 1));
            let db_spec = ResolvedDatabaseSpecifier::Id(db.id.clone());
            for (schema_id, schema) in &db.schemas_by_id {
                builtin_table_updates
                    .push(catalog.state.pack_schema_update(&db_spec, schema_id, 1));
                for (_item_name, item_id) in &schema.items {
                    builtin_table_updates.extend(catalog.state.pack_item_update(*item_id, 1));
                }
                for (_item_name, function_id) in &schema.functions {
                    builtin_table_updates.extend(catalog.state.pack_item_update(*function_id, 1));
                }
            }
        }
        for (_id, role) in &catalog.state.roles_by_id {
            if let Some(builtin_update) = catalog.state.pack_role_update(role.id, 1) {
                builtin_table_updates.push(builtin_update);
            }
            for group_id in role.membership.map.keys() {
                builtin_table_updates.push(
                    catalog
                        .state
                        .pack_role_members_update(*group_id, role.id, 1),
                )
            }
        }
        for (id, cluster) in &catalog.state.clusters_by_id {
            builtin_table_updates.push(catalog.state.pack_cluster_update(&cluster.name, 1));
            if let Some(linked_object_id) = cluster.linked_object_id {
                builtin_table_updates.push(catalog.state.pack_cluster_link_update(
                    &cluster.name,
                    linked_object_id,
                    1,
                ));
            }
            for (replica_name, replica_id) in &cluster.replica_id_by_name {
                builtin_table_updates.push(catalog.state.pack_cluster_replica_update(
                    *id,
                    replica_name,
                    1,
                ));
                let replica = catalog.state.get_cluster_replica(*id, *replica_id);
                for process_id in 0..replica.config.location.num_processes() {
                    let update = catalog.state.pack_cluster_replica_status_update(
                        *id,
                        *replica_id,
                        u64::cast_from(process_id),
                        1,
                    );
                    builtin_table_updates.push(update);
                }
            }
        }
        // Operators aren't stored in the catalog, but we would like them in
        // introspection views.
        for (op, func) in OP_IMPLS.iter() {
            match func {
                mz_sql::func::Func::Scalar(impls) => {
                    for imp in impls {
                        builtin_table_updates.push(catalog.state.pack_op_update(
                            op,
                            imp.details(),
                            1,
                        ));
                    }
                }
                _ => unreachable!("all operators must be scalar functions"),
            }
        }
        let audit_logs = catalog.storage().await.load_audit_log().await?;
        for event in audit_logs {
            builtin_table_updates.push(catalog.state.pack_audit_log_update(&event)?);
        }

        // To avoid reading over storage_usage events multiple times, do both
        // the table updates and delete calculations in a single read over the
        // data.
        let storage_usage_events = catalog
            .storage()
            .await
            .fetch_and_prune_storage_usage(config.storage_usage_retention_period)
            .await?;
        for event in storage_usage_events {
            builtin_table_updates.push(catalog.state.pack_storage_usage_update(&event)?);
        }

        for ip in &catalog.state.egress_ips {
            builtin_table_updates.push(catalog.state.pack_egress_ip_update(ip)?);
        }

        Ok((
            catalog,
            builtin_migration_metadata,
            builtin_table_updates,
            last_seen_version,
        ))
    }

    /// Loads the system configuration from the various locations in which its
    /// values and value overrides can reside.
    ///
    /// This method should _always_ be called during catalog creation _before_
    /// any other operations that depend on system configuration values.
    ///
    /// Configuration is loaded in the following order:
    ///
    /// 1. Load parameters from the configuration persisted in the catalog
    ///    storage backend.
    /// 2. Overwrite without persisting selected parameter values from the
    ///    configuration passed in the provided `bootstrap_system_parameters`
    ///    map.
    /// 3. Overwrite and persist selected parameter values from the
    ///    configuration that can be pulled from the provided
    ///    `system_parameter_frontend` (if present).
    ///
    /// # Errors
    #[tracing::instrument(level = "info", skip_all)]
    async fn load_system_configuration(
        &mut self,
        bootstrap_system_parameters: BTreeMap<String, String>,
        system_parameter_frontend: Option<Arc<SystemParameterFrontend>>,
    ) -> Result<(), AdapterError> {
        let (system_config, boot_ts) = {
            let mut storage = self.storage().await;
            let system_config = storage.load_system_configuration().await?;
            let boot_ts = storage.boot_ts();
            (system_config, boot_ts)
        };
        for (name, value) in &bootstrap_system_parameters {
            match self
                .state
                .insert_system_configuration(name, VarInput::Flat(value))
            {
                Ok(_) => (),
                Err(AdapterError::VarError(VarError::UnknownParameter(name))) => {
                    warn!(%name, "cannot load unknown system parameter from stash");
                }
                Err(e) => return Err(e),
            };
        }
        for (name, value) in system_config {
            match self
                .state
                .insert_system_configuration(&name, VarInput::Flat(&value))
            {
                Ok(_) => (),
                Err(AdapterError::VarError(VarError::UnknownParameter(name))) => {
                    warn!(%name, "cannot load unknown system parameter from stash");
                }
                Err(e) => return Err(e),
            };
        }
        if let Some(system_parameter_frontend) = system_parameter_frontend {
            if !self.state.system_config().config_has_synced_once() {
                tracing::info!("parameter sync on boot: start sync");

                // We intentionally block initial startup, potentially forever,
                // on initializing LaunchDarkly. This may seem scary, but the
                // alternative is even scarier. Over time, we expect that the
                // compiled-in default values for the system parameters will
                // drift substantially from the defaults configured in
                // LaunchDarkly, to the point that starting an environment
                // without loading the latest values from LaunchDarkly will
                // result in running an untested configuration.
                //
                // Note this only applies during initial startup. Restarting
                // after we've synced once doesn't block on LaunchDarkly, as it
                // seems reasonable to assume that the last-synced configuration
                // was valid enough.
                //
                // This philosophy appears to provide a good balance between not
                // running untested configurations in production while also not
                // making LaunchDarkly a "tier 1" dependency for existing
                // environments.
                //
                // If this proves to be an issue, we could seek to address the
                // configuration drift in a different way--for example, by
                // writing a script that runs in CI nightly and checks for
                // deviation between the compiled Rust code and LaunchDarkly.
                //
                // If it is absolutely necessary to bring up a new environment
                // while LaunchDarkly is down, the following manual mitigation
                // can be performed:
                //
                //    1. Edit the environmentd startup parameters to omit the
                //       LaunchDarkly configuration.
                //    2. Boot environmentd.
                //    3. Run `ALTER SYSTEM config_has_synced_once = true`.
                //    4. Adjust any other parameters as necessary to avoid
                //       running a nonstandard configuration in production.
                //    5. Edit the environmentd startup parameters to restore the
                //       LaunchDarkly configuration, for when LaunchDarkly comes
                //       back online.
                //    6. Reboot environmentd.
                system_parameter_frontend.ensure_initialized().await;

                let mut params = SynchronizedParameters::new(self.state.system_config().clone());
                system_parameter_frontend.pull(&mut params);
                let ops = params
                    .modified()
                    .into_iter()
                    .map(|param| {
                        let name = param.name;
                        let value = param.value;
                        tracing::debug!(name, value, "sync parameter");
                        Op::UpdateSystemConfiguration {
                            name,
                            value: OwnedVarInput::Flat(value),
                        }
                    })
                    .chain(std::iter::once({
                        let name = CONFIG_HAS_SYNCED_ONCE.name().to_string();
                        let value = true.to_string();
                        tracing::debug!(name, value, "sync parameter");
                        Op::UpdateSystemConfiguration {
                            name,
                            value: OwnedVarInput::Flat(value),
                        }
                    }))
                    .collect::<Vec<_>>();
                self.transact(boot_ts, None, ops, |_| Ok(()))
                    .await
                    .unwrap_or_terminate("cannot fail to transact");
                tracing::info!("parameter sync on boot: end sync");
            } else {
                tracing::info!("parameter sync on boot: skipping sync as config has synced once");
            }
        }
        Ok(())
    }

    /// Loads built-in system types into the catalog.
    ///
    /// Built-in types sometimes have references to other built-in types, and sometimes these
    /// references are circular. This makes loading built-in types more complicated than other
    /// built-in objects, and requires us to make multiple passes over the types to correctly
    /// resolve all references.
    #[tracing::instrument(level = "info", skip_all)]
    async fn load_builtin_types(&mut self) -> Result<(), Error> {
        let persisted_builtin_ids = self.storage().await.load_system_gids().await?;

        let AllocatedBuiltinSystemIds {
            all_builtins,
            new_builtins,
            migrated_builtins,
        } = self
            .allocate_system_ids(BUILTINS::types().collect(), |typ| {
                persisted_builtin_ids
                    .get(&(
                        typ.schema.to_string(),
                        CatalogItemType::Type,
                        typ.name.to_string(),
                    ))
                    .cloned()
            })
            .await?;
        assert!(migrated_builtins.is_empty(), "types cannot be migrated");
        let name_to_id_map: BTreeMap<&str, GlobalId> = all_builtins
            .into_iter()
            .map(|(typ, id)| (typ.name, id))
            .collect();

        // Replace named references with id references
        let mut builtin_types: Vec<_> = BUILTINS::types()
            .map(|typ| Self::resolve_builtin_type(typ, &name_to_id_map))
            .collect();

        // Resolve array_id for types
        let mut element_id_to_array_id = BTreeMap::new();
        for typ in &builtin_types {
            match &typ.details.typ {
                CatalogType::Array { element_reference } => {
                    let array_id = name_to_id_map[typ.name];
                    element_id_to_array_id.insert(*element_reference, array_id);
                }
                _ => {}
            }
        }
        let pg_catalog_schema_id = self.state.get_pg_catalog_schema_id().clone();
        for typ in &mut builtin_types {
            let element_id = name_to_id_map[typ.name];
            typ.details.array_id = element_id_to_array_id.get(&element_id).map(|id| id.clone());
        }

        // Insert into catalog
        for typ in builtin_types {
            let element_id = name_to_id_map[typ.name];
            self.state.insert_item(
                element_id,
                typ.oid,
                QualifiedItemName {
                    qualifiers: ItemQualifiers {
                        database_spec: ResolvedDatabaseSpecifier::Ambient,
                        schema_spec: SchemaSpecifier::Id(pg_catalog_schema_id),
                    },
                    item: typ.name.to_owned(),
                },
                CatalogItem::Type(Type {
                    create_sql: format!("CREATE TYPE {}", typ.name),
                    details: typ.details.clone(),
                    depends_on: vec![],
                }),
                MZ_SYSTEM_ROLE_ID,
                vec![
                    rbac::default_catalog_privilege(mz_sql_parser::ast::ObjectType::Type),
                    rbac::owner_privilege(mz_sql_parser::ast::ObjectType::Type, MZ_SYSTEM_ROLE_ID),
                ],
            );
        }

        let new_system_id_mappings = new_builtins
            .iter()
            .map(|(typ, id)| SystemObjectMapping {
                schema_name: typ.schema.to_string(),
                object_type: CatalogItemType::Type,
                object_name: typ.name.to_string(),
                id: *id,
                fingerprint: typ.fingerprint(),
            })
            .collect();
        self.storage()
            .await
            .set_system_object_mapping(new_system_id_mappings)
            .await?;

        Ok(())
    }

    fn resolve_builtin_type(
        builtin: &BuiltinType<NameReference>,
        name_to_id_map: &BTreeMap<&str, GlobalId>,
    ) -> BuiltinType<IdReference> {
        let typ: CatalogType<IdReference> = match &builtin.details.typ {
            CatalogType::Array { element_reference } => CatalogType::Array {
                element_reference: name_to_id_map[element_reference],
            },
            CatalogType::List { element_reference } => CatalogType::List {
                element_reference: name_to_id_map[element_reference],
            },
            CatalogType::Map {
                key_reference,
                value_reference,
            } => CatalogType::Map {
                key_reference: name_to_id_map[key_reference],
                value_reference: name_to_id_map[value_reference],
            },
            CatalogType::Range { element_reference } => CatalogType::Range {
                element_reference: name_to_id_map[element_reference],
            },
            CatalogType::Record { fields } => CatalogType::Record {
                fields: fields
                    .into_iter()
                    .map(|(column_name, reference)| {
                        (column_name.clone(), name_to_id_map[reference])
                    })
                    .collect(),
            },
            CatalogType::Bool => CatalogType::Bool,
            CatalogType::Bytes => CatalogType::Bytes,
            CatalogType::Char => CatalogType::Char,
            CatalogType::Date => CatalogType::Date,
            CatalogType::Float32 => CatalogType::Float32,
            CatalogType::Float64 => CatalogType::Float64,
            CatalogType::Int16 => CatalogType::Int16,
            CatalogType::Int32 => CatalogType::Int32,
            CatalogType::Int64 => CatalogType::Int64,
            CatalogType::UInt16 => CatalogType::UInt16,
            CatalogType::UInt32 => CatalogType::UInt32,
            CatalogType::UInt64 => CatalogType::UInt64,
            CatalogType::MzTimestamp => CatalogType::MzTimestamp,
            CatalogType::Interval => CatalogType::Interval,
            CatalogType::Jsonb => CatalogType::Jsonb,
            CatalogType::Numeric => CatalogType::Numeric,
            CatalogType::Oid => CatalogType::Oid,
            CatalogType::PgLegacyChar => CatalogType::PgLegacyChar,
            CatalogType::Pseudo => CatalogType::Pseudo,
            CatalogType::RegClass => CatalogType::RegClass,
            CatalogType::RegProc => CatalogType::RegProc,
            CatalogType::RegType => CatalogType::RegType,
            CatalogType::String => CatalogType::String,
            CatalogType::Time => CatalogType::Time,
            CatalogType::Timestamp => CatalogType::Timestamp,
            CatalogType::TimestampTz => CatalogType::TimestampTz,
            CatalogType::Uuid => CatalogType::Uuid,
            CatalogType::VarChar => CatalogType::VarChar,
            CatalogType::Int2Vector => CatalogType::Int2Vector,
            CatalogType::MzAclItem => CatalogType::MzAclItem,
        };

        BuiltinType {
            name: builtin.name,
            schema: builtin.schema,
            oid: builtin.oid,
            details: CatalogTypeDetails {
                array_id: builtin.details.array_id,
                typ,
            },
        }
    }

    /// The objects in the catalog form one or more DAGs (directed acyclic graph) via object
    /// dependencies. To migrate a builtin object we must drop that object along with all of its
    /// descendants, and then recreate that object along with all of its descendants using new
    /// GlobalId`s. To achieve this we perform a DFS (depth first search) on the catalog items
    /// starting with the nodes that correspond to builtin objects that have changed schemas.
    ///
    /// Objects need to be dropped starting from the leafs of the DAG going up towards the roots,
    /// and they need to be recreated starting at the roots of the DAG and going towards the leafs.
    pub async fn generate_builtin_migration_metadata(
        &self,
        migrated_ids: Vec<GlobalId>,
        id_fingerprint_map: BTreeMap<GlobalId, String>,
    ) -> Result<BuiltinMigrationMetadata, Error> {
        // First obtain a topological sorting of all migrated objects and their children.
        let mut visited_set = BTreeSet::new();
        let mut topological_sort = Vec::new();
        for id in migrated_ids {
            if !visited_set.contains(&id) {
                let migrated_topological_sort = self.topological_sort(id, &mut visited_set);
                topological_sort.extend(migrated_topological_sort);
            }
        }
        topological_sort.reverse();

        // Then process all objects in sorted order.
        let mut migration_metadata = BuiltinMigrationMetadata::new();
        let mut ancestor_ids = BTreeMap::new();
        let mut migrated_log_ids = BTreeMap::new();
        let log_name_map: BTreeMap<_, _> = BUILTINS::logs()
            .map(|log| (log.variant.clone(), log.name))
            .collect();
        for entry in topological_sort {
            let id = entry.id();

            let new_id = match id {
                GlobalId::System(_) => self
                    .storage()
                    .await
                    .allocate_system_ids(1)
                    .await?
                    .into_element(),
                GlobalId::User(_) => self.storage().await.allocate_user_id().await?,
                _ => unreachable!("can't migrate id: {id}"),
            };

            let name = self.resolve_full_name(entry.name(), None);
            info!("migrating {name} from {id} to {new_id}");

            // Generate value to update fingerprint and global ID persisted mapping for system objects.
            // Not every system object has a fingerprint, like introspection source indexes.
            if let Some(fingerprint) = id_fingerprint_map.get(&id) {
                assert!(
                    id.is_system(),
                    "id_fingerprint_map should only contain builtin objects"
                );
                let schema_name = self
                    .get_schema(
                        &entry.name.qualifiers.database_spec,
                        &entry.name.qualifiers.schema_spec,
                        entry.conn_id().unwrap_or(SYSTEM_CONN_ID),
                    )
                    .name
                    .schema
                    .as_str();
                migration_metadata.migrated_system_object_mappings.insert(
                    id,
                    SystemObjectMapping {
                        schema_name: schema_name.to_string(),
                        object_type: entry.item_type(),
                        object_name: entry.name.item.clone(),
                        id: new_id,
                        fingerprint: fingerprint.clone(),
                    },
                );
            }

            ancestor_ids.insert(id, new_id);

            // Push drop commands.
            match entry.item() {
                CatalogItem::Table(_) | CatalogItem::Source(_) => {
                    migration_metadata.previous_source_ids.push(id)
                }
                CatalogItem::Sink(_) => migration_metadata.previous_sink_ids.push(id),
                CatalogItem::MaterializedView(_) => {
                    migration_metadata.previous_materialized_view_ids.push(id)
                }
                CatalogItem::Log(log) => {
                    migrated_log_ids.insert(id, log.variant.clone());
                }
                CatalogItem::Index(index) => {
                    if id.is_system() {
                        if let Some(variant) = migrated_log_ids.get(&index.on) {
                            migration_metadata
                                .introspection_source_index_updates
                                .entry(index.cluster_id)
                                .or_default()
                                .push((
                                    variant.clone(),
                                    log_name_map
                                        .get(variant)
                                        .expect("all variants have a name")
                                        .to_string(),
                                    new_id,
                                ));
                        }
                    }
                }
                CatalogItem::View(_) => {
                    // Views don't have any external objects to drop.
                }
                CatalogItem::Type(_)
                | CatalogItem::Func(_)
                | CatalogItem::Secret(_)
                | CatalogItem::Connection(_) => unreachable!(
                    "impossible to migrate schema for builtin {}",
                    entry.item().typ()
                ),
            }
            if id.is_user() {
                migration_metadata.user_drop_ops.push(id);
            }
            migration_metadata.all_drop_ops.push(id);

            // Push create commands.
            let name = entry.name.clone();
            if id.is_user() {
                let schema_id = name.qualifiers.schema_spec.clone().into();
                migration_metadata
                    .user_create_ops
                    .push((new_id, schema_id, name.item.clone()));
            }
            let item_rebuilder = CatalogItemRebuilder::new(entry, new_id, &ancestor_ids);
            migration_metadata.all_create_ops.push((
                new_id,
                entry.oid,
                name,
                entry.owner_id,
                entry.privileges.clone(),
                item_rebuilder,
            ));
        }

        // Reverse drop commands.
        migration_metadata.previous_sink_ids.reverse();
        migration_metadata.previous_materialized_view_ids.reverse();
        migration_metadata.previous_source_ids.reverse();
        migration_metadata.all_drop_ops.reverse();
        migration_metadata.user_drop_ops.reverse();

        Ok(migration_metadata)
    }

    fn topological_sort(
        &self,
        id: GlobalId,
        visited_set: &mut BTreeSet<GlobalId>,
    ) -> Vec<&CatalogEntry> {
        let mut topological_sort = Vec::new();
        visited_set.insert(id);
        let entry = self.get_entry(&id);
        for dependant in &entry.used_by {
            if !visited_set.contains(dependant) {
                let child_topological_sort = self.topological_sort(*dependant, visited_set);
                topological_sort.extend(child_topological_sort);
            }
        }
        topological_sort.push(entry);
        topological_sort
    }

    pub fn apply_in_memory_builtin_migration(
        &mut self,
        migration_metadata: &mut BuiltinMigrationMetadata,
    ) -> Result<(), Error> {
        assert_eq!(
            migration_metadata.all_drop_ops.len(),
            migration_metadata.all_create_ops.len(),
            "we should be re-creating every dropped object"
        );
        for id in migration_metadata.all_drop_ops.drain(..) {
            self.state.drop_item(id);
        }
        for (id, oid, name, owner_id, privileges, item_rebuilder) in
            migration_metadata.all_create_ops.drain(..)
        {
            let item = item_rebuilder.build(self);
            self.state
                .insert_item(id, oid, name, item, owner_id, privileges);
        }
        for (cluster_id, updates) in &migration_metadata.introspection_source_index_updates {
            let log_indexes = &mut self
                .state
                .clusters_by_id
                .get_mut(cluster_id)
                .unwrap_or_else(|| panic!("invalid cluster {cluster_id}"))
                .log_indexes;
            for (variant, _name, new_id) in updates {
                log_indexes.remove(variant);
                log_indexes.insert(variant.clone(), new_id.clone());
            }
        }

        Ok(())
    }

    #[tracing::instrument(level = "info", skip_all)]
    pub async fn apply_persisted_builtin_migration(
        &self,
        migration_metadata: &mut BuiltinMigrationMetadata,
    ) -> Result<(), Error> {
        let mut storage = self.storage().await;
        let mut tx = storage.transaction().await?;
        tx.remove_items(migration_metadata.user_drop_ops.drain(..).collect())?;
        for (id, schema_id, name) in migration_metadata.user_create_ops.drain(..) {
            let entry = self.get_entry(&id);
            let item = entry.item();
            let serialized_item = Self::serialize_item(item);
            tx.insert_item(
                id,
                schema_id,
                &name,
                serialized_item,
                entry.owner_id,
                entry.privileges.clone(),
            )?;
        }
        tx.update_system_object_mappings(std::mem::take(
            &mut migration_metadata.migrated_system_object_mappings,
        ))?;
        tx.update_introspection_source_index_gids(
            std::mem::take(&mut migration_metadata.introspection_source_index_updates)
                .into_iter()
                .map(|(cluster_id, updates)| {
                    (
                        cluster_id,
                        updates
                            .into_iter()
                            .map(|(_variant, name, index_id)| (name, index_id)),
                    )
                }),
        )?;

        tx.commit().await?;

        Ok(())
    }

    /// Returns the catalog's transient revision, which starts at 1 and is
    /// incremented on every change. This is not persisted to disk, and will
    /// restart on every load.
    pub fn transient_revision(&self) -> u64 {
        self.transient_revision
    }

    /// Takes a catalog which only has items in its on-disk storage ("unloaded")
    /// and cannot yet resolve names, and returns a catalog loaded with those
    /// items.
    ///
    /// This function requires transactions to support loading a catalog with
    /// the transaction's currently in-flight updates to existing catalog
    /// objects, which is necessary for at least one catalog migration.
    ///
    /// TODO(justin): it might be nice if these were two different types.
    #[tracing::instrument(level = "info", skip_all)]
    pub fn load_catalog_items<'a>(
        tx: &mut storage::Transaction<'a>,
        c: &Catalog,
    ) -> Result<Catalog, Error> {
        let mut c = c.clone();
        let mut awaiting_id_dependencies: BTreeMap<GlobalId, Vec<_>> = BTreeMap::new();
        let mut awaiting_name_dependencies: BTreeMap<String, Vec<_>> = BTreeMap::new();
        let mut items: VecDeque<_> = tx.loaded_items().into_iter().collect();
        while let Some(item) = items.pop_front() {
            let d_c = item.definition.clone();
            // TODO(benesch): a better way of detecting when a view has depended
            // upon a non-existent logging view. This is fine for now because
            // the only goal is to produce a nicer error message; we'll bail out
            // safely even if the error message we're sniffing out changes.
            static LOGGING_ERROR: Lazy<Regex> =
                Lazy::new(|| Regex::new("mz_catalog.[^']*").expect("valid regex"));

            let catalog_item = match c.deserialize_item(item.id, d_c) {
                Ok(item) => item,
                Err(AdapterError::SqlCatalog(SqlCatalogError::UnknownItem(name)))
                    if LOGGING_ERROR.is_match(&name.to_string()) =>
                {
                    return Err(Error::new(ErrorKind::UnsatisfiableLoggingDependency {
                        depender_name: name,
                    }));
                }
                // If we were missing a dependency, wait for it to be added.
                Err(AdapterError::PlanError(plan::PlanError::InvalidId(missing_dep))) => {
                    awaiting_id_dependencies
                        .entry(missing_dep)
                        .or_default()
                        .push(item);
                    continue;
                }
                // If we were missing a dependency, wait for it to be added.
                Err(AdapterError::PlanError(plan::PlanError::Catalog(
                    SqlCatalogError::UnknownItem(missing_dep),
                ))) => {
                    match GlobalId::from_str(&missing_dep) {
                        Ok(id) => {
                            awaiting_id_dependencies.entry(id).or_default().push(item);
                        }
                        Err(_) => {
                            awaiting_name_dependencies
                                .entry(missing_dep)
                                .or_default()
                                .push(item);
                        }
                    }
                    continue;
                }
                Err(e) => {
                    return Err(Error::new(ErrorKind::Corruption {
                        detail: format!(
                            "failed to deserialize item {} ({}): {}",
                            item.id, item.name, e
                        ),
                    }))
                }
            };
            let oid = c.allocate_oid()?;

            // Enqueue any items waiting on this dependency.
            if let Some(dependent_items) = awaiting_id_dependencies.remove(&item.id) {
                items.extend(dependent_items);
            }
            let full_name = c.resolve_full_name(&item.name, None);
            if let Some(dependent_items) = awaiting_name_dependencies.remove(&full_name.to_string())
            {
                items.extend(dependent_items);
            }

            c.state.insert_item(
                item.id,
                oid,
                item.name,
                catalog_item,
                item.owner_id,
                item.privileges,
            );
        }

        // Error on any unsatisfied dependencies.
        if let Some((missing_dep, mut dependents)) = awaiting_id_dependencies.into_iter().next() {
            let storage::Item {
                id,
                name,
                definition: _,
                owner_id: _,
                privileges: _,
            } = dependents.remove(0);
            return Err(Error::new(ErrorKind::Corruption {
                detail: format!(
                    "failed to deserialize item {} ({}): {}",
                    id,
                    name,
                    AdapterError::PlanError(plan::PlanError::InvalidId(missing_dep))
                ),
            }));
        }

        if let Some((missing_dep, mut dependents)) = awaiting_name_dependencies.into_iter().next() {
            let storage::Item {
                id,
                name,
                definition: _,
                owner_id: _,
                privileges: _,
            } = dependents.remove(0);
            return Err(Error::new(ErrorKind::Corruption {
                detail: format!(
                    "failed to deserialize item {} ({}): {}",
                    id,
                    name,
                    AdapterError::SqlCatalog(SqlCatalogError::UnknownItem(missing_dep))
                ),
            }));
        }

        c.transient_revision = 1;
        Ok(c)
    }

    /// Creates a debug catalog from a debug stash based on the current
    /// `COCKROACH_URL` with parameters set appropriately for debug contexts,
    /// like in tests.
    ///
    /// WARNING! This function can arbitrarily fail because it does not make any
    /// effort to adjust the catalog's contents' structure or semantics to the
    /// currently running version, i.e. it does not apply any migrations.
    ///
    /// This function must not be called in production contexts. Use
    /// [`Catalog::open`] with appropriately set configuration parameters
    /// instead.
    pub async fn with_debug<F, Fut, T>(now: NowFn, f: F) -> T
    where
        F: FnOnce(Catalog) -> Fut,
        Fut: Future<Output = T>,
    {
        Stash::with_debug_stash(move |stash| async move {
            let catalog = Self::open_debug_stash(stash, now)
                .await
                .expect("unable to open debug stash");
            f(catalog).await
        })
        .await
        .expect("unable to open debug stash")
    }

    /// Opens a debug postgres catalog at `url`.
    ///
    /// If specified, `schema` will set the connection's `search_path` to `schema`.
    ///
    /// See [`Catalog::with_debug`].
    pub async fn open_debug_postgres(
        url: String,
        schema: Option<String>,
        now: NowFn,
    ) -> Result<Catalog, anyhow::Error> {
        let tls = mz_postgres_util::make_tls(&tokio_postgres::Config::new())
            .expect("unable to create TLS connector");
        let factory = StashFactory::new(&MetricsRegistry::new());
        let stash = factory.open(url, schema, tls).await?;
        Self::open_debug_stash(stash, now).await
    }

    /// Opens a debug catalog from a stash.
    pub async fn open_debug_stash(stash: Stash, now: NowFn) -> Result<Catalog, anyhow::Error> {
        let metrics_registry = &MetricsRegistry::new();
        let storage = storage::Connection::open(
            stash,
            now.clone(),
            &BootstrapArgs {
                default_cluster_replica_size: "1".into(),
                builtin_cluster_replica_size: "1".into(),
                default_availability_zone: DUMMY_AVAILABILITY_ZONE.into(),
            },
        )
        .await?;
        let secrets_reader = Arc::new(InMemorySecretsController::new());
        let (catalog, _, _, _) = Catalog::open(Config {
            storage,
            unsafe_mode: true,
            build_info: &DUMMY_BUILD_INFO,
            environment_id: EnvironmentId::for_tests(),
            now,
            skip_migrations: true,
            metrics_registry,
            cluster_replica_sizes: Default::default(),
            default_storage_cluster_size: None,
            bootstrap_system_parameters: Default::default(),
            availability_zones: vec![],
            secrets_reader,
            egress_ips: vec![],
            aws_principal_context: None,
            aws_privatelink_availability_zones: None,
            system_parameter_frontend: None,
            // when debugging, no reaping
            storage_usage_retention_period: None,
            connection_context: None,
        })
        .await?;
        Ok(catalog)
    }

    pub fn for_session<'a>(&'a self, session: &'a Session) -> ConnCatalog<'a> {
        Self::for_session_state(&self.state, session)
    }

    pub fn for_session_state<'a>(state: &'a CatalogState, session: &'a Session) -> ConnCatalog<'a> {
        let database = state
            .database_by_name
            .get(session.vars().database())
            .map(|id| id.clone());
        let search_path = session
            .vars()
            .search_path()
            .iter()
            .map(|schema| {
                state.resolve_schema(database.as_ref(), None, schema.as_str(), session.conn_id())
            })
            .filter_map(|schema| schema.ok())
            .map(|schema| (schema.name().database.clone(), schema.id().clone()))
            .collect();
        ConnCatalog {
            state: Cow::Borrowed(state),
            conn_id: session.conn_id(),
            cluster: session.vars().cluster().into(),
            database,
            search_path,
            role_id: session.role_id().clone(),
            prepared_statements: Some(Cow::Borrowed(session.prepared_statements())),
        }
    }

    pub fn for_sessionless_user(&self, role_id: RoleId) -> ConnCatalog {
        ConnCatalog {
            state: Cow::Borrowed(&self.state),
            conn_id: SYSTEM_CONN_ID,
            cluster: "default".into(),
            database: self
                .resolve_database(DEFAULT_DATABASE_NAME)
                .ok()
                .map(|db| db.id()),
            search_path: Vec::new(),
            role_id,
            prepared_statements: None,
        }
    }

    // Leaving the system's search path empty allows us to catch issues
    // where catalog object names have not been normalized correctly.
    pub fn for_system_session(&self) -> ConnCatalog {
        self.for_sessionless_user(MZ_SYSTEM_ROLE_ID)
    }

    async fn storage<'a>(&'a self) -> MutexGuard<'a, storage::Connection> {
        self.storage.lock().await
    }

    /// Allocate new system ids for any new builtin objects and looks up existing system ids for
    /// existing builtin objects
    async fn allocate_system_ids<T, F>(
        &self,
        builtins: Vec<T>,
        builtin_lookup: F,
    ) -> Result<AllocatedBuiltinSystemIds<T>, Error>
    where
        T: Copy + Fingerprint,
        F: Fn(&T) -> Option<(GlobalId, String)>,
    {
        let new_builtin_amount = builtins
            .iter()
            .filter(|builtin| builtin_lookup(builtin).is_none())
            .count();

        let mut global_ids = self
            .storage()
            .await
            .allocate_system_ids(
                new_builtin_amount
                    .try_into()
                    .expect("builtins should fit into u64"),
            )
            .await?
            .into_iter();

        let mut all_builtins = Vec::new();
        let mut new_builtins = Vec::new();
        let mut migrated_builtins = Vec::new();
        for builtin in &builtins {
            match builtin_lookup(builtin) {
                Some((id, old_fingerprint)) => {
                    all_builtins.push((*builtin, id));
                    let new_fingerprint = builtin.fingerprint();
                    if old_fingerprint != new_fingerprint {
                        migrated_builtins.push(id);
                    }
                }
                None => {
                    let id = global_ids.next().expect("not enough global IDs");
                    all_builtins.push((*builtin, id));
                    new_builtins.push((*builtin, id));
                }
            }
        }

        Ok(AllocatedBuiltinSystemIds {
            all_builtins,
            new_builtins,
            migrated_builtins,
        })
    }

    pub async fn allocate_user_id(&self) -> Result<GlobalId, Error> {
        self.storage().await.allocate_user_id().await
    }

    #[cfg(test)]
    pub async fn allocate_system_id(&self) -> Result<GlobalId, Error> {
        self.storage()
            .await
            .allocate_system_ids(1)
            .await
            .map(|ids| ids.into_element())
    }

    pub async fn allocate_user_cluster_id(&self) -> Result<ClusterId, Error> {
        self.storage().await.allocate_user_cluster_id().await
    }

    pub async fn allocate_replica_id(&self) -> Result<ReplicaId, Error> {
        self.storage().await.allocate_replica_id().await
    }

    pub fn allocate_oid(&mut self) -> Result<u32, Error> {
        self.state.allocate_oid()
    }

    /// Get all global timestamps that has been persisted to disk.
    pub async fn get_all_persisted_timestamps(
        &self,
    ) -> Result<BTreeMap<Timeline, mz_repr::Timestamp>, Error> {
        self.storage().await.get_all_persisted_timestamps().await
    }

    /// Get the next user ID without allocating it.
    pub async fn get_next_user_global_id(&self) -> Result<GlobalId, Error> {
        self.storage().await.get_next_user_global_id().await
    }

    /// Get the next replica id without allocating it.
    pub async fn get_next_replica_id(&self) -> Result<ReplicaId, Error> {
        self.storage().await.get_next_replica_id().await
    }

    /// Persist new global timestamp for a timeline to disk.
    pub async fn persist_timestamp(
        &self,
        timeline: &Timeline,
        timestamp: mz_repr::Timestamp,
    ) -> Result<(), Error> {
        self.storage()
            .await
            .persist_timestamp(timeline, timestamp)
            .await
    }

    pub fn resolve_database(&self, database_name: &str) -> Result<&Database, SqlCatalogError> {
        self.state.resolve_database(database_name)
    }

    pub fn resolve_schema(
        &self,
        current_database: Option<&DatabaseId>,
        database_name: Option<&str>,
        schema_name: &str,
        conn_id: ConnectionId,
    ) -> Result<&Schema, SqlCatalogError> {
        self.state
            .resolve_schema(current_database, database_name, schema_name, conn_id)
    }

    pub fn resolve_schema_in_database(
        &self,
        database_spec: &ResolvedDatabaseSpecifier,
        schema_name: &str,
        conn_id: ConnectionId,
    ) -> Result<&Schema, SqlCatalogError> {
        self.state
            .resolve_schema_in_database(database_spec, schema_name, conn_id)
    }

    /// Resolves `name` to a non-function [`CatalogEntry`].
    pub fn resolve_entry(
        &self,
        current_database: Option<&DatabaseId>,
        search_path: &Vec<(ResolvedDatabaseSpecifier, SchemaSpecifier)>,
        name: &PartialItemName,
        conn_id: ConnectionId,
    ) -> Result<&CatalogEntry, SqlCatalogError> {
        self.state
            .resolve_entry(current_database, search_path, name, conn_id)
    }

    /// Resolves a `BuiltinTable`.
    pub fn resolve_builtin_table(&self, builtin: &'static BuiltinTable) -> GlobalId {
        self.state.resolve_builtin_table(builtin)
    }

    /// Resolves a `BuiltinLog`.
    pub fn resolve_builtin_log(&self, builtin: &'static BuiltinLog) -> GlobalId {
        self.state.resolve_builtin_log(builtin)
    }

    /// Resolves a `BuiltinSource`.
    pub fn resolve_builtin_storage_collection(&self, builtin: &'static BuiltinSource) -> GlobalId {
        self.state.resolve_builtin_source(builtin)
    }

    /// Resolves `name` to a function [`CatalogEntry`].
    pub fn resolve_function(
        &self,
        current_database: Option<&DatabaseId>,
        search_path: &Vec<(ResolvedDatabaseSpecifier, SchemaSpecifier)>,
        name: &PartialItemName,
        conn_id: ConnectionId,
    ) -> Result<&CatalogEntry, SqlCatalogError> {
        self.state
            .resolve_function(current_database, search_path, name, conn_id)
    }

    pub fn resolve_cluster(&self, name: &str) -> Result<&Cluster, SqlCatalogError> {
        self.state.resolve_cluster(name)
    }

    /// Resolves a [`Cluster`] for a [`BuiltinCluster`]
    ///
    /// # Panics
    /// * If the [`BuiltinCluster`] doesn't exist.
    ///
    pub fn resolve_builtin_cluster(&self, cluster: &BuiltinCluster) -> &Cluster {
        self.state.resolve_builtin_cluster(cluster)
    }

    pub fn active_cluster(&self, session: &Session) -> Result<&Cluster, AdapterError> {
        // TODO(benesch): this check here is not sufficiently protective. It'd
        // be very easy for a code path to accidentally avoid this check by
        // calling `resolve_cluster(session.vars().cluster())`.
        if session.user().name != SYSTEM_USER.name
            && session.user().name != INTROSPECTION_USER.name
            && session.vars().cluster() == SYSTEM_USER.name
        {
            coord_bail!(
                "system cluster '{}' cannot execute user queries",
                SYSTEM_USER.name
            );
        }
        let cluster = self.resolve_cluster(session.vars().cluster())?;
        // Disallow queries on storage clusters. There's no technical reason for
        // this restriction, just a philosophical one: we want all crashes in
        // a storage cluster to be the result of sources and sinks, not user
        // queries.
        if cluster.bound_objects.iter().any(|id| {
            matches!(
                self.get_entry(id).item_type(),
                CatalogItemType::Source | CatalogItemType::Sink
            )
        }) {
            coord_bail!("cannot execute queries on cluster containing sources or sinks");
        }
        Ok(cluster)
    }

    pub fn state(&self) -> &CatalogState {
        &self.state
    }

    pub fn resolve_full_name(
        &self,
        name: &QualifiedItemName,
        conn_id: Option<ConnectionId>,
    ) -> FullItemName {
        self.state.resolve_full_name(name, conn_id)
    }

    /// Returns the named catalog item, if it exists.
    pub fn try_get_entry_in_schema(
        &self,
        name: &QualifiedItemName,
        conn_id: ConnectionId,
    ) -> Option<&CatalogEntry> {
        self.state.try_get_entry_in_schema(name, conn_id)
    }

    pub fn item_exists(&self, name: &QualifiedItemName, conn_id: ConnectionId) -> bool {
        self.state.item_exists(name, conn_id)
    }

    pub fn try_get_entry(&self, id: &GlobalId) -> Option<&CatalogEntry> {
        self.state.try_get_entry(id)
    }

    pub fn get_entry(&self, id: &GlobalId) -> &CatalogEntry {
        self.state.get_entry(id)
    }

    pub fn get_schema(
        &self,
        database_spec: &ResolvedDatabaseSpecifier,
        schema_spec: &SchemaSpecifier,
        conn_id: ConnectionId,
    ) -> &Schema {
        self.state.get_schema(database_spec, schema_spec, conn_id)
    }

    pub fn get_mz_catalog_schema_id(&self) -> &SchemaId {
        self.state.get_mz_catalog_schema_id()
    }

    pub fn get_pg_catalog_schema_id(&self) -> &SchemaId {
        self.state.get_pg_catalog_schema_id()
    }

    pub fn get_information_schema_id(&self) -> &SchemaId {
        self.state.get_information_schema_id()
    }

    pub fn get_mz_internal_schema_id(&self) -> &SchemaId {
        self.state.get_mz_internal_schema_id()
    }

    pub fn get_database(&self, id: &DatabaseId) -> &Database {
        self.state.get_database(id)
    }

    pub fn get_role(&self, id: &RoleId) -> &Role {
        self.state.get_role(id)
    }

    pub fn try_get_role_by_name(&self, role_name: &str) -> Option<&Role> {
        self.state.try_get_role_by_name(role_name)
    }

    /// Creates a new schema in the `Catalog` for temporary items
    /// indicated by the TEMPORARY or TEMP keywords.
    pub fn create_temporary_schema(
        &mut self,
        conn_id: ConnectionId,
        owner_id: RoleId,
    ) -> Result<(), Error> {
        let oid = self.allocate_oid()?;
        self.state.temporary_schemas.insert(
            conn_id,
            Schema {
                name: QualifiedSchemaName {
                    database: ResolvedDatabaseSpecifier::Ambient,
                    schema: MZ_TEMP_SCHEMA.into(),
                },
                id: SchemaSpecifier::Temporary,
                oid,
                items: BTreeMap::new(),
                functions: BTreeMap::new(),
                owner_id,
                privileges: vec![rbac::owner_privilege(
                    mz_sql_parser::ast::ObjectType::Schema,
                    owner_id,
                )],
            },
        );
        Ok(())
    }

    fn item_exists_in_temp_schemas(&self, conn_id: ConnectionId, item_name: &str) -> bool {
        self.state.temporary_schemas[&conn_id]
            .items
            .contains_key(item_name)
    }

    pub fn drop_temp_item_ops(&mut self, conn_id: &ConnectionId) -> Vec<Op> {
        let temp_ids = self.state.temporary_schemas[conn_id]
            .items
            .values()
            .cloned()
            .map(ObjectId::Item)
            .collect();
        self.object_dependents(temp_ids)
            .into_iter()
            .map(Op::DropObject)
            .collect()
    }
    pub fn drop_temporary_schema(&mut self, conn_id: &ConnectionId) -> Result<(), Error> {
        if !self.state.temporary_schemas[conn_id].items.is_empty() {
            return Err(Error::new(ErrorKind::SchemaNotEmpty(MZ_TEMP_SCHEMA.into())));
        }
        self.state.temporary_schemas.remove(conn_id);
        Ok(())
    }

    pub(crate) fn object_dependents(&self, object_ids: Vec<ObjectId>) -> Vec<ObjectId> {
        let mut seen = BTreeSet::new();
        self.state.object_dependents(object_ids, &mut seen)
    }

    pub(crate) fn cluster_replica_dependents(
        &self,
        cluster_id: ClusterId,
        replica_id: ReplicaId,
    ) -> Vec<ObjectId> {
        let mut seen = BTreeSet::new();
        self.state
            .cluster_replica_dependents(cluster_id, replica_id, &mut seen)
    }

    pub(crate) fn item_dependents(&self, item_id: GlobalId) -> Vec<ObjectId> {
        let mut seen = BTreeSet::new();
        self.state.item_dependents(item_id, &mut seen)
    }

    /// Gets GlobalIds of temporary items to be created, checks for name collisions
    /// within a connection id.
    fn temporary_ids(
        &self,
        ops: &[Op],
        temporary_drops: BTreeSet<(ConnectionId, String)>,
    ) -> Result<Vec<GlobalId>, Error> {
        let mut creating = BTreeSet::new();
        let mut temporary_ids = Vec::with_capacity(ops.len());
        for op in ops.iter() {
            if let Op::CreateItem {
                id,
                oid: _,
                name,
                item,
                owner_id: _,
            } = op
            {
                if let Some(conn_id) = item.conn_id() {
                    if self.item_exists_in_temp_schemas(conn_id, &name.item)
                        && !temporary_drops.contains(&(conn_id, name.item.clone()))
                        || creating.contains(&(conn_id, &name.item))
                    {
                        return Err(Error::new(ErrorKind::ItemAlreadyExists(
                            *id,
                            name.item.clone(),
                        )));
                    } else {
                        creating.insert((conn_id, &name.item));
                        temporary_ids.push(id.clone());
                    }
                }
            }
        }
        Ok(temporary_ids)
    }

    fn should_audit_log_item(item: &CatalogItem) -> bool {
        !item.is_temporary()
    }

    fn full_name_detail(name: &FullItemName) -> FullNameV1 {
        FullNameV1 {
            database: name.database.to_string(),
            schema: name.schema.clone(),
            item: name.item.clone(),
        }
    }

    pub fn find_available_cluster_name(&self, name: &str) -> String {
        let mut i = 0;
        let mut candidate = name.to_string();
        while self.state.clusters_by_name.contains_key(&candidate) {
            i += 1;
            candidate = format!("{}{}", name, i);
        }
        candidate
    }

    /// Gets the linked cluster associated with the provided object ID, if it
    /// exists.
    pub fn get_linked_cluster(&self, object_id: GlobalId) -> Option<&Cluster> {
        self.state.get_linked_cluster(object_id)
    }

    /// Gets the size associated with the provided source or sink ID, if a
    /// linked cluster exists.
    pub fn get_storage_object_size(&self, object_id: GlobalId) -> Option<&str> {
        self.state.get_storage_object_size(object_id)
    }

    pub fn concretize_replica_location(
        &self,
        location: SerializedReplicaLocation,
        allowed_sizes: &Vec<String>,
    ) -> Result<ReplicaLocation, AdapterError> {
        let location = match location {
            SerializedReplicaLocation::Unmanaged {
                storagectl_addrs,
                storage_addrs,
                computectl_addrs,
                compute_addrs,
                workers,
            } => ReplicaLocation::Unmanaged(UnmanagedReplicaLocation {
                storagectl_addrs,
                storage_addrs,
                computectl_addrs,
                compute_addrs,
                workers,
            }),
            SerializedReplicaLocation::Managed {
                size,
                availability_zone,
                az_user_specified,
            } => {
                let cluster_replica_sizes = &self.state.cluster_replica_sizes;

                if !cluster_replica_sizes.0.contains_key(&size)
                    || (!allowed_sizes.is_empty() && !allowed_sizes.contains(&size))
                {
                    let mut entries = cluster_replica_sizes.0.iter().collect::<Vec<_>>();

                    if !allowed_sizes.is_empty() {
                        let allowed_sizes = BTreeSet::<&String>::from_iter(allowed_sizes.iter());
                        entries.retain(|(name, _)| allowed_sizes.contains(name));
                    }

                    entries.sort_by_key(
                        |(
                            _name,
                            ReplicaAllocation {
                                scale, cpu_limit, ..
                            },
                        )| (scale, cpu_limit),
                    );

                    return Err(AdapterError::InvalidClusterReplicaSize {
                        size,
                        expected: entries.into_iter().map(|(name, _)| name.clone()).collect(),
                    });
                }

                ReplicaLocation::Managed(ManagedReplicaLocation {
                    allocation: cluster_replica_sizes
                        .0
                        .get(&size)
                        .expect("catalog out of sync")
                        .clone(),
                    availability_zone,
                    size,
                    az_user_specified,
                })
            }
        };
        Ok(location)
    }

    pub fn cluster_replica_sizes(&self) -> &ClusterReplicaSizeMap {
        &self.state.cluster_replica_sizes
    }

    /// Returns the default size to use for linked clusters.
    pub fn default_linked_cluster_size(&self) -> String {
        self.state.default_linked_cluster_size()
    }

    #[tracing::instrument(name = "catalog::transact", level = "debug", skip_all)]
    pub async fn transact<F, R>(
        &mut self,
        oracle_write_ts: mz_repr::Timestamp,
        session: Option<&Session>,
        ops: Vec<Op>,
        f: F,
    ) -> Result<TransactionResult<R>, AdapterError>
    where
        F: FnOnce(&CatalogState) -> Result<R, AdapterError>,
    {
        trace!("transact: {:?}", ops);
        fail::fail_point!("catalog_transact", |arg| {
            Err(AdapterError::Unstructured(anyhow::anyhow!(
                "failpoint: {arg:?}"
            )))
        });

        let drop_ids: BTreeSet<_> = ops
            .iter()
            .filter_map(|op| match op {
                Op::DropObject(ObjectId::Item(id)) => Some(*id),
                _ => None,
            })
            .collect();
        let temporary_drops = drop_ids
            .iter()
            .filter_map(|id| {
                let entry = self.get_entry(id);
                match entry.item.conn_id() {
                    Some(conn_id) => Some((conn_id, entry.name().item.clone())),
                    None => None,
                }
            })
            .collect();
        let temporary_ids = self.temporary_ids(&ops, temporary_drops)?;
        let mut builtin_table_updates = vec![];
        let mut audit_events = vec![];
        let mut storage = self.storage().await;
        let mut tx = storage.transaction().await?;
        // Prepare a candidate catalog state.
        let mut state = self.state.clone();

        Self::transact_inner(
            oracle_write_ts,
            session,
            ops,
            temporary_ids,
            &mut builtin_table_updates,
            &mut audit_events,
            &mut tx,
            &mut state,
        )?;

        let result = f(&state)?;

        // The user closure was successful, apply the updates. Terminate the
        // process if this fails, because we have to restart envd due to
        // indeterminate stash state, which we only reconcile during catalog
        // init.
        tx.commit()
            .await
            .unwrap_or_terminate("catalog storage transaction commit must succeed");

        // Dropping here keeps the mutable borrow on self, preventing us accidentally
        // mutating anything until after f is executed.
        drop(storage);
        self.state = state;
        self.transient_revision += 1;

        Ok(TransactionResult {
            builtin_table_updates,
            audit_events,
            result,
        })
    }

    #[tracing::instrument(name = "catalog::transact_inner", level = "debug", skip_all)]
    fn transact_inner(
        oracle_write_ts: mz_repr::Timestamp,
        session: Option<&Session>,
        ops: Vec<Op>,
        temporary_ids: Vec<GlobalId>,
        builtin_table_updates: &mut Vec<BuiltinTableUpdate>,
        audit_events: &mut Vec<VersionedEvent>,
        tx: &mut Transaction<'_>,
        state: &mut CatalogState,
    ) -> Result<(), AdapterError> {
        fn sql_type_to_object_type(sql_type: SqlCatalogItemType) -> ObjectType {
            match sql_type {
                SqlCatalogItemType::Connection => ObjectType::Connection,
                SqlCatalogItemType::Func => ObjectType::Func,
                SqlCatalogItemType::Index => ObjectType::Index,
                SqlCatalogItemType::MaterializedView => ObjectType::MaterializedView,
                SqlCatalogItemType::Secret => ObjectType::Secret,
                SqlCatalogItemType::Sink => ObjectType::Sink,
                SqlCatalogItemType::Source => ObjectType::Source,
                SqlCatalogItemType::Table => ObjectType::Table,
                SqlCatalogItemType::Type => ObjectType::Type,
                SqlCatalogItemType::View => ObjectType::View,
            }
        }

        // NOTE(benesch): to support altering legacy sized sources and sinks
        // (those with linked clusters), we need to generate retractions for
        // `mz_sources` and `mz_sinks` in a separate pass over the operations.
        // The reason is that the alteration is split over several operations:
        // dropping the linked cluster, recreating it, and then altering the
        // source or sink. By the time we get to altering the source or sink,
        // we've already recreated the linked cluster at the new size, and can
        // no longer determine the old size of the cluster.
        //
        // This is a bit tangled, and this code is ugly and only works for
        // transactions that don't alter the same source or sink more than once,
        // but it doesn't seem worth refactoring since all this code will be
        // removed once cluster unification is complete.
        let mut old_source_sink_sizes = BTreeMap::new();
        for op in &ops {
            if let Op::AlterSource { id, .. } | Op::AlterSink { id, .. } = op {
                builtin_table_updates.extend(state.pack_item_update(*id, -1));
                let existing = old_source_sink_sizes.insert(
                    *id,
                    state.get_storage_object_size(*id).map(|s| s.to_string()),
                );
                if existing.is_some() {
                    coord_bail!("internal error: attempted to alter same source/sink twice in same transaction (id {id})");
                }
            }
        }

        for op in ops {
            match op {
                Op::AlterRole {
                    id,
                    name,
                    attributes,
                } => {
                    state.ensure_not_reserved_role(&id)?;
                    if let Some(builtin_update) = state.pack_role_update(id, -1) {
                        builtin_table_updates.push(builtin_update);
                    }
                    let existing_role = state.get_role_mut(&id);
                    existing_role.attributes = attributes;
                    tx.update_role(id, existing_role.clone().into())?;
                    if let Some(builtin_update) = state.pack_role_update(id, 1) {
                        builtin_table_updates.push(builtin_update);
                    }

                    state.add_to_audit_log(
                        oracle_write_ts,
                        session,
                        tx,
                        builtin_table_updates,
                        audit_events,
                        EventType::Alter,
                        ObjectType::Role,
                        EventDetails::IdNameV1(mz_audit_log::IdNameV1 {
                            id: id.to_string(),
                            name: name.clone(),
                        }),
                    )?;

                    info!("update role {name} ({id})");
                }
                Op::AlterSink { id, cluster_config } => {
                    use mz_sql::ast::Value;
                    use mz_sql_parser::ast::CreateSinkOptionName::*;

                    let entry = state.get_entry(&id);
                    let name = entry.name().clone();

                    if entry.id().is_system() {
                        let schema_name = state
                            .resolve_full_name(&name, session.map(|session| session.conn_id()))
                            .schema;
                        return Err(AdapterError::Catalog(Error::new(
                            ErrorKind::ReadOnlySystemSchema(schema_name),
                        )));
                    }

                    let old_sink = match entry.item() {
                        CatalogItem::Sink(sink) => sink.clone(),
                        other => {
                            coord_bail!("ALTER SINK entry was not a sink: {}", other.typ())
                        }
                    };

                    // Since the catalog serializes the items using only their creation statement
                    // and context, we need to parse and rewrite the with options in that statement.
                    // (And then make any other changes to the source definition to match.)
                    let mut stmt = mz_sql::parse::parse(&old_sink.create_sql)
                        .expect("invalid create sql persisted to catalog")
                        .into_element();

                    let create_stmt = match &mut stmt {
                        Statement::CreateSink(s) => s,
                        _ => coord_bail!("sink {id} was not created with a CREATE SINK statement"),
                    };

                    create_stmt
                        .with_options
                        .retain(|x| ![Size].contains(&x.name));

                    let new_cluster_option = match &cluster_config {
                        PlanStorageClusterConfig::Existing { .. } => {
                            coord_bail!("cannot set cluster of existing source");
                        }
                        PlanStorageClusterConfig::Linked { size } => Some((Size, size.clone())),
                        PlanStorageClusterConfig::Undefined => None,
                    };

                    if let Some((name, value)) = new_cluster_option {
                        create_stmt.with_options.push(CreateSinkOption {
                            name,
                            value: Some(WithOptionValue::Value(Value::String(value))),
                        });
                    }

                    let new_size = match &cluster_config {
                        PlanStorageClusterConfig::Linked { size } => Some(size.clone()),
                        _ => None,
                    };

                    let create_sql = stmt.to_ast_string_stable();
                    let sink = CatalogItem::Sink(Sink {
                        create_sql,
                        ..old_sink
                    });

                    let ser = Self::serialize_item(&sink);
                    tx.update_item(id, &name.item, &ser)?;

                    state.add_to_audit_log(
                        oracle_write_ts,
                        session,
                        tx,
                        builtin_table_updates,
                        audit_events,
                        EventType::Alter,
                        ObjectType::Sink,
                        EventDetails::AlterSourceSinkV1(mz_audit_log::AlterSourceSinkV1 {
                            id: id.to_string(),
                            name: Self::full_name_detail(&state.resolve_full_name(
                                &name,
                                session.map(|session| session.conn_id()),
                            )),
                            old_size: old_source_sink_sizes[&id].clone(),
                            new_size,
                        }),
                    )?;

                    let to_name = entry.name().clone();
                    update_item(state, builtin_table_updates, id, to_name, sink)?;
                }
                Op::AlterSource { id, cluster_config } => {
                    use mz_sql::ast::Value;
                    use mz_sql_parser::ast::CreateSourceOptionName::*;

                    let entry = state.get_entry(&id);
                    let name = entry.name().clone();

                    if entry.id().is_system() {
                        let schema_name = state
                            .resolve_full_name(&name, session.map(|session| session.conn_id()))
                            .schema;
                        return Err(AdapterError::Catalog(Error::new(
                            ErrorKind::ReadOnlySystemSchema(schema_name),
                        )));
                    }

                    let old_source = match entry.item() {
                        CatalogItem::Source(source) => source.clone(),
                        other => {
                            coord_bail!("ALTER SOURCE entry was not a source: {}", other.typ())
                        }
                    };

                    // Since the catalog serializes the items using only their creation statement
                    // and context, we need to parse and rewrite the with options in that statement.
                    // (And then make any other changes to the source definition to match.)
                    let mut stmt = mz_sql::parse::parse(&old_source.create_sql)
                        .expect("invalid create sql persisted to catalog")
                        .into_element();

                    let create_stmt = match &mut stmt {
                        Statement::CreateSource(s) => s,
                        _ => coord_bail!(
                            "source {id} was not created with a CREATE SOURCE statement"
                        ),
                    };

                    create_stmt
                        .with_options
                        .retain(|x| ![Size].contains(&x.name));

                    let new_cluster_option = match &cluster_config {
                        PlanStorageClusterConfig::Existing { .. } => {
                            coord_bail!("cannot set cluster of existing source");
                        }
                        PlanStorageClusterConfig::Linked { size } => Some((Size, size.clone())),
                        PlanStorageClusterConfig::Undefined => None,
                    };

                    if let Some((name, value)) = new_cluster_option {
                        create_stmt.with_options.push(CreateSourceOption {
                            name,
                            value: Some(WithOptionValue::Value(Value::String(value))),
                        });
                    }

                    let new_size = match &cluster_config {
                        PlanStorageClusterConfig::Linked { size } => Some(size.clone()),
                        _ => None,
                    };

                    let create_sql = stmt.to_ast_string_stable();
                    let source = CatalogItem::Source(Source {
                        create_sql,
                        ..old_source
                    });

                    let ser = Self::serialize_item(&source);
                    tx.update_item(id, &name.item, &ser)?;

                    state.add_to_audit_log(
                        oracle_write_ts,
                        session,
                        tx,
                        builtin_table_updates,
                        audit_events,
                        EventType::Alter,
                        ObjectType::Source,
                        EventDetails::AlterSourceSinkV1(mz_audit_log::AlterSourceSinkV1 {
                            id: id.to_string(),
                            name: Self::full_name_detail(&state.resolve_full_name(
                                &name,
                                session.map(|session| session.conn_id()),
                            )),
                            old_size: old_source_sink_sizes[&id].clone(),
                            new_size,
                        }),
                    )?;

                    let to_name = entry.name().clone();
                    update_item(state, builtin_table_updates, id, to_name, source)?;
                }
                Op::CreateDatabase {
                    name,
                    oid,
                    public_schema_oid,
                    owner_id,
                } => {
                    let database_privileges = vec![rbac::owner_privilege(
                        mz_sql_parser::ast::ObjectType::Database,
                        owner_id,
                    )];
                    let default_schema_privileges = vec![
                        rbac::owner_privilege(mz_sql_parser::ast::ObjectType::Schema, owner_id),
                        // Default schemas provide USAGE privileges to PUBLIC by default.
                        MzAclItem {
                            grantee: RoleId::Public,
                            grantor: owner_id,
                            acl_mode: AclMode::USAGE,
                        },
                    ];
                    let database_id =
                        tx.insert_user_database(&name, owner_id, database_privileges.clone())?;
                    let schema_id = tx.insert_user_schema(
                        database_id,
                        DEFAULT_SCHEMA,
                        owner_id,
                        default_schema_privileges.clone(),
                    )?;
                    state.add_to_audit_log(
                        oracle_write_ts,
                        session,
                        tx,
                        builtin_table_updates,
                        audit_events,
                        EventType::Create,
                        ObjectType::Database,
                        EventDetails::IdNameV1(mz_audit_log::IdNameV1 {
                            id: database_id.to_string(),
                            name: name.clone(),
                        }),
                    )?;
                    info!("create database {}", name);
                    state.database_by_id.insert(
                        database_id.clone(),
                        Database {
                            name: name.clone(),
                            id: database_id.clone(),
                            oid,
                            schemas_by_id: BTreeMap::new(),
                            schemas_by_name: BTreeMap::new(),
                            owner_id,
                            privileges: database_privileges,
                        },
                    );
                    state
                        .database_by_name
                        .insert(name.clone(), database_id.clone());
                    builtin_table_updates
                        .push(state.pack_database_update(&state.database_by_id[&database_id], 1));

                    state.add_to_audit_log(
                        oracle_write_ts,
                        session,
                        tx,
                        builtin_table_updates,
                        audit_events,
                        EventType::Create,
                        ObjectType::Schema,
                        EventDetails::SchemaV1(mz_audit_log::SchemaV1 {
                            id: schema_id.to_string(),
                            name: DEFAULT_SCHEMA.to_string(),
                            database_name: name,
                        }),
                    )?;
                    create_schema(
                        state,
                        builtin_table_updates,
                        schema_id,
                        public_schema_oid,
                        database_id,
                        DEFAULT_SCHEMA.to_string(),
                        owner_id,
                        default_schema_privileges,
                    )?;
                }
                Op::CreateSchema {
                    database_id,
                    schema_name,
                    oid,
                    owner_id,
                } => {
                    if is_reserved_name(&schema_name) {
                        return Err(AdapterError::Catalog(Error::new(
                            ErrorKind::ReservedSchemaName(schema_name),
                        )));
                    }
                    let database_id = match database_id {
                        ResolvedDatabaseSpecifier::Id(id) => id,
                        ResolvedDatabaseSpecifier::Ambient => {
                            return Err(AdapterError::Catalog(Error::new(
                                ErrorKind::ReadOnlySystemSchema(schema_name),
                            )));
                        }
                    };
                    let privileges = vec![rbac::owner_privilege(
                        mz_sql::ast::ObjectType::Schema,
                        owner_id,
                    )];
                    let schema_id = tx.insert_user_schema(
                        database_id,
                        &schema_name,
                        owner_id,
                        privileges.clone(),
                    )?;
                    state.add_to_audit_log(
                        oracle_write_ts,
                        session,
                        tx,
                        builtin_table_updates,
                        audit_events,
                        EventType::Create,
                        ObjectType::Schema,
                        EventDetails::SchemaV1(mz_audit_log::SchemaV1 {
                            id: schema_id.to_string(),
                            name: schema_name.clone(),
                            database_name: state.database_by_id[&database_id].name.clone(),
                        }),
                    )?;
                    create_schema(
                        state,
                        builtin_table_updates,
                        schema_id,
                        oid,
                        database_id,
                        schema_name,
                        owner_id,
                        privileges,
                    )?;
                }
                Op::CreateRole {
                    name,
                    oid,
                    attributes,
                } => {
                    if is_reserved_role_name(&name) {
                        return Err(AdapterError::Catalog(Error::new(
                            ErrorKind::ReservedRoleName(name),
                        )));
                    }
                    let membership = RoleMembership::new();
                    let serialized_role = SerializedRole {
                        name: name.clone(),
                        attributes: Some(attributes.clone()),
                        membership: Some(membership.clone()),
                    };
                    let id = tx.insert_user_role(serialized_role)?;
                    state.add_to_audit_log(
                        oracle_write_ts,
                        session,
                        tx,
                        builtin_table_updates,
                        audit_events,
                        EventType::Create,
                        ObjectType::Role,
                        EventDetails::IdNameV1(mz_audit_log::IdNameV1 {
                            id: id.to_string(),
                            name: name.clone(),
                        }),
                    )?;
                    info!("create role {}", name);
                    state.roles_by_name.insert(name.clone(), id);
                    state.roles_by_id.insert(
                        id,
                        Role {
                            name,
                            id,
                            oid,
                            attributes,
                            membership,
                        },
                    );
                    if let Some(builtin_update) = state.pack_role_update(id, 1) {
                        builtin_table_updates.push(builtin_update);
                    }
                }
                Op::CreateCluster {
                    id,
                    name,
                    linked_object_id,
                    introspection_sources,
                    owner_id,
                } => {
                    if is_reserved_name(&name) {
                        return Err(AdapterError::Catalog(Error::new(
                            ErrorKind::ReservedClusterName(name),
                        )));
                    }
                    let privileges = vec![rbac::owner_privilege(
                        mz_sql::ast::ObjectType::Cluster,
                        owner_id,
                    )];
                    tx.insert_user_cluster(
                        id,
                        &name,
                        linked_object_id,
                        &introspection_sources,
                        owner_id,
                        privileges.clone(),
                    )?;
                    state.add_to_audit_log(
                        oracle_write_ts,
                        session,
                        tx,
                        builtin_table_updates,
                        audit_events,
                        EventType::Create,
                        ObjectType::Cluster,
                        EventDetails::IdNameV1(mz_audit_log::IdNameV1 {
                            id: id.to_string(),
                            name: name.clone(),
                        }),
                    )?;
                    info!("create cluster {}", name);
                    let introspection_source_ids: Vec<GlobalId> =
                        introspection_sources.iter().map(|(_, id)| *id).collect();
                    state.insert_cluster(
                        id,
                        name.clone(),
                        linked_object_id,
                        introspection_sources,
                        owner_id,
                        privileges,
                    );
                    builtin_table_updates.push(state.pack_cluster_update(&name, 1));
                    if let Some(linked_object_id) = linked_object_id {
                        builtin_table_updates.push(state.pack_cluster_link_update(
                            &name,
                            linked_object_id,
                            1,
                        ));
                    }
                    for id in introspection_source_ids {
                        builtin_table_updates.extend(state.pack_item_update(id, 1));
                    }
                }
                Op::CreateClusterReplica {
                    cluster_id,
                    id,
                    name,
                    config,
                    owner_id,
                } => {
                    if is_reserved_name(&name) {
                        return Err(AdapterError::Catalog(Error::new(
                            ErrorKind::ReservedReplicaName(name),
                        )));
                    }
                    let cluster = state.get_cluster(cluster_id);
                    if cluster_id.is_system()
                        && !session
                            .map(|session| session.user().is_internal())
                            .unwrap_or(false)
                    {
                        return Err(AdapterError::Catalog(Error::new(
                            ErrorKind::ReadOnlyCluster(cluster.name.clone()),
                        )));
                    }
                    tx.insert_cluster_replica(
                        cluster_id,
                        id,
                        &name,
                        &config.clone().into(),
                        owner_id,
                    )?;
                    if let ReplicaLocation::Managed(ManagedReplicaLocation { size, .. }) =
                        &config.location
                    {
                        let details = EventDetails::CreateClusterReplicaV1(
                            mz_audit_log::CreateClusterReplicaV1 {
                                cluster_id: cluster_id.to_string(),
                                cluster_name: cluster.name.clone(),
                                replica_id: Some(id.to_string()),
                                replica_name: name.clone(),
                                logical_size: size.clone(),
                            },
                        );
                        state.add_to_audit_log(
                            oracle_write_ts,
                            session,
                            tx,
                            builtin_table_updates,
                            audit_events,
                            EventType::Create,
                            ObjectType::ClusterReplica,
                            details,
                        )?;
                    }
                    let num_processes = config.location.num_processes();
                    state.insert_cluster_replica(cluster_id, name.clone(), id, config, owner_id);
                    builtin_table_updates
                        .push(state.pack_cluster_replica_update(cluster_id, &name, 1));
                    for process_id in 0..num_processes {
                        let update = state.pack_cluster_replica_status_update(
                            cluster_id,
                            id,
                            u64::cast_from(process_id),
                            1,
                        );
                        builtin_table_updates.push(update);
                    }
                }
                Op::CreateItem {
                    id,
                    oid,
                    name,
                    item,
                    owner_id,
                } => {
                    state.ensure_no_unstable_uses(&item)?;

                    if let Some(id @ ClusterId::System(_)) = item.cluster_id() {
                        let cluster_name = state.clusters_by_id[&id].name.clone();
                        return Err(AdapterError::Catalog(Error::new(
                            ErrorKind::ReadOnlyCluster(cluster_name),
                        )));
                    }

                    let mut privileges = vec![rbac::owner_privilege(item.typ().into(), owner_id)];
                    // Everyone has default USAGE privileges on types.
                    if item.typ() == CatalogItemType::Type {
                        privileges.push(MzAclItem {
                            grantee: RoleId::Public,
                            grantor: owner_id,
                            acl_mode: AclMode::USAGE,
                        });
                    }

                    if item.is_temporary() {
                        if name.qualifiers.database_spec != ResolvedDatabaseSpecifier::Ambient
                            || name.qualifiers.schema_spec != SchemaSpecifier::Temporary
                        {
                            return Err(AdapterError::Catalog(Error::new(
                                ErrorKind::InvalidTemporarySchema,
                            )));
                        }
                    } else {
                        if let Some(temp_id) =
                            item.uses()
                                .iter()
                                .find(|id| match state.try_get_entry(*id) {
                                    Some(entry) => entry.item().is_temporary(),
                                    None => temporary_ids.contains(id),
                                })
                        {
                            let temp_item = state.get_entry(temp_id);
                            return Err(AdapterError::Catalog(Error::new(
                                ErrorKind::InvalidTemporaryDependency(
                                    temp_item.name().item.clone(),
                                ),
                            )));
                        }
                        if let ResolvedDatabaseSpecifier::Ambient = name.qualifiers.database_spec {
                            // We allow users to create indexes on system objects to speed up
                            // debugging related queries.
                            if item.typ() != CatalogItemType::Index {
                                let schema_name = state
                                    .resolve_full_name(
                                        &name,
                                        session.map(|session| session.conn_id()),
                                    )
                                    .schema;
                                return Err(AdapterError::Catalog(Error::new(
                                    ErrorKind::ReadOnlySystemSchema(schema_name),
                                )));
                            }
                        }
                        let schema_id = name.qualifiers.schema_spec.clone().into();
                        let serialized_item = Self::serialize_item(&item);
                        tx.insert_item(
                            id,
                            schema_id,
                            &name.item,
                            serialized_item,
                            owner_id,
                            privileges.clone(),
                        )?;
                    }

                    if Self::should_audit_log_item(&item) {
                        let name = Self::full_name_detail(
                            &state
                                .resolve_full_name(&name, session.map(|session| session.conn_id())),
                        );
                        let size = state.get_storage_object_size(id).map(|s| s.to_string());
                        let details = match &item {
                            CatalogItem::Source(s) => {
                                EventDetails::CreateSourceSinkV2(mz_audit_log::CreateSourceSinkV2 {
                                    id: id.to_string(),
                                    name,
                                    size,
                                    external_type: s.source_type().to_string(),
                                })
                            }
                            CatalogItem::Sink(s) => {
                                EventDetails::CreateSourceSinkV2(mz_audit_log::CreateSourceSinkV2 {
                                    id: id.to_string(),
                                    name,
                                    size,
                                    external_type: s.sink_type().to_string(),
                                })
                            }
                            _ => EventDetails::IdFullNameV1(IdFullNameV1 {
                                id: id.to_string(),
                                name,
                            }),
                        };
                        state.add_to_audit_log(
                            oracle_write_ts,
                            session,
                            tx,
                            builtin_table_updates,
                            audit_events,
                            EventType::Create,
                            sql_type_to_object_type(item.typ()),
                            details,
                        )?;
                    }
                    state.insert_item(id, oid, name, item, owner_id, privileges);
                    builtin_table_updates.extend(state.pack_item_update(id, 1));
                }
                Op::DropObject(id) => match id {
                    ObjectId::Database(id) => {
                        let database = &state.database_by_id[&id];
                        tx.remove_database(&id)?;
                        builtin_table_updates.push(state.pack_database_update(database, -1));
                        state.add_to_audit_log(
                            oracle_write_ts,
                            session,
                            tx,
                            builtin_table_updates,
                            audit_events,
                            EventType::Drop,
                            ObjectType::Database,
                            EventDetails::IdNameV1(mz_audit_log::IdNameV1 {
                                id: id.to_string(),
                                name: database.name.clone(),
                            }),
                        )?;
                        let db = state.database_by_id.get(&id).expect("catalog out of sync");
                        state.database_by_name.remove(db.name());
                        state.database_by_id.remove(&id);
                    }
                    ObjectId::Schema((database_id, schema_id)) => {
                        let schema = &state.database_by_id[&database_id].schemas_by_id[&schema_id];
                        tx.remove_schema(&database_id, &schema_id)?;
                        builtin_table_updates.push(state.pack_schema_update(
                            &ResolvedDatabaseSpecifier::Id(database_id.clone()),
                            &schema_id,
                            -1,
                        ));
                        state.add_to_audit_log(
                            oracle_write_ts,
                            session,
                            tx,
                            builtin_table_updates,
                            audit_events,
                            EventType::Drop,
                            ObjectType::Schema,
                            EventDetails::SchemaV1(mz_audit_log::SchemaV1 {
                                id: schema_id.to_string(),
                                name: schema.name.schema.to_string(),
                                database_name: state.database_by_id[&database_id].name.clone(),
                            }),
                        )?;
                        let db = state
                            .database_by_id
                            .get_mut(&database_id)
                            .expect("catalog out of sync");
                        let schema = db
                            .schemas_by_id
                            .get(&schema_id)
                            .expect("catalog out of sync");
                        db.schemas_by_name.remove(&schema.name.schema);
                        db.schemas_by_id.remove(&schema_id);
                    }
                    ObjectId::Role(id) => {
                        let name = state.get_role(&id).name().to_string();
                        state.ensure_not_reserved_role(&id)?;
                        tx.remove_role(&name)?;
                        if let Some(builtin_update) = state.pack_role_update(id, -1) {
                            builtin_table_updates.push(builtin_update);
                        }
                        let role = state.roles_by_id.remove(&id).expect("catalog out of sync");
                        state.roles_by_name.remove(role.name());
                        state.add_to_audit_log(
                            oracle_write_ts,
                            session,
                            tx,
                            builtin_table_updates,
                            audit_events,
                            EventType::Drop,
                            ObjectType::Role,
                            EventDetails::IdNameV1(mz_audit_log::IdNameV1 {
                                id: role.id.to_string(),
                                name: name.clone(),
                            }),
                        )?;
                        info!("drop role {}", role.name());
                    }
                    ObjectId::Cluster(id) => {
                        let cluster = state.get_cluster(id);
                        let name = &cluster.name;
                        if is_reserved_name(name) {
                            return Err(AdapterError::Catalog(Error::new(
                                ErrorKind::ReadOnlyCluster(name.clone()),
                            )));
                        }
                        tx.remove_cluster(id)?;
                        builtin_table_updates.push(state.pack_cluster_update(name, -1));
                        if let Some(linked_object_id) = cluster.linked_object_id {
                            builtin_table_updates.push(state.pack_cluster_link_update(
                                name,
                                linked_object_id,
                                -1,
                            ));
                        }
                        for id in cluster.log_indexes.values() {
                            builtin_table_updates.extend(state.pack_item_update(*id, -1));
                        }
                        state.add_to_audit_log(
                            oracle_write_ts,
                            session,
                            tx,
                            builtin_table_updates,
                            audit_events,
                            EventType::Drop,
                            ObjectType::Cluster,
                            EventDetails::IdNameV1(mz_audit_log::IdNameV1 {
                                id: cluster.id.to_string(),
                                name: name.clone(),
                            }),
                        )?;
                        let cluster = state
                            .clusters_by_id
                            .remove(&id)
                            .expect("can only drop known clusters");
                        state.clusters_by_name.remove(&cluster.name);

                        if let Some(linked_object_id) = cluster.linked_object_id {
                            state
                                .clusters_by_linked_object_id
                                .remove(&linked_object_id)
                                .expect("can only drop known clusters");
                        }

                        for id in cluster.log_indexes.values() {
                            state.drop_item(*id);
                        }

                        assert!(
                            cluster.bound_objects.is_empty() && cluster.replicas_by_id.is_empty(),
                            "not all items dropped before cluster"
                        );
                    }
                    ObjectId::ClusterReplica((cluster_id, replica_id)) => {
                        let cluster = state.get_cluster(cluster_id);
                        let replica = &cluster.replicas_by_id[&replica_id];
                        if is_reserved_name(&replica.name) {
                            return Err(AdapterError::Catalog(Error::new(
                                ErrorKind::ReservedReplicaName(replica.name.clone()),
                            )));
                        }
                        if cluster_id.is_system()
                            && !session
                                .map(|session| session.user().is_internal())
                                .unwrap_or(false)
                        {
                            return Err(AdapterError::Catalog(Error::new(
                                ErrorKind::ReadOnlyCluster(cluster.name.clone()),
                            )));
                        }
                        tx.remove_cluster_replica(replica_id)?;

                        for process_id in replica.process_status.keys() {
                            let update = state.pack_cluster_replica_status_update(
                                cluster_id,
                                replica_id,
                                *process_id,
                                -1,
                            );
                            builtin_table_updates.push(update);
                        }

                        builtin_table_updates.push(state.pack_cluster_replica_update(
                            cluster_id,
                            &replica.name,
                            -1,
                        ));

                        let details = EventDetails::DropClusterReplicaV1(
                            mz_audit_log::DropClusterReplicaV1 {
                                cluster_id: cluster_id.to_string(),
                                cluster_name: cluster.name.clone(),
                                replica_id: Some(replica_id.to_string()),
                                replica_name: replica.name.clone(),
                            },
                        );
                        state.add_to_audit_log(
                            oracle_write_ts,
                            session,
                            tx,
                            builtin_table_updates,
                            audit_events,
                            EventType::Drop,
                            ObjectType::ClusterReplica,
                            details,
                        )?;

                        let cluster = state
                            .clusters_by_id
                            .get_mut(&cluster_id)
                            .expect("can only drop replicas from known instances");
                        let replica = cluster
                            .replicas_by_id
                            .remove(&replica_id)
                            .expect("catalog out of sync");
                        cluster
                            .replica_id_by_name
                            .remove(&replica.name)
                            .expect("catalog out of sync");
                        assert_eq!(
                            cluster.replica_id_by_name.len(),
                            cluster.replicas_by_id.len()
                        );
                    }
                    ObjectId::Item(id) => {
                        let entry = state.get_entry(&id);
                        if !entry.item().is_temporary() {
                            tx.remove_item(id)?;
                        }

                        builtin_table_updates.extend(state.pack_item_update(id, -1));
                        if Self::should_audit_log_item(&entry.item) {
                            state.add_to_audit_log(
                                oracle_write_ts,
                                session,
                                tx,
                                builtin_table_updates,
                                audit_events,
                                EventType::Drop,
                                sql_type_to_object_type(entry.item().typ()),
                                EventDetails::IdFullNameV1(IdFullNameV1 {
                                    id: id.to_string(),
                                    name: Self::full_name_detail(&state.resolve_full_name(
                                        &entry.name,
                                        session.map(|session| session.conn_id()),
                                    )),
                                }),
                            )?;
                        }
                        state.drop_item(id);
                    }
                },
                Op::DropTimeline(timeline) => {
                    tx.remove_timestamp(timeline);
                }
                Op::GrantRole {
                    role_id,
                    member_id,
                    grantor_id,
                } => {
                    state.ensure_not_reserved_role(&member_id)?;
                    state.ensure_not_reserved_role(&role_id)?;
                    if state.collect_role_membership(&role_id).contains(&member_id) {
                        let group_role = state.get_role(&role_id);
                        let member_role = state.get_role(&member_id);
                        return Err(AdapterError::Catalog(Error::new(
                            ErrorKind::CircularRoleMembership {
                                role_name: group_role.name().to_string(),
                                member_name: member_role.name().to_string(),
                            },
                        )));
                    }
                    let member_role = state.get_role_mut(&member_id);
                    member_role.membership.map.insert(role_id, grantor_id);
                    tx.update_role(member_id, member_role.clone().into())?;
                    builtin_table_updates
                        .push(state.pack_role_members_update(role_id, member_id, 1));

                    state.add_to_audit_log(
                        oracle_write_ts,
                        session,
                        tx,
                        builtin_table_updates,
                        audit_events,
                        EventType::Grant,
                        ObjectType::Role,
                        EventDetails::GrantRoleV2(mz_audit_log::GrantRoleV2 {
                            role_id: role_id.to_string(),
                            member_id: member_id.to_string(),
                            grantor_id: grantor_id.to_string(),
                            executed_by: session
                                .map(|session| session.role_id())
                                .unwrap_or(&MZ_SYSTEM_ROLE_ID)
                                .to_string(),
                        }),
                    )?;
                }
                Op::RevokeRole {
                    role_id,
                    member_id,
                    grantor_id,
                } => {
                    state.ensure_not_reserved_role(&member_id)?;
                    state.ensure_not_reserved_role(&role_id)?;
                    builtin_table_updates
                        .push(state.pack_role_members_update(role_id, member_id, -1));
                    let member_role = state.get_role_mut(&member_id);
                    member_role.membership.map.remove(&role_id);
                    tx.update_role(member_id, member_role.clone().into())?;

                    state.add_to_audit_log(
                        oracle_write_ts,
                        session,
                        tx,
                        builtin_table_updates,
                        audit_events,
                        EventType::Revoke,
                        ObjectType::Role,
                        EventDetails::RevokeRoleV2(mz_audit_log::RevokeRoleV2 {
                            role_id: role_id.to_string(),
                            member_id: member_id.to_string(),
                            grantor_id: grantor_id.to_string(),
<<<<<<< HEAD
=======
                            executed_by: session
                                .map(|session| session.role_id())
                                .unwrap_or(&MZ_SYSTEM_ROLE_ID)
                                .to_string(),
>>>>>>> 2a0d4f52
                        }),
                    )?;
                }
                Op::RenameItem {
                    id,
                    to_name,
                    current_full_name,
                } => {
                    let mut updates = Vec::new();

                    let entry = state.get_entry(&id);
                    if let CatalogItem::Type(_) = entry.item() {
                        return Err(AdapterError::Catalog(Error::new(ErrorKind::TypeRename(
                            current_full_name.to_string(),
                        ))));
                    }

                    if entry.id().is_system() {
                        let schema_name = state
                            .resolve_full_name(
                                entry.name(),
                                session.map(|session| session.conn_id()),
                            )
                            .schema;
                        return Err(AdapterError::Catalog(Error::new(
                            ErrorKind::ReadOnlySystemSchema(schema_name),
                        )));
                    }

                    let mut to_full_name = current_full_name.clone();
                    to_full_name.item = to_name.clone();

                    let mut to_qualified_name = entry.name().clone();
                    to_qualified_name.item = to_name;

                    let details = EventDetails::RenameItemV1(mz_audit_log::RenameItemV1 {
                        id: id.to_string(),
                        old_name: Self::full_name_detail(&current_full_name),
                        new_name: Self::full_name_detail(&to_full_name),
                    });
                    if Self::should_audit_log_item(&entry.item) {
                        state.add_to_audit_log(
                            oracle_write_ts,
                            session,
                            tx,
                            builtin_table_updates,
                            audit_events,
                            EventType::Alter,
                            sql_type_to_object_type(entry.item().typ()),
                            details,
                        )?;
                    }

                    // Rename item itself.
                    let item = entry
                        .item
                        .rename_item_refs(
                            current_full_name.clone(),
                            to_full_name.item.clone(),
                            true,
                        )
                        .map_err(|e| {
                            Error::new(ErrorKind::from(AmbiguousRename {
                                depender: state
                                    .resolve_full_name(&entry.name, entry.conn_id())
                                    .to_string(),
                                dependee: state
                                    .resolve_full_name(&entry.name, entry.conn_id())
                                    .to_string(),
                                message: e,
                            }))
                        })?;
                    let serialized_item = Self::serialize_item(&item);

                    for id in entry.used_by() {
                        let dependent_item = state.get_entry(id);
                        let to_item = dependent_item
                            .item
                            .rename_item_refs(
                                current_full_name.clone(),
                                to_full_name.item.clone(),
                                false,
                            )
                            .map_err(|e| {
                                Error::new(ErrorKind::from(AmbiguousRename {
                                    depender: state
                                        .resolve_full_name(
                                            &dependent_item.name,
                                            dependent_item.conn_id(),
                                        )
                                        .to_string(),
                                    dependee: state
                                        .resolve_full_name(&entry.name, entry.conn_id())
                                        .to_string(),
                                    message: e,
                                }))
                            })?;

                        if !item.is_temporary() {
                            let serialized_item = Self::serialize_item(&to_item);
                            tx.update_item(*id, &dependent_item.name().item, &serialized_item)?;
                        }
                        builtin_table_updates.extend(state.pack_item_update(*id, -1));

                        updates.push((id.clone(), dependent_item.name().clone(), to_item));
                    }
                    if !item.is_temporary() {
                        tx.update_item(id, &to_full_name.item, &serialized_item)?;
                    }
                    builtin_table_updates.extend(state.pack_item_update(id, -1));
                    updates.push((id, to_qualified_name, item));
                    for (id, to_name, to_item) in updates {
                        update_item(state, builtin_table_updates, id, to_name, to_item)?;
                    }
                }
                Op::UpdateOwner { id, new_owner } => match id {
                    ObjectId::Cluster(id) => {
                        let cluster_name = state.get_cluster(id).name().to_string();
                        if id.is_system() {
                            return Err(AdapterError::Catalog(Error::new(
                                ErrorKind::ReadOnlyCluster(cluster_name),
                            )));
                        }
                        builtin_table_updates.push(state.pack_cluster_update(&cluster_name, -1));
                        let cluster = state.get_cluster_mut(id);
                        Self::update_privilege_owners(
                            &mut cluster.privileges,
                            cluster.owner_id,
                            new_owner,
                        );
                        cluster.owner_id = new_owner;
                        tx.update_cluster(id, cluster)?;
                        builtin_table_updates.push(state.pack_cluster_update(&cluster_name, 1));
                    }
                    ObjectId::ClusterReplica((cluster_id, replica_id)) => {
                        let cluster = state.get_cluster(cluster_id);
                        if cluster_id.is_system() {
                            return Err(AdapterError::Catalog(Error::new(
                                ErrorKind::ReadOnlyCluster(cluster.name().to_string()),
                            )));
                        }
                        let replica_name = cluster
                            .replicas_by_id
                            .get(&replica_id)
                            .expect("catalog out of sync")
                            .name
                            .clone();
                        if is_reserved_name(&replica_name) {
                            return Err(AdapterError::Catalog(Error::new(
                                ErrorKind::ReservedReplicaName(replica_name),
                            )));
                        }
                        builtin_table_updates.push(state.pack_cluster_replica_update(
                            cluster_id,
                            &replica_name,
                            -1,
                        ));
                        let cluster = state.get_cluster_mut(cluster_id);
                        let replica = cluster
                            .replicas_by_id
                            .get_mut(&replica_id)
                            .expect("catalog out of sync");
                        replica.owner_id = new_owner;
                        tx.update_cluster_replica(cluster_id, replica_id, replica)?;
                        builtin_table_updates.push(state.pack_cluster_replica_update(
                            cluster_id,
                            &replica_name,
                            1,
                        ));
                    }
                    ObjectId::Database(id) => {
                        let database = state.get_database(&id);
                        builtin_table_updates.push(state.pack_database_update(database, -1));
                        let database = state.get_database_mut(&id);
                        Self::update_privilege_owners(
                            &mut database.privileges,
                            database.owner_id,
                            new_owner,
                        );
                        database.owner_id = new_owner;
                        let database = state.get_database(&id);
                        tx.update_database(id, database)?;
                        builtin_table_updates.push(state.pack_database_update(database, 1));
                    }
                    ObjectId::Schema((database_id, schema_id)) => {
                        builtin_table_updates.push(state.pack_schema_update(
                            &ResolvedDatabaseSpecifier::Id(database_id),
                            &schema_id,
                            -1,
                        ));
                        let database = state.get_database_mut(&database_id);
                        let schema = database
                            .schemas_by_id
                            .get_mut(&schema_id)
                            .expect("catalog out of sync");
                        Self::update_privilege_owners(
                            &mut schema.privileges,
                            schema.owner_id,
                            new_owner,
                        );
                        schema.owner_id = new_owner;
                        tx.update_schema(Some(database_id), schema_id, schema)?;
                        builtin_table_updates.push(state.pack_schema_update(
                            &ResolvedDatabaseSpecifier::Id(database_id),
                            &schema_id,
                            1,
                        ));
                    }
                    ObjectId::Item(id) => {
                        if id.is_system() {
                            let entry = state.get_entry(&id);
                            let full_name = state.resolve_full_name(
                                entry.name(),
                                session.map(|session| session.conn_id()),
                            );
                            return Err(AdapterError::Catalog(Error::new(
                                ErrorKind::ReadOnlyItem(full_name.to_string()),
                            )));
                        }
                        builtin_table_updates.extend(state.pack_item_update(id, -1));
                        let entry = state.get_entry_mut(&id);
                        Self::update_privilege_owners(
                            &mut entry.privileges,
                            entry.owner_id,
                            new_owner,
                        );
                        entry.owner_id = new_owner;
                        tx.update_item(
                            id,
                            &entry.name().item,
                            &Self::serialize_item(entry.item()),
                        )?;
                        builtin_table_updates.extend(state.pack_item_update(id, 1));
                    }
                    ObjectId::Role(_) => unreachable!("roles have no owner"),
                },
                Op::UpdateClusterReplicaStatus { event } => {
                    builtin_table_updates.push(state.pack_cluster_replica_status_update(
                        event.cluster_id,
                        event.replica_id,
                        event.process_id,
                        -1,
                    ));
                    state.ensure_cluster_status(
                        event.cluster_id,
                        event.replica_id,
                        event.process_id,
                        ClusterReplicaProcessStatus {
                            status: event.status,
                            time: event.time,
                        },
                    );
                    builtin_table_updates.push(state.pack_cluster_replica_status_update(
                        event.cluster_id,
                        event.replica_id,
                        event.process_id,
                        1,
                    ));
                }
                Op::UpdateItem { id, name, to_item } => {
                    let ser = Self::serialize_item(&to_item);
                    tx.update_item(id, &name.item, &ser)?;
                    builtin_table_updates.extend(state.pack_item_update(id, -1));
                    update_item(state, builtin_table_updates, id, name, to_item)?;
                }
                Op::UpdateStorageUsage {
                    shard_id,
                    size_bytes,
                    collection_timestamp,
                } => {
                    state.add_to_storage_usage(
                        tx,
                        builtin_table_updates,
                        shard_id,
                        size_bytes,
                        collection_timestamp,
                    )?;
                }
                Op::UpdateSystemConfiguration { name, value } => {
                    state.insert_system_configuration(&name, value.borrow())?;
                    let var = state.get_system_configuration(&name)?;
                    if !var.safe() {
                        state.require_unsafe_mode(var.name())?;
                    }
                    tx.upsert_system_config(&name, var.value())?;
                }
                Op::ResetSystemConfiguration { name } => {
                    state.remove_system_configuration(&name)?;
                    let var = state.get_system_configuration(&name)?;
                    if !var.safe() {
                        state.require_unsafe_mode(var.name())?;
                    }
                    tx.remove_system_config(&name);
                }
                Op::ResetAllSystemConfiguration => {
                    state.clear_system_configuration();
                    tx.clear_system_configs();
                }
                Op::UpdateRotatedKeys {
                    id,
                    previous_public_key_pair,
                    new_public_key_pair,
                } => {
                    let entry = state.get_entry(&id);
                    // Retract old keys
                    builtin_table_updates.extend(state.pack_ssh_tunnel_connection_update(
                        id,
                        &previous_public_key_pair,
                        -1,
                    ));
                    // Insert the new rotated keys
                    builtin_table_updates.extend(state.pack_ssh_tunnel_connection_update(
                        id,
                        &new_public_key_pair,
                        1,
                    ));

                    let mut connection = entry.connection()?.clone();
                    if let mz_storage_client::types::connections::Connection::Ssh(ref mut ssh) =
                        connection.connection
                    {
                        ssh.public_keys = Some(new_public_key_pair)
                    }
                    let new_item = CatalogItem::Connection(connection);

                    let old_entry = state.entry_by_id.remove(&id).expect("catalog out of sync");
                    info!(
                        "update {} {} ({})",
                        old_entry.item_type(),
                        state.resolve_full_name(&old_entry.name, old_entry.conn_id()),
                        id
                    );
                    let mut new_entry = old_entry;
                    new_entry.item = new_item;
                    state.entry_by_id.insert(id, new_entry);
                }
            };
        }

        fn update_item(
            state: &mut CatalogState,
            builtin_table_updates: &mut Vec<BuiltinTableUpdate>,
            id: GlobalId,
            to_name: QualifiedItemName,
            to_item: CatalogItem,
        ) -> Result<(), AdapterError> {
            let old_entry = state.entry_by_id.remove(&id).expect("catalog out of sync");
            info!(
                "update {} {} ({})",
                old_entry.item_type(),
                state.resolve_full_name(&old_entry.name, old_entry.conn_id()),
                id
            );
            assert_eq!(old_entry.uses(), to_item.uses());
            let conn_id = old_entry.item().conn_id().unwrap_or(SYSTEM_CONN_ID);
            let schema = &mut state.get_schema_mut(
                &old_entry.name().qualifiers.database_spec,
                &old_entry.name().qualifiers.schema_spec,
                conn_id,
            );
            schema.items.remove(&old_entry.name().item);
            let mut new_entry = old_entry.clone();
            new_entry.name = to_name;
            new_entry.item = to_item;
            schema.items.insert(new_entry.name().item.clone(), id);
            state.entry_by_id.insert(id, new_entry);
            builtin_table_updates.extend(state.pack_item_update(id, 1));
            Ok(())
        }

        fn create_schema(
            state: &mut CatalogState,
            builtin_table_updates: &mut Vec<BuiltinTableUpdate>,
            id: SchemaId,
            oid: u32,
            database_id: DatabaseId,
            schema_name: String,
            owner_id: RoleId,
            privileges: Vec<MzAclItem>,
        ) -> Result<(), AdapterError> {
            info!(
                "create schema {}.{}",
                state.get_database(&database_id).name,
                schema_name
            );
            let db = state
                .database_by_id
                .get_mut(&database_id)
                .expect("catalog out of sync");
            db.schemas_by_id.insert(
                id.clone(),
                Schema {
                    name: QualifiedSchemaName {
                        database: ResolvedDatabaseSpecifier::Id(database_id.clone()),
                        schema: schema_name.clone(),
                    },
                    id: SchemaSpecifier::Id(id.clone()),
                    oid,
                    items: BTreeMap::new(),
                    functions: BTreeMap::new(),
                    owner_id,
                    privileges,
                },
            );
            db.schemas_by_name.insert(schema_name, id.clone());
            builtin_table_updates.push(state.pack_schema_update(
                &ResolvedDatabaseSpecifier::Id(database_id.clone()),
                &id,
                1,
            ));
            Ok(())
        }
        Ok(())
    }

    /// Update privileges to reflect the new owner. Based off of PostgreSQL's
    /// implementation:
    /// <https://github.com/postgres/postgres/blob/43a33ef54e503b61f269d088f2623ba3b9484ad7/src/backend/utils/adt/acl.c#L1078-L1177>
    fn update_privilege_owners(
        privileges: &mut Vec<MzAclItem>,
        old_owner: RoleId,
        new_owner: RoleId,
    ) {
        let mut new_present = false;
        for privilege in privileges.iter_mut() {
            // Old owner's granted privilege are updated to be granted by the new
            // owner.
            if privilege.grantor == old_owner {
                privilege.grantor = new_owner;
            } else if privilege.grantor == new_owner {
                new_present = true;
            }
            // Old owner's privileges is given to the new owner.
            if privilege.grantee == old_owner {
                privilege.grantee = new_owner;
            } else if privilege.grantee == new_owner {
                new_present = true;
            }
        }

        // If the old privilege list contained references to the new owner, we may
        // have created duplicate entries. Here we try and consolidate them. This
        // is inspired by PostgreSQL's algorithm but not identical.
        if new_present {
            // Group privileges by (grantee, grantor).
            let privilege_map: BTreeMap<_, Vec<_>> =
                privileges
                    .into_iter()
                    .fold(BTreeMap::new(), |mut accum, privilege| {
                        accum
                            .entry((privilege.grantee, privilege.grantor))
                            .or_default()
                            .push(privilege);
                        accum
                    });
            // Consolidate and update all privileges.
            *privileges = privilege_map
                .into_iter()
                .map(|((grantee, grantor), values)|
                    // Combine the acl_mode of all mz_aclitems with the same grantee and grantor.
                    values.into_iter().fold(
                        MzAclItem::empty(grantee, grantor),
                        |mut accum, mz_aclitem| {
                            accum.acl_mode =
                                accum.acl_mode.union(mz_aclitem.acl_mode);
                            accum
                        },
                    ))
                .collect();
        }
    }

    pub async fn consolidate(&self, collections: &[mz_stash::Id]) -> Result<(), AdapterError> {
        Ok(self.storage().await.consolidate(collections).await?)
    }

    pub async fn confirm_leadership(&self) -> Result<(), AdapterError> {
        Ok(self.storage().await.confirm_leadership().await?)
    }

    fn serialize_item(item: &CatalogItem) -> SerializedCatalogItem {
        match item {
            CatalogItem::Table(table) => SerializedCatalogItem::V1 {
                create_sql: table.create_sql.clone(),
            },
            CatalogItem::Log(_) => unreachable!("builtin logs cannot be serialized"),
            CatalogItem::Source(source) => {
                assert!(
                    match source.data_source {
                        DataSourceDesc::Introspection(_) => false,
                        _ => true,
                    },
                    "cannot serialize introspection/builtin sources",
                );
                SerializedCatalogItem::V1 {
                    create_sql: source.create_sql.clone(),
                }
            }
            CatalogItem::View(view) => SerializedCatalogItem::V1 {
                create_sql: view.create_sql.clone(),
            },
            CatalogItem::MaterializedView(mview) => SerializedCatalogItem::V1 {
                create_sql: mview.create_sql.clone(),
            },
            CatalogItem::Index(index) => SerializedCatalogItem::V1 {
                create_sql: index.create_sql.clone(),
            },
            CatalogItem::Sink(sink) => SerializedCatalogItem::V1 {
                create_sql: sink.create_sql.clone(),
            },
            CatalogItem::Type(typ) => SerializedCatalogItem::V1 {
                create_sql: typ.create_sql.clone(),
            },
            CatalogItem::Secret(secret) => SerializedCatalogItem::V1 {
                create_sql: secret.create_sql.clone(),
            },
            CatalogItem::Connection(connection) => SerializedCatalogItem::V1 {
                create_sql: connection.create_sql.clone(),
            },
            CatalogItem::Func(_) => unreachable!("cannot serialize functions yet"),
        }
    }

    fn deserialize_item(
        &self,
        id: GlobalId,
        SerializedCatalogItem::V1 { create_sql }: SerializedCatalogItem,
    ) -> Result<CatalogItem, AdapterError> {
        // TODO - The `None` needs to be changed if we ever allow custom
        // logical compaction windows in user-defined objects.
        self.parse_item(id, create_sql, Some(&PlanContext::zero()), false, None)
    }

    // Parses the given SQL string into a `CatalogItem`.
    #[tracing::instrument(level = "info", skip(self, pcx))]
    fn parse_item(
        &self,
        id: GlobalId,
        create_sql: String,
        pcx: Option<&PlanContext>,
        is_retained_metrics_object: bool,
        custom_logical_compaction_window: Option<Duration>,
    ) -> Result<CatalogItem, AdapterError> {
        let mut session_catalog = self.for_system_session();
        enable_features_required_for_catalog_open(&mut session_catalog);

        let stmt = mz_sql::parse::parse(&create_sql)?.into_element();
        let (stmt, depends_on) = mz_sql::names::resolve(&session_catalog, stmt)?;
        let depends_on = depends_on.into_iter().collect();
        let plan = mz_sql::plan::plan(pcx, &session_catalog, stmt, &Params::empty())?;
        Ok(match plan {
            Plan::CreateTable(CreateTablePlan { table, .. }) => CatalogItem::Table(Table {
                create_sql: table.create_sql,
                desc: table.desc,
                defaults: table.defaults,
                conn_id: None,
                depends_on,
                custom_logical_compaction_window,
                is_retained_metrics_object,
            }),
            Plan::CreateSource(CreateSourcePlan {
                source,
                timeline,
                cluster_config,
                ..
            }) => CatalogItem::Source(Source {
                create_sql: source.create_sql,
                data_source: match source.data_source {
                    mz_sql::plan::DataSourceDesc::Ingestion(ingestion) => {
                        DataSourceDesc::Ingestion(Ingestion {
                            desc: ingestion.desc,
                            source_imports: ingestion.source_imports,
                            subsource_exports: ingestion.subsource_exports,
                            cluster_id: match cluster_config {
                                plan::SourceSinkClusterConfig::Existing { id } => id,
                                plan::SourceSinkClusterConfig::Linked { .. }
                                | plan::SourceSinkClusterConfig::Undefined => {
                                    self.state.clusters_by_linked_object_id[&id]
                                }
                            },
                            remap_collection_id: ingestion.progress_subsource,
                        })
                    }
                    mz_sql::plan::DataSourceDesc::Progress => DataSourceDesc::Progress,
                    mz_sql::plan::DataSourceDesc::Source => DataSourceDesc::Source,
                },
                desc: source.desc,
                timeline,
                depends_on,
                custom_logical_compaction_window,
                is_retained_metrics_object,
            }),
            Plan::CreateView(CreateViewPlan { view, .. }) => {
                let optimizer = Optimizer::logical_optimizer();
                let optimized_expr = optimizer.optimize(view.expr)?;
                let desc = RelationDesc::new(optimized_expr.typ(), view.column_names);
                CatalogItem::View(View {
                    create_sql: view.create_sql,
                    optimized_expr,
                    desc,
                    conn_id: None,
                    depends_on,
                })
            }
            Plan::CreateMaterializedView(CreateMaterializedViewPlan {
                materialized_view, ..
            }) => {
                let optimizer = Optimizer::logical_optimizer();
                let optimized_expr = optimizer.optimize(materialized_view.expr)?;
                let desc = RelationDesc::new(optimized_expr.typ(), materialized_view.column_names);
                CatalogItem::MaterializedView(MaterializedView {
                    create_sql: materialized_view.create_sql,
                    optimized_expr,
                    desc,
                    depends_on,
                    cluster_id: materialized_view.cluster_id,
                })
            }
            Plan::CreateIndex(CreateIndexPlan { index, .. }) => CatalogItem::Index(Index {
                create_sql: index.create_sql,
                on: index.on,
                keys: index.keys,
                conn_id: None,
                depends_on,
                cluster_id: index.cluster_id,
                custom_logical_compaction_window,
                is_retained_metrics_object,
            }),
            Plan::CreateSink(CreateSinkPlan {
                sink,
                with_snapshot,
                cluster_config,
                ..
            }) => CatalogItem::Sink(Sink {
                create_sql: sink.create_sql,
                from: sink.from,
                connection: StorageSinkConnectionState::Pending(sink.connection_builder),
                envelope: sink.envelope,
                with_snapshot,
                depends_on,
                cluster_id: match cluster_config {
                    plan::SourceSinkClusterConfig::Existing { id } => id,
                    plan::SourceSinkClusterConfig::Linked { .. }
                    | plan::SourceSinkClusterConfig::Undefined => {
                        self.state.clusters_by_linked_object_id[&id]
                    }
                },
            }),
            Plan::CreateType(CreateTypePlan { typ, .. }) => CatalogItem::Type(Type {
                create_sql: typ.create_sql,
                details: CatalogTypeDetails {
                    array_id: None,
                    typ: typ.inner,
                },
                depends_on,
            }),
            Plan::CreateSecret(CreateSecretPlan { secret, .. }) => CatalogItem::Secret(Secret {
                create_sql: secret.create_sql,
            }),
            Plan::CreateConnection(CreateConnectionPlan { connection, .. }) => {
                CatalogItem::Connection(Connection {
                    create_sql: connection.create_sql,
                    connection: connection.connection,
                    depends_on,
                })
            }
            _ => {
                return Err(Error::new(ErrorKind::Corruption {
                    detail: "catalog entry generated inappropriate plan".to_string(),
                })
                .into())
            }
        })
    }

    pub fn uses_tables(&self, id: GlobalId) -> bool {
        self.state.uses_tables(id)
    }

    /// Return the ids of all log sources the given object depends on.
    pub fn introspection_dependencies(&self, id: GlobalId) -> Vec<GlobalId> {
        self.state.introspection_dependencies(id)
    }

    /// Serializes the catalog's in-memory state.
    ///
    /// There are no guarantees about the format of the serialized state, except
    /// that the serialized state for two identical catalogs will compare
    /// identically.
    pub fn dump(&self) -> String {
        self.state.dump()
    }

    pub fn config(&self) -> &mz_sql::catalog::CatalogConfig {
        self.state.config()
    }

    pub fn entries(&self) -> impl Iterator<Item = &CatalogEntry> {
        self.state.entry_by_id.values()
    }

    pub fn user_connections(&self) -> impl Iterator<Item = &CatalogEntry> {
        self.entries()
            .filter(|entry| entry.is_connection() && entry.id.is_user())
    }

    pub fn user_tables(&self) -> impl Iterator<Item = &CatalogEntry> {
        self.entries()
            .filter(|entry| entry.is_table() && entry.id.is_user())
    }

    pub fn user_sources(&self) -> impl Iterator<Item = &CatalogEntry> {
        self.entries()
            .filter(|entry| entry.is_source() && entry.id.is_user())
    }

    pub fn user_sinks(&self) -> impl Iterator<Item = &CatalogEntry> {
        self.entries()
            .filter(|entry| entry.is_sink() && entry.id.is_user())
    }

    pub fn user_materialized_views(&self) -> impl Iterator<Item = &CatalogEntry> {
        self.entries()
            .filter(|entry| entry.is_materialized_view() && entry.id.is_user())
    }

    pub fn user_secrets(&self) -> impl Iterator<Item = &CatalogEntry> {
        self.entries()
            .filter(|entry| entry.is_secret() && entry.id.is_user())
    }

    pub fn clusters(&self) -> impl Iterator<Item = &Cluster> {
        self.state.clusters_by_id.values()
    }

    pub fn get_cluster(&self, cluster_id: ClusterId) -> &Cluster {
        self.state.get_cluster(cluster_id)
    }

    pub fn try_get_cluster(&self, cluster_id: ClusterId) -> Option<&Cluster> {
        self.state.try_get_cluster(cluster_id)
    }

    pub fn user_clusters(&self) -> impl Iterator<Item = &Cluster> {
        self.clusters().filter(|cluster| cluster.id.is_user())
    }

    pub fn databases(&self) -> impl Iterator<Item = &Database> {
        self.state.database_by_id.values()
    }

    pub fn user_roles(&self) -> impl Iterator<Item = &Role> {
        self.state
            .roles_by_id
            .values()
            .filter(|role| role.is_user())
    }

    /// Allocate ids for introspection sources. Called once per cluster creation.
    pub async fn allocate_introspection_sources(&self) -> Vec<(&'static BuiltinLog, GlobalId)> {
        let log_amount = BUILTINS::logs().count();
        let system_ids = self
            .storage()
            .await
            .allocate_system_ids(
                log_amount
                    .try_into()
                    .expect("builtin logs should fit into u64"),
            )
            .await
            .unwrap_or_terminate("cannot fail to allocate system ids");
        BUILTINS::logs().zip(system_ids.into_iter()).collect()
    }

    pub fn pack_item_update(&self, id: GlobalId, diff: Diff) -> Vec<BuiltinTableUpdate> {
        self.state.pack_item_update(id, diff)
    }

    pub fn system_config(&self) -> &SystemVars {
        self.state.system_config()
    }

    pub fn unsafe_mode(&self) -> bool {
        self.config().unsafe_mode
    }

    pub fn require_unsafe_mode(&self, feature_name: &'static str) -> Result<(), AdapterError> {
        self.state.require_unsafe_mode(feature_name)
    }

    /// Return the current compute configuration, derived from the system configuration.
    pub fn compute_config(&self) -> ComputeParameters {
        let config = self.system_config();
        ComputeParameters {
            max_result_size: Some(config.max_result_size()),
            dataflow_max_inflight_bytes: Some(config.dataflow_max_inflight_bytes()),
            persist: self.persist_config(),
        }
    }

    /// Return the current storage configuration, derived from the system configuration.
    pub fn storage_config(&self) -> StorageParameters {
        StorageParameters {
            enable_multi_worker_storage_persist_sink: self
                .system_config()
                .enable_multi_worker_storage_persist_sink(),
            persist: self.persist_config(),
            pg_replication_timeouts: mz_postgres_util::ReplicationTimeouts {
                connect_timeout: Some(self.system_config().pg_replication_connect_timeout()),
                keepalives_retries: Some(self.system_config().pg_replication_keepalives_retries()),
                keepalives_idle: Some(self.system_config().pg_replication_keepalives_idle()),
                keepalives_interval: Some(
                    self.system_config().pg_replication_keepalives_interval(),
                ),
                tcp_user_timeout: Some(self.system_config().pg_replication_tcp_user_timeout()),
            },
        }
    }

    fn persist_config(&self) -> PersistParameters {
        let config = self.system_config();
        PersistParameters {
            blob_target_size: Some(config.persist_blob_target_size()),
            compaction_minimum_timeout: Some(config.persist_compaction_minimum_timeout()),
            consensus_connect_timeout: Some(config.crdb_connect_timeout()),
            sink_minimum_batch_updates: Some(config.persist_sink_minimum_batch_updates()),
            storage_sink_minimum_batch_updates: Some(
                config.storage_persist_sink_minimum_batch_updates(),
            ),
            next_listen_batch_retryer: Some(RetryParameters {
                initial_backoff: config.persist_next_listen_batch_retryer_initial_backoff(),
                multiplier: config.persist_next_listen_batch_retryer_multiplier(),
                clamp: config.persist_next_listen_batch_retryer_clamp(),
            }),
            stats_collection_enabled: Some(config.persist_stats_collection_enabled()),
            stats_filter_enabled: Some(config.persist_stats_filter_enabled()),
        }
    }

    pub fn ensure_not_reserved_role(&self, role_id: &RoleId) -> Result<(), Error> {
        self.state.ensure_not_reserved_role(role_id)
    }
}

pub fn is_reserved_name(name: &str) -> bool {
    BUILTIN_PREFIXES
        .iter()
        .any(|prefix| name.starts_with(prefix))
}

pub fn is_reserved_role_name(name: &str) -> bool {
    is_reserved_name(name) || is_public_role(name)
}

pub fn is_public_role(name: &str) -> bool {
    name == &*PUBLIC_ROLE_NAME
}

/// Enable catalog features that might be required during planning in
/// [Catalog::open]. Existing catalog items might have been created while a
/// specific feature flag turned on, so we need to ensure that this is also the
/// case during catalog rehydration in order to avoid panics.
fn enable_features_required_for_catalog_open(session_catalog: &mut ConnCatalog) {
    if !session_catalog
        .system_vars()
        .enable_with_mutually_recursive()
    {
        session_catalog
            .system_vars_mut()
            .set_enable_with_mutually_recursive(true);
    }
}

#[derive(Debug, Clone)]
pub enum Op {
    AlterSink {
        id: GlobalId,
        cluster_config: plan::SourceSinkClusterConfig,
    },
    AlterSource {
        id: GlobalId,
        cluster_config: plan::SourceSinkClusterConfig,
    },
    AlterRole {
        id: RoleId,
        name: String,
        attributes: RoleAttributes,
    },
    CreateDatabase {
        name: String,
        oid: u32,
        public_schema_oid: u32,
        owner_id: RoleId,
    },
    CreateSchema {
        database_id: ResolvedDatabaseSpecifier,
        schema_name: String,
        oid: u32,
        owner_id: RoleId,
    },
    CreateRole {
        name: String,
        oid: u32,
        attributes: RoleAttributes,
    },
    CreateCluster {
        id: ClusterId,
        name: String,
        linked_object_id: Option<GlobalId>,
        introspection_sources: Vec<(&'static BuiltinLog, GlobalId)>,
        owner_id: RoleId,
    },
    CreateClusterReplica {
        cluster_id: ClusterId,
        id: ReplicaId,
        name: String,
        config: ReplicaConfig,
        owner_id: RoleId,
    },
    CreateItem {
        id: GlobalId,
        oid: u32,
        name: QualifiedItemName,
        item: CatalogItem,
        owner_id: RoleId,
    },
    DropObject(ObjectId),
    DropTimeline(Timeline),
    GrantRole {
        role_id: RoleId,
        member_id: RoleId,
        grantor_id: RoleId,
    },
    RenameItem {
        id: GlobalId,
        current_full_name: FullItemName,
        to_name: String,
    },
    UpdateOwner {
        id: ObjectId,
        new_owner: RoleId,
    },
    RevokeRole {
        role_id: RoleId,
        member_id: RoleId,
        grantor_id: RoleId,
    },
    UpdateClusterReplicaStatus {
        event: ClusterEvent,
    },
    UpdateItem {
        id: GlobalId,
        name: QualifiedItemName,
        to_item: CatalogItem,
    },
    UpdateStorageUsage {
        shard_id: Option<String>,
        size_bytes: u64,
        collection_timestamp: EpochMillis,
    },
    UpdateSystemConfiguration {
        name: String,
        value: OwnedVarInput,
    },
    ResetSystemConfiguration {
        name: String,
    },
    ResetAllSystemConfiguration,
    UpdateRotatedKeys {
        id: GlobalId,
        previous_public_key_pair: (String, String),
        new_public_key_pair: (String, String),
    },
}

#[derive(Debug, Clone, Serialize, Deserialize, PartialEq, Eq, PartialOrd, Ord)]
pub enum SerializedCatalogItem {
    V1 { create_sql: String },
}

/// Serialized (stored alongside the replica) logging configuration of
/// a replica. Serialized variant of `ReplicaLogging`.
#[derive(Debug, Clone, Serialize, Deserialize, PartialEq, Eq, PartialOrd, Ord)]
pub struct SerializedReplicaLogging {
    log_logging: bool,
    interval: Option<Duration>,
}

impl From<ReplicaLogging> for SerializedReplicaLogging {
    fn from(
        ReplicaLogging {
            log_logging,
            interval,
        }: ReplicaLogging,
    ) -> Self {
        Self {
            log_logging,
            interval,
        }
    }
}

/// A [`ReplicaConfig`] that is serialized as JSON and persisted to the catalog
/// stash. This is a separate type to allow us to evolve the on-disk format
/// independently from the SQL layer.
#[derive(Debug, Clone, Serialize, Deserialize, Eq, PartialEq, Ord, PartialOrd)]
pub struct SerializedReplicaConfig {
    pub location: SerializedReplicaLocation,
    pub logging: SerializedReplicaLogging,
    pub idle_arrangement_merge_effort: Option<u32>,
}

impl From<ReplicaConfig> for SerializedReplicaConfig {
    fn from(config: ReplicaConfig) -> Self {
        SerializedReplicaConfig {
            location: config.location.into(),
            logging: config.compute.logging.into(),
            idle_arrangement_merge_effort: config.compute.idle_arrangement_merge_effort,
        }
    }
}

#[derive(Debug, Clone, Serialize, Deserialize, PartialEq, Eq, PartialOrd, Ord)]
pub enum SerializedReplicaLocation {
    Unmanaged {
        storagectl_addrs: Vec<String>,
        storage_addrs: Vec<String>,
        computectl_addrs: Vec<String>,
        compute_addrs: Vec<String>,
        workers: usize,
    },
    Managed {
        size: String,
        availability_zone: String,
        /// `true` if the AZ was specified by the user and must be respected;
        /// `false` if it was picked arbitrarily by Materialize.
        az_user_specified: bool,
    },
}

impl From<ReplicaLocation> for SerializedReplicaLocation {
    fn from(loc: ReplicaLocation) -> Self {
        match loc {
            ReplicaLocation::Unmanaged(UnmanagedReplicaLocation {
                storagectl_addrs,
                storage_addrs,
                computectl_addrs,
                compute_addrs,
                workers,
            }) => Self::Unmanaged {
                storagectl_addrs,
                storage_addrs,
                computectl_addrs,
                compute_addrs,
                workers,
            },
            ReplicaLocation::Managed(ManagedReplicaLocation {
                allocation: _,
                size,
                availability_zone,
                az_user_specified,
            }) => SerializedReplicaLocation::Managed {
                size,
                availability_zone,
                az_user_specified,
            },
        }
    }
}

/// A [`Role`] that is serialized as JSON and persisted to the catalog
/// stash. This is a separate type to allow us to evolve the on-disk format
/// independently from the SQL layer.
#[derive(Debug, Clone, Serialize, Deserialize, Eq, PartialEq, Ord, PartialOrd)]
pub struct SerializedRole {
    pub name: String,
    // TODO(jkosh44): Remove Option when stash consolidation bug is fixed
    pub attributes: Option<RoleAttributes>,
    // TODO(jkosh44): Remove Option in v0.49.0
    pub membership: Option<RoleMembership>,
}

impl From<Role> for SerializedRole {
    fn from(role: Role) -> Self {
        SerializedRole {
            name: role.name,
            attributes: Some(role.attributes),
            membership: Some(role.membership),
        }
    }
}

impl From<&BuiltinRole> for SerializedRole {
    fn from(role: &BuiltinRole) -> Self {
        SerializedRole {
            name: role.name.to_string(),
            attributes: Some(role.attributes.clone()),
            membership: Some(RoleMembership::new()),
        }
    }
}

impl ConnCatalog<'_> {
    fn resolve_item_name(
        &self,
        name: &PartialItemName,
    ) -> Result<&QualifiedItemName, SqlCatalogError> {
        self.resolve_item(name).map(|entry| entry.name())
    }

    /// returns a `PartialItemName` with the minimum amount of qualifiers to unambiguously resolve
    /// the object.
    fn minimal_qualification(&self, qualified_name: &QualifiedItemName) -> PartialItemName {
        let database_id = match &qualified_name.qualifiers.database_spec {
            ResolvedDatabaseSpecifier::Ambient => None,
            ResolvedDatabaseSpecifier::Id(id)
                if self.database.is_some() && self.database == Some(*id) =>
            {
                None
            }
            ResolvedDatabaseSpecifier::Id(id) => Some(id.clone()),
        };

        let schema_spec = if database_id.is_none()
            && self.resolve_item_name(&PartialItemName {
                database: None,
                schema: None,
                item: qualified_name.item.clone(),
            }) == Ok(qualified_name)
        {
            None
        } else {
            // If `search_path` does not contain `full_name.schema`, the
            // `PartialName` must contain it.
            Some(qualified_name.qualifiers.schema_spec.clone())
        };

        let res = PartialItemName {
            database: database_id.map(|id| self.get_database(&id).name().to_string()),
            schema: schema_spec.map(|spec| {
                self.get_schema(&qualified_name.qualifiers.database_spec, &spec)
                    .name()
                    .schema
                    .clone()
            }),
            item: qualified_name.item.clone(),
        };
        assert_eq!(self.resolve_item_name(&res), Ok(qualified_name));
        res
    }
}

impl ExprHumanizer for ConnCatalog<'_> {
    fn humanize_id(&self, id: GlobalId) -> Option<String> {
        self.state
            .entry_by_id
            .get(&id)
            .map(|entry| entry.name())
            .map(|name| self.resolve_full_name(name).to_string())
    }

    fn humanize_id_unqualified(&self, id: GlobalId) -> Option<String> {
        self.state
            .entry_by_id
            .get(&id)
            .map(|entry| entry.name())
            .map(|name| name.item.clone())
    }

    fn humanize_scalar_type(&self, typ: &ScalarType) -> String {
        use ScalarType::*;

        match typ {
            Array(t) => format!("{}[]", self.humanize_scalar_type(t)),
            List {
                custom_id: Some(global_id),
                ..
            }
            | Map {
                custom_id: Some(global_id),
                ..
            } => {
                let item = self.get_item(global_id);
                self.minimal_qualification(item.name()).to_string()
            }
            List { element_type, .. } => {
                format!("{} list", self.humanize_scalar_type(element_type))
            }
            Map { value_type, .. } => format!(
                "map[{}=>{}]",
                self.humanize_scalar_type(&ScalarType::String),
                self.humanize_scalar_type(value_type)
            ),
            Record {
                custom_id: Some(id),
                ..
            } => {
                let item = self.get_item(id);
                self.minimal_qualification(item.name()).to_string()
            }
            Record { fields, .. } => format!(
                "record({})",
                fields
                    .iter()
                    .map(|f| format!("{}: {}", f.0, self.humanize_column_type(&f.1)))
                    .join(",")
            ),
            PgLegacyChar => "\"char\"".into(),
            UInt16 => "uint2".into(),
            UInt32 => "uint4".into(),
            UInt64 => "uint8".into(),
            ty => {
                let pgrepr_type = mz_pgrepr::Type::from(ty);
                let pg_catalog_schema =
                    SchemaSpecifier::Id(self.state.get_pg_catalog_schema_id().clone());

                let res = if self
                    .effective_search_path(true)
                    .iter()
                    .any(|(_, schema)| schema == &pg_catalog_schema)
                {
                    pgrepr_type.name().to_string()
                } else {
                    // If PG_CATALOG_SCHEMA is not in search path, you need
                    // qualified object name to refer to type.
                    let name = QualifiedItemName {
                        qualifiers: ItemQualifiers {
                            database_spec: ResolvedDatabaseSpecifier::Ambient,
                            schema_spec: pg_catalog_schema,
                        },
                        item: pgrepr_type.name().to_string(),
                    };
                    self.resolve_full_name(&name).to_string()
                };
                res
            }
        }
    }
}

impl SessionCatalog for ConnCatalog<'_> {
    fn active_role_id(&self) -> &RoleId {
        &self.role_id
    }

    fn get_prepared_statement_desc(&self, name: &str) -> Option<&StatementDesc> {
        self.prepared_statements
            .as_ref()
            .map(|ps| ps.get(name).map(|ps| ps.desc()))
            .flatten()
    }

    fn active_database(&self) -> Option<&DatabaseId> {
        self.database.as_ref()
    }

    fn active_cluster(&self) -> &str {
        &self.cluster
    }

    fn search_path(&self) -> &[(ResolvedDatabaseSpecifier, SchemaSpecifier)] {
        &self.search_path
    }

    fn resolve_database(
        &self,
        database_name: &str,
    ) -> Result<&dyn mz_sql::catalog::CatalogDatabase, SqlCatalogError> {
        Ok(self.state.resolve_database(database_name)?)
    }

    fn get_database(&self, id: &DatabaseId) -> &dyn mz_sql::catalog::CatalogDatabase {
        self.state
            .database_by_id
            .get(id)
            .expect("database doesn't exist")
    }

    fn resolve_schema(
        &self,
        database_name: Option<&str>,
        schema_name: &str,
    ) -> Result<&dyn mz_sql::catalog::CatalogSchema, SqlCatalogError> {
        Ok(self.state.resolve_schema(
            self.database.as_ref(),
            database_name,
            schema_name,
            self.conn_id,
        )?)
    }

    fn resolve_schema_in_database(
        &self,
        database_spec: &ResolvedDatabaseSpecifier,
        schema_name: &str,
    ) -> Result<&dyn mz_sql::catalog::CatalogSchema, SqlCatalogError> {
        Ok(self
            .state
            .resolve_schema_in_database(database_spec, schema_name, self.conn_id)?)
    }

    fn get_schema(
        &self,
        database_spec: &ResolvedDatabaseSpecifier,
        schema_spec: &SchemaSpecifier,
    ) -> &dyn CatalogSchema {
        self.state
            .get_schema(database_spec, schema_spec, self.conn_id)
    }

    fn is_system_schema(&self, schema: &str) -> bool {
        self.state.is_system_schema(schema)
    }

    fn is_system_schema_specifier(&self, schema: &SchemaSpecifier) -> bool {
        match schema {
            SchemaSpecifier::Temporary => false,
            SchemaSpecifier::Id(id) => self.state.is_system_schema_id(id),
        }
    }

    fn resolve_role(
        &self,
        role_name: &str,
    ) -> Result<&dyn mz_sql::catalog::CatalogRole, SqlCatalogError> {
        match self.state.try_get_role_by_name(role_name) {
            Some(role) => Ok(role),
            None => Err(SqlCatalogError::UnknownRole(role_name.into())),
        }
    }

    fn try_get_role(&self, id: &RoleId) -> Option<&dyn CatalogRole> {
        Some(self.state.roles_by_id.get(id)?)
    }

    fn get_role(&self, id: &RoleId) -> &dyn mz_sql::catalog::CatalogRole {
        self.state.get_role(id)
    }

    fn get_roles(&self) -> Vec<&dyn CatalogRole> {
        // `as` is ok to use to cast to a trait object.
        #[allow(clippy::as_conversions)]
        self.state
            .roles_by_id
            .values()
            .map(|role| role as &dyn CatalogRole)
            .collect()
    }

    fn collect_role_membership(&self, id: &RoleId) -> BTreeSet<RoleId> {
        self.state.collect_role_membership(id)
    }

    fn resolve_cluster(
        &self,
        cluster_name: Option<&str>,
    ) -> Result<&dyn mz_sql::catalog::CatalogCluster, SqlCatalogError> {
        Ok(self
            .state
            .resolve_cluster(cluster_name.unwrap_or_else(|| self.active_cluster()))?)
    }

    fn resolve_item(
        &self,
        name: &PartialItemName,
    ) -> Result<&dyn mz_sql::catalog::CatalogItem, SqlCatalogError> {
        Ok(self.state.resolve_entry(
            self.database.as_ref(),
            &self.effective_search_path(true),
            name,
            self.conn_id,
        )?)
    }

    fn resolve_function(
        &self,
        name: &PartialItemName,
    ) -> Result<&dyn mz_sql::catalog::CatalogItem, SqlCatalogError> {
        Ok(self.state.resolve_function(
            self.database.as_ref(),
            &self.effective_search_path(false),
            name,
            self.conn_id,
        )?)
    }

    fn try_get_item(&self, id: &GlobalId) -> Option<&dyn mz_sql::catalog::CatalogItem> {
        Some(self.state.try_get_entry(id)?)
    }

    fn get_item(&self, id: &GlobalId) -> &dyn mz_sql::catalog::CatalogItem {
        self.state.get_entry(id)
    }

    fn item_exists(&self, name: &QualifiedItemName) -> bool {
        self.state.item_exists(name, self.conn_id)
    }

    fn get_cluster(&self, id: ClusterId) -> &dyn mz_sql::catalog::CatalogCluster {
        &self.state.clusters_by_id[&id]
    }

    fn get_cluster_replica(
        &self,
        cluster_id: ClusterId,
        replica_id: ReplicaId,
    ) -> &dyn mz_sql::catalog::CatalogClusterReplica {
        let cluster = self.get_cluster(cluster_id);
        cluster.replica(replica_id)
    }

    fn find_available_name(&self, name: QualifiedItemName) -> QualifiedItemName {
        self.state.find_available_name(name, self.conn_id)
    }

    fn resolve_full_name(&self, name: &QualifiedItemName) -> FullItemName {
        self.state.resolve_full_name(name, Some(self.conn_id))
    }

    fn resolve_full_schema_name(&self, name: &QualifiedSchemaName) -> FullSchemaName {
        let database = match &name.database {
            ResolvedDatabaseSpecifier::Ambient => RawDatabaseSpecifier::Ambient,
            ResolvedDatabaseSpecifier::Id(id) => {
                RawDatabaseSpecifier::Name(self.get_database(id).name().to_string())
            }
        };
        FullSchemaName {
            database,
            schema: name.schema.clone(),
        }
    }

    fn config(&self) -> &mz_sql::catalog::CatalogConfig {
        self.state.config()
    }

    fn now(&self) -> EpochMillis {
        (self.state.config().now)()
    }

    fn aws_privatelink_availability_zones(&self) -> Option<BTreeSet<String>> {
        self.state.aws_privatelink_availability_zones.clone()
    }

    fn system_vars(&self) -> &SystemVars {
        &self.state.system_configuration
    }

    fn system_vars_mut(&mut self) -> &mut SystemVars {
        &mut self.state.to_mut().system_configuration
    }

    fn get_owner_id(&self, id: &ObjectId) -> Option<RoleId> {
        match id {
            ObjectId::Cluster(id) => Some(self.get_cluster(*id).owner_id()),
            ObjectId::ClusterReplica((cluster_id, replica_id)) => Some(
                self.get_cluster_replica(*cluster_id, *replica_id)
                    .owner_id(),
            ),
            ObjectId::Database(id) => Some(self.get_database(id).owner_id()),
            ObjectId::Schema((database_id, schema_id)) => Some(
                self.get_schema(
                    &ResolvedDatabaseSpecifier::Id(*database_id),
                    &SchemaSpecifier::Id(*schema_id),
                )
                .owner_id(),
            ),
            ObjectId::Item(id) => Some(self.get_item(id).owner_id()),
            ObjectId::Role(_) => None,
        }
    }

    fn object_dependents(&self, ids: Vec<ObjectId>) -> Vec<ObjectId> {
        let mut seen = BTreeSet::new();
        self.state.object_dependents(ids, &mut seen)
    }

    fn item_dependents(&self, id: GlobalId) -> Vec<ObjectId> {
        let mut seen = BTreeSet::new();
        self.state.item_dependents(id, &mut seen)
    }
}

impl mz_sql::catalog::CatalogDatabase for Database {
    fn name(&self) -> &str {
        &self.name
    }

    fn id(&self) -> DatabaseId {
        self.id
    }

    fn has_schemas(&self) -> bool {
        !self.schemas_by_name.is_empty()
    }

    fn schemas(&self) -> &BTreeMap<String, SchemaId> {
        &self.schemas_by_name
    }

    fn owner_id(&self) -> RoleId {
        self.owner_id
    }
}

impl mz_sql::catalog::CatalogSchema for Schema {
    fn database(&self) -> &ResolvedDatabaseSpecifier {
        &self.name.database
    }

    fn name(&self) -> &QualifiedSchemaName {
        &self.name
    }

    fn id(&self) -> &SchemaSpecifier {
        &self.id
    }

    fn has_items(&self) -> bool {
        !self.items.is_empty()
    }

    fn items(&self) -> &BTreeMap<String, GlobalId> {
        &self.items
    }

    fn owner_id(&self) -> RoleId {
        self.owner_id
    }
}

impl mz_sql::catalog::CatalogRole for Role {
    fn name(&self) -> &str {
        &self.name
    }

    fn id(&self) -> RoleId {
        self.id
    }

    fn is_inherit(&self) -> bool {
        self.attributes.inherit
    }

    fn create_role(&self) -> bool {
        self.attributes.create_role
    }

    fn create_db(&self) -> bool {
        self.attributes.create_db
    }

    fn create_cluster(&self) -> bool {
        self.attributes.create_cluster
    }

    fn membership(&self) -> &BTreeMap<RoleId, RoleId> {
        &self.membership.map
    }
}

impl mz_sql::catalog::CatalogCluster<'_> for Cluster {
    fn name(&self) -> &str {
        &self.name
    }

    fn id(&self) -> ClusterId {
        self.id
    }

    fn linked_object_id(&self) -> Option<GlobalId> {
        self.linked_object_id
    }

    fn bound_objects(&self) -> &BTreeSet<GlobalId> {
        &self.bound_objects
    }

    fn replicas(&self) -> &BTreeMap<String, ReplicaId> {
        &self.replica_id_by_name
    }

    fn replica(&self, id: ReplicaId) -> &dyn CatalogClusterReplica {
        self.replicas_by_id.get(&id).expect("catalog out of sync")
    }

    fn owner_id(&self) -> RoleId {
        self.owner_id
    }
}

impl mz_sql::catalog::CatalogClusterReplica<'_> for ClusterReplica {
    fn name(&self) -> &str {
        &self.name
    }

    fn owner_id(&self) -> RoleId {
        self.owner_id
    }
}

impl mz_sql::catalog::CatalogItem for CatalogEntry {
    fn name(&self) -> &QualifiedItemName {
        self.name()
    }

    fn id(&self) -> GlobalId {
        self.id()
    }

    fn oid(&self) -> u32 {
        self.oid()
    }

    fn desc(&self, name: &FullItemName) -> Result<Cow<RelationDesc>, SqlCatalogError> {
        self.desc(name)
    }

    fn func(&self) -> Result<&'static mz_sql::func::Func, SqlCatalogError> {
        self.func()
    }

    fn source_desc(&self) -> Result<Option<&SourceDesc>, SqlCatalogError> {
        self.source_desc()
    }

    fn connection(
        &self,
    ) -> Result<&mz_storage_client::types::connections::Connection, SqlCatalogError> {
        Ok(&self.connection()?.connection)
    }

    fn create_sql(&self) -> &str {
        match self.item() {
            CatalogItem::Table(Table { create_sql, .. }) => create_sql,
            CatalogItem::Source(Source { create_sql, .. }) => create_sql,
            CatalogItem::Sink(Sink { create_sql, .. }) => create_sql,
            CatalogItem::View(View { create_sql, .. }) => create_sql,
            CatalogItem::MaterializedView(MaterializedView { create_sql, .. }) => create_sql,
            CatalogItem::Index(Index { create_sql, .. }) => create_sql,
            CatalogItem::Type(Type { create_sql, .. }) => create_sql,
            CatalogItem::Secret(Secret { create_sql, .. }) => create_sql,
            CatalogItem::Connection(Connection { create_sql, .. }) => create_sql,
            CatalogItem::Func(_) => "<builtin>",
            CatalogItem::Log(_) => "<builtin>",
        }
    }

    fn item_type(&self) -> SqlCatalogItemType {
        self.item().typ()
    }

    fn index_details(&self) -> Option<(&[MirScalarExpr], GlobalId)> {
        if let CatalogItem::Index(Index { keys, on, .. }) = self.item() {
            Some((keys, *on))
        } else {
            None
        }
    }

    fn table_details(&self) -> Option<&[Expr<Aug>]> {
        if let CatalogItem::Table(Table { defaults, .. }) = self.item() {
            Some(defaults)
        } else {
            None
        }
    }

    fn type_details(&self) -> Option<&CatalogTypeDetails<IdReference>> {
        if let CatalogItem::Type(Type { details, .. }) = self.item() {
            Some(details)
        } else {
            None
        }
    }

    fn uses(&self) -> &[GlobalId] {
        self.uses()
    }

    fn used_by(&self) -> &[GlobalId] {
        self.used_by()
    }

    fn subsources(&self) -> Vec<GlobalId> {
        self.subsources()
    }

    fn owner_id(&self) -> RoleId {
        self.owner_id
    }
}

#[cfg(test)]
mod tests {
    use itertools::Itertools;
    use std::collections::{BTreeMap, BTreeSet};
    use std::iter;

    use mz_controller::clusters::ClusterId;
    use mz_expr::{MirRelationExpr, OptimizedMirRelationExpr};
    use mz_ore::collections::CollectionExt;
    use mz_ore::now::{NOW_ZERO, SYSTEM_TIME};
    use mz_repr::adt::mz_acl_item::{AclMode, MzAclItem};
    use mz_repr::role_id::RoleId;
    use mz_repr::{GlobalId, RelationDesc, RelationType, ScalarType};
    use mz_sql::catalog::CatalogDatabase;
    use mz_sql::names;
    use mz_sql::names::{
        DatabaseId, ItemQualifiers, PartialItemName, QualifiedItemName, ResolvedDatabaseSpecifier,
        SchemaId, SchemaSpecifier,
    };
    use mz_sql::plan::StatementContext;
    use mz_sql::session::vars::VarInput;
    use mz_sql::DEFAULT_SCHEMA;
    use mz_sql_parser::ast::Expr;
    use mz_stash::DebugStashFactory;

    use crate::catalog::storage::MZ_SYSTEM_ROLE_ID;
    use crate::catalog::{
        Catalog, CatalogItem, Index, MaterializedView, Op, Table, SYSTEM_CONN_ID,
    };
    use crate::session::{Session, DEFAULT_DATABASE_NAME};

    /// System sessions have an empty `search_path` so it's necessary to
    /// schema-qualify all referenced items.
    ///
    /// Dummy (and ostensibly client) sessions contain system schemas in their
    /// search paths, so do not require schema qualification on system objects such
    /// as types.
    #[tokio::test]
    async fn test_minimal_qualification() {
        Catalog::with_debug(NOW_ZERO.clone(), |catalog| async move {
            struct TestCase {
                input: QualifiedItemName,
                system_output: PartialItemName,
                normal_output: PartialItemName,
            }

            let test_cases = vec![
                TestCase {
                    input: QualifiedItemName {
                        qualifiers: ItemQualifiers {
                            database_spec: ResolvedDatabaseSpecifier::Ambient,
                            schema_spec: SchemaSpecifier::Id(
                                catalog.get_pg_catalog_schema_id().clone(),
                            ),
                        },
                        item: "numeric".to_string(),
                    },
                    system_output: PartialItemName {
                        database: None,
                        schema: None,
                        item: "numeric".to_string(),
                    },
                    normal_output: PartialItemName {
                        database: None,
                        schema: None,
                        item: "numeric".to_string(),
                    },
                },
                TestCase {
                    input: QualifiedItemName {
                        qualifiers: ItemQualifiers {
                            database_spec: ResolvedDatabaseSpecifier::Ambient,
                            schema_spec: SchemaSpecifier::Id(
                                catalog.get_mz_catalog_schema_id().clone(),
                            ),
                        },
                        item: "mz_array_types".to_string(),
                    },
                    system_output: PartialItemName {
                        database: None,
                        schema: None,
                        item: "mz_array_types".to_string(),
                    },
                    normal_output: PartialItemName {
                        database: None,
                        schema: None,
                        item: "mz_array_types".to_string(),
                    },
                },
            ];

            for tc in test_cases {
                assert_eq!(
                    catalog
                        .for_system_session()
                        .minimal_qualification(&tc.input),
                    tc.system_output
                );
                assert_eq!(
                    catalog
                        .for_session(&Session::dummy())
                        .minimal_qualification(&tc.input),
                    tc.normal_output
                );
            }
        })
        .await
    }

    #[tokio::test]
    async fn test_catalog_revision() {
        let debug_stash_factory = DebugStashFactory::new().await;
        {
            let stash = debug_stash_factory.open_debug().await;
            let mut catalog = Catalog::open_debug_stash(stash, NOW_ZERO.clone())
                .await
                .expect("unable to open debug catalog");
            assert_eq!(catalog.transient_revision(), 1);
            catalog
                .transact(
                    mz_repr::Timestamp::MIN,
                    None,
                    vec![Op::CreateDatabase {
                        name: "test".to_string(),
                        oid: 1,
                        public_schema_oid: 2,
                        owner_id: MZ_SYSTEM_ROLE_ID,
                    }],
                    |_catalog| Ok(()),
                )
                .await
                .expect("failed to transact");
            assert_eq!(catalog.transient_revision(), 2);
        }
        {
            let stash = debug_stash_factory.open_debug().await;
            let catalog = Catalog::open_debug_stash(stash, NOW_ZERO.clone())
                .await
                .expect("unable to open debug catalog");
            // Re-opening the same stash resets the transient_revision to 1.
            assert_eq!(catalog.transient_revision(), 1);
        }
    }

    #[tokio::test]
    async fn test_effective_search_path() {
        Catalog::with_debug(NOW_ZERO.clone(), |catalog| async move {
            let mz_catalog_schema = (
                ResolvedDatabaseSpecifier::Ambient,
                SchemaSpecifier::Id(catalog.state().get_mz_catalog_schema_id().clone()),
            );
            let pg_catalog_schema = (
                ResolvedDatabaseSpecifier::Ambient,
                SchemaSpecifier::Id(catalog.state().get_pg_catalog_schema_id().clone()),
            );
            let mz_temp_schema = (
                ResolvedDatabaseSpecifier::Ambient,
                SchemaSpecifier::Temporary,
            );

            // Behavior with the default search_schema (public)
            let session = Session::dummy();
            let conn_catalog = catalog.for_session(&session);
            assert_ne!(
                conn_catalog.effective_search_path(false),
                conn_catalog.search_path
            );
            assert_ne!(
                conn_catalog.effective_search_path(true),
                conn_catalog.search_path
            );
            assert_eq!(
                conn_catalog.effective_search_path(false),
                vec![
                    mz_catalog_schema.clone(),
                    pg_catalog_schema.clone(),
                    conn_catalog.search_path[0].clone()
                ]
            );
            assert_eq!(
                conn_catalog.effective_search_path(true),
                vec![
                    mz_temp_schema.clone(),
                    mz_catalog_schema.clone(),
                    pg_catalog_schema.clone(),
                    conn_catalog.search_path[0].clone()
                ]
            );

            // missing schemas are added when missing
            let mut session = Session::dummy();
            session
                .vars_mut()
                .set("search_path", VarInput::Flat("pg_catalog"), false)
                .expect("failed to set search_path");
            let conn_catalog = catalog.for_session(&session);
            assert_ne!(
                conn_catalog.effective_search_path(false),
                conn_catalog.search_path
            );
            assert_ne!(
                conn_catalog.effective_search_path(true),
                conn_catalog.search_path
            );
            assert_eq!(
                conn_catalog.effective_search_path(false),
                vec![mz_catalog_schema.clone(), pg_catalog_schema.clone()]
            );
            assert_eq!(
                conn_catalog.effective_search_path(true),
                vec![
                    mz_temp_schema.clone(),
                    mz_catalog_schema.clone(),
                    pg_catalog_schema.clone()
                ]
            );

            let mut session = Session::dummy();
            session
                .vars_mut()
                .set("search_path", VarInput::Flat("mz_catalog"), false)
                .expect("failed to set search_path");
            let conn_catalog = catalog.for_session(&session);
            assert_ne!(
                conn_catalog.effective_search_path(false),
                conn_catalog.search_path
            );
            assert_ne!(
                conn_catalog.effective_search_path(true),
                conn_catalog.search_path
            );
            assert_eq!(
                conn_catalog.effective_search_path(false),
                vec![pg_catalog_schema.clone(), mz_catalog_schema.clone()]
            );
            assert_eq!(
                conn_catalog.effective_search_path(true),
                vec![
                    mz_temp_schema.clone(),
                    pg_catalog_schema.clone(),
                    mz_catalog_schema.clone()
                ]
            );

            let mut session = Session::dummy();
            session
                .vars_mut()
                .set("search_path", VarInput::Flat("mz_temp"), false)
                .expect("failed to set search_path");
            let conn_catalog = catalog.for_session(&session);
            assert_ne!(
                conn_catalog.effective_search_path(false),
                conn_catalog.search_path
            );
            assert_ne!(
                conn_catalog.effective_search_path(true),
                conn_catalog.search_path
            );
            assert_eq!(
                conn_catalog.effective_search_path(false),
                vec![
                    mz_catalog_schema.clone(),
                    pg_catalog_schema.clone(),
                    mz_temp_schema.clone()
                ]
            );
            assert_eq!(
                conn_catalog.effective_search_path(true),
                vec![mz_catalog_schema, pg_catalog_schema, mz_temp_schema]
            );
        })
        .await
    }

    #[tokio::test]
    async fn test_builtin_migration() {
        enum ItemNamespace {
            System,
            User,
        }

        enum SimplifiedItem {
            Table,
            MaterializedView { depends_on: Vec<String> },
            Index { on: String },
        }

        struct SimplifiedCatalogEntry {
            name: String,
            namespace: ItemNamespace,
            item: SimplifiedItem,
        }

        impl SimplifiedCatalogEntry {
            // A lot of the fields here aren't actually used in the test so we can fill them in with dummy
            // values.
            fn to_catalog_item(
                self,
                id_mapping: &BTreeMap<String, GlobalId>,
            ) -> (String, ItemNamespace, CatalogItem) {
                let item = match self.item {
                    SimplifiedItem::Table => CatalogItem::Table(Table {
                        create_sql: "TODO".to_string(),
                        desc: RelationDesc::empty()
                            .with_column("a", ScalarType::Int32.nullable(true))
                            .with_key(vec![0]),
                        defaults: vec![Expr::null(); 1],
                        conn_id: None,
                        depends_on: vec![],
                        custom_logical_compaction_window: None,
                        is_retained_metrics_object: false,
                    }),
                    SimplifiedItem::MaterializedView { depends_on } => {
                        let table_list = depends_on.iter().join(",");
                        let depends_on = convert_name_vec_to_id_vec(depends_on, id_mapping);
                        CatalogItem::MaterializedView(MaterializedView {
                            create_sql: format!(
                                "CREATE MATERIALIZED VIEW mv AS SELECT * FROM {table_list}"
                            ),
                            optimized_expr: OptimizedMirRelationExpr(MirRelationExpr::Constant {
                                rows: Ok(Vec::new()),
                                typ: RelationType {
                                    column_types: Vec::new(),
                                    keys: Vec::new(),
                                },
                            }),
                            desc: RelationDesc::empty()
                                .with_column("a", ScalarType::Int32.nullable(true))
                                .with_key(vec![0]),
                            depends_on,
                            cluster_id: ClusterId::User(1),
                        })
                    }
                    SimplifiedItem::Index { on } => {
                        let on_id = id_mapping[&on];
                        CatalogItem::Index(Index {
                            create_sql: format!("CREATE INDEX idx ON {on} (a)"),
                            on: on_id,
                            keys: Vec::new(),
                            conn_id: None,
                            depends_on: vec![on_id],
                            cluster_id: ClusterId::User(1),
                            custom_logical_compaction_window: None,
                            is_retained_metrics_object: false,
                        })
                    }
                };
                (self.name, self.namespace, item)
            }
        }

        struct BuiltinMigrationTestCase {
            test_name: &'static str,
            initial_state: Vec<SimplifiedCatalogEntry>,
            migrated_names: Vec<String>,
            expected_previous_sink_names: Vec<String>,
            expected_previous_materialized_view_names: Vec<String>,
            expected_previous_source_names: Vec<String>,
            expected_all_drop_ops: Vec<String>,
            expected_user_drop_ops: Vec<String>,
            expected_all_create_ops: Vec<String>,
            expected_user_create_ops: Vec<String>,
            expected_migrated_system_object_mappings: Vec<String>,
        }

        async fn add_item(
            catalog: &mut Catalog,
            name: String,
            item: CatalogItem,
            item_namespace: ItemNamespace,
        ) -> GlobalId {
            let id = match item_namespace {
                ItemNamespace::User => catalog
                    .allocate_user_id()
                    .await
                    .expect("cannot fail to allocate user ids"),
                ItemNamespace::System => catalog
                    .allocate_system_id()
                    .await
                    .expect("cannot fail to allocate system ids"),
            };
            let oid = catalog
                .allocate_oid()
                .expect("cannot fail to allocate oids");
            let database_id = catalog
                .resolve_database(DEFAULT_DATABASE_NAME)
                .expect("failed to resolve default database")
                .id();
            let database_spec = ResolvedDatabaseSpecifier::Id(database_id);
            let schema_spec = catalog
                .resolve_schema_in_database(&database_spec, DEFAULT_SCHEMA, SYSTEM_CONN_ID)
                .expect("failed to resolve default schemazs")
                .id
                .clone();
            catalog
                .transact(
                    mz_repr::Timestamp::MIN,
                    None,
                    vec![Op::CreateItem {
                        id,
                        oid,
                        name: QualifiedItemName {
                            qualifiers: ItemQualifiers {
                                database_spec,
                                schema_spec,
                            },
                            item: name,
                        },
                        item,
                        owner_id: MZ_SYSTEM_ROLE_ID,
                    }],
                    |_| Ok(()),
                )
                .await
                .expect("failed to transact");
            id
        }

        fn convert_name_vec_to_id_vec(
            name_vec: Vec<String>,
            id_lookup: &BTreeMap<String, GlobalId>,
        ) -> Vec<GlobalId> {
            name_vec.into_iter().map(|name| id_lookup[&name]).collect()
        }

        fn convert_id_vec_to_name_vec(
            id_vec: Vec<GlobalId>,
            name_lookup: &BTreeMap<GlobalId, String>,
        ) -> Vec<String> {
            id_vec
                .into_iter()
                .map(|id| name_lookup[&id].clone())
                .collect()
        }

        let test_cases = vec![
            BuiltinMigrationTestCase {
                test_name: "no_migrations",
                initial_state: vec![SimplifiedCatalogEntry {
                    name: "s1".to_string(),
                    namespace: ItemNamespace::System,
                    item: SimplifiedItem::Table,
                }],
                migrated_names: vec![],
                expected_previous_sink_names: vec![],
                expected_previous_materialized_view_names: vec![],
                expected_previous_source_names: vec![],
                expected_all_drop_ops: vec![],
                expected_user_drop_ops: vec![],
                expected_all_create_ops: vec![],
                expected_user_create_ops: vec![],
                expected_migrated_system_object_mappings: vec![],
            },
            BuiltinMigrationTestCase {
                test_name: "single_migrations",
                initial_state: vec![SimplifiedCatalogEntry {
                    name: "s1".to_string(),
                    namespace: ItemNamespace::System,
                    item: SimplifiedItem::Table,
                }],
                migrated_names: vec!["s1".to_string()],
                expected_previous_sink_names: vec![],
                expected_previous_materialized_view_names: vec![],
                expected_previous_source_names: vec!["s1".to_string()],
                expected_all_drop_ops: vec!["s1".to_string()],
                expected_user_drop_ops: vec![],
                expected_all_create_ops: vec!["s1".to_string()],
                expected_user_create_ops: vec![],
                expected_migrated_system_object_mappings: vec!["s1".to_string()],
            },
            BuiltinMigrationTestCase {
                test_name: "child_migrations",
                initial_state: vec![
                    SimplifiedCatalogEntry {
                        name: "s1".to_string(),
                        namespace: ItemNamespace::System,
                        item: SimplifiedItem::Table,
                    },
                    SimplifiedCatalogEntry {
                        name: "u1".to_string(),
                        namespace: ItemNamespace::User,
                        item: SimplifiedItem::MaterializedView {
                            depends_on: vec!["s1".to_string()],
                        },
                    },
                ],
                migrated_names: vec!["s1".to_string()],
                expected_previous_sink_names: vec![],
                expected_previous_materialized_view_names: vec!["u1".to_string()],
                expected_previous_source_names: vec!["s1".to_string()],
                expected_all_drop_ops: vec!["u1".to_string(), "s1".to_string()],
                expected_user_drop_ops: vec!["u1".to_string()],
                expected_all_create_ops: vec!["s1".to_string(), "u1".to_string()],
                expected_user_create_ops: vec!["u1".to_string()],
                expected_migrated_system_object_mappings: vec!["s1".to_string()],
            },
            BuiltinMigrationTestCase {
                test_name: "multi_child_migrations",
                initial_state: vec![
                    SimplifiedCatalogEntry {
                        name: "s1".to_string(),
                        namespace: ItemNamespace::System,
                        item: SimplifiedItem::Table,
                    },
                    SimplifiedCatalogEntry {
                        name: "u1".to_string(),
                        namespace: ItemNamespace::User,
                        item: SimplifiedItem::MaterializedView {
                            depends_on: vec!["s1".to_string()],
                        },
                    },
                    SimplifiedCatalogEntry {
                        name: "u2".to_string(),
                        namespace: ItemNamespace::User,
                        item: SimplifiedItem::MaterializedView {
                            depends_on: vec!["s1".to_string()],
                        },
                    },
                ],
                migrated_names: vec!["s1".to_string()],
                expected_previous_sink_names: vec![],
                expected_previous_materialized_view_names: vec!["u1".to_string(), "u2".to_string()],
                expected_previous_source_names: vec!["s1".to_string()],
                expected_all_drop_ops: vec!["u1".to_string(), "u2".to_string(), "s1".to_string()],
                expected_user_drop_ops: vec!["u1".to_string(), "u2".to_string()],
                expected_all_create_ops: vec!["s1".to_string(), "u2".to_string(), "u1".to_string()],
                expected_user_create_ops: vec!["u2".to_string(), "u1".to_string()],
                expected_migrated_system_object_mappings: vec!["s1".to_string()],
            },
            BuiltinMigrationTestCase {
                test_name: "topological_sort",
                initial_state: vec![
                    SimplifiedCatalogEntry {
                        name: "s1".to_string(),
                        namespace: ItemNamespace::System,
                        item: SimplifiedItem::Table,
                    },
                    SimplifiedCatalogEntry {
                        name: "s2".to_string(),
                        namespace: ItemNamespace::System,
                        item: SimplifiedItem::Table,
                    },
                    SimplifiedCatalogEntry {
                        name: "u1".to_string(),
                        namespace: ItemNamespace::User,
                        item: SimplifiedItem::MaterializedView {
                            depends_on: vec!["s2".to_string()],
                        },
                    },
                    SimplifiedCatalogEntry {
                        name: "u2".to_string(),
                        namespace: ItemNamespace::User,
                        item: SimplifiedItem::MaterializedView {
                            depends_on: vec!["s1".to_string(), "u1".to_string()],
                        },
                    },
                ],
                migrated_names: vec!["s1".to_string(), "s2".to_string()],
                expected_previous_sink_names: vec![],
                expected_previous_materialized_view_names: vec!["u2".to_string(), "u1".to_string()],
                expected_previous_source_names: vec!["s1".to_string(), "s2".to_string()],
                expected_all_drop_ops: vec![
                    "u2".to_string(),
                    "s1".to_string(),
                    "u1".to_string(),
                    "s2".to_string(),
                ],
                expected_user_drop_ops: vec!["u2".to_string(), "u1".to_string()],
                expected_all_create_ops: vec![
                    "s2".to_string(),
                    "u1".to_string(),
                    "s1".to_string(),
                    "u2".to_string(),
                ],
                expected_user_create_ops: vec!["u1".to_string(), "u2".to_string()],
                expected_migrated_system_object_mappings: vec!["s1".to_string(), "s2".to_string()],
            },
            BuiltinMigrationTestCase {
                test_name: "topological_sort_complex",
                initial_state: vec![
                    SimplifiedCatalogEntry {
                        name: "s273".to_string(),
                        namespace: ItemNamespace::System,
                        item: SimplifiedItem::Table,
                    },
                    SimplifiedCatalogEntry {
                        name: "s322".to_string(),
                        namespace: ItemNamespace::System,
                        item: SimplifiedItem::Table,
                    },
                    SimplifiedCatalogEntry {
                        name: "s317".to_string(),
                        namespace: ItemNamespace::System,
                        item: SimplifiedItem::Table,
                    },
                    SimplifiedCatalogEntry {
                        name: "s349".to_string(),
                        namespace: ItemNamespace::System,
                        item: SimplifiedItem::MaterializedView {
                            depends_on: vec!["s273".to_string()],
                        },
                    },
                    SimplifiedCatalogEntry {
                        name: "s421".to_string(),
                        namespace: ItemNamespace::System,
                        item: SimplifiedItem::MaterializedView {
                            depends_on: vec!["s273".to_string()],
                        },
                    },
                    SimplifiedCatalogEntry {
                        name: "s295".to_string(),
                        namespace: ItemNamespace::System,
                        item: SimplifiedItem::MaterializedView {
                            depends_on: vec!["s273".to_string()],
                        },
                    },
                    SimplifiedCatalogEntry {
                        name: "s296".to_string(),
                        namespace: ItemNamespace::System,
                        item: SimplifiedItem::MaterializedView {
                            depends_on: vec!["s295".to_string()],
                        },
                    },
                    SimplifiedCatalogEntry {
                        name: "s320".to_string(),
                        namespace: ItemNamespace::System,
                        item: SimplifiedItem::MaterializedView {
                            depends_on: vec!["s295".to_string()],
                        },
                    },
                    SimplifiedCatalogEntry {
                        name: "s340".to_string(),
                        namespace: ItemNamespace::System,
                        item: SimplifiedItem::MaterializedView {
                            depends_on: vec!["s295".to_string()],
                        },
                    },
                    SimplifiedCatalogEntry {
                        name: "s318".to_string(),
                        namespace: ItemNamespace::System,
                        item: SimplifiedItem::MaterializedView {
                            depends_on: vec!["s295".to_string()],
                        },
                    },
                    SimplifiedCatalogEntry {
                        name: "s323".to_string(),
                        namespace: ItemNamespace::System,
                        item: SimplifiedItem::MaterializedView {
                            depends_on: vec!["s295".to_string(), "s322".to_string()],
                        },
                    },
                    SimplifiedCatalogEntry {
                        name: "s330".to_string(),
                        namespace: ItemNamespace::System,
                        item: SimplifiedItem::MaterializedView {
                            depends_on: vec!["s318".to_string(), "s317".to_string()],
                        },
                    },
                    SimplifiedCatalogEntry {
                        name: "s321".to_string(),
                        namespace: ItemNamespace::System,
                        item: SimplifiedItem::MaterializedView {
                            depends_on: vec!["s318".to_string()],
                        },
                    },
                    SimplifiedCatalogEntry {
                        name: "s315".to_string(),
                        namespace: ItemNamespace::System,
                        item: SimplifiedItem::MaterializedView {
                            depends_on: vec!["s296".to_string()],
                        },
                    },
                    SimplifiedCatalogEntry {
                        name: "s354".to_string(),
                        namespace: ItemNamespace::System,
                        item: SimplifiedItem::MaterializedView {
                            depends_on: vec!["s296".to_string()],
                        },
                    },
                    SimplifiedCatalogEntry {
                        name: "s327".to_string(),
                        namespace: ItemNamespace::System,
                        item: SimplifiedItem::MaterializedView {
                            depends_on: vec!["s296".to_string()],
                        },
                    },
                    SimplifiedCatalogEntry {
                        name: "s339".to_string(),
                        namespace: ItemNamespace::System,
                        item: SimplifiedItem::MaterializedView {
                            depends_on: vec!["s296".to_string()],
                        },
                    },
                    SimplifiedCatalogEntry {
                        name: "s355".to_string(),
                        namespace: ItemNamespace::System,
                        item: SimplifiedItem::MaterializedView {
                            depends_on: vec!["s315".to_string()],
                        },
                    },
                ],
                migrated_names: vec![
                    "s273".to_string(),
                    "s317".to_string(),
                    "s318".to_string(),
                    "s320".to_string(),
                    "s321".to_string(),
                    "s322".to_string(),
                    "s323".to_string(),
                    "s330".to_string(),
                    "s339".to_string(),
                    "s340".to_string(),
                ],
                expected_previous_sink_names: vec![],
                expected_previous_materialized_view_names: vec![
                    "s349".to_string(),
                    "s421".to_string(),
                    "s355".to_string(),
                    "s315".to_string(),
                    "s354".to_string(),
                    "s327".to_string(),
                    "s339".to_string(),
                    "s296".to_string(),
                    "s320".to_string(),
                    "s340".to_string(),
                    "s330".to_string(),
                    "s321".to_string(),
                    "s318".to_string(),
                    "s323".to_string(),
                    "s295".to_string(),
                ],
                expected_previous_source_names: vec![
                    "s273".to_string(),
                    "s317".to_string(),
                    "s322".to_string(),
                ],
                expected_all_drop_ops: vec![
                    "s349".to_string(),
                    "s421".to_string(),
                    "s355".to_string(),
                    "s315".to_string(),
                    "s354".to_string(),
                    "s327".to_string(),
                    "s339".to_string(),
                    "s296".to_string(),
                    "s320".to_string(),
                    "s340".to_string(),
                    "s330".to_string(),
                    "s321".to_string(),
                    "s318".to_string(),
                    "s323".to_string(),
                    "s295".to_string(),
                    "s273".to_string(),
                    "s317".to_string(),
                    "s322".to_string(),
                ],
                expected_user_drop_ops: vec![],
                expected_all_create_ops: vec![
                    "s322".to_string(),
                    "s317".to_string(),
                    "s273".to_string(),
                    "s295".to_string(),
                    "s323".to_string(),
                    "s318".to_string(),
                    "s321".to_string(),
                    "s330".to_string(),
                    "s340".to_string(),
                    "s320".to_string(),
                    "s296".to_string(),
                    "s339".to_string(),
                    "s327".to_string(),
                    "s354".to_string(),
                    "s315".to_string(),
                    "s355".to_string(),
                    "s421".to_string(),
                    "s349".to_string(),
                ],
                expected_user_create_ops: vec![],
                expected_migrated_system_object_mappings: vec![
                    "s322".to_string(),
                    "s317".to_string(),
                    "s273".to_string(),
                    "s295".to_string(),
                    "s323".to_string(),
                    "s318".to_string(),
                    "s321".to_string(),
                    "s330".to_string(),
                    "s340".to_string(),
                    "s320".to_string(),
                    "s296".to_string(),
                    "s339".to_string(),
                    "s327".to_string(),
                    "s354".to_string(),
                    "s315".to_string(),
                    "s355".to_string(),
                    "s421".to_string(),
                    "s349".to_string(),
                ],
            },
            BuiltinMigrationTestCase {
                test_name: "system_child_migrations",
                initial_state: vec![
                    SimplifiedCatalogEntry {
                        name: "s1".to_string(),
                        namespace: ItemNamespace::System,
                        item: SimplifiedItem::Table,
                    },
                    SimplifiedCatalogEntry {
                        name: "s2".to_string(),
                        namespace: ItemNamespace::System,
                        item: SimplifiedItem::Index {
                            on: "s1".to_string(),
                        },
                    },
                ],
                migrated_names: vec!["s1".to_string()],
                expected_previous_sink_names: vec![],
                expected_previous_materialized_view_names: vec![],
                expected_previous_source_names: vec!["s1".to_string()],
                expected_all_drop_ops: vec!["s2".to_string(), "s1".to_string()],
                expected_user_drop_ops: vec![],
                expected_all_create_ops: vec!["s1".to_string(), "s2".to_string()],
                expected_user_create_ops: vec![],
                expected_migrated_system_object_mappings: vec!["s1".to_string(), "s2".to_string()],
            },
        ];

        for test_case in test_cases {
            Catalog::with_debug(NOW_ZERO.clone(), |mut catalog| async move {
                let mut id_mapping = BTreeMap::new();
                let mut name_mapping = BTreeMap::new();
                for entry in test_case.initial_state {
                    let (name, namespace, item) = entry.to_catalog_item(&id_mapping);
                    let id = add_item(&mut catalog, name.clone(), item, namespace).await;
                    id_mapping.insert(name.clone(), id);
                    name_mapping.insert(id, name);
                }

                let migrated_ids = test_case
                    .migrated_names
                    .into_iter()
                    .map(|name| id_mapping[&name])
                    .collect();
                let id_fingerprint_map: BTreeMap<GlobalId, String> = id_mapping
                    .iter()
                    .filter(|(_name, id)| id.is_system())
                    // We don't use the new fingerprint in this test, so we can just hard code it
                    .map(|(_name, id)| (*id, "".to_string()))
                    .collect();
                let migration_metadata = catalog
                    .generate_builtin_migration_metadata(migrated_ids, id_fingerprint_map)
                    .await
                    .expect("failed to generate builtin migration metadata");

                assert_eq!(
                    convert_id_vec_to_name_vec(migration_metadata.previous_sink_ids, &name_mapping),
                    test_case.expected_previous_sink_names,
                    "{} test failed with wrong previous sink ids",
                    test_case.test_name
                );
                assert_eq!(
                    convert_id_vec_to_name_vec(
                        migration_metadata.previous_materialized_view_ids,
                        &name_mapping
                    ),
                    test_case.expected_previous_materialized_view_names,
                    "{} test failed with wrong previous materialized view ids",
                    test_case.test_name
                );
                assert_eq!(
                    convert_id_vec_to_name_vec(
                        migration_metadata.previous_source_ids,
                        &name_mapping
                    ),
                    test_case.expected_previous_source_names,
                    "{} test failed with wrong previous source ids",
                    test_case.test_name
                );
                assert_eq!(
                    convert_id_vec_to_name_vec(migration_metadata.all_drop_ops, &name_mapping),
                    test_case.expected_all_drop_ops,
                    "{} test failed with wrong all drop ops",
                    test_case.test_name
                );
                assert_eq!(
                    convert_id_vec_to_name_vec(migration_metadata.user_drop_ops, &name_mapping),
                    test_case.expected_user_drop_ops,
                    "{} test failed with wrong user drop ops",
                    test_case.test_name
                );
                assert_eq!(
                    migration_metadata
                        .all_create_ops
                        .into_iter()
                        .map(|(_, _, name, _, _, _)| name.item)
                        .collect::<Vec<_>>(),
                    test_case.expected_all_create_ops,
                    "{} test failed with wrong all create ops",
                    test_case.test_name
                );
                assert_eq!(
                    migration_metadata
                        .user_create_ops
                        .into_iter()
                        .map(|(_, _, name)| name)
                        .collect::<Vec<_>>(),
                    test_case.expected_user_create_ops,
                    "{} test failed with wrong user create ops",
                    test_case.test_name
                );
                assert_eq!(
                    migration_metadata
                        .migrated_system_object_mappings
                        .values()
                        .map(|mapping| mapping.object_name.clone())
                        .collect::<BTreeSet<_>>(),
                    test_case
                        .expected_migrated_system_object_mappings
                        .into_iter()
                        .collect::<BTreeSet<_>>(),
                    "{} test failed with wrong migrated system object mappings",
                    test_case.test_name
                );
            })
            .await
        }
    }

    #[tokio::test]
    async fn test_normalized_create() {
        Catalog::with_debug(NOW_ZERO.clone(), |catalog| {
            let catalog = catalog.for_system_session();
            let scx = &mut StatementContext::new(None, &catalog);

            let parsed = mz_sql_parser::parser::parse_statements(
                "create view public.foo as select 1 as bar",
            )
            .expect("")
            .into_element();

            let (stmt, _) = names::resolve(scx.catalog, parsed).expect("");

            // Ensure that all identifiers are quoted.
            assert_eq!(
                r#"CREATE VIEW "materialize"."public"."foo" AS SELECT 1 AS "bar""#,
                mz_sql::normalize::create_statement(scx, stmt).expect(""),
            );

            async {}
        })
        .await;
    }

    // Test that if a large catalog item is somehow committed, then we can still load the catalog.
    #[tokio::test]
    #[cfg_attr(miri, ignore)] // slow
    async fn test_large_catalog_item() {
        let view_def = "CREATE VIEW \"materialize\".\"public\".\"v\" AS SELECT 1 FROM (SELECT 1";
        let column = ", 1";
        let view_def_size = view_def.bytes().count();
        let column_size = column.bytes().count();
        let column_count =
            (mz_sql_parser::parser::MAX_STATEMENT_BATCH_SIZE - view_def_size) / column_size + 1;
        let columns = iter::repeat(column).take(column_count).join("");
        let create_sql = format!("{view_def}{columns})");
        let create_sql_check = create_sql.clone();
        assert!(mz_sql_parser::parser::parse_statements(&create_sql).is_ok());
        assert!(mz_sql_parser::parser::parse_statements_with_limit(&create_sql).is_err());

        let debug_stash_factory = DebugStashFactory::new().await;
        let id = GlobalId::User(1);
        {
            let stash = debug_stash_factory.open_debug().await;
            let mut catalog = Catalog::open_debug_stash(stash, SYSTEM_TIME.clone())
                .await
                .expect("unable to open debug catalog");
            let item = catalog
                .state()
                .parse_view_item(create_sql)
                .expect("unable to parse view");
            catalog
                .transact(
                    SYSTEM_TIME().into(),
                    None,
                    vec![Op::CreateItem {
                        item,
                        name: QualifiedItemName {
                            qualifiers: ItemQualifiers {
                                database_spec: ResolvedDatabaseSpecifier::Id(DatabaseId::User(1)),
                                schema_spec: SchemaSpecifier::Id(SchemaId::User(3)),
                            },
                            item: "v".to_string(),
                        },
                        oid: 1,
                        id,
                        owner_id: MZ_SYSTEM_ROLE_ID,
                    }],
                    |_catalog| Ok(()),
                )
                .await
                .expect("failed to transact");
        }
        {
            let stash = debug_stash_factory.open_debug().await;
            let catalog = Catalog::open_debug_stash(stash, SYSTEM_TIME.clone())
                .await
                .expect("unable to open debug catalog");
            let view = catalog.get_entry(&id);
            assert_eq!("v", view.name.item);
            match &view.item {
                CatalogItem::View(view) => assert_eq!(create_sql_check, view.create_sql),
                item => panic!("expected view, got {}", item.typ()),
            }
        }
    }

    #[test]
    fn test_update_privilege_owners() {
        let old_owner = RoleId::User(1);
        let new_owner = RoleId::User(2);
        let other_role = RoleId::User(3);

        // older owner exists as grantor.
        let mut privileges = vec![
            MzAclItem {
                grantee: other_role,
                grantor: old_owner,
                acl_mode: AclMode::UPDATE,
            },
            MzAclItem {
                grantee: other_role,
                grantor: new_owner,
                acl_mode: AclMode::SELECT,
            },
        ];
        Catalog::update_privilege_owners(&mut privileges, old_owner, new_owner);
        assert_eq!(
            vec![MzAclItem {
                grantee: other_role,
                grantor: new_owner,
                acl_mode: AclMode::SELECT.union(AclMode::UPDATE)
            }],
            privileges
        );

        // older owner exists as grantee.
        let mut privileges = vec![
            MzAclItem {
                grantee: old_owner,
                grantor: other_role,
                acl_mode: AclMode::UPDATE,
            },
            MzAclItem {
                grantee: new_owner,
                grantor: other_role,
                acl_mode: AclMode::SELECT,
            },
        ];
        Catalog::update_privilege_owners(&mut privileges, old_owner, new_owner);
        assert_eq!(
            vec![MzAclItem {
                grantee: new_owner,
                grantor: other_role,
                acl_mode: AclMode::SELECT.union(AclMode::UPDATE)
            }],
            privileges
        );

        // older owner exists as grantee and grantor.
        let mut privileges = vec![
            MzAclItem {
                grantee: old_owner,
                grantor: old_owner,
                acl_mode: AclMode::UPDATE,
            },
            MzAclItem {
                grantee: new_owner,
                grantor: new_owner,
                acl_mode: AclMode::SELECT,
            },
        ];
        Catalog::update_privilege_owners(&mut privileges, old_owner, new_owner);
        assert_eq!(
            vec![MzAclItem {
                grantee: new_owner,
                grantor: new_owner,
                acl_mode: AclMode::SELECT.union(AclMode::UPDATE)
            }],
            privileges
        );
    }
}<|MERGE_RESOLUTION|>--- conflicted
+++ resolved
@@ -5672,13 +5672,10 @@
                             role_id: role_id.to_string(),
                             member_id: member_id.to_string(),
                             grantor_id: grantor_id.to_string(),
-<<<<<<< HEAD
-=======
                             executed_by: session
                                 .map(|session| session.role_id())
                                 .unwrap_or(&MZ_SYSTEM_ROLE_ID)
                                 .to_string(),
->>>>>>> 2a0d4f52
                         }),
                     )?;
                 }
