// Copyright Materialize, Inc. and contributors. All rights reserved.
//
// Use of this software is governed by the Business Source License
// included in the LICENSE file.
//
// As of the Change Date specified in that file, in accordance with
// the Business Source License, use of this software will be governed
// by the Apache License, Version 2.0.

//! Persistent metadata storage for the coordinator.

use std::borrow::Cow;
use std::collections::{BTreeMap, BTreeSet, VecDeque};
use std::net::Ipv4Addr;
use std::str::FromStr;
use std::sync::Arc;
use std::time::{Duration, Instant};

use anyhow::bail;
use chrono::{DateTime, Utc};
use futures::Future;
use itertools::Itertools;
use once_cell::sync::Lazy;
use regex::Regex;
use serde::{Deserialize, Serialize};
use tokio::sync::{Mutex, MutexGuard};
use tracing::{info, trace, warn};
use uuid::Uuid;

use mz_audit_log::{
    EventDetails, EventType, FullNameV1, IdFullNameV1, ObjectType, VersionedEvent,
    VersionedStorageUsage,
};
use mz_build_info::DUMMY_BUILD_INFO;
use mz_compute_client::controller::ComputeReplicaConfig;
use mz_compute_client::logging::LogVariant;
use mz_compute_client::protocol::command::ComputeParameters;
use mz_controller::clusters::ClusterRole;
use mz_controller::clusters::{
    ClusterEvent, ClusterId, ClusterStatus, ManagedReplicaLocation, ProcessId, ReplicaAllocation,
    ReplicaConfig, ReplicaId, ReplicaLocation, ReplicaLogging, UnmanagedReplicaLocation,
};
use mz_expr::{MirScalarExpr, OptimizedMirRelationExpr};
use mz_ore::cast::CastFrom;
use mz_ore::collections::CollectionExt;
use mz_ore::metrics::MetricsRegistry;
use mz_ore::now::{to_datetime, EpochMillis, NowFn};
use mz_ore::soft_assert;
use mz_persist_client::cfg::{PersistParameters, RetryParameters};
use mz_pgrepr::oid::FIRST_USER_OID;
use mz_repr::{explain::ExprHumanizer, Diff, GlobalId, RelationDesc, ScalarType};
use mz_secrets::InMemorySecretsController;
use mz_sql::ast::display::AstDisplay;
use mz_sql::ast::Expr;
use mz_sql::catalog::{
    CatalogCluster, CatalogDatabase, CatalogError as SqlCatalogError,
    CatalogItem as SqlCatalogItem, CatalogItemType as SqlCatalogItemType, CatalogItemType,
    CatalogRole, CatalogSchema, CatalogType, CatalogTypeDetails, EnvironmentId, IdReference,
    NameReference, RoleAttributes, SessionCatalog, TypeReference,
};
use mz_sql::func::OP_IMPLS;
use mz_sql::names::{
    Aug, DatabaseId, FullObjectName, ObjectQualifiers, PartialObjectName, QualifiedObjectName,
    QualifiedSchemaName, RawDatabaseSpecifier, ResolvedDatabaseSpecifier, RoleId, SchemaId,
    SchemaSpecifier, PUBLIC_ROLE_NAME,
};
use mz_sql::plan::{
    CreateConnectionPlan, CreateIndexPlan, CreateMaterializedViewPlan, CreateSecretPlan,
    CreateSinkPlan, CreateSourcePlan, CreateTablePlan, CreateTypePlan, CreateViewPlan, Params,
    Plan, PlanContext, SourceSinkClusterConfig as PlanStorageClusterConfig, StatementDesc,
};
use mz_sql::session::user::{INTROSPECTION_USER, SYSTEM_USER};
use mz_sql::session::vars::{
    OwnedVarInput, SystemVars, Var, VarError, VarInput, CONFIG_HAS_SYNCED_ONCE,
};
use mz_sql::{plan, DEFAULT_SCHEMA};
use mz_sql_parser::ast::{CreateSinkOption, CreateSourceOption, Statement, WithOptionValue};
use mz_ssh_util::keys::SshKeyPairSet;
use mz_stash::{Stash, StashFactory};
use mz_storage_client::controller::IntrospectionType;
use mz_storage_client::types::parameters::StorageParameters;
use mz_storage_client::types::sinks::{
    SinkEnvelope, StorageSinkConnection, StorageSinkConnectionBuilder,
};
use mz_storage_client::types::sources::{SourceConnection, SourceDesc, SourceEnvelope, Timeline};
use mz_transform::Optimizer;

use crate::catalog::builtin::{
    Builtin, BuiltinLog, BuiltinRole, BuiltinTable, BuiltinType, Fingerprint, BUILTINS,
    BUILTIN_PREFIXES, INFORMATION_SCHEMA, MZ_CATALOG_SCHEMA, MZ_INTERNAL_SCHEMA, MZ_TEMP_SCHEMA,
    PG_CATALOG_SCHEMA,
};
pub use crate::catalog::builtin_table_updates::BuiltinTableUpdate;
pub use crate::catalog::config::{AwsPrincipalContext, ClusterReplicaSizeMap, Config};
pub use crate::catalog::error::{AmbiguousRename, Error, ErrorKind};
use crate::catalog::storage::{BootstrapArgs, Transaction, MZ_SYSTEM_ROLE_ID};
use crate::client::ConnectionId;
use crate::config::{SynchronizedParameters, SystemParameterFrontend};
use crate::coord::DEFAULT_LOGICAL_COMPACTION_WINDOW;
use crate::session::{PreparedStatement, Session, DEFAULT_DATABASE_NAME};
use crate::util::{index_sql, ResultExt};
use crate::{AdapterError, DUMMY_AVAILABILITY_ZONE};

use self::builtin::BuiltinSource;

mod builtin_table_updates;
mod config;
mod error;
mod migrate;

pub mod builtin;
pub mod storage;

pub const SYSTEM_CONN_ID: ConnectionId = 0;

const CREATE_SQL_TODO: &str = "TODO";

pub const DEFAULT_CLUSTER_REPLICA_NAME: &str = "r1";
pub const LINKED_CLUSTER_REPLICA_NAME: &str = "linked";

/// A `Catalog` keeps track of the SQL objects known to the planner.
///
/// For each object, it keeps track of both forward and reverse dependencies:
/// i.e., which objects are depended upon by the object, and which objects
/// depend upon the object. It enforces the SQL rules around dropping: an object
/// cannot be dropped until all of the objects that depend upon it are dropped.
/// It also enforces uniqueness of names.
///
/// SQL mandates a hierarchy of exactly three layers. A catalog contains
/// databases, databases contain schemas, and schemas contain catalog items,
/// like sources, sinks, view, and indexes.
///
/// To the outside world, databases, schemas, and items are all identified by
/// name. Items can be referred to by their [`FullObjectName`], which fully and
/// unambiguously specifies the item, or a [`PartialObjectName`], which can omit the
/// database name and/or the schema name. Partial names can be converted into
/// full names via a complicated resolution process documented by the
/// [`CatalogState::resolve`] method.
///
/// The catalog also maintains special "ambient schemas": virtual schemas,
/// implicitly present in all databases, that house various system views.
/// The big examples of ambient schemas are `pg_catalog` and `mz_catalog`.
#[derive(Debug)]
pub struct Catalog {
    state: CatalogState,
    storage: Arc<Mutex<storage::Connection>>,
    transient_revision: u64,
}

// Implement our own Clone because derive can't unless S is Clone, which it's
// not (hence the Arc).
impl Clone for Catalog {
    fn clone(&self) -> Self {
        Self {
            state: self.state.clone(),
            storage: Arc::clone(&self.storage),
            transient_revision: self.transient_revision,
        }
    }
}

#[derive(Debug, Clone)]
pub struct CatalogState {
    database_by_name: BTreeMap<String, DatabaseId>,
    database_by_id: BTreeMap<DatabaseId, Database>,
    entry_by_id: BTreeMap<GlobalId, CatalogEntry>,
    ambient_schemas_by_name: BTreeMap<String, SchemaId>,
    ambient_schemas_by_id: BTreeMap<SchemaId, Schema>,
    temporary_schemas: BTreeMap<ConnectionId, Schema>,
    clusters_by_id: BTreeMap<ClusterId, Cluster>,
    clusters_by_name: BTreeMap<String, ClusterId>,
    clusters_by_linked_object_id: BTreeMap<GlobalId, ClusterId>,
    roles_by_name: BTreeMap<String, RoleId>,
    roles_by_id: BTreeMap<RoleId, Role>,
    config: mz_sql::catalog::CatalogConfig,
    oid_counter: u32,
    cluster_replica_sizes: ClusterReplicaSizeMap,
    default_storage_cluster_size: Option<String>,
    availability_zones: Vec<String>,
    system_configuration: SystemVars,
    egress_ips: Vec<Ipv4Addr>,
    aws_principal_context: Option<AwsPrincipalContext>,
    aws_privatelink_availability_zones: Option<BTreeSet<String>>,
}

impl CatalogState {
    pub fn allocate_oid(&mut self) -> Result<u32, Error> {
        let oid = self.oid_counter;
        if oid == u32::max_value() {
            return Err(Error::new(ErrorKind::OidExhaustion));
        }
        self.oid_counter += 1;
        Ok(oid)
    }

    /// Computes the IDs of any indexes that transitively depend on this catalog
    /// entry.
    pub fn dependent_indexes(&self, id: GlobalId) -> Vec<GlobalId> {
        let mut out = Vec::new();
        self.dependent_indexes_inner(id, &mut out);
        out
    }

    fn dependent_indexes_inner(&self, id: GlobalId, out: &mut Vec<GlobalId>) {
        let entry = self.get_entry(&id);
        match entry.item() {
            CatalogItem::Index(_) => out.push(id),
            _ => {
                for id in entry.used_by() {
                    self.dependent_indexes_inner(*id, out)
                }
            }
        }
    }

    /// Computes the IDs of any log sources this catalog entry transitively
    /// depends on.
    pub fn introspection_dependencies(&self, id: GlobalId) -> Vec<GlobalId> {
        let mut out = Vec::new();
        self.introspection_dependencies_inner(id, &mut out);
        out
    }

    fn introspection_dependencies_inner(&self, id: GlobalId, out: &mut Vec<GlobalId>) {
        match self.get_entry(&id).item() {
            CatalogItem::Log(_) => out.push(id),
            item @ (CatalogItem::View(_)
            | CatalogItem::MaterializedView(_)
            | CatalogItem::Connection(_)) => {
                for id in item.uses() {
                    self.introspection_dependencies_inner(*id, out);
                }
            }
            CatalogItem::Sink(sink) => self.introspection_dependencies_inner(sink.from, out),
            CatalogItem::Index(idx) => self.introspection_dependencies_inner(idx.on, out),
            CatalogItem::Table(_)
            | CatalogItem::Source(_)
            | CatalogItem::Type(_)
            | CatalogItem::Func(_)
            | CatalogItem::Secret(_) => (),
        }
    }

    pub fn uses_tables(&self, id: GlobalId) -> bool {
        match self.get_entry(&id).item() {
            CatalogItem::Table(_) => true,
            item @ (CatalogItem::View(_) | CatalogItem::MaterializedView(_)) => {
                item.uses().iter().any(|id| self.uses_tables(*id))
            }
            CatalogItem::Index(idx) => self.uses_tables(idx.on),
            CatalogItem::Source(_)
            | CatalogItem::Log(_)
            | CatalogItem::Func(_)
            | CatalogItem::Sink(_)
            | CatalogItem::Type(_)
            | CatalogItem::Secret(_)
            | CatalogItem::Connection(_) => false,
        }
    }

    /// Indicates whether the indicated item is considered stable or not.
    ///
    /// Only stable items can be used as dependencies of other catalog items.
    fn is_stable(&self, id: GlobalId) -> bool {
        let mz_internal_id = self.ambient_schemas_by_name[MZ_INTERNAL_SCHEMA];
        match &self.get_entry(&id).name().qualifiers.schema_spec {
            SchemaSpecifier::Temporary => true,
            SchemaSpecifier::Id(id) => *id != mz_internal_id,
        }
    }

    fn ensure_no_unstable_uses(&self, item: &CatalogItem) -> Result<(), AdapterError> {
        let unstable_dependencies: Vec<_> = item
            .uses()
            .iter()
            .filter(|id| !self.is_stable(**id))
            .map(|id| self.get_entry(id).name().item.clone())
            .collect();

        // It's okay to create a temporary object with unstable
        // dependencies, since we will never need to reboot a catalog
        // that contains it.
        if unstable_dependencies.is_empty() || item.is_temporary() {
            Ok(())
        } else {
            let object_type = item.typ().to_string();
            Err(AdapterError::UnstableDependency {
                object_type,
                unstable_dependencies,
            })
        }
    }

    pub fn resolve_full_name(
        &self,
        name: &QualifiedObjectName,
        conn_id: Option<ConnectionId>,
    ) -> FullObjectName {
        let conn_id = conn_id.unwrap_or(SYSTEM_CONN_ID);

        let database = match &name.qualifiers.database_spec {
            ResolvedDatabaseSpecifier::Ambient => RawDatabaseSpecifier::Ambient,
            ResolvedDatabaseSpecifier::Id(id) => {
                RawDatabaseSpecifier::Name(self.get_database(id).name().to_string())
            }
        };
        let schema = self
            .get_schema(
                &name.qualifiers.database_spec,
                &name.qualifiers.schema_spec,
                conn_id,
            )
            .name()
            .schema
            .clone();
        FullObjectName {
            database,
            schema,
            item: name.item.clone(),
        }
    }

    pub fn get_entry(&self, id: &GlobalId) -> &CatalogEntry {
        &self.entry_by_id[id]
    }

    pub fn try_get_entry_in_schema(
        &self,
        name: &QualifiedObjectName,
        conn_id: ConnectionId,
    ) -> Option<&CatalogEntry> {
        self.get_schema(
            &name.qualifiers.database_spec,
            &name.qualifiers.schema_spec,
            conn_id,
        )
        .items
        .get(&name.item)
        .and_then(|id| self.try_get_entry(id))
    }

    /// Gets an entry named `item` from exactly one of system schemas.
    ///
    /// # Panics
    /// - If `item` is not an entry in any system schema
    /// - If more than one system schema has an entry named `item`.
    fn get_entry_in_system_schemas(&self, item: &str) -> &CatalogEntry {
        let mut res = None;
        for system_schema in &[
            PG_CATALOG_SCHEMA,
            INFORMATION_SCHEMA,
            MZ_CATALOG_SCHEMA,
            MZ_INTERNAL_SCHEMA,
        ] {
            let schema_id = &self.ambient_schemas_by_name[*system_schema];
            let schema = &self.ambient_schemas_by_id[schema_id];
            if let Some(global_id) = schema.items.get(item) {
                match res {
                    None => res = Some(self.get_entry(global_id)),
                    Some(_) => panic!("only call get_entry_in_system_schemas on objects uniquely identifiable in one system schema"),
                }
            }
        }

        res.unwrap_or_else(|| panic!("cannot find {} in system schema", item))
    }

    pub fn item_exists(&self, name: &QualifiedObjectName, conn_id: ConnectionId) -> bool {
        self.try_get_entry_in_schema(name, conn_id).is_some()
    }

    fn find_available_name(
        &self,
        mut name: QualifiedObjectName,
        conn_id: ConnectionId,
    ) -> QualifiedObjectName {
        let mut i = 0;
        let orig_item_name = name.item.clone();
        while self.item_exists(&name, conn_id) {
            i += 1;
            name.item = format!("{}{}", orig_item_name, i);
        }
        name
    }

    pub fn try_get_entry(&self, id: &GlobalId) -> Option<&CatalogEntry> {
        self.entry_by_id.get(id)
    }

    fn get_cluster(&self, cluster_id: ClusterId) -> &Cluster {
        self.try_get_cluster(cluster_id)
            .unwrap_or_else(|| panic!("unknown cluster {cluster_id}"))
    }

    fn try_get_cluster(&self, cluster_id: ClusterId) -> Option<&Cluster> {
        self.clusters_by_id.get(&cluster_id)
    }

    fn get_linked_cluster(&self, object_id: GlobalId) -> Option<&Cluster> {
        self.clusters_by_linked_object_id
            .get(&object_id)
            .map(|id| &self.clusters_by_id[id])
    }

    fn get_storage_object_size(&self, object_id: GlobalId) -> Option<&str> {
        let cluster = self.get_linked_cluster(object_id)?;
        let replica_id = cluster.replica_id_by_name[LINKED_CLUSTER_REPLICA_NAME];
        let replica = &cluster.replicas_by_id[&replica_id];
        match &replica.config.location {
            ReplicaLocation::Unmanaged(_) => None,
            ReplicaLocation::Managed(ManagedReplicaLocation { size, .. }) => Some(size),
        }
    }

    fn get_role(&self, id: &RoleId) -> &Role {
        self.roles_by_id.get(id).expect("catalog out of sync")
    }

    fn try_get_role_by_name(&self, role_name: &str) -> Option<&Role> {
        self.roles_by_name
            .get(role_name)
            .map(|id| &self.roles_by_id[id])
    }

    fn get_role_mut(&mut self, id: &RoleId) -> &mut Role {
        self.roles_by_id.get_mut(id).expect("catalog out of sync")
    }

    fn collect_role_membership(&self, id: &RoleId) -> BTreeSet<RoleId> {
        let mut membership = BTreeSet::new();
        let mut queue = VecDeque::from(vec![id]);
        while let Some(cur_id) = queue.pop_front() {
            if !membership.contains(cur_id) {
                membership.insert(cur_id.clone());
                let role = self.get_role(cur_id);
                soft_assert!(
                    !role.membership().contains(id),
                    "circular membership exists in the catalog"
                );
                queue.extend(role.membership().into_iter());
            }
        }
        membership
    }

<<<<<<< HEAD
    /// Create and insert the per replica log sources and log views.
    #[tracing::instrument(level = "info", skip_all)]
    fn insert_replica_introspection_items(&mut self, logging: &ReplicaLogging, replica_id: u64) {
        for (variant, source_id) in &logging.sources {
            let oid = self
                .allocate_oid()
                .unwrap_or_terminate("cannot return error here");
            // TODO(lh): Once we get rid of legacy active logs, we should refactor the
            // CatalogItem::Log. For now  we just use the log variant to lookup the unique CatalogItem
            // in BUILTINS.
            let log = BUILTINS::logs()
                .find(|log| log.variant == *variant)
                .expect("variant must be included in builtins");

            let source_name = QualifiedObjectName {
                qualifiers: ObjectQualifiers {
                    database_spec: ResolvedDatabaseSpecifier::Ambient,
                    schema_spec: SchemaSpecifier::Id(self.get_mz_internal_schema_id().clone()),
                },
                item: format!("{}_{}", log.name, replica_id),
            };
            self.insert_item(
                *source_id,
                oid,
                source_name,
                CatalogItem::Log(Log {
                    variant: variant.clone(),
                    has_storage_collection: true,
                }),
                MZ_SYSTEM_ROLE_ID,
            );
        }

        for (logview, id) in &logging.views {
            let (sql_template, name_template) = logview.get_template();
            assert!(sql_template.find("{}").is_some());
            assert!(name_template.find("{}").is_some());
            let name = name_template.replace("{}", &replica_id.to_string());
            let sql = "CREATE VIEW ".to_string()
                + MZ_INTERNAL_SCHEMA
                + "."
                + &name
                + " AS "
                + &sql_template.replace("{}", &replica_id.to_string());

            let item = self.parse_view_item(sql);

            match item {
                Ok(item) => {
                    let oid = self
                        .allocate_oid()
                        .unwrap_or_terminate("cannot return error here");
                    let view_name = QualifiedObjectName {
                        qualifiers: ObjectQualifiers {
                            database_spec: ResolvedDatabaseSpecifier::Ambient,
                            schema_spec: SchemaSpecifier::Id(
                                self.get_mz_internal_schema_id().clone(),
                            ),
                        },
                        item: name,
                    };

                    self.insert_item(*id, oid, view_name, item, MZ_SYSTEM_ROLE_ID);
                }
                Err(e) => {
                    // This error should never happen, but if we add a logging
                    // source + view pair and make a mistake in the migration
                    // it's better to bring up the cluster without the view
                    // than to crash.
                    tracing::error!("Could not create log view: {}", e);
                }
            }
        }
    }

=======
>>>>>>> bbbd7e9c
    /// Parse a SQL string into a catalog view item with only a limited
    /// context.
    #[tracing::instrument(level = "info", skip_all)]
    pub fn parse_view_item(&self, create_sql: String) -> Result<CatalogItem, anyhow::Error> {
        let mut session_catalog = ConnCatalog {
            state: Cow::Borrowed(self),
            conn_id: SYSTEM_CONN_ID,
            cluster: "default".into(),
            database: self
                .resolve_database(DEFAULT_DATABASE_NAME)
                .ok()
                .map(|db| db.id()),
            search_path: Vec::new(),
            role_id: MZ_SYSTEM_ROLE_ID,
            prepared_statements: None,
        };
        enable_features_required_for_catalog_open(&mut session_catalog);

        let stmt = mz_sql::parse::parse(&create_sql)?.into_element();
        let (stmt, depends_on) = mz_sql::names::resolve(&session_catalog, stmt)?;
        let depends_on = depends_on.into_iter().collect();
        let plan = mz_sql::plan::plan(None, &session_catalog, stmt, &Params::empty())?;
        Ok(match plan {
            Plan::CreateView(CreateViewPlan { view, .. }) => {
                let optimizer = Optimizer::logical_optimizer();
                let optimized_expr = optimizer.optimize(view.expr)?;
                let desc = RelationDesc::new(optimized_expr.typ(), view.column_names);
                CatalogItem::View(View {
                    create_sql: view.create_sql,
                    optimized_expr,
                    desc,
                    conn_id: None,
                    depends_on,
                })
            }
            _ => bail!("Expected valid CREATE VIEW statement"),
        })
    }

    /// Returns all indexes on the given object and cluster known in the
    /// catalog.
    pub fn get_indexes_on(
        &self,
        id: GlobalId,
        cluster: ClusterId,
    ) -> impl Iterator<Item = (GlobalId, &Index)> {
        let index_matches = move |idx: &Index| idx.on == id && idx.cluster_id == cluster;

        self.try_get_entry(&id)
            .into_iter()
            .map(move |e| {
                e.used_by()
                    .iter()
                    .filter_map(move |uses_id| match self.get_entry(uses_id).item() {
                        CatalogItem::Index(index) if index_matches(index) => {
                            Some((*uses_id, index))
                        }
                        _ => None,
                    })
            })
            .flatten()
    }

    /// Associates a name, `GlobalId`, and entry.
    fn insert_item(
        &mut self,
        id: GlobalId,
        oid: u32,
        name: QualifiedObjectName,
        item: CatalogItem,
        owner_id: RoleId,
    ) {
        if !id.is_system() && !item.is_placeholder() {
            info!(
                "create {} {} ({})",
                item.typ(),
                self.resolve_full_name(&name, None),
                id
            );
        }

        if !id.is_system() {
            if let Some(cluster_id) = item.cluster_id() {
                self.clusters_by_id
                    .get_mut(&cluster_id)
                    .expect("catalog out of sync")
                    .bound_objects
                    .insert(id);
            };
        }

        let entry = CatalogEntry {
            item,
            name,
            id,
            oid,
            used_by: Vec::new(),
            owner_id,
        };
        for u in entry.uses() {
            match self.entry_by_id.get_mut(u) {
                Some(metadata) => metadata.used_by.push(entry.id),
                None => panic!(
                    "Catalog: missing dependent catalog item {} while installing {}",
                    &u,
                    self.resolve_full_name(&entry.name, entry.conn_id())
                ),
            }
        }
        let conn_id = entry.item().conn_id().unwrap_or(SYSTEM_CONN_ID);
        let schema = self.get_schema_mut(
            &entry.name().qualifiers.database_spec,
            &entry.name().qualifiers.schema_spec,
            conn_id,
        );

        let prev_id = if let CatalogItem::Func(_) = entry.item() {
            schema.functions.insert(entry.name.item.clone(), entry.id)
        } else {
            schema.items.insert(entry.name.item.clone(), entry.id)
        };

        assert!(
            prev_id.is_none(),
            "builtin name collision on {:?}",
            entry.name.item.clone()
        );

        self.entry_by_id.insert(entry.id, entry.clone());
    }

    #[tracing::instrument(level = "trace", skip(self))]
    fn drop_item(&mut self, id: GlobalId) {
        let metadata = self.entry_by_id.remove(&id).expect("catalog out of sync");
        if !metadata.item.is_placeholder() {
            info!(
                "drop {} {} ({})",
                metadata.item_type(),
                self.resolve_full_name(&metadata.name, metadata.conn_id()),
                id
            );
        }
        for u in metadata.uses() {
            if let Some(dep_metadata) = self.entry_by_id.get_mut(u) {
                dep_metadata.used_by.retain(|u| *u != metadata.id)
            }
        }

        let conn_id = metadata.item.conn_id().unwrap_or(SYSTEM_CONN_ID);
        let schema = self.get_schema_mut(
            &metadata.name().qualifiers.database_spec,
            &metadata.name().qualifiers.schema_spec,
            conn_id,
        );
        schema
            .items
            .remove(&metadata.name().item)
            .expect("catalog out of sync");

        if !id.is_system() {
            if let Some(cluster_id) = metadata.item.cluster_id() {
                assert!(
                    self.clusters_by_id
                        .get_mut(&cluster_id)
                        .expect("catalog out of sync")
                        .bound_objects
                        .remove(&id),
                    "catalog out of sync"
                );
            }
        }
    }

    fn get_database(&self, database_id: &DatabaseId) -> &Database {
        &self.database_by_id[database_id]
    }

    fn insert_cluster(
        &mut self,
        id: ClusterId,
        name: String,
        linked_object_id: Option<GlobalId>,
        introspection_source_indexes: Vec<(&'static BuiltinLog, GlobalId)>,
        owner_id: RoleId,
    ) {
        let mut log_indexes = BTreeMap::new();
        for (log, index_id) in introspection_source_indexes {
            let source_name = FullObjectName {
                database: RawDatabaseSpecifier::Ambient,
                schema: log.schema.into(),
                item: log.name.into(),
            };
            let index_name = format!("{}_{}_primary_idx", log.name, id);
            let mut index_name = QualifiedObjectName {
                qualifiers: ObjectQualifiers {
                    database_spec: ResolvedDatabaseSpecifier::Ambient,
                    schema_spec: SchemaSpecifier::Id(self.get_mz_internal_schema_id().clone()),
                },
                item: index_name.clone(),
            };
            index_name = self.find_available_name(index_name, SYSTEM_CONN_ID);
            let index_item_name = index_name.item.clone();
            // TODO(clusters): Avoid panicking here on ID exhaustion
            // before stabilization.
            //
            // The OID counter is an i32, and could plausibly be exhausted.
            // Preallocating OIDs for each logging index is eminently
            // doable, but annoying enough that we don't bother now.
            let oid = self
                .allocate_oid()
                .unwrap_or_terminate("cannot return error here");
            let log_id = self.resolve_builtin_log(log);
            self.insert_item(
                index_id,
                oid,
                index_name,
                CatalogItem::Index(Index {
                    on: log_id,
                    keys: log
                        .variant
                        .index_by()
                        .into_iter()
                        .map(MirScalarExpr::Column)
                        .collect(),
                    create_sql: index_sql(
                        index_item_name,
                        id,
                        source_name,
                        &log.variant.desc(),
                        &log.variant.index_by(),
                    ),
                    conn_id: None,
                    depends_on: vec![log_id],
                    cluster_id: id,
                }),
                MZ_SYSTEM_ROLE_ID,
            );
            log_indexes.insert(log.variant.clone(), index_id);
        }

        self.clusters_by_id.insert(
            id,
            Cluster {
                name: name.clone(),
                id,
                linked_object_id,
                bound_objects: BTreeSet::new(),
                log_indexes,
                replica_id_by_name: BTreeMap::new(),
                replicas_by_id: BTreeMap::new(),
                owner_id,
            },
        );
        assert!(self.clusters_by_name.insert(name, id).is_none());
        if let Some(linked_object_id) = linked_object_id {
            assert!(self
                .clusters_by_linked_object_id
                .insert(linked_object_id, id)
                .is_none());
        }
    }

    fn insert_cluster_replica(
        &mut self,
        cluster_id: ClusterId,
        replica_name: String,
        replica_id: ReplicaId,
        config: ReplicaConfig,
        owner_id: RoleId,
    ) {
        let replica = ClusterReplica {
            name: replica_name.clone(),
            process_status: (0..config.location.num_processes())
                .map(|process_id| {
                    let status = ClusterReplicaProcessStatus {
                        status: ClusterStatus::NotReady,
                        time: to_datetime((self.config.now)()),
                    };
                    (u64::cast_from(process_id), status)
                })
                .collect(),
            config,
            owner_id,
        };
        let cluster = self
            .clusters_by_id
            .get_mut(&cluster_id)
            .expect("catalog out of sync");
        assert!(cluster
            .replica_id_by_name
            .insert(replica_name, replica_id)
            .is_none());
        assert!(cluster.replicas_by_id.insert(replica_id, replica).is_none());
    }

    /// Inserts or updates the status of the specified cluster replica process.
    ///
    /// Panics if the cluster or replica does not exist.
    fn ensure_cluster_status(
        &mut self,
        cluster_id: ClusterId,
        replica_id: ReplicaId,
        process_id: ProcessId,
        status: ClusterReplicaProcessStatus,
    ) {
        let replica = self
            .try_get_cluster_replica_mut(cluster_id, replica_id)
            .unwrap_or_else(|| panic!("unknown cluster replica: {cluster_id}.{replica_id}"));
        replica.process_status.insert(process_id, status);
    }

    /// Gets a reference to the specified replica of the specified cluster.
    ///
    /// Returns `None` if either the cluster or the replica does not
    /// exist.
    fn try_get_cluster_replica(
        &self,
        id: ClusterId,
        replica_id: ReplicaId,
    ) -> Option<&ClusterReplica> {
        self.clusters_by_id
            .get(&id)
            .and_then(|cluster| cluster.replicas_by_id.get(&replica_id))
    }

    /// Gets a reference to the specified replica of the specified cluster.
    ///
    /// Panics if either the cluster or the replica does not exist.
    fn get_cluster_replica(&self, cluster_id: ClusterId, replica_id: ReplicaId) -> &ClusterReplica {
        self.try_get_cluster_replica(cluster_id, replica_id)
            .unwrap_or_else(|| panic!("unknown cluster replica: {cluster_id}.{replica_id}"))
    }

    /// Gets a mutable reference to the specified replica of the specified
    /// cluster.
    ///
    /// Returns `None` if either the clustere or the replica does not
    /// exist.
    fn try_get_cluster_replica_mut(
        &mut self,
        id: ClusterId,
        replica_id: ReplicaId,
    ) -> Option<&mut ClusterReplica> {
        self.clusters_by_id
            .get_mut(&id)
            .and_then(|cluster| cluster.replicas_by_id.get_mut(&replica_id))
    }

    /// Gets the status of the given cluster replica process.
    ///
    /// Panics if the cluster or replica does not exist
    fn get_cluster_status(
        &self,
        cluster_id: ClusterId,
        replica_id: ReplicaId,
        process_id: ProcessId,
    ) -> &ClusterReplicaProcessStatus {
        &self
            .get_cluster_replica(cluster_id, replica_id)
            .process_status[&process_id]
    }

    /// Get system configuration `name`.
    pub fn get_system_configuration(&self, name: &str) -> Result<&dyn Var, AdapterError> {
        Ok(self.system_configuration.get(name)?)
    }

    /// Insert system configuration `name` with `value`.
    ///
    /// Return a `bool` value indicating whether the configuration was modified
    /// by the call.
    fn insert_system_configuration(
        &mut self,
        name: &str,
        value: VarInput,
    ) -> Result<bool, AdapterError> {
        Ok(self.system_configuration.set(name, value)?)
    }

    /// Reset system configuration `name`.
    ///
    /// Return a `bool` value indicating whether the configuration was modified
    /// by the call.
    fn remove_system_configuration(&mut self, name: &str) -> Result<bool, AdapterError> {
        Ok(self.system_configuration.reset(name)?)
    }

    /// Remove all system configurations.
    fn clear_system_configuration(&mut self) {
        self.system_configuration = SystemVars::default();
    }

    /// Gets the schema map for the database matching `database_spec`.
    fn resolve_schema_in_database(
        &self,
        database_spec: &ResolvedDatabaseSpecifier,
        schema_name: &str,
        conn_id: ConnectionId,
    ) -> Result<&Schema, SqlCatalogError> {
        let schema = match database_spec {
            ResolvedDatabaseSpecifier::Ambient if schema_name == MZ_TEMP_SCHEMA => {
                self.temporary_schemas.get(&conn_id)
            }
            ResolvedDatabaseSpecifier::Ambient => self
                .ambient_schemas_by_name
                .get(schema_name)
                .and_then(|id| self.ambient_schemas_by_id.get(id)),
            ResolvedDatabaseSpecifier::Id(id) => self.database_by_id.get(id).and_then(|db| {
                db.schemas_by_name
                    .get(schema_name)
                    .and_then(|id| db.schemas_by_id.get(id))
            }),
        };
        schema.ok_or_else(|| SqlCatalogError::UnknownSchema(schema_name.into()))
    }

    pub fn get_schema(
        &self,
        database_spec: &ResolvedDatabaseSpecifier,
        schema_spec: &SchemaSpecifier,
        conn_id: ConnectionId,
    ) -> &Schema {
        // Keep in sync with `get_schemas_mut`
        match (database_spec, schema_spec) {
            (ResolvedDatabaseSpecifier::Ambient, SchemaSpecifier::Temporary) => {
                &self.temporary_schemas[&conn_id]
            }
            (ResolvedDatabaseSpecifier::Ambient, SchemaSpecifier::Id(id)) => {
                &self.ambient_schemas_by_id[id]
            }

            (ResolvedDatabaseSpecifier::Id(database_id), SchemaSpecifier::Id(schema_id)) => {
                &self.database_by_id[database_id].schemas_by_id[schema_id]
            }
            (ResolvedDatabaseSpecifier::Id(_), SchemaSpecifier::Temporary) => {
                unreachable!("temporary schemas are in the ambient database")
            }
        }
    }

    fn get_schema_mut(
        &mut self,
        database_spec: &ResolvedDatabaseSpecifier,
        schema_spec: &SchemaSpecifier,
        conn_id: ConnectionId,
    ) -> &mut Schema {
        // Keep in sync with `get_schemas`
        match (database_spec, schema_spec) {
            (ResolvedDatabaseSpecifier::Ambient, SchemaSpecifier::Temporary) => self
                .temporary_schemas
                .get_mut(&conn_id)
                .expect("catalog out of sync"),
            (ResolvedDatabaseSpecifier::Ambient, SchemaSpecifier::Id(id)) => self
                .ambient_schemas_by_id
                .get_mut(id)
                .expect("catalog out of sync"),
            (ResolvedDatabaseSpecifier::Id(database_id), SchemaSpecifier::Id(schema_id)) => self
                .database_by_id
                .get_mut(database_id)
                .expect("catalog out of sync")
                .schemas_by_id
                .get_mut(schema_id)
                .expect("catalog out of sync"),
            (ResolvedDatabaseSpecifier::Id(_), SchemaSpecifier::Temporary) => {
                unreachable!("temporary schemas are in the ambient database")
            }
        }
    }

    pub fn get_mz_catalog_schema_id(&self) -> &SchemaId {
        &self.ambient_schemas_by_name[MZ_CATALOG_SCHEMA]
    }

    pub fn get_pg_catalog_schema_id(&self) -> &SchemaId {
        &self.ambient_schemas_by_name[PG_CATALOG_SCHEMA]
    }

    pub fn get_information_schema_id(&self) -> &SchemaId {
        &self.ambient_schemas_by_name[INFORMATION_SCHEMA]
    }

    pub fn get_mz_internal_schema_id(&self) -> &SchemaId {
        &self.ambient_schemas_by_name[MZ_INTERNAL_SCHEMA]
    }

    pub fn is_system_schema(&self, schema: &str) -> bool {
        schema == MZ_CATALOG_SCHEMA
            || schema == PG_CATALOG_SCHEMA
            || schema == INFORMATION_SCHEMA
            || schema == MZ_INTERNAL_SCHEMA
    }

    pub fn is_system_schema_id(&self, id: &SchemaId) -> bool {
        id == self.get_mz_catalog_schema_id()
            || id == self.get_pg_catalog_schema_id()
            || id == self.get_information_schema_id()
            || id == self.get_mz_internal_schema_id()
    }

    pub fn is_system_schema_specifier(&self, spec: &SchemaSpecifier) -> bool {
        match spec {
            SchemaSpecifier::Temporary => false,
            SchemaSpecifier::Id(id) => self.is_system_schema_id(id),
        }
    }

    /// Optimized lookup for a builtin table
    ///
    /// Panics if the builtin table doesn't exist in the catalog
    pub fn resolve_builtin_table(&self, builtin: &'static BuiltinTable) -> GlobalId {
        self.resolve_builtin_object(&Builtin::<IdReference>::Table(builtin))
    }

    /// Optimized lookup for a builtin log
    ///
    /// Panics if the builtin log doesn't exist in the catalog
    pub fn resolve_builtin_log(&self, builtin: &'static BuiltinLog) -> GlobalId {
        self.resolve_builtin_object(&Builtin::<IdReference>::Log(builtin))
    }

    /// Optimized lookup for a builtin storage collection
    ///
    /// Panics if the builtin storage collection doesn't exist in the catalog
    pub fn resolve_builtin_source(&self, builtin: &'static BuiltinSource) -> GlobalId {
        self.resolve_builtin_object(&Builtin::<IdReference>::Source(builtin))
    }

    /// Optimized lookup for a builtin object
    ///
    /// Panics if the builtin object doesn't exist in the catalog
    pub fn resolve_builtin_object<T: TypeReference>(&self, builtin: &Builtin<T>) -> GlobalId {
        let schema_id = &self.ambient_schemas_by_name[builtin.schema()];
        let schema = &self.ambient_schemas_by_id[schema_id];
        schema.items[builtin.name()].clone()
    }

    pub fn config(&self) -> &mz_sql::catalog::CatalogConfig {
        &self.config
    }

    pub fn unsafe_mode(&self) -> bool {
        self.config.unsafe_mode
    }

    pub fn resolve_database(&self, database_name: &str) -> Result<&Database, SqlCatalogError> {
        match self.database_by_name.get(database_name) {
            Some(id) => Ok(&self.database_by_id[id]),
            None => Err(SqlCatalogError::UnknownDatabase(database_name.into())),
        }
    }

    pub fn resolve_schema(
        &self,
        current_database: Option<&DatabaseId>,
        database_name: Option<&str>,
        schema_name: &str,
        conn_id: ConnectionId,
    ) -> Result<&Schema, SqlCatalogError> {
        let database_spec = match database_name {
            // If a database is explicitly specified, validate it. Note that we
            // intentionally do not validate `current_database` to permit
            // querying `mz_catalog` with an invalid session database, e.g., so
            // that you can run `SHOW DATABASES` to *find* a valid database.
            Some(database) => Some(ResolvedDatabaseSpecifier::Id(
                self.resolve_database(database)?.id().clone(),
            )),
            None => current_database.map(|id| ResolvedDatabaseSpecifier::Id(id.clone())),
        };

        // First try to find the schema in the named database.
        if let Some(database_spec) = database_spec {
            if let Ok(schema) =
                self.resolve_schema_in_database(&database_spec, schema_name, conn_id)
            {
                return Ok(schema);
            }
        }

        // Then fall back to the ambient database.
        if let Ok(schema) = self.resolve_schema_in_database(
            &ResolvedDatabaseSpecifier::Ambient,
            schema_name,
            conn_id,
        ) {
            return Ok(schema);
        }

        Err(SqlCatalogError::UnknownSchema(schema_name.into()))
    }

    pub fn resolve_cluster(&self, name: &str) -> Result<&Cluster, SqlCatalogError> {
        let id = self
            .clusters_by_name
            .get(name)
            .ok_or_else(|| SqlCatalogError::UnknownCluster(name.to_string()))?;
        Ok(&self.clusters_by_id[id])
    }

    /// Resolves [`PartialObjectName`] into a [`CatalogEntry`].
    ///
    /// If `name` does not specify a database, the `current_database` is used.
    /// If `name` does not specify a schema, then the schemas in `search_path`
    /// are searched in order.
    #[allow(clippy::useless_let_if_seq)]
    pub fn resolve(
        &self,
        get_schema_entries: fn(&Schema) -> &BTreeMap<String, GlobalId>,
        current_database: Option<&DatabaseId>,
        search_path: &Vec<(ResolvedDatabaseSpecifier, SchemaSpecifier)>,
        name: &PartialObjectName,
        conn_id: ConnectionId,
    ) -> Result<&CatalogEntry, SqlCatalogError> {
        // If a schema name was specified, just try to find the item in that
        // schema. If no schema was specified, try to find the item in the connection's
        // temporary schema. If the item is not found, try to find the item in every
        // schema in the search path.
        let schemas = match &name.schema {
            Some(schema_name) => {
                match self.resolve_schema(
                    current_database,
                    name.database.as_deref(),
                    schema_name,
                    conn_id,
                ) {
                    Ok(schema) => vec![(schema.name.database.clone(), schema.id.clone())],
                    Err(e) => return Err(e),
                }
            }
            None => match self
                .get_schema(
                    &ResolvedDatabaseSpecifier::Ambient,
                    &SchemaSpecifier::Temporary,
                    conn_id,
                )
                .items
                .get(&name.item)
            {
                Some(id) => return Ok(self.get_entry(id)),
                None => search_path.to_vec(),
            },
        };

        for (database_spec, schema_spec) in schemas {
            let schema = self.get_schema(&database_spec, &schema_spec, conn_id);

            if let Some(id) = get_schema_entries(schema).get(&name.item) {
                return Ok(&self.entry_by_id[id]);
            }
        }
        Err(SqlCatalogError::UnknownItem(name.to_string()))
    }

    /// Resolves `name` to a non-function [`CatalogEntry`].
    pub fn resolve_entry(
        &self,
        current_database: Option<&DatabaseId>,
        search_path: &Vec<(ResolvedDatabaseSpecifier, SchemaSpecifier)>,
        name: &PartialObjectName,
        conn_id: ConnectionId,
    ) -> Result<&CatalogEntry, SqlCatalogError> {
        self.resolve(
            |schema| &schema.items,
            current_database,
            search_path,
            name,
            conn_id,
        )
    }

    /// Resolves `name` to a function [`CatalogEntry`].
    pub fn resolve_function(
        &self,
        current_database: Option<&DatabaseId>,
        search_path: &Vec<(ResolvedDatabaseSpecifier, SchemaSpecifier)>,
        name: &PartialObjectName,
        conn_id: ConnectionId,
    ) -> Result<&CatalogEntry, SqlCatalogError> {
        self.resolve(
            |schema| &schema.functions,
            current_database,
            search_path,
            name,
            conn_id,
        )
    }

    /// Return current system configuration.
    pub fn system_config(&self) -> &SystemVars {
        &self.system_configuration
    }

    pub fn require_unsafe_mode(&self, feature_name: &'static str) -> Result<(), AdapterError> {
        if !self.config.unsafe_mode {
            Err(AdapterError::Unsupported(feature_name))
        } else {
            Ok(())
        }
    }

    /// Serializes the catalog's in-memory state.
    ///
    /// There are no guarantees about the format of the serialized state, except
    /// that the serialized state for two identical catalogs will compare
    /// identically.
    pub fn dump(&self) -> String {
        serde_json::to_string(&self.database_by_id).expect("serialization cannot fail")
    }

    pub fn availability_zones(&self) -> &[String] {
        &self.availability_zones
    }

    /// Returns the default storage cluster size .
    ///
    /// If a default size was given as configuration, it is always used,
    /// otherwise the smallest size is used instead.
    pub fn default_linked_cluster_size(&self) -> String {
        match &self.default_storage_cluster_size {
            Some(default_storage_cluster_size) => default_storage_cluster_size.clone(),
            None => {
                let (size, _allocation) = self
                    .cluster_replica_sizes
                    .0
                    .iter()
                    .min_by_key(|(_, a)| (a.scale, a.workers, a.memory_limit))
                    .expect("should have at least one valid cluster replica size");
                size.clone()
            }
        }
    }

    pub fn ensure_not_reserved_role(&self, role_id: &RoleId) -> Result<(), Error> {
        if role_id.is_system() || role_id.is_public() {
            let role = self.get_role(role_id);
            Err(Error::new(ErrorKind::ReservedRoleName(
                role.name().to_string(),
            )))
        } else {
            Ok(())
        }
    }

    // TODO(mjibson): Is there a way to make this a closure to avoid explicitly
    // passing tx, session, and builtin_table_updates?
    fn add_to_audit_log(
        &self,
        oracle_write_ts: mz_repr::Timestamp,
        session: Option<&Session>,
        tx: &mut storage::Transaction,
        builtin_table_updates: &mut Vec<BuiltinTableUpdate>,
        audit_events: &mut Vec<VersionedEvent>,
        event_type: EventType,
        object_type: ObjectType,
        details: EventDetails,
    ) -> Result<(), Error> {
        let user = session.map(|session| session.user().name.to_string());
        let occurred_at = match (
            self.unsafe_mode(),
            self.system_configuration.mock_audit_event_timestamp(),
        ) {
            (true, Some(ts)) => ts.into(),
            _ => oracle_write_ts.into(),
        };
        let id = tx.get_and_increment_id(storage::AUDIT_LOG_ID_ALLOC_KEY.to_string())?;
        let event = VersionedEvent::new(id, event_type, object_type, details, user, occurred_at);
        builtin_table_updates.push(self.pack_audit_log_update(&event)?);
        audit_events.push(event.clone());
        tx.insert_audit_log_event(event);
        Ok(())
    }

    fn add_to_storage_usage(
        &self,
        tx: &mut storage::Transaction,
        builtin_table_updates: &mut Vec<BuiltinTableUpdate>,
        shard_id: Option<String>,
        size_bytes: u64,
        collection_timestamp: EpochMillis,
    ) -> Result<(), Error> {
        let id = tx.get_and_increment_id(storage::STORAGE_USAGE_ID_ALLOC_KEY.to_string())?;

        let details = VersionedStorageUsage::new(id, shard_id, size_bytes, collection_timestamp);
        builtin_table_updates.push(self.pack_storage_usage_update(&details)?);
        tx.insert_storage_usage_event(details);
        Ok(())
    }
}

#[derive(Debug)]
pub struct ConnCatalog<'a> {
    state: Cow<'a, CatalogState>,
    conn_id: ConnectionId,
    cluster: String,
    database: Option<DatabaseId>,
    search_path: Vec<(ResolvedDatabaseSpecifier, SchemaSpecifier)>,
    role_id: RoleId,
    prepared_statements: Option<Cow<'a, BTreeMap<String, PreparedStatement>>>,
}

impl ConnCatalog<'_> {
    pub fn conn_id(&self) -> ConnectionId {
        self.conn_id
    }

    pub fn state(&self) -> &CatalogState {
        &*self.state
    }

    pub fn into_owned(self) -> ConnCatalog<'static> {
        ConnCatalog {
            state: Cow::Owned(self.state.into_owned()),
            conn_id: self.conn_id,
            cluster: self.cluster,
            database: self.database,
            search_path: self.search_path,
            role_id: self.role_id,
            prepared_statements: self.prepared_statements.map(|s| Cow::Owned(s.into_owned())),
        }
    }

    /// Returns the schemas:
    /// - mz_catalog
    /// - pg_catalog
    /// - temp (if requested)
    /// - all schemas from the session's search_path var that exist
    pub fn effective_search_path(
        &self,
        include_temp_schema: bool,
    ) -> Vec<(ResolvedDatabaseSpecifier, SchemaSpecifier)> {
        let mut v = Vec::with_capacity(self.search_path.len() + 3);
        // Temp schema is only included for relations and data types, not for functions and operators
        let temp_schema = (
            ResolvedDatabaseSpecifier::Ambient,
            SchemaSpecifier::Temporary,
        );
        if include_temp_schema && !self.search_path.contains(&temp_schema) {
            v.push(temp_schema);
        }
        let default_schemas = [
            (
                ResolvedDatabaseSpecifier::Ambient,
                SchemaSpecifier::Id(self.state.get_mz_catalog_schema_id().clone()),
            ),
            (
                ResolvedDatabaseSpecifier::Ambient,
                SchemaSpecifier::Id(self.state.get_pg_catalog_schema_id().clone()),
            ),
        ];
        for schema in default_schemas.into_iter() {
            if !self.search_path.contains(&schema) {
                v.push(schema);
            }
        }
        v.extend_from_slice(&self.search_path);
        v
    }
}

/// The ID of an entity in the catalog.
#[derive(Debug, Clone, Copy, Hash, Eq, PartialEq, PartialOrd, Ord)]
pub enum CatalogEntityId {
    Cluster(ClusterId),
    ClusterReplica(ReplicaId),
    Item(GlobalId),
}

#[derive(Debug, Deserialize, Serialize, Clone)]
pub struct Database {
    pub name: String,
    pub id: DatabaseId,
    #[serde(skip)]
    pub oid: u32,
    pub schemas_by_id: BTreeMap<SchemaId, Schema>,
    pub schemas_by_name: BTreeMap<String, SchemaId>,
    pub owner_id: RoleId,
}

#[derive(Debug, Deserialize, Serialize, Clone)]
pub struct Schema {
    pub name: QualifiedSchemaName,
    pub id: SchemaSpecifier,
    #[serde(skip)]
    pub oid: u32,
    pub items: BTreeMap<String, GlobalId>,
    pub functions: BTreeMap<String, GlobalId>,
    pub owner_id: RoleId,
}

#[derive(Debug, Serialize, Clone)]
pub struct Role {
    pub name: String,
    pub id: RoleId,
    #[serde(skip)]
    pub oid: u32,
    pub attributes: RoleAttributes,
    pub membership: RoleMembership,
}

impl Role {
    pub fn is_user(&self) -> bool {
        self.id.is_user()
    }
}

#[derive(Debug, Clone, Serialize, Deserialize, Eq, PartialEq, Ord, PartialOrd)]
// These attributes are needed because the key of a map must be a string. We also
// get the added benefit of flattening this struct in it's serialized form.
#[serde(into = "BTreeMap<String, RoleId>")]
#[serde(try_from = "BTreeMap<String, RoleId>")]
pub struct RoleMembership {
    /// Key is the role that some role is a member of, value is the grantor role ID.
    pub map: BTreeMap<RoleId, RoleId>,
}

impl RoleMembership {
    fn new() -> RoleMembership {
        RoleMembership {
            map: BTreeMap::new(),
        }
    }
}

impl From<RoleMembership> for BTreeMap<String, RoleId> {
    fn from(value: RoleMembership) -> Self {
        value
            .map
            .into_iter()
            .map(|(k, v)| (k.to_string(), v))
            .collect()
    }
}

impl TryFrom<BTreeMap<String, RoleId>> for RoleMembership {
    type Error = anyhow::Error;

    fn try_from(value: BTreeMap<String, RoleId>) -> Result<Self, Self::Error> {
        Ok(RoleMembership {
            map: value
                .into_iter()
                .map(|(k, v)| Ok((RoleId::from_str(&k)?, v)))
                .collect::<Result<_, anyhow::Error>>()?,
        })
    }
}

#[derive(Debug, Serialize, Clone)]
pub struct Cluster {
    pub name: String,
    pub id: ClusterId,
    pub log_indexes: BTreeMap<LogVariant, GlobalId>,
    pub linked_object_id: Option<GlobalId>,
    /// Objects bound to this cluster. Does not include introspection source
    /// indexes.
    pub bound_objects: BTreeSet<GlobalId>,
    pub replica_id_by_name: BTreeMap<String, ReplicaId>,
    pub replicas_by_id: BTreeMap<ReplicaId, ClusterReplica>,
    pub owner_id: RoleId,
}

impl Cluster {
    /// The role of the cluster. Currently used to set alert severity.
    pub fn role(&self) -> ClusterRole {
        // NOTE - These roles power monitoring systems. Do not change
        // them without talking to the cloud or observability groups.
        if self.name == SYSTEM_USER.name {
            ClusterRole::SystemCritical
        } else if self.name == INTROSPECTION_USER.name {
            ClusterRole::System
        } else {
            ClusterRole::User
        }
    }
}

#[derive(Debug, Serialize, Clone)]
pub struct ClusterReplica {
    pub name: String,
    pub config: ReplicaConfig,
    pub process_status: BTreeMap<ProcessId, ClusterReplicaProcessStatus>,
    pub owner_id: RoleId,
}

impl ClusterReplica {
    /// Computes the status of the cluster replica as a whole.
    pub fn status(&self) -> ClusterStatus {
        self.process_status
            .values()
            .fold(ClusterStatus::Ready, |s, p| match (s, p.status) {
                (ClusterStatus::Ready, ClusterStatus::Ready) => ClusterStatus::Ready,
                _ => ClusterStatus::NotReady,
            })
    }
}

#[derive(Debug, Serialize, Clone)]
pub struct ClusterReplicaProcessStatus {
    pub status: ClusterStatus,
    pub time: DateTime<Utc>,
}

#[derive(Clone, Debug)]
pub struct CatalogEntry {
    item: CatalogItem,
    used_by: Vec<GlobalId>,
    id: GlobalId,
    oid: u32,
    name: QualifiedObjectName,
    owner_id: RoleId,
}

#[derive(Debug, Clone, Serialize)]
pub enum CatalogItem {
    Table(Table),
    Source(Source),
    Log(Log),
    View(View),
    MaterializedView(MaterializedView),
    Sink(Sink),
    Index(Index),
    Type(Type),
    Func(Func),
    Secret(Secret),
    Connection(Connection),
}

#[derive(Debug, Clone, Serialize)]
pub struct Table {
    pub create_sql: String,
    pub desc: RelationDesc,
    #[serde(skip)]
    pub defaults: Vec<Expr<Aug>>,
    pub conn_id: Option<ConnectionId>,
    pub depends_on: Vec<GlobalId>,
    pub custom_logical_compaction_window: Option<Duration>,
    /// Whether the table's logical compaction window is controlled by
    /// METRICS_RETENTION
    pub is_retained_metrics_relation: bool,
}

impl Table {
    // The Coordinator controls insertions for tables (including system tables),
    // so they are realtime.
    pub fn timeline(&self) -> Timeline {
        Timeline::EpochMilliseconds
    }
}

#[derive(Debug, Clone, Serialize)]
pub enum DataSourceDesc {
    /// Receives data from an external system
    Ingestion(Ingestion),
    /// Receives data from some other source
    Source,
    /// Receives introspection data from an internal system
    Introspection(IntrospectionType),
    /// Receives data from the source's reclocking/remapping operations.
    Progress,
}

#[derive(Debug, Clone, Serialize)]
pub struct Source {
    pub create_sql: String,
    pub data_source: DataSourceDesc,
    pub desc: RelationDesc,
    pub timeline: Timeline,
    pub depends_on: Vec<GlobalId>,
    pub custom_logical_compaction_window: Option<Duration>,
    /// Whether the source's logical compaction window is controlled by
    /// METRICS_RETENTION
    pub is_retained_metrics_relation: bool,
}

impl Source {
    /// Returns whether this source ingests data from an external source.
    pub fn is_external(&self) -> bool {
        match self.data_source {
            DataSourceDesc::Ingestion(_) => true,
            DataSourceDesc::Introspection(_)
            | DataSourceDesc::Progress
            | DataSourceDesc::Source => false,
        }
    }

    /// Type of the source.
    pub fn source_type(&self) -> &str {
        match &self.data_source {
            DataSourceDesc::Ingestion(ingestion) => ingestion.desc.connection.name(),
            DataSourceDesc::Progress | DataSourceDesc::Source => "subsource",
            DataSourceDesc::Introspection(_) => "source",
        }
    }

    /// Envelope of the source.
    pub fn envelope(&self) -> Option<&str> {
        // Note how "none"/"append-only" is different from `None`. Source
        // sources don't have an envelope (internal logs, for example), while
        // other sources have an envelope that we call the "NONE"-envelope.

        match &self.data_source {
            // NOTE(aljoscha): We could move the block for ingestsions into
            // `SourceEnvelope` itself, but that one feels more like an internal
            // thing and adapter should own how we represent envelopes as a
            // string? It would not be hard to convince me otherwise, though.
            DataSourceDesc::Ingestion(ingestion) => match ingestion.desc.envelope() {
                SourceEnvelope::None(_) => Some("none"),
                SourceEnvelope::Debezium(_) => {
                    // NOTE(aljoscha): This is currently not used in production.
                    // DEBEZIUM sources transparently use `DEBEZIUM UPSERT`.
                    Some("debezium")
                }
                SourceEnvelope::Upsert(upsert_envelope) => match upsert_envelope.style {
                    mz_storage_client::types::sources::UpsertStyle::Default(_) => Some("upsert"),
                    mz_storage_client::types::sources::UpsertStyle::Debezium { .. } => {
                        // NOTE(aljoscha): Should we somehow mark that this is
                        // using upsert internally? See note above about
                        // DEBEZIUM.
                        Some("debezium")
                    }
                },
                SourceEnvelope::CdcV2 => {
                    // TODO(aljoscha): Should we even report this? It's
                    // currently not exposed.
                    Some("materialize")
                }
            },
            DataSourceDesc::Introspection(_)
            | DataSourceDesc::Progress
            | DataSourceDesc::Source => None,
        }
    }

    /// Connection ID of the source, if one exists.
    pub fn connection_id(&self) -> Option<GlobalId> {
        match &self.data_source {
            DataSourceDesc::Ingestion(ingestion) => ingestion.desc.connection.connection_id(),
            DataSourceDesc::Introspection(_)
            | DataSourceDesc::Progress
            | DataSourceDesc::Source => None,
        }
    }
}

#[derive(Debug, Clone, Serialize)]
pub struct Log {
    pub variant: LogVariant,
    /// Whether the log is backed by a storage collection.
    pub has_storage_collection: bool,
}

#[derive(Debug, Clone, Serialize)]
pub struct Ingestion {
    // TODO(benesch): this field contains connection information that could be
    // derived from the connection ID. Too hard to fix at the moment.
    pub desc: SourceDesc,
    pub source_imports: BTreeSet<GlobalId>,
    /// The *additional* subsource exports of this ingestion. Each collection identified by its
    /// GlobalId will contain the contents of this ingestion's output stream that is identified by
    /// the index.
    ///
    /// This map does *not* include the export of the source associated with the ingestion itself
    pub subsource_exports: BTreeMap<GlobalId, usize>,
    pub cluster_id: ClusterId,
    /// The ID of this collection's remap/progress collection.
    // MIGRATION: v0.44 This can be converted to a `GlobalId` in v0.46
    pub remap_collection_id: Option<GlobalId>,
}

#[derive(Debug, Clone, Serialize)]
pub struct Sink {
    pub create_sql: String,
    pub from: GlobalId,
    // TODO(benesch): this field duplicates information that could be derived
    // from the connection ID. Too hard to fix at the moment.
    pub connection: StorageSinkConnectionState,
    pub envelope: SinkEnvelope,
    pub with_snapshot: bool,
    pub depends_on: Vec<GlobalId>,
    pub cluster_id: ClusterId,
}

impl Sink {
    pub fn sink_type(&self) -> &str {
        match &self.connection {
            StorageSinkConnectionState::Pending(pending) => pending.name(),
            StorageSinkConnectionState::Ready(ready) => ready.name(),
        }
    }

    /// Envelope of the sink.
    pub fn envelope(&self) -> Option<&str> {
        match &self.envelope {
            SinkEnvelope::Debezium => Some("debezium"),
            SinkEnvelope::Upsert => Some("upsert"),
        }
    }

    pub fn connection_id(&self) -> Option<GlobalId> {
        match &self.connection {
            StorageSinkConnectionState::Pending(pending) => pending.connection_id(),
            StorageSinkConnectionState::Ready(ready) => ready.connection_id(),
        }
    }
}

#[derive(Debug, Clone, Serialize)]
pub enum StorageSinkConnectionState {
    Pending(StorageSinkConnectionBuilder),
    Ready(StorageSinkConnection),
}

#[derive(Debug, Clone, Serialize)]
pub struct View {
    pub create_sql: String,
    pub optimized_expr: OptimizedMirRelationExpr,
    pub desc: RelationDesc,
    pub conn_id: Option<ConnectionId>,
    pub depends_on: Vec<GlobalId>,
}

#[derive(Debug, Clone, Serialize)]
pub struct MaterializedView {
    pub create_sql: String,
    pub optimized_expr: OptimizedMirRelationExpr,
    pub desc: RelationDesc,
    pub depends_on: Vec<GlobalId>,
    pub cluster_id: ClusterId,
}

#[derive(Debug, Clone, Serialize)]
pub struct Index {
    pub create_sql: String,
    pub on: GlobalId,
    pub keys: Vec<MirScalarExpr>,
    pub conn_id: Option<ConnectionId>,
    pub depends_on: Vec<GlobalId>,
    pub cluster_id: ClusterId,
}

#[derive(Debug, Clone, Serialize)]
pub struct Type {
    pub create_sql: String,
    #[serde(skip)]
    pub details: CatalogTypeDetails<IdReference>,
    pub depends_on: Vec<GlobalId>,
}

#[derive(Debug, Clone, Serialize)]
pub struct Func {
    #[serde(skip)]
    pub inner: &'static mz_sql::func::Func,
}

#[derive(Debug, Clone, Serialize)]
pub struct Secret {
    pub create_sql: String,
}

#[derive(Debug, Clone, Serialize)]
pub struct Connection {
    pub create_sql: String,
    pub connection: mz_storage_client::types::connections::Connection,
    pub depends_on: Vec<GlobalId>,
}

pub struct TransactionResult<R> {
    pub builtin_table_updates: Vec<BuiltinTableUpdate>,
    pub audit_events: Vec<VersionedEvent>,
    pub result: R,
}

impl CatalogItem {
    /// Returns a string indicating the type of this catalog entry.
    pub(crate) fn typ(&self) -> mz_sql::catalog::CatalogItemType {
        match self {
            CatalogItem::Table(_) => mz_sql::catalog::CatalogItemType::Table,
            CatalogItem::Source(_) => mz_sql::catalog::CatalogItemType::Source,
            CatalogItem::Log(_) => mz_sql::catalog::CatalogItemType::Source,
            CatalogItem::Sink(_) => mz_sql::catalog::CatalogItemType::Sink,
            CatalogItem::View(_) => mz_sql::catalog::CatalogItemType::View,
            CatalogItem::MaterializedView(_) => mz_sql::catalog::CatalogItemType::MaterializedView,
            CatalogItem::Index(_) => mz_sql::catalog::CatalogItemType::Index,
            CatalogItem::Type(_) => mz_sql::catalog::CatalogItemType::Type,
            CatalogItem::Func(_) => mz_sql::catalog::CatalogItemType::Func,
            CatalogItem::Secret(_) => mz_sql::catalog::CatalogItemType::Secret,
            CatalogItem::Connection(_) => mz_sql::catalog::CatalogItemType::Connection,
        }
    }

    pub fn desc(&self, name: &FullObjectName) -> Result<Cow<RelationDesc>, SqlCatalogError> {
        match &self {
            CatalogItem::Source(src) => Ok(Cow::Borrowed(&src.desc)),
            CatalogItem::Log(log) => Ok(Cow::Owned(log.variant.desc())),
            CatalogItem::Table(tbl) => Ok(Cow::Borrowed(&tbl.desc)),
            CatalogItem::View(view) => Ok(Cow::Borrowed(&view.desc)),
            CatalogItem::MaterializedView(mview) => Ok(Cow::Borrowed(&mview.desc)),
            CatalogItem::Func(_)
            | CatalogItem::Index(_)
            | CatalogItem::Sink(_)
            | CatalogItem::Type(_)
            | CatalogItem::Secret(_)
            | CatalogItem::Connection(_) => Err(SqlCatalogError::InvalidDependency {
                name: name.to_string(),
                typ: self.typ(),
            }),
        }
    }

    pub fn func(
        &self,
        entry: &CatalogEntry,
    ) -> Result<&'static mz_sql::func::Func, SqlCatalogError> {
        match &self {
            CatalogItem::Func(func) => Ok(func.inner),
            _ => Err(SqlCatalogError::UnexpectedType {
                name: entry.name().item.to_string(),
                actual_type: entry.item_type(),
                expected_type: CatalogItemType::Func,
            }),
        }
    }

    pub fn source_desc(
        &self,
        entry: &CatalogEntry,
    ) -> Result<Option<&SourceDesc>, SqlCatalogError> {
        match &self {
            CatalogItem::Source(source) => match &source.data_source {
                DataSourceDesc::Ingestion(ingestion) => Ok(Some(&ingestion.desc)),
                DataSourceDesc::Introspection(_)
                | DataSourceDesc::Progress
                | DataSourceDesc::Source => Ok(None),
            },
            _ => Err(SqlCatalogError::UnexpectedType {
                name: entry.name().item.to_string(),
                actual_type: entry.item_type(),
                expected_type: CatalogItemType::Source,
            }),
        }
    }

    /// Collects the identifiers of the dataflows that this item depends
    /// upon.
    pub fn uses(&self) -> &[GlobalId] {
        match self {
            CatalogItem::Func(_) => &[],
            CatalogItem::Index(idx) => &idx.depends_on,
            CatalogItem::Sink(sink) => &sink.depends_on,
            CatalogItem::Source(source) => &source.depends_on,
            CatalogItem::Log(_) => &[],
            CatalogItem::Table(table) => &table.depends_on,
            CatalogItem::Type(typ) => &typ.depends_on,
            CatalogItem::View(view) => &view.depends_on,
            CatalogItem::MaterializedView(mview) => &mview.depends_on,
            CatalogItem::Secret(_) => &[],
            CatalogItem::Connection(connection) => &connection.depends_on,
        }
    }

    /// Indicates whether this item is a placeholder for a future item
    /// or if it's actually a real item.
    pub fn is_placeholder(&self) -> bool {
        match self {
            CatalogItem::Func(_)
            | CatalogItem::Index(_)
            | CatalogItem::Source(_)
            | CatalogItem::Log(_)
            | CatalogItem::Table(_)
            | CatalogItem::Type(_)
            | CatalogItem::View(_)
            | CatalogItem::MaterializedView(_)
            | CatalogItem::Secret(_)
            | CatalogItem::Connection(_) => false,
            CatalogItem::Sink(s) => match s.connection {
                StorageSinkConnectionState::Pending(_) => true,
                StorageSinkConnectionState::Ready(_) => false,
            },
        }
    }

    /// Returns the connection ID that this item belongs to, if this item is
    /// temporary.
    pub fn conn_id(&self) -> Option<ConnectionId> {
        match self {
            CatalogItem::View(view) => view.conn_id,
            CatalogItem::Index(index) => index.conn_id,
            CatalogItem::Table(table) => table.conn_id,
            CatalogItem::Log(_)
            | CatalogItem::Source(_)
            | CatalogItem::Sink(_)
            | CatalogItem::MaterializedView(_)
            | CatalogItem::Secret(_)
            | CatalogItem::Type(_)
            | CatalogItem::Func(_)
            | CatalogItem::Connection(_) => None,
        }
    }

    /// Indicates whether this item is temporary or not.
    pub fn is_temporary(&self) -> bool {
        self.conn_id().is_some()
    }

    /// Returns a clone of `self` with all instances of `from` renamed to `to`
    /// (with the option of including the item's own name) or errors if request
    /// is ambiguous.
    fn rename_item_refs(
        &self,
        from: FullObjectName,
        to_item_name: String,
        rename_self: bool,
    ) -> Result<CatalogItem, String> {
        let do_rewrite = |create_sql: String| -> Result<String, String> {
            let mut create_stmt = mz_sql::parse::parse(&create_sql)
                .expect("invalid create sql persisted to catalog")
                .into_element();
            if rename_self {
                mz_sql::ast::transform::create_stmt_rename(&mut create_stmt, to_item_name.clone());
            }
            // Determination of what constitutes an ambiguous request is done here.
            mz_sql::ast::transform::create_stmt_rename_refs(&mut create_stmt, from, to_item_name)?;
            Ok(create_stmt.to_ast_string_stable())
        };

        match self {
            CatalogItem::Table(i) => {
                let mut i = i.clone();
                i.create_sql = do_rewrite(i.create_sql)?;
                Ok(CatalogItem::Table(i))
            }
            CatalogItem::Log(i) => Ok(CatalogItem::Log(i.clone())),
            CatalogItem::Source(i) => {
                let mut i = i.clone();
                i.create_sql = do_rewrite(i.create_sql)?;
                Ok(CatalogItem::Source(i))
            }
            CatalogItem::Sink(i) => {
                let mut i = i.clone();
                i.create_sql = do_rewrite(i.create_sql)?;
                Ok(CatalogItem::Sink(i))
            }
            CatalogItem::View(i) => {
                let mut i = i.clone();
                i.create_sql = do_rewrite(i.create_sql)?;
                Ok(CatalogItem::View(i))
            }
            CatalogItem::MaterializedView(i) => {
                let mut i = i.clone();
                i.create_sql = do_rewrite(i.create_sql)?;
                Ok(CatalogItem::MaterializedView(i))
            }
            CatalogItem::Index(i) => {
                let mut i = i.clone();
                i.create_sql = do_rewrite(i.create_sql)?;
                Ok(CatalogItem::Index(i))
            }
            CatalogItem::Secret(i) => {
                let mut i = i.clone();
                i.create_sql = do_rewrite(i.create_sql)?;
                Ok(CatalogItem::Secret(i))
            }
            CatalogItem::Func(_) | CatalogItem::Type(_) => {
                unreachable!("{}s cannot be renamed", self.typ())
            }
            CatalogItem::Connection(i) => {
                let mut i = i.clone();
                i.create_sql = do_rewrite(i.create_sql)?;
                Ok(CatalogItem::Connection(i))
            }
        }
    }

    fn cluster_id(&self) -> Option<ClusterId> {
        match self {
            CatalogItem::MaterializedView(mv) => Some(mv.cluster_id),
            CatalogItem::Index(index) => Some(index.cluster_id),
            CatalogItem::Source(source) => match &source.data_source {
                DataSourceDesc::Ingestion(ingestion) => Some(ingestion.cluster_id),
                DataSourceDesc::Introspection(_)
                | DataSourceDesc::Progress
                | DataSourceDesc::Source => None,
            },
            CatalogItem::Sink(sink) => Some(sink.cluster_id),
            CatalogItem::Table(_)
            | CatalogItem::Log(_)
            | CatalogItem::View(_)
            | CatalogItem::Type(_)
            | CatalogItem::Func(_)
            | CatalogItem::Secret(_)
            | CatalogItem::Connection(_) => None,
        }
    }

    pub fn initial_logical_compaction_window(&self) -> Option<Duration> {
        let custom_logical_compaction_window = match self {
            CatalogItem::Table(table) => table.custom_logical_compaction_window,
            CatalogItem::Source(source) => source.custom_logical_compaction_window,
            CatalogItem::Index(_) => None,
            CatalogItem::MaterializedView(_) => None,
            CatalogItem::Log(_)
            | CatalogItem::View(_)
            | CatalogItem::Sink(_)
            | CatalogItem::Type(_)
            | CatalogItem::Func(_)
            | CatalogItem::Secret(_)
            | CatalogItem::Connection(_) => return None,
        };
        Some(custom_logical_compaction_window.unwrap_or(DEFAULT_LOGICAL_COMPACTION_WINDOW))
    }

    /// Whether the item's logical compaction window
    /// is controlled by the METRICS_RETENTION
    /// system var.
    pub fn is_retained_metrics_relation(&self) -> bool {
        match self {
            CatalogItem::Table(table) => table.is_retained_metrics_relation,
            CatalogItem::Source(source) => source.is_retained_metrics_relation,
            CatalogItem::Log(_)
            | CatalogItem::View(_)
            | CatalogItem::MaterializedView(_)
            | CatalogItem::Sink(_)
            | CatalogItem::Index(_)
            | CatalogItem::Type(_)
            | CatalogItem::Func(_)
            | CatalogItem::Secret(_)
            | CatalogItem::Connection(_) => false,
        }
    }
}

impl CatalogEntry {
    /// Reports the description of the datums produced by this catalog item.
    pub fn desc(&self, name: &FullObjectName) -> Result<Cow<RelationDesc>, SqlCatalogError> {
        self.item.desc(name)
    }

    /// Returns the [`mz_sql::func::Func`] associated with this `CatalogEntry`.
    pub fn func(&self) -> Result<&'static mz_sql::func::Func, SqlCatalogError> {
        self.item.func(self)
    }

    /// Returns the inner [`Index`] if this entry is an index, else `None`.
    pub fn index(&self) -> Option<&Index> {
        match self.item() {
            CatalogItem::Index(idx) => Some(idx),
            _ => None,
        }
    }

    /// Returns the inner [`Source`] if this entry is a source, else `None`.
    pub fn source(&self) -> Option<&Source> {
        match self.item() {
            CatalogItem::Source(src) => Some(src),
            _ => None,
        }
    }

    /// Returns the inner [`Sink`] if this entry is a sink, else `None`.
    pub fn sink(&self) -> Option<&Sink> {
        match self.item() {
            CatalogItem::Sink(sink) => Some(sink),
            _ => None,
        }
    }

    /// Returns the inner [`Secret`] if this entry is a secret, else `None`.
    pub fn secret(&self) -> Option<&Secret> {
        match self.item() {
            CatalogItem::Secret(secret) => Some(secret),
            _ => None,
        }
    }

    pub fn connection(&self) -> Result<&Connection, SqlCatalogError> {
        match self.item() {
            CatalogItem::Connection(connection) => Ok(connection),
            _ => Err(SqlCatalogError::UnknownConnection(self.name().to_string())),
        }
    }

    /// Returns the [`mz_storage_client::types::sources::SourceDesc`] associated with
    /// this `CatalogEntry`, if any.
    pub fn source_desc(&self) -> Result<Option<&SourceDesc>, SqlCatalogError> {
        self.item.source_desc(self)
    }

    /// Reports whether this catalog entry is a connection.
    pub fn is_connection(&self) -> bool {
        matches!(self.item(), CatalogItem::Connection(_))
    }

    /// Reports whether this catalog entry is a table.
    pub fn is_table(&self) -> bool {
        matches!(self.item(), CatalogItem::Table(_))
    }

    /// Reports whether this catalog entry is a source. Note that this includes
    /// subsources.
    pub fn is_source(&self) -> bool {
        matches!(self.item(), CatalogItem::Source(_))
    }

    /// Reports whether this catalog entry is a subsource.
    pub fn is_subsource(&self) -> bool {
        match &self.item() {
            CatalogItem::Source(source) => matches!(
                &source.data_source,
                DataSourceDesc::Progress | DataSourceDesc::Source
            ),
            _ => false,
        }
    }

    /// Returns the `GlobalId` of all of this entry's subsources.
    pub fn subsources(&self) -> Vec<GlobalId> {
        match &self.item() {
            CatalogItem::Source(source) => match &source.data_source {
                DataSourceDesc::Ingestion(ingestion) => ingestion
                    .subsource_exports
                    .keys()
                    .copied()
                    .chain(std::iter::once(
                        ingestion
                            .remap_collection_id
                            .expect("remap collection must named by this point"),
                    ))
                    .collect(),
                DataSourceDesc::Introspection(_)
                | DataSourceDesc::Progress
                | DataSourceDesc::Source => vec![],
            },
            CatalogItem::Table(_)
            | CatalogItem::Log(_)
            | CatalogItem::View(_)
            | CatalogItem::MaterializedView(_)
            | CatalogItem::Sink(_)
            | CatalogItem::Index(_)
            | CatalogItem::Type(_)
            | CatalogItem::Func(_)
            | CatalogItem::Secret(_)
            | CatalogItem::Connection(_) => vec![],
        }
    }

    /// Reports whether this catalog entry is a sink.
    pub fn is_sink(&self) -> bool {
        matches!(self.item(), CatalogItem::Sink(_))
    }

    /// Reports whether this catalog entry is a materialized view.
    pub fn is_materialized_view(&self) -> bool {
        matches!(self.item(), CatalogItem::MaterializedView(_))
    }

    /// Reports whether this catalog entry is a secret.
    pub fn is_secret(&self) -> bool {
        matches!(self.item(), CatalogItem::Secret(_))
    }

    /// Reports whether this catalog entry is a introspection source.
    pub fn is_introspection_source(&self) -> bool {
        matches!(self.item(), CatalogItem::Log(_))
    }

    /// Reports whether this catalog entry can be treated as a relation, it can produce rows.
    pub fn is_relation(&self) -> bool {
        match self.item {
            CatalogItem::Table(_)
            | CatalogItem::Source(_)
            | CatalogItem::Log(_)
            | CatalogItem::View(_)
            | CatalogItem::MaterializedView(_) => true,
            CatalogItem::Sink(_)
            | CatalogItem::Index(_)
            | CatalogItem::Type(_)
            | CatalogItem::Func(_)
            | CatalogItem::Secret(_)
            | CatalogItem::Connection(_) => false,
        }
    }

    /// Collects the identifiers of the dataflows that this dataflow depends
    /// upon.
    pub fn uses(&self) -> &[GlobalId] {
        self.item.uses()
    }

    /// Returns the `CatalogItem` associated with this catalog entry.
    pub fn item(&self) -> &CatalogItem {
        &self.item
    }

    /// Returns the global ID of this catalog entry.
    pub fn id(&self) -> GlobalId {
        self.id
    }

    /// Returns the OID of this catalog entry.
    pub fn oid(&self) -> u32 {
        self.oid
    }

    /// Returns the fully qualified name of this catalog entry.
    pub fn name(&self) -> &QualifiedObjectName {
        &self.name
    }

    /// Returns the identifiers of the dataflows that depend upon this dataflow.
    pub fn used_by(&self) -> &[GlobalId] {
        &self.used_by
    }

    /// Returns the connection ID that this item belongs to, if this item is
    /// temporary.
    pub fn conn_id(&self) -> Option<ConnectionId> {
        self.item.conn_id()
    }

    /// Returns the role ID of the entry owner.
    pub fn owner_id(&self) -> &RoleId {
        &self.owner_id
    }
}

struct AllocatedBuiltinSystemIds<T> {
    all_builtins: Vec<(T, GlobalId)>,
    new_builtins: Vec<(T, GlobalId)>,
    migrated_builtins: Vec<GlobalId>,
}

/// Functions can share the same name as any other catalog item type
/// within a given schema.
/// For example, a function can have the same name as a type, e.g.
/// 'date'.
/// As such, system objects are keyed in the catalog storage by the
/// tuple (schema_name, object_type, object_name), which is guaranteed
/// to be unique.
#[derive(Debug)]
pub struct SystemObjectMapping {
    schema_name: String,
    object_type: CatalogItemType,
    object_name: String,
    id: GlobalId,
    fingerprint: String,
}

#[derive(Debug)]
pub enum CatalogItemRebuilder {
    SystemSource(CatalogItem),
    Object(GlobalId, String),
}

impl CatalogItemRebuilder {
    fn new(
        entry: &CatalogEntry,
        id: GlobalId,
        ancestor_ids: &BTreeMap<GlobalId, GlobalId>,
    ) -> Self {
        if id.is_system() && (entry.is_table() || entry.is_introspection_source()) {
            Self::SystemSource(entry.item().clone())
        } else {
            let create_sql = entry.create_sql().to_string();
            assert_ne!(create_sql.to_lowercase(), CREATE_SQL_TODO.to_lowercase());
            let mut create_stmt = mz_sql::parse::parse(&create_sql)
                .expect("invalid create sql persisted to catalog")
                .into_element();
            mz_sql::ast::transform::create_stmt_replace_ids(&mut create_stmt, ancestor_ids);
            Self::Object(id, create_stmt.to_ast_string_stable())
        }
    }

    fn build(self, catalog: &Catalog) -> CatalogItem {
        match self {
            Self::SystemSource(item) => item,
            Self::Object(id, create_sql) => catalog
                .parse_item(id, create_sql.clone(), None)
                .unwrap_or_else(|error| {
                    panic!("invalid persisted create sql ({error:?}): {create_sql}")
                }),
        }
    }
}

#[derive(Debug)]
pub struct BuiltinMigrationMetadata {
    // Used to drop objects on STORAGE nodes
    pub previous_sink_ids: Vec<GlobalId>,
    pub previous_materialized_view_ids: Vec<GlobalId>,
    pub previous_source_ids: Vec<GlobalId>,
    // Used to update in memory catalog state
    pub all_drop_ops: Vec<GlobalId>,
    pub all_create_ops: Vec<(
        GlobalId,
        u32,
        QualifiedObjectName,
        RoleId,
        CatalogItemRebuilder,
    )>,
    pub introspection_source_index_updates:
        BTreeMap<ClusterId, Vec<(LogVariant, String, GlobalId)>>,
    // Used to update persisted on disk catalog state
    pub migrated_system_object_mappings: BTreeMap<GlobalId, SystemObjectMapping>,
    pub user_drop_ops: Vec<GlobalId>,
    pub user_create_ops: Vec<(GlobalId, SchemaId, String)>,
}

impl BuiltinMigrationMetadata {
    fn new() -> BuiltinMigrationMetadata {
        BuiltinMigrationMetadata {
            previous_sink_ids: Vec::new(),
            previous_materialized_view_ids: Vec::new(),
            previous_source_ids: Vec::new(),
            all_drop_ops: Vec::new(),
            all_create_ops: Vec::new(),
            introspection_source_index_updates: BTreeMap::new(),
            migrated_system_object_mappings: BTreeMap::new(),
            user_drop_ops: Vec::new(),
            user_create_ops: Vec::new(),
        }
    }
}

impl Catalog {
    /// Opens or creates a catalog that stores data at `path`.
    ///
    /// Returns the catalog, metadata about builtin objects that have changed
    /// schemas since last restart, a list of updates to builtin tables that
    /// describe the initial state of the catalog, and the version of the
    /// catalog before any migrations were performed.
    #[tracing::instrument(name = "catalog::open", level = "info", skip_all)]
    pub async fn open(
        config: Config<'_>,
    ) -> Result<
        (
            Catalog,
            BuiltinMigrationMetadata,
            Vec<BuiltinTableUpdate>,
            String,
        ),
        AdapterError,
    > {
        let mut catalog = Catalog {
            state: CatalogState {
                database_by_name: BTreeMap::new(),
                database_by_id: BTreeMap::new(),
                entry_by_id: BTreeMap::new(),
                ambient_schemas_by_name: BTreeMap::new(),
                ambient_schemas_by_id: BTreeMap::new(),
                temporary_schemas: BTreeMap::new(),
                clusters_by_id: BTreeMap::new(),
                clusters_by_name: BTreeMap::new(),
                clusters_by_linked_object_id: BTreeMap::new(),
                roles_by_name: BTreeMap::new(),
                roles_by_id: BTreeMap::new(),
                config: mz_sql::catalog::CatalogConfig {
                    start_time: to_datetime((config.now)()),
                    start_instant: Instant::now(),
                    nonce: rand::random(),
                    unsafe_mode: config.unsafe_mode,
                    environment_id: config.environment_id,
                    session_id: Uuid::new_v4(),
                    build_info: config.build_info,
                    timestamp_interval: Duration::from_secs(1),
                    now: config.now.clone(),
                },
                oid_counter: FIRST_USER_OID,
                cluster_replica_sizes: config.cluster_replica_sizes,
                default_storage_cluster_size: config.default_storage_cluster_size,
                availability_zones: config.availability_zones,
                system_configuration: SystemVars::default(),
                egress_ips: config.egress_ips,
                aws_principal_context: config.aws_principal_context,
                aws_privatelink_availability_zones: config.aws_privatelink_availability_zones,
            },
            transient_revision: 0,
            storage: Arc::new(Mutex::new(config.storage)),
        };

        catalog.create_temporary_schema(SYSTEM_CONN_ID, MZ_SYSTEM_ROLE_ID)?;

        let databases = catalog.storage().await.load_databases().await?;
        for (id, name, owner_id) in databases {
            let oid = catalog.allocate_oid()?;
            catalog.state.database_by_id.insert(
                id.clone(),
                Database {
                    name: name.clone(),
                    id,
                    oid,
                    schemas_by_id: BTreeMap::new(),
                    schemas_by_name: BTreeMap::new(),
                    owner_id,
                },
            );
            catalog
                .state
                .database_by_name
                .insert(name.clone(), id.clone());
        }

        let schemas = catalog.storage().await.load_schemas().await?;
        for (schema_id, schema_name, database_id, owner_id) in schemas {
            let oid = catalog.allocate_oid()?;
            let (schemas_by_id, schemas_by_name, database_spec) = match &database_id {
                Some(database_id) => {
                    let db = catalog
                        .state
                        .database_by_id
                        .get_mut(database_id)
                        .expect("catalog out of sync");
                    (
                        &mut db.schemas_by_id,
                        &mut db.schemas_by_name,
                        ResolvedDatabaseSpecifier::Id(*database_id),
                    )
                }
                None => (
                    &mut catalog.state.ambient_schemas_by_id,
                    &mut catalog.state.ambient_schemas_by_name,
                    ResolvedDatabaseSpecifier::Ambient,
                ),
            };
            schemas_by_id.insert(
                schema_id.clone(),
                Schema {
                    name: QualifiedSchemaName {
                        database: database_spec,
                        schema: schema_name.clone(),
                    },
                    id: SchemaSpecifier::Id(schema_id.clone()),
                    oid,
                    items: BTreeMap::new(),
                    functions: BTreeMap::new(),
                    owner_id,
                },
            );
            schemas_by_name.insert(schema_name.clone(), schema_id);
        }

        let roles = catalog.storage().await.load_roles().await?;
        for (id, role) in roles {
            let oid = catalog.allocate_oid()?;
            catalog.state.roles_by_name.insert(role.name.clone(), id);
            catalog.state.roles_by_id.insert(
                id,
                Role {
                    name: role.name,
                    id,
                    oid,
                    attributes: role.attributes,
                    membership: role
                        .membership
                        .expect("serialized role was not properly migrated"),
                },
            );
        }

        catalog
            .load_system_configuration(
                config.bootstrap_system_parameters,
                config.system_parameter_frontend,
            )
            .await?;

        // Now that LD is loaded, set the intended stash timeout.
        // TODO: Move this into the stash constructor.
        catalog
            .storage()
            .await
            .set_connect_timeout(catalog.system_config().crdb_connect_timeout())
            .await;

        catalog.load_builtin_types().await?;

        let persisted_builtin_ids = catalog.storage().await.load_system_gids().await?;
        let AllocatedBuiltinSystemIds {
            all_builtins,
            new_builtins,
            migrated_builtins,
        } = catalog
            .allocate_system_ids(
                BUILTINS::iter()
                    .filter(|builtin| !matches!(builtin, Builtin::Type(_)))
                    .collect(),
                |builtin| {
                    persisted_builtin_ids
                        .get(&(
                            builtin.schema().to_string(),
                            builtin.catalog_item_type(),
                            builtin.name().to_string(),
                        ))
                        .cloned()
                },
            )
            .await?;

        let id_fingerprint_map: BTreeMap<GlobalId, String> = all_builtins
            .iter()
            .map(|(builtin, id)| (*id, builtin.fingerprint()))
            .collect();
        let (builtin_indexes, builtin_non_indexes): (Vec<_>, Vec<_>) = all_builtins
            .into_iter()
            .partition(|(builtin, _)| matches!(builtin, Builtin::Index(_)));

        {
            let span = tracing::span!(tracing::Level::DEBUG, "builtin_non_indexes");
            let _enter = span.enter();
            for (builtin, id) in builtin_non_indexes {
                let schema_id = catalog.state.ambient_schemas_by_name[builtin.schema()];
                let name = QualifiedObjectName {
                    qualifiers: ObjectQualifiers {
                        database_spec: ResolvedDatabaseSpecifier::Ambient,
                        schema_spec: SchemaSpecifier::Id(schema_id),
                    },
                    item: builtin.name().into(),
                };
                match builtin {
                    Builtin::Log(log) => {
                        let oid = catalog.allocate_oid()?;
                        catalog.state.insert_item(
                            id,
                            oid,
                            name.clone(),
                            CatalogItem::Log(Log {
                                variant: log.variant.clone(),
                                has_storage_collection: false,
                            }),
                            MZ_SYSTEM_ROLE_ID,
                        );
                    }

                    Builtin::Table(table) => {
                        let oid = catalog.allocate_oid()?;
                        catalog.state.insert_item(
                            id,
                            oid,
                            name.clone(),
                            CatalogItem::Table(Table {
                                create_sql: CREATE_SQL_TODO.to_string(),
                                desc: table.desc.clone(),
                                defaults: vec![Expr::null(); table.desc.arity()],
                                conn_id: None,
                                depends_on: vec![],
                                custom_logical_compaction_window: table
                                    .is_retained_metrics_relation
                                    .then(|| catalog.state.system_config().metrics_retention()),
                                is_retained_metrics_relation: table.is_retained_metrics_relation,
                            }),
                            MZ_SYSTEM_ROLE_ID,
                        );
                    }
                    Builtin::Index(_) => {
                        unreachable!("handled later once clusters have been created")
                    }
                    Builtin::View(view) => {
                        let item = catalog
                        .parse_item(
                            id,
                            view.sql.into(),
                            None,
                        )
                        .unwrap_or_else(|e| {
                            panic!(
                                "internal error: failed to load bootstrap view:\n\
                                    {}\n\
                                    error:\n\
                                    {:?}\n\n\
                                    make sure that the schema name is specified in the builtin view's create sql statement.",
                                view.name, e
                            )
                        });
                        let oid = catalog.allocate_oid()?;
                        catalog
                            .state
                            .insert_item(id, oid, name, item, MZ_SYSTEM_ROLE_ID);
                    }

                    Builtin::Type(_) => unreachable!("loaded separately"),

                    Builtin::Func(func) => {
                        let oid = catalog.allocate_oid()?;
                        catalog.state.insert_item(
                            id,
                            oid,
                            name.clone(),
                            CatalogItem::Func(Func { inner: func.inner }),
                            MZ_SYSTEM_ROLE_ID,
                        );
                    }

                    Builtin::Source(coll) => {
                        let introspection_type = match &coll.data_source {
                            Some(i) => i.clone(),
                            None => continue,
                        };

                        let oid = catalog.allocate_oid()?;
                        catalog.state.insert_item(
                            id,
                            oid,
                            name.clone(),
                            CatalogItem::Source(Source {
                                create_sql: CREATE_SQL_TODO.to_string(),
                                data_source: DataSourceDesc::Introspection(introspection_type),
                                desc: coll.desc.clone(),
                                timeline: Timeline::EpochMilliseconds,
                                depends_on: vec![],
                                custom_logical_compaction_window: coll
                                    .is_retained_metrics_relation
                                    .then(|| catalog.state.system_config().metrics_retention()),
                                is_retained_metrics_relation: coll.is_retained_metrics_relation,
                            }),
                            MZ_SYSTEM_ROLE_ID,
                        );
                    }
                }
            }
        }

        let clusters = catalog.storage().await.load_clusters().await?;
        for (id, name, linked_object_id, owner_id) in clusters {
            let introspection_source_index_gids = catalog
                .storage()
                .await
                .load_introspection_source_index_gids(id)
                .await?;

            let AllocatedBuiltinSystemIds {
                all_builtins: all_indexes,
                new_builtins: new_indexes,
                ..
            } = catalog
                .allocate_system_ids(BUILTINS::logs().collect(), |log| {
                    introspection_source_index_gids
                        .get(log.name)
                        .cloned()
                        // We migrate introspection sources later so we can hardcode the fingerprint as ""
                        .map(|id| (id, "".to_string()))
                })
                .await?;

            catalog
                .storage()
                .await
                .set_introspection_source_index_gids(
                    new_indexes
                        .iter()
                        .map(|(log, index_id)| (id, log.name, *index_id))
                        .collect(),
                )
                .await?;

            catalog
                .state
                .insert_cluster(id, name, linked_object_id, all_indexes, owner_id);
        }

        let replicas = catalog.storage().await.load_cluster_replicas().await?;
<<<<<<< HEAD
        for (cluster_id, replica_id, name, serialized_config, owner_id) in replicas {
            let log_sources = match serialized_config.logging.sources {
                Some(sources) => sources,
                None => catalog.allocate_persisted_introspection_sources().await,
            };
            let log_views = match serialized_config.logging.views {
                Some(views) => views,
                None => catalog.allocate_persisted_introspection_views().await,
            };

=======
        for (cluster_id, replica_id, name, serialized_config) in replicas {
>>>>>>> bbbd7e9c
            let logging = ReplicaLogging {
                log_logging: serialized_config.logging.log_logging,
                interval: serialized_config.logging.interval,
            };
            let config = ReplicaConfig {
                location: catalog
                    .concretize_replica_location(serialized_config.location, &vec![])?,
                compute: ComputeReplicaConfig {
                    logging,
                    idle_arrangement_merge_effort: serialized_config.idle_arrangement_merge_effort,
                },
            };

            // And write the allocated sources back to storage
            catalog
                .storage()
                .await
                .set_replica_config(replica_id, cluster_id, name.clone(), &config, owner_id)
                .await?;

            catalog
                .state
                .insert_cluster_replica(cluster_id, name, replica_id, config, owner_id);
        }

        for (builtin, id) in builtin_indexes {
            let schema_id = catalog.state.ambient_schemas_by_name[builtin.schema()];
            let name = QualifiedObjectName {
                qualifiers: ObjectQualifiers {
                    database_spec: ResolvedDatabaseSpecifier::Ambient,
                    schema_spec: SchemaSpecifier::Id(schema_id),
                },
                item: builtin.name().into(),
            };
            match builtin {
                Builtin::Index(index) => {
                    let item = catalog
                        .parse_item(
                            id,
                            index.sql.into(),
                            None,
                        )
                        .unwrap_or_else(|e| {
                            panic!(
                                "internal error: failed to load bootstrap index:\n\
                                    {}\n\
                                    error:\n\
                                    {:?}\n\n\
                                    make sure that the schema name is specified in the builtin index's create sql statement.",
                                index.name, e
                            )
                        });
                    let oid = catalog.allocate_oid()?;
                    catalog
                        .state
                        .insert_item(id, oid, name, item, MZ_SYSTEM_ROLE_ID);
                }
                Builtin::Log(_)
                | Builtin::Table(_)
                | Builtin::View(_)
                | Builtin::Type(_)
                | Builtin::Func(_)
                | Builtin::Source(_) => {
                    unreachable!("handled above")
                }
            }
        }

        let new_system_id_mappings = new_builtins
            .iter()
            .map(|(builtin, id)| SystemObjectMapping {
                schema_name: builtin.schema().to_string(),
                object_type: builtin.catalog_item_type(),
                object_name: builtin.name().to_string(),
                id: *id,
                fingerprint: builtin.fingerprint(),
            })
            .collect();
        catalog
            .storage()
            .await
            .set_system_object_mapping(new_system_id_mappings)
            .await?;

        let last_seen_version = catalog
            .storage()
            .await
            .get_catalog_content_version()
            .await?
            .unwrap_or_else(|| "new".to_string());

        if !config.skip_migrations {
            migrate::migrate(&mut catalog).await.map_err(|e| {
                Error::new(ErrorKind::FailedMigration {
                    last_seen_version: last_seen_version.clone(),
                    this_version: catalog.config().build_info.version,
                    cause: e.to_string(),
                })
            })?;
            catalog
                .storage()
                .await
                .set_catalog_content_version(catalog.config().build_info.version)
                .await?;
        }

        let mut catalog = {
            let mut storage = catalog.storage().await;
            let mut tx = storage.transaction().await?;
            let catalog = Self::load_catalog_items(&mut tx, &catalog)?;
            tx.commit().await?;
            catalog
        };

        let mut builtin_migration_metadata = catalog
            .generate_builtin_migration_metadata(migrated_builtins, id_fingerprint_map)
            .await?;
        catalog.apply_in_memory_builtin_migration(&mut builtin_migration_metadata)?;
        catalog
            .apply_persisted_builtin_migration(&mut builtin_migration_metadata)
            .await?;

        // Load public keys for SSH connections from the secrets store to the catalog
        for (id, entry) in catalog.state.entry_by_id.iter_mut() {
            if let CatalogItem::Connection(ref mut connection) = entry.item {
                if let mz_storage_client::types::connections::Connection::Ssh(ref mut ssh) =
                    connection.connection
                {
                    let secret = config.secrets_reader.read(*id).await?;
                    let keyset = SshKeyPairSet::from_bytes(&secret)?;
                    let public_key_pair = keyset.public_keys();
                    ssh.public_keys = Some(public_key_pair);
                }
            }
        }

        let mut builtin_table_updates = vec![];
        for (schema_id, schema) in &catalog.state.ambient_schemas_by_id {
            let db_spec = ResolvedDatabaseSpecifier::Ambient;
            builtin_table_updates.push(catalog.state.pack_schema_update(&db_spec, schema_id, 1));
            for (_item_name, item_id) in &schema.items {
                builtin_table_updates.extend(catalog.state.pack_item_update(*item_id, 1));
            }
            for (_item_name, function_id) in &schema.functions {
                builtin_table_updates.extend(catalog.state.pack_item_update(*function_id, 1));
            }
        }
        for (_id, db) in &catalog.state.database_by_id {
            builtin_table_updates.push(catalog.state.pack_database_update(db, 1));
            let db_spec = ResolvedDatabaseSpecifier::Id(db.id.clone());
            for (schema_id, schema) in &db.schemas_by_id {
                builtin_table_updates
                    .push(catalog.state.pack_schema_update(&db_spec, schema_id, 1));
                for (_item_name, item_id) in &schema.items {
                    builtin_table_updates.extend(catalog.state.pack_item_update(*item_id, 1));
                }
                for (_item_name, function_id) in &schema.functions {
                    builtin_table_updates.extend(catalog.state.pack_item_update(*function_id, 1));
                }
            }
        }
        for (_id, role) in &catalog.state.roles_by_id {
            if let Some(builtin_update) = catalog.state.pack_role_update(role.id, 1) {
                builtin_table_updates.push(builtin_update);
            }
            for group_id in role.membership.map.keys() {
                builtin_table_updates.push(
                    catalog
                        .state
                        .pack_role_members_update(*group_id, role.id, 1),
                )
            }
        }
        for (id, cluster) in &catalog.state.clusters_by_id {
            builtin_table_updates.push(catalog.state.pack_cluster_update(&cluster.name, 1));
            if let Some(linked_object_id) = cluster.linked_object_id {
                builtin_table_updates.push(catalog.state.pack_cluster_link_update(
                    &cluster.name,
                    linked_object_id,
                    1,
                ));
            }
            for (replica_name, replica_id) in &cluster.replica_id_by_name {
                builtin_table_updates.push(catalog.state.pack_cluster_replica_update(
                    *id,
                    replica_name,
                    1,
                ));
                let replica = catalog.state.get_cluster_replica(*id, *replica_id);
                for process_id in 0..replica.config.location.num_processes() {
                    let update = catalog.state.pack_cluster_replica_status_update(
                        *id,
                        *replica_id,
                        u64::cast_from(process_id),
                        1,
                    );
                    builtin_table_updates.push(update);
                }
            }
        }
        // Operators aren't stored in the catalog, but we would like them in
        // introspection views.
        for (op, func) in OP_IMPLS.iter() {
            match func {
                mz_sql::func::Func::Scalar(impls) => {
                    for imp in impls {
                        builtin_table_updates.push(catalog.state.pack_op_update(
                            op,
                            imp.details(),
                            1,
                        ));
                    }
                }
                _ => unreachable!("all operators must be scalar functions"),
            }
        }
        let audit_logs = catalog.storage().await.load_audit_log().await?;
        for event in audit_logs {
            builtin_table_updates.push(catalog.state.pack_audit_log_update(&event)?);
        }

        // To avoid reading over storage_usage events multiple times, do both
        // the table updates and delete calculations in a single read over the
        // data.
        let storage_usage_events = catalog
            .storage()
            .await
            .fetch_and_prune_storage_usage(config.storage_usage_retention_period)
            .await?;
        for event in storage_usage_events {
            builtin_table_updates.push(catalog.state.pack_storage_usage_update(&event)?);
        }

        for ip in &catalog.state.egress_ips {
            builtin_table_updates.push(catalog.state.pack_egress_ip_update(ip)?);
        }

        Ok((
            catalog,
            builtin_migration_metadata,
            builtin_table_updates,
            last_seen_version,
        ))
    }

    /// Loads the system configuration from the various locations in which its
    /// values and value overrides can reside.
    ///
    /// This method should _always_ be called during catalog creation _before_
    /// any other operations that depend on system configuration values.
    ///
    /// Configuration is loaded in the following order:
    ///
    /// 1. Load parameters from the configuration persisted in the catalog
    ///    storage backend.
    /// 2. Overwrite without persisting selected parameter values from the
    ///    configuration passed in the provided `bootstrap_system_parameters`
    ///    map.
    /// 3. Overwrite and persist selected parameter values from the
    ///    configuration that can be pulled from the provided
    ///    `system_parameter_frontend` (if present).
    ///
    /// # Errors
    #[tracing::instrument(level = "info", skip_all)]
    async fn load_system_configuration(
        &mut self,
        bootstrap_system_parameters: BTreeMap<String, String>,
        system_parameter_frontend: Option<Arc<SystemParameterFrontend>>,
    ) -> Result<(), AdapterError> {
        let (system_config, boot_ts) = {
            let mut storage = self.storage().await;
            let system_config = storage.load_system_configuration().await?;
            let boot_ts = storage.boot_ts();
            (system_config, boot_ts)
        };
        for (name, value) in &bootstrap_system_parameters {
            match self
                .state
                .insert_system_configuration(name, VarInput::Flat(value))
            {
                Ok(_) => (),
                Err(AdapterError::VarError(VarError::UnknownParameter(name))) => {
                    warn!(%name, "cannot load unknown system parameter from stash");
                }
                Err(e) => return Err(e),
            };
        }
        for (name, value) in system_config {
            match self
                .state
                .insert_system_configuration(&name, VarInput::Flat(&value))
            {
                Ok(_) => (),
                Err(AdapterError::VarError(VarError::UnknownParameter(name))) => {
                    warn!(%name, "cannot load unknown system parameter from stash");
                }
                Err(e) => return Err(e),
            };
        }
        if let Some(system_parameter_frontend) = system_parameter_frontend {
            if !self.state.system_config().config_has_synced_once() {
                tracing::info!("parameter sync on boot: start sync");

                // We intentionally block initial startup, potentially forever,
                // on initializing LaunchDarkly. This may seem scary, but the
                // alternative is even scarier. Over time, we expect that the
                // compiled-in default values for the system parameters will
                // drift substantially from the defaults configured in
                // LaunchDarkly, to the point that starting an environment
                // without loading the latest values from LaunchDarkly will
                // result in running an untested configuration.
                //
                // Note this only applies during initial startup. Restarting
                // after we've synced once doesn't block on LaunchDarkly, as it
                // seems reasonable to assume that the last-synced configuration
                // was valid enough.
                //
                // This philosophy appears to provide a good balance between not
                // running untested configurations in production while also not
                // making LaunchDarkly a "tier 1" dependency for existing
                // environments.
                //
                // If this proves to be an issue, we could seek to address the
                // configuration drift in a different way--for example, by
                // writing a script that runs in CI nightly and checks for
                // deviation between the compiled Rust code and LaunchDarkly.
                //
                // If it is absolutely necessary to bring up a new environment
                // while LaunchDarkly is down, the following manual mitigation
                // can be performed:
                //
                //    1. Edit the environmentd startup parameters to omit the
                //       LaunchDarkly configuration.
                //    2. Boot environmentd.
                //    3. Run `ALTER SYSTEM config_has_synced_once = true`.
                //    4. Adjust any other parameters as necessary to avoid
                //       running a nonstandard configuration in production.
                //    5. Edit the environmentd startup parameters to restore the
                //       LaunchDarkly configuration, for when LaunchDarkly comes
                //       back online.
                //    6. Reboot environmentd.
                system_parameter_frontend.ensure_initialized().await;

                let mut params = SynchronizedParameters::new(self.state.system_config().clone());
                system_parameter_frontend.pull(&mut params);
                let ops = params
                    .modified()
                    .into_iter()
                    .map(|param| {
                        let name = param.name;
                        let value = param.value;
                        tracing::debug!(name, value, "sync parameter");
                        Op::UpdateSystemConfiguration {
                            name,
                            value: OwnedVarInput::Flat(value),
                        }
                    })
                    .chain(std::iter::once({
                        let name = CONFIG_HAS_SYNCED_ONCE.name().to_string();
                        let value = true.to_string();
                        tracing::debug!(name, value, "sync parameter");
                        Op::UpdateSystemConfiguration {
                            name,
                            value: OwnedVarInput::Flat(value),
                        }
                    }))
                    .collect::<Vec<_>>();
                self.transact(boot_ts, None, ops, |_| Ok(()))
                    .await
                    .unwrap_or_terminate("cannot fail to transact");
                tracing::info!("parameter sync on boot: end sync");
            } else {
                tracing::info!("parameter sync on boot: skipping sync as config has synced once");
            }
        }
        Ok(())
    }

    /// Loads built-in system types into the catalog.
    ///
    /// Built-in types sometimes have references to other built-in types, and sometimes these
    /// references are circular. This makes loading built-in types more complicated than other
    /// built-in objects, and requires us to make multiple passes over the types to correctly
    /// resolve all references.
    #[tracing::instrument(level = "info", skip_all)]
    async fn load_builtin_types(&mut self) -> Result<(), Error> {
        let persisted_builtin_ids = self.storage().await.load_system_gids().await?;

        let AllocatedBuiltinSystemIds {
            all_builtins,
            new_builtins,
            migrated_builtins,
        } = self
            .allocate_system_ids(BUILTINS::types().collect(), |typ| {
                persisted_builtin_ids
                    .get(&(
                        typ.schema.to_string(),
                        CatalogItemType::Type,
                        typ.name.to_string(),
                    ))
                    .cloned()
            })
            .await?;
        assert!(migrated_builtins.is_empty(), "types cannot be migrated");
        let name_to_id_map: BTreeMap<&str, GlobalId> = all_builtins
            .into_iter()
            .map(|(typ, id)| (typ.name, id))
            .collect();

        // Replace named references with id references
        let mut builtin_types: Vec<_> = BUILTINS::types()
            .map(|typ| Self::resolve_builtin_type(typ, &name_to_id_map))
            .collect();

        // Resolve array_id for types
        let mut element_id_to_array_id = BTreeMap::new();
        for typ in &builtin_types {
            match &typ.details.typ {
                CatalogType::Array { element_reference } => {
                    let array_id = name_to_id_map[typ.name];
                    element_id_to_array_id.insert(*element_reference, array_id);
                }
                _ => {}
            }
        }
        let pg_catalog_schema_id = self.state.get_pg_catalog_schema_id().clone();
        for typ in &mut builtin_types {
            let element_id = name_to_id_map[typ.name];
            typ.details.array_id = element_id_to_array_id.get(&element_id).map(|id| id.clone());
        }

        // Insert into catalog
        for typ in builtin_types {
            let element_id = name_to_id_map[typ.name];
            self.state.insert_item(
                element_id,
                typ.oid,
                QualifiedObjectName {
                    qualifiers: ObjectQualifiers {
                        database_spec: ResolvedDatabaseSpecifier::Ambient,
                        schema_spec: SchemaSpecifier::Id(pg_catalog_schema_id),
                    },
                    item: typ.name.to_owned(),
                },
                CatalogItem::Type(Type {
                    create_sql: format!("CREATE TYPE {}", typ.name),
                    details: typ.details.clone(),
                    depends_on: vec![],
                }),
                MZ_SYSTEM_ROLE_ID,
            );
        }

        let new_system_id_mappings = new_builtins
            .iter()
            .map(|(typ, id)| SystemObjectMapping {
                schema_name: typ.schema.to_string(),
                object_type: CatalogItemType::Type,
                object_name: typ.name.to_string(),
                id: *id,
                fingerprint: typ.fingerprint(),
            })
            .collect();
        self.storage()
            .await
            .set_system_object_mapping(new_system_id_mappings)
            .await?;

        Ok(())
    }

    fn resolve_builtin_type(
        builtin: &BuiltinType<NameReference>,
        name_to_id_map: &BTreeMap<&str, GlobalId>,
    ) -> BuiltinType<IdReference> {
        let typ: CatalogType<IdReference> = match &builtin.details.typ {
            CatalogType::Array { element_reference } => CatalogType::Array {
                element_reference: name_to_id_map[element_reference],
            },
            CatalogType::List { element_reference } => CatalogType::List {
                element_reference: name_to_id_map[element_reference],
            },
            CatalogType::Map {
                key_reference,
                value_reference,
            } => CatalogType::Map {
                key_reference: name_to_id_map[key_reference],
                value_reference: name_to_id_map[value_reference],
            },
            CatalogType::Range { element_reference } => CatalogType::Range {
                element_reference: name_to_id_map[element_reference],
            },
            CatalogType::Record { fields } => CatalogType::Record {
                fields: fields
                    .into_iter()
                    .map(|(column_name, reference)| {
                        (column_name.clone(), name_to_id_map[reference])
                    })
                    .collect(),
            },
            CatalogType::Bool => CatalogType::Bool,
            CatalogType::Bytes => CatalogType::Bytes,
            CatalogType::Char => CatalogType::Char,
            CatalogType::Date => CatalogType::Date,
            CatalogType::Float32 => CatalogType::Float32,
            CatalogType::Float64 => CatalogType::Float64,
            CatalogType::Int16 => CatalogType::Int16,
            CatalogType::Int32 => CatalogType::Int32,
            CatalogType::Int64 => CatalogType::Int64,
            CatalogType::UInt16 => CatalogType::UInt16,
            CatalogType::UInt32 => CatalogType::UInt32,
            CatalogType::UInt64 => CatalogType::UInt64,
            CatalogType::MzTimestamp => CatalogType::MzTimestamp,
            CatalogType::Interval => CatalogType::Interval,
            CatalogType::Jsonb => CatalogType::Jsonb,
            CatalogType::Numeric => CatalogType::Numeric,
            CatalogType::Oid => CatalogType::Oid,
            CatalogType::PgLegacyChar => CatalogType::PgLegacyChar,
            CatalogType::Pseudo => CatalogType::Pseudo,
            CatalogType::RegClass => CatalogType::RegClass,
            CatalogType::RegProc => CatalogType::RegProc,
            CatalogType::RegType => CatalogType::RegType,
            CatalogType::String => CatalogType::String,
            CatalogType::Time => CatalogType::Time,
            CatalogType::Timestamp => CatalogType::Timestamp,
            CatalogType::TimestampTz => CatalogType::TimestampTz,
            CatalogType::Uuid => CatalogType::Uuid,
            CatalogType::VarChar => CatalogType::VarChar,
            CatalogType::Int2Vector => CatalogType::Int2Vector,
        };

        BuiltinType {
            name: builtin.name,
            schema: builtin.schema,
            oid: builtin.oid,
            details: CatalogTypeDetails {
                array_id: builtin.details.array_id,
                typ,
            },
        }
    }

    /// The objects in the catalog form one or more DAGs (directed acyclic graph) via object
    /// dependencies. To migrate a builtin object we must drop that object along with all of its
    /// descendants, and then recreate that object along with all of its descendants using new
    /// GlobalId`s. To achieve this we perform a DFS (depth first search) on the catalog items
    /// starting with the nodes that correspond to builtin objects that have changed schemas.
    ///
    /// Objects need to be dropped starting from the leafs of the DAG going up towards the roots,
    /// and they need to be recreated starting at the roots of the DAG and going towards the leafs.
    pub async fn generate_builtin_migration_metadata(
        &self,
        migrated_ids: Vec<GlobalId>,
        id_fingerprint_map: BTreeMap<GlobalId, String>,
    ) -> Result<BuiltinMigrationMetadata, Error> {
        // First obtain a topological sorting of all migrated objects and their children.
        let mut visited_set = BTreeSet::new();
        let mut topological_sort = Vec::new();
        for id in migrated_ids {
            if !visited_set.contains(&id) {
                let migrated_topological_sort = self.topological_sort(id, &mut visited_set);
                topological_sort.extend(migrated_topological_sort);
            }
        }
        topological_sort.reverse();

        // Then process all objects in sorted order.
        let mut migration_metadata = BuiltinMigrationMetadata::new();
        let mut ancestor_ids = BTreeMap::new();
        let mut migrated_log_ids = BTreeMap::new();
        let log_name_map: BTreeMap<_, _> = BUILTINS::logs()
            .map(|log| (log.variant.clone(), log.name))
            .collect();
        for entry in topological_sort {
            let id = entry.id();

            let new_id = match id {
                GlobalId::System(_) => self
                    .storage()
                    .await
                    .allocate_system_ids(1)
                    .await?
                    .into_element(),
                GlobalId::User(_) => self.storage().await.allocate_user_id().await?,
                _ => unreachable!("can't migrate id: {id}"),
            };

            let name = self.resolve_full_name(entry.name(), None);
            info!("migrating {name} from {id} to {new_id}");

            // Generate value to update fingerprint and global ID persisted mapping for system objects.
            // Not every system object has a fingerprint, like introspection source indexes.
            if let Some(fingerprint) = id_fingerprint_map.get(&id) {
                assert!(
                    id.is_system(),
                    "id_fingerprint_map should only contain builtin objects"
                );
                let schema_name = self
                    .get_schema(
                        &entry.name.qualifiers.database_spec,
                        &entry.name.qualifiers.schema_spec,
                        entry.conn_id().unwrap_or(SYSTEM_CONN_ID),
                    )
                    .name
                    .schema
                    .as_str();
                migration_metadata.migrated_system_object_mappings.insert(
                    id,
                    SystemObjectMapping {
                        schema_name: schema_name.to_string(),
                        object_type: entry.item_type(),
                        object_name: entry.name.item.clone(),
                        id: new_id,
                        fingerprint: fingerprint.clone(),
                    },
                );
            }

            ancestor_ids.insert(id, new_id);

            // Push drop commands.
            match entry.item() {
                CatalogItem::Table(_) | CatalogItem::Source(_) => {
                    migration_metadata.previous_source_ids.push(id)
                }
                CatalogItem::Sink(_) => migration_metadata.previous_sink_ids.push(id),
                CatalogItem::MaterializedView(_) => {
                    migration_metadata.previous_materialized_view_ids.push(id)
                }
                CatalogItem::Log(log) => {
                    migrated_log_ids.insert(id, log.variant.clone());
                }
                CatalogItem::Index(index) => {
                    if id.is_system() {
                        if let Some(variant) = migrated_log_ids.get(&index.on) {
                            migration_metadata
                                .introspection_source_index_updates
                                .entry(index.cluster_id)
                                .or_default()
                                .push((
                                    variant.clone(),
                                    log_name_map
                                        .get(variant)
                                        .expect("all variants have a name")
                                        .to_string(),
                                    new_id,
                                ));
                        }
                    }
                }
                CatalogItem::View(_) => {
                    // Views don't have any external objects to drop.
                }
                CatalogItem::Type(_)
                | CatalogItem::Func(_)
                | CatalogItem::Secret(_)
                | CatalogItem::Connection(_) => unreachable!(
                    "impossible to migrate schema for builtin {}",
                    entry.item().typ()
                ),
            }
            if id.is_user() {
                migration_metadata.user_drop_ops.push(id);
            }
            migration_metadata.all_drop_ops.push(id);

            // Push create commands.
            let name = entry.name.clone();
            if id.is_user() {
                let schema_id = name.qualifiers.schema_spec.clone().into();
                migration_metadata
                    .user_create_ops
                    .push((new_id, schema_id, name.item.clone()));
            }
            let item_rebuilder = CatalogItemRebuilder::new(entry, new_id, &ancestor_ids);
            migration_metadata.all_create_ops.push((
                new_id,
                entry.oid,
                name,
                entry.owner_id,
                item_rebuilder,
            ));
        }

        // Reverse drop commands.
        migration_metadata.previous_sink_ids.reverse();
        migration_metadata.previous_materialized_view_ids.reverse();
        migration_metadata.previous_source_ids.reverse();
        migration_metadata.all_drop_ops.reverse();
        migration_metadata.user_drop_ops.reverse();

        Ok(migration_metadata)
    }

    fn topological_sort(
        &self,
        id: GlobalId,
        visited_set: &mut BTreeSet<GlobalId>,
    ) -> Vec<&CatalogEntry> {
        let mut topological_sort = Vec::new();
        visited_set.insert(id);
        let entry = self.get_entry(&id);
        for dependant in &entry.used_by {
            if !visited_set.contains(dependant) {
                let child_topological_sort = self.topological_sort(*dependant, visited_set);
                topological_sort.extend(child_topological_sort);
            }
        }
        topological_sort.push(entry);
        topological_sort
    }

    pub fn apply_in_memory_builtin_migration(
        &mut self,
        migration_metadata: &mut BuiltinMigrationMetadata,
    ) -> Result<(), Error> {
        assert_eq!(
            migration_metadata.all_drop_ops.len(),
            migration_metadata.all_create_ops.len(),
            "we should be re-creating every dropped object"
        );
        for id in migration_metadata.all_drop_ops.drain(..) {
            self.state.drop_item(id);
        }
        for (id, oid, name, owner_id, item_rebuilder) in migration_metadata.all_create_ops.drain(..)
        {
            let item = item_rebuilder.build(self);
            self.state.insert_item(id, oid, name, item, owner_id);
        }
        for (cluster_id, updates) in &migration_metadata.introspection_source_index_updates {
            let log_indexes = &mut self
                .state
                .clusters_by_id
                .get_mut(cluster_id)
                .unwrap_or_else(|| panic!("invalid cluster {cluster_id}"))
                .log_indexes;
            for (variant, _name, new_id) in updates {
                log_indexes.remove(variant);
                log_indexes.insert(variant.clone(), new_id.clone());
            }
        }

        Ok(())
    }

    #[tracing::instrument(level = "info", skip_all)]
    pub async fn apply_persisted_builtin_migration(
        &self,
        migration_metadata: &mut BuiltinMigrationMetadata,
    ) -> Result<(), Error> {
        let mut storage = self.storage().await;
        let mut tx = storage.transaction().await?;
        tx.remove_items(migration_metadata.user_drop_ops.drain(..).collect())?;
        for (id, schema_id, name) in migration_metadata.user_create_ops.drain(..) {
            let entry = self.get_entry(&id);
            let item = entry.item();
            let serialized_item = Self::serialize_item(item);
            tx.insert_item(id, schema_id, &name, serialized_item, entry.owner_id)?;
        }
        tx.update_system_object_mappings(std::mem::take(
            &mut migration_metadata.migrated_system_object_mappings,
        ))?;
        tx.update_introspection_source_index_gids(
            std::mem::take(&mut migration_metadata.introspection_source_index_updates)
                .into_iter()
                .map(|(cluster_id, updates)| {
                    (
                        cluster_id,
                        updates
                            .into_iter()
                            .map(|(_variant, name, index_id)| (name, index_id)),
                    )
                }),
        )?;

        tx.commit().await?;

        Ok(())
    }

    /// Returns the catalog's transient revision, which starts at 1 and is
    /// incremented on every change. This is not persisted to disk, and will
    /// restart on every load.
    pub fn transient_revision(&self) -> u64 {
        self.transient_revision
    }

    /// Takes a catalog which only has items in its on-disk storage ("unloaded")
    /// and cannot yet resolve names, and returns a catalog loaded with those
    /// items.
    ///
    /// This function requires transactions to support loading a catalog with
    /// the transaction's currently in-flight updates to existing catalog
    /// objects, which is necessary for at least one catalog migration.
    ///
    /// TODO(justin): it might be nice if these were two different types.
    #[tracing::instrument(level = "info", skip_all)]
    pub fn load_catalog_items<'a>(
        tx: &mut storage::Transaction<'a>,
        c: &Catalog,
    ) -> Result<Catalog, Error> {
        let mut c = c.clone();
        let mut awaiting_id_dependencies: BTreeMap<GlobalId, Vec<_>> = BTreeMap::new();
        let mut awaiting_name_dependencies: BTreeMap<String, Vec<_>> = BTreeMap::new();
        let mut items: VecDeque<_> = tx.loaded_items().into_iter().collect();
        while let Some((id, name, def, owner_id)) = items.pop_front() {
            let d_c = def.clone();
            // TODO(benesch): a better way of detecting when a view has depended
            // upon a non-existent logging view. This is fine for now because
            // the only goal is to produce a nicer error message; we'll bail out
            // safely even if the error message we're sniffing out changes.
            static LOGGING_ERROR: Lazy<Regex> =
                Lazy::new(|| Regex::new("mz_catalog.[^']*").expect("valid regex"));

            let item = match c.deserialize_item(id, d_c) {
                Ok(item) => item,
                Err(AdapterError::SqlCatalog(SqlCatalogError::UnknownItem(name)))
                    if LOGGING_ERROR.is_match(&name.to_string()) =>
                {
                    return Err(Error::new(ErrorKind::UnsatisfiableLoggingDependency {
                        depender_name: name,
                    }));
                }
                // If we were missing a dependency, wait for it to be added.
                Err(AdapterError::PlanError(plan::PlanError::InvalidId(missing_dep))) => {
                    awaiting_id_dependencies
                        .entry(missing_dep)
                        .or_default()
                        .push((id, name, def, owner_id));
                    continue;
                }
                // If we were missing a dependency, wait for it to be added.
                Err(AdapterError::PlanError(plan::PlanError::Catalog(
                    SqlCatalogError::UnknownItem(missing_dep),
                ))) => {
                    match GlobalId::from_str(&missing_dep) {
                        Ok(id) => {
                            awaiting_id_dependencies
                                .entry(id)
                                .or_default()
                                .push((id, name, def, owner_id));
                        }
                        Err(_) => {
                            awaiting_name_dependencies
                                .entry(missing_dep)
                                .or_default()
                                .push((id, name, def, owner_id));
                        }
                    }
                    continue;
                }
                Err(e) => {
                    return Err(Error::new(ErrorKind::Corruption {
                        detail: format!("failed to deserialize item {} ({}): {}", id, name, e),
                    }))
                }
            };
            let oid = c.allocate_oid()?;

            // Enqueue any items waiting on this dependency.
            if let Some(dependent_items) = awaiting_id_dependencies.remove(&id) {
                items.extend(dependent_items);
            }
            let full_name = c.resolve_full_name(&name, None);
            if let Some(dependent_items) = awaiting_name_dependencies.remove(&full_name.to_string())
            {
                items.extend(dependent_items);
            }

            c.state.insert_item(id, oid, name, item, owner_id);
        }

        // Error on any unsatisfied dependencies.
        if let Some((missing_dep, mut dependents)) = awaiting_id_dependencies.into_iter().next() {
            let (id, name, _owner_id, _def) = dependents.remove(0);
            return Err(Error::new(ErrorKind::Corruption {
                detail: format!(
                    "failed to deserialize item {} ({}): {}",
                    id,
                    name,
                    AdapterError::PlanError(plan::PlanError::InvalidId(missing_dep))
                ),
            }));
        }

        if let Some((missing_dep, mut dependents)) = awaiting_name_dependencies.into_iter().next() {
            let (id, name, _def, _owner_id) = dependents.remove(0);
            return Err(Error::new(ErrorKind::Corruption {
                detail: format!(
                    "failed to deserialize item {} ({}): {}",
                    id,
                    name,
                    AdapterError::SqlCatalog(SqlCatalogError::UnknownItem(missing_dep))
                ),
            }));
        }

        c.transient_revision = 1;
        Ok(c)
    }

    /// Creates a debug catalog from a debug stash based on the current
    /// `COCKROACH_URL` with parameters set appropriately for debug contexts,
    /// like in tests.
    ///
    /// WARNING! This function can arbitrarily fail because it does not make any
    /// effort to adjust the catalog's contents' structure or semantics to the
    /// currently running version, i.e. it does not apply any migrations.
    ///
    /// This function must not be called in production contexts. Use
    /// [`Catalog::open`] with appropriately set configuration parameters
    /// instead.
    pub async fn with_debug<F, Fut, T>(now: NowFn, f: F) -> T
    where
        F: FnOnce(Catalog) -> Fut,
        Fut: Future<Output = T>,
    {
        Stash::with_debug_stash(move |stash| async move {
            let catalog = Self::open_debug_stash(stash, now)
                .await
                .expect("unable to open debug stash");
            f(catalog).await
        })
        .await
        .expect("unable to open debug stash")
    }

    /// Opens a debug postgres catalog at `url`.
    ///
    /// If specified, `schema` will set the connection's `search_path` to `schema`.
    ///
    /// See [`Catalog::with_debug`].
    pub async fn open_debug_postgres(
        url: String,
        schema: Option<String>,
        now: NowFn,
    ) -> Result<Catalog, anyhow::Error> {
        let tls = mz_postgres_util::make_tls(&tokio_postgres::Config::new())
            .expect("unable to create TLS connector");
        let factory = StashFactory::new(&MetricsRegistry::new());
        let stash = factory.open(url, schema, tls).await?;
        Self::open_debug_stash(stash, now).await
    }

    /// Opens a debug catalog from a stash.
    pub async fn open_debug_stash(stash: Stash, now: NowFn) -> Result<Catalog, anyhow::Error> {
        let metrics_registry = &MetricsRegistry::new();
        let storage = storage::Connection::open(
            stash,
            now.clone(),
            &BootstrapArgs {
                default_cluster_replica_size: "1".into(),
                builtin_cluster_replica_size: "1".into(),
                default_availability_zone: DUMMY_AVAILABILITY_ZONE.into(),
            },
        )
        .await?;
        let secrets_reader = Arc::new(InMemorySecretsController::new());
        let (catalog, _, _, _) = Catalog::open(Config {
            storage,
            unsafe_mode: true,
            build_info: &DUMMY_BUILD_INFO,
            environment_id: EnvironmentId::for_tests(),
            now,
            skip_migrations: true,
            metrics_registry,
            cluster_replica_sizes: Default::default(),
            default_storage_cluster_size: None,
            bootstrap_system_parameters: Default::default(),
            availability_zones: vec![],
            secrets_reader,
            egress_ips: vec![],
            aws_principal_context: None,
            aws_privatelink_availability_zones: None,
            system_parameter_frontend: None,
            // when debugging, no reaping
            storage_usage_retention_period: None,
        })
        .await?;
        Ok(catalog)
    }

    pub fn for_session<'a>(&'a self, session: &'a Session) -> ConnCatalog<'a> {
        Self::for_session_state(&self.state, session)
    }

    pub fn for_session_state<'a>(state: &'a CatalogState, session: &'a Session) -> ConnCatalog<'a> {
        let database = state
            .database_by_name
            .get(session.vars().database())
            .map(|id| id.clone());
        let search_path = session
            .vars()
            .search_path()
            .iter()
            .map(|schema| {
                state.resolve_schema(database.as_ref(), None, schema.as_str(), session.conn_id())
            })
            .filter_map(|schema| schema.ok())
            .map(|schema| (schema.name().database.clone(), schema.id().clone()))
            .collect();
        ConnCatalog {
            state: Cow::Borrowed(state),
            conn_id: session.conn_id(),
            cluster: session.vars().cluster().into(),
            database,
            search_path,
            role_id: session.role_id().clone(),
            prepared_statements: Some(Cow::Borrowed(session.prepared_statements())),
        }
    }

    pub fn for_sessionless_user(&self, role_id: RoleId) -> ConnCatalog {
        ConnCatalog {
            state: Cow::Borrowed(&self.state),
            conn_id: SYSTEM_CONN_ID,
            cluster: "default".into(),
            database: self
                .resolve_database(DEFAULT_DATABASE_NAME)
                .ok()
                .map(|db| db.id()),
            search_path: Vec::new(),
            role_id,
            prepared_statements: None,
        }
    }

    // Leaving the system's search path empty allows us to catch issues
    // where catalog object names have not been normalized correctly.
    pub fn for_system_session(&self) -> ConnCatalog {
        self.for_sessionless_user(MZ_SYSTEM_ROLE_ID)
    }

    async fn storage<'a>(&'a self) -> MutexGuard<'a, storage::Connection> {
        self.storage.lock().await
    }

    /// Allocate new system ids for any new builtin objects and looks up existing system ids for
    /// existing builtin objects
    async fn allocate_system_ids<T, F>(
        &self,
        builtins: Vec<T>,
        builtin_lookup: F,
    ) -> Result<AllocatedBuiltinSystemIds<T>, Error>
    where
        T: Copy + Fingerprint,
        F: Fn(&T) -> Option<(GlobalId, String)>,
    {
        let new_builtin_amount = builtins
            .iter()
            .filter(|builtin| builtin_lookup(builtin).is_none())
            .count();

        let mut global_ids = self
            .storage()
            .await
            .allocate_system_ids(
                new_builtin_amount
                    .try_into()
                    .expect("builtins should fit into u64"),
            )
            .await?
            .into_iter();

        let mut all_builtins = Vec::new();
        let mut new_builtins = Vec::new();
        let mut migrated_builtins = Vec::new();
        for builtin in &builtins {
            match builtin_lookup(builtin) {
                Some((id, old_fingerprint)) => {
                    all_builtins.push((*builtin, id));
                    let new_fingerprint = builtin.fingerprint();
                    if old_fingerprint != new_fingerprint {
                        migrated_builtins.push(id);
                    }
                }
                None => {
                    let id = global_ids.next().expect("not enough global IDs");
                    all_builtins.push((*builtin, id));
                    new_builtins.push((*builtin, id));
                }
            }
        }

        Ok(AllocatedBuiltinSystemIds {
            all_builtins,
            new_builtins,
            migrated_builtins,
        })
    }

    pub async fn allocate_user_id(&self) -> Result<GlobalId, Error> {
        self.storage().await.allocate_user_id().await
    }

    #[cfg(test)]
    pub async fn allocate_system_id(&self) -> Result<GlobalId, Error> {
        self.storage()
            .await
            .allocate_system_ids(1)
            .await
            .map(|ids| ids.into_element())
    }

    pub async fn allocate_user_cluster_id(&self) -> Result<ClusterId, Error> {
        self.storage().await.allocate_user_cluster_id().await
    }

    pub async fn allocate_replica_id(&self) -> Result<ReplicaId, Error> {
        self.storage().await.allocate_replica_id().await
    }

    pub fn allocate_oid(&mut self) -> Result<u32, Error> {
        self.state.allocate_oid()
    }

    /// Get all global timestamps that has been persisted to disk.
    pub async fn get_all_persisted_timestamps(
        &self,
    ) -> Result<BTreeMap<Timeline, mz_repr::Timestamp>, Error> {
        self.storage().await.get_all_persisted_timestamps().await
    }

    /// Get the next user ID without allocating it.
    pub async fn get_next_user_global_id(&self) -> Result<GlobalId, Error> {
        self.storage().await.get_next_user_global_id().await
    }

    /// Get the next replica id without allocating it.
    pub async fn get_next_replica_id(&self) -> Result<ReplicaId, Error> {
        self.storage().await.get_next_replica_id().await
    }

    /// Persist new global timestamp for a timeline to disk.
    pub async fn persist_timestamp(
        &self,
        timeline: &Timeline,
        timestamp: mz_repr::Timestamp,
    ) -> Result<(), Error> {
        self.storage()
            .await
            .persist_timestamp(timeline, timestamp)
            .await
    }

    pub fn resolve_database(&self, database_name: &str) -> Result<&Database, SqlCatalogError> {
        self.state.resolve_database(database_name)
    }

    pub fn resolve_schema(
        &self,
        current_database: Option<&DatabaseId>,
        database_name: Option<&str>,
        schema_name: &str,
        conn_id: ConnectionId,
    ) -> Result<&Schema, SqlCatalogError> {
        self.state
            .resolve_schema(current_database, database_name, schema_name, conn_id)
    }

    pub fn resolve_schema_in_database(
        &self,
        database_spec: &ResolvedDatabaseSpecifier,
        schema_name: &str,
        conn_id: ConnectionId,
    ) -> Result<&Schema, SqlCatalogError> {
        self.state
            .resolve_schema_in_database(database_spec, schema_name, conn_id)
    }

    /// Resolves `name` to a non-function [`CatalogEntry`].
    pub fn resolve_entry(
        &self,
        current_database: Option<&DatabaseId>,
        search_path: &Vec<(ResolvedDatabaseSpecifier, SchemaSpecifier)>,
        name: &PartialObjectName,
        conn_id: ConnectionId,
    ) -> Result<&CatalogEntry, SqlCatalogError> {
        self.state
            .resolve_entry(current_database, search_path, name, conn_id)
    }

    /// Resolves a `BuiltinTable`.
    pub fn resolve_builtin_table(&self, builtin: &'static BuiltinTable) -> GlobalId {
        self.state.resolve_builtin_table(builtin)
    }

    /// Resolves a `BuiltinLog`.
    pub fn resolve_builtin_log(&self, builtin: &'static BuiltinLog) -> GlobalId {
        self.state.resolve_builtin_log(builtin)
    }

    /// Resolves a `BuiltinSource`.
    pub fn resolve_builtin_storage_collection(&self, builtin: &'static BuiltinSource) -> GlobalId {
        self.state.resolve_builtin_source(builtin)
    }

    /// Resolves `name` to a function [`CatalogEntry`].
    pub fn resolve_function(
        &self,
        current_database: Option<&DatabaseId>,
        search_path: &Vec<(ResolvedDatabaseSpecifier, SchemaSpecifier)>,
        name: &PartialObjectName,
        conn_id: ConnectionId,
    ) -> Result<&CatalogEntry, SqlCatalogError> {
        self.state
            .resolve_function(current_database, search_path, name, conn_id)
    }

    pub fn resolve_cluster(&self, name: &str) -> Result<&Cluster, SqlCatalogError> {
        self.state.resolve_cluster(name)
    }

    pub fn active_cluster(&self, session: &Session) -> Result<&Cluster, AdapterError> {
        // TODO(benesch): this check here is not sufficiently protective. It'd
        // be very easy for a code path to accidentally avoid this check by
        // calling `resolve_cluster(session.vars().cluster())`.
        if session.user().name != SYSTEM_USER.name
            && session.user().name != INTROSPECTION_USER.name
            && session.vars().cluster() == SYSTEM_USER.name
        {
            coord_bail!(
                "system cluster '{}' cannot execute user queries",
                SYSTEM_USER.name
            );
        }
        let cluster = self.resolve_cluster(session.vars().cluster())?;
        // Disallow queries on storage clusters. There's no technical reason for
        // this restriction, just a philosophical one: we want all crashes in
        // a storage cluster to be the result of sources and sinks, not user
        // queries.
        if cluster.bound_objects.iter().any(|id| {
            matches!(
                self.get_entry(id).item_type(),
                CatalogItemType::Source | CatalogItemType::Sink
            )
        }) {
            coord_bail!("cannot execute queries on cluster containing sources or sinks");
        }
        Ok(cluster)
    }

    pub fn state(&self) -> &CatalogState {
        &self.state
    }

    pub fn resolve_full_name(
        &self,
        name: &QualifiedObjectName,
        conn_id: Option<ConnectionId>,
    ) -> FullObjectName {
        self.state.resolve_full_name(name, conn_id)
    }

    /// Returns the named catalog item, if it exists.
    pub fn try_get_entry_in_schema(
        &self,
        name: &QualifiedObjectName,
        conn_id: ConnectionId,
    ) -> Option<&CatalogEntry> {
        self.state.try_get_entry_in_schema(name, conn_id)
    }

    pub fn item_exists(&self, name: &QualifiedObjectName, conn_id: ConnectionId) -> bool {
        self.state.item_exists(name, conn_id)
    }

    pub fn try_get_entry(&self, id: &GlobalId) -> Option<&CatalogEntry> {
        self.state.try_get_entry(id)
    }

    pub fn get_entry(&self, id: &GlobalId) -> &CatalogEntry {
        self.state.get_entry(id)
    }

    pub fn get_schema(
        &self,
        database_spec: &ResolvedDatabaseSpecifier,
        schema_spec: &SchemaSpecifier,
        conn_id: ConnectionId,
    ) -> &Schema {
        self.state.get_schema(database_spec, schema_spec, conn_id)
    }

    pub fn get_mz_catalog_schema_id(&self) -> &SchemaId {
        self.state.get_mz_catalog_schema_id()
    }

    pub fn get_pg_catalog_schema_id(&self) -> &SchemaId {
        self.state.get_pg_catalog_schema_id()
    }

    pub fn get_information_schema_id(&self) -> &SchemaId {
        self.state.get_information_schema_id()
    }

    pub fn get_mz_internal_schema_id(&self) -> &SchemaId {
        self.state.get_mz_internal_schema_id()
    }

    pub fn get_database(&self, id: &DatabaseId) -> &Database {
        self.state.get_database(id)
    }

    pub fn get_role(&self, id: &RoleId) -> &Role {
        self.state.get_role(id)
    }

    pub fn try_get_role_by_name(&self, role_name: &str) -> Option<&Role> {
        self.state.try_get_role_by_name(role_name)
    }

    /// Creates a new schema in the `Catalog` for temporary items
    /// indicated by the TEMPORARY or TEMP keywords.
    pub fn create_temporary_schema(
        &mut self,
        conn_id: ConnectionId,
        owner_id: RoleId,
    ) -> Result<(), Error> {
        let oid = self.allocate_oid()?;
        self.state.temporary_schemas.insert(
            conn_id,
            Schema {
                name: QualifiedSchemaName {
                    database: ResolvedDatabaseSpecifier::Ambient,
                    schema: MZ_TEMP_SCHEMA.into(),
                },
                id: SchemaSpecifier::Temporary,
                oid,
                items: BTreeMap::new(),
                functions: BTreeMap::new(),
                owner_id,
            },
        );
        Ok(())
    }

    fn item_exists_in_temp_schemas(&self, conn_id: ConnectionId, item_name: &str) -> bool {
        self.state.temporary_schemas[&conn_id]
            .items
            .contains_key(item_name)
    }

    pub fn drop_temp_item_ops(&mut self, conn_id: &ConnectionId) -> Vec<Op> {
        let ids: Vec<GlobalId> = self.state.temporary_schemas[conn_id]
            .items
            .values()
            .cloned()
            .collect();
        self.drop_items_ops(&ids)
    }

    pub fn drop_temporary_schema(&mut self, conn_id: &ConnectionId) -> Result<(), Error> {
        if !self.state.temporary_schemas[conn_id].items.is_empty() {
            return Err(Error::new(ErrorKind::SchemaNotEmpty(MZ_TEMP_SCHEMA.into())));
        }
        self.state.temporary_schemas.remove(conn_id);
        Ok(())
    }

    pub fn drop_database_ops(&self, id: Option<DatabaseId>) -> Vec<Op> {
        let mut ops = vec![];
        let mut seen = BTreeSet::new();
        if let Some(id) = id {
            let database = self.get_database(&id);
            for (schema_id, schema) in &database.schemas_by_id {
                self.drop_schema_items(schema, &mut ops, &mut seen);
                ops.push(Op::DropSchema {
                    database_id: id.clone(),
                    schema_id: schema_id.clone(),
                });
            }
            ops.push(Op::DropDatabase { id });
        }
        ops
    }

    pub fn drop_schema_ops(&self, id: Option<(DatabaseId, SchemaId)>) -> Vec<Op> {
        let mut ops = vec![];
        let mut seen = BTreeSet::new();
        if let Some((database_id, schema_id)) = id {
            let database = self.get_database(&database_id);
            let schema = &database.schemas_by_id[&schema_id];
            self.drop_schema_items(schema, &mut ops, &mut seen);
            ops.push(Op::DropSchema {
                database_id,
                schema_id,
            })
        }
        ops
    }

    /// Creates the catalog operations to drop the given compute instances.
    pub fn drop_cluster_ops(
        &self,
        ids: &[ClusterId],
        seen: &mut BTreeSet<CatalogEntityId>,
    ) -> Vec<Op> {
        let mut replica_ids = vec![];
        let mut cluster_ops = vec![];
        let mut ids_to_drop = vec![];
        for id in ids {
            if !seen.contains(&CatalogEntityId::Cluster(*id)) {
                seen.insert(CatalogEntityId::Cluster(*id));
                let cluster = &self.state.clusters_by_id[id];
                for replica_id in cluster.replica_id_by_name.values() {
                    replica_ids.push((*id, *replica_id));
                }
                cluster_ops.push(Op::DropCluster { id: *id });
                ids_to_drop.extend(cluster.bound_objects().iter().copied());
            }
        }
        let replica_ops = self.drop_cluster_replica_ops(&replica_ids, seen);
        let mut ops = vec![];
        for id in ids_to_drop {
            self.drop_item_cascade(id, &mut ops, seen);
        }
        ops.extend(replica_ops);
        ops.extend(cluster_ops);
        ops
    }

    /// Creates the catalog operations to drop the given compute instance
    /// replicas.
    pub fn drop_cluster_replica_ops(
        &self,
        ids: &[(ClusterId, ReplicaId)],
        seen: &mut BTreeSet<CatalogEntityId>,
    ) -> Vec<Op> {
        let mut ops = vec![];
        for (cluster_id, replica_id) in ids {
            if !seen.contains(&CatalogEntityId::ClusterReplica(*replica_id)) {
                seen.insert(CatalogEntityId::ClusterReplica(*replica_id));
                ops.push(Op::DropClusterReplica {
                    cluster_id: *cluster_id,
                    replica_id: *replica_id,
                });
            }
        }
        ops
    }

    pub fn drop_items_ops(&self, ids: &[GlobalId]) -> Vec<Op> {
        let mut ops = vec![];
        let mut seen = BTreeSet::new();
        for &id in ids {
            self.drop_item_cascade(id, &mut ops, &mut seen);
        }
        ops
    }

    fn drop_schema_items(
        &self,
        schema: &Schema,
        ops: &mut Vec<Op>,
        seen: &mut BTreeSet<CatalogEntityId>,
    ) {
        for &id in schema.items.values() {
            self.drop_item_cascade(id, ops, seen);
        }
    }

    fn drop_item_cascade(
        &self,
        id: GlobalId,
        ops: &mut Vec<Op>,
        seen: &mut BTreeSet<CatalogEntityId>,
    ) {
        if !seen.contains(&CatalogEntityId::Item(id)) {
            seen.insert(CatalogEntityId::Item(id));
            for u in &self.state.entry_by_id[&id].used_by {
                self.drop_item_cascade(*u, ops, seen);
            }
            for subsource in self.state.entry_by_id[&id].subsources() {
                self.drop_item_cascade(subsource, ops, seen);
            }
            ops.push(Op::DropItem(id));
            if let Some(linked_cluster_id) = self.state.clusters_by_linked_object_id.get(&id) {
                let cluster_ops = self.drop_cluster_ops(&[*linked_cluster_id], seen);
                ops.extend(cluster_ops);
            }
        }
    }

    /// Gets GlobalIds of temporary items to be created, checks for name collisions
    /// within a connection id.
    fn temporary_ids(
        &self,
        ops: &[Op],
        temporary_drops: BTreeSet<(ConnectionId, String)>,
    ) -> Result<Vec<GlobalId>, Error> {
        let mut creating = BTreeSet::new();
        let mut temporary_ids = Vec::with_capacity(ops.len());
        for op in ops.iter() {
            if let Op::CreateItem {
                id,
                oid: _,
                name,
                item,
                owner_id: _,
            } = op
            {
                if let Some(conn_id) = item.conn_id() {
                    if self.item_exists_in_temp_schemas(conn_id, &name.item)
                        && !temporary_drops.contains(&(conn_id, name.item.clone()))
                        || creating.contains(&(conn_id, &name.item))
                    {
                        return Err(Error::new(ErrorKind::ItemAlreadyExists(
                            *id,
                            name.item.clone(),
                        )));
                    } else {
                        creating.insert((conn_id, &name.item));
                        temporary_ids.push(id.clone());
                    }
                }
            }
        }
        Ok(temporary_ids)
    }

    fn should_audit_log_item(item: &CatalogItem) -> bool {
        !item.is_temporary()
    }

    fn full_name_detail(name: &FullObjectName) -> FullNameV1 {
        FullNameV1 {
            database: name.database.to_string(),
            schema: name.schema.clone(),
            item: name.item.clone(),
        }
    }

    pub fn find_available_cluster_name(&self, name: &str) -> String {
        let mut i = 0;
        let mut candidate = name.to_string();
        while self.state.clusters_by_name.contains_key(&candidate) {
            i += 1;
            candidate = format!("{}{}", name, i);
        }
        candidate
    }

    /// Gets the linked cluster associated with the provided object ID, if it
    /// exists.
    pub fn get_linked_cluster(&self, object_id: GlobalId) -> Option<&Cluster> {
        self.state.get_linked_cluster(object_id)
    }

    /// Gets the size associated with the provided source or sink ID, if a
    /// linked cluster exists.
    pub fn get_storage_object_size(&self, object_id: GlobalId) -> Option<&str> {
        self.state.get_storage_object_size(object_id)
    }

    pub fn concretize_replica_location(
        &self,
        location: SerializedReplicaLocation,
        allowed_sizes: &Vec<String>,
    ) -> Result<ReplicaLocation, AdapterError> {
        let location = match location {
            SerializedReplicaLocation::Unmanaged {
                storagectl_addrs,
                storage_addrs,
                computectl_addrs,
                compute_addrs,
                workers,
            } => ReplicaLocation::Unmanaged(UnmanagedReplicaLocation {
                storagectl_addrs,
                storage_addrs,
                computectl_addrs,
                compute_addrs,
                workers,
            }),
            SerializedReplicaLocation::Managed {
                size,
                availability_zone,
                az_user_specified,
            } => {
                let cluster_replica_sizes = &self.state.cluster_replica_sizes;

                if !cluster_replica_sizes.0.contains_key(&size)
                    || (!allowed_sizes.is_empty() && !allowed_sizes.contains(&size))
                {
                    let mut entries = cluster_replica_sizes.0.iter().collect::<Vec<_>>();

                    if !allowed_sizes.is_empty() {
                        let allowed_sizes = BTreeSet::<&String>::from_iter(allowed_sizes.iter());
                        entries.retain(|(name, _)| allowed_sizes.contains(name));
                    }

                    entries.sort_by_key(
                        |(
                            _name,
                            ReplicaAllocation {
                                scale, cpu_limit, ..
                            },
                        )| (scale, cpu_limit),
                    );

                    return Err(AdapterError::InvalidClusterReplicaSize {
                        size,
                        expected: entries.into_iter().map(|(name, _)| name.clone()).collect(),
                    });
                }

                ReplicaLocation::Managed(ManagedReplicaLocation {
                    allocation: cluster_replica_sizes
                        .0
                        .get(&size)
                        .expect("catalog out of sync")
                        .clone(),
                    availability_zone,
                    size,
                    az_user_specified,
                })
            }
        };
        Ok(location)
    }

    pub fn cluster_replica_sizes(&self) -> &ClusterReplicaSizeMap {
        &self.state.cluster_replica_sizes
    }

    /// Returns the default size to use for linked clusters.
    pub fn default_linked_cluster_size(&self) -> String {
        self.state.default_linked_cluster_size()
    }

    #[tracing::instrument(name = "catalog::transact", level = "debug", skip_all)]
    pub async fn transact<F, R>(
        &mut self,
        oracle_write_ts: mz_repr::Timestamp,
        session: Option<&Session>,
        ops: Vec<Op>,
        f: F,
    ) -> Result<TransactionResult<R>, AdapterError>
    where
        F: FnOnce(&CatalogState) -> Result<R, AdapterError>,
    {
        trace!("transact: {:?}", ops);
        fail::fail_point!("catalog_transact", |arg| {
            Err(AdapterError::Unstructured(anyhow::anyhow!(
                "failpoint: {arg:?}"
            )))
        });

        let drop_ids: BTreeSet<_> = ops
            .iter()
            .filter_map(|op| match op {
                Op::DropItem(id) => Some(*id),
                _ => None,
            })
            .collect();
        let temporary_drops = drop_ids
            .iter()
            .filter_map(|id| {
                let entry = self.get_entry(id);
                match entry.item.conn_id() {
                    Some(conn_id) => Some((conn_id, entry.name().item.clone())),
                    None => None,
                }
            })
            .collect();
        let temporary_ids = self.temporary_ids(&ops, temporary_drops)?;
        let mut builtin_table_updates = vec![];
        let mut audit_events = vec![];
        let mut storage = self.storage().await;
        let mut tx = storage.transaction().await?;
        // Prepare a candidate catalog state.
        let mut state = self.state.clone();

        Self::transact_inner(
            oracle_write_ts,
            session,
            ops,
            temporary_ids,
            &mut builtin_table_updates,
            &mut audit_events,
            &mut tx,
            &mut state,
        )?;

        let result = f(&state)?;

        // The user closure was successful, apply the updates. Terminate the
        // process if this fails, because we have to restart envd due to
        // indeterminate stash state, which we only reconcile during catalog
        // init.
        tx.commit()
            .await
            .unwrap_or_terminate("catalog storage transaction commit must succeed");

        // Dropping here keeps the mutable borrow on self, preventing us accidentally
        // mutating anything until after f is executed.
        drop(storage);
        self.state = state;
        self.transient_revision += 1;

        Ok(TransactionResult {
            builtin_table_updates,
            audit_events,
            result,
        })
    }

    #[tracing::instrument(name = "catalog::transact_inner", level = "debug", skip_all)]
    fn transact_inner(
        oracle_write_ts: mz_repr::Timestamp,
        session: Option<&Session>,
        ops: Vec<Op>,
        temporary_ids: Vec<GlobalId>,
        builtin_table_updates: &mut Vec<BuiltinTableUpdate>,
        audit_events: &mut Vec<VersionedEvent>,
        tx: &mut Transaction<'_>,
        state: &mut CatalogState,
    ) -> Result<(), AdapterError> {
        fn sql_type_to_object_type(sql_type: SqlCatalogItemType) -> ObjectType {
            match sql_type {
                SqlCatalogItemType::Connection => ObjectType::Connection,
                SqlCatalogItemType::Func => ObjectType::Func,
                SqlCatalogItemType::Index => ObjectType::Index,
                SqlCatalogItemType::MaterializedView => ObjectType::MaterializedView,
                SqlCatalogItemType::Secret => ObjectType::Secret,
                SqlCatalogItemType::Sink => ObjectType::Sink,
                SqlCatalogItemType::Source => ObjectType::Source,
                SqlCatalogItemType::Table => ObjectType::Table,
                SqlCatalogItemType::Type => ObjectType::Type,
                SqlCatalogItemType::View => ObjectType::View,
            }
        }

        // NOTE(benesch): to support altering legacy sized sources and sinks
        // (those with linked clusters), we need to generate retractions for
        // `mz_sources` and `mz_sinks` in a separate pass over the operations.
        // The reason is that the alteration is split over several operations:
        // dropping the linked cluster, recreating it, and then altering the
        // source or sink. By the time we get to altering the source or sink,
        // we've already recreated the linked cluster at the new size, and can
        // no longer determine the old size of the cluster.
        //
        // This is a bit tangled, and this code is ugly and only works for
        // transactions that don't alter the same source or sink more than once,
        // but it doesn't seem worth refactoring since all this code will be
        // removed once cluster unification is complete.
        let mut old_source_sink_sizes = BTreeMap::new();
        for op in &ops {
            if let Op::AlterSource { id, .. } | Op::AlterSink { id, .. } = op {
                builtin_table_updates.extend(state.pack_item_update(*id, -1));
                let existing = old_source_sink_sizes.insert(
                    *id,
                    state.get_storage_object_size(*id).map(|s| s.to_string()),
                );
                if existing.is_some() {
                    coord_bail!("internal error: attempted to alter same source/sink twice in same transaction (id {id})");
                }
            }
        }

        for op in ops {
            match op {
                Op::AlterRole {
                    id,
                    name,
                    attributes,
                } => {
                    state.ensure_not_reserved_role(&id)?;
                    if let Some(builtin_update) = state.pack_role_update(id, -1) {
                        builtin_table_updates.push(builtin_update);
                    }
                    let existing_role = state.get_role_mut(&id);
                    existing_role.attributes = attributes;
                    tx.update_role(id, existing_role.clone().into())?;
                    if let Some(builtin_update) = state.pack_role_update(id, 1) {
                        builtin_table_updates.push(builtin_update);
                    }

                    state.add_to_audit_log(
                        oracle_write_ts,
                        session,
                        tx,
                        builtin_table_updates,
                        audit_events,
                        EventType::Alter,
                        ObjectType::Role,
                        EventDetails::IdNameV1(mz_audit_log::IdNameV1 {
                            id: id.to_string(),
                            name: name.clone(),
                        }),
                    )?;

                    info!("update role {name} ({id})");
                }
                Op::AlterSink { id, cluster_config } => {
                    use mz_sql::ast::Value;
                    use mz_sql_parser::ast::CreateSinkOptionName::*;

                    let entry = state.get_entry(&id);
                    let name = entry.name().clone();

                    if entry.id().is_system() {
                        let schema_name = state
                            .resolve_full_name(&name, session.map(|session| session.conn_id()))
                            .schema;
                        return Err(AdapterError::Catalog(Error::new(
                            ErrorKind::ReadOnlySystemSchema(schema_name),
                        )));
                    }

                    let old_sink = match entry.item() {
                        CatalogItem::Sink(sink) => sink.clone(),
                        other => {
                            coord_bail!("ALTER SINK entry was not a sink: {}", other.typ())
                        }
                    };

                    // Since the catalog serializes the items using only their creation statement
                    // and context, we need to parse and rewrite the with options in that statement.
                    // (And then make any other changes to the source definition to match.)
                    let mut stmt = mz_sql::parse::parse(&old_sink.create_sql)
                        .expect("invalid create sql persisted to catalog")
                        .into_element();

                    let create_stmt = match &mut stmt {
                        Statement::CreateSink(s) => s,
                        _ => coord_bail!("sink {id} was not created with a CREATE SINK statement"),
                    };

                    create_stmt
                        .with_options
                        .retain(|x| ![Size].contains(&x.name));

                    let new_cluster_option = match &cluster_config {
                        PlanStorageClusterConfig::Existing { .. } => {
                            coord_bail!("cannot set cluster of existing source");
                        }
                        PlanStorageClusterConfig::Linked { size } => Some((Size, size.clone())),
                        PlanStorageClusterConfig::Undefined => None,
                    };

                    if let Some((name, value)) = new_cluster_option {
                        create_stmt.with_options.push(CreateSinkOption {
                            name,
                            value: Some(WithOptionValue::Value(Value::String(value))),
                        });
                    }

                    let new_size = match &cluster_config {
                        PlanStorageClusterConfig::Linked { size } => Some(size.clone()),
                        _ => None,
                    };

                    let create_sql = stmt.to_ast_string_stable();
                    let sink = CatalogItem::Sink(Sink {
                        create_sql,
                        ..old_sink
                    });

                    let ser = Self::serialize_item(&sink);
                    tx.update_item(id, &name.item, &ser)?;

                    state.add_to_audit_log(
                        oracle_write_ts,
                        session,
                        tx,
                        builtin_table_updates,
                        audit_events,
                        EventType::Alter,
                        ObjectType::Sink,
                        EventDetails::AlterSourceSinkV1(mz_audit_log::AlterSourceSinkV1 {
                            id: id.to_string(),
                            name: Self::full_name_detail(&state.resolve_full_name(
                                &name,
                                session.map(|session| session.conn_id()),
                            )),
                            old_size: old_source_sink_sizes[&id].clone(),
                            new_size,
                        }),
                    )?;

                    let to_name = entry.name().clone();
                    update_item(state, builtin_table_updates, id, to_name, sink)?;
                }
                Op::AlterSource { id, cluster_config } => {
                    use mz_sql::ast::Value;
                    use mz_sql_parser::ast::CreateSourceOptionName::*;

                    let entry = state.get_entry(&id);
                    let name = entry.name().clone();

                    if entry.id().is_system() {
                        let schema_name = state
                            .resolve_full_name(&name, session.map(|session| session.conn_id()))
                            .schema;
                        return Err(AdapterError::Catalog(Error::new(
                            ErrorKind::ReadOnlySystemSchema(schema_name),
                        )));
                    }

                    let old_source = match entry.item() {
                        CatalogItem::Source(source) => source.clone(),
                        other => {
                            coord_bail!("ALTER SOURCE entry was not a source: {}", other.typ())
                        }
                    };

                    // Since the catalog serializes the items using only their creation statement
                    // and context, we need to parse and rewrite the with options in that statement.
                    // (And then make any other changes to the source definition to match.)
                    let mut stmt = mz_sql::parse::parse(&old_source.create_sql)
                        .expect("invalid create sql persisted to catalog")
                        .into_element();

                    let create_stmt = match &mut stmt {
                        Statement::CreateSource(s) => s,
                        _ => coord_bail!(
                            "source {id} was not created with a CREATE SOURCE statement"
                        ),
                    };

                    create_stmt
                        .with_options
                        .retain(|x| ![Size].contains(&x.name));

                    let new_cluster_option = match &cluster_config {
                        PlanStorageClusterConfig::Existing { .. } => {
                            coord_bail!("cannot set cluster of existing source");
                        }
                        PlanStorageClusterConfig::Linked { size } => Some((Size, size.clone())),
                        PlanStorageClusterConfig::Undefined => None,
                    };

                    if let Some((name, value)) = new_cluster_option {
                        create_stmt.with_options.push(CreateSourceOption {
                            name,
                            value: Some(WithOptionValue::Value(Value::String(value))),
                        });
                    }

                    let new_size = match &cluster_config {
                        PlanStorageClusterConfig::Linked { size } => Some(size.clone()),
                        _ => None,
                    };

                    let create_sql = stmt.to_ast_string_stable();
                    let source = CatalogItem::Source(Source {
                        create_sql,
                        ..old_source
                    });

                    let ser = Self::serialize_item(&source);
                    tx.update_item(id, &name.item, &ser)?;

                    state.add_to_audit_log(
                        oracle_write_ts,
                        session,
                        tx,
                        builtin_table_updates,
                        audit_events,
                        EventType::Alter,
                        ObjectType::Source,
                        EventDetails::AlterSourceSinkV1(mz_audit_log::AlterSourceSinkV1 {
                            id: id.to_string(),
                            name: Self::full_name_detail(&state.resolve_full_name(
                                &name,
                                session.map(|session| session.conn_id()),
                            )),
                            old_size: old_source_sink_sizes[&id].clone(),
                            new_size,
                        }),
                    )?;

                    let to_name = entry.name().clone();
                    update_item(state, builtin_table_updates, id, to_name, source)?;
                }
                Op::CreateDatabase {
                    name,
                    oid,
                    public_schema_oid,
                    owner_id,
                } => {
                    let database_id = tx.insert_database(&name, owner_id)?;
                    let schema_id = tx.insert_schema(database_id, DEFAULT_SCHEMA, owner_id)?;
                    state.add_to_audit_log(
                        oracle_write_ts,
                        session,
                        tx,
                        builtin_table_updates,
                        audit_events,
                        EventType::Create,
                        ObjectType::Database,
                        EventDetails::IdNameV1(mz_audit_log::IdNameV1 {
                            id: database_id.to_string(),
                            name: name.clone(),
                        }),
                    )?;
                    info!("create database {}", name);
                    state.database_by_id.insert(
                        database_id.clone(),
                        Database {
                            name: name.clone(),
                            id: database_id.clone(),
                            oid,
                            schemas_by_id: BTreeMap::new(),
                            schemas_by_name: BTreeMap::new(),
                            owner_id,
                        },
                    );
                    state
                        .database_by_name
                        .insert(name.clone(), database_id.clone());
                    builtin_table_updates
                        .push(state.pack_database_update(&state.database_by_id[&database_id], 1));

                    state.add_to_audit_log(
                        oracle_write_ts,
                        session,
                        tx,
                        builtin_table_updates,
                        audit_events,
                        EventType::Create,
                        ObjectType::Schema,
                        EventDetails::SchemaV1(mz_audit_log::SchemaV1 {
                            id: schema_id.to_string(),
                            name: DEFAULT_SCHEMA.to_string(),
                            database_name: name,
                        }),
                    )?;
                    create_schema(
                        state,
                        builtin_table_updates,
                        schema_id,
                        public_schema_oid,
                        database_id,
                        DEFAULT_SCHEMA.to_string(),
                        owner_id,
                    )?;
                }
                Op::CreateSchema {
                    database_id,
                    schema_name,
                    oid,
                    owner_id,
                } => {
                    if is_reserved_name(&schema_name) {
                        return Err(AdapterError::Catalog(Error::new(
                            ErrorKind::ReservedSchemaName(schema_name),
                        )));
                    }
                    let database_id = match database_id {
                        ResolvedDatabaseSpecifier::Id(id) => id,
                        ResolvedDatabaseSpecifier::Ambient => {
                            return Err(AdapterError::Catalog(Error::new(
                                ErrorKind::ReadOnlySystemSchema(schema_name),
                            )));
                        }
                    };
                    let schema_id = tx.insert_schema(database_id, &schema_name, owner_id)?;
                    state.add_to_audit_log(
                        oracle_write_ts,
                        session,
                        tx,
                        builtin_table_updates,
                        audit_events,
                        EventType::Create,
                        ObjectType::Schema,
                        EventDetails::SchemaV1(mz_audit_log::SchemaV1 {
                            id: schema_id.to_string(),
                            name: schema_name.clone(),
                            database_name: state.database_by_id[&database_id].name.clone(),
                        }),
                    )?;
                    create_schema(
                        state,
                        builtin_table_updates,
                        schema_id,
                        oid,
                        database_id,
                        schema_name,
                        owner_id,
                    )?;
                }
                Op::CreateRole {
                    name,
                    oid,
                    attributes,
                } => {
                    if is_reserved_role_name(&name) {
                        return Err(AdapterError::Catalog(Error::new(
                            ErrorKind::ReservedRoleName(name),
                        )));
                    }
                    let membership = RoleMembership::new();
                    let serialized_role = SerializedRole {
                        name: name.clone(),
                        attributes: attributes.clone(),
                        membership: Some(membership.clone()),
                    };
                    let id = tx.insert_user_role(serialized_role)?;
                    state.add_to_audit_log(
                        oracle_write_ts,
                        session,
                        tx,
                        builtin_table_updates,
                        audit_events,
                        EventType::Create,
                        ObjectType::Role,
                        EventDetails::IdNameV1(mz_audit_log::IdNameV1 {
                            id: id.to_string(),
                            name: name.clone(),
                        }),
                    )?;
                    info!("create role {}", name);
                    state.roles_by_name.insert(name.clone(), id);
                    state.roles_by_id.insert(
                        id,
                        Role {
                            name,
                            id,
                            oid,
                            attributes,
                            membership,
                        },
                    );
                    if let Some(builtin_update) = state.pack_role_update(id, 1) {
                        builtin_table_updates.push(builtin_update);
                    }
                }
                Op::CreateCluster {
                    id,
                    name,
                    linked_object_id,
<<<<<<< HEAD
                    arranged_introspection_sources,
                    owner_id,
=======
                    introspection_sources,
>>>>>>> bbbd7e9c
                } => {
                    if is_reserved_name(&name) {
                        return Err(AdapterError::Catalog(Error::new(
                            ErrorKind::ReservedClusterName(name),
                        )));
                    }
<<<<<<< HEAD
                    tx.insert_user_cluster(
                        id,
                        &name,
                        linked_object_id,
                        &arranged_introspection_sources,
                        owner_id,
                    )?;
=======
                    tx.insert_user_cluster(id, &name, linked_object_id, &introspection_sources)?;
>>>>>>> bbbd7e9c
                    state.add_to_audit_log(
                        oracle_write_ts,
                        session,
                        tx,
                        builtin_table_updates,
                        audit_events,
                        EventType::Create,
                        ObjectType::Cluster,
                        EventDetails::IdNameV1(mz_audit_log::IdNameV1 {
                            id: id.to_string(),
                            name: name.clone(),
                        }),
                    )?;
                    info!("create cluster {}", name);
<<<<<<< HEAD
                    let arranged_introspection_source_ids: Vec<GlobalId> =
                        arranged_introspection_sources
                            .iter()
                            .map(|(_, id)| *id)
                            .collect();
                    state.insert_cluster(
                        id,
                        name.clone(),
                        linked_object_id,
                        arranged_introspection_sources,
                        owner_id,
                    );
=======
                    let introspection_source_ids: Vec<GlobalId> =
                        introspection_sources.iter().map(|(_, id)| *id).collect();
                    state.insert_cluster(id, name.clone(), linked_object_id, introspection_sources);
>>>>>>> bbbd7e9c
                    builtin_table_updates.push(state.pack_cluster_update(&name, 1));
                    if let Some(linked_object_id) = linked_object_id {
                        builtin_table_updates.push(state.pack_cluster_link_update(
                            &name,
                            linked_object_id,
                            1,
                        ));
                    }
                    for id in introspection_source_ids {
                        builtin_table_updates.extend(state.pack_item_update(id, 1));
                    }
                }
                Op::CreateClusterReplica {
                    cluster_id,
                    id,
                    name,
                    config,
                    owner_id,
                } => {
                    if is_reserved_name(&name) {
                        return Err(AdapterError::Catalog(Error::new(
                            ErrorKind::ReservedReplicaName(name),
                        )));
                    }
                    let cluster = state.get_cluster(cluster_id);
                    if cluster_id.is_system()
                        && !session
                            .map(|session| session.user().is_internal())
                            .unwrap_or(false)
                    {
                        return Err(AdapterError::Catalog(Error::new(
                            ErrorKind::ReadOnlyCluster(cluster.name.clone()),
                        )));
                    }
                    tx.insert_cluster_replica(
                        cluster_id,
                        id,
                        &name,
                        &config.clone().into(),
                        owner_id,
                    )?;
                    if let ReplicaLocation::Managed(ManagedReplicaLocation { size, .. }) =
                        &config.location
                    {
                        let details = EventDetails::CreateClusterReplicaV1(
                            mz_audit_log::CreateClusterReplicaV1 {
                                cluster_id: cluster_id.to_string(),
                                cluster_name: cluster.name.clone(),
                                replica_id: Some(id.to_string()),
                                replica_name: name.clone(),
                                logical_size: size.clone(),
                            },
                        );
                        state.add_to_audit_log(
                            oracle_write_ts,
                            session,
                            tx,
                            builtin_table_updates,
                            audit_events,
                            EventType::Create,
                            ObjectType::ClusterReplica,
                            details,
                        )?;
                    }
                    let num_processes = config.location.num_processes();
<<<<<<< HEAD
                    let introspection_ids: Vec<_> =
                        config.compute.logging.source_and_view_ids().collect();
                    state.insert_cluster_replica(cluster_id, name.clone(), id, config, owner_id);
                    for id in introspection_ids {
                        builtin_table_updates.extend(state.pack_item_update(id, 1));
                    }
=======
                    state.insert_cluster_replica(cluster_id, name.clone(), id, config);
>>>>>>> bbbd7e9c
                    builtin_table_updates
                        .push(state.pack_cluster_replica_update(cluster_id, &name, 1));
                    for process_id in 0..num_processes {
                        let update = state.pack_cluster_replica_status_update(
                            cluster_id,
                            id,
                            u64::cast_from(process_id),
                            1,
                        );
                        builtin_table_updates.push(update);
                    }
                }
                Op::CreateItem {
                    id,
                    oid,
                    name,
                    item,
                    owner_id,
                } => {
                    state.ensure_no_unstable_uses(&item)?;

                    if let Some(id @ ClusterId::System(_)) = item.cluster_id() {
                        let cluster_name = state.clusters_by_id[&id].name.clone();
                        return Err(AdapterError::Catalog(Error::new(
                            ErrorKind::ReadOnlyCluster(cluster_name),
                        )));
                    }

                    if item.is_temporary() {
                        if name.qualifiers.database_spec != ResolvedDatabaseSpecifier::Ambient
                            || name.qualifiers.schema_spec != SchemaSpecifier::Temporary
                        {
                            return Err(AdapterError::Catalog(Error::new(
                                ErrorKind::InvalidTemporarySchema,
                            )));
                        }
                    } else {
                        if let Some(temp_id) =
                            item.uses()
                                .iter()
                                .find(|id| match state.try_get_entry(*id) {
                                    Some(entry) => entry.item().is_temporary(),
                                    None => temporary_ids.contains(id),
                                })
                        {
                            let temp_item = state.get_entry(temp_id);
                            return Err(AdapterError::Catalog(Error::new(
                                ErrorKind::InvalidTemporaryDependency(
                                    temp_item.name().item.clone(),
                                ),
                            )));
                        }
                        if let ResolvedDatabaseSpecifier::Ambient = name.qualifiers.database_spec {
                            // We allow users to create indexes on system objects to speed up
                            // debugging related queries.
                            if item.typ() != CatalogItemType::Index {
                                let schema_name = state
                                    .resolve_full_name(
                                        &name,
                                        session.map(|session| session.conn_id()),
                                    )
                                    .schema;
                                return Err(AdapterError::Catalog(Error::new(
                                    ErrorKind::ReadOnlySystemSchema(schema_name),
                                )));
                            }
                        }
                        let schema_id = name.qualifiers.schema_spec.clone().into();
                        let serialized_item = Self::serialize_item(&item);
                        tx.insert_item(id, schema_id, &name.item, serialized_item, owner_id)?;
                    }

                    if Self::should_audit_log_item(&item) {
                        let name = Self::full_name_detail(
                            &state
                                .resolve_full_name(&name, session.map(|session| session.conn_id())),
                        );
                        let size = state.get_storage_object_size(id).map(|s| s.to_string());
                        let details = match &item {
                            CatalogItem::Source(s) => {
                                EventDetails::CreateSourceSinkV2(mz_audit_log::CreateSourceSinkV2 {
                                    id: id.to_string(),
                                    name,
                                    size,
                                    external_type: s.source_type().to_string(),
                                })
                            }
                            CatalogItem::Sink(s) => {
                                EventDetails::CreateSourceSinkV2(mz_audit_log::CreateSourceSinkV2 {
                                    id: id.to_string(),
                                    name,
                                    size,
                                    external_type: s.sink_type().to_string(),
                                })
                            }
                            _ => EventDetails::IdFullNameV1(IdFullNameV1 {
                                id: id.to_string(),
                                name,
                            }),
                        };
                        state.add_to_audit_log(
                            oracle_write_ts,
                            session,
                            tx,
                            builtin_table_updates,
                            audit_events,
                            EventType::Create,
                            sql_type_to_object_type(item.typ()),
                            details,
                        )?;
                    }
                    state.insert_item(id, oid, name, item, owner_id);
                    builtin_table_updates.extend(state.pack_item_update(id, 1));
                }
                Op::DropDatabase { id } => {
                    let database = &state.database_by_id[&id];
                    tx.remove_database(&id)?;
                    builtin_table_updates.push(state.pack_database_update(database, -1));
                    state.add_to_audit_log(
                        oracle_write_ts,
                        session,
                        tx,
                        builtin_table_updates,
                        audit_events,
                        EventType::Drop,
                        ObjectType::Database,
                        EventDetails::IdNameV1(mz_audit_log::IdNameV1 {
                            id: id.to_string(),
                            name: database.name.clone(),
                        }),
                    )?;
                    let db = state.database_by_id.get(&id).expect("catalog out of sync");
                    state.database_by_name.remove(db.name());
                    state.database_by_id.remove(&id);
                }
                Op::DropSchema {
                    database_id,
                    schema_id,
                } => {
                    let schema = &state.database_by_id[&database_id].schemas_by_id[&schema_id];
                    tx.remove_schema(&database_id, &schema_id)?;
                    builtin_table_updates.push(state.pack_schema_update(
                        &ResolvedDatabaseSpecifier::Id(database_id.clone()),
                        &schema_id,
                        -1,
                    ));
                    state.add_to_audit_log(
                        oracle_write_ts,
                        session,
                        tx,
                        builtin_table_updates,
                        audit_events,
                        EventType::Drop,
                        ObjectType::Schema,
                        EventDetails::SchemaV1(mz_audit_log::SchemaV1 {
                            id: schema_id.to_string(),
                            name: schema.name.schema.to_string(),
                            database_name: state.database_by_id[&database_id].name.clone(),
                        }),
                    )?;
                    let db = state
                        .database_by_id
                        .get_mut(&database_id)
                        .expect("catalog out of sync");
                    let schema = db
                        .schemas_by_id
                        .get(&schema_id)
                        .expect("catalog out of sync");
                    db.schemas_by_name.remove(&schema.name.schema);
                    db.schemas_by_id.remove(&schema_id);
                }
                Op::DropRole { id, name } => {
                    state.ensure_not_reserved_role(&id)?;
                    tx.remove_role(&name)?;
                    if let Some(builtin_update) = state.pack_role_update(id, -1) {
                        builtin_table_updates.push(builtin_update);
                    }
                    let role = state.roles_by_id.remove(&id).expect("catalog out of sync");
                    state.roles_by_name.remove(role.name());
                    state.add_to_audit_log(
                        oracle_write_ts,
                        session,
                        tx,
                        builtin_table_updates,
                        audit_events,
                        EventType::Drop,
                        ObjectType::Role,
                        EventDetails::IdNameV1(mz_audit_log::IdNameV1 {
                            id: role.id.to_string(),
                            name: name.clone(),
                        }),
                    )?;
                    info!("drop role {}", role.name());
                }
                Op::DropCluster { id } => {
                    let cluster = state.get_cluster(id);
                    let name = &cluster.name;
                    if is_reserved_name(name) {
                        return Err(AdapterError::Catalog(Error::new(
                            ErrorKind::ReadOnlyCluster(name.clone()),
                        )));
                    }
                    tx.remove_cluster(id)?;
                    builtin_table_updates.push(state.pack_cluster_update(name, -1));
                    if let Some(linked_object_id) = cluster.linked_object_id {
                        builtin_table_updates.push(state.pack_cluster_link_update(
                            name,
                            linked_object_id,
                            -1,
                        ));
                    }
                    for id in cluster.log_indexes.values() {
                        builtin_table_updates.extend(state.pack_item_update(*id, -1));
                    }
                    state.add_to_audit_log(
                        oracle_write_ts,
                        session,
                        tx,
                        builtin_table_updates,
                        audit_events,
                        EventType::Drop,
                        ObjectType::Cluster,
                        EventDetails::IdNameV1(mz_audit_log::IdNameV1 {
                            id: cluster.id.to_string(),
                            name: name.clone(),
                        }),
                    )?;
                    let cluster = state
                        .clusters_by_id
                        .remove(&id)
                        .expect("can only drop known clusters");
                    state.clusters_by_name.remove(&cluster.name);

                    if let Some(linked_object_id) = cluster.linked_object_id {
                        state
                            .clusters_by_linked_object_id
                            .remove(&linked_object_id)
                            .expect("can only drop known clusters");
                    }

                    for id in cluster.log_indexes.values() {
                        state.drop_item(*id);
                    }

                    assert!(
                        cluster.bound_objects.is_empty() && cluster.replicas_by_id.is_empty(),
                        "not all items dropped before cluster"
                    );
                }
                Op::DropClusterReplica {
                    cluster_id,
                    replica_id,
                } => {
                    let cluster = state.get_cluster(cluster_id);
                    let replica = &cluster.replicas_by_id[&replica_id];
                    if is_reserved_name(&replica.name) {
                        return Err(AdapterError::Catalog(Error::new(
                            ErrorKind::ReservedReplicaName(replica.name.clone()),
                        )));
                    }
                    if cluster_id.is_system()
                        && !session
                            .map(|session| session.user().is_internal())
                            .unwrap_or(false)
                    {
                        return Err(AdapterError::Catalog(Error::new(
                            ErrorKind::ReadOnlyCluster(cluster.name.clone()),
                        )));
                    }
                    tx.remove_cluster_replica(replica_id)?;

                    for process_id in replica.process_status.keys() {
                        let update = state.pack_cluster_replica_status_update(
                            cluster_id,
                            replica_id,
                            *process_id,
                            -1,
                        );
                        builtin_table_updates.push(update);
                    }

                    builtin_table_updates.push(state.pack_cluster_replica_update(
                        cluster_id,
                        &replica.name,
                        -1,
                    ));

                    let details =
                        EventDetails::DropClusterReplicaV1(mz_audit_log::DropClusterReplicaV1 {
                            cluster_id: cluster_id.to_string(),
                            cluster_name: cluster.name.clone(),
                            replica_id: Some(replica_id.to_string()),
                            replica_name: replica.name.clone(),
                        });
                    state.add_to_audit_log(
                        oracle_write_ts,
                        session,
                        tx,
                        builtin_table_updates,
                        audit_events,
                        EventType::Drop,
                        ObjectType::ClusterReplica,
                        details,
                    )?;

                    let cluster = state
                        .clusters_by_id
                        .get_mut(&cluster_id)
                        .expect("can only drop replicas from known instances");
                    let replica = cluster
                        .replicas_by_id
                        .remove(&replica_id)
                        .expect("catalog out of sync");
                    cluster
                        .replica_id_by_name
                        .remove(&replica.name)
                        .expect("catalog out of sync");
                    assert!(cluster.replica_id_by_name.len() == cluster.replicas_by_id.len());
                }
                Op::DropItem(id) => {
                    let entry = state.get_entry(&id);
                    if !entry.item().is_temporary() {
                        tx.remove_item(id)?;
                    }

                    builtin_table_updates.extend(state.pack_item_update(id, -1));
                    if Self::should_audit_log_item(&entry.item) {
                        state.add_to_audit_log(
                            oracle_write_ts,
                            session,
                            tx,
                            builtin_table_updates,
                            audit_events,
                            EventType::Drop,
                            sql_type_to_object_type(entry.item().typ()),
                            EventDetails::IdFullNameV1(IdFullNameV1 {
                                id: id.to_string(),
                                name: Self::full_name_detail(&state.resolve_full_name(
                                    &entry.name,
                                    session.map(|session| session.conn_id()),
                                )),
                            }),
                        )?;
                    }
                    state.drop_item(id);
                }
                Op::DropTimeline(timeline) => {
                    tx.remove_timestamp(timeline);
                }
                Op::GrantRole {
                    role_id,
                    member_id,
                    grantor_id,
                } => {
                    state.ensure_not_reserved_role(&member_id)?;
                    state.ensure_not_reserved_role(&role_id)?;
                    if state.collect_role_membership(&role_id).contains(&member_id) {
                        let group_role = state.get_role(&role_id);
                        let member_role = state.get_role(&member_id);
                        return Err(AdapterError::Catalog(Error::new(
                            ErrorKind::CircularRoleMembership {
                                role_name: group_role.name().to_string(),
                                member_name: member_role.name().to_string(),
                            },
                        )));
                    }
                    let member_role = state.get_role_mut(&member_id);
                    member_role.membership.map.insert(role_id, grantor_id);
                    tx.update_role(member_id, member_role.clone().into())?;
                    builtin_table_updates
                        .push(state.pack_role_members_update(role_id, member_id, 1));

                    state.add_to_audit_log(
                        oracle_write_ts,
                        session,
                        tx,
                        builtin_table_updates,
                        audit_events,
                        EventType::Grant,
                        ObjectType::Role,
                        EventDetails::GrantRoleV1(mz_audit_log::GrantRoleV1 {
                            role_id: role_id.to_string(),
                            member_id: member_id.to_string(),
                            grantor_id: grantor_id.to_string(),
                        }),
                    )?;
                }
                Op::RevokeRole { role_id, member_id } => {
                    state.ensure_not_reserved_role(&member_id)?;
                    state.ensure_not_reserved_role(&role_id)?;
                    builtin_table_updates
                        .push(state.pack_role_members_update(role_id, member_id, -1));
                    let member_role = state.get_role_mut(&member_id);
                    member_role.membership.map.remove(&role_id);
                    tx.update_role(member_id, member_role.clone().into())?;

                    state.add_to_audit_log(
                        oracle_write_ts,
                        session,
                        tx,
                        builtin_table_updates,
                        audit_events,
                        EventType::Revoke,
                        ObjectType::Role,
                        EventDetails::RevokeRoleV1(mz_audit_log::RevokeRoleV1 {
                            role_id: role_id.to_string(),
                            member_id: member_id.to_string(),
                        }),
                    )?;
                }
                Op::RenameItem {
                    id,
                    to_name,
                    current_full_name,
                } => {
                    let mut updates = Vec::new();

                    let entry = state.get_entry(&id);
                    if let CatalogItem::Type(_) = entry.item() {
                        return Err(AdapterError::Catalog(Error::new(ErrorKind::TypeRename(
                            current_full_name.to_string(),
                        ))));
                    }

                    if entry.id().is_system() {
                        let schema_name = state
                            .resolve_full_name(
                                entry.name(),
                                session.map(|session| session.conn_id()),
                            )
                            .schema;
                        return Err(AdapterError::Catalog(Error::new(
                            ErrorKind::ReadOnlySystemSchema(schema_name),
                        )));
                    }

                    let mut to_full_name = current_full_name.clone();
                    to_full_name.item = to_name.clone();

                    let mut to_qualified_name = entry.name().clone();
                    to_qualified_name.item = to_name;

                    let details = EventDetails::RenameItemV1(mz_audit_log::RenameItemV1 {
                        id: id.to_string(),
                        old_name: Self::full_name_detail(&current_full_name),
                        new_name: Self::full_name_detail(&to_full_name),
                    });
                    if Self::should_audit_log_item(&entry.item) {
                        state.add_to_audit_log(
                            oracle_write_ts,
                            session,
                            tx,
                            builtin_table_updates,
                            audit_events,
                            EventType::Alter,
                            sql_type_to_object_type(entry.item().typ()),
                            details,
                        )?;
                    }

                    // Rename item itself.
                    let item = entry
                        .item
                        .rename_item_refs(
                            current_full_name.clone(),
                            to_full_name.item.clone(),
                            true,
                        )
                        .map_err(|e| {
                            Error::new(ErrorKind::from(AmbiguousRename {
                                depender: state
                                    .resolve_full_name(&entry.name, entry.conn_id())
                                    .to_string(),
                                dependee: state
                                    .resolve_full_name(&entry.name, entry.conn_id())
                                    .to_string(),
                                message: e,
                            }))
                        })?;
                    let serialized_item = Self::serialize_item(&item);

                    for id in entry.used_by() {
                        let dependent_item = state.get_entry(id);
                        let to_item = dependent_item
                            .item
                            .rename_item_refs(
                                current_full_name.clone(),
                                to_full_name.item.clone(),
                                false,
                            )
                            .map_err(|e| {
                                Error::new(ErrorKind::from(AmbiguousRename {
                                    depender: state
                                        .resolve_full_name(
                                            &dependent_item.name,
                                            dependent_item.conn_id(),
                                        )
                                        .to_string(),
                                    dependee: state
                                        .resolve_full_name(&entry.name, entry.conn_id())
                                        .to_string(),
                                    message: e,
                                }))
                            })?;

                        if !item.is_temporary() {
                            let serialized_item = Self::serialize_item(&to_item);
                            tx.update_item(*id, &dependent_item.name().item, &serialized_item)?;
                        }
                        builtin_table_updates.extend(state.pack_item_update(*id, -1));

                        updates.push((id.clone(), dependent_item.name().clone(), to_item));
                    }
                    if !item.is_temporary() {
                        tx.update_item(id, &to_full_name.item, &serialized_item)?;
                    }
                    builtin_table_updates.extend(state.pack_item_update(id, -1));
                    updates.push((id, to_qualified_name, item));
                    for (id, to_name, to_item) in updates {
                        update_item(state, builtin_table_updates, id, to_name, to_item)?;
                    }
                }
                Op::UpdateClusterReplicaStatus { event } => {
                    builtin_table_updates.push(state.pack_cluster_replica_status_update(
                        event.cluster_id,
                        event.replica_id,
                        event.process_id,
                        -1,
                    ));
                    state.ensure_cluster_status(
                        event.cluster_id,
                        event.replica_id,
                        event.process_id,
                        ClusterReplicaProcessStatus {
                            status: event.status,
                            time: event.time,
                        },
                    );
                    builtin_table_updates.push(state.pack_cluster_replica_status_update(
                        event.cluster_id,
                        event.replica_id,
                        event.process_id,
                        1,
                    ));
                }
                Op::UpdateItem { id, name, to_item } => {
                    let ser = Self::serialize_item(&to_item);
                    tx.update_item(id, &name.item, &ser)?;
                    builtin_table_updates.extend(state.pack_item_update(id, -1));
                    update_item(state, builtin_table_updates, id, name, to_item)?;
                }
                Op::UpdateStorageUsage {
                    shard_id,
                    size_bytes,
                    collection_timestamp,
                } => {
                    state.add_to_storage_usage(
                        tx,
                        builtin_table_updates,
                        shard_id,
                        size_bytes,
                        collection_timestamp,
                    )?;
                }
                Op::UpdateSystemConfiguration { name, value } => {
                    state.insert_system_configuration(&name, value.borrow())?;
                    let var = state.get_system_configuration(&name)?;
                    if !var.safe() {
                        state.require_unsafe_mode(var.name())?;
                    }
                    tx.upsert_system_config(&name, var.value())?;
                }
                Op::ResetSystemConfiguration { name } => {
                    state.remove_system_configuration(&name)?;
                    let var = state.get_system_configuration(&name)?;
                    if !var.safe() {
                        state.require_unsafe_mode(var.name())?;
                    }
                    tx.remove_system_config(&name);
                }
                Op::ResetAllSystemConfiguration => {
                    state.clear_system_configuration();
                    tx.clear_system_configs();
                }
                Op::UpdateRotatedKeys {
                    id,
                    previous_public_key_pair,
                    new_public_key_pair,
                } => {
                    let entry = state.get_entry(&id);
                    // Retract old keys
                    builtin_table_updates.extend(state.pack_ssh_tunnel_connection_update(
                        id,
                        &previous_public_key_pair,
                        -1,
                    ));
                    // Insert the new rotated keys
                    builtin_table_updates.extend(state.pack_ssh_tunnel_connection_update(
                        id,
                        &new_public_key_pair,
                        1,
                    ));

                    let mut connection = entry.connection()?.clone();
                    if let mz_storage_client::types::connections::Connection::Ssh(ref mut ssh) =
                        connection.connection
                    {
                        ssh.public_keys = Some(new_public_key_pair)
                    }
                    let new_item = CatalogItem::Connection(connection);

                    let old_entry = state.entry_by_id.remove(&id).expect("catalog out of sync");
                    info!(
                        "update {} {} ({})",
                        old_entry.item_type(),
                        state.resolve_full_name(&old_entry.name, old_entry.conn_id()),
                        id
                    );
                    let mut new_entry = old_entry;
                    new_entry.item = new_item;
                    state.entry_by_id.insert(id, new_entry);
                }
            };
        }

        fn update_item(
            state: &mut CatalogState,
            builtin_table_updates: &mut Vec<BuiltinTableUpdate>,
            id: GlobalId,
            to_name: QualifiedObjectName,
            to_item: CatalogItem,
        ) -> Result<(), AdapterError> {
            let old_entry = state.entry_by_id.remove(&id).expect("catalog out of sync");
            info!(
                "update {} {} ({})",
                old_entry.item_type(),
                state.resolve_full_name(&old_entry.name, old_entry.conn_id()),
                id
            );
            assert_eq!(old_entry.uses(), to_item.uses());
            let conn_id = old_entry.item().conn_id().unwrap_or(SYSTEM_CONN_ID);
            let schema = &mut state.get_schema_mut(
                &old_entry.name().qualifiers.database_spec,
                &old_entry.name().qualifiers.schema_spec,
                conn_id,
            );
            schema.items.remove(&old_entry.name().item);
            let mut new_entry = old_entry.clone();
            new_entry.name = to_name;
            new_entry.item = to_item;
            schema.items.insert(new_entry.name().item.clone(), id);
            state.entry_by_id.insert(id, new_entry);
            builtin_table_updates.extend(state.pack_item_update(id, 1));
            Ok(())
        }

        fn create_schema(
            state: &mut CatalogState,
            builtin_table_updates: &mut Vec<BuiltinTableUpdate>,
            id: SchemaId,
            oid: u32,
            database_id: DatabaseId,
            schema_name: String,
            owner_id: RoleId,
        ) -> Result<(), AdapterError> {
            info!(
                "create schema {}.{}",
                state.get_database(&database_id).name,
                schema_name
            );
            let db = state
                .database_by_id
                .get_mut(&database_id)
                .expect("catalog out of sync");
            db.schemas_by_id.insert(
                id.clone(),
                Schema {
                    name: QualifiedSchemaName {
                        database: ResolvedDatabaseSpecifier::Id(database_id.clone()),
                        schema: schema_name.clone(),
                    },
                    id: SchemaSpecifier::Id(id.clone()),
                    oid,
                    items: BTreeMap::new(),
                    functions: BTreeMap::new(),
                    owner_id,
                },
            );
            db.schemas_by_name.insert(schema_name, id.clone());
            builtin_table_updates.push(state.pack_schema_update(
                &ResolvedDatabaseSpecifier::Id(database_id.clone()),
                &id,
                1,
            ));
            Ok(())
        }
        Ok(())
    }

    pub async fn consolidate(&self, collections: &[mz_stash::Id]) -> Result<(), AdapterError> {
        Ok(self.storage().await.consolidate(collections).await?)
    }

    pub async fn confirm_leadership(&self) -> Result<(), AdapterError> {
        Ok(self.storage().await.confirm_leadership().await?)
    }

    fn serialize_item(item: &CatalogItem) -> SerializedCatalogItem {
        match item {
            CatalogItem::Table(table) => SerializedCatalogItem::V1 {
                create_sql: table.create_sql.clone(),
            },
            CatalogItem::Log(_) => unreachable!("builtin logs cannot be serialized"),
            CatalogItem::Source(source) => {
                assert!(
                    match source.data_source {
                        DataSourceDesc::Introspection(_) => false,
                        _ => true,
                    },
                    "cannot serialize introspection/builtin sources",
                );
                SerializedCatalogItem::V1 {
                    create_sql: source.create_sql.clone(),
                }
            }
            CatalogItem::View(view) => SerializedCatalogItem::V1 {
                create_sql: view.create_sql.clone(),
            },
            CatalogItem::MaterializedView(mview) => SerializedCatalogItem::V1 {
                create_sql: mview.create_sql.clone(),
            },
            CatalogItem::Index(index) => SerializedCatalogItem::V1 {
                create_sql: index.create_sql.clone(),
            },
            CatalogItem::Sink(sink) => SerializedCatalogItem::V1 {
                create_sql: sink.create_sql.clone(),
            },
            CatalogItem::Type(typ) => SerializedCatalogItem::V1 {
                create_sql: typ.create_sql.clone(),
            },
            CatalogItem::Secret(secret) => SerializedCatalogItem::V1 {
                create_sql: secret.create_sql.clone(),
            },
            CatalogItem::Connection(connection) => SerializedCatalogItem::V1 {
                create_sql: connection.create_sql.clone(),
            },
            CatalogItem::Func(_) => unreachable!("cannot serialize functions yet"),
        }
    }

    fn deserialize_item(
        &self,
        id: GlobalId,
        SerializedCatalogItem::V1 { create_sql }: SerializedCatalogItem,
    ) -> Result<CatalogItem, AdapterError> {
        self.parse_item(id, create_sql, Some(&PlanContext::zero()))
    }

    // Parses the given SQL string into a `CatalogItem`.
    #[tracing::instrument(level = "info", skip(self, pcx))]
    fn parse_item(
        &self,
        id: GlobalId,
        create_sql: String,
        pcx: Option<&PlanContext>,
    ) -> Result<CatalogItem, AdapterError> {
        let mut session_catalog = self.for_system_session();
        enable_features_required_for_catalog_open(&mut session_catalog);

        let stmt = mz_sql::parse::parse(&create_sql)?.into_element();
        let (stmt, depends_on) = mz_sql::names::resolve(&session_catalog, stmt)?;
        let depends_on = depends_on.into_iter().collect();
        let plan = mz_sql::plan::plan(pcx, &session_catalog, stmt, &Params::empty())?;
        Ok(match plan {
            Plan::CreateTable(CreateTablePlan { table, .. }) => CatalogItem::Table(Table {
                create_sql: table.create_sql,
                desc: table.desc,
                defaults: table.defaults,
                conn_id: None,
                depends_on,
                custom_logical_compaction_window: None,
                is_retained_metrics_relation: false,
            }),
            Plan::CreateSource(CreateSourcePlan {
                source,
                timeline,
                cluster_config,
                ..
            }) => CatalogItem::Source(Source {
                create_sql: source.create_sql,
                data_source: match source.data_source {
                    mz_sql::plan::DataSourceDesc::Ingestion(ingestion) => {
                        DataSourceDesc::Ingestion(Ingestion {
                            desc: ingestion.desc,
                            source_imports: ingestion.source_imports,
                            subsource_exports: ingestion.subsource_exports,
                            cluster_id: match cluster_config {
                                plan::SourceSinkClusterConfig::Existing { id } => id,
                                plan::SourceSinkClusterConfig::Linked { .. }
                                | plan::SourceSinkClusterConfig::Undefined => {
                                    self.state.clusters_by_linked_object_id[&id]
                                }
                            },
                            remap_collection_id: ingestion.progress_subsource,
                        })
                    }
                    mz_sql::plan::DataSourceDesc::Progress => DataSourceDesc::Progress,
                    mz_sql::plan::DataSourceDesc::Source => DataSourceDesc::Source,
                },
                desc: source.desc,
                timeline,
                depends_on,
                custom_logical_compaction_window: None,
                is_retained_metrics_relation: false,
            }),
            Plan::CreateView(CreateViewPlan { view, .. }) => {
                let optimizer = Optimizer::logical_optimizer();
                let optimized_expr = optimizer.optimize(view.expr)?;
                let desc = RelationDesc::new(optimized_expr.typ(), view.column_names);
                CatalogItem::View(View {
                    create_sql: view.create_sql,
                    optimized_expr,
                    desc,
                    conn_id: None,
                    depends_on,
                })
            }
            Plan::CreateMaterializedView(CreateMaterializedViewPlan {
                materialized_view, ..
            }) => {
                let optimizer = Optimizer::logical_optimizer();
                let optimized_expr = optimizer.optimize(materialized_view.expr)?;
                let desc = RelationDesc::new(optimized_expr.typ(), materialized_view.column_names);
                CatalogItem::MaterializedView(MaterializedView {
                    create_sql: materialized_view.create_sql,
                    optimized_expr,
                    desc,
                    depends_on,
                    cluster_id: materialized_view.cluster_id,
                })
            }
            Plan::CreateIndex(CreateIndexPlan { index, .. }) => CatalogItem::Index(Index {
                create_sql: index.create_sql,
                on: index.on,
                keys: index.keys,
                conn_id: None,
                depends_on,
                cluster_id: index.cluster_id,
            }),
            Plan::CreateSink(CreateSinkPlan {
                sink,
                with_snapshot,
                cluster_config,
                ..
            }) => CatalogItem::Sink(Sink {
                create_sql: sink.create_sql,
                from: sink.from,
                connection: StorageSinkConnectionState::Pending(sink.connection_builder),
                envelope: sink.envelope,
                with_snapshot,
                depends_on,
                cluster_id: match cluster_config {
                    plan::SourceSinkClusterConfig::Existing { id } => id,
                    plan::SourceSinkClusterConfig::Linked { .. }
                    | plan::SourceSinkClusterConfig::Undefined => {
                        self.state.clusters_by_linked_object_id[&id]
                    }
                },
            }),
            Plan::CreateType(CreateTypePlan { typ, .. }) => CatalogItem::Type(Type {
                create_sql: typ.create_sql,
                details: CatalogTypeDetails {
                    array_id: None,
                    typ: typ.inner,
                },
                depends_on,
            }),
            Plan::CreateSecret(CreateSecretPlan { secret, .. }) => CatalogItem::Secret(Secret {
                create_sql: secret.create_sql,
            }),
            Plan::CreateConnection(CreateConnectionPlan { connection, .. }) => {
                CatalogItem::Connection(Connection {
                    create_sql: connection.create_sql,
                    connection: connection.connection,
                    depends_on,
                })
            }
            _ => {
                return Err(Error::new(ErrorKind::Corruption {
                    detail: "catalog entry generated inappropriate plan".to_string(),
                })
                .into())
            }
        })
    }

    pub fn uses_tables(&self, id: GlobalId) -> bool {
        self.state.uses_tables(id)
    }

    /// Return the ids of all log sources the given object depends on.
    pub fn introspection_dependencies(&self, id: GlobalId) -> Vec<GlobalId> {
        self.state.introspection_dependencies(id)
    }

    /// Serializes the catalog's in-memory state.
    ///
    /// There are no guarantees about the format of the serialized state, except
    /// that the serialized state for two identical catalogs will compare
    /// identically.
    pub fn dump(&self) -> String {
        self.state.dump()
    }

    pub fn config(&self) -> &mz_sql::catalog::CatalogConfig {
        self.state.config()
    }

    pub fn entries(&self) -> impl Iterator<Item = &CatalogEntry> {
        self.state.entry_by_id.values()
    }

    pub fn user_connections(&self) -> impl Iterator<Item = &CatalogEntry> {
        self.entries()
            .filter(|entry| entry.is_connection() && entry.id.is_user())
    }

    pub fn user_tables(&self) -> impl Iterator<Item = &CatalogEntry> {
        self.entries()
            .filter(|entry| entry.is_table() && entry.id.is_user())
    }

    pub fn user_sources(&self) -> impl Iterator<Item = &CatalogEntry> {
        self.entries()
            .filter(|entry| entry.is_source() && entry.id.is_user())
    }

    pub fn user_sinks(&self) -> impl Iterator<Item = &CatalogEntry> {
        self.entries()
            .filter(|entry| entry.is_sink() && entry.id.is_user())
    }

    pub fn user_materialized_views(&self) -> impl Iterator<Item = &CatalogEntry> {
        self.entries()
            .filter(|entry| entry.is_materialized_view() && entry.id.is_user())
    }

    pub fn user_secrets(&self) -> impl Iterator<Item = &CatalogEntry> {
        self.entries()
            .filter(|entry| entry.is_secret() && entry.id.is_user())
    }

    pub fn clusters(&self) -> impl Iterator<Item = &Cluster> {
        self.state.clusters_by_id.values()
    }

    pub fn get_cluster(&self, cluster_id: ClusterId) -> &Cluster {
        self.state.get_cluster(cluster_id)
    }

    pub fn try_get_cluster(&self, cluster_id: ClusterId) -> Option<&Cluster> {
        self.state.try_get_cluster(cluster_id)
    }

    pub fn user_clusters(&self) -> impl Iterator<Item = &Cluster> {
        self.clusters().filter(|cluster| cluster.id.is_user())
    }

    pub fn databases(&self) -> impl Iterator<Item = &Database> {
        self.state.database_by_id.values()
    }

    pub fn user_roles(&self) -> impl Iterator<Item = &Role> {
        self.state
            .roles_by_id
            .values()
            .filter(|role| role.is_user())
    }

    /// Allocate ids for introspection sources. Called once per cluster creation.
    pub async fn allocate_introspection_sources(&self) -> Vec<(&'static BuiltinLog, GlobalId)> {
        let log_amount = BUILTINS::logs().count();
        let system_ids = self
            .storage()
            .await
            .allocate_system_ids(
                log_amount
                    .try_into()
                    .expect("builtin logs should fit into u64"),
            )
            .await
            .unwrap_or_terminate("cannot fail to allocate system ids");
        BUILTINS::logs().zip(system_ids.into_iter()).collect()
    }

    pub fn pack_item_update(&self, id: GlobalId, diff: Diff) -> Vec<BuiltinTableUpdate> {
        self.state.pack_item_update(id, diff)
    }

    pub fn system_config(&self) -> &SystemVars {
        self.state.system_config()
    }

    pub fn unsafe_mode(&self) -> bool {
        self.config().unsafe_mode
    }

    pub fn require_unsafe_mode(&self, feature_name: &'static str) -> Result<(), AdapterError> {
        self.state.require_unsafe_mode(feature_name)
    }

    /// Return the current compute configuration, derived from the system configuration.
    pub fn compute_config(&self) -> ComputeParameters {
        let config = self.system_config();
        ComputeParameters {
            max_result_size: Some(config.max_result_size()),
            dataflow_max_inflight_bytes: Some(config.dataflow_max_inflight_bytes()),
            persist: self.persist_config(),
        }
    }

    /// Return the current storage configuration, derived from the system configuration.
    pub fn storage_config(&self) -> StorageParameters {
        StorageParameters {
            enable_multi_worker_storage_persist_sink: self
                .system_config()
                .enable_multi_worker_storage_persist_sink(),
            persist: self.persist_config(),
        }
    }

    fn persist_config(&self) -> PersistParameters {
        let config = self.system_config();
        PersistParameters {
            blob_target_size: Some(config.persist_blob_target_size()),
            compaction_minimum_timeout: Some(config.persist_compaction_minimum_timeout()),
            consensus_connect_timeout: Some(config.crdb_connect_timeout()),
            sink_minimum_batch_updates: Some(config.persist_sink_minimum_batch_updates()),
            next_listen_batch_retryer: Some(RetryParameters {
                initial_backoff: config.persist_next_listen_batch_retryer_initial_backoff(),
                multiplier: config.persist_next_listen_batch_retryer_multiplier(),
                clamp: config.persist_next_listen_batch_retryer_clamp(),
            }),
            stats_collection_enabled: Some(config.persist_stats_collection_enabled()),
            stats_filter_enabled: Some(config.persist_stats_filter_enabled()),
        }
    }

    pub fn ensure_not_reserved_role(&self, role_id: &RoleId) -> Result<(), Error> {
        self.state.ensure_not_reserved_role(role_id)
    }
}

pub fn is_reserved_name(name: &str) -> bool {
    BUILTIN_PREFIXES
        .iter()
        .any(|prefix| name.starts_with(prefix))
}

pub fn is_reserved_role_name(name: &str) -> bool {
    is_reserved_name(name) || is_public_role(name)
}

pub fn is_public_role(name: &str) -> bool {
    name == &*PUBLIC_ROLE_NAME
}

/// Enable catalog features that might be required during planning in
/// [Catalog::open]. Existing catalog items might have been created while a
/// specific feature flag turned on, so we need to ensure that this is also the
/// case during catalog rehydration in order to avoid panics.
fn enable_features_required_for_catalog_open(session_catalog: &mut ConnCatalog) {
    if !session_catalog
        .system_vars()
        .enable_with_mutually_recursive()
    {
        session_catalog
            .system_vars_mut()
            .set_enable_with_mutually_recursive(true);
    }
}

#[derive(Debug, Clone)]
pub enum Op {
    AlterSink {
        id: GlobalId,
        cluster_config: plan::SourceSinkClusterConfig,
    },
    AlterSource {
        id: GlobalId,
        cluster_config: plan::SourceSinkClusterConfig,
    },
    AlterRole {
        id: RoleId,
        name: String,
        attributes: RoleAttributes,
    },
    CreateDatabase {
        name: String,
        oid: u32,
        public_schema_oid: u32,
        owner_id: RoleId,
    },
    CreateSchema {
        database_id: ResolvedDatabaseSpecifier,
        schema_name: String,
        oid: u32,
        owner_id: RoleId,
    },
    CreateRole {
        name: String,
        oid: u32,
        attributes: RoleAttributes,
    },
    CreateCluster {
        id: ClusterId,
        name: String,
        linked_object_id: Option<GlobalId>,
<<<<<<< HEAD
        arranged_introspection_sources: Vec<(&'static BuiltinLog, GlobalId)>,
        owner_id: RoleId,
=======
        introspection_sources: Vec<(&'static BuiltinLog, GlobalId)>,
>>>>>>> bbbd7e9c
    },
    CreateClusterReplica {
        cluster_id: ClusterId,
        id: ReplicaId,
        name: String,
        config: ReplicaConfig,
        owner_id: RoleId,
    },
    CreateItem {
        id: GlobalId,
        oid: u32,
        name: QualifiedObjectName,
        item: CatalogItem,
        owner_id: RoleId,
    },
    DropDatabase {
        id: DatabaseId,
    },
    DropSchema {
        database_id: DatabaseId,
        schema_id: SchemaId,
    },
    DropRole {
        id: RoleId,
        name: String,
    },
    DropCluster {
        id: ClusterId,
    },
    DropClusterReplica {
        cluster_id: ClusterId,
        replica_id: ReplicaId,
    },
    /// Unconditionally removes the identified items. It is required that the
    /// IDs come from the output of `plan_remove`; otherwise consistency rules
    /// may be violated.
    DropItem(GlobalId),
    DropTimeline(Timeline),
    GrantRole {
        role_id: RoleId,
        member_id: RoleId,
        grantor_id: RoleId,
    },
    RenameItem {
        id: GlobalId,
        current_full_name: FullObjectName,
        to_name: String,
    },
    RevokeRole {
        role_id: RoleId,
        member_id: RoleId,
    },
    UpdateClusterReplicaStatus {
        event: ClusterEvent,
    },
    UpdateItem {
        id: GlobalId,
        name: QualifiedObjectName,
        to_item: CatalogItem,
    },
    UpdateStorageUsage {
        shard_id: Option<String>,
        size_bytes: u64,
        collection_timestamp: EpochMillis,
    },
    UpdateSystemConfiguration {
        name: String,
        value: OwnedVarInput,
    },
    ResetSystemConfiguration {
        name: String,
    },
    ResetAllSystemConfiguration,
    UpdateRotatedKeys {
        id: GlobalId,
        previous_public_key_pair: (String, String),
        new_public_key_pair: (String, String),
    },
}

#[derive(Debug, Clone, Serialize, Deserialize, PartialEq, Eq, PartialOrd, Ord)]
pub enum SerializedCatalogItem {
    V1 { create_sql: String },
}

/// Serialized (stored alongside the replica) logging configuration of
/// a replica. Serialized variant of `ReplicaLogging`.
#[derive(Debug, Clone, Serialize, Deserialize, PartialEq, Eq, PartialOrd, Ord)]
pub struct SerializedReplicaLogging {
    log_logging: bool,
    interval: Option<Duration>,
}

impl From<ReplicaLogging> for SerializedReplicaLogging {
    fn from(
        ReplicaLogging {
            log_logging,
            interval,
        }: ReplicaLogging,
    ) -> Self {
        Self {
            log_logging,
            interval,
        }
    }
}

/// A [`ReplicaConfig`] that is serialized as JSON and persisted to the catalog
/// stash. This is a separate type to allow us to evolve the on-disk format
/// independently from the SQL layer.
#[derive(Debug, Clone, Serialize, Deserialize, Eq, PartialEq, Ord, PartialOrd)]
pub struct SerializedReplicaConfig {
    pub location: SerializedReplicaLocation,
    pub logging: SerializedReplicaLogging,
    pub idle_arrangement_merge_effort: Option<u32>,
}

impl From<ReplicaConfig> for SerializedReplicaConfig {
    fn from(config: ReplicaConfig) -> Self {
        SerializedReplicaConfig {
            location: config.location.into(),
            logging: config.compute.logging.into(),
            idle_arrangement_merge_effort: config.compute.idle_arrangement_merge_effort,
        }
    }
}

#[derive(Debug, Clone, Serialize, Deserialize, PartialEq, Eq, PartialOrd, Ord)]
pub enum SerializedReplicaLocation {
    Unmanaged {
        storagectl_addrs: Vec<String>,
        storage_addrs: Vec<String>,
        computectl_addrs: Vec<String>,
        compute_addrs: Vec<String>,
        workers: usize,
    },
    Managed {
        size: String,
        availability_zone: String,
        /// `true` if the AZ was specified by the user and must be respected;
        /// `false` if it was picked arbitrarily by Materialize.
        az_user_specified: bool,
    },
}

impl From<ReplicaLocation> for SerializedReplicaLocation {
    fn from(loc: ReplicaLocation) -> Self {
        match loc {
            ReplicaLocation::Unmanaged(UnmanagedReplicaLocation {
                storagectl_addrs,
                storage_addrs,
                computectl_addrs,
                compute_addrs,
                workers,
            }) => Self::Unmanaged {
                storagectl_addrs,
                storage_addrs,
                computectl_addrs,
                compute_addrs,
                workers,
            },
            ReplicaLocation::Managed(ManagedReplicaLocation {
                allocation: _,
                size,
                availability_zone,
                az_user_specified,
            }) => SerializedReplicaLocation::Managed {
                size,
                availability_zone,
                az_user_specified,
            },
        }
    }
}

/// A [`Role`] that is serialized as JSON and persisted to the catalog
/// stash. This is a separate type to allow us to evolve the on-disk format
/// independently from the SQL layer.
#[derive(Debug, Clone, Serialize, Deserialize, Eq, PartialEq, Ord, PartialOrd)]
pub struct SerializedRole {
    pub name: String,
    pub attributes: RoleAttributes,
    // TODO(jkosh44): Remove Option in v0.49.0
    pub membership: Option<RoleMembership>,
}

impl From<Role> for SerializedRole {
    fn from(role: Role) -> Self {
        SerializedRole {
            name: role.name,
            attributes: role.attributes,
            membership: Some(role.membership),
        }
    }
}

impl From<&BuiltinRole> for SerializedRole {
    fn from(role: &BuiltinRole) -> Self {
        SerializedRole {
            name: role.name.to_string(),
            attributes: role.attributes.clone(),
            membership: Some(RoleMembership::new()),
        }
    }
}

impl ConnCatalog<'_> {
    fn resolve_item_name(
        &self,
        name: &PartialObjectName,
    ) -> Result<&QualifiedObjectName, SqlCatalogError> {
        self.resolve_item(name).map(|entry| entry.name())
    }

    /// returns a `PartialObjectName` with the minimum amount of qualifiers to unambiguously resolve
    /// the object.
    fn minimal_qualification(&self, qualified_name: &QualifiedObjectName) -> PartialObjectName {
        let database_id = match &qualified_name.qualifiers.database_spec {
            ResolvedDatabaseSpecifier::Ambient => None,
            ResolvedDatabaseSpecifier::Id(id)
                if self.database.is_some() && self.database == Some(*id) =>
            {
                None
            }
            ResolvedDatabaseSpecifier::Id(id) => Some(id.clone()),
        };

        let schema_spec = if database_id.is_none()
            && self.resolve_item_name(&PartialObjectName {
                database: None,
                schema: None,
                item: qualified_name.item.clone(),
            }) == Ok(qualified_name)
        {
            None
        } else {
            // If `search_path` does not contain `full_name.schema`, the
            // `PartialName` must contain it.
            Some(qualified_name.qualifiers.schema_spec.clone())
        };

        let res = PartialObjectName {
            database: database_id.map(|id| self.get_database(&id).name().to_string()),
            schema: schema_spec.map(|spec| {
                self.get_schema(&qualified_name.qualifiers.database_spec, &spec)
                    .name()
                    .schema
                    .clone()
            }),
            item: qualified_name.item.clone(),
        };
        assert_eq!(self.resolve_item_name(&res), Ok(qualified_name));
        res
    }
}

impl ExprHumanizer for ConnCatalog<'_> {
    fn humanize_id(&self, id: GlobalId) -> Option<String> {
        self.state
            .entry_by_id
            .get(&id)
            .map(|entry| entry.name())
            .map(|name| self.resolve_full_name(name).to_string())
    }

    fn humanize_id_unqualified(&self, id: GlobalId) -> Option<String> {
        self.state
            .entry_by_id
            .get(&id)
            .map(|entry| entry.name())
            .map(|name| name.item.clone())
    }

    fn humanize_scalar_type(&self, typ: &ScalarType) -> String {
        use ScalarType::*;

        match typ {
            Array(t) => format!("{}[]", self.humanize_scalar_type(t)),
            List {
                custom_id: Some(global_id),
                ..
            }
            | Map {
                custom_id: Some(global_id),
                ..
            } => {
                let item = self.get_item(global_id);
                self.minimal_qualification(item.name()).to_string()
            }
            List { element_type, .. } => {
                format!("{} list", self.humanize_scalar_type(element_type))
            }
            Map { value_type, .. } => format!(
                "map[{}=>{}]",
                self.humanize_scalar_type(&ScalarType::String),
                self.humanize_scalar_type(value_type)
            ),
            Record {
                custom_id: Some(id),
                ..
            } => {
                let item = self.get_item(id);
                self.minimal_qualification(item.name()).to_string()
            }
            Record { fields, .. } => format!(
                "record({})",
                fields
                    .iter()
                    .map(|f| format!("{}: {}", f.0, self.humanize_column_type(&f.1)))
                    .join(",")
            ),
            PgLegacyChar => "\"char\"".into(),
            UInt16 => "uint2".into(),
            UInt32 => "uint4".into(),
            UInt64 => "uint8".into(),
            ty => {
                let pgrepr_type = mz_pgrepr::Type::from(ty);
                let pg_catalog_schema =
                    SchemaSpecifier::Id(self.state.get_pg_catalog_schema_id().clone());

                let res = if self
                    .effective_search_path(true)
                    .iter()
                    .any(|(_, schema)| schema == &pg_catalog_schema)
                {
                    pgrepr_type.name().to_string()
                } else {
                    // If PG_CATALOG_SCHEMA is not in search path, you need
                    // qualified object name to refer to type.
                    let name = QualifiedObjectName {
                        qualifiers: ObjectQualifiers {
                            database_spec: ResolvedDatabaseSpecifier::Ambient,
                            schema_spec: pg_catalog_schema,
                        },
                        item: pgrepr_type.name().to_string(),
                    };
                    self.resolve_full_name(&name).to_string()
                };
                res
            }
        }
    }
}

impl SessionCatalog for ConnCatalog<'_> {
    fn active_role_id(&self) -> &RoleId {
        &self.role_id
    }

    fn get_prepared_statement_desc(&self, name: &str) -> Option<&StatementDesc> {
        self.prepared_statements
            .as_ref()
            .map(|ps| ps.get(name).map(|ps| ps.desc()))
            .flatten()
    }

    fn active_database(&self) -> Option<&DatabaseId> {
        self.database.as_ref()
    }

    fn active_cluster(&self) -> &str {
        &self.cluster
    }

    fn search_path(&self) -> &[(ResolvedDatabaseSpecifier, SchemaSpecifier)] {
        &self.search_path
    }

    fn resolve_database(
        &self,
        database_name: &str,
    ) -> Result<&dyn mz_sql::catalog::CatalogDatabase, SqlCatalogError> {
        Ok(self.state.resolve_database(database_name)?)
    }

    fn get_database(&self, id: &DatabaseId) -> &dyn mz_sql::catalog::CatalogDatabase {
        self.state
            .database_by_id
            .get(id)
            .expect("database doesn't exist")
    }

    fn resolve_schema(
        &self,
        database_name: Option<&str>,
        schema_name: &str,
    ) -> Result<&dyn mz_sql::catalog::CatalogSchema, SqlCatalogError> {
        Ok(self.state.resolve_schema(
            self.database.as_ref(),
            database_name,
            schema_name,
            self.conn_id,
        )?)
    }

    fn resolve_schema_in_database(
        &self,
        database_spec: &ResolvedDatabaseSpecifier,
        schema_name: &str,
    ) -> Result<&dyn mz_sql::catalog::CatalogSchema, SqlCatalogError> {
        Ok(self
            .state
            .resolve_schema_in_database(database_spec, schema_name, self.conn_id)?)
    }

    fn get_schema(
        &self,
        database_spec: &ResolvedDatabaseSpecifier,
        schema_spec: &SchemaSpecifier,
    ) -> &dyn CatalogSchema {
        self.state
            .get_schema(database_spec, schema_spec, self.conn_id)
    }

    fn is_system_schema(&self, schema: &str) -> bool {
        self.state.is_system_schema(schema)
    }

    fn resolve_role(
        &self,
        role_name: &str,
    ) -> Result<&dyn mz_sql::catalog::CatalogRole, SqlCatalogError> {
        match self.state.try_get_role_by_name(role_name) {
            Some(role) => Ok(role),
            None => Err(SqlCatalogError::UnknownRole(role_name.into())),
        }
    }

    fn try_get_role(&self, id: &RoleId) -> Option<&dyn CatalogRole> {
        Some(self.state.roles_by_id.get(id)?)
    }

    fn get_role(&self, id: &RoleId) -> &dyn mz_sql::catalog::CatalogRole {
        self.state.get_role(id)
    }

    fn collect_role_membership(&self, id: &RoleId) -> BTreeSet<RoleId> {
        self.state.collect_role_membership(id)
    }

    fn resolve_cluster(
        &self,
        cluster_name: Option<&str>,
    ) -> Result<&dyn mz_sql::catalog::CatalogCluster, SqlCatalogError> {
        Ok(self
            .state
            .resolve_cluster(cluster_name.unwrap_or_else(|| self.active_cluster()))?)
    }

    fn resolve_item(
        &self,
        name: &PartialObjectName,
    ) -> Result<&dyn mz_sql::catalog::CatalogItem, SqlCatalogError> {
        Ok(self.state.resolve_entry(
            self.database.as_ref(),
            &self.effective_search_path(true),
            name,
            self.conn_id,
        )?)
    }

    fn resolve_function(
        &self,
        name: &PartialObjectName,
    ) -> Result<&dyn mz_sql::catalog::CatalogItem, SqlCatalogError> {
        Ok(self.state.resolve_function(
            self.database.as_ref(),
            &self.effective_search_path(false),
            name,
            self.conn_id,
        )?)
    }

    fn try_get_item(&self, id: &GlobalId) -> Option<&dyn mz_sql::catalog::CatalogItem> {
        Some(self.state.try_get_entry(id)?)
    }

    fn get_item(&self, id: &GlobalId) -> &dyn mz_sql::catalog::CatalogItem {
        self.state.get_entry(id)
    }

    fn item_exists(&self, name: &QualifiedObjectName) -> bool {
        self.state.item_exists(name, self.conn_id)
    }

    fn get_cluster(&self, id: ClusterId) -> &dyn mz_sql::catalog::CatalogCluster {
        &self.state.clusters_by_id[&id]
    }

    fn find_available_name(&self, name: QualifiedObjectName) -> QualifiedObjectName {
        self.state.find_available_name(name, self.conn_id)
    }

    fn resolve_full_name(&self, name: &QualifiedObjectName) -> FullObjectName {
        self.state.resolve_full_name(name, Some(self.conn_id))
    }

    fn config(&self) -> &mz_sql::catalog::CatalogConfig {
        self.state.config()
    }

    fn now(&self) -> EpochMillis {
        (self.state.config().now)()
    }

    fn aws_privatelink_availability_zones(&self) -> Option<BTreeSet<String>> {
        self.state.aws_privatelink_availability_zones.clone()
    }

    fn system_vars(&self) -> &SystemVars {
        &self.state.system_configuration
    }

    fn system_vars_mut(&mut self) -> &mut SystemVars {
        &mut self.state.to_mut().system_configuration
    }
}

impl mz_sql::catalog::CatalogDatabase for Database {
    fn name(&self) -> &str {
        &self.name
    }

    fn id(&self) -> DatabaseId {
        self.id
    }

    fn has_schemas(&self) -> bool {
        !self.schemas_by_name.is_empty()
    }
}

impl mz_sql::catalog::CatalogSchema for Schema {
    fn database(&self) -> &ResolvedDatabaseSpecifier {
        &self.name.database
    }

    fn name(&self) -> &QualifiedSchemaName {
        &self.name
    }

    fn id(&self) -> &SchemaSpecifier {
        &self.id
    }

    fn has_items(&self) -> bool {
        !self.items.is_empty()
    }
}

impl mz_sql::catalog::CatalogRole for Role {
    fn name(&self) -> &str {
        &self.name
    }

    fn id(&self) -> RoleId {
        self.id
    }

    fn is_inherit(&self) -> bool {
        self.attributes.inherit
    }

    fn create_role(&self) -> bool {
        self.attributes.create_role
    }

    fn create_db(&self) -> bool {
        self.attributes.create_db
    }

    fn create_cluster(&self) -> bool {
        self.attributes.create_cluster
    }

    fn membership(&self) -> BTreeSet<&RoleId> {
        self.membership
            .map
            .iter()
            .map(|(role_id, _grantor_id)| role_id)
            .collect()
    }
}

impl mz_sql::catalog::CatalogCluster<'_> for Cluster {
    fn name(&self) -> &str {
        &self.name
    }

    fn id(&self) -> ClusterId {
        self.id
    }

    fn linked_object_id(&self) -> Option<GlobalId> {
        self.linked_object_id
    }

    fn bound_objects(&self) -> &BTreeSet<GlobalId> {
        &self.bound_objects
    }

    fn replicas(&self) -> &BTreeMap<String, ReplicaId> {
        &self.replica_id_by_name
    }
}

impl mz_sql::catalog::CatalogItem for CatalogEntry {
    fn name(&self) -> &QualifiedObjectName {
        self.name()
    }

    fn id(&self) -> GlobalId {
        self.id()
    }

    fn oid(&self) -> u32 {
        self.oid()
    }

    fn desc(&self, name: &FullObjectName) -> Result<Cow<RelationDesc>, SqlCatalogError> {
        self.desc(name)
    }

    fn func(&self) -> Result<&'static mz_sql::func::Func, SqlCatalogError> {
        self.func()
    }

    fn source_desc(&self) -> Result<Option<&SourceDesc>, SqlCatalogError> {
        self.source_desc()
    }

    fn connection(
        &self,
    ) -> Result<&mz_storage_client::types::connections::Connection, SqlCatalogError> {
        Ok(&self.connection()?.connection)
    }

    fn create_sql(&self) -> &str {
        match self.item() {
            CatalogItem::Table(Table { create_sql, .. }) => create_sql,
            CatalogItem::Source(Source { create_sql, .. }) => create_sql,
            CatalogItem::Sink(Sink { create_sql, .. }) => create_sql,
            CatalogItem::View(View { create_sql, .. }) => create_sql,
            CatalogItem::MaterializedView(MaterializedView { create_sql, .. }) => create_sql,
            CatalogItem::Index(Index { create_sql, .. }) => create_sql,
            CatalogItem::Type(Type { create_sql, .. }) => create_sql,
            CatalogItem::Secret(Secret { create_sql, .. }) => create_sql,
            CatalogItem::Connection(Connection { create_sql, .. }) => create_sql,
            CatalogItem::Func(_) => "<builtin>",
            CatalogItem::Log(_) => "<builtin>",
        }
    }

    fn item_type(&self) -> SqlCatalogItemType {
        self.item().typ()
    }

    fn index_details(&self) -> Option<(&[MirScalarExpr], GlobalId)> {
        if let CatalogItem::Index(Index { keys, on, .. }) = self.item() {
            Some((keys, *on))
        } else {
            None
        }
    }

    fn table_details(&self) -> Option<&[Expr<Aug>]> {
        if let CatalogItem::Table(Table { defaults, .. }) = self.item() {
            Some(defaults)
        } else {
            None
        }
    }

    fn type_details(&self) -> Option<&CatalogTypeDetails<IdReference>> {
        if let CatalogItem::Type(Type { details, .. }) = self.item() {
            Some(details)
        } else {
            None
        }
    }

    fn uses(&self) -> &[GlobalId] {
        self.uses()
    }

    fn used_by(&self) -> &[GlobalId] {
        self.used_by()
    }

    fn subsources(&self) -> Vec<GlobalId> {
        self.subsources()
    }
}

#[cfg(test)]
mod tests {
    use itertools::Itertools;
    use std::collections::{BTreeMap, BTreeSet};
    use std::iter;

    use mz_controller::clusters::ClusterId;
    use mz_expr::{MirRelationExpr, OptimizedMirRelationExpr};
    use mz_ore::collections::CollectionExt;
    use mz_ore::now::{NOW_ZERO, SYSTEM_TIME};
    use mz_repr::{GlobalId, RelationDesc, RelationType, ScalarType};
    use mz_sql::catalog::CatalogDatabase;
    use mz_sql::names;
    use mz_sql::names::{
        DatabaseId, ObjectQualifiers, PartialObjectName, QualifiedObjectName,
        ResolvedDatabaseSpecifier, SchemaId, SchemaSpecifier,
    };
    use mz_sql::plan::StatementContext;
    use mz_sql::session::vars::VarInput;
    use mz_sql::DEFAULT_SCHEMA;
    use mz_sql_parser::ast::Expr;
    use mz_stash::DebugStashFactory;

    use crate::catalog::storage::MZ_SYSTEM_ROLE_ID;
    use crate::catalog::{
        Catalog, CatalogItem, Index, MaterializedView, Op, Table, SYSTEM_CONN_ID,
    };
    use crate::session::{Session, DEFAULT_DATABASE_NAME};

    /// System sessions have an empty `search_path` so it's necessary to
    /// schema-qualify all referenced items.
    ///
    /// Dummy (and ostensibly client) sessions contain system schemas in their
    /// search paths, so do not require schema qualification on system objects such
    /// as types.
    #[tokio::test]
    async fn test_minimal_qualification() {
        Catalog::with_debug(NOW_ZERO.clone(), |catalog| async move {
            struct TestCase {
                input: QualifiedObjectName,
                system_output: PartialObjectName,
                normal_output: PartialObjectName,
            }

            let test_cases = vec![
                TestCase {
                    input: QualifiedObjectName {
                        qualifiers: ObjectQualifiers {
                            database_spec: ResolvedDatabaseSpecifier::Ambient,
                            schema_spec: SchemaSpecifier::Id(
                                catalog.get_pg_catalog_schema_id().clone(),
                            ),
                        },
                        item: "numeric".to_string(),
                    },
                    system_output: PartialObjectName {
                        database: None,
                        schema: None,
                        item: "numeric".to_string(),
                    },
                    normal_output: PartialObjectName {
                        database: None,
                        schema: None,
                        item: "numeric".to_string(),
                    },
                },
                TestCase {
                    input: QualifiedObjectName {
                        qualifiers: ObjectQualifiers {
                            database_spec: ResolvedDatabaseSpecifier::Ambient,
                            schema_spec: SchemaSpecifier::Id(
                                catalog.get_mz_catalog_schema_id().clone(),
                            ),
                        },
                        item: "mz_array_types".to_string(),
                    },
                    system_output: PartialObjectName {
                        database: None,
                        schema: None,
                        item: "mz_array_types".to_string(),
                    },
                    normal_output: PartialObjectName {
                        database: None,
                        schema: None,
                        item: "mz_array_types".to_string(),
                    },
                },
            ];

            for tc in test_cases {
                assert_eq!(
                    catalog
                        .for_system_session()
                        .minimal_qualification(&tc.input),
                    tc.system_output
                );
                assert_eq!(
                    catalog
                        .for_session(&Session::dummy())
                        .minimal_qualification(&tc.input),
                    tc.normal_output
                );
            }
        })
        .await
    }

    #[tokio::test]
    async fn test_catalog_revision() {
        let debug_stash_factory = DebugStashFactory::new().await;
        {
            let stash = debug_stash_factory.open_debug().await;
            let mut catalog = Catalog::open_debug_stash(stash, NOW_ZERO.clone())
                .await
                .expect("unable to open debug catalog");
            assert_eq!(catalog.transient_revision(), 1);
            catalog
                .transact(
                    mz_repr::Timestamp::MIN,
                    None,
                    vec![Op::CreateDatabase {
                        name: "test".to_string(),
                        oid: 1,
                        public_schema_oid: 2,
                        owner_id: MZ_SYSTEM_ROLE_ID,
                    }],
                    |_catalog| Ok(()),
                )
                .await
                .expect("failed to transact");
            assert_eq!(catalog.transient_revision(), 2);
        }
        {
            let stash = debug_stash_factory.open_debug().await;
            let catalog = Catalog::open_debug_stash(stash, NOW_ZERO.clone())
                .await
                .expect("unable to open debug catalog");
            // Re-opening the same stash resets the transient_revision to 1.
            assert_eq!(catalog.transient_revision(), 1);
        }
    }

    #[tokio::test]
    async fn test_effective_search_path() {
        Catalog::with_debug(NOW_ZERO.clone(), |catalog| async move {
            let mz_catalog_schema = (
                ResolvedDatabaseSpecifier::Ambient,
                SchemaSpecifier::Id(catalog.state().get_mz_catalog_schema_id().clone()),
            );
            let pg_catalog_schema = (
                ResolvedDatabaseSpecifier::Ambient,
                SchemaSpecifier::Id(catalog.state().get_pg_catalog_schema_id().clone()),
            );
            let mz_temp_schema = (
                ResolvedDatabaseSpecifier::Ambient,
                SchemaSpecifier::Temporary,
            );

            // Behavior with the default search_schema (public)
            let session = Session::dummy();
            let conn_catalog = catalog.for_session(&session);
            assert_ne!(
                conn_catalog.effective_search_path(false),
                conn_catalog.search_path
            );
            assert_ne!(
                conn_catalog.effective_search_path(true),
                conn_catalog.search_path
            );
            assert_eq!(
                conn_catalog.effective_search_path(false),
                vec![
                    mz_catalog_schema.clone(),
                    pg_catalog_schema.clone(),
                    conn_catalog.search_path[0].clone()
                ]
            );
            assert_eq!(
                conn_catalog.effective_search_path(true),
                vec![
                    mz_temp_schema.clone(),
                    mz_catalog_schema.clone(),
                    pg_catalog_schema.clone(),
                    conn_catalog.search_path[0].clone()
                ]
            );

            // missing schemas are added when missing
            let mut session = Session::dummy();
            session
                .vars_mut()
                .set("search_path", VarInput::Flat("pg_catalog"), false)
                .expect("failed to set search_path");
            let conn_catalog = catalog.for_session(&session);
            assert_ne!(
                conn_catalog.effective_search_path(false),
                conn_catalog.search_path
            );
            assert_ne!(
                conn_catalog.effective_search_path(true),
                conn_catalog.search_path
            );
            assert_eq!(
                conn_catalog.effective_search_path(false),
                vec![mz_catalog_schema.clone(), pg_catalog_schema.clone()]
            );
            assert_eq!(
                conn_catalog.effective_search_path(true),
                vec![
                    mz_temp_schema.clone(),
                    mz_catalog_schema.clone(),
                    pg_catalog_schema.clone()
                ]
            );

            let mut session = Session::dummy();
            session
                .vars_mut()
                .set("search_path", VarInput::Flat("mz_catalog"), false)
                .expect("failed to set search_path");
            let conn_catalog = catalog.for_session(&session);
            assert_ne!(
                conn_catalog.effective_search_path(false),
                conn_catalog.search_path
            );
            assert_ne!(
                conn_catalog.effective_search_path(true),
                conn_catalog.search_path
            );
            assert_eq!(
                conn_catalog.effective_search_path(false),
                vec![pg_catalog_schema.clone(), mz_catalog_schema.clone()]
            );
            assert_eq!(
                conn_catalog.effective_search_path(true),
                vec![
                    mz_temp_schema.clone(),
                    pg_catalog_schema.clone(),
                    mz_catalog_schema.clone()
                ]
            );

            let mut session = Session::dummy();
            session
                .vars_mut()
                .set("search_path", VarInput::Flat("mz_temp"), false)
                .expect("failed to set search_path");
            let conn_catalog = catalog.for_session(&session);
            assert_ne!(
                conn_catalog.effective_search_path(false),
                conn_catalog.search_path
            );
            assert_ne!(
                conn_catalog.effective_search_path(true),
                conn_catalog.search_path
            );
            assert_eq!(
                conn_catalog.effective_search_path(false),
                vec![
                    mz_catalog_schema.clone(),
                    pg_catalog_schema.clone(),
                    mz_temp_schema.clone()
                ]
            );
            assert_eq!(
                conn_catalog.effective_search_path(true),
                vec![mz_catalog_schema, pg_catalog_schema, mz_temp_schema]
            );
        })
        .await
    }

    #[tokio::test]
    async fn test_builtin_migration() {
        enum ItemNamespace {
            System,
            User,
        }

        enum SimplifiedItem {
            Table,
            MaterializedView { depends_on: Vec<String> },
            Index { on: String },
        }

        struct SimplifiedCatalogEntry {
            name: String,
            namespace: ItemNamespace,
            item: SimplifiedItem,
        }

        impl SimplifiedCatalogEntry {
            // A lot of the fields here aren't actually used in the test so we can fill them in with dummy
            // values.
            fn to_catalog_item(
                self,
                id_mapping: &BTreeMap<String, GlobalId>,
            ) -> (String, ItemNamespace, CatalogItem) {
                let item = match self.item {
                    SimplifiedItem::Table => CatalogItem::Table(Table {
                        create_sql: "TODO".to_string(),
                        desc: RelationDesc::empty()
                            .with_column("a", ScalarType::Int32.nullable(true))
                            .with_key(vec![0]),
                        defaults: vec![Expr::null(); 1],
                        conn_id: None,
                        depends_on: vec![],
                        custom_logical_compaction_window: None,
                        is_retained_metrics_relation: false,
                    }),
                    SimplifiedItem::MaterializedView { depends_on } => {
                        let table_list = depends_on.iter().join(",");
                        let depends_on = convert_name_vec_to_id_vec(depends_on, id_mapping);
                        CatalogItem::MaterializedView(MaterializedView {
                            create_sql: format!(
                                "CREATE MATERIALIZED VIEW mv AS SELECT * FROM {table_list}"
                            ),
                            optimized_expr: OptimizedMirRelationExpr(MirRelationExpr::Constant {
                                rows: Ok(Vec::new()),
                                typ: RelationType {
                                    column_types: Vec::new(),
                                    keys: Vec::new(),
                                },
                            }),
                            desc: RelationDesc::empty()
                                .with_column("a", ScalarType::Int32.nullable(true))
                                .with_key(vec![0]),
                            depends_on,
                            cluster_id: ClusterId::User(1),
                        })
                    }
                    SimplifiedItem::Index { on } => {
                        let on_id = id_mapping[&on];
                        CatalogItem::Index(Index {
                            create_sql: format!("CREATE INDEX idx ON {on} (a)"),
                            on: on_id,
                            keys: Vec::new(),
                            conn_id: None,
                            depends_on: vec![on_id],
                            cluster_id: ClusterId::User(1),
                        })
                    }
                };
                (self.name, self.namespace, item)
            }
        }

        struct BuiltinMigrationTestCase {
            test_name: &'static str,
            initial_state: Vec<SimplifiedCatalogEntry>,
            migrated_names: Vec<String>,
            expected_previous_sink_names: Vec<String>,
            expected_previous_materialized_view_names: Vec<String>,
            expected_previous_source_names: Vec<String>,
            expected_all_drop_ops: Vec<String>,
            expected_user_drop_ops: Vec<String>,
            expected_all_create_ops: Vec<String>,
            expected_user_create_ops: Vec<String>,
            expected_migrated_system_object_mappings: Vec<String>,
        }

        async fn add_item(
            catalog: &mut Catalog,
            name: String,
            item: CatalogItem,
            item_namespace: ItemNamespace,
        ) -> GlobalId {
            let id = match item_namespace {
                ItemNamespace::User => catalog
                    .allocate_user_id()
                    .await
                    .expect("cannot fail to allocate user ids"),
                ItemNamespace::System => catalog
                    .allocate_system_id()
                    .await
                    .expect("cannot fail to allocate system ids"),
            };
            let oid = catalog
                .allocate_oid()
                .expect("cannot fail to allocate oids");
            let database_id = catalog
                .resolve_database(DEFAULT_DATABASE_NAME)
                .expect("failed to resolve default database")
                .id();
            let database_spec = ResolvedDatabaseSpecifier::Id(database_id);
            let schema_spec = catalog
                .resolve_schema_in_database(&database_spec, DEFAULT_SCHEMA, SYSTEM_CONN_ID)
                .expect("failed to resolve default schemazs")
                .id
                .clone();
            catalog
                .transact(
                    mz_repr::Timestamp::MIN,
                    None,
                    vec![Op::CreateItem {
                        id,
                        oid,
                        name: QualifiedObjectName {
                            qualifiers: ObjectQualifiers {
                                database_spec,
                                schema_spec,
                            },
                            item: name,
                        },
                        item,
                        owner_id: MZ_SYSTEM_ROLE_ID,
                    }],
                    |_| Ok(()),
                )
                .await
                .expect("failed to transact");
            id
        }

        fn convert_name_vec_to_id_vec(
            name_vec: Vec<String>,
            id_lookup: &BTreeMap<String, GlobalId>,
        ) -> Vec<GlobalId> {
            name_vec.into_iter().map(|name| id_lookup[&name]).collect()
        }

        fn convert_id_vec_to_name_vec(
            id_vec: Vec<GlobalId>,
            name_lookup: &BTreeMap<GlobalId, String>,
        ) -> Vec<String> {
            id_vec
                .into_iter()
                .map(|id| name_lookup[&id].clone())
                .collect()
        }

        let test_cases = vec![
            BuiltinMigrationTestCase {
                test_name: "no_migrations",
                initial_state: vec![SimplifiedCatalogEntry {
                    name: "s1".to_string(),
                    namespace: ItemNamespace::System,
                    item: SimplifiedItem::Table,
                }],
                migrated_names: vec![],
                expected_previous_sink_names: vec![],
                expected_previous_materialized_view_names: vec![],
                expected_previous_source_names: vec![],
                expected_all_drop_ops: vec![],
                expected_user_drop_ops: vec![],
                expected_all_create_ops: vec![],
                expected_user_create_ops: vec![],
                expected_migrated_system_object_mappings: vec![],
            },
            BuiltinMigrationTestCase {
                test_name: "single_migrations",
                initial_state: vec![SimplifiedCatalogEntry {
                    name: "s1".to_string(),
                    namespace: ItemNamespace::System,
                    item: SimplifiedItem::Table,
                }],
                migrated_names: vec!["s1".to_string()],
                expected_previous_sink_names: vec![],
                expected_previous_materialized_view_names: vec![],
                expected_previous_source_names: vec!["s1".to_string()],
                expected_all_drop_ops: vec!["s1".to_string()],
                expected_user_drop_ops: vec![],
                expected_all_create_ops: vec!["s1".to_string()],
                expected_user_create_ops: vec![],
                expected_migrated_system_object_mappings: vec!["s1".to_string()],
            },
            BuiltinMigrationTestCase {
                test_name: "child_migrations",
                initial_state: vec![
                    SimplifiedCatalogEntry {
                        name: "s1".to_string(),
                        namespace: ItemNamespace::System,
                        item: SimplifiedItem::Table,
                    },
                    SimplifiedCatalogEntry {
                        name: "u1".to_string(),
                        namespace: ItemNamespace::User,
                        item: SimplifiedItem::MaterializedView {
                            depends_on: vec!["s1".to_string()],
                        },
                    },
                ],
                migrated_names: vec!["s1".to_string()],
                expected_previous_sink_names: vec![],
                expected_previous_materialized_view_names: vec!["u1".to_string()],
                expected_previous_source_names: vec!["s1".to_string()],
                expected_all_drop_ops: vec!["u1".to_string(), "s1".to_string()],
                expected_user_drop_ops: vec!["u1".to_string()],
                expected_all_create_ops: vec!["s1".to_string(), "u1".to_string()],
                expected_user_create_ops: vec!["u1".to_string()],
                expected_migrated_system_object_mappings: vec!["s1".to_string()],
            },
            BuiltinMigrationTestCase {
                test_name: "multi_child_migrations",
                initial_state: vec![
                    SimplifiedCatalogEntry {
                        name: "s1".to_string(),
                        namespace: ItemNamespace::System,
                        item: SimplifiedItem::Table,
                    },
                    SimplifiedCatalogEntry {
                        name: "u1".to_string(),
                        namespace: ItemNamespace::User,
                        item: SimplifiedItem::MaterializedView {
                            depends_on: vec!["s1".to_string()],
                        },
                    },
                    SimplifiedCatalogEntry {
                        name: "u2".to_string(),
                        namespace: ItemNamespace::User,
                        item: SimplifiedItem::MaterializedView {
                            depends_on: vec!["s1".to_string()],
                        },
                    },
                ],
                migrated_names: vec!["s1".to_string()],
                expected_previous_sink_names: vec![],
                expected_previous_materialized_view_names: vec!["u1".to_string(), "u2".to_string()],
                expected_previous_source_names: vec!["s1".to_string()],
                expected_all_drop_ops: vec!["u1".to_string(), "u2".to_string(), "s1".to_string()],
                expected_user_drop_ops: vec!["u1".to_string(), "u2".to_string()],
                expected_all_create_ops: vec!["s1".to_string(), "u2".to_string(), "u1".to_string()],
                expected_user_create_ops: vec!["u2".to_string(), "u1".to_string()],
                expected_migrated_system_object_mappings: vec!["s1".to_string()],
            },
            BuiltinMigrationTestCase {
                test_name: "topological_sort",
                initial_state: vec![
                    SimplifiedCatalogEntry {
                        name: "s1".to_string(),
                        namespace: ItemNamespace::System,
                        item: SimplifiedItem::Table,
                    },
                    SimplifiedCatalogEntry {
                        name: "s2".to_string(),
                        namespace: ItemNamespace::System,
                        item: SimplifiedItem::Table,
                    },
                    SimplifiedCatalogEntry {
                        name: "u1".to_string(),
                        namespace: ItemNamespace::User,
                        item: SimplifiedItem::MaterializedView {
                            depends_on: vec!["s2".to_string()],
                        },
                    },
                    SimplifiedCatalogEntry {
                        name: "u2".to_string(),
                        namespace: ItemNamespace::User,
                        item: SimplifiedItem::MaterializedView {
                            depends_on: vec!["s1".to_string(), "u1".to_string()],
                        },
                    },
                ],
                migrated_names: vec!["s1".to_string(), "s2".to_string()],
                expected_previous_sink_names: vec![],
                expected_previous_materialized_view_names: vec!["u2".to_string(), "u1".to_string()],
                expected_previous_source_names: vec!["s1".to_string(), "s2".to_string()],
                expected_all_drop_ops: vec![
                    "u2".to_string(),
                    "s1".to_string(),
                    "u1".to_string(),
                    "s2".to_string(),
                ],
                expected_user_drop_ops: vec!["u2".to_string(), "u1".to_string()],
                expected_all_create_ops: vec![
                    "s2".to_string(),
                    "u1".to_string(),
                    "s1".to_string(),
                    "u2".to_string(),
                ],
                expected_user_create_ops: vec!["u1".to_string(), "u2".to_string()],
                expected_migrated_system_object_mappings: vec!["s1".to_string(), "s2".to_string()],
            },
            BuiltinMigrationTestCase {
                test_name: "topological_sort_complex",
                initial_state: vec![
                    SimplifiedCatalogEntry {
                        name: "s273".to_string(),
                        namespace: ItemNamespace::System,
                        item: SimplifiedItem::Table,
                    },
                    SimplifiedCatalogEntry {
                        name: "s322".to_string(),
                        namespace: ItemNamespace::System,
                        item: SimplifiedItem::Table,
                    },
                    SimplifiedCatalogEntry {
                        name: "s317".to_string(),
                        namespace: ItemNamespace::System,
                        item: SimplifiedItem::Table,
                    },
                    SimplifiedCatalogEntry {
                        name: "s349".to_string(),
                        namespace: ItemNamespace::System,
                        item: SimplifiedItem::MaterializedView {
                            depends_on: vec!["s273".to_string()],
                        },
                    },
                    SimplifiedCatalogEntry {
                        name: "s421".to_string(),
                        namespace: ItemNamespace::System,
                        item: SimplifiedItem::MaterializedView {
                            depends_on: vec!["s273".to_string()],
                        },
                    },
                    SimplifiedCatalogEntry {
                        name: "s295".to_string(),
                        namespace: ItemNamespace::System,
                        item: SimplifiedItem::MaterializedView {
                            depends_on: vec!["s273".to_string()],
                        },
                    },
                    SimplifiedCatalogEntry {
                        name: "s296".to_string(),
                        namespace: ItemNamespace::System,
                        item: SimplifiedItem::MaterializedView {
                            depends_on: vec!["s295".to_string()],
                        },
                    },
                    SimplifiedCatalogEntry {
                        name: "s320".to_string(),
                        namespace: ItemNamespace::System,
                        item: SimplifiedItem::MaterializedView {
                            depends_on: vec!["s295".to_string()],
                        },
                    },
                    SimplifiedCatalogEntry {
                        name: "s340".to_string(),
                        namespace: ItemNamespace::System,
                        item: SimplifiedItem::MaterializedView {
                            depends_on: vec!["s295".to_string()],
                        },
                    },
                    SimplifiedCatalogEntry {
                        name: "s318".to_string(),
                        namespace: ItemNamespace::System,
                        item: SimplifiedItem::MaterializedView {
                            depends_on: vec!["s295".to_string()],
                        },
                    },
                    SimplifiedCatalogEntry {
                        name: "s323".to_string(),
                        namespace: ItemNamespace::System,
                        item: SimplifiedItem::MaterializedView {
                            depends_on: vec!["s295".to_string(), "s322".to_string()],
                        },
                    },
                    SimplifiedCatalogEntry {
                        name: "s330".to_string(),
                        namespace: ItemNamespace::System,
                        item: SimplifiedItem::MaterializedView {
                            depends_on: vec!["s318".to_string(), "s317".to_string()],
                        },
                    },
                    SimplifiedCatalogEntry {
                        name: "s321".to_string(),
                        namespace: ItemNamespace::System,
                        item: SimplifiedItem::MaterializedView {
                            depends_on: vec!["s318".to_string()],
                        },
                    },
                    SimplifiedCatalogEntry {
                        name: "s315".to_string(),
                        namespace: ItemNamespace::System,
                        item: SimplifiedItem::MaterializedView {
                            depends_on: vec!["s296".to_string()],
                        },
                    },
                    SimplifiedCatalogEntry {
                        name: "s354".to_string(),
                        namespace: ItemNamespace::System,
                        item: SimplifiedItem::MaterializedView {
                            depends_on: vec!["s296".to_string()],
                        },
                    },
                    SimplifiedCatalogEntry {
                        name: "s327".to_string(),
                        namespace: ItemNamespace::System,
                        item: SimplifiedItem::MaterializedView {
                            depends_on: vec!["s296".to_string()],
                        },
                    },
                    SimplifiedCatalogEntry {
                        name: "s339".to_string(),
                        namespace: ItemNamespace::System,
                        item: SimplifiedItem::MaterializedView {
                            depends_on: vec!["s296".to_string()],
                        },
                    },
                    SimplifiedCatalogEntry {
                        name: "s355".to_string(),
                        namespace: ItemNamespace::System,
                        item: SimplifiedItem::MaterializedView {
                            depends_on: vec!["s315".to_string()],
                        },
                    },
                ],
                migrated_names: vec![
                    "s273".to_string(),
                    "s317".to_string(),
                    "s318".to_string(),
                    "s320".to_string(),
                    "s321".to_string(),
                    "s322".to_string(),
                    "s323".to_string(),
                    "s330".to_string(),
                    "s339".to_string(),
                    "s340".to_string(),
                ],
                expected_previous_sink_names: vec![],
                expected_previous_materialized_view_names: vec![
                    "s349".to_string(),
                    "s421".to_string(),
                    "s355".to_string(),
                    "s315".to_string(),
                    "s354".to_string(),
                    "s327".to_string(),
                    "s339".to_string(),
                    "s296".to_string(),
                    "s320".to_string(),
                    "s340".to_string(),
                    "s330".to_string(),
                    "s321".to_string(),
                    "s318".to_string(),
                    "s323".to_string(),
                    "s295".to_string(),
                ],
                expected_previous_source_names: vec![
                    "s273".to_string(),
                    "s317".to_string(),
                    "s322".to_string(),
                ],
                expected_all_drop_ops: vec![
                    "s349".to_string(),
                    "s421".to_string(),
                    "s355".to_string(),
                    "s315".to_string(),
                    "s354".to_string(),
                    "s327".to_string(),
                    "s339".to_string(),
                    "s296".to_string(),
                    "s320".to_string(),
                    "s340".to_string(),
                    "s330".to_string(),
                    "s321".to_string(),
                    "s318".to_string(),
                    "s323".to_string(),
                    "s295".to_string(),
                    "s273".to_string(),
                    "s317".to_string(),
                    "s322".to_string(),
                ],
                expected_user_drop_ops: vec![],
                expected_all_create_ops: vec![
                    "s322".to_string(),
                    "s317".to_string(),
                    "s273".to_string(),
                    "s295".to_string(),
                    "s323".to_string(),
                    "s318".to_string(),
                    "s321".to_string(),
                    "s330".to_string(),
                    "s340".to_string(),
                    "s320".to_string(),
                    "s296".to_string(),
                    "s339".to_string(),
                    "s327".to_string(),
                    "s354".to_string(),
                    "s315".to_string(),
                    "s355".to_string(),
                    "s421".to_string(),
                    "s349".to_string(),
                ],
                expected_user_create_ops: vec![],
                expected_migrated_system_object_mappings: vec![
                    "s322".to_string(),
                    "s317".to_string(),
                    "s273".to_string(),
                    "s295".to_string(),
                    "s323".to_string(),
                    "s318".to_string(),
                    "s321".to_string(),
                    "s330".to_string(),
                    "s340".to_string(),
                    "s320".to_string(),
                    "s296".to_string(),
                    "s339".to_string(),
                    "s327".to_string(),
                    "s354".to_string(),
                    "s315".to_string(),
                    "s355".to_string(),
                    "s421".to_string(),
                    "s349".to_string(),
                ],
            },
            BuiltinMigrationTestCase {
                test_name: "system_child_migrations",
                initial_state: vec![
                    SimplifiedCatalogEntry {
                        name: "s1".to_string(),
                        namespace: ItemNamespace::System,
                        item: SimplifiedItem::Table,
                    },
                    SimplifiedCatalogEntry {
                        name: "s2".to_string(),
                        namespace: ItemNamespace::System,
                        item: SimplifiedItem::Index {
                            on: "s1".to_string(),
                        },
                    },
                ],
                migrated_names: vec!["s1".to_string()],
                expected_previous_sink_names: vec![],
                expected_previous_materialized_view_names: vec![],
                expected_previous_source_names: vec!["s1".to_string()],
                expected_all_drop_ops: vec!["s2".to_string(), "s1".to_string()],
                expected_user_drop_ops: vec![],
                expected_all_create_ops: vec!["s1".to_string(), "s2".to_string()],
                expected_user_create_ops: vec![],
                expected_migrated_system_object_mappings: vec!["s1".to_string(), "s2".to_string()],
            },
        ];

        for test_case in test_cases {
            Catalog::with_debug(NOW_ZERO.clone(), |mut catalog| async move {
                let mut id_mapping = BTreeMap::new();
                let mut name_mapping = BTreeMap::new();
                for entry in test_case.initial_state {
                    let (name, namespace, item) = entry.to_catalog_item(&id_mapping);
                    let id = add_item(&mut catalog, name.clone(), item, namespace).await;
                    id_mapping.insert(name.clone(), id);
                    name_mapping.insert(id, name);
                }

                let migrated_ids = test_case
                    .migrated_names
                    .into_iter()
                    .map(|name| id_mapping[&name])
                    .collect();
                let id_fingerprint_map: BTreeMap<GlobalId, String> = id_mapping
                    .iter()
                    .filter(|(_name, id)| id.is_system())
                    // We don't use the new fingerprint in this test, so we can just hard code it
                    .map(|(_name, id)| (*id, "".to_string()))
                    .collect();
                let migration_metadata = catalog
                    .generate_builtin_migration_metadata(migrated_ids, id_fingerprint_map)
                    .await
                    .expect("failed to generate builtin migration metadata");

                assert_eq!(
                    convert_id_vec_to_name_vec(migration_metadata.previous_sink_ids, &name_mapping),
                    test_case.expected_previous_sink_names,
                    "{} test failed with wrong previous sink ids",
                    test_case.test_name
                );
                assert_eq!(
                    convert_id_vec_to_name_vec(
                        migration_metadata.previous_materialized_view_ids,
                        &name_mapping
                    ),
                    test_case.expected_previous_materialized_view_names,
                    "{} test failed with wrong previous materialized view ids",
                    test_case.test_name
                );
                assert_eq!(
                    convert_id_vec_to_name_vec(
                        migration_metadata.previous_source_ids,
                        &name_mapping
                    ),
                    test_case.expected_previous_source_names,
                    "{} test failed with wrong previous source ids",
                    test_case.test_name
                );
                assert_eq!(
                    convert_id_vec_to_name_vec(migration_metadata.all_drop_ops, &name_mapping),
                    test_case.expected_all_drop_ops,
                    "{} test failed with wrong all drop ops",
                    test_case.test_name
                );
                assert_eq!(
                    convert_id_vec_to_name_vec(migration_metadata.user_drop_ops, &name_mapping),
                    test_case.expected_user_drop_ops,
                    "{} test failed with wrong user drop ops",
                    test_case.test_name
                );
                assert_eq!(
                    migration_metadata
                        .all_create_ops
                        .into_iter()
                        .map(|(_, _, name, _, _)| name.item)
                        .collect::<Vec<_>>(),
                    test_case.expected_all_create_ops,
                    "{} test failed with wrong all create ops",
                    test_case.test_name
                );
                assert_eq!(
                    migration_metadata
                        .user_create_ops
                        .into_iter()
                        .map(|(_, _, name)| name)
                        .collect::<Vec<_>>(),
                    test_case.expected_user_create_ops,
                    "{} test failed with wrong user create ops",
                    test_case.test_name
                );
                assert_eq!(
                    migration_metadata
                        .migrated_system_object_mappings
                        .values()
                        .map(|mapping| mapping.object_name.clone())
                        .collect::<BTreeSet<_>>(),
                    test_case
                        .expected_migrated_system_object_mappings
                        .into_iter()
                        .collect::<BTreeSet<_>>(),
                    "{} test failed with wrong migrated system object mappings",
                    test_case.test_name
                );
            })
            .await
        }
    }

    #[tokio::test]
    async fn test_normalized_create() {
        Catalog::with_debug(NOW_ZERO.clone(), |catalog| {
            let catalog = catalog.for_system_session();
            let scx = &mut StatementContext::new(None, &catalog);

            let parsed = mz_sql_parser::parser::parse_statements(
                "create view public.foo as select 1 as bar",
            )
            .expect("")
            .into_element();

            let (stmt, _) = names::resolve(scx.catalog, parsed).expect("");

            // Ensure that all identifiers are quoted.
            assert_eq!(
                r#"CREATE VIEW "materialize"."public"."foo" AS SELECT 1 AS "bar""#,
                mz_sql::normalize::create_statement(scx, stmt).expect(""),
            );

            async {}
        })
        .await;
    }

    // Test that if a large catalog item is somehow committed, then we can still load the catalog.
    #[tokio::test]
    #[cfg_attr(miri, ignore)] // slow
    async fn test_large_catalog_item() {
        let view_def = "CREATE VIEW \"materialize\".\"public\".\"v\" AS SELECT 1 FROM (SELECT 1";
        let column = ", 1";
        let view_def_size = view_def.bytes().count();
        let column_size = column.bytes().count();
        let column_count =
            (mz_sql_parser::parser::MAX_STATEMENT_BATCH_SIZE - view_def_size) / column_size + 1;
        let columns = iter::repeat(column).take(column_count).join("");
        let create_sql = format!("{view_def}{columns})");
        let create_sql_check = create_sql.clone();
        assert!(mz_sql_parser::parser::parse_statements(&create_sql).is_ok());
        assert!(mz_sql_parser::parser::parse_statements_with_limit(&create_sql).is_err());

        let debug_stash_factory = DebugStashFactory::new().await;
        let id = GlobalId::User(1);
        {
            let stash = debug_stash_factory.open_debug().await;
            let mut catalog = Catalog::open_debug_stash(stash, SYSTEM_TIME.clone())
                .await
                .expect("unable to open debug catalog");
            let item = catalog
                .state()
                .parse_view_item(create_sql)
                .expect("unable to parse view");
            catalog
                .transact(
                    SYSTEM_TIME().into(),
                    None,
                    vec![Op::CreateItem {
                        item,
                        name: QualifiedObjectName {
                            qualifiers: ObjectQualifiers {
                                database_spec: ResolvedDatabaseSpecifier::Id(DatabaseId::new(1)),
                                schema_spec: SchemaSpecifier::Id(SchemaId::new(3)),
                            },
                            item: "v".to_string(),
                        },
                        oid: 1,
                        id,
                        owner_id: MZ_SYSTEM_ROLE_ID,
                    }],
                    |_catalog| Ok(()),
                )
                .await
                .expect("failed to transact");
        }
        {
            let stash = debug_stash_factory.open_debug().await;
            let catalog = Catalog::open_debug_stash(stash, SYSTEM_TIME.clone())
                .await
                .expect("unable to open debug catalog");
            let view = catalog.get_entry(&id);
            assert_eq!("v", view.name.item);
            match &view.item {
                CatalogItem::View(view) => assert_eq!(create_sql_check, view.create_sql),
                item => panic!("expected view, got {}", item.typ()),
            }
        }
    }
}<|MERGE_RESOLUTION|>--- conflicted
+++ resolved
@@ -443,84 +443,6 @@
         membership
     }
 
-<<<<<<< HEAD
-    /// Create and insert the per replica log sources and log views.
-    #[tracing::instrument(level = "info", skip_all)]
-    fn insert_replica_introspection_items(&mut self, logging: &ReplicaLogging, replica_id: u64) {
-        for (variant, source_id) in &logging.sources {
-            let oid = self
-                .allocate_oid()
-                .unwrap_or_terminate("cannot return error here");
-            // TODO(lh): Once we get rid of legacy active logs, we should refactor the
-            // CatalogItem::Log. For now  we just use the log variant to lookup the unique CatalogItem
-            // in BUILTINS.
-            let log = BUILTINS::logs()
-                .find(|log| log.variant == *variant)
-                .expect("variant must be included in builtins");
-
-            let source_name = QualifiedObjectName {
-                qualifiers: ObjectQualifiers {
-                    database_spec: ResolvedDatabaseSpecifier::Ambient,
-                    schema_spec: SchemaSpecifier::Id(self.get_mz_internal_schema_id().clone()),
-                },
-                item: format!("{}_{}", log.name, replica_id),
-            };
-            self.insert_item(
-                *source_id,
-                oid,
-                source_name,
-                CatalogItem::Log(Log {
-                    variant: variant.clone(),
-                    has_storage_collection: true,
-                }),
-                MZ_SYSTEM_ROLE_ID,
-            );
-        }
-
-        for (logview, id) in &logging.views {
-            let (sql_template, name_template) = logview.get_template();
-            assert!(sql_template.find("{}").is_some());
-            assert!(name_template.find("{}").is_some());
-            let name = name_template.replace("{}", &replica_id.to_string());
-            let sql = "CREATE VIEW ".to_string()
-                + MZ_INTERNAL_SCHEMA
-                + "."
-                + &name
-                + " AS "
-                + &sql_template.replace("{}", &replica_id.to_string());
-
-            let item = self.parse_view_item(sql);
-
-            match item {
-                Ok(item) => {
-                    let oid = self
-                        .allocate_oid()
-                        .unwrap_or_terminate("cannot return error here");
-                    let view_name = QualifiedObjectName {
-                        qualifiers: ObjectQualifiers {
-                            database_spec: ResolvedDatabaseSpecifier::Ambient,
-                            schema_spec: SchemaSpecifier::Id(
-                                self.get_mz_internal_schema_id().clone(),
-                            ),
-                        },
-                        item: name,
-                    };
-
-                    self.insert_item(*id, oid, view_name, item, MZ_SYSTEM_ROLE_ID);
-                }
-                Err(e) => {
-                    // This error should never happen, but if we add a logging
-                    // source + view pair and make a mistake in the migration
-                    // it's better to bring up the cluster without the view
-                    // than to crash.
-                    tracing::error!("Could not create log view: {}", e);
-                }
-            }
-        }
-    }
-
-=======
->>>>>>> bbbd7e9c
     /// Parse a SQL string into a catalog view item with only a limited
     /// context.
     #[tracing::instrument(level = "info", skip_all)]
@@ -2678,20 +2600,7 @@
         }
 
         let replicas = catalog.storage().await.load_cluster_replicas().await?;
-<<<<<<< HEAD
         for (cluster_id, replica_id, name, serialized_config, owner_id) in replicas {
-            let log_sources = match serialized_config.logging.sources {
-                Some(sources) => sources,
-                None => catalog.allocate_persisted_introspection_sources().await,
-            };
-            let log_views = match serialized_config.logging.views {
-                Some(views) => views,
-                None => catalog.allocate_persisted_introspection_views().await,
-            };
-
-=======
-        for (cluster_id, replica_id, name, serialized_config) in replicas {
->>>>>>> bbbd7e9c
             let logging = ReplicaLogging {
                 log_logging: serialized_config.logging.log_logging,
                 interval: serialized_config.logging.interval,
@@ -4825,29 +4734,15 @@
                     id,
                     name,
                     linked_object_id,
-<<<<<<< HEAD
-                    arranged_introspection_sources,
+                    introspection_sources,
                     owner_id,
-=======
-                    introspection_sources,
->>>>>>> bbbd7e9c
                 } => {
                     if is_reserved_name(&name) {
                         return Err(AdapterError::Catalog(Error::new(
                             ErrorKind::ReservedClusterName(name),
                         )));
                     }
-<<<<<<< HEAD
-                    tx.insert_user_cluster(
-                        id,
-                        &name,
-                        linked_object_id,
-                        &arranged_introspection_sources,
-                        owner_id,
-                    )?;
-=======
-                    tx.insert_user_cluster(id, &name, linked_object_id, &introspection_sources)?;
->>>>>>> bbbd7e9c
+                    tx.insert_user_cluster(id, &name, linked_object_id, &introspection_sources, owner_id)?;
                     state.add_to_audit_log(
                         oracle_write_ts,
                         session,
@@ -4862,24 +4757,9 @@
                         }),
                     )?;
                     info!("create cluster {}", name);
-<<<<<<< HEAD
-                    let arranged_introspection_source_ids: Vec<GlobalId> =
-                        arranged_introspection_sources
-                            .iter()
-                            .map(|(_, id)| *id)
-                            .collect();
-                    state.insert_cluster(
-                        id,
-                        name.clone(),
-                        linked_object_id,
-                        arranged_introspection_sources,
-                        owner_id,
-                    );
-=======
                     let introspection_source_ids: Vec<GlobalId> =
                         introspection_sources.iter().map(|(_, id)| *id).collect();
-                    state.insert_cluster(id, name.clone(), linked_object_id, introspection_sources);
->>>>>>> bbbd7e9c
+                    state.insert_cluster(id, name.clone(), linked_object_id, introspection_sources, owner_id);
                     builtin_table_updates.push(state.pack_cluster_update(&name, 1));
                     if let Some(linked_object_id) = linked_object_id {
                         builtin_table_updates.push(state.pack_cluster_link_update(
@@ -4945,16 +4825,7 @@
                         )?;
                     }
                     let num_processes = config.location.num_processes();
-<<<<<<< HEAD
-                    let introspection_ids: Vec<_> =
-                        config.compute.logging.source_and_view_ids().collect();
                     state.insert_cluster_replica(cluster_id, name.clone(), id, config, owner_id);
-                    for id in introspection_ids {
-                        builtin_table_updates.extend(state.pack_item_update(id, 1));
-                    }
-=======
-                    state.insert_cluster_replica(cluster_id, name.clone(), id, config);
->>>>>>> bbbd7e9c
                     builtin_table_updates
                         .push(state.pack_cluster_replica_update(cluster_id, &name, 1));
                     for process_id in 0..num_processes {
@@ -6073,12 +5944,8 @@
         id: ClusterId,
         name: String,
         linked_object_id: Option<GlobalId>,
-<<<<<<< HEAD
-        arranged_introspection_sources: Vec<(&'static BuiltinLog, GlobalId)>,
+        introspection_sources: Vec<(&'static BuiltinLog, GlobalId)>,
         owner_id: RoleId,
-=======
-        introspection_sources: Vec<(&'static BuiltinLog, GlobalId)>,
->>>>>>> bbbd7e9c
     },
     CreateClusterReplica {
         cluster_id: ClusterId,
