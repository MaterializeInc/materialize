// Copyright Materialize, Inc. and contributors. All rights reserved.
//
// Use of this software is governed by the Business Source License
// included in the LICENSE file.
//
// As of the Change Date specified in that file, in accordance with
// the Business Source License, use of this software will be governed
// by the Apache License, Version 2.0.

//! Persistent metadata storage for the coordinator.

use std::borrow::Cow;
use std::collections::{BTreeMap, BTreeSet, HashMap, HashSet};
use std::sync::Arc;
use std::time::{Duration, Instant};

use anyhow::bail;
use chrono::{DateTime, TimeZone, Utc};
use itertools::Itertools;
use once_cell::sync::Lazy;
use regex::Regex;
use serde::{Deserialize, Serialize};
use tokio::sync::{Mutex, MutexGuard};
use tracing::{info, trace};

use mz_audit_log::{EventDetails, EventType, FullNameV1, ObjectType, VersionedEvent};
use mz_build_info::DUMMY_BUILD_INFO;
use mz_compute_client::command::{ProcessId, ReplicaId};
use mz_compute_client::controller::ComputeInstanceId;
<<<<<<< HEAD
use mz_compute_client::logging::{
    LogVariant, LoggingConfig as DataflowLoggingConfig, DEFAULT_LOG_VARIANTS,
};
use mz_controller::{
    ComputeInstanceEvent, ConcreteComputeInstanceReplicaConfig,
    ConcreteComputeInstanceReplicaLogging,
};
use mz_expr::{ExprHumanizer, MirScalarExpr, OptimizedMirRelationExpr};
=======
use mz_compute_client::logging::LoggingConfig as DataflowLoggingConfig;
use mz_controller::{
    ComputeInstanceEvent, ComputeInstanceReplicaAllocation, ConcreteComputeInstanceReplicaConfig,
};
use mz_expr::{MirScalarExpr, OptimizedMirRelationExpr};
>>>>>>> 3da09bfb
use mz_ore::collections::CollectionExt;
use mz_ore::metrics::MetricsRegistry;
use mz_ore::now::{to_datetime, EpochMillis, NowFn};
use mz_pgrepr::oid::FIRST_USER_OID;
use mz_repr::{explain_new::ExprHumanizer, Diff, GlobalId, RelationDesc, ScalarType};
use mz_sql::ast::display::AstDisplay;
use mz_sql::ast::Expr;
use mz_sql::catalog::{
    CatalogDatabase, CatalogError as SqlCatalogError, CatalogItem as SqlCatalogItem,
    CatalogItemType as SqlCatalogItemType, CatalogSchema, CatalogType, CatalogTypeDetails,
    IdReference, NameReference, SessionCatalog, TypeReference,
};
use mz_sql::names::{
    Aug, DatabaseId, FullObjectName, ObjectQualifiers, PartialObjectName, QualifiedObjectName,
    QualifiedSchemaName, RawDatabaseSpecifier, ResolvedDatabaseSpecifier, SchemaId,
    SchemaSpecifier,
};
use mz_sql::plan::{
    ComputeInstanceIntrospectionConfig, ComputeInstanceReplicaConfig, CreateConnectionPlan,
    CreateIndexPlan, CreateRecordedViewPlan, CreateSecretPlan, CreateSinkPlan, CreateSourcePlan,
    CreateTablePlan, CreateTypePlan, CreateViewPlan, Params, Plan, PlanContext, StatementDesc,
};
use mz_sql::DEFAULT_SCHEMA;
use mz_stash::{Append, Postgres, Sqlite};
use mz_storage::types::sinks::{SinkConnection, SinkConnectionBuilder, SinkEnvelope};
use mz_storage::types::sources::{SourceDesc, Timeline};
use mz_transform::Optimizer;
use uuid::Uuid;

use crate::catalog::builtin::{
    Builtin, BuiltinLog, BuiltinTable, BuiltinType, Fingerprint, BUILTINS, BUILTIN_ROLES,
    INFORMATION_SCHEMA, MZ_CATALOG_SCHEMA, MZ_INTERNAL_SCHEMA, MZ_TEMP_SCHEMA, PG_CATALOG_SCHEMA,
};
use crate::catalog::storage::BootstrapArgs;
use crate::session::{PreparedStatement, Session, DEFAULT_DATABASE_NAME};
use crate::AdapterError;

mod builtin_table_updates;
mod config;
mod error;
mod migrate;

pub mod builtin;
pub mod storage;

pub use crate::catalog::builtin_table_updates::BuiltinTableUpdate;
pub use crate::catalog::config::{ClusterReplicaSizeMap, Config};
pub use crate::catalog::error::{AmbiguousRename, Error, ErrorKind};
use crate::client::ConnectionId;

pub const SYSTEM_CONN_ID: ConnectionId = 0;
const SYSTEM_USER: &str = "mz_system";

/// A `Catalog` keeps track of the SQL objects known to the planner.
///
/// For each object, it keeps track of both forward and reverse dependencies:
/// i.e., which objects are depended upon by the object, and which objects
/// depend upon the object. It enforces the SQL rules around dropping: an object
/// cannot be dropped until all of the objects that depend upon it are dropped.
/// It also enforces uniqueness of names.
///
/// SQL mandates a hierarchy of exactly three layers. A catalog contains
/// databases, databases contain schemas, and schemas contain catalog items,
/// like sources, sinks, view, and indexes.
///
/// To the outside world, databases, schemas, and items are all identified by
/// name. Items can be referred to by their [`FullObjectName`], which fully and
/// unambiguously specifies the item, or a [`PartialObjectName`], which can omit the
/// database name and/or the schema name. Partial names can be converted into
/// full names via a complicated resolution process documented by the
/// [`CatalogState::resolve`] method.
///
/// The catalog also maintains special "ambient schemas": virtual schemas,
/// implicitly present in all databases, that house various system views.
/// The big examples of ambient schemas are `pg_catalog` and `mz_catalog`.
#[derive(Debug)]
pub struct Catalog<S> {
    state: CatalogState,
    storage: Arc<Mutex<storage::Connection<S>>>,
    transient_revision: u64,
}

// Implement our own Clone because derive can't unless S is Clone, which it's
// not (hence the Arc).
impl<S> Clone for Catalog<S> {
    fn clone(&self) -> Self {
        Self {
            state: self.state.clone(),
            storage: Arc::clone(&self.storage),
            transient_revision: self.transient_revision,
        }
    }
}

#[derive(Debug, Clone)]
pub struct CatalogState {
    database_by_name: BTreeMap<String, DatabaseId>,
    database_by_id: BTreeMap<DatabaseId, Database>,
    entry_by_id: BTreeMap<GlobalId, CatalogEntry>,
    ambient_schemas_by_name: BTreeMap<String, SchemaId>,
    ambient_schemas_by_id: BTreeMap<SchemaId, Schema>,
    temporary_schemas: HashMap<ConnectionId, Schema>,
    compute_instances_by_id: HashMap<ComputeInstanceId, ComputeInstance>,
    compute_instances_by_name: HashMap<String, ComputeInstanceId>,
    roles: HashMap<String, Role>,
    config: mz_sql::catalog::CatalogConfig,
    oid_counter: u32,
    replica_sizes: ClusterReplicaSizeMap,
    availability_zones: Vec<String>,
}

impl CatalogState {
    pub fn allocate_oid(&mut self) -> Result<u32, Error> {
        let oid = self.oid_counter;
        if oid == u32::max_value() {
            return Err(Error::new(ErrorKind::OidExhaustion));
        }
        self.oid_counter += 1;
        Ok(oid)
    }

    /// Computes the IDs of any indexes that transitively depend on this catalog
    /// entry.
    pub fn dependent_indexes(&self, id: GlobalId) -> Vec<GlobalId> {
        let mut out = Vec::new();
        self.dependent_indexes_inner(id, &mut out);
        out
    }

    fn dependent_indexes_inner(&self, id: GlobalId, out: &mut Vec<GlobalId>) {
        let entry = self.get_entry(&id);
        match entry.item() {
            CatalogItem::Index(_) => out.push(id),
            _ => {
                for id in entry.used_by() {
                    self.dependent_indexes_inner(*id, out)
                }
            }
        }
    }

    /// Computes the IDs of any log sources this catalog entry transitively
    /// depends on.
    pub fn log_dependencies(&self, id: GlobalId) -> Vec<GlobalId> {
        let mut out = Vec::new();
        self.log_dependencies_inner(id, &mut out);
        out
    }

    fn log_dependencies_inner(&self, id: GlobalId, out: &mut Vec<GlobalId>) {
        match self.get_entry(&id).item() {
            CatalogItem::Log(_) => out.push(id),
            item @ (CatalogItem::View(_)
            | CatalogItem::RecordedView(_)
            | CatalogItem::Connection(_)) => {
                for id in item.uses() {
                    self.log_dependencies_inner(*id, out);
                }
            }
            CatalogItem::Sink(sink) => self.log_dependencies_inner(sink.from, out),
            CatalogItem::Index(idx) => self.log_dependencies_inner(idx.on, out),
            CatalogItem::Table(_)
            | CatalogItem::Source(_)
            | CatalogItem::Type(_)
            | CatalogItem::Func(_)
            | CatalogItem::Secret(_) => (),
        }
    }

    pub fn uses_tables(&self, id: GlobalId) -> bool {
        match self.get_entry(&id).item() {
            CatalogItem::Table(_) => true,
            item @ (CatalogItem::View(_) | CatalogItem::RecordedView(_)) => {
                item.uses().iter().any(|id| self.uses_tables(*id))
            }
            CatalogItem::Index(idx) => self.uses_tables(idx.on),
            CatalogItem::Source(_)
            | CatalogItem::Log(_)
            | CatalogItem::Func(_)
            | CatalogItem::Sink(_)
            | CatalogItem::Type(_)
            | CatalogItem::Secret(_)
            | CatalogItem::Connection(_) => false,
        }
    }

    pub fn resolve_full_name(
        &self,
        name: &QualifiedObjectName,
        conn_id: Option<ConnectionId>,
    ) -> FullObjectName {
        let conn_id = conn_id.unwrap_or(SYSTEM_CONN_ID);

        let database = match &name.qualifiers.database_spec {
            ResolvedDatabaseSpecifier::Ambient => RawDatabaseSpecifier::Ambient,
            ResolvedDatabaseSpecifier::Id(id) => {
                RawDatabaseSpecifier::Name(self.get_database(id).name().to_string())
            }
        };
        let schema = self
            .get_schema(
                &name.qualifiers.database_spec,
                &name.qualifiers.schema_spec,
                conn_id,
            )
            .name()
            .schema
            .clone();
        FullObjectName {
            database,
            schema,
            item: name.item.clone(),
        }
    }

    pub fn get_entry(&self, id: &GlobalId) -> &CatalogEntry {
        &self.entry_by_id[id]
    }

    pub fn try_get_entry_in_schema(
        &self,
        name: &QualifiedObjectName,
        conn_id: ConnectionId,
    ) -> Option<&CatalogEntry> {
        self.get_schema(
            &name.qualifiers.database_spec,
            &name.qualifiers.schema_spec,
            conn_id,
        )
        .items
        .get(&name.item)
        .and_then(|id| self.try_get_entry(id))
    }

    /// Gets an entry named `item` from exactly one of system schemas.
    ///
    /// # Panics
    /// - If `item` is not an entry in any system schema
    /// - If more than one system schema has an entry named `item`.
    fn get_entry_in_system_schemas(&self, item: &str) -> &CatalogEntry {
        let mut res = None;
        for system_schema in &[
            PG_CATALOG_SCHEMA,
            INFORMATION_SCHEMA,
            MZ_CATALOG_SCHEMA,
            MZ_INTERNAL_SCHEMA,
        ] {
            let schema_id = &self.ambient_schemas_by_name[*system_schema];
            let schema = &self.ambient_schemas_by_id[schema_id];
            if let Some(global_id) = schema.items.get(item) {
                match res {
                    None => res = Some(self.get_entry(global_id)),
                    Some(_) => panic!("only call get_entry_in_system_schemas on objects uniquely identifiable in one system schema"),
                }
            }
        }

        res.unwrap_or_else(|| panic!("cannot find {} in system schema", item))
    }

    pub fn item_exists(&self, name: &QualifiedObjectName, conn_id: ConnectionId) -> bool {
        self.try_get_entry_in_schema(name, conn_id).is_some()
    }

    fn find_available_name(
        &self,
        mut name: QualifiedObjectName,
        conn_id: ConnectionId,
    ) -> QualifiedObjectName {
        let mut i = 0;
        let orig_item_name = name.item.clone();
        while self.item_exists(&name, conn_id) {
            i += 1;
            name.item = format!("{}{}", orig_item_name, i);
        }
        name
    }

    pub fn try_get_entry(&self, id: &GlobalId) -> Option<&CatalogEntry> {
        self.entry_by_id.get(id)
    }

    /// Returns all indexes on the given object and compute instance known in
    /// the catalog.
    pub fn get_indexes_on(
        &self,
        id: GlobalId,
        compute_instance: ComputeInstanceId,
    ) -> impl Iterator<Item = (GlobalId, &Index)> {
        let index_matches =
            move |idx: &Index| idx.on == id && idx.compute_instance == compute_instance;

        self.get_entry(&id)
            .used_by()
            .iter()
            .filter_map(move |uses_id| match self.get_entry(uses_id).item() {
                CatalogItem::Index(index) if index_matches(index) => Some((*uses_id, index)),
                _ => None,
            })
    }

    fn insert_item(
        &mut self,
        id: GlobalId,
        oid: u32,
        name: QualifiedObjectName,
        item: CatalogItem,
    ) {
        if !id.is_system() && !item.is_placeholder() {
            info!(
                "create {} {} ({})",
                item.typ(),
                self.resolve_full_name(&name, None),
                id
            );
        }

        if !id.is_system() {
            if let CatalogItem::Index(Index {
                compute_instance, ..
            })
            | CatalogItem::Sink(Sink {
                compute_instance, ..
            })
            | CatalogItem::RecordedView(RecordedView {
                compute_instance, ..
            }) = item
            {
                self.compute_instances_by_id
                    .get_mut(&compute_instance)
                    .unwrap()
                    .exports
                    .insert(id);
            };
        }

        let entry = CatalogEntry {
            item,
            name,
            id,
            oid,
            used_by: Vec::new(),
        };
        for u in entry.uses() {
            match self.entry_by_id.get_mut(&u) {
                Some(metadata) => metadata.used_by.push(entry.id),
                None => panic!(
                    "Catalog: missing dependent catalog item {} while installing {}",
                    &u,
                    self.resolve_full_name(&entry.name, entry.conn_id())
                ),
            }
        }
        let conn_id = entry.item().conn_id().unwrap_or(SYSTEM_CONN_ID);
        let schema = self.get_schema_mut(
            &entry.name().qualifiers.database_spec,
            &entry.name().qualifiers.schema_spec,
            conn_id,
        );
        if let CatalogItem::Func(_) = entry.item() {
            schema.functions.insert(entry.name.item.clone(), entry.id);
        } else {
            schema.items.insert(entry.name.item.clone(), entry.id);
        }

        self.entry_by_id.insert(entry.id, entry.clone());
    }

    fn get_database(&self, database_id: &DatabaseId) -> &Database {
        &self.database_by_id[database_id]
    }

    async fn insert_compute_instance(
        &mut self,
        id: ComputeInstanceId,
        name: String,
        introspection: Option<ComputeInstanceIntrospectionConfig>,
        introspection_sources: Vec<(&'static BuiltinLog, GlobalId)>,
    ) {
        let logging = match introspection {
            None => None,
            Some(introspection) => {
                let mut active_logs = BTreeMap::new();
                for (log, index_id) in introspection_sources {
                    let source_name = FullObjectName {
                        database: RawDatabaseSpecifier::Ambient,
                        schema: log.schema.into(),
                        item: log.name.into(),
                    };
                    let index_name = format!("{}_{}_primary_idx", log.name, id);
                    let mut index_name = QualifiedObjectName {
                        qualifiers: ObjectQualifiers {
                            database_spec: ResolvedDatabaseSpecifier::Ambient,
                            schema_spec: SchemaSpecifier::Id(
                                self.get_mz_catalog_schema_id().clone(),
                            ),
                        },
                        item: index_name.clone(),
                    };
                    index_name = self.find_available_name(index_name, SYSTEM_CONN_ID);
                    let index_item_name = index_name.item.clone();
                    // TODO(clusters): Avoid panicking here on ID exhaustion
                    // before stabilization.
                    //
                    // The OID counter is an i32, and could plausibly be exhausted.
                    // Preallocating OIDs for each logging index is eminently
                    // doable, but annoying enough that we don't bother now.
                    let oid = self.allocate_oid().expect("cannot return error here");
                    let log_id = self.resolve_builtin_log(&log);
                    self.insert_item(
                        index_id,
                        oid,
                        index_name,
                        CatalogItem::Index(Index {
                            on: log_id,
                            keys: log
                                .variant
                                .index_by()
                                .into_iter()
                                .map(MirScalarExpr::Column)
                                .collect(),
                            create_sql: super::coord::index_sql(
                                index_item_name,
                                id,
                                source_name,
                                &log.variant.desc(),
                                &log.variant.index_by(),
                            ),
                            conn_id: None,
                            depends_on: vec![log_id],
                            compute_instance: id,
                        }),
                    );
                    active_logs.insert(log.variant.clone(), index_id);
                }
                Some(DataflowLoggingConfig {
                    granularity_ns: introspection.granularity.as_nanos(),
                    log_logging: introspection.debugging,
                    active_logs,
                    sink_logs: HashMap::new(),
                })
            }
        };

        self.compute_instances_by_id.insert(
            id,
            ComputeInstance {
                name: name.clone(),
                id,
                exports: HashSet::new(),
                logging,
                replica_id_by_name: HashMap::new(),
                replicas_by_id: HashMap::new(),
            },
        );
        assert!(self.compute_instances_by_name.insert(name, id).is_none());
    }

    fn insert_compute_instance_replica(
        &mut self,
        on_instance: ComputeInstanceId,
        replica_name: String,
        replica_id: ReplicaId,
        serialized_config: SerializedComputeInstanceReplicaConfig,
        config: ConcreteComputeInstanceReplicaConfig,
    ) {
        tracing::debug!("in insert_compute_instance_replica");
        let mut log_collections_by_variant = HashMap::new();
        for (variant, source_id) in config.persisted_logs.get_logs() {
            let oid = self.allocate_oid().expect("cannot return error here");
            // TODO(lh): Once we get rid of legacy active logs, we should refactor the
            // CatalogItem::Log. For now  we just use the log variant to lookup the unique CatalogItem
            // in BUILTINS.
            let log = BUILTINS::logs()
                .find(|log| log.variant == variant)
                .expect("variant must be included in builtins");

            let source_name = QualifiedObjectName {
                qualifiers: ObjectQualifiers {
                    database_spec: ResolvedDatabaseSpecifier::Ambient,
                    schema_spec: SchemaSpecifier::Id(self.get_mz_catalog_schema_id().clone()),
                },
                item: format!("{}_{}", log.name, replica_id),
            };
            self.insert_item(source_id, oid, source_name, CatalogItem::Log(log));

            log_collections_by_variant.insert(variant, source_id);
        }

        let replica = ComputeInstanceReplica {
            serialized_config,
            concrete_config: config,
            process_status: HashMap::new(),
        };
        let compute_instance = self.compute_instances_by_id.get_mut(&on_instance).unwrap();
        assert!(compute_instance
            .replica_id_by_name
            .insert(replica_name, replica_id)
            .is_none());
        assert!(compute_instance
            .replicas_by_id
            .insert(replica_id, replica)
            .is_none());
    }

    /// Try inserting/updating the status of a compute instance process as
    /// described by the given event.
    ///
    /// This method returns `true` if the insert was successful. It returns
    /// `false` if the insert was unsuccessful, i.e., the given compute instance
    /// replica is not found.
    ///
    /// This treatment of non-existing replicas allows us to gracefully handle
    /// scenarios where we receive status updates for replicas that we have
    /// already removed from the catalog.
    fn try_insert_compute_instance_status(&mut self, event: ComputeInstanceEvent) -> bool {
        self.compute_instances_by_id
            .get_mut(&event.instance_id)
            .and_then(|instance| instance.replicas_by_id.get_mut(&event.replica_id))
            .map(|replica| replica.process_status.insert(event.process_id, event))
            .is_some()
    }

    /// Try getting the status of the given compute instance process.
    ///
    /// This method returns `None` if no status was found for the given
    /// compute instance process because:
    ///   * The given compute instance replica is not found. This can occur
    ///     if we already dropped the replica from the catalog, but we still
    ///     receive status updates.
    ///   * The given replica process is not found. This is the case when we
    ///     receive the first status update for a new replica process.
    fn try_get_compute_instance_status(
        &self,
        instance_id: ComputeInstanceId,
        replica_id: ReplicaId,
        process_id: ProcessId,
    ) -> Option<ComputeInstanceEvent> {
        self.compute_instances_by_id
            .get(&instance_id)
            .and_then(|instance| instance.replicas_by_id.get(&replica_id))
            .and_then(|replica| replica.process_status.get(&process_id))
            .cloned()
    }

    /// Gets the schema map for the database matching `database_spec`.
    fn resolve_schema_in_database(
        &self,
        database_spec: &ResolvedDatabaseSpecifier,
        schema_name: &str,
        conn_id: ConnectionId,
    ) -> Result<&Schema, SqlCatalogError> {
        let schema = match database_spec {
            ResolvedDatabaseSpecifier::Ambient if schema_name == MZ_TEMP_SCHEMA => {
                self.temporary_schemas.get(&conn_id)
            }
            ResolvedDatabaseSpecifier::Ambient => self
                .ambient_schemas_by_name
                .get(schema_name)
                .and_then(|id| self.ambient_schemas_by_id.get(id)),
            ResolvedDatabaseSpecifier::Id(id) => self.database_by_id.get(id).and_then(|db| {
                db.schemas_by_name
                    .get(schema_name)
                    .and_then(|id| db.schemas_by_id.get(id))
            }),
        };
        schema.ok_or_else(|| SqlCatalogError::UnknownSchema(schema_name.into()))
    }

    pub fn get_schema(
        &self,
        database_spec: &ResolvedDatabaseSpecifier,
        schema_spec: &SchemaSpecifier,
        conn_id: ConnectionId,
    ) -> &Schema {
        // Keep in sync with `get_schemas_mut`
        match (database_spec, schema_spec) {
            (ResolvedDatabaseSpecifier::Ambient, SchemaSpecifier::Temporary) => {
                &self.temporary_schemas[&conn_id]
            }
            (ResolvedDatabaseSpecifier::Ambient, SchemaSpecifier::Id(id)) => {
                &self.ambient_schemas_by_id[id]
            }

            (ResolvedDatabaseSpecifier::Id(database_id), SchemaSpecifier::Id(schema_id)) => {
                &self.database_by_id[database_id].schemas_by_id[schema_id]
            }
            (ResolvedDatabaseSpecifier::Id(_), SchemaSpecifier::Temporary) => {
                unreachable!("temporary schemas are in the ambient database")
            }
        }
    }

    fn get_schema_mut(
        &mut self,
        database_spec: &ResolvedDatabaseSpecifier,
        schema_spec: &SchemaSpecifier,
        conn_id: ConnectionId,
    ) -> &mut Schema {
        // Keep in sync with `get_schemas`
        match (database_spec, schema_spec) {
            (ResolvedDatabaseSpecifier::Ambient, SchemaSpecifier::Temporary) => self
                .temporary_schemas
                .get_mut(&conn_id)
                .expect("catalog out of sync"),
            (ResolvedDatabaseSpecifier::Ambient, SchemaSpecifier::Id(id)) => self
                .ambient_schemas_by_id
                .get_mut(id)
                .expect("catalog out of sync"),
            (ResolvedDatabaseSpecifier::Id(database_id), SchemaSpecifier::Id(schema_id)) => self
                .database_by_id
                .get_mut(database_id)
                .expect("catalog out of sync")
                .schemas_by_id
                .get_mut(schema_id)
                .expect("catalog out of sync"),
            (ResolvedDatabaseSpecifier::Id(_), SchemaSpecifier::Temporary) => {
                unreachable!("temporary schemas are in the ambient database")
            }
        }
    }

    pub fn get_mz_catalog_schema_id(&self) -> &SchemaId {
        &self.ambient_schemas_by_name[MZ_CATALOG_SCHEMA]
    }

    pub fn get_pg_catalog_schema_id(&self) -> &SchemaId {
        &self.ambient_schemas_by_name[PG_CATALOG_SCHEMA]
    }

    pub fn get_information_schema_id(&self) -> &SchemaId {
        &self.ambient_schemas_by_name[INFORMATION_SCHEMA]
    }

    pub fn is_system_schema(&self, schema: &str) -> bool {
        schema == MZ_CATALOG_SCHEMA
            || schema == PG_CATALOG_SCHEMA
            || schema == INFORMATION_SCHEMA
            || schema == MZ_INTERNAL_SCHEMA
    }

    /// Optimized lookup for a builtin table
    ///
    /// Panics if the builtin table doesn't exist in the catalog
    pub fn resolve_builtin_table(&self, builtin: &'static BuiltinTable) -> GlobalId {
        self.resolve_builtin_object(&Builtin::<IdReference>::Table(builtin))
    }

    /// Optimized lookup for a builtin log
    ///
    /// Panics if the builtin log doesn't exist in the catalog
    pub fn resolve_builtin_log(&self, builtin: &'static BuiltinLog) -> GlobalId {
        self.resolve_builtin_object(&Builtin::<IdReference>::Log(builtin))
    }

    /// Optimized lookup for a builtin object
    ///
    /// Panics if the builtin object doesn't exist in the catalog
    pub fn resolve_builtin_object<T: TypeReference>(&self, builtin: &Builtin<T>) -> GlobalId {
        let schema_id = &self.ambient_schemas_by_name[builtin.schema()];
        let schema = &self.ambient_schemas_by_id[schema_id];
        schema.items[builtin.name()].clone()
    }

    pub fn config(&self) -> &mz_sql::catalog::CatalogConfig {
        &self.config
    }

    pub fn resolve_database(&self, database_name: &str) -> Result<&Database, SqlCatalogError> {
        match self.database_by_name.get(database_name) {
            Some(id) => Ok(&self.database_by_id[id]),
            None => Err(SqlCatalogError::UnknownDatabase(database_name.into())),
        }
    }

    pub fn resolve_schema(
        &self,
        current_database: Option<&DatabaseId>,
        database_name: Option<&str>,
        schema_name: &str,
        conn_id: ConnectionId,
    ) -> Result<&Schema, SqlCatalogError> {
        let database_spec = match database_name {
            // If a database is explicitly specified, validate it. Note that we
            // intentionally do not validate `current_database` to permit
            // querying `mz_catalog` with an invalid session database, e.g., so
            // that you can run `SHOW DATABASES` to *find* a valid database.
            Some(database) => Some(ResolvedDatabaseSpecifier::Id(
                self.resolve_database(database)?.id().clone(),
            )),
            None => current_database.map(|id| ResolvedDatabaseSpecifier::Id(id.clone())),
        };

        // First try to find the schema in the named database.
        if let Some(database_spec) = database_spec {
            if let Ok(schema) =
                self.resolve_schema_in_database(&database_spec, schema_name, conn_id)
            {
                return Ok(schema);
            }
        }

        // Then fall back to the ambient database.
        if let Ok(schema) = self.resolve_schema_in_database(
            &ResolvedDatabaseSpecifier::Ambient,
            schema_name,
            conn_id,
        ) {
            return Ok(schema);
        }

        Err(SqlCatalogError::UnknownSchema(schema_name.into()))
    }

    pub fn resolve_compute_instance(
        &self,
        name: &str,
    ) -> Result<&ComputeInstance, SqlCatalogError> {
        let id = self
            .compute_instances_by_name
            .get(name)
            .ok_or_else(|| SqlCatalogError::UnknownComputeInstance(name.to_string()))?;
        Ok(&self.compute_instances_by_id[id])
    }

    /// Resolves [`PartialObjectName`] into a [`CatalogEntry`].
    ///
    /// If `name` does not specify a database, the `current_database` is used.
    /// If `name` does not specify a schema, then the schemas in `search_path`
    /// are searched in order.
    #[allow(clippy::useless_let_if_seq)]
    pub fn resolve(
        &self,
        get_schema_entries: fn(&Schema) -> &BTreeMap<String, GlobalId>,
        current_database: Option<&DatabaseId>,
        search_path: &Vec<(ResolvedDatabaseSpecifier, SchemaSpecifier)>,
        name: &PartialObjectName,
        conn_id: ConnectionId,
    ) -> Result<&CatalogEntry, SqlCatalogError> {
        // If a schema name was specified, just try to find the item in that
        // schema. If no schema was specified, try to find the item in the connection's
        // temporary schema. If the item is not found, try to find the item in every
        // schema in the search path.
        let schemas = match &name.schema {
            Some(schema_name) => {
                match self.resolve_schema(
                    current_database,
                    name.database.as_deref(),
                    schema_name,
                    conn_id,
                ) {
                    Ok(schema) => vec![(schema.name.database.clone(), schema.id.clone())],
                    Err(e) => return Err(e),
                }
            }
            None => match self
                .get_schema(
                    &ResolvedDatabaseSpecifier::Ambient,
                    &SchemaSpecifier::Temporary,
                    conn_id,
                )
                .items
                .get(&name.item)
            {
                Some(id) => return Ok(&self.get_entry(id)),
                None => search_path.to_vec(),
            },
        };

        for (database_spec, schema_spec) in schemas {
            let schema = self.get_schema(&database_spec, &schema_spec, conn_id);

            if let Some(id) = get_schema_entries(schema).get(&name.item) {
                return Ok(&self.entry_by_id[id]);
            }
        }
        Err(SqlCatalogError::UnknownItem(name.to_string()))
    }

    /// Resolves `name` to a non-function [`CatalogEntry`].
    pub fn resolve_entry(
        &self,
        current_database: Option<&DatabaseId>,
        search_path: &Vec<(ResolvedDatabaseSpecifier, SchemaSpecifier)>,
        name: &PartialObjectName,
        conn_id: ConnectionId,
    ) -> Result<&CatalogEntry, SqlCatalogError> {
        self.resolve(
            |schema| &schema.items,
            current_database,
            search_path,
            name,
            conn_id,
        )
    }

    /// Resolves `name` to a function [`CatalogEntry`].
    pub fn resolve_function(
        &self,
        current_database: Option<&DatabaseId>,
        search_path: &Vec<(ResolvedDatabaseSpecifier, SchemaSpecifier)>,
        name: &PartialObjectName,
        conn_id: ConnectionId,
    ) -> Result<&CatalogEntry, SqlCatalogError> {
        self.resolve(
            |schema| &schema.functions,
            current_database,
            search_path,
            name,
            conn_id,
        )
    }

    /// Serializes the catalog's in-memory state.
    ///
    /// There are no guarantees about the format of the serialized state, except
    /// that the serialized state for two identical catalogs will compare
    /// identically.
    pub fn dump(&self) -> String {
        serde_json::to_string(&self.database_by_id).expect("serialization cannot fail")
    }
}

#[derive(Debug)]
pub struct ConnCatalog<'a> {
    state: Cow<'a, CatalogState>,
    //TODO(jkosh44) usages
    conn_id: ConnectionId,
    compute_instance: String,
    database: Option<DatabaseId>,
    search_path: Vec<(ResolvedDatabaseSpecifier, SchemaSpecifier)>,
    user: String,
    prepared_statements: Option<Cow<'a, HashMap<String, PreparedStatement>>>,
}

impl ConnCatalog<'_> {
    pub fn conn_id(&self) -> ConnectionId {
        self.conn_id
    }

    pub fn state(&self) -> &CatalogState {
        &*self.state
    }

    pub fn into_owned(self) -> ConnCatalog<'static> {
        ConnCatalog {
            state: Cow::Owned(self.state.into_owned()),
            conn_id: self.conn_id,
            compute_instance: self.compute_instance,
            database: self.database,
            search_path: self.search_path,
            user: self.user,
            prepared_statements: self.prepared_statements.map(|s| Cow::Owned(s.into_owned())),
        }
    }

    fn effective_search_path(
        &self,
        include_temp_schema: bool,
    ) -> Vec<(ResolvedDatabaseSpecifier, SchemaSpecifier)> {
        let mut v = Vec::with_capacity(self.search_path.len() + 3);
        // Temp schema is only included for relations and data types, not for functions and operators
        let temp_schema = (
            ResolvedDatabaseSpecifier::Ambient,
            SchemaSpecifier::Temporary,
        );
        if include_temp_schema && !self.search_path.contains(&temp_schema) {
            v.push(temp_schema);
        }
        let default_schemas = [
            (
                ResolvedDatabaseSpecifier::Ambient,
                SchemaSpecifier::Id(self.state.get_mz_catalog_schema_id().clone()),
            ),
            (
                ResolvedDatabaseSpecifier::Ambient,
                SchemaSpecifier::Id(self.state.get_pg_catalog_schema_id().clone()),
            ),
        ];
        for schema in default_schemas.into_iter() {
            if !self.search_path.contains(&schema) {
                v.push(schema);
            }
        }
        v.extend_from_slice(&self.search_path);
        v
    }
}

#[derive(Debug, Deserialize, Serialize, Clone)]
pub struct Database {
    pub name: String,
    pub id: DatabaseId,
    #[serde(skip)]
    pub oid: u32,
    pub schemas_by_id: BTreeMap<SchemaId, Schema>,
    pub schemas_by_name: BTreeMap<String, SchemaId>,
}

#[derive(Debug, Deserialize, Serialize, Clone)]
pub struct Schema {
    pub name: QualifiedSchemaName,
    pub id: SchemaSpecifier,
    #[serde(skip)]
    pub oid: u32,
    pub items: BTreeMap<String, GlobalId>,
    pub functions: BTreeMap<String, GlobalId>,
}

#[derive(Debug, Serialize, Clone)]
pub struct Role {
    pub name: String,
    pub id: u64,
    #[serde(skip)]
    pub oid: u32,
}

#[derive(Debug, Serialize, Clone)]
pub struct ComputeInstance {
    pub name: String,
    pub id: ComputeInstanceId,
    pub logging: Option<DataflowLoggingConfig>,
    /// Indexes, sinks, and recorded views exported by this compute instance.
    /// Does not include introspection source indexes.
    pub exports: HashSet<GlobalId>,
    pub replica_id_by_name: HashMap<String, ReplicaId>,
    pub replicas_by_id: HashMap<ReplicaId, ComputeInstanceReplica>,
}

#[derive(Debug, Serialize, Clone)]
pub struct ComputeInstanceReplica {
    pub serialized_config: SerializedComputeInstanceReplicaConfig,
    pub concrete_config: ConcreteComputeInstanceReplicaConfig,
    pub process_status: HashMap<ProcessId, ComputeInstanceEvent>,
}

#[derive(Clone, Debug)]
pub struct CatalogEntry {
    item: CatalogItem,
    used_by: Vec<GlobalId>,
    id: GlobalId,
    oid: u32,
    name: QualifiedObjectName,
}

#[derive(Debug, Clone, Serialize)]
pub enum CatalogItem {
    Table(Table),
    Source(Source),
    Log(&'static BuiltinLog),
    View(View),
    RecordedView(RecordedView),
    Sink(Sink),
    Index(Index),
    Type(Type),
    Func(Func),
    Secret(Secret),
    Connection(Connection),
}

#[derive(Debug, Clone, Serialize)]
pub struct Table {
    pub create_sql: String,
    pub desc: RelationDesc,
    #[serde(skip)]
    pub defaults: Vec<Expr<Aug>>,
    pub conn_id: Option<ConnectionId>,
    pub depends_on: Vec<GlobalId>,
}

impl Table {
    // The Coordinator controls insertions for tables (including system tables),
    // so they are realtime.
    pub fn timeline(&self) -> Timeline {
        Timeline::EpochMilliseconds
    }
}

#[derive(Debug, Clone, Serialize)]
pub struct Source {
    pub create_sql: String,
    pub source_desc: SourceDesc,
    pub desc: RelationDesc,
    pub timeline: Timeline,
    pub depends_on: Vec<GlobalId>,
    pub remote_addr: Option<String>,
}

#[derive(Debug, Clone, Serialize)]
pub struct Sink {
    pub create_sql: String,
    pub from: GlobalId,
    pub connection: SinkConnectionState,
    pub envelope: SinkEnvelope,
    pub with_snapshot: bool,
    pub depends_on: Vec<GlobalId>,
    pub compute_instance: ComputeInstanceId,
}

#[derive(Debug, Clone, Serialize)]
pub enum SinkConnectionState {
    Pending(SinkConnectionBuilder),
    Ready(SinkConnection<()>),
}

#[derive(Debug, Clone, Serialize)]
pub struct View {
    pub create_sql: String,
    pub optimized_expr: OptimizedMirRelationExpr,
    pub desc: RelationDesc,
    pub conn_id: Option<ConnectionId>,
    pub depends_on: Vec<GlobalId>,
}

#[derive(Debug, Clone, Serialize)]
pub struct RecordedView {
    pub create_sql: String,
    pub optimized_expr: OptimizedMirRelationExpr,
    pub desc: RelationDesc,
    pub depends_on: Vec<GlobalId>,
    pub compute_instance: ComputeInstanceId,
}

#[derive(Debug, Clone, Serialize)]
pub struct Index {
    pub create_sql: String,
    pub on: GlobalId,
    pub keys: Vec<MirScalarExpr>,
    pub conn_id: Option<ConnectionId>,
    pub depends_on: Vec<GlobalId>,
    pub compute_instance: ComputeInstanceId,
}

#[derive(Debug, Clone, Serialize)]
pub struct Type {
    pub create_sql: String,
    #[serde(skip)]
    pub details: CatalogTypeDetails<IdReference>,
    pub depends_on: Vec<GlobalId>,
}

#[derive(Debug, Clone, Serialize)]
pub struct Func {
    #[serde(skip)]
    pub inner: &'static mz_sql::func::Func,
}

#[derive(Debug, Clone, Serialize)]
pub struct Secret {
    pub create_sql: String,
}

#[derive(Debug, Clone, Serialize)]
pub struct Connection {
    pub create_sql: String,
    pub connection: mz_storage::types::connections::Connection,
    pub depends_on: Vec<GlobalId>,
}

impl CatalogItem {
    /// Returns a string indicating the type of this catalog entry.
    pub(crate) fn typ(&self) -> mz_sql::catalog::CatalogItemType {
        match self {
            CatalogItem::Table(_) => mz_sql::catalog::CatalogItemType::Table,
            CatalogItem::Source(_) => mz_sql::catalog::CatalogItemType::Source,
            CatalogItem::Log(_) => mz_sql::catalog::CatalogItemType::Source,
            CatalogItem::Sink(_) => mz_sql::catalog::CatalogItemType::Sink,
            CatalogItem::View(_) => mz_sql::catalog::CatalogItemType::View,
            CatalogItem::RecordedView(_) => mz_sql::catalog::CatalogItemType::RecordedView,
            CatalogItem::Index(_) => mz_sql::catalog::CatalogItemType::Index,
            CatalogItem::Type(_) => mz_sql::catalog::CatalogItemType::Type,
            CatalogItem::Func(_) => mz_sql::catalog::CatalogItemType::Func,
            CatalogItem::Secret(_) => mz_sql::catalog::CatalogItemType::Secret,
            CatalogItem::Connection(_) => mz_sql::catalog::CatalogItemType::Connection,
        }
    }

    pub fn desc(&self, name: &FullObjectName) -> Result<Cow<RelationDesc>, SqlCatalogError> {
        match &self {
            CatalogItem::Source(src) => Ok(Cow::Borrowed(&src.desc)),
            CatalogItem::Log(log) => Ok(Cow::Owned(log.variant.desc())),
            CatalogItem::Table(tbl) => Ok(Cow::Borrowed(&tbl.desc)),
            CatalogItem::View(view) => Ok(Cow::Borrowed(&view.desc)),
            CatalogItem::RecordedView(rview) => Ok(Cow::Borrowed(&rview.desc)),
            CatalogItem::Func(_)
            | CatalogItem::Index(_)
            | CatalogItem::Sink(_)
            | CatalogItem::Type(_)
            | CatalogItem::Secret(_)
            | CatalogItem::Connection(_) => Err(SqlCatalogError::InvalidDependency {
                name: name.to_string(),
                typ: self.typ(),
            }),
        }
    }

    pub fn func(
        &self,
        name: &QualifiedObjectName,
    ) -> Result<&'static mz_sql::func::Func, SqlCatalogError> {
        match &self {
            CatalogItem::Func(func) => Ok(func.inner),
            _ => Err(SqlCatalogError::UnknownFunction(name.item.to_string())),
        }
    }

    pub fn source_desc(&self, name: &QualifiedObjectName) -> Result<&SourceDesc, SqlCatalogError> {
        match &self {
            CatalogItem::Source(source) => Ok(&source.source_desc),
            _ => Err(SqlCatalogError::UnknownSource(name.item.clone())),
        }
    }

    /// Collects the identifiers of the dataflows that this item depends
    /// upon.
    pub fn uses(&self) -> &[GlobalId] {
        match self {
            CatalogItem::Func(_) => &[],
            CatalogItem::Index(idx) => &idx.depends_on,
            CatalogItem::Sink(sink) => &sink.depends_on,
            CatalogItem::Source(source) => &source.depends_on,
            CatalogItem::Log(_) => &[],
            CatalogItem::Table(table) => &table.depends_on,
            CatalogItem::Type(typ) => &typ.depends_on,
            CatalogItem::View(view) => &view.depends_on,
            CatalogItem::RecordedView(rview) => &rview.depends_on,
            CatalogItem::Secret(_) => &[],
            CatalogItem::Connection(connection) => &connection.depends_on,
        }
    }

    /// Indicates whether this item is a placeholder for a future item
    /// or if it's actually a real item.
    pub fn is_placeholder(&self) -> bool {
        match self {
            CatalogItem::Func(_)
            | CatalogItem::Index(_)
            | CatalogItem::Source(_)
            | CatalogItem::Log(_)
            | CatalogItem::Table(_)
            | CatalogItem::Type(_)
            | CatalogItem::View(_)
            | CatalogItem::RecordedView(_)
            | CatalogItem::Secret(_)
            | CatalogItem::Connection(_) => false,
            CatalogItem::Sink(s) => match s.connection {
                SinkConnectionState::Pending(_) => true,
                SinkConnectionState::Ready(_) => false,
            },
        }
    }

    /// Returns the connection ID that this item belongs to, if this item is
    /// temporary.
    pub fn conn_id(&self) -> Option<ConnectionId> {
        match self {
            CatalogItem::View(view) => view.conn_id,
            CatalogItem::Index(index) => index.conn_id,
            CatalogItem::Table(table) => table.conn_id,
            CatalogItem::Log(_)
            | CatalogItem::Source(_)
            | CatalogItem::Sink(_)
            | CatalogItem::RecordedView(_)
            | CatalogItem::Secret(_)
            | CatalogItem::Type(_)
            | CatalogItem::Func(_)
            | CatalogItem::Connection(_) => None,
        }
    }

    /// Indicates whether this item is temporary or not.
    pub fn is_temporary(&self) -> bool {
        self.conn_id().is_some()
    }

    /// Returns a clone of `self` with all instances of `from` renamed to `to`
    /// (with the option of including the item's own name) or errors if request
    /// is ambiguous.
    fn rename_item_refs(
        &self,
        from: FullObjectName,
        to_item_name: String,
        rename_self: bool,
    ) -> Result<CatalogItem, String> {
        let do_rewrite = |create_sql: String| -> Result<String, String> {
            let mut create_stmt = mz_sql::parse::parse(&create_sql).unwrap().into_element();
            if rename_self {
                mz_sql::ast::transform::create_stmt_rename(&mut create_stmt, to_item_name.clone());
            }
            // Determination of what constitutes an ambiguous request is done here.
            mz_sql::ast::transform::create_stmt_rename_refs(&mut create_stmt, from, to_item_name)?;
            Ok(create_stmt.to_ast_string_stable())
        };

        match self {
            CatalogItem::Table(i) => {
                let mut i = i.clone();
                i.create_sql = do_rewrite(i.create_sql)?;
                Ok(CatalogItem::Table(i))
            }
            CatalogItem::Log(i) => Ok(CatalogItem::Log(i)),
            CatalogItem::Source(i) => {
                let mut i = i.clone();
                i.create_sql = do_rewrite(i.create_sql)?;
                Ok(CatalogItem::Source(i))
            }
            CatalogItem::Sink(i) => {
                let mut i = i.clone();
                i.create_sql = do_rewrite(i.create_sql)?;
                Ok(CatalogItem::Sink(i))
            }
            CatalogItem::View(i) => {
                let mut i = i.clone();
                i.create_sql = do_rewrite(i.create_sql)?;
                Ok(CatalogItem::View(i))
            }
            CatalogItem::RecordedView(i) => {
                let mut i = i.clone();
                i.create_sql = do_rewrite(i.create_sql)?;
                Ok(CatalogItem::RecordedView(i))
            }
            CatalogItem::Index(i) => {
                let mut i = i.clone();
                i.create_sql = do_rewrite(i.create_sql)?;
                Ok(CatalogItem::Index(i))
            }
            CatalogItem::Secret(i) => {
                let mut i = i.clone();
                i.create_sql = do_rewrite(i.create_sql)?;
                Ok(CatalogItem::Secret(i))
            }
            CatalogItem::Func(_) | CatalogItem::Type(_) => {
                unreachable!("{}s cannot be renamed", self.typ())
            }
            CatalogItem::Connection(i) => {
                let mut i = i.clone();
                i.create_sql = do_rewrite(i.create_sql)?;
                Ok(CatalogItem::Connection(i))
            }
        }
    }
}

impl CatalogEntry {
    /// Reports the description of the datums produced by this catalog item.
    pub fn desc(&self, name: &FullObjectName) -> Result<Cow<RelationDesc>, SqlCatalogError> {
        self.item.desc(name)
    }

    /// Returns the [`mz_sql::func::Func`] associated with this `CatalogEntry`.
    pub fn func(&self) -> Result<&'static mz_sql::func::Func, SqlCatalogError> {
        self.item.func(self.name())
    }

    /// Returns the inner [`Index`] if this entry is an index, else `None`.
    pub fn index(&self) -> Option<&Index> {
        match self.item() {
            CatalogItem::Index(idx) => Some(idx),
            _ => None,
        }
    }

    /// Returns the inner [`Source`] if this entry is a source, else `None`.
    pub fn source(&self) -> Option<&Source> {
        match self.item() {
            CatalogItem::Source(src) => Some(src),
            _ => None,
        }
    }

    /// Returns the inner [`Sink`] if this entry is a sink, else `None`.
    pub fn sink(&self) -> Option<&Sink> {
        match self.item() {
            CatalogItem::Sink(sink) => Some(sink),
            _ => None,
        }
    }

    /// Returns the inner [`Secret`] if this entry is a secret, else `None`.
    pub fn secret(&self) -> Option<&Secret> {
        match self.item() {
            CatalogItem::Secret(secret) => Some(secret),
            _ => None,
        }
    }

    pub fn connection(&self) -> Result<&Connection, SqlCatalogError> {
        match self.item() {
            CatalogItem::Connection(connection) => Ok(connection),
            _ => Err(SqlCatalogError::UnknownConnection(self.name().to_string())),
        }
    }

    /// Returns the [`mz_storage::types::sources::SourceDesc`] associated with
    /// this `CatalogEntry`.
    pub fn source_desc(&self) -> Result<&SourceDesc, SqlCatalogError> {
        self.item.source_desc(self.name())
    }

    /// Reports whether this catalog entry is a table.
    pub fn is_table(&self) -> bool {
        matches!(self.item(), CatalogItem::Table(_))
    }

    /// Collects the identifiers of the dataflows that this dataflow depends
    /// upon.
    pub fn uses(&self) -> &[GlobalId] {
        self.item.uses()
    }

    /// Returns the `CatalogItem` associated with this catalog entry.
    pub fn item(&self) -> &CatalogItem {
        &self.item
    }

    /// Returns the global ID of this catalog entry.
    pub fn id(&self) -> GlobalId {
        self.id
    }

    /// Returns the OID of this catalog entry.
    pub fn oid(&self) -> u32 {
        self.oid
    }

    /// Returns the fully qualified name of this catalog entry.
    pub fn name(&self) -> &QualifiedObjectName {
        &self.name
    }

    /// Returns the identifiers of the dataflows that depend upon this dataflow.
    pub fn used_by(&self) -> &[GlobalId] {
        &self.used_by
    }

    /// Returns the connection ID that this item belongs to, if this item is
    /// temporary.
    pub fn conn_id(&self) -> Option<ConnectionId> {
        self.item.conn_id()
    }
}

struct AllocatedBuiltinSystemIds<T> {
    all_builtins: Vec<(T, GlobalId)>,
    new_builtins: Vec<(T, GlobalId)>,
    migrated_builtins: Vec<(T, GlobalId)>,
}

impl Catalog<Sqlite> {
    /// Opens a debug in-memory sqlite catalog.
    ///
    /// See [`Catalog::open_debug`].
    pub async fn open_debug_sqlite(now: NowFn) -> Result<Catalog<Sqlite>, anyhow::Error> {
        let stash = mz_stash::Sqlite::open(None)?;
        Catalog::open_debug(stash, now).await
    }
}

impl Catalog<Postgres> {
    /// Opens a debug postgres catalog at `url`.
    ///
    /// If specified, `schema` will set the connection's `search_path` to `schema`.
    ///
    /// See [`Catalog::open_debug`].
    pub async fn open_debug_postgres(
        url: String,
        schema: Option<String>,
        now: NowFn,
    ) -> Result<Catalog<Postgres>, anyhow::Error> {
        let tls = mz_postgres_util::make_tls(&tokio_postgres::Config::new()).unwrap();
        let stash = mz_stash::Postgres::new(url, schema, tls).await?;
        Catalog::open_debug(stash, now).await
    }
}

impl<S: Append> Catalog<S> {
    /// Opens or creates a catalog that stores data at `path`.
    ///
    /// Returns the catalog and a list of updates to builtin tables that
    /// describe the initial state of the catalog.
    pub async fn open(
        config: Config<'_, S>,
    ) -> Result<(Catalog<S>, Vec<BuiltinTableUpdate>), AdapterError> {
        let mut catalog = Catalog {
            state: CatalogState {
                database_by_name: BTreeMap::new(),
                database_by_id: BTreeMap::new(),
                entry_by_id: BTreeMap::new(),
                ambient_schemas_by_name: BTreeMap::new(),
                ambient_schemas_by_id: BTreeMap::new(),
                temporary_schemas: HashMap::new(),
                compute_instances_by_id: HashMap::new(),
                compute_instances_by_name: HashMap::new(),
                roles: HashMap::new(),
                config: mz_sql::catalog::CatalogConfig {
                    start_time: to_datetime((config.now)()),
                    start_instant: Instant::now(),
                    nonce: rand::random(),
                    unsafe_mode: config.unsafe_mode,
                    cluster_id: config.storage.cluster_id(),
                    session_id: Uuid::new_v4(),
                    build_info: config.build_info,
                    timestamp_frequency: Duration::from_secs(1),
                    now: config.now.clone(),
                },
                oid_counter: FIRST_USER_OID,
                replica_sizes: config.replica_sizes,
                availability_zones: config.availability_zones,
            },
            transient_revision: 0,
            storage: Arc::new(Mutex::new(config.storage)),
        };

        catalog.create_temporary_schema(SYSTEM_CONN_ID).await?;

        let databases = catalog.storage().await.load_databases().await?;
        for (id, name) in databases {
            let oid = catalog.allocate_oid().await?;
            catalog.state.database_by_id.insert(
                id.clone(),
                Database {
                    name: name.clone(),
                    id,
                    oid,
                    schemas_by_id: BTreeMap::new(),
                    schemas_by_name: BTreeMap::new(),
                },
            );
            catalog
                .state
                .database_by_name
                .insert(name.clone(), id.clone());
        }

        let schemas = catalog.storage().await.load_schemas().await?;
        for (schema_id, schema_name, database_id) in schemas {
            let oid = catalog.allocate_oid().await?;
            let (schemas_by_id, schemas_by_name, database_spec) = match &database_id {
                Some(database_id) => {
                    let db = catalog
                        .state
                        .database_by_id
                        .get_mut(database_id)
                        .expect("catalog out of sync");
                    (
                        &mut db.schemas_by_id,
                        &mut db.schemas_by_name,
                        ResolvedDatabaseSpecifier::Id(*database_id),
                    )
                }
                None => (
                    &mut catalog.state.ambient_schemas_by_id,
                    &mut catalog.state.ambient_schemas_by_name,
                    ResolvedDatabaseSpecifier::Ambient,
                ),
            };
            schemas_by_id.insert(
                schema_id.clone(),
                Schema {
                    name: QualifiedSchemaName {
                        database: database_spec,
                        schema: schema_name.clone(),
                    },
                    id: SchemaSpecifier::Id(schema_id.clone()),
                    oid,
                    items: BTreeMap::new(),
                    functions: BTreeMap::new(),
                },
            );
            schemas_by_name.insert(schema_name.clone(), schema_id);
        }

        let roles = catalog.storage().await.load_roles().await?;
        let builtin_roles = BUILTIN_ROLES.iter().map(|b| (b.id, b.name.to_owned()));
        for (id, name) in roles.into_iter().chain(builtin_roles) {
            let oid = catalog.allocate_oid().await?;
            catalog.state.roles.insert(
                name.clone(),
                Role {
                    name: name.clone(),
                    id,
                    oid,
                },
            );
        }

        catalog.load_builtin_types().await?;

        let persisted_builtin_ids = catalog.storage().await.load_system_gids().await?;
        let AllocatedBuiltinSystemIds {
            all_builtins,
            new_builtins,
            migrated_builtins,
        } = catalog
            .allocate_system_ids(
                BUILTINS::iter()
                    .filter(|builtin| !matches!(builtin, Builtin::Type(_)))
                    .collect(),
                |builtin| {
                    persisted_builtin_ids
                        .get(&(builtin.schema().to_string(), builtin.name().to_string()))
                        .cloned()
                },
            )
            .await?;

        for (builtin, id) in all_builtins {
            let schema_id = catalog.state.ambient_schemas_by_name[builtin.schema()];
            let name = QualifiedObjectName {
                qualifiers: ObjectQualifiers {
                    database_spec: ResolvedDatabaseSpecifier::Ambient,
                    schema_spec: SchemaSpecifier::Id(schema_id),
                },
                item: builtin.name().into(),
            };
            match builtin {
                Builtin::Log(log) => {
                    let oid = catalog.allocate_oid().await?;
                    catalog
                        .state
                        .insert_item(id, oid, name.clone(), CatalogItem::Log(log));
                }

                Builtin::Table(table) => {
                    let oid = catalog.allocate_oid().await?;
                    catalog.state.insert_item(
                        id,
                        oid,
                        name.clone(),
                        CatalogItem::Table(Table {
                            create_sql: "TODO".to_string(),
                            desc: table.desc.clone(),
                            defaults: vec![Expr::null(); table.desc.arity()],
                            conn_id: None,
                            depends_on: vec![],
                        }),
                    );
                }

                Builtin::View(view) => {
                    let item = catalog
                        .parse_item(
                            view.sql.into(),
                            None,
                        )
                        .unwrap_or_else(|e| {
                            panic!(
                                "internal error: failed to load bootstrap view:\n\
                                    {}\n\
                                    error:\n\
                                    {:?}\n\n\
                                    make sure that the schema name is specified in the builtin view's create sql statement.",
                                view.name, e
                            )
                        });
                    let oid = catalog.allocate_oid().await?;
                    catalog.state.insert_item(id, oid, name, item);
                }

                Builtin::Type(_) => unreachable!("loaded separately"),

                Builtin::Func(func) => {
                    let oid = catalog.allocate_oid().await?;
                    catalog.state.insert_item(
                        id,
                        oid,
                        name.clone(),
                        CatalogItem::Func(Func { inner: func.inner }),
                    );
                }
            }
        }
        let new_system_id_mappings = new_builtins
            .iter()
            .map(|(builtin, id)| (builtin.schema(), builtin.name(), *id, builtin.fingerprint()))
            .collect();
        catalog
            .storage()
            .await
            .set_system_gids(new_system_id_mappings)
            .await?;

        // TODO(jkosh44) actually migrate builtins
        let migrated_system_id_mappings = migrated_builtins
            .iter()
            .map(|(builtin, id)| (builtin.schema(), builtin.name(), *id, builtin.fingerprint()))
            .collect();
        catalog
            .storage()
            .await
            .set_system_gids(migrated_system_id_mappings)
            .await?;

        let compute_instances = catalog.storage().await.load_compute_instances().await?;
        for (id, name, introspection) in compute_instances {
            let introspection_sources = if introspection.is_some() {
                let introspection_source_index_gids = catalog
                    .storage()
                    .await
                    .load_introspection_source_index_gids(id)
                    .await?;

                let AllocatedBuiltinSystemIds {
                    all_builtins: all_indexes,
                    new_builtins: new_indexes,
                    ..
                } = catalog
                    .allocate_system_ids(BUILTINS::logs().collect(), |log| {
                        introspection_source_index_gids
                            .get(log.name)
                            .cloned()
                            // We don't migrate indexes so we can hardcode the fingerprint as 0
                            .map(|id| (id, 0))
                    })
                    .await?;

                catalog
                    .storage()
                    .await
                    .set_introspection_source_index_gids(
                        new_indexes
                            .iter()
                            .map(|(log, index_id)| (id, log.name, *index_id))
                            .collect(),
                    )
                    .await?;

                all_indexes
            } else {
                Vec::new()
            };
            catalog
                .state
                .insert_compute_instance(id, name, introspection, introspection_sources)
                .await;
        }

        let replicas = catalog
            .storage()
            .await
            .load_compute_instance_replicas()
            .await?;
<<<<<<< HEAD
        for (instance_id, replica_id, name, config) in replicas {
            // Instantiate the default logging settings for replicas
            let persisted_logs = match config.persisted_logs {
                mz_controller::ConcreteComputeInstanceReplicaLogging::Default => {
                    ConcreteComputeInstanceReplicaLogging::Concrete(
                        catalog
                            .allocate_persisted_introspection_source_indexes()
                            .await,
                    )
                }
                x @ ConcreteComputeInstanceReplicaLogging::Concrete(_) => x,
            };
            let new_config = ConcreteComputeInstanceReplicaConfig {
                persisted_logs,
                ..config
            };

            // And write the allocated sources back to storage
            catalog
                .storage()
                .await
                .set_replica_config(replica_id, instance_id, name.clone(), &new_config)
                .await?;

=======
        for (instance_id, replica_id, name, serialized_config) in replicas {
            let concrete_config = catalog.concretize_replica_config(serialized_config.clone())?;
>>>>>>> 3da09bfb
            catalog.state.insert_compute_instance_replica(
                instance_id,
                name,
                replica_id,
<<<<<<< HEAD
                new_config,
=======
                serialized_config,
                concrete_config,
>>>>>>> 3da09bfb
            );
        }

        if !config.skip_migrations {
            let last_seen_version = catalog
                .storage()
                .await
                .get_catalog_content_version()
                .await?
                // `new` means that it hasn't been initialized
                .unwrap_or_else(|| "new".to_string());

            migrate::migrate(&mut catalog).await.map_err(|e| {
                Error::new(ErrorKind::FailedMigration {
                    last_seen_version,
                    this_version: catalog.config().build_info.version,
                    cause: e.to_string(),
                })
            })?;
            catalog
                .storage()
                .await
                .set_catalog_content_version(catalog.config().build_info.version)
                .await?;
        }

        let mut storage = catalog.storage().await;
        let mut tx = storage.transaction().await?;
        let catalog = Self::load_catalog_items(&mut tx, &catalog).await?;
        tx.commit().await?;

        let mut builtin_table_updates = vec![];
        for (schema_id, schema) in &catalog.state.ambient_schemas_by_id {
            let db_spec = ResolvedDatabaseSpecifier::Ambient;
            builtin_table_updates.push(catalog.state.pack_schema_update(&db_spec, schema_id, 1));
            for (_item_name, item_id) in &schema.items {
                builtin_table_updates.extend(catalog.state.pack_item_update(*item_id, 1));
            }
            for (_item_name, function_id) in &schema.functions {
                builtin_table_updates.extend(catalog.state.pack_item_update(*function_id, 1));
            }
        }
        for (db_id, db) in &catalog.state.database_by_id {
            builtin_table_updates.push(catalog.state.pack_database_update(db_id, 1));
            let db_spec = ResolvedDatabaseSpecifier::Id(db.id.clone());
            for (schema_id, schema) in &db.schemas_by_id {
                builtin_table_updates
                    .push(catalog.state.pack_schema_update(&db_spec, schema_id, 1));
                for (_item_name, item_id) in &schema.items {
                    builtin_table_updates.extend(catalog.state.pack_item_update(*item_id, 1));
                }
                for (_item_name, function_id) in &schema.functions {
                    builtin_table_updates.extend(catalog.state.pack_item_update(*function_id, 1));
                }
            }
        }
        for (role_name, _role) in &catalog.state.roles {
            builtin_table_updates.push(catalog.state.pack_role_update(role_name, 1));
        }
        for (name, id) in &catalog.state.compute_instances_by_name {
            builtin_table_updates.push(catalog.state.pack_compute_instance_update(name, 1));
            let instance = &catalog.state.compute_instances_by_id[id];
            for (replica_name, _replica_id) in &instance.replica_id_by_name {
                builtin_table_updates.push(catalog.state.pack_compute_instance_replica_update(
                    *id,
                    &replica_name,
                    1,
                ));
            }
        }
        let audit_logs = storage.load_audit_log().await?;
        for event in audit_logs {
            let event = VersionedEvent::deserialize(&event).unwrap();
            builtin_table_updates.push(catalog.state.pack_audit_log_update(&event)?);
        }

        Ok((catalog, builtin_table_updates))
    }

    /// Loads built-in system types into the catalog.
    ///
    /// Built-in types sometimes have references to other built-in types, and sometimes these
    /// references are circular. This makes loading built-in types more complicated than other
    /// built-in objects, and requires us to make multiple passes over the types to correctly
    /// resolve all references.
    async fn load_builtin_types(&mut self) -> Result<(), Error> {
        let persisted_builtin_ids = self.storage().await.load_system_gids().await?;

        let AllocatedBuiltinSystemIds {
            all_builtins,
            new_builtins,
            ..
        } = self
            .allocate_system_ids(BUILTINS::types().collect(), |typ| {
                persisted_builtin_ids
                    .get(&(typ.schema.to_string(), typ.name.to_string()))
                    .cloned()
            })
            .await?;
        let name_to_id_map: HashMap<&str, GlobalId> = all_builtins
            .into_iter()
            .map(|(typ, id)| (typ.name, id))
            .collect();

        // Replace named references with id references
        let mut builtin_types: Vec<_> = BUILTINS::types()
            .map(|typ| Self::resolve_builtin_type(typ, &name_to_id_map))
            .collect();

        // Resolve array_id for types
        let mut element_id_to_array_id = HashMap::new();
        for typ in &builtin_types {
            match &typ.details.typ {
                CatalogType::Array { element_reference } => {
                    let array_id = name_to_id_map[typ.name];
                    element_id_to_array_id.insert(*element_reference, array_id);
                }
                _ => {}
            }
        }
        let pg_catalog_schema_id = self.state.get_pg_catalog_schema_id().clone();
        for typ in &mut builtin_types {
            let element_id = name_to_id_map[typ.name];
            typ.details.array_id = element_id_to_array_id.get(&element_id).map(|id| id.clone());
        }

        // Insert into catalog
        for typ in builtin_types {
            let element_id = name_to_id_map[typ.name];
            self.state.insert_item(
                element_id,
                typ.oid,
                QualifiedObjectName {
                    qualifiers: ObjectQualifiers {
                        database_spec: ResolvedDatabaseSpecifier::Ambient,
                        schema_spec: SchemaSpecifier::Id(pg_catalog_schema_id),
                    },
                    item: typ.name.to_owned(),
                },
                CatalogItem::Type(Type {
                    create_sql: format!("CREATE TYPE {}", typ.name),
                    details: typ.details.clone(),
                    depends_on: vec![],
                }),
            );
        }

        let new_system_id_mappings = new_builtins
            .iter()
            .map(|(typ, id)| (typ.schema, typ.name, *id, typ.fingerprint()))
            .collect();
        self.storage()
            .await
            .set_system_gids(new_system_id_mappings)
            .await?;

        Ok(())
    }

    fn resolve_builtin_type(
        builtin: &BuiltinType<NameReference>,
        name_to_id_map: &HashMap<&str, GlobalId>,
    ) -> BuiltinType<IdReference> {
        let typ: CatalogType<IdReference> = match &builtin.details.typ {
            CatalogType::Array { element_reference } => CatalogType::Array {
                element_reference: name_to_id_map[element_reference],
            },
            CatalogType::List { element_reference } => CatalogType::List {
                element_reference: name_to_id_map[element_reference],
            },
            CatalogType::Map {
                key_reference,
                value_reference,
            } => CatalogType::Map {
                key_reference: name_to_id_map[key_reference],
                value_reference: name_to_id_map[value_reference],
            },
            CatalogType::Record { fields } => CatalogType::Record {
                fields: fields
                    .into_iter()
                    .map(|(column_name, reference)| {
                        (column_name.clone(), name_to_id_map[reference])
                    })
                    .collect(),
            },
            CatalogType::Bool => CatalogType::Bool,
            CatalogType::Bytes => CatalogType::Bytes,
            CatalogType::Char => CatalogType::Char,
            CatalogType::Date => CatalogType::Date,
            CatalogType::Float32 => CatalogType::Float32,
            CatalogType::Float64 => CatalogType::Float64,
            CatalogType::Int16 => CatalogType::Int16,
            CatalogType::Int32 => CatalogType::Int32,
            CatalogType::Int64 => CatalogType::Int64,
            CatalogType::Interval => CatalogType::Interval,
            CatalogType::Jsonb => CatalogType::Jsonb,
            CatalogType::Numeric => CatalogType::Numeric,
            CatalogType::Oid => CatalogType::Oid,
            CatalogType::PgLegacyChar => CatalogType::PgLegacyChar,
            CatalogType::Pseudo => CatalogType::Pseudo,
            CatalogType::RegClass => CatalogType::RegClass,
            CatalogType::RegProc => CatalogType::RegProc,
            CatalogType::RegType => CatalogType::RegType,
            CatalogType::String => CatalogType::String,
            CatalogType::Time => CatalogType::Time,
            CatalogType::Timestamp => CatalogType::Timestamp,
            CatalogType::TimestampTz => CatalogType::TimestampTz,
            CatalogType::Uuid => CatalogType::Uuid,
            CatalogType::VarChar => CatalogType::VarChar,
            CatalogType::Int2Vector => CatalogType::Int2Vector,
        };

        BuiltinType {
            name: builtin.name,
            schema: builtin.schema,
            oid: builtin.oid,
            details: CatalogTypeDetails {
                array_id: builtin.details.array_id,
                typ,
            },
        }
    }

    /// Returns the catalog's transient revision, which starts at 1 and is
    /// incremented on every change. This is not persisted to disk, and will
    /// restart on every load.
    pub fn transient_revision(&self) -> u64 {
        self.transient_revision
    }

    /// Takes a catalog which only has items in its on-disk storage ("unloaded")
    /// and cannot yet resolve names, and returns a catalog loaded with those
    /// items.
    ///
    /// This function requires transactions to support loading a catalog with
    /// the transaction's currently in-flight updates to existing catalog
    /// objects, which is necessary for at least one catalog migration.
    ///
    /// TODO(justin): it might be nice if these were two different types.
    pub async fn load_catalog_items<'a>(
        tx: &mut storage::Transaction<'a, S>,
        c: &Catalog<S>,
    ) -> Result<Catalog<S>, Error> {
        let mut c = c.clone();
        let items = tx.loaded_items();
        for (id, name, def) in items {
            // TODO(benesch): a better way of detecting when a view has depended
            // upon a non-existent logging view. This is fine for now because
            // the only goal is to produce a nicer error message; we'll bail out
            // safely even if the error message we're sniffing out changes.
            static LOGGING_ERROR: Lazy<Regex> =
                Lazy::new(|| Regex::new("unknown catalog item 'mz_catalog.[^']*'").unwrap());
            let item = match c.deserialize_item(def) {
                Ok(item) => item,
                Err(e) if LOGGING_ERROR.is_match(&e.to_string()) => {
                    return Err(Error::new(ErrorKind::UnsatisfiableLoggingDependency {
                        depender_name: name.to_string(),
                    }));
                }
                Err(e) => {
                    return Err(Error::new(ErrorKind::Corruption {
                        detail: format!("failed to deserialize item {} ({}): {}", id, name, e),
                    }))
                }
            };
            let oid = c.allocate_oid().await?;
            c.state.insert_item(id, oid, name, item);
        }
        c.transient_revision = 1;
        Ok(c)
    }

    /// Opens the catalog from `stash` with parameters set appropriately for debug
    /// contexts, like in tests.
    ///
    /// WARNING! This function can arbitrarily fail because it does not make any
    /// effort to adjust the catalog's contents' structure or semantics to the
    /// currently running version, i.e. it does not apply any migrations.
    ///
    /// This function should not be called in production contexts. Use
    /// [`Catalog::open`] with appropriately set configuration parameters
    /// instead.
    pub async fn open_debug(stash: S, now: NowFn) -> Result<Catalog<S>, anyhow::Error> {
        let metrics_registry = &MetricsRegistry::new();
        let storage = storage::Connection::open(
            stash,
            &BootstrapArgs {
                default_cluster_replica_size: "1".into(),
            },
        )
        .await?;
        let (catalog, _) = Catalog::open(Config {
            storage,
            unsafe_mode: true,
            build_info: &DUMMY_BUILD_INFO,
            now,
            skip_migrations: true,
            metrics_registry,
            replica_sizes: Default::default(),
            availability_zones: vec![],
        })
        .await?;
        Ok(catalog)
    }

    pub fn for_session<'a>(&'a self, session: &'a Session) -> ConnCatalog<'a> {
        let database = self
            .state
            .database_by_name
            .get(session.vars().database())
            .map(|id| id.clone());
        let search_path = session
            .vars()
            .search_path()
            .iter()
            .map(|schema| self.resolve_schema(database.as_ref(), None, schema, session.conn_id()))
            .filter_map(|schema| schema.ok())
            .map(|schema| (schema.name().database.clone(), schema.id().clone()))
            .collect();
        ConnCatalog {
            state: Cow::Borrowed(&self.state),
            conn_id: session.conn_id(),
            compute_instance: session.vars().cluster().into(),
            database,
            search_path,
            user: session.user().into(),
            prepared_statements: Some(Cow::Borrowed(session.prepared_statements())),
        }
    }

    pub fn for_sessionless_user(&self, user: String) -> ConnCatalog {
        ConnCatalog {
            state: Cow::Borrowed(&self.state),
            conn_id: SYSTEM_CONN_ID,
            compute_instance: "default".into(),
            database: self
                .resolve_database(DEFAULT_DATABASE_NAME)
                .ok()
                .map(|db| db.id()),
            search_path: Vec::new(),
            user,
            prepared_statements: None,
        }
    }

    // Leaving the system's search path empty allows us to catch issues
    // where catalog object names have not been normalized correctly.
    pub fn for_system_session(&self) -> ConnCatalog {
        self.for_sessionless_user(SYSTEM_USER.into())
    }

    async fn storage<'a>(&'a self) -> MutexGuard<'a, storage::Connection<S>> {
        self.storage.lock().await
    }

    /// Allocate new system ids for any new builtin objects and looks up existing system ids for
    /// existing builtin objects
    async fn allocate_system_ids<T, F>(
        &mut self,
        builtins: Vec<T>,
        builtin_lookup: F,
    ) -> Result<AllocatedBuiltinSystemIds<T>, Error>
    where
        T: Copy + Fingerprint,
        F: Fn(&T) -> Option<(GlobalId, u64)>,
    {
        let new_builtin_amount = builtins
            .iter()
            .filter(|builtin| builtin_lookup(builtin).is_none())
            .count();

        let mut global_ids = self
            .storage()
            .await
            .allocate_system_ids(
                new_builtin_amount
                    .try_into()
                    .expect("builtins should fit into u64"),
            )
            .await?
            .into_iter();

        let mut all_builtins = Vec::new();
        let mut new_builtins = Vec::new();
        let mut migrated_builtins = Vec::new();
        for builtin in &builtins {
            match builtin_lookup(builtin) {
                Some((id, fingerprint)) => {
                    all_builtins.push((*builtin, id));
                    if fingerprint != builtin.fingerprint() {
                        migrated_builtins.push((*builtin, id));
                    }
                }
                None => {
                    let id = global_ids.next().expect("not enough global IDs");
                    all_builtins.push((*builtin, id));
                    new_builtins.push((*builtin, id));
                }
            }
        }

        Ok(AllocatedBuiltinSystemIds {
            all_builtins,
            new_builtins,
            migrated_builtins,
        })
    }

    pub async fn allocate_user_id(&mut self) -> Result<GlobalId, Error> {
        self.storage().await.allocate_user_id().await
    }

    pub async fn allocate_oid(&mut self) -> Result<u32, Error> {
        self.state.allocate_oid()
    }

    /// Get all global timestamps that has been persisted to disk.
    pub async fn get_all_persisted_timestamps(
        &mut self,
    ) -> Result<BTreeMap<Timeline, mz_repr::Timestamp>, Error> {
        self.storage().await.get_all_persisted_timestamps().await
    }

    /// Get a global timestamp for a timeline that has been persisted to disk.
    pub async fn get_persisted_timestamp(
        &mut self,
        timeline: &Timeline,
    ) -> Result<mz_repr::Timestamp, Error> {
        self.storage().await.get_persisted_timestamp(timeline).await
    }

    /// Persist new global timestamp for a timeline to disk.
    pub async fn persist_timestamp(
        &mut self,
        timeline: &Timeline,
        timestamp: mz_repr::Timestamp,
    ) -> Result<(), Error> {
        self.storage()
            .await
            .persist_timestamp(timeline, timestamp)
            .await
    }

    pub fn resolve_database(&self, database_name: &str) -> Result<&Database, SqlCatalogError> {
        self.state.resolve_database(database_name)
    }

    pub fn resolve_schema(
        &self,
        current_database: Option<&DatabaseId>,
        database_name: Option<&str>,
        schema_name: &str,
        conn_id: ConnectionId,
    ) -> Result<&Schema, SqlCatalogError> {
        self.state
            .resolve_schema(current_database, database_name, schema_name, conn_id)
    }

    pub fn resolve_schema_in_database(
        &self,
        database_spec: &ResolvedDatabaseSpecifier,
        schema_name: &str,
        conn_id: ConnectionId,
    ) -> Result<&Schema, SqlCatalogError> {
        self.state
            .resolve_schema_in_database(database_spec, schema_name, conn_id)
    }

    /// Resolves `name` to a non-function [`CatalogEntry`].
    pub fn resolve_entry(
        &self,
        current_database: Option<&DatabaseId>,
        search_path: &Vec<(ResolvedDatabaseSpecifier, SchemaSpecifier)>,
        name: &PartialObjectName,
        conn_id: ConnectionId,
    ) -> Result<&CatalogEntry, SqlCatalogError> {
        self.state
            .resolve_entry(current_database, search_path, name, conn_id)
    }

    /// Resolves a `BuiltinTable`.
    pub fn resolve_builtin_table(&self, builtin: &'static BuiltinTable) -> GlobalId {
        self.state.resolve_builtin_table(builtin)
    }

    /// Resolves a `BuiltinLog`.
    pub fn resolve_builtin_log(&self, builtin: &'static BuiltinLog) -> GlobalId {
        self.state.resolve_builtin_log(builtin)
    }

    /// Resolves `name` to a function [`CatalogEntry`].
    pub fn resolve_function(
        &self,
        current_database: Option<&DatabaseId>,
        search_path: &Vec<(ResolvedDatabaseSpecifier, SchemaSpecifier)>,
        name: &PartialObjectName,
        conn_id: ConnectionId,
    ) -> Result<&CatalogEntry, SqlCatalogError> {
        self.state
            .resolve_function(current_database, search_path, name, conn_id)
    }

    pub fn resolve_compute_instance(
        &self,
        name: &str,
    ) -> Result<&ComputeInstance, SqlCatalogError> {
        self.state.resolve_compute_instance(name)
    }

    pub fn state(&self) -> &CatalogState {
        &self.state
    }

    pub fn resolve_full_name(
        &self,
        name: &QualifiedObjectName,
        conn_id: Option<ConnectionId>,
    ) -> FullObjectName {
        self.state.resolve_full_name(name, conn_id)
    }

    /// Returns the named catalog item, if it exists.
    pub fn try_get_entry_in_schema(
        &self,
        name: &QualifiedObjectName,
        conn_id: ConnectionId,
    ) -> Option<&CatalogEntry> {
        self.state.try_get_entry_in_schema(name, conn_id)
    }

    pub fn item_exists(&self, name: &QualifiedObjectName, conn_id: ConnectionId) -> bool {
        self.state.item_exists(name, conn_id)
    }

    pub fn try_get_entry(&self, id: &GlobalId) -> Option<&CatalogEntry> {
        self.state.try_get_entry(id)
    }

    pub fn get_entry(&self, id: &GlobalId) -> &CatalogEntry {
        self.state.get_entry(id)
    }

    pub fn get_schema(
        &self,
        database_spec: &ResolvedDatabaseSpecifier,
        schema_spec: &SchemaSpecifier,
        conn_id: ConnectionId,
    ) -> &Schema {
        self.state.get_schema(database_spec, schema_spec, conn_id)
    }

    pub fn get_mz_catalog_schema_id(&self) -> &SchemaId {
        self.state.get_mz_catalog_schema_id()
    }

    pub fn get_pg_catalog_schema_id(&self) -> &SchemaId {
        self.state.get_pg_catalog_schema_id()
    }

    pub fn get_information_schema_id(&self) -> &SchemaId {
        self.state.get_information_schema_id()
    }

    pub fn get_database(&self, id: &DatabaseId) -> &Database {
        self.state.get_database(id)
    }

    /// Creates a new schema in the `Catalog` for temporary items
    /// indicated by the TEMPORARY or TEMP keywords.
    pub async fn create_temporary_schema(&mut self, conn_id: ConnectionId) -> Result<(), Error> {
        let oid = self.allocate_oid().await?;
        self.state.temporary_schemas.insert(
            conn_id,
            Schema {
                name: QualifiedSchemaName {
                    database: ResolvedDatabaseSpecifier::Ambient,
                    schema: MZ_TEMP_SCHEMA.into(),
                },
                id: SchemaSpecifier::Temporary,
                oid,
                items: BTreeMap::new(),
                functions: BTreeMap::new(),
            },
        );
        Ok(())
    }

    fn item_exists_in_temp_schemas(&self, conn_id: ConnectionId, item_name: &str) -> bool {
        self.state.temporary_schemas[&conn_id]
            .items
            .contains_key(item_name)
    }

    pub fn drop_temp_item_ops(&mut self, conn_id: ConnectionId) -> Vec<Op> {
        let ids: Vec<GlobalId> = self.state.temporary_schemas[&conn_id]
            .items
            .values()
            .cloned()
            .collect();
        self.drop_items_ops(&ids)
    }

    pub fn drop_temporary_schema(&mut self, conn_id: ConnectionId) -> Result<(), Error> {
        if !self.state.temporary_schemas[&conn_id].items.is_empty() {
            return Err(Error::new(ErrorKind::SchemaNotEmpty(MZ_TEMP_SCHEMA.into())));
        }
        self.state.temporary_schemas.remove(&conn_id);
        Ok(())
    }

    pub fn drop_database_ops(&mut self, id: Option<DatabaseId>) -> Vec<Op> {
        let mut ops = vec![];
        let mut seen = HashSet::new();
        if let Some(id) = id {
            let database = self.get_database(&id);
            for (schema_id, schema) in &database.schemas_by_id {
                Self::drop_schema_items(schema, &self.state.entry_by_id, &mut ops, &mut seen);
                ops.push(Op::DropSchema {
                    database_id: id.clone(),
                    schema_id: schema_id.clone(),
                });
            }
            ops.push(Op::DropDatabase { id });
        }
        ops
    }

    pub fn drop_schema_ops(&mut self, id: Option<(DatabaseId, SchemaId)>) -> Vec<Op> {
        let mut ops = vec![];
        let mut seen = HashSet::new();
        if let Some((database_id, schema_id)) = id {
            let database = self.get_database(&database_id);
            let schema = &database.schemas_by_id[&schema_id];
            Self::drop_schema_items(schema, &self.state.entry_by_id, &mut ops, &mut seen);
            ops.push(Op::DropSchema {
                database_id,
                schema_id,
            })
        }
        ops
    }

    pub fn drop_items_ops(&mut self, ids: &[GlobalId]) -> Vec<Op> {
        let mut ops = vec![];
        let mut seen = HashSet::new();
        for &id in ids {
            Self::drop_item_cascade(id, &self.state.entry_by_id, &mut ops, &mut seen);
        }
        ops
    }

    fn drop_schema_items(
        schema: &Schema,
        by_id: &BTreeMap<GlobalId, CatalogEntry>,
        ops: &mut Vec<Op>,
        seen: &mut HashSet<GlobalId>,
    ) {
        for &id in schema.items.values() {
            Self::drop_item_cascade(id, by_id, ops, seen)
        }
    }

    fn drop_item_cascade(
        id: GlobalId,
        by_id: &BTreeMap<GlobalId, CatalogEntry>,
        ops: &mut Vec<Op>,
        seen: &mut HashSet<GlobalId>,
    ) {
        if !seen.contains(&id) {
            seen.insert(id);
            for &u in &by_id[&id].used_by {
                Self::drop_item_cascade(u, by_id, ops, seen)
            }
            ops.push(Op::DropItem(id));
        }
    }

    /// Gets GlobalIds of temporary items to be created, checks for name collisions
    /// within a connection id.
    fn temporary_ids(
        &mut self,
        ops: &[Op],
        temporary_drops: HashSet<(ConnectionId, String)>,
    ) -> Result<Vec<GlobalId>, Error> {
        let mut creating = HashSet::with_capacity(ops.len());
        let mut temporary_ids = Vec::with_capacity(ops.len());
        for op in ops.iter() {
            if let Op::CreateItem {
                id,
                oid: _,
                name,
                item,
            } = op
            {
                if let Some(conn_id) = item.conn_id() {
                    if self.item_exists_in_temp_schemas(conn_id, &name.item)
                        && !temporary_drops.contains(&(conn_id, name.item.clone()))
                        || creating.contains(&(conn_id, &name.item))
                    {
                        return Err(Error::new(ErrorKind::ItemAlreadyExists(name.item.clone())));
                    } else {
                        creating.insert((conn_id, &name.item));
                        temporary_ids.push(id.clone());
                    }
                }
            }
        }
        Ok(temporary_ids)
    }

    // TODO(mjibson): Is there a way to make this a closure to avoid explicitly
    // passing tx, session, and builtin_table_updates?
    fn add_to_audit_log(
        &self,
        session: Option<&Session>,
        tx: &mut storage::Transaction<S>,
        builtin_table_updates: &mut Vec<BuiltinTableUpdate>,
        event_type: EventType,
        object_type: ObjectType,
        event_details: EventDetails,
    ) -> Result<(), Error> {
        let session = match session {
            Some(session) => session,
            None => return Ok(()),
        };
        let user = session.user().to_string();
        let occurred_at = (self.state.config.now)();
        let id = tx.get_and_increment_id(storage::AUDIT_LOG_ID_ALLOC_KEY.to_string())?;
        let event = VersionedEvent::new(
            id,
            event_type,
            object_type,
            event_details,
            user,
            occurred_at,
        );
        builtin_table_updates.push(self.state.pack_audit_log_update(&event)?);
        tx.insert_audit_log_event(event);
        Ok(())
    }

    fn should_audit_log_item(item: &CatalogItem) -> bool {
        !item.is_temporary()
            && matches!(
                item.typ(),
                SqlCatalogItemType::View
                    | SqlCatalogItemType::RecordedView
                    | SqlCatalogItemType::Source
                    | SqlCatalogItemType::Sink
                    | SqlCatalogItemType::Index
            )
    }

    fn resolve_full_name_detail(
        &self,
        name: &QualifiedObjectName,
        session: Option<&Session>,
    ) -> FullNameV1 {
        let name = self
            .state
            .resolve_full_name(name, session.map(|session| session.conn_id()));
        self.full_name_detail(&name)
    }

    fn full_name_detail(&self, name: &FullObjectName) -> FullNameV1 {
        FullNameV1 {
            database: name.database.to_string(),
            schema: name.schema.clone(),
            item: name.item.clone(),
        }
    }

    fn concretize_replica_config(
        &self,
        config: SerializedComputeInstanceReplicaConfig,
    ) -> Result<ConcreteComputeInstanceReplicaConfig, AdapterError> {
        let replica_sizes = &self.state.replica_sizes;
        let availability_zones = &self.state.availability_zones;
        let config = match config {
            SerializedComputeInstanceReplicaConfig::Remote { addrs } => {
                ConcreteComputeInstanceReplicaConfig::Remote { addrs }
            }
            SerializedComputeInstanceReplicaConfig::Managed {
                size,
                availability_zone,
            } => {
                let allocation = replica_sizes.0.get(&size).ok_or_else(|| {
                    let mut entries = replica_sizes.0.iter().collect::<Vec<_>>();
                    entries.sort_by_key(
                        |(
                            _name,
                            ComputeInstanceReplicaAllocation {
                                scale, cpu_limit, ..
                            },
                        )| (scale, cpu_limit),
                    );
                    let expected = entries.into_iter().map(|(name, _)| name.clone()).collect();
                    AdapterError::InvalidClusterReplicaSize {
                        size: size.clone(),
                        expected,
                    }
                })?;

                if let Some(az) = &availability_zone {
                    if !availability_zones.contains(az) {
                        return Err(AdapterError::InvalidClusterReplicaAz {
                            az: az.to_string(),
                            expected: availability_zones.to_vec(),
                        });
                    }
                }
                ConcreteComputeInstanceReplicaConfig::Managed {
                    allocation: allocation.clone(),
                    availability_zone,
                }
            }
        };
        Ok(config)
    }

    pub async fn transact<F, T>(
        &mut self,
        session: Option<&Session>,
        ops: Vec<Op>,
        f: F,
    ) -> Result<(Vec<BuiltinTableUpdate>, T), AdapterError>
    where
        F: FnOnce(&CatalogState) -> Result<T, AdapterError>,
    {
        trace!("transact: {:?}", ops);

        #[derive(Debug, Clone)]
        enum Action {
            CreateDatabase {
                id: DatabaseId,
                oid: u32,
                name: String,
            },
            CreateSchema {
                id: SchemaId,
                oid: u32,
                database_id: DatabaseId,
                schema_name: String,
            },
            CreateRole {
                id: u64,
                oid: u32,
                name: String,
            },
            CreateComputeInstance {
                id: ComputeInstanceId,
                name: String,
                config: Option<ComputeInstanceIntrospectionConfig>,
                // These are the legacy, active logs of this compute instance
                introspection_sources: Vec<(&'static BuiltinLog, GlobalId)>,
            },
            CreateComputeInstanceReplica {
                id: ReplicaId,
                name: String,
                on_cluster_name: String,
                serialized_config: SerializedComputeInstanceReplicaConfig,
                concrete_config: ConcreteComputeInstanceReplicaConfig,
            },
            CreateItem {
                id: GlobalId,
                oid: u32,
                name: QualifiedObjectName,
                item: CatalogItem,
            },

            DropDatabase {
                id: DatabaseId,
            },
            DropSchema {
                database_id: DatabaseId,
                schema_id: SchemaId,
            },
            DropRole {
                name: String,
            },
            DropComputeInstance {
                name: String,
                introspection_source_index_ids: Vec<GlobalId>,
            },
            DropComputeInstanceReplica {
                name: String,
                compute_id: ComputeInstanceId,
            },
            DropItem(GlobalId),
            UpdateItem {
                id: GlobalId,
                to_name: QualifiedObjectName,
                to_item: CatalogItem,
            },
            UpdateComputeInstanceStatus {
                event: ComputeInstanceEvent,
            },
        }

        let drop_ids: HashSet<_> = ops
            .iter()
            .filter_map(|op| match op {
                Op::DropItem(id) => Some(*id),
                _ => None,
            })
            .collect();
        let temporary_drops = drop_ids
            .iter()
            .filter_map(|id| {
                let entry = self.get_entry(id);
                match entry.item.conn_id() {
                    Some(conn_id) => Some((conn_id, entry.name().item.clone())),
                    None => None,
                }
            })
            .collect();
        let temporary_ids = self.temporary_ids(&ops, temporary_drops)?;
        let mut builtin_table_updates = vec![];
        let mut actions = Vec::with_capacity(ops.len());
        let mut storage = self.storage().await;
        let mut tx = storage.transaction().await?;

        fn sql_type_to_object_type(sql_type: SqlCatalogItemType) -> ObjectType {
            match sql_type {
                SqlCatalogItemType::View => ObjectType::View,
                SqlCatalogItemType::RecordedView => ObjectType::RecordedView,
                SqlCatalogItemType::Source => ObjectType::Source,
                SqlCatalogItemType::Sink => ObjectType::Sink,
                SqlCatalogItemType::Index => ObjectType::Index,
                _ => unreachable!(),
            }
        }

        for op in ops {
            actions.extend(match op {
                Op::CreateDatabase {
                    name,
                    oid,
                    public_schema_oid,
                } => {
                    let database_id = tx.insert_database(&name)?;
                    vec![
                        Action::CreateDatabase {
                            id: database_id,
                            oid,
                            name,
                        },
                        Action::CreateSchema {
                            id: tx.insert_schema(database_id, DEFAULT_SCHEMA)?,
                            oid: public_schema_oid,
                            database_id,
                            schema_name: DEFAULT_SCHEMA.to_string(),
                        },
                    ]
                }
                Op::CreateSchema {
                    database_id,
                    schema_name,
                    oid,
                } => {
                    if is_reserved_name(&schema_name) {
                        return Err(AdapterError::Catalog(Error::new(
                            ErrorKind::ReservedSchemaName(schema_name),
                        )));
                    }
                    let database_id = match database_id {
                        ResolvedDatabaseSpecifier::Id(id) => id,
                        ResolvedDatabaseSpecifier::Ambient => {
                            return Err(AdapterError::Catalog(Error::new(
                                ErrorKind::ReadOnlySystemSchema(schema_name),
                            )));
                        }
                    };
                    vec![Action::CreateSchema {
                        id: tx.insert_schema(database_id, &schema_name)?,
                        oid,
                        database_id,
                        schema_name,
                    }]
                }
                Op::CreateRole { name, oid } => {
                    if is_reserved_name(&name) {
                        return Err(AdapterError::Catalog(Error::new(
                            ErrorKind::ReservedRoleName(name),
                        )));
                    }
                    vec![Action::CreateRole {
                        id: tx.insert_role(&name)?,
                        oid,
                        name,
                    }]
                }
                Op::CreateComputeInstance {
                    name,
                    config,
                    introspection_sources,
                } => {
                    if is_reserved_name(&name) {
                        return Err(AdapterError::Catalog(Error::new(
                            ErrorKind::ReservedClusterName(name),
                        )));
                    }
                    let id = tx.insert_compute_instance(&name, &config, &introspection_sources)?;
                    self.add_to_audit_log(
                        session,
                        &mut tx,
                        &mut builtin_table_updates,
                        EventType::Create,
                        ObjectType::Cluster,
                        EventDetails::NameV1(mz_audit_log::NameV1 { name: name.clone() }),
                    )?;
                    vec![Action::CreateComputeInstance {
                        id,
                        name,
                        config,
                        introspection_sources,
                    }]
                }
                Op::CreateComputeInstanceReplica {
                    name,
                    on_cluster_name,
                    config: serialized_config,
                } => {
                    if is_reserved_name(&name) {
                        return Err(AdapterError::Catalog(Error::new(
                            ErrorKind::ReservedReplicaName(name),
                        )));
                    }
                    if let SerializedComputeInstanceReplicaConfig::Managed { size, .. } =
                        &serialized_config
                    {
                        let details = EventDetails::CreateComputeInstanceReplicaV1(
                            mz_audit_log::CreateComputeInstanceReplicaV1 {
                                cluster_name: on_cluster_name.clone(),
                                replica_name: name.clone(),
                                logical_size: size.clone(),
                            },
                        );
                        self.add_to_audit_log(
                            session,
                            &mut tx,
                            &mut builtin_table_updates,
                            EventType::Create,
                            ObjectType::ClusterReplica,
                            details,
                        )?;
                    }
                    vec![Action::CreateComputeInstanceReplica {
                        id: tx.insert_compute_instance_replica(
                            &on_cluster_name,
                            &name,
                            &serialized_config,
                        )?,
                        name,
                        on_cluster_name,
                        concrete_config: self
                            .concretize_replica_config(serialized_config.clone())?,
                        serialized_config,
                    }]
                }
                Op::CreateItem {
                    id,
                    oid,
                    name,
                    item,
                } => {
                    if item.is_temporary() {
                        if name.qualifiers.database_spec != ResolvedDatabaseSpecifier::Ambient
                            || name.qualifiers.schema_spec != SchemaSpecifier::Temporary
                        {
                            return Err(AdapterError::Catalog(Error::new(
                                ErrorKind::InvalidTemporarySchema,
                            )));
                        }
                    } else {
                        if let Some(temp_id) =
                            item.uses().iter().find(|id| match self.try_get_entry(*id) {
                                Some(entry) => entry.item().is_temporary(),
                                None => temporary_ids.contains(id),
                            })
                        {
                            let temp_item = self.get_entry(temp_id);
                            return Err(AdapterError::Catalog(Error::new(
                                ErrorKind::InvalidTemporaryDependency(
                                    temp_item.name().item.clone(),
                                ),
                            )));
                        }
                        if let ResolvedDatabaseSpecifier::Ambient = name.qualifiers.database_spec {
                            return Err(AdapterError::Catalog(Error::new(
                                ErrorKind::ReadOnlySystemSchema(name.to_string()),
                            )));
                        }
                        let schema_id = name.qualifiers.schema_spec.clone().into();
                        let serialized_item = self.serialize_item(&item);
                        tx.insert_item(id, schema_id, &name.item, &serialized_item)?;
                    }

                    if Self::should_audit_log_item(&item) {
                        self.add_to_audit_log(
                            session,
                            &mut tx,
                            &mut builtin_table_updates,
                            EventType::Create,
                            sql_type_to_object_type(item.typ()),
                            EventDetails::FullNameV1(self.resolve_full_name_detail(&name, session)),
                        )?;
                    }

                    vec![Action::CreateItem {
                        id,
                        oid,
                        name,
                        item,
                    }]
                }
                Op::DropDatabase { id } => {
                    tx.remove_database(&id)?;
                    builtin_table_updates.push(self.state.pack_database_update(&id, -1));
                    vec![Action::DropDatabase { id }]
                }
                Op::DropSchema {
                    database_id,
                    schema_id,
                } => {
                    tx.remove_schema(&database_id, &schema_id)?;
                    builtin_table_updates.push(self.state.pack_schema_update(
                        &ResolvedDatabaseSpecifier::Id(database_id.clone()),
                        &schema_id,
                        -1,
                    ));
                    vec![Action::DropSchema {
                        database_id,
                        schema_id,
                    }]
                }
                Op::DropRole { name } => {
                    tx.remove_role(&name)?;
                    builtin_table_updates.push(self.state.pack_role_update(&name, -1));
                    vec![Action::DropRole { name }]
                }
                Op::DropComputeInstance { name } => {
                    let introspection_source_index_ids = tx.remove_compute_instance(&name)?;
                    builtin_table_updates.push(self.state.pack_compute_instance_update(&name, -1));
                    for id in &introspection_source_index_ids {
                        builtin_table_updates.extend(self.state.pack_item_update(*id, -1));
                    }
                    self.add_to_audit_log(
                        session,
                        &mut tx,
                        &mut builtin_table_updates,
                        EventType::Drop,
                        ObjectType::Cluster,
                        EventDetails::NameV1(mz_audit_log::NameV1 { name: name.clone() }),
                    )?;
                    vec![Action::DropComputeInstance {
                        name,
                        introspection_source_index_ids,
                    }]
                }
                Op::DropComputeInstanceReplica { name, compute_id } => {
                    tx.remove_compute_instance_replica(&name, compute_id)?;

                    let instance = &self.state.compute_instances_by_id[&compute_id];
                    let replica_id = instance.replica_id_by_name[&name];
                    let replica = &instance.replicas_by_id[&replica_id];
                    for process_id in replica.process_status.keys() {
                        let update = self.state.pack_compute_instance_status_update(
                            compute_id,
                            replica_id,
                            *process_id,
                            -1,
                        );
                        builtin_table_updates.push(update);
                    }

                    builtin_table_updates.push(
                        self.state
                            .pack_compute_instance_replica_update(compute_id, &name, -1),
                    );

                    let details = EventDetails::DropComputeInstanceReplicaV1(
                        mz_audit_log::DropComputeInstanceReplicaV1 {
                            cluster_name: instance.name.clone(),
                            replica_name: name.clone(),
                        },
                    );
                    self.add_to_audit_log(
                        session,
                        &mut tx,
                        &mut builtin_table_updates,
                        EventType::Drop,
                        ObjectType::ClusterReplica,
                        details,
                    )?;

                    vec![Action::DropComputeInstanceReplica { name, compute_id }]
                }
                Op::DropItem(id) => {
                    let entry = self.get_entry(&id);
                    if !entry.item().is_temporary() {
                        tx.remove_item(id)?;
                    }
                    builtin_table_updates.extend(self.state.pack_item_update(id, -1));
                    if Self::should_audit_log_item(&entry.item) {
                        self.add_to_audit_log(
                            session,
                            &mut tx,
                            &mut builtin_table_updates,
                            EventType::Drop,
                            sql_type_to_object_type(entry.item().typ()),
                            EventDetails::FullNameV1(
                                self.resolve_full_name_detail(&entry.name, session),
                            ),
                        )?;
                    }
                    vec![Action::DropItem(id)]
                }
                Op::RenameItem {
                    id,
                    to_name,
                    current_full_name,
                } => {
                    let mut actions = Vec::new();

                    let entry = self.get_entry(&id);
                    if let CatalogItem::Type(_) = entry.item() {
                        return Err(AdapterError::Catalog(Error::new(ErrorKind::TypeRename(
                            current_full_name.to_string(),
                        ))));
                    }

                    let details = EventDetails::RenameItemV1(mz_audit_log::RenameItemV1 {
                        previous_name: self.full_name_detail(&current_full_name),
                        new_name: to_name.clone(),
                    });
                    if Self::should_audit_log_item(&entry.item) {
                        self.add_to_audit_log(
                            session,
                            &mut tx,
                            &mut builtin_table_updates,
                            EventType::Alter,
                            sql_type_to_object_type(entry.item().typ()),
                            details,
                        )?;
                    }

                    let mut to_full_name = current_full_name.clone();
                    to_full_name.item = to_name.clone();

                    let mut to_qualified_name = entry.name().clone();
                    to_qualified_name.item = to_name;

                    // Rename item itself.
                    let item = entry
                        .item
                        .rename_item_refs(
                            current_full_name.clone(),
                            to_full_name.item.clone(),
                            true,
                        )
                        .map_err(|e| {
                            Error::new(ErrorKind::from(AmbiguousRename {
                                depender: self
                                    .resolve_full_name(&entry.name, entry.conn_id())
                                    .to_string(),
                                dependee: self
                                    .resolve_full_name(&entry.name, entry.conn_id())
                                    .to_string(),
                                message: e,
                            }))
                        })?;
                    let serialized_item = self.serialize_item(&item);

                    for id in entry.used_by() {
                        let dependent_item = self.get_entry(id);
                        let to_item = dependent_item
                            .item
                            .rename_item_refs(
                                current_full_name.clone(),
                                to_full_name.item.clone(),
                                false,
                            )
                            .map_err(|e| {
                                Error::new(ErrorKind::from(AmbiguousRename {
                                    depender: self
                                        .resolve_full_name(
                                            &dependent_item.name,
                                            dependent_item.conn_id(),
                                        )
                                        .to_string(),
                                    dependee: self
                                        .resolve_full_name(&entry.name, entry.conn_id())
                                        .to_string(),
                                    message: e,
                                }))
                            })?;

                        if !item.is_temporary() {
                            let serialized_item = self.serialize_item(&to_item);
                            tx.update_item(*id, &dependent_item.name().item, &serialized_item)?;
                        }
                        builtin_table_updates.extend(self.state.pack_item_update(*id, -1));

                        actions.push(Action::UpdateItem {
                            id: id.clone(),
                            to_name: dependent_item.name().clone(),
                            to_item,
                        });
                    }
                    if !item.is_temporary() {
                        tx.update_item(id, &to_full_name.item, &serialized_item)?;
                    }
                    builtin_table_updates.extend(self.state.pack_item_update(id, -1));
                    actions.push(Action::UpdateItem {
                        id,
                        to_name: to_qualified_name,
                        to_item: item,
                    });
                    actions
                }
                Op::UpdateComputeInstanceStatus { event } => {
                    // When we receive the first status update for a given
                    // replica process, there is no entry in the builtin table
                    // yet, so we must make sure to not try to delete one.
                    let status_known = self
                        .state
                        .try_get_compute_instance_status(
                            event.instance_id,
                            event.replica_id,
                            event.process_id,
                        )
                        .is_some();
                    if status_known {
                        let update = self.state.pack_compute_instance_status_update(
                            event.instance_id,
                            event.replica_id,
                            event.process_id,
                            -1,
                        );
                        builtin_table_updates.push(update);
                    }

                    vec![Action::UpdateComputeInstanceStatus { event }]
                }
            });
        }

        // Prepare a candidate catalog state.
        let mut state = self.state.clone();

        for action in actions {
            match action {
                Action::CreateDatabase { id, oid, name } => {
                    info!("create database {}", name);
                    state.database_by_id.insert(
                        id.clone(),
                        Database {
                            name: name.clone(),
                            id: id.clone(),
                            oid,
                            schemas_by_id: BTreeMap::new(),
                            schemas_by_name: BTreeMap::new(),
                        },
                    );
                    state.database_by_name.insert(name.clone(), id.clone());
                    builtin_table_updates.push(state.pack_database_update(&id, 1));
                }

                Action::CreateSchema {
                    id,
                    oid,
                    database_id,
                    schema_name,
                } => {
                    info!(
                        "create schema {}.{}",
                        state.get_database(&database_id).name,
                        schema_name
                    );
                    let db = state.database_by_id.get_mut(&database_id).unwrap();
                    db.schemas_by_id.insert(
                        id.clone(),
                        Schema {
                            name: QualifiedSchemaName {
                                database: ResolvedDatabaseSpecifier::Id(database_id.clone()),
                                schema: schema_name.clone(),
                            },
                            id: SchemaSpecifier::Id(id.clone()),
                            oid,
                            items: BTreeMap::new(),
                            functions: BTreeMap::new(),
                        },
                    );
                    db.schemas_by_name.insert(schema_name.clone(), id.clone());
                    builtin_table_updates.push(state.pack_schema_update(
                        &ResolvedDatabaseSpecifier::Id(database_id.clone()),
                        &id,
                        1,
                    ));
                }

                Action::CreateRole { id, oid, name } => {
                    info!("create role {}", name);
                    state.roles.insert(
                        name.clone(),
                        Role {
                            name: name.clone(),
                            id,
                            oid,
                        },
                    );
                    builtin_table_updates.push(state.pack_role_update(&name, 1));
                }

                Action::CreateComputeInstance {
                    id,
                    name,
                    config,
                    introspection_sources,
                } => {
                    info!("create cluster {}", name);
                    let introspection_source_index_ids: Vec<GlobalId> =
                        introspection_sources.iter().map(|(_, id)| *id).collect();
                    state
                        .insert_compute_instance(id, name.clone(), config, introspection_sources)
                        .await;
                    builtin_table_updates.push(state.pack_compute_instance_update(&name, 1));
                    for id in introspection_source_index_ids {
                        builtin_table_updates.extend(state.pack_item_update(id, 1));
                    }
                }

                Action::CreateComputeInstanceReplica {
                    id,
                    name,
                    on_cluster_name,
                    serialized_config,
                    concrete_config,
                } => {
                    let compute_instance_id = state.compute_instances_by_name[&on_cluster_name];
                    let persisted_log_ids = config.persisted_logs.get_log_ids();
                    state.insert_compute_instance_replica(
                        compute_instance_id,
                        name.clone(),
                        id,
                        serialized_config,
                        concrete_config,
                    );
                    for id in persisted_log_ids {
                        builtin_table_updates.extend(state.pack_item_update(id, 1));
                    }
                    builtin_table_updates.push(state.pack_compute_instance_replica_update(
                        compute_instance_id,
                        &name,
                        1,
                    ));
                }

                Action::CreateItem {
                    id,
                    oid,
                    name,
                    item,
                } => {
                    state.insert_item(id, oid, name, item);
                    builtin_table_updates.extend(state.pack_item_update(id, 1));
                }

                Action::DropDatabase { id } => {
                    let db = state.database_by_id.get(&id).unwrap();
                    state.database_by_name.remove(db.name());
                    state.database_by_id.remove(&id);
                }

                Action::DropSchema {
                    database_id,
                    schema_id,
                } => {
                    let db = state.database_by_id.get_mut(&database_id).unwrap();
                    let schema = db.schemas_by_id.get(&schema_id).unwrap();
                    db.schemas_by_name.remove(&schema.name.schema);
                    db.schemas_by_id.remove(&schema_id);
                }

                Action::DropRole { name } => {
                    if state.roles.remove(&name).is_some() {
                        info!("drop role {}", name);
                    }
                }

                Action::DropComputeInstance {
                    name,
                    introspection_source_index_ids,
                } => {
                    for id in introspection_source_index_ids {
                        state
                            .entry_by_id
                            .remove(&id)
                            .expect("introspection source index does not exist");
                    }

                    let id = state
                        .compute_instances_by_name
                        .remove(&name)
                        .expect("can only drop known instances");

                    let instance = state
                        .compute_instances_by_id
                        .remove(&id)
                        .expect("can only drop known instances");

                    assert!(
                        instance.exports.is_empty() && instance.replicas_by_id.is_empty(),
                        "not all items dropped before compute instance"
                    );
                }

                Action::DropComputeInstanceReplica { name, compute_id } => {
                    let instance = state
                        .compute_instances_by_id
                        .get_mut(&compute_id)
                        .expect("can only drop replicas from known instances");
                    let replica_id = instance.replica_id_by_name.remove(&name).unwrap();
                    assert!(instance.replicas_by_id.remove(&replica_id).is_some());
                    assert!(instance.replica_id_by_name.len() == instance.replicas_by_id.len());
                }

                Action::DropItem(id) => {
                    let metadata = state.entry_by_id.remove(&id).unwrap();
                    if !metadata.item.is_placeholder() {
                        info!(
                            "drop {} {} ({})",
                            metadata.item_type(),
                            state.resolve_full_name(&metadata.name, metadata.conn_id()),
                            id
                        );
                    }
                    for u in metadata.uses() {
                        if let Some(dep_metadata) = state.entry_by_id.get_mut(&u) {
                            dep_metadata.used_by.retain(|u| *u != metadata.id)
                        }
                    }

                    let conn_id = metadata.item.conn_id().unwrap_or(SYSTEM_CONN_ID);
                    let schema = state.get_schema_mut(
                        &metadata.name().qualifiers.database_spec,
                        &metadata.name().qualifiers.schema_spec,
                        conn_id,
                    );
                    schema
                        .items
                        .remove(&metadata.name().item)
                        .expect("catalog out of sync");

                    if let CatalogItem::Index(Index {
                        compute_instance, ..
                    })
                    | CatalogItem::Sink(Sink {
                        compute_instance, ..
                    })
                    | CatalogItem::RecordedView(RecordedView {
                        compute_instance, ..
                    }) = metadata.item
                    {
                        assert!(
                            state
                                .compute_instances_by_id
                                .get_mut(&compute_instance)
                                .unwrap()
                                .exports
                                .remove(&id),
                            "catalog out of sync"
                        );
                    };
                }

                Action::UpdateItem {
                    id,
                    to_name,
                    to_item,
                } => {
                    let old_entry = state.entry_by_id.remove(&id).unwrap();
                    info!(
                        "update {} {} ({})",
                        old_entry.item_type(),
                        state.resolve_full_name(&old_entry.name, old_entry.conn_id()),
                        id
                    );
                    assert_eq!(old_entry.uses(), to_item.uses());
                    let conn_id = old_entry.item().conn_id().unwrap_or(SYSTEM_CONN_ID);
                    let schema = &mut state.get_schema_mut(
                        &old_entry.name().qualifiers.database_spec,
                        &old_entry.name().qualifiers.schema_spec,
                        conn_id,
                    );
                    schema.items.remove(&old_entry.name().item);
                    let mut new_entry = old_entry.clone();
                    new_entry.name = to_name;
                    new_entry.item = to_item;
                    schema.items.insert(new_entry.name().item.clone(), id);
                    state.entry_by_id.insert(id, new_entry.clone());
                    builtin_table_updates.extend(state.pack_item_update(id, 1));
                }

                Action::UpdateComputeInstanceStatus { event } => {
                    // It is possible that we receive a status update for a
                    // replica that has already been dropped from the catalog.
                    // In this case, `try_insert_compute_instance_status`
                    // returns `false` and we ignore the event.
                    if state.try_insert_compute_instance_status(event.clone()) {
                        let update = state.pack_compute_instance_status_update(
                            event.instance_id,
                            event.replica_id,
                            event.process_id,
                            1,
                        );
                        builtin_table_updates.push(update);
                    }
                }
            }
        }

        let result = f(&state)?;

        // The user closure was successful, apply the updates.
        tx.commit().await?;
        // Dropping here keeps the mutable borrow on self, preventing us accidentally
        // mutating anything until after f is executed.
        drop(storage);
        self.state = state;
        self.transient_revision += 1;

        Ok((builtin_table_updates, result))
    }

    fn serialize_item(&self, item: &CatalogItem) -> Vec<u8> {
        let item = match item {
            CatalogItem::Table(table) => SerializedCatalogItem::V1 {
                create_sql: table.create_sql.clone(),
                eval_env: None,
            },
            CatalogItem::Log(_) => unreachable!("builtin logs cannot be serialized"),
            CatalogItem::Source(source) => SerializedCatalogItem::V1 {
                create_sql: source.create_sql.clone(),
                eval_env: None,
            },
            CatalogItem::View(view) => SerializedCatalogItem::V1 {
                create_sql: view.create_sql.clone(),
                eval_env: None,
            },
            CatalogItem::RecordedView(rview) => SerializedCatalogItem::V1 {
                create_sql: rview.create_sql.clone(),
                eval_env: None,
            },
            CatalogItem::Index(index) => SerializedCatalogItem::V1 {
                create_sql: index.create_sql.clone(),
                eval_env: None,
            },
            CatalogItem::Sink(sink) => SerializedCatalogItem::V1 {
                create_sql: sink.create_sql.clone(),
                eval_env: None,
            },
            CatalogItem::Type(typ) => SerializedCatalogItem::V1 {
                create_sql: typ.create_sql.clone(),
                eval_env: None,
            },
            CatalogItem::Secret(secret) => SerializedCatalogItem::V1 {
                create_sql: secret.create_sql.clone(),
                eval_env: None,
            },
            CatalogItem::Connection(connection) => SerializedCatalogItem::V1 {
                create_sql: connection.create_sql.clone(),
                eval_env: None,
            },
            CatalogItem::Func(_) => unreachable!("cannot serialize functions yet"),
        };
        serde_json::to_vec(&item).expect("catalog serialization cannot fail")
    }

    fn deserialize_item(&self, bytes: Vec<u8>) -> Result<CatalogItem, anyhow::Error> {
        let SerializedCatalogItem::V1 {
            create_sql,
            eval_env: _,
        } = serde_json::from_slice(&bytes)?;
        self.parse_item(create_sql, Some(&PlanContext::zero()))
    }

    // Parses the given SQL string into a `CatalogItem`.
    fn parse_item(
        &self,
        create_sql: String,
        pcx: Option<&PlanContext>,
    ) -> Result<CatalogItem, anyhow::Error> {
        let session_catalog = self.for_system_session();
        let stmt = mz_sql::parse::parse(&create_sql)?.into_element();
        let (stmt, depends_on) = mz_sql::names::resolve(&session_catalog, stmt)?;
        let depends_on = depends_on.into_iter().collect();
        let plan = mz_sql::plan::plan(pcx, &session_catalog, stmt, &Params::empty())?;
        Ok(match plan {
            Plan::CreateTable(CreateTablePlan { table, .. }) => CatalogItem::Table(Table {
                create_sql: table.create_sql,
                desc: table.desc,
                defaults: table.defaults,
                conn_id: None,
                depends_on,
            }),
            Plan::CreateSource(CreateSourcePlan {
                source,
                remote,
                timeline,
                ..
            }) => CatalogItem::Source(Source {
                create_sql: source.create_sql,
                source_desc: source.source_desc,
                desc: source.desc,
                timeline,
                depends_on,
                remote_addr: remote,
            }),
            Plan::CreateView(CreateViewPlan { view, .. }) => {
                let mut optimizer = Optimizer::logical_optimizer();
                let optimized_expr = optimizer.optimize(view.expr)?;
                let desc = RelationDesc::new(optimized_expr.typ(), view.column_names);
                CatalogItem::View(View {
                    create_sql: view.create_sql,
                    optimized_expr,
                    desc,
                    conn_id: None,
                    depends_on,
                })
            }
            Plan::CreateRecordedView(CreateRecordedViewPlan { recorded_view, .. }) => {
                let mut optimizer = Optimizer::logical_optimizer();
                let optimized_expr = optimizer.optimize(recorded_view.expr)?;
                let desc = RelationDesc::new(optimized_expr.typ(), recorded_view.column_names);
                CatalogItem::RecordedView(RecordedView {
                    create_sql: recorded_view.create_sql,
                    optimized_expr,
                    desc,
                    depends_on,
                    compute_instance: recorded_view.compute_instance,
                })
            }
            Plan::CreateIndex(CreateIndexPlan { index, .. }) => CatalogItem::Index(Index {
                create_sql: index.create_sql,
                on: index.on,
                keys: index.keys,
                conn_id: None,
                depends_on,
                compute_instance: index.compute_instance,
            }),
            Plan::CreateSink(CreateSinkPlan {
                sink,
                with_snapshot,
                ..
            }) => CatalogItem::Sink(Sink {
                create_sql: sink.create_sql,
                from: sink.from,
                connection: SinkConnectionState::Pending(sink.connection_builder),
                envelope: sink.envelope,
                with_snapshot,
                depends_on,
                compute_instance: sink.compute_instance,
            }),
            Plan::CreateType(CreateTypePlan { typ, .. }) => CatalogItem::Type(Type {
                create_sql: typ.create_sql,
                details: CatalogTypeDetails {
                    array_id: None,
                    typ: typ.inner,
                },
                depends_on,
            }),
            Plan::CreateSecret(CreateSecretPlan { secret, .. }) => CatalogItem::Secret(Secret {
                create_sql: secret.create_sql,
            }),
            Plan::CreateConnection(CreateConnectionPlan { connection, .. }) => {
                CatalogItem::Connection(Connection {
                    create_sql: connection.create_sql,
                    connection: connection.connection,
                    depends_on,
                })
            }
            _ => bail!("catalog entry generated inappropriate plan"),
        })
    }

    pub fn uses_tables(&self, id: GlobalId) -> bool {
        self.state.uses_tables(id)
    }

    /// Return the names of all log sources the given object depends on.
    pub fn log_dependencies(&self, id: GlobalId) -> Vec<GlobalId> {
        self.state.log_dependencies(id)
    }

    /// Serializes the catalog's in-memory state.
    ///
    /// There are no guarantees about the format of the serialized state, except
    /// that the serialized state for two identical catalogs will compare
    /// identically.
    pub fn dump(&self) -> String {
        self.state.dump()
    }

    pub fn config(&self) -> &mz_sql::catalog::CatalogConfig {
        self.state.config()
    }

    pub fn entries(&self) -> impl Iterator<Item = &CatalogEntry> {
        self.state.entry_by_id.values()
    }

    pub fn compute_instances(&self) -> impl Iterator<Item = &ComputeInstance> {
        self.state.compute_instances_by_id.values()
    }

    /// Allocate ids for legacy, active logs. Called once per compute instance creation
    pub async fn allocate_introspection_source_indexes(
        &mut self,
    ) -> Vec<(&'static BuiltinLog, GlobalId)> {
        let log_amount = BUILTINS::logs().count();
        let system_ids = self
            .storage()
            .await
            .allocate_system_ids(
                log_amount
                    .try_into()
                    .expect("builtin logs should fit into u64"),
            )
            .await
            .expect("cannot fail to allocate system ids");
        BUILTINS::logs().zip(system_ids.into_iter()).collect()
    }

    /// Allocate ids for persisted logs. Called once per compute replica creation
    pub async fn allocate_persisted_introspection_source_indexes(
        &mut self,
    ) -> Vec<(LogVariant, GlobalId)> {
        let log_amount = DEFAULT_LOG_VARIANTS.len();
        let system_ids = self
            .storage()
            .await
            .allocate_system_ids(
                log_amount
                    .try_into()
                    .expect("default log variants should fit into u64"),
            )
            .await
            .expect("cannot fail to allocate system ids");
        DEFAULT_LOG_VARIANTS
            .clone()
            .into_iter()
            .zip(system_ids.into_iter())
            .collect()
    }

    pub fn pack_item_update(&self, id: GlobalId, diff: Diff) -> Vec<BuiltinTableUpdate> {
        self.state.pack_item_update(id, diff)
    }
}

fn is_reserved_name(name: &str) -> bool {
    name.starts_with("mz_") || name.starts_with("pg_")
}

#[derive(Debug, Clone)]
pub enum Op {
    CreateDatabase {
        name: String,
        oid: u32,
        public_schema_oid: u32,
    },
    CreateSchema {
        database_id: ResolvedDatabaseSpecifier,
        schema_name: String,
        oid: u32,
    },
    CreateRole {
        name: String,
        oid: u32,
    },
    CreateComputeInstance {
        name: String,
        config: Option<ComputeInstanceIntrospectionConfig>,
        introspection_sources: Vec<(&'static BuiltinLog, GlobalId)>,
    },
    CreateComputeInstanceReplica {
        name: String,
        on_cluster_name: String,
        config: SerializedComputeInstanceReplicaConfig,
    },
    CreateItem {
        id: GlobalId,
        oid: u32,
        name: QualifiedObjectName,
        item: CatalogItem,
    },
    DropDatabase {
        id: DatabaseId,
    },
    DropSchema {
        database_id: DatabaseId,
        schema_id: SchemaId,
    },
    DropRole {
        name: String,
    },
    DropComputeInstance {
        name: String,
    },
    DropComputeInstanceReplica {
        name: String,
        compute_id: ComputeInstanceId,
    },
    /// Unconditionally removes the identified items. It is required that the
    /// IDs come from the output of `plan_remove`; otherwise consistency rules
    /// may be violated.
    DropItem(GlobalId),
    RenameItem {
        id: GlobalId,
        current_full_name: FullObjectName,
        to_name: String,
    },
    UpdateComputeInstanceStatus {
        event: ComputeInstanceEvent,
    },
}

#[derive(Debug, Clone, Serialize, Deserialize)]
enum SerializedCatalogItem {
    V1 {
        create_sql: String,
        // The name "eval_env" is historical.
        eval_env: Option<SerializedPlanContext>,
    },
}

#[derive(Debug, Clone, Serialize, Deserialize)]
struct SerializedPlanContext {
    pub logical_time: Option<u64>,
    pub wall_time: Option<DateTime<Utc>>,
}

impl From<SerializedPlanContext> for PlanContext {
    fn from(cx: SerializedPlanContext) -> PlanContext {
        PlanContext {
            wall_time: cx.wall_time.unwrap_or_else(|| Utc.timestamp(0, 0)),
            qgm_optimizations: false,
        }
    }
}

impl From<PlanContext> for SerializedPlanContext {
    fn from(cx: PlanContext) -> SerializedPlanContext {
        SerializedPlanContext {
            logical_time: None,
            wall_time: Some(cx.wall_time),
        }
    }
}

/// A [`ComputeInstanceReplicaConfig`] that is serialized as JSON and persisted
/// to the catalog stash. This is a separate type to allow us to evolve the
/// on-disk format independently from the SQL layer.
#[derive(Debug, Clone, Serialize, Deserialize)]
pub enum SerializedComputeInstanceReplicaConfig {
    Remote {
        addrs: BTreeSet<String>,
    },
    Managed {
        size: String,
        availability_zone: Option<String>,
    },
}

impl From<SerializedComputeInstanceReplicaConfig> for ComputeInstanceReplicaConfig {
    fn from(config: SerializedComputeInstanceReplicaConfig) -> ComputeInstanceReplicaConfig {
        match config {
            SerializedComputeInstanceReplicaConfig::Remote { addrs } => {
                ComputeInstanceReplicaConfig::Remote { addrs }
            }
            SerializedComputeInstanceReplicaConfig::Managed {
                size,
                availability_zone,
            } => ComputeInstanceReplicaConfig::Managed {
                size,
                availability_zone,
            },
        }
    }
}

impl From<ComputeInstanceReplicaConfig> for SerializedComputeInstanceReplicaConfig {
    fn from(config: ComputeInstanceReplicaConfig) -> SerializedComputeInstanceReplicaConfig {
        match config {
            ComputeInstanceReplicaConfig::Remote { addrs } => {
                SerializedComputeInstanceReplicaConfig::Remote { addrs }
            }
            ComputeInstanceReplicaConfig::Managed {
                size,
                availability_zone,
            } => SerializedComputeInstanceReplicaConfig::Managed {
                size,
                availability_zone,
            },
        }
    }
}

impl ConnCatalog<'_> {
    fn resolve_item_name(
        &self,
        name: &PartialObjectName,
    ) -> Result<&QualifiedObjectName, SqlCatalogError> {
        self.resolve_item(name).map(|entry| entry.name())
    }

    /// returns a `PartialObjectName` with the minimum amount of qualifiers to unambiguously resolve
    /// the object.
    fn minimal_qualification(&self, qualified_name: &QualifiedObjectName) -> PartialObjectName {
        let database_id = match &qualified_name.qualifiers.database_spec {
            ResolvedDatabaseSpecifier::Ambient => None,
            ResolvedDatabaseSpecifier::Id(id)
                if self.database.is_some() && self.database == Some(*id) =>
            {
                None
            }
            ResolvedDatabaseSpecifier::Id(id) => Some(id.clone()),
        };

        let schema_spec = if database_id.is_none()
            && self.resolve_item_name(&PartialObjectName {
                database: None,
                schema: None,
                item: qualified_name.item.clone(),
            }) == Ok(qualified_name)
        {
            None
        } else {
            // If `search_path` does not contain `full_name.schema`, the
            // `PartialName` must contain it.
            Some(qualified_name.qualifiers.schema_spec.clone())
        };

        let res = PartialObjectName {
            database: database_id.map(|id| self.get_database(&id).name().to_string()),
            schema: schema_spec.map(|spec| {
                self.get_schema(&qualified_name.qualifiers.database_spec, &spec)
                    .name()
                    .schema
                    .clone()
            }),
            item: qualified_name.item.clone(),
        };
        assert_eq!(self.resolve_item_name(&res), Ok(qualified_name));
        res
    }
}

impl ExprHumanizer for ConnCatalog<'_> {
    fn humanize_id(&self, id: GlobalId) -> Option<String> {
        self.state
            .entry_by_id
            .get(&id)
            .map(|entry| entry.name())
            .map(|name| self.resolve_full_name(name).to_string())
    }

    fn humanize_scalar_type(&self, typ: &ScalarType) -> String {
        use ScalarType::*;

        match typ {
            Array(t) => format!("{}[]", self.humanize_scalar_type(t)),
            List {
                custom_id: Some(global_id),
                ..
            }
            | Map {
                custom_id: Some(global_id),
                ..
            } => {
                let item = self.get_item(global_id);
                self.minimal_qualification(item.name()).to_string()
            }
            List { element_type, .. } => {
                format!("{} list", self.humanize_scalar_type(element_type))
            }
            Map { value_type, .. } => format!(
                "map[{}=>{}]",
                self.humanize_scalar_type(&ScalarType::String),
                self.humanize_scalar_type(value_type)
            ),
            Record {
                custom_id: Some(id),
                ..
            } => {
                let item = self.get_item(id);
                self.minimal_qualification(item.name()).to_string()
            }
            Record { fields, .. } => format!(
                "record({})",
                fields
                    .iter()
                    .map(|f| format!("{}: {}", f.0, self.humanize_column_type(&f.1)))
                    .join(",")
            ),
            PgLegacyChar => "\"char\"".into(),
            ty => {
                let pgrepr_type = mz_pgrepr::Type::from(ty);
                let pg_catalog_schema =
                    SchemaSpecifier::Id(self.state.get_pg_catalog_schema_id().clone());

                let res = if self
                    .effective_search_path(true)
                    .iter()
                    .any(|(_, schema)| schema == &pg_catalog_schema)
                {
                    pgrepr_type.name().to_string()
                } else {
                    // If PG_CATALOG_SCHEMA is not in search path, you need
                    // qualified object name to refer to type.
                    let name = QualifiedObjectName {
                        qualifiers: ObjectQualifiers {
                            database_spec: ResolvedDatabaseSpecifier::Ambient,
                            schema_spec: pg_catalog_schema,
                        },
                        item: pgrepr_type.name().to_string(),
                    };
                    self.resolve_full_name(&name).to_string()
                };
                res
            }
        }
    }
}

impl SessionCatalog for ConnCatalog<'_> {
    fn active_user(&self) -> &str {
        &self.user
    }

    fn get_prepared_statement_desc(&self, name: &str) -> Option<&StatementDesc> {
        self.prepared_statements
            .as_ref()
            .map(|ps| ps.get(name).map(|ps| ps.desc()))
            .flatten()
    }

    fn active_database(&self) -> Option<&DatabaseId> {
        self.database.as_ref()
    }

    fn active_compute_instance(&self) -> &str {
        &self.compute_instance
    }

    fn resolve_database(
        &self,
        database_name: &str,
    ) -> Result<&dyn mz_sql::catalog::CatalogDatabase, SqlCatalogError> {
        Ok(self.state.resolve_database(database_name)?)
    }

    fn get_database(&self, id: &DatabaseId) -> &dyn mz_sql::catalog::CatalogDatabase {
        self.state
            .database_by_id
            .get(id)
            .expect("database doesn't exist")
    }

    fn resolve_schema(
        &self,
        database_name: Option<&str>,
        schema_name: &str,
    ) -> Result<&dyn mz_sql::catalog::CatalogSchema, SqlCatalogError> {
        Ok(self.state.resolve_schema(
            self.database.as_ref(),
            database_name,
            schema_name,
            self.conn_id,
        )?)
    }

    fn resolve_schema_in_database(
        &self,
        database_spec: &ResolvedDatabaseSpecifier,
        schema_name: &str,
    ) -> Result<&dyn mz_sql::catalog::CatalogSchema, SqlCatalogError> {
        Ok(self
            .state
            .resolve_schema_in_database(database_spec, schema_name, self.conn_id)?)
    }

    fn get_schema(
        &self,
        database_spec: &ResolvedDatabaseSpecifier,
        schema_spec: &SchemaSpecifier,
    ) -> &dyn CatalogSchema {
        self.state
            .get_schema(database_spec, schema_spec, self.conn_id)
    }

    fn is_system_schema(&self, schema: &str) -> bool {
        self.state.is_system_schema(schema)
    }

    fn resolve_role(
        &self,
        role_name: &str,
    ) -> Result<&dyn mz_sql::catalog::CatalogRole, SqlCatalogError> {
        match self.state.roles.get(role_name) {
            Some(role) => Ok(role),
            None => Err(SqlCatalogError::UnknownRole(role_name.into())),
        }
    }

    fn resolve_compute_instance(
        &self,
        compute_instance_name: Option<&str>,
    ) -> Result<&dyn mz_sql::catalog::CatalogComputeInstance, SqlCatalogError> {
        self.state
            .resolve_compute_instance(
                compute_instance_name.unwrap_or_else(|| self.active_compute_instance()),
            )
            .map(|compute_instance| {
                compute_instance as &dyn mz_sql::catalog::CatalogComputeInstance
            })
    }

    fn resolve_item(
        &self,
        name: &PartialObjectName,
    ) -> Result<&dyn mz_sql::catalog::CatalogItem, SqlCatalogError> {
        Ok(self.state.resolve_entry(
            self.database.as_ref(),
            &self.effective_search_path(true),
            name,
            self.conn_id,
        )?)
    }

    fn resolve_function(
        &self,
        name: &PartialObjectName,
    ) -> Result<&dyn mz_sql::catalog::CatalogItem, SqlCatalogError> {
        Ok(self.state.resolve_function(
            self.database.as_ref(),
            &self.effective_search_path(false),
            name,
            self.conn_id,
        )?)
    }

    fn try_get_item(&self, id: &GlobalId) -> Option<&dyn mz_sql::catalog::CatalogItem> {
        self.state
            .try_get_entry(id)
            .map(|item| item as &dyn mz_sql::catalog::CatalogItem)
    }

    fn get_item(&self, id: &GlobalId) -> &dyn mz_sql::catalog::CatalogItem {
        self.state.get_entry(id)
    }

    fn item_exists(&self, name: &QualifiedObjectName) -> bool {
        self.state.item_exists(name, self.conn_id)
    }

    fn get_compute_instance(
        &self,
        id: ComputeInstanceId,
    ) -> &dyn mz_sql::catalog::CatalogComputeInstance {
        &self.state.compute_instances_by_id[&id]
    }

    fn find_available_name(&self, name: QualifiedObjectName) -> QualifiedObjectName {
        self.state.find_available_name(name, self.conn_id)
    }

    fn resolve_full_name(&self, name: &QualifiedObjectName) -> FullObjectName {
        self.state.resolve_full_name(name, Some(self.conn_id))
    }

    fn config(&self) -> &mz_sql::catalog::CatalogConfig {
        &self.state.config()
    }

    fn now(&self) -> EpochMillis {
        (self.state.config().now)()
    }
}

impl mz_sql::catalog::CatalogDatabase for Database {
    fn name(&self) -> &str {
        &self.name
    }

    fn id(&self) -> DatabaseId {
        self.id
    }

    fn has_schemas(&self) -> bool {
        !self.schemas_by_name.is_empty()
    }
}

impl mz_sql::catalog::CatalogSchema for Schema {
    fn database(&self) -> &ResolvedDatabaseSpecifier {
        &self.name.database
    }

    fn name(&self) -> &QualifiedSchemaName {
        &self.name
    }

    fn id(&self) -> &SchemaSpecifier {
        &self.id
    }

    fn has_items(&self) -> bool {
        !self.items.is_empty()
    }
}

impl mz_sql::catalog::CatalogRole for Role {
    fn name(&self) -> &str {
        &self.name
    }

    fn id(&self) -> u64 {
        self.id
    }
}

impl mz_sql::catalog::CatalogComputeInstance<'_> for ComputeInstance {
    fn name(&self) -> &str {
        &self.name
    }

    fn id(&self) -> ComputeInstanceId {
        self.id
    }

    fn exports(&self) -> &HashSet<GlobalId> {
        &self.exports
    }

    fn replica_names(&self) -> HashSet<&String> {
        self.replica_id_by_name.keys().collect::<HashSet<_>>()
    }
}

impl mz_sql::catalog::CatalogItem for CatalogEntry {
    fn name(&self) -> &QualifiedObjectName {
        self.name()
    }

    fn id(&self) -> GlobalId {
        self.id()
    }

    fn oid(&self) -> u32 {
        self.oid()
    }

    fn desc(&self, name: &FullObjectName) -> Result<Cow<RelationDesc>, SqlCatalogError> {
        Ok(self.desc(name)?)
    }

    fn func(&self) -> Result<&'static mz_sql::func::Func, SqlCatalogError> {
        Ok(self.func()?)
    }

    fn source_desc(&self) -> Result<&SourceDesc, SqlCatalogError> {
        Ok(self.source_desc()?)
    }

    fn connection(&self) -> Result<&mz_storage::types::connections::Connection, SqlCatalogError> {
        Ok(&self.connection()?.connection)
    }

    fn create_sql(&self) -> &str {
        match self.item() {
            CatalogItem::Table(Table { create_sql, .. }) => create_sql,
            CatalogItem::Source(Source { create_sql, .. }) => create_sql,
            CatalogItem::Sink(Sink { create_sql, .. }) => create_sql,
            CatalogItem::View(View { create_sql, .. }) => create_sql,
            CatalogItem::RecordedView(RecordedView { create_sql, .. }) => create_sql,
            CatalogItem::Index(Index { create_sql, .. }) => create_sql,
            CatalogItem::Type(Type { create_sql, .. }) => create_sql,
            CatalogItem::Secret(Secret { create_sql, .. }) => create_sql,
            CatalogItem::Connection(Connection { create_sql, .. }) => create_sql,
            CatalogItem::Func(_) => "<builtin>",
            CatalogItem::Log(_) => "<builtin>",
        }
    }

    fn item_type(&self) -> SqlCatalogItemType {
        self.item().typ()
    }

    fn index_details(&self) -> Option<(&[MirScalarExpr], GlobalId)> {
        if let CatalogItem::Index(Index { keys, on, .. }) = self.item() {
            Some((keys, *on))
        } else {
            None
        }
    }

    fn table_details(&self) -> Option<&[Expr<Aug>]> {
        if let CatalogItem::Table(Table { defaults, .. }) = self.item() {
            Some(defaults)
        } else {
            None
        }
    }

    fn type_details(&self) -> Option<&CatalogTypeDetails<IdReference>> {
        if let CatalogItem::Type(Type { details, .. }) = self.item() {
            Some(details)
        } else {
            None
        }
    }

    fn uses(&self) -> &[GlobalId] {
        self.uses()
    }

    fn used_by(&self) -> &[GlobalId] {
        self.used_by()
    }
}

#[cfg(test)]
mod tests {
    use mz_ore::now::NOW_ZERO;
    use mz_sql::names::{
        ObjectQualifiers, PartialObjectName, QualifiedObjectName, ResolvedDatabaseSpecifier,
        SchemaSpecifier,
    };

    use crate::catalog::{Catalog, Op};
    use crate::session::Session;

    /// System sessions have an empty `search_path` so it's necessary to
    /// schema-qualify all referenced items.
    ///
    /// Dummy (and ostensibly client) sessions contain system schemas in their
    /// search paths, so do not require schema qualification on system objects such
    /// as types.
    #[tokio::test]
    async fn test_minimal_qualification() -> Result<(), anyhow::Error> {
        struct TestCase {
            input: QualifiedObjectName,
            system_output: PartialObjectName,
            normal_output: PartialObjectName,
        }

        let catalog = Catalog::open_debug_sqlite(NOW_ZERO.clone()).await?;

        let test_cases = vec![
            TestCase {
                input: QualifiedObjectName {
                    qualifiers: ObjectQualifiers {
                        database_spec: ResolvedDatabaseSpecifier::Ambient,
                        schema_spec: SchemaSpecifier::Id(
                            catalog.get_pg_catalog_schema_id().clone(),
                        ),
                    },
                    item: "numeric".to_string(),
                },
                system_output: PartialObjectName {
                    database: None,
                    schema: None,
                    item: "numeric".to_string(),
                },
                normal_output: PartialObjectName {
                    database: None,
                    schema: None,
                    item: "numeric".to_string(),
                },
            },
            TestCase {
                input: QualifiedObjectName {
                    qualifiers: ObjectQualifiers {
                        database_spec: ResolvedDatabaseSpecifier::Ambient,
                        schema_spec: SchemaSpecifier::Id(
                            catalog.get_mz_catalog_schema_id().clone(),
                        ),
                    },
                    item: "mz_array_types".to_string(),
                },
                system_output: PartialObjectName {
                    database: None,
                    schema: None,
                    item: "mz_array_types".to_string(),
                },
                normal_output: PartialObjectName {
                    database: None,
                    schema: None,
                    item: "mz_array_types".to_string(),
                },
            },
        ];

        for tc in test_cases {
            assert_eq!(
                catalog
                    .for_system_session()
                    .minimal_qualification(&tc.input),
                tc.system_output
            );
            assert_eq!(
                catalog
                    .for_session(&Session::dummy())
                    .minimal_qualification(&tc.input),
                tc.normal_output
            );
        }
        Ok(())
    }

    #[tokio::test]
    async fn test_catalog_revision() -> Result<(), anyhow::Error> {
        let mut catalog = Catalog::open_debug_sqlite(NOW_ZERO.clone()).await?;
        assert_eq!(catalog.transient_revision(), 1);
        catalog
            .transact(
                None,
                vec![Op::CreateDatabase {
                    name: "test".to_string(),
                    oid: 1,
                    public_schema_oid: 2,
                }],
                |_catalog| Ok(()),
            )
            .await
            .unwrap();
        assert_eq!(catalog.transient_revision(), 2);
        drop(catalog);

        let catalog = Catalog::open_debug_sqlite(NOW_ZERO.clone()).await?;
        assert_eq!(catalog.transient_revision(), 1);

        Ok(())
    }

    #[tokio::test]
    async fn test_effective_search_path() -> Result<(), anyhow::Error> {
        let catalog = Catalog::open_debug_sqlite(NOW_ZERO.clone()).await?;
        let mz_catalog_schema = (
            ResolvedDatabaseSpecifier::Ambient,
            SchemaSpecifier::Id(catalog.state().get_mz_catalog_schema_id().clone()),
        );
        let pg_catalog_schema = (
            ResolvedDatabaseSpecifier::Ambient,
            SchemaSpecifier::Id(catalog.state().get_pg_catalog_schema_id().clone()),
        );
        let mz_temp_schema = (
            ResolvedDatabaseSpecifier::Ambient,
            SchemaSpecifier::Temporary,
        );

        // Behavior with the default search_schema (public)
        let session = Session::dummy();
        let conn_catalog = catalog.for_session(&session);
        assert_ne!(
            conn_catalog.effective_search_path(false),
            conn_catalog.search_path
        );
        assert_ne!(
            conn_catalog.effective_search_path(true),
            conn_catalog.search_path
        );
        assert_eq!(
            conn_catalog.effective_search_path(false),
            vec![
                mz_catalog_schema.clone(),
                pg_catalog_schema.clone(),
                conn_catalog.search_path[0].clone()
            ]
        );
        assert_eq!(
            conn_catalog.effective_search_path(true),
            vec![
                mz_temp_schema.clone(),
                mz_catalog_schema.clone(),
                pg_catalog_schema.clone(),
                conn_catalog.search_path[0].clone()
            ]
        );

        // missing schemas are added when missing
        let mut session = Session::dummy();
        session.vars_mut().set("search_path", "pg_catalog", false)?;
        let conn_catalog = catalog.for_session(&session);
        assert_ne!(
            conn_catalog.effective_search_path(false),
            conn_catalog.search_path
        );
        assert_ne!(
            conn_catalog.effective_search_path(true),
            conn_catalog.search_path
        );
        assert_eq!(
            conn_catalog.effective_search_path(false),
            vec![mz_catalog_schema.clone(), pg_catalog_schema.clone()]
        );
        assert_eq!(
            conn_catalog.effective_search_path(true),
            vec![
                mz_temp_schema.clone(),
                mz_catalog_schema.clone(),
                pg_catalog_schema.clone()
            ]
        );

        let mut session = Session::dummy();
        session.vars_mut().set("search_path", "mz_catalog", false)?;
        let conn_catalog = catalog.for_session(&session);
        assert_ne!(
            conn_catalog.effective_search_path(false),
            conn_catalog.search_path
        );
        assert_ne!(
            conn_catalog.effective_search_path(true),
            conn_catalog.search_path
        );
        assert_eq!(
            conn_catalog.effective_search_path(false),
            vec![pg_catalog_schema.clone(), mz_catalog_schema.clone()]
        );
        assert_eq!(
            conn_catalog.effective_search_path(true),
            vec![
                mz_temp_schema.clone(),
                pg_catalog_schema.clone(),
                mz_catalog_schema.clone()
            ]
        );

        let mut session = Session::dummy();
        session.vars_mut().set("search_path", "mz_temp", false)?;
        let conn_catalog = catalog.for_session(&session);
        assert_ne!(
            conn_catalog.effective_search_path(false),
            conn_catalog.search_path
        );
        assert_ne!(
            conn_catalog.effective_search_path(true),
            conn_catalog.search_path
        );
        assert_eq!(
            conn_catalog.effective_search_path(false),
            vec![
                mz_catalog_schema.clone(),
                pg_catalog_schema.clone(),
                mz_temp_schema.clone()
            ]
        );
        assert_eq!(
            conn_catalog.effective_search_path(true),
            vec![mz_catalog_schema, pg_catalog_schema, mz_temp_schema]
        );

        Ok(())
    }
}<|MERGE_RESOLUTION|>--- conflicted
+++ resolved
@@ -27,22 +27,14 @@
 use mz_build_info::DUMMY_BUILD_INFO;
 use mz_compute_client::command::{ProcessId, ReplicaId};
 use mz_compute_client::controller::ComputeInstanceId;
-<<<<<<< HEAD
 use mz_compute_client::logging::{
     LogVariant, LoggingConfig as DataflowLoggingConfig, DEFAULT_LOG_VARIANTS,
 };
 use mz_controller::{
-    ComputeInstanceEvent, ConcreteComputeInstanceReplicaConfig,
-    ConcreteComputeInstanceReplicaLogging,
-};
-use mz_expr::{ExprHumanizer, MirScalarExpr, OptimizedMirRelationExpr};
-=======
-use mz_compute_client::logging::LoggingConfig as DataflowLoggingConfig;
-use mz_controller::{
     ComputeInstanceEvent, ComputeInstanceReplicaAllocation, ConcreteComputeInstanceReplicaConfig,
+    ConcreteComputeInstanceReplicaLocation, ConcreteComputeInstanceReplicaLogging,
 };
 use mz_expr::{MirScalarExpr, OptimizedMirRelationExpr};
->>>>>>> 3da09bfb
 use mz_ore::collections::CollectionExt;
 use mz_ore::metrics::MetricsRegistry;
 use mz_ore::now::{to_datetime, EpochMillis, NowFn};
@@ -506,7 +498,6 @@
         on_instance: ComputeInstanceId,
         replica_name: String,
         replica_id: ReplicaId,
-        serialized_config: SerializedComputeInstanceReplicaConfig,
         config: ConcreteComputeInstanceReplicaConfig,
     ) {
         tracing::debug!("in insert_compute_instance_replica");
@@ -533,8 +524,7 @@
         }
 
         let replica = ComputeInstanceReplica {
-            serialized_config,
-            concrete_config: config,
+            config,
             process_status: HashMap::new(),
         };
         let compute_instance = self.compute_instances_by_id.get_mut(&on_instance).unwrap();
@@ -974,8 +964,7 @@
 
 #[derive(Debug, Serialize, Clone)]
 pub struct ComputeInstanceReplica {
-    pub serialized_config: SerializedComputeInstanceReplicaConfig,
-    pub concrete_config: ConcreteComputeInstanceReplicaConfig,
+    pub config: ConcreteComputeInstanceReplicaConfig,
     pub process_status: HashMap<ProcessId, ComputeInstanceEvent>,
 }
 
@@ -1685,46 +1674,33 @@
             .await
             .load_compute_instance_replicas()
             .await?;
-<<<<<<< HEAD
-        for (instance_id, replica_id, name, config) in replicas {
+        for (instance_id, replica_id, name, serialized_config) in replicas {
             // Instantiate the default logging settings for replicas
-            let persisted_logs = match config.persisted_logs {
-                mz_controller::ConcreteComputeInstanceReplicaLogging::Default => {
-                    ConcreteComputeInstanceReplicaLogging::Concrete(
-                        catalog
-                            .allocate_persisted_introspection_source_indexes()
-                            .await,
-                    )
-                }
-                x @ ConcreteComputeInstanceReplicaLogging::Concrete(_) => x,
+            let persisted_logs = match &serialized_config.persisted_logs {
+                SerializedComputeInstanceReplicaLogging::Default => {
+                    catalog
+                        .allocate_persisted_introspection_source_indexes()
+                        .await
+                }
+
+                SerializedComputeInstanceReplicaLogging::Concrete(x) => {
+                    ConcreteComputeInstanceReplicaLogging::Concrete(x.clone())
+                }
             };
-            let new_config = ConcreteComputeInstanceReplicaConfig {
-                persisted_logs,
-                ..config
-            };
+
+            let config =
+                catalog.concretize_replica_config(serialized_config.into(), persisted_logs)?;
 
             // And write the allocated sources back to storage
             catalog
                 .storage()
                 .await
-                .set_replica_config(replica_id, instance_id, name.clone(), &new_config)
+                .set_replica_config(replica_id, instance_id, name.clone(), &config)
                 .await?;
 
-=======
-        for (instance_id, replica_id, name, serialized_config) in replicas {
-            let concrete_config = catalog.concretize_replica_config(serialized_config.clone())?;
->>>>>>> 3da09bfb
-            catalog.state.insert_compute_instance_replica(
-                instance_id,
-                name,
-                replica_id,
-<<<<<<< HEAD
-                new_config,
-=======
-                serialized_config,
-                concrete_config,
->>>>>>> 3da09bfb
-            );
+            catalog
+                .state
+                .insert_compute_instance_replica(instance_id, name, replica_id, config);
         }
 
         if !config.skip_migrations {
@@ -2496,17 +2472,18 @@
         }
     }
 
-    fn concretize_replica_config(
+    pub fn concretize_replica_config(
         &self,
-        config: SerializedComputeInstanceReplicaConfig,
+        config: ComputeInstanceReplicaConfig,
+        persisted_logs: ConcreteComputeInstanceReplicaLogging,
     ) -> Result<ConcreteComputeInstanceReplicaConfig, AdapterError> {
         let replica_sizes = &self.state.replica_sizes;
         let availability_zones = &self.state.availability_zones;
-        let config = match config {
-            SerializedComputeInstanceReplicaConfig::Remote { addrs } => {
-                ConcreteComputeInstanceReplicaConfig::Remote { addrs }
-            }
-            SerializedComputeInstanceReplicaConfig::Managed {
+        let location = match config {
+            ComputeInstanceReplicaConfig::Remote { addrs } => {
+                ConcreteComputeInstanceReplicaLocation::Remote { addrs }
+            }
+            ComputeInstanceReplicaConfig::Managed {
                 size,
                 availability_zone,
             } => {
@@ -2535,13 +2512,17 @@
                         });
                     }
                 }
-                ConcreteComputeInstanceReplicaConfig::Managed {
+                ConcreteComputeInstanceReplicaLocation::Managed {
+                    size,
                     allocation: allocation.clone(),
                     availability_zone,
                 }
             }
         };
-        Ok(config)
+        Ok(ConcreteComputeInstanceReplicaConfig {
+            location,
+            persisted_logs,
+        })
     }
 
     pub async fn transact<F, T>(
@@ -2584,8 +2565,7 @@
                 id: ReplicaId,
                 name: String,
                 on_cluster_name: String,
-                serialized_config: SerializedComputeInstanceReplicaConfig,
-                concrete_config: ConcreteComputeInstanceReplicaConfig,
+                config: ConcreteComputeInstanceReplicaConfig,
             },
             CreateItem {
                 id: GlobalId,
@@ -2745,15 +2725,15 @@
                 Op::CreateComputeInstanceReplica {
                     name,
                     on_cluster_name,
-                    config: serialized_config,
+                    config,
                 } => {
                     if is_reserved_name(&name) {
                         return Err(AdapterError::Catalog(Error::new(
                             ErrorKind::ReservedReplicaName(name),
                         )));
                     }
-                    if let SerializedComputeInstanceReplicaConfig::Managed { size, .. } =
-                        &serialized_config
+                    if let ConcreteComputeInstanceReplicaLocation::Managed { size, .. } =
+                        &config.location
                     {
                         let details = EventDetails::CreateComputeInstanceReplicaV1(
                             mz_audit_log::CreateComputeInstanceReplicaV1 {
@@ -2775,13 +2755,11 @@
                         id: tx.insert_compute_instance_replica(
                             &on_cluster_name,
                             &name,
-                            &serialized_config,
+                            &config.clone().into(),
                         )?,
                         name,
                         on_cluster_name,
-                        concrete_config: self
-                            .concretize_replica_config(serialized_config.clone())?,
-                        serialized_config,
+                        config,
                     }]
                 }
                 Op::CreateItem {
@@ -3161,8 +3139,7 @@
                     id,
                     name,
                     on_cluster_name,
-                    serialized_config,
-                    concrete_config,
+                    config,
                 } => {
                     let compute_instance_id = state.compute_instances_by_name[&on_cluster_name];
                     let persisted_log_ids = config.persisted_logs.get_log_ids();
@@ -3170,8 +3147,7 @@
                         compute_instance_id,
                         name.clone(),
                         id,
-                        serialized_config,
-                        concrete_config,
+                        config,
                     );
                     for id in persisted_log_ids {
                         builtin_table_updates.extend(state.pack_item_update(id, 1));
@@ -3562,7 +3538,7 @@
     /// Allocate ids for persisted logs. Called once per compute replica creation
     pub async fn allocate_persisted_introspection_source_indexes(
         &mut self,
-    ) -> Vec<(LogVariant, GlobalId)> {
+    ) -> ConcreteComputeInstanceReplicaLogging {
         let log_amount = DEFAULT_LOG_VARIANTS.len();
         let system_ids = self
             .storage()
@@ -3574,11 +3550,13 @@
             )
             .await
             .expect("cannot fail to allocate system ids");
-        DEFAULT_LOG_VARIANTS
-            .clone()
-            .into_iter()
-            .zip(system_ids.into_iter())
-            .collect()
+        ConcreteComputeInstanceReplicaLogging::Concrete(
+            DEFAULT_LOG_VARIANTS
+                .clone()
+                .into_iter()
+                .zip(system_ids.into_iter())
+                .collect(),
+        )
     }
 
     pub fn pack_item_update(&self, id: GlobalId, diff: Diff) -> Vec<BuiltinTableUpdate> {
@@ -3614,7 +3592,7 @@
     CreateComputeInstanceReplica {
         name: String,
         on_cluster_name: String,
-        config: SerializedComputeInstanceReplicaConfig,
+        config: ConcreteComputeInstanceReplicaConfig,
     },
     CreateItem {
         id: GlobalId,
@@ -3686,11 +3664,74 @@
     }
 }
 
+#[derive(Debug, Clone, Serialize, Deserialize)]
+pub enum SerializedComputeInstanceReplicaLogging {
+    Default,
+    Concrete(Vec<(LogVariant, GlobalId)>),
+}
+
 /// A [`ComputeInstanceReplicaConfig`] that is serialized as JSON and persisted
 /// to the catalog stash. This is a separate type to allow us to evolve the
 /// on-disk format independently from the SQL layer.
 #[derive(Debug, Clone, Serialize, Deserialize)]
-pub enum SerializedComputeInstanceReplicaConfig {
+pub struct SerializedComputeInstanceReplicaConfig {
+    pub persisted_logs: SerializedComputeInstanceReplicaLogging,
+    pub location: SerializedComputeInstanceReplicaLocation,
+}
+
+impl SerializedComputeInstanceReplicaConfig {
+    pub fn from(
+        location: ConcreteComputeInstanceReplicaLocation,
+        persisted_logs: ConcreteComputeInstanceReplicaLogging,
+    ) -> Self {
+        Self {
+            persisted_logs: persisted_logs.into(),
+            location: location.into(),
+        }
+    }
+}
+
+impl From<ConcreteComputeInstanceReplicaLogging> for SerializedComputeInstanceReplicaLogging {
+    fn from(conc: ConcreteComputeInstanceReplicaLogging) -> Self {
+        match conc {
+            ConcreteComputeInstanceReplicaLogging::Default => {
+                SerializedComputeInstanceReplicaLogging::Default
+            }
+            ConcreteComputeInstanceReplicaLogging::Concrete(x) => {
+                SerializedComputeInstanceReplicaLogging::Concrete(x)
+            }
+        }
+    }
+}
+
+impl From<SerializedComputeInstanceReplicaConfig> for ComputeInstanceReplicaConfig {
+    fn from(x: SerializedComputeInstanceReplicaConfig) -> Self {
+        match x.location {
+            SerializedComputeInstanceReplicaLocation::Remote { addrs } => {
+                ComputeInstanceReplicaConfig::Remote { addrs }
+            }
+            SerializedComputeInstanceReplicaLocation::Managed {
+                size,
+                availability_zone,
+            } => ComputeInstanceReplicaConfig::Managed {
+                size,
+                availability_zone,
+            },
+        }
+    }
+}
+
+impl From<ConcreteComputeInstanceReplicaConfig> for SerializedComputeInstanceReplicaConfig {
+    fn from(conf: ConcreteComputeInstanceReplicaConfig) -> Self {
+        Self {
+            persisted_logs: conf.persisted_logs.into(),
+            location: conf.location.into(),
+        }
+    }
+}
+
+#[derive(Debug, Clone, Serialize, Deserialize)]
+pub enum SerializedComputeInstanceReplicaLocation {
     Remote {
         addrs: BTreeSet<String>,
     },
@@ -3700,33 +3741,19 @@
     },
 }
 
-impl From<SerializedComputeInstanceReplicaConfig> for ComputeInstanceReplicaConfig {
-    fn from(config: SerializedComputeInstanceReplicaConfig) -> ComputeInstanceReplicaConfig {
+impl From<ConcreteComputeInstanceReplicaLocation> for SerializedComputeInstanceReplicaLocation {
+    fn from(
+        config: ConcreteComputeInstanceReplicaLocation,
+    ) -> SerializedComputeInstanceReplicaLocation {
         match config {
-            SerializedComputeInstanceReplicaConfig::Remote { addrs } => {
-                ComputeInstanceReplicaConfig::Remote { addrs }
-            }
-            SerializedComputeInstanceReplicaConfig::Managed {
+            ConcreteComputeInstanceReplicaLocation::Remote { addrs } => {
+                SerializedComputeInstanceReplicaLocation::Remote { addrs }
+            }
+            ConcreteComputeInstanceReplicaLocation::Managed {
+                availability_zone,
                 size,
-                availability_zone,
-            } => ComputeInstanceReplicaConfig::Managed {
-                size,
-                availability_zone,
-            },
-        }
-    }
-}
-
-impl From<ComputeInstanceReplicaConfig> for SerializedComputeInstanceReplicaConfig {
-    fn from(config: ComputeInstanceReplicaConfig) -> SerializedComputeInstanceReplicaConfig {
-        match config {
-            ComputeInstanceReplicaConfig::Remote { addrs } => {
-                SerializedComputeInstanceReplicaConfig::Remote { addrs }
-            }
-            ComputeInstanceReplicaConfig::Managed {
-                size,
-                availability_zone,
-            } => SerializedComputeInstanceReplicaConfig::Managed {
+                ..
+            } => SerializedComputeInstanceReplicaLocation::Managed {
                 size,
                 availability_zone,
             },
