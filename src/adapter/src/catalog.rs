// Copyright Materialize, Inc. and contributors. All rights reserved.
//
// Use of this software is governed by the Business Source License
// included in the LICENSE file.
//
// As of the Change Date specified in that file, in accordance with
// the Business Source License, use of this software will be governed
// by the Apache License, Version 2.0.

// TODO(jkosh44) Move to mz_catalog crate.

//! Persistent metadata storage for the coordinator.

use std::borrow::Cow;
use std::collections::{BTreeMap, BTreeSet, VecDeque};
use std::convert;
use std::sync::Arc;

use futures::future::BoxFuture;
use futures::{Future, FutureExt};
use itertools::Itertools;
use mz_adapter_types::connection::ConnectionId;
use mz_audit_log::{EventType, FullNameV1, ObjectType, VersionedStorageUsage};
use mz_build_info::DUMMY_BUILD_INFO;
use mz_catalog::builtin::{
    BuiltinCluster, BuiltinLog, BuiltinSource, BuiltinTable, BUILTIN_PREFIXES,
    MZ_CATALOG_SERVER_CLUSTER,
};
use mz_catalog::config::{BuiltinItemMigrationConfig, ClusterReplicaSizeMap, Config, StateConfig};
#[cfg(test)]
use mz_catalog::durable::CatalogError;
use mz_catalog::durable::{test_bootstrap_args, DurableCatalogState, TestCatalogStateBuilder};
use mz_catalog::expr_cache::{ExpressionCacheHandle, GlobalExpressions, LocalExpressions};
use mz_catalog::memory::error::{Error, ErrorKind};
use mz_catalog::memory::objects::{
    CatalogEntry, CatalogItem, Cluster, ClusterReplica, Database, NetworkPolicy, Role, Schema,
};
use mz_compute_types::dataflows::DataflowDescription;
use mz_controller::clusters::ReplicaLocation;
use mz_controller_types::{ClusterId, ReplicaId};
use mz_expr::OptimizedMirRelationExpr;
use mz_ore::collections::HashSet;
use mz_ore::metrics::MetricsRegistry;
use mz_ore::now::{EpochMillis, NowFn, SYSTEM_TIME};
use mz_ore::result::ResultExt as _;
use mz_ore::{soft_assert_eq_or_log, soft_assert_or_log};
use mz_persist_client::PersistClient;
use mz_repr::adt::mz_acl_item::{AclMode, PrivilegeMap};
use mz_repr::explain::ExprHumanizer;
use mz_repr::namespaces::MZ_TEMP_SCHEMA;
use mz_repr::network_policy_id::NetworkPolicyId;
use mz_repr::role_id::RoleId;
use mz_repr::{CatalogItemId, Diff, GlobalId, RelationVersionSelector, ScalarType};
use mz_secrets::InMemorySecretsController;
use mz_sql::catalog::{
    CatalogCluster, CatalogClusterReplica, CatalogDatabase, CatalogError as SqlCatalogError,
    CatalogItem as SqlCatalogItem, CatalogItemType as SqlCatalogItemType, CatalogItemType,
    CatalogNetworkPolicy, CatalogRole, CatalogSchema, DefaultPrivilegeAclItem,
    DefaultPrivilegeObject, EnvironmentId, SessionCatalog, SystemObjectType,
};
use mz_sql::names::{
    CommentObjectId, DatabaseId, FullItemName, FullSchemaName, ItemQualifiers, ObjectId,
    PartialItemName, QualifiedItemName, QualifiedSchemaName, ResolvedDatabaseSpecifier,
    ResolvedIds, SchemaId, SchemaSpecifier, SystemObjectId, PUBLIC_ROLE_NAME,
};
use mz_sql::plan::{Plan, PlanNotice, StatementDesc};
use mz_sql::rbac;
use mz_sql::session::metadata::SessionMetadata;
use mz_sql::session::user::{MZ_SYSTEM_ROLE_ID, SUPPORT_USER, SYSTEM_USER};
use mz_sql::session::vars::{ConnectionCounter, SystemVars};
use mz_sql_parser::ast::QualifiedReplica;
use mz_storage_types::connections::inline::{ConnectionResolver, InlinedConnection};
use mz_storage_types::connections::ConnectionContext;
use mz_storage_types::read_policy::ReadPolicy;
use mz_transform::dataflow::DataflowMetainfo;
use mz_transform::notice::OptimizerNotice;
use smallvec::SmallVec;
use tokio::sync::mpsc::UnboundedSender;
use tokio::sync::MutexGuard;
use tracing::error;
use uuid::Uuid;

// DO NOT add any more imports from `crate` outside of `crate::catalog`.
pub use crate::catalog::builtin_table_updates::BuiltinTableUpdate;
pub use crate::catalog::open::{
    BuiltinMigrationMetadata, InitializeStateResult, OpenCatalogResult,
};
pub use crate::catalog::state::CatalogState;
pub use crate::catalog::transact::{
    DropObjectInfo, Op, ReplicaCreateDropReason, TransactionResult,
};
use crate::command::CatalogDump;
use crate::coord::TargetCluster;
use crate::session::{PreparedStatement, Session};
use crate::util::ResultExt;
use crate::{AdapterError, AdapterNotice, ExecuteResponse};

mod builtin_table_updates;
pub(crate) mod consistency;
mod migrate;

mod apply;
mod open;
mod state;
mod transact;

/// A `Catalog` keeps track of the SQL objects known to the planner.
///
/// For each object, it keeps track of both forward and reverse dependencies:
/// i.e., which objects are depended upon by the object, and which objects
/// depend upon the object. It enforces the SQL rules around dropping: an object
/// cannot be dropped until all of the objects that depend upon it are dropped.
/// It also enforces uniqueness of names.
///
/// SQL mandates a hierarchy of exactly three layers. A catalog contains
/// databases, databases contain schemas, and schemas contain catalog items,
/// like sources, sinks, view, and indexes.
///
/// To the outside world, databases, schemas, and items are all identified by
/// name. Items can be referred to by their [`FullItemName`], which fully and
/// unambiguously specifies the item, or a [`PartialItemName`], which can omit the
/// database name and/or the schema name. Partial names can be converted into
/// full names via a complicated resolution process documented by the
/// [`CatalogState::resolve`] method.
///
/// The catalog also maintains special "ambient schemas": virtual schemas,
/// implicitly present in all databases, that house various system views.
/// The big examples of ambient schemas are `pg_catalog` and `mz_catalog`.
#[derive(Debug)]
pub struct Catalog {
    state: CatalogState,
    plans: CatalogPlans,
    expr_cache_handle: Option<ExpressionCacheHandle>,
    storage: Arc<tokio::sync::Mutex<Box<dyn mz_catalog::durable::DurableCatalogState>>>,
    transient_revision: u64,
}

// Implement our own Clone because derive can't unless S is Clone, which it's
// not (hence the Arc).
impl Clone for Catalog {
    fn clone(&self) -> Self {
        Self {
            state: self.state.clone(),
            plans: self.plans.clone(),
            expr_cache_handle: self.expr_cache_handle.clone(),
            storage: Arc::clone(&self.storage),
            transient_revision: self.transient_revision,
        }
    }
}

#[derive(Default, Debug, Clone)]
pub struct CatalogPlans {
    optimized_plan_by_id: BTreeMap<GlobalId, Arc<DataflowDescription<OptimizedMirRelationExpr>>>,
    physical_plan_by_id: BTreeMap<GlobalId, Arc<DataflowDescription<mz_compute_types::plan::Plan>>>,
    dataflow_metainfos: BTreeMap<GlobalId, DataflowMetainfo<Arc<OptimizerNotice>>>,
    notices_by_dep_id: BTreeMap<GlobalId, SmallVec<[Arc<OptimizerNotice>; 4]>>,
}

impl Catalog {
    /// Set the optimized plan for the item identified by `id`.
    #[mz_ore::instrument(level = "trace")]
    pub fn set_optimized_plan(
        &mut self,
        id: GlobalId,
        plan: DataflowDescription<OptimizedMirRelationExpr>,
    ) {
        self.plans.optimized_plan_by_id.insert(id, plan.into());
    }

    /// Set the physical plan for the item identified by `id`.
    #[mz_ore::instrument(level = "trace")]
    pub fn set_physical_plan(
        &mut self,
        id: GlobalId,
        plan: DataflowDescription<mz_compute_types::plan::Plan>,
    ) {
        self.plans.physical_plan_by_id.insert(id, plan.into());
    }

    /// Try to get the optimized plan for the item identified by `id`.
    #[mz_ore::instrument(level = "trace")]
    pub fn try_get_optimized_plan(
        &self,
        id: &GlobalId,
    ) -> Option<&DataflowDescription<OptimizedMirRelationExpr>> {
        self.plans.optimized_plan_by_id.get(id).map(AsRef::as_ref)
    }

    /// Try to get the physical plan for the item identified by `id`.
    #[mz_ore::instrument(level = "trace")]
    pub fn try_get_physical_plan(
        &self,
        id: &GlobalId,
    ) -> Option<&DataflowDescription<mz_compute_types::plan::Plan>> {
        self.plans.physical_plan_by_id.get(id).map(AsRef::as_ref)
    }

    /// Set the `DataflowMetainfo` for the item identified by `id`.
    #[mz_ore::instrument(level = "trace")]
    pub fn set_dataflow_metainfo(
        &mut self,
        id: GlobalId,
        metainfo: DataflowMetainfo<Arc<OptimizerNotice>>,
    ) {
        // Add entries to the `notices_by_dep_id` lookup map.
        for notice in metainfo.optimizer_notices.iter() {
            for dep_id in notice.dependencies.iter() {
                let entry = self.plans.notices_by_dep_id.entry(*dep_id).or_default();
                entry.push(Arc::clone(notice))
            }
            if let Some(item_id) = notice.item_id {
                soft_assert_eq_or_log!(
                    item_id,
                    id,
                    "notice.item_id should match the id for whom we are saving the notice"
                );
            }
        }
        // Add the dataflow with the scoped entries.
        self.plans.dataflow_metainfos.insert(id, metainfo);
    }

    /// Try to get the `DataflowMetainfo` for the item identified by `id`.
    #[mz_ore::instrument(level = "trace")]
    pub fn try_get_dataflow_metainfo(
        &self,
        id: &GlobalId,
    ) -> Option<&DataflowMetainfo<Arc<OptimizerNotice>>> {
        self.plans.dataflow_metainfos.get(id)
    }

    /// Drop all optimized and physical plans and `DataflowMetainfo`s for the
    /// item identified by `id`.
    ///
    /// Ignore requests for non-existing plans or `DataflowMetainfo`s.
    ///
    /// Return a set containing all dropped notices. Note that if for some
    /// reason we end up with two identical notices being dropped by the same
    /// call, the result will contain only one instance of that notice.
    #[mz_ore::instrument(level = "trace")]
    pub fn drop_plans_and_metainfos(
        &mut self,
        drop_ids: &BTreeSet<GlobalId>,
    ) -> BTreeSet<Arc<OptimizerNotice>> {
        // Collect dropped notices in this set.
        let mut dropped_notices = BTreeSet::new();

        // Remove plans and metainfo.optimizer_notices entries.
        for id in drop_ids {
            self.plans.optimized_plan_by_id.remove(id);
            self.plans.physical_plan_by_id.remove(id);
            if let Some(mut metainfo) = self.plans.dataflow_metainfos.remove(id) {
                soft_assert_or_log!(
                    metainfo.optimizer_notices.iter().all_unique(),
                    "should have been pushed there by `push_optimizer_notice_dedup`"
                );
                for n in metainfo.optimizer_notices.drain(..) {
                    // Remove the corresponding notices_by_dep_id entries.
                    for dep_id in n.dependencies.iter() {
                        if let Some(notices) = self.plans.notices_by_dep_id.get_mut(dep_id) {
                            soft_assert_or_log!(
                                notices.iter().any(|x| &n == x),
                                "corrupt notices_by_dep_id"
                            );
                            notices.retain(|x| &n != x)
                        }
                    }
                    dropped_notices.insert(n);
                }
            }
        }

        // Remove notices_by_dep_id entries.
        for id in drop_ids {
            if let Some(mut notices) = self.plans.notices_by_dep_id.remove(id) {
                for n in notices.drain(..) {
                    // Remove the corresponding metainfo.optimizer_notices entries.
                    if let Some(item_id) = n.item_id.as_ref() {
                        if let Some(metainfo) = self.plans.dataflow_metainfos.get_mut(item_id) {
                            metainfo.optimizer_notices.iter().for_each(|n2| {
                                if let Some(item_id_2) = n2.item_id {
                                    soft_assert_eq_or_log!(item_id_2, *item_id, "a notice's item_id should match the id for whom we have saved the notice");
                                }
                            });
                            metainfo.optimizer_notices.retain(|x| &n != x);
                        }
                    }
                    dropped_notices.insert(n);
                }
            }
        }

        // Collect dependency ids not in drop_ids with at least one dropped
        // notice.
        let mut todo_dep_ids = BTreeSet::new();
        for notice in dropped_notices.iter() {
            for dep_id in notice.dependencies.iter() {
                if !drop_ids.contains(dep_id) {
                    todo_dep_ids.insert(*dep_id);
                }
            }
        }
        // Remove notices in `dropped_notices` for all `notices_by_dep_id`
        // entries in `todo_dep_ids`.
        for id in todo_dep_ids {
            if let Some(notices) = self.plans.notices_by_dep_id.get_mut(&id) {
                notices.retain(|n| !dropped_notices.contains(n))
            }
        }

        if dropped_notices.iter().any(|n| Arc::strong_count(n) != 1) {
            use mz_ore::str::{bracketed, separated};
            let bad_notices = dropped_notices.iter().filter(|n| Arc::strong_count(n) != 1);
            let bad_notices = bad_notices.map(|n| {
                // Try to find where the bad reference is.
                // Maybe in `dataflow_metainfos`?
                let mut dataflow_metainfo_occurrences = Vec::new();
                for (id, meta_info) in self.plans.dataflow_metainfos.iter() {
                    if meta_info.optimizer_notices.contains(n) {
                        dataflow_metainfo_occurrences.push(id);
                    }
                }
                // Or `notices_by_dep_id`?
                let mut notices_by_dep_id_occurrences = Vec::new();
                for (id, notices) in self.plans.notices_by_dep_id.iter() {
                    if notices.iter().contains(n) {
                        notices_by_dep_id_occurrences.push(id);
                    }
                }
                format!(
                    "(id = {}, kind = {:?}, deps = {:?}, strong_count = {}, \
                    dataflow_metainfo_occurrences = {:?}, notices_by_dep_id_occurrences = {:?})",
                    n.id,
                    n.kind,
                    n.dependencies,
                    Arc::strong_count(n),
                    dataflow_metainfo_occurrences,
                    notices_by_dep_id_occurrences
                )
            });
            let bad_notices = bracketed("{", "}", separated(", ", bad_notices));
            error!(
                "all dropped_notices entries should have `Arc::strong_count(_) == 1`; \
                 bad_notices = {bad_notices}; \
                 drop_ids = {drop_ids:?}"
            );
        }

        dropped_notices
    }

    /// For the Sources ids in `ids`, return the read policies for all `ids` and additional ids that
    /// propagate from them. Specifically, if `ids` contains a source, it and all of its source exports
    /// will be added to the result.
    pub fn source_read_policies(
        &self,
        id: CatalogItemId,
    ) -> Vec<(CatalogItemId, ReadPolicy<mz_repr::Timestamp>)> {
        let mut policies = Vec::new();
        let cws = self.state.source_compaction_windows([id]);
        for (cw, items) in cws {
            for id in items {
                policies.push((id, cw.into()));
            }
        }
        policies
    }

    /// Return a set of [`GlobalId`]s for items that need to have their cache entries invalidated
    /// as a result of creating new indexes on the items in `ons`.
    ///
    /// When creating and inserting a new index, we need to invalidate some entries that may
    /// optimize to new expressions. When creating index `i` on object `o`, we need to invalidate
    /// the following objects:
    ///
    ///   - `o`.
    ///   - All compute objects that depend directly on `o`.
    ///   - All compute objects that would directly depend on `o`, if all views were inlined.
    pub(crate) fn invalidate_for_index(
        &self,
        ons: impl Iterator<Item = GlobalId>,
    ) -> BTreeSet<GlobalId> {
        let mut dependencies = BTreeSet::new();
        let mut queue = VecDeque::new();
        let mut seen = HashSet::new();
        for on in ons {
            dependencies.insert(on);
            seen.insert(on);
            let entry = self.get_entry(&on);
            let uses = entry.uses();
            queue.extend(uses.clone());
        }

        while let Some(cur) = queue.pop_front() {
            if seen.insert(cur) {
                let entry = self.get_entry(&cur);
                match entry.item_type() {
                    CatalogItemType::Table
                    | CatalogItemType::Source
                    | CatalogItemType::MaterializedView
                    | CatalogItemType::Sink
                    | CatalogItemType::Index
                    | CatalogItemType::Type
                    | CatalogItemType::Func
                    | CatalogItemType::Secret
                    | CatalogItemType::Connection
                    | CatalogItemType::ContinualTask => {
                        dependencies.insert(cur);
                    }
                    CatalogItemType::View => {
                        dependencies.insert(cur);
                        queue.extend(entry.uses());
                    }
                }
            }
        }
        dependencies
    }
}

#[derive(Debug)]
pub struct ConnCatalog<'a> {
    state: Cow<'a, CatalogState>,
    /// Because we don't have any way of removing items from the catalog
    /// temporarily, we allow the ConnCatalog to pretend that a set of items
    /// don't exist during resolution.
    ///
    /// This feature is necessary to allow re-planning of statements, which is
    /// either incredibly useful or required when altering item definitions.
    ///
    /// Note that uses of this field should be used by short-lived
    /// catalogs.
    unresolvable_ids: BTreeSet<CatalogItemId>,
    conn_id: ConnectionId,
    cluster: String,
    database: Option<DatabaseId>,
    search_path: Vec<(ResolvedDatabaseSpecifier, SchemaSpecifier)>,
    role_id: RoleId,
    prepared_statements: Option<&'a BTreeMap<String, PreparedStatement>>,
    notices_tx: UnboundedSender<AdapterNotice>,
}

impl ConnCatalog<'_> {
    pub fn conn_id(&self) -> &ConnectionId {
        &self.conn_id
    }

    pub fn state(&self) -> &CatalogState {
        &*self.state
    }

    /// Prevent planning from resolving item with the provided ID. Instead,
    /// return an error as if the item did not exist.
    ///
    /// This feature is meant exclusively to permit re-planning statements
    /// during update operations and should not be used otherwise given its
    /// extremely "powerful" semantics.
    ///
    /// # Panics
    /// If the catalog's role ID is not [`MZ_SYSTEM_ROLE_ID`].
    pub fn mark_id_unresolvable_for_replanning(&mut self, id: CatalogItemId) {
        assert_eq!(
            self.role_id, MZ_SYSTEM_ROLE_ID,
            "only the system role can mark IDs unresolvable",
        );
        self.unresolvable_ids.insert(id);
    }

    /// Returns the schemas:
    /// - mz_catalog
    /// - pg_catalog
    /// - temp (if requested)
    /// - all schemas from the session's search_path var that exist
    pub fn effective_search_path(
        &self,
        include_temp_schema: bool,
    ) -> Vec<(ResolvedDatabaseSpecifier, SchemaSpecifier)> {
        self.state
            .effective_search_path(&self.search_path, include_temp_schema)
    }
}

impl ConnectionResolver for ConnCatalog<'_> {
    fn resolve_connection(
        &self,
        id: CatalogItemId,
    ) -> mz_storage_types::connections::Connection<InlinedConnection> {
        self.state().resolve_connection(id)
    }
}

impl Catalog {
    /// Returns the catalog's transient revision, which starts at 1 and is
    /// incremented on every change. This is not persisted to disk, and will
    /// restart on every load.
    pub fn transient_revision(&self) -> u64 {
        self.transient_revision
    }

    /// Creates a debug catalog from the current
    /// `COCKROACH_URL` with parameters set appropriately for debug contexts,
    /// like in tests.
    ///
    /// WARNING! This function can arbitrarily fail because it does not make any
    /// effort to adjust the catalog's contents' structure or semantics to the
    /// currently running version, i.e. it does not apply any migrations.
    ///
    /// This function must not be called in production contexts. Use
    /// [`Catalog::open`] with appropriately set configuration parameters
    /// instead.
    pub async fn with_debug<F, Fut, T>(f: F) -> T
    where
        F: FnOnce(Catalog) -> Fut,
        Fut: Future<Output = T>,
    {
        let persist_client = PersistClient::new_for_tests().await;
        let environmentd_id = Uuid::new_v4();
        let catalog = match Self::open_debug_catalog(persist_client, environmentd_id).await {
            Ok(catalog) => catalog,
            Err(err) => {
                panic!("unable to open debug stash: {err}");
            }
        };
        f(catalog).await
    }

    /// Opens a debug catalog.
    ///
    /// See [`Catalog::with_debug`].
    pub async fn open_debug_catalog(
        persist_client: PersistClient,
        organization_id: Uuid,
    ) -> Result<Catalog, anyhow::Error> {
        let now = SYSTEM_TIME.clone();
        let environment_id = None;
        let openable_storage = TestCatalogStateBuilder::new(persist_client.clone())
            .with_organization_id(organization_id)
            .with_default_deploy_generation()
            .build()
            .await?;
        let storage = openable_storage.open(now(), &test_bootstrap_args()).await?;
        let system_parameter_defaults = BTreeMap::default();
        Self::open_debug_catalog_inner(
            persist_client,
            storage,
            now,
            environment_id,
            system_parameter_defaults,
        )
        .await
    }

    /// Opens a read only debug persist backed catalog defined by `persist_client` and
    /// `organization_id`.
    ///
    /// See [`Catalog::with_debug`].
    pub async fn open_debug_read_only_catalog(
        persist_client: PersistClient,
        organization_id: Uuid,
    ) -> Result<Catalog, anyhow::Error> {
        let now = SYSTEM_TIME.clone();
        let environment_id = None;
        let openable_storage = TestCatalogStateBuilder::new(persist_client.clone())
            .with_organization_id(organization_id)
            .build()
            .await?;
        let storage = openable_storage
            .open_read_only(&test_bootstrap_args())
            .await?;
        let system_parameter_defaults = BTreeMap::default();
        Self::open_debug_catalog_inner(
            persist_client,
            storage,
            now,
            environment_id,
            system_parameter_defaults,
        )
        .await
    }

    /// Opens a read only debug persist backed catalog defined by `persist_client` and
    /// `organization_id`.
    ///
    /// See [`Catalog::with_debug`].
    pub async fn open_debug_read_only_persist_catalog_config(
        persist_client: PersistClient,
        now: NowFn,
        environment_id: EnvironmentId,
        system_parameter_defaults: BTreeMap<String, String>,
        version: semver::Version,
    ) -> Result<Catalog, anyhow::Error> {
        let openable_storage = TestCatalogStateBuilder::new(persist_client.clone())
            .with_organization_id(environment_id.organization_id())
            .with_version(version)
            .build()
            .await?;
        let storage = openable_storage
            .open_read_only(&test_bootstrap_args())
            .await?;
        Self::open_debug_catalog_inner(
            persist_client,
            storage,
            now,
            Some(environment_id),
            system_parameter_defaults,
        )
        .await
    }

    async fn open_debug_catalog_inner(
        persist_client: PersistClient,
        storage: Box<dyn DurableCatalogState>,
        now: NowFn,
        environment_id: Option<EnvironmentId>,
        system_parameter_defaults: BTreeMap<String, String>,
    ) -> Result<Catalog, anyhow::Error> {
        let metrics_registry = &MetricsRegistry::new();
        let active_connection_count = Arc::new(std::sync::Mutex::new(ConnectionCounter::new(0, 0)));
        let secrets_reader = Arc::new(InMemorySecretsController::new());
        // Used as a lower boundary of the boot_ts, but it's ok to use now() for
        // debugging/testing.
        let previous_ts = now().into();
        let OpenCatalogResult {
            catalog,
            storage_collections_to_drop: _,
            migrated_storage_collections_0dt: _,
            new_builtin_collections: _,
            builtin_table_updates: _,
            cached_global_exprs: _,
            uncached_local_exprs: _,
        } = Catalog::open(Config {
            storage,
            metrics_registry,
            state: StateConfig {
                unsafe_mode: true,
                all_features: false,
                build_info: &DUMMY_BUILD_INFO,
                environment_id: environment_id.unwrap_or(EnvironmentId::for_tests()),
                deploy_generation: 0,
                read_only: false,
                now,
                boot_ts: previous_ts,
                skip_migrations: true,
                cluster_replica_sizes: Default::default(),
                builtin_system_cluster_replica_size: "1".into(),
                builtin_catalog_server_cluster_replica_size: "1".into(),
                builtin_probe_cluster_replica_size: "1".into(),
                builtin_support_cluster_replica_size: "1".into(),
                builtin_analytics_cluster_replica_size: "1".into(),
                system_parameter_defaults,
                remote_system_parameters: None,
                availability_zones: vec![],
                egress_addresses: vec![],
                aws_principal_context: None,
                aws_privatelink_availability_zones: None,
                http_host_name: None,
                connection_context: ConnectionContext::for_tests(secrets_reader),
                active_connection_count,
                builtin_item_migration_config: BuiltinItemMigrationConfig::Legacy,
                persist_client,
                helm_chart_version: None,
            },
        })
        .await?;
        Ok(catalog)
    }

    pub fn for_session<'a>(&'a self, session: &'a Session) -> ConnCatalog<'a> {
        self.state.for_session(session)
    }

    pub fn for_sessionless_user(&self, role_id: RoleId) -> ConnCatalog {
        self.state.for_sessionless_user(role_id)
    }

    pub fn for_system_session(&self) -> ConnCatalog {
        self.state.for_system_session()
    }

    async fn storage<'a>(
        &'a self,
    ) -> MutexGuard<'a, Box<dyn mz_catalog::durable::DurableCatalogState>> {
        self.storage.lock().await
    }

    pub async fn allocate_user_id(&self) -> Result<(CatalogItemId, GlobalId), Error> {
        self.storage()
            .await
            .allocate_user_id()
            .await
            .maybe_terminate("allocating user ids")
            .err_into()
    }

    /// Get the next user item ID without allocating it.
    pub async fn get_next_user_item_id(&self) -> Result<u64, Error> {
        self.storage()
            .await
            .get_next_user_item_id()
            .await
            .err_into()
    }

    #[cfg(test)]
    pub async fn allocate_system_id(&self) -> Result<(CatalogItemId, GlobalId), Error> {
        use mz_ore::collections::CollectionExt;
        self.storage()
            .await
            .allocate_system_ids(1)
            .await
            .maybe_terminate("allocating system ids")
            .map(|ids| ids.into_element())
            .err_into()
    }

    /// Get the next system item ID without allocating it.
    pub async fn get_next_system_item_id(&self) -> Result<u64, Error> {
        self.storage()
            .await
            .get_next_system_item_id()
            .await
            .err_into()
    }

    pub async fn allocate_user_cluster_id(&self) -> Result<ClusterId, Error> {
        self.storage()
            .await
            .allocate_user_cluster_id()
            .await
            .maybe_terminate("allocating user cluster ids")
            .err_into()
    }

    /// Get the next system replica id without allocating it.
    pub async fn get_next_system_replica_id(&self) -> Result<u64, Error> {
        self.storage()
            .await
            .get_next_system_replica_id()
            .await
            .err_into()
    }

    /// Get the next user replica id without allocating it.
    pub async fn get_next_user_replica_id(&self) -> Result<u64, Error> {
        self.storage()
            .await
            .get_next_user_replica_id()
            .await
            .err_into()
    }

    pub fn resolve_database(&self, database_name: &str) -> Result<&Database, SqlCatalogError> {
        self.state.resolve_database(database_name)
    }

    pub fn resolve_schema(
        &self,
        current_database: Option<&DatabaseId>,
        database_name: Option<&str>,
        schema_name: &str,
        conn_id: &ConnectionId,
    ) -> Result<&Schema, SqlCatalogError> {
        self.state
            .resolve_schema(current_database, database_name, schema_name, conn_id)
    }

    pub fn resolve_schema_in_database(
        &self,
        database_spec: &ResolvedDatabaseSpecifier,
        schema_name: &str,
        conn_id: &ConnectionId,
    ) -> Result<&Schema, SqlCatalogError> {
        self.state
            .resolve_schema_in_database(database_spec, schema_name, conn_id)
    }

    pub fn resolve_replica_in_cluster(
        &self,
        cluster_id: &ClusterId,
        replica_name: &str,
    ) -> Result<&ClusterReplica, SqlCatalogError> {
        self.state
            .resolve_replica_in_cluster(cluster_id, replica_name)
    }

    pub fn resolve_system_schema(&self, name: &'static str) -> SchemaId {
        self.state.resolve_system_schema(name)
    }

    pub fn resolve_search_path(
        &self,
        session: &Session,
    ) -> Vec<(ResolvedDatabaseSpecifier, SchemaSpecifier)> {
        self.state.resolve_search_path(session)
    }

    /// Resolves `name` to a non-function [`CatalogEntry`].
    pub fn resolve_entry(
        &self,
        current_database: Option<&DatabaseId>,
        search_path: &Vec<(ResolvedDatabaseSpecifier, SchemaSpecifier)>,
        name: &PartialItemName,
        conn_id: &ConnectionId,
    ) -> Result<&CatalogEntry, SqlCatalogError> {
        self.state
            .resolve_entry(current_database, search_path, name, conn_id)
    }

    /// Resolves a `BuiltinTable`.
    pub fn resolve_builtin_table(&self, builtin: &'static BuiltinTable) -> CatalogItemId {
        self.state.resolve_builtin_table(builtin)
    }

    /// Resolves a `BuiltinLog`.
    pub fn resolve_builtin_log(&self, builtin: &'static BuiltinLog) -> CatalogItemId {
        self.state.resolve_builtin_log(builtin).0
    }

    /// Resolves a `BuiltinSource`.
    pub fn resolve_builtin_storage_collection(
        &self,
        builtin: &'static BuiltinSource,
    ) -> CatalogItemId {
        self.state.resolve_builtin_source(builtin)
    }

    /// Resolves `name` to a function [`CatalogEntry`].
    pub fn resolve_function(
        &self,
        current_database: Option<&DatabaseId>,
        search_path: &Vec<(ResolvedDatabaseSpecifier, SchemaSpecifier)>,
        name: &PartialItemName,
        conn_id: &ConnectionId,
    ) -> Result<&CatalogEntry, SqlCatalogError> {
        self.state
            .resolve_function(current_database, search_path, name, conn_id)
    }

    /// Resolves `name` to a type [`CatalogEntry`].
    pub fn resolve_type(
        &self,
        current_database: Option<&DatabaseId>,
        search_path: &Vec<(ResolvedDatabaseSpecifier, SchemaSpecifier)>,
        name: &PartialItemName,
        conn_id: &ConnectionId,
    ) -> Result<&CatalogEntry, SqlCatalogError> {
        self.state
            .resolve_type(current_database, search_path, name, conn_id)
    }

    pub fn resolve_cluster(&self, name: &str) -> Result<&Cluster, SqlCatalogError> {
        self.state.resolve_cluster(name)
    }

    /// Resolves a [`Cluster`] for a [`BuiltinCluster`].
    ///
    /// # Panics
    /// * If the [`BuiltinCluster`] doesn't exist.
    ///
    pub fn resolve_builtin_cluster(&self, cluster: &BuiltinCluster) -> &Cluster {
        self.state.resolve_builtin_cluster(cluster)
    }

    pub fn get_mz_catalog_server_cluster_id(&self) -> &ClusterId {
        &self.resolve_builtin_cluster(&MZ_CATALOG_SERVER_CLUSTER).id
    }

    /// Resolves a [`Cluster`] for a TargetCluster.
    pub fn resolve_target_cluster(
        &self,
        target_cluster: TargetCluster,
        session: &Session,
    ) -> Result<&Cluster, AdapterError> {
        match target_cluster {
            TargetCluster::CatalogServer => {
                Ok(self.resolve_builtin_cluster(&MZ_CATALOG_SERVER_CLUSTER))
            }
            TargetCluster::Active => self.active_cluster(session),
            TargetCluster::Transaction(cluster_id) => self
                .try_get_cluster(cluster_id)
                .ok_or(AdapterError::ConcurrentClusterDrop),
        }
    }

    pub fn active_cluster(&self, session: &Session) -> Result<&Cluster, AdapterError> {
        // TODO(benesch): this check here is not sufficiently protective. It'd
        // be very easy for a code path to accidentally avoid this check by
        // calling `resolve_cluster(session.vars().cluster())`.
        if session.user().name != SYSTEM_USER.name
            && session.user().name != SUPPORT_USER.name
            && session.vars().cluster() == SYSTEM_USER.name
        {
            coord_bail!(
                "system cluster '{}' cannot execute user queries",
                SYSTEM_USER.name
            );
        }
        let cluster = self.resolve_cluster(session.vars().cluster())?;
        Ok(cluster)
    }

    pub fn state(&self) -> &CatalogState {
        &self.state
    }

    pub fn resolve_full_name(
        &self,
        name: &QualifiedItemName,
        conn_id: Option<&ConnectionId>,
    ) -> FullItemName {
        self.state.resolve_full_name(name, conn_id)
    }

    pub fn try_get_entry(&self, id: &CatalogItemId) -> Option<&CatalogEntry> {
        self.state.try_get_entry(id)
    }

    pub fn try_get_entry_by_global_id(&self, id: &GlobalId) -> Option<&CatalogEntry> {
        self.state.try_get_entry_by_global_id(id)
    }

    pub fn get_entry(&self, id: &CatalogItemId) -> &CatalogEntry {
        self.state.get_entry(id)
    }

    pub fn get_entry_by_global_id(&self, id: &GlobalId) -> &CatalogEntry {
        self.state.get_entry_by_global_id(id)
    }

    pub fn get_global_ids(&self, id: &CatalogItemId) -> impl Iterator<Item = GlobalId> + '_ {
        self.get_entry(id).global_ids()
    }

    pub fn resolve_item_id(&self, id: &GlobalId) -> CatalogItemId {
        self.get_entry_by_global_id(id).id()
    }

    pub fn try_resolve_item_id(&self, id: &GlobalId) -> Option<CatalogItemId> {
        let item = self.try_get_entry_by_global_id(id)?;
        Some(item.id())
    }

    pub fn get_schema(
        &self,
        database_spec: &ResolvedDatabaseSpecifier,
        schema_spec: &SchemaSpecifier,
        conn_id: &ConnectionId,
    ) -> &Schema {
        self.state.get_schema(database_spec, schema_spec, conn_id)
    }

    pub fn get_mz_catalog_schema_id(&self) -> SchemaId {
        self.state.get_mz_catalog_schema_id()
    }

    pub fn get_pg_catalog_schema_id(&self) -> SchemaId {
        self.state.get_pg_catalog_schema_id()
    }

    pub fn get_information_schema_id(&self) -> SchemaId {
        self.state.get_information_schema_id()
    }

    pub fn get_mz_internal_schema_id(&self) -> SchemaId {
        self.state.get_mz_internal_schema_id()
    }

    pub fn get_mz_introspection_schema_id(&self) -> SchemaId {
        self.state.get_mz_introspection_schema_id()
    }

    pub fn get_mz_unsafe_schema_id(&self) -> SchemaId {
        self.state.get_mz_unsafe_schema_id()
    }

    pub fn system_schema_ids(&self) -> impl Iterator<Item = SchemaId> + '_ {
        self.state.system_schema_ids()
    }

    pub fn get_database(&self, id: &DatabaseId) -> &Database {
        self.state.get_database(id)
    }

    pub fn try_get_role(&self, id: &RoleId) -> Option<&Role> {
        self.state.try_get_role(id)
    }

    pub fn get_role(&self, id: &RoleId) -> &Role {
        self.state.get_role(id)
    }

    pub fn try_get_role_by_name(&self, role_name: &str) -> Option<&Role> {
        self.state.try_get_role_by_name(role_name)
    }

    /// Creates a new schema in the `Catalog` for temporary items
    /// indicated by the TEMPORARY or TEMP keywords.
    pub fn create_temporary_schema(
        &mut self,
        conn_id: &ConnectionId,
        owner_id: RoleId,
    ) -> Result<(), Error> {
        self.state.create_temporary_schema(conn_id, owner_id)
    }

    fn item_exists_in_temp_schemas(&self, conn_id: &ConnectionId, item_name: &str) -> bool {
        self.state.temporary_schemas[conn_id]
            .items
            .contains_key(item_name)
    }

    /// Drops schema for connection if it exists. Returns an error if it exists and has items.
    /// Returns Ok if conn_id's temp schema does not exist.
    pub fn drop_temporary_schema(&mut self, conn_id: &ConnectionId) -> Result<(), Error> {
        let Some(schema) = self.state.temporary_schemas.remove(conn_id) else {
            return Ok(());
        };
        if !schema.items.is_empty() {
            return Err(Error::new(ErrorKind::SchemaNotEmpty(MZ_TEMP_SCHEMA.into())));
        }
        Ok(())
    }

    pub(crate) fn object_dependents(
        &self,
        object_ids: &Vec<ObjectId>,
        conn_id: &ConnectionId,
    ) -> Vec<ObjectId> {
        let mut seen = BTreeSet::new();
        self.state.object_dependents(object_ids, conn_id, &mut seen)
    }

    fn full_name_detail(name: &FullItemName) -> FullNameV1 {
        FullNameV1 {
            database: name.database.to_string(),
            schema: name.schema.clone(),
            item: name.item.clone(),
        }
    }

    pub fn find_available_cluster_name(&self, name: &str) -> String {
        let mut i = 0;
        let mut candidate = name.to_string();
        while self.state.clusters_by_name.contains_key(&candidate) {
            i += 1;
            candidate = format!("{}{}", name, i);
        }
        candidate
    }

    pub fn get_role_allowed_cluster_sizes(&self, role_id: &Option<RoleId>) -> Vec<String> {
        return if role_id == &Some(MZ_SYSTEM_ROLE_ID) {
            self.cluster_replica_sizes()
                .enabled_allocations()
                .map(|a| a.0.to_owned())
                .collect::<Vec<_>>()
        } else {
            self.system_config().allowed_cluster_replica_sizes()
        };
    }

    pub fn concretize_replica_location(
        &self,
        location: mz_catalog::durable::ReplicaLocation,
        allowed_sizes: &Vec<String>,
        allowed_availability_zones: Option<&[String]>,
    ) -> Result<ReplicaLocation, Error> {
        self.state
            .concretize_replica_location(location, allowed_sizes, allowed_availability_zones)
    }

    pub(crate) fn ensure_valid_replica_size(
        &self,
        allowed_sizes: &[String],
        size: &String,
    ) -> Result<(), Error> {
        self.state.ensure_valid_replica_size(allowed_sizes, size)
    }

    pub fn cluster_replica_sizes(&self) -> &ClusterReplicaSizeMap {
        &self.state.cluster_replica_sizes
    }

    /// Returns the privileges of an object by its ID.
    pub fn get_privileges(
        &self,
        id: &SystemObjectId,
        conn_id: &ConnectionId,
    ) -> Option<&PrivilegeMap> {
        match id {
            SystemObjectId::Object(id) => match id {
                ObjectId::Cluster(id) => Some(self.get_cluster(*id).privileges()),
                ObjectId::Database(id) => Some(self.get_database(id).privileges()),
                ObjectId::Schema((database_spec, schema_spec)) => Some(
                    self.get_schema(database_spec, schema_spec, conn_id)
                        .privileges(),
                ),
                ObjectId::Item(id) => Some(self.get_entry(id).privileges()),
                ObjectId::ClusterReplica(_) | ObjectId::Role(_) => None,
                ObjectId::NetworkPolicy(id) => Some(self.get_network_policy(*id).privileges()),
            },
            SystemObjectId::System => Some(&self.state.system_privileges),
        }
    }

    #[mz_ore::instrument(level = "debug")]
    pub async fn confirm_leadership(&self) -> Result<(), AdapterError> {
        Ok(self.storage().await.confirm_leadership().await?)
    }

    /// Return the ids of all log sources the given object depends on.
    pub fn introspection_dependencies(&self, id: CatalogItemId) -> Vec<CatalogItemId> {
        self.state.introspection_dependencies(id)
    }

    /// Serializes the catalog's in-memory state.
    ///
    /// There are no guarantees about the format of the serialized state, except
    /// that the serialized state for two identical catalogs will compare
    /// identically.
    pub fn dump(&self) -> Result<CatalogDump, Error> {
        Ok(CatalogDump::new(self.state.dump(None)?))
    }

    /// Checks the [`Catalog`]s internal consistency.
    ///
    /// Returns a JSON object describing the inconsistencies, if there are any.
    pub fn check_consistency(&self) -> Result<(), serde_json::Value> {
        self.state.check_consistency().map_err(|inconsistencies| {
            serde_json::to_value(inconsistencies).unwrap_or_else(|_| {
                serde_json::Value::String("failed to serialize inconsistencies".to_string())
            })
        })
    }

    pub fn config(&self) -> &mz_sql::catalog::CatalogConfig {
        self.state.config()
    }

    pub fn entries(&self) -> impl Iterator<Item = &CatalogEntry> {
        self.state.entry_by_id.values()
    }

    pub fn user_connections(&self) -> impl Iterator<Item = &CatalogEntry> {
        self.entries()
            .filter(|entry| entry.is_connection() && entry.id().is_user())
    }

    pub fn user_tables(&self) -> impl Iterator<Item = &CatalogEntry> {
        self.entries()
            .filter(|entry| entry.is_table() && entry.id().is_user())
    }

    pub fn user_sources(&self) -> impl Iterator<Item = &CatalogEntry> {
        self.entries()
            .filter(|entry| entry.is_source() && entry.id().is_user())
    }

    pub fn user_sinks(&self) -> impl Iterator<Item = &CatalogEntry> {
        self.entries()
            .filter(|entry| entry.is_sink() && entry.id().is_user())
    }

    pub fn user_materialized_views(&self) -> impl Iterator<Item = &CatalogEntry> {
        self.entries()
            .filter(|entry| entry.is_materialized_view() && entry.id().is_user())
    }

    pub fn user_secrets(&self) -> impl Iterator<Item = &CatalogEntry> {
        self.entries()
            .filter(|entry| entry.is_secret() && entry.id().is_user())
    }

    pub fn get_network_policy(&self, network_policy_id: NetworkPolicyId) -> &NetworkPolicy {
        self.state.get_network_policy(&network_policy_id)
    }

    pub fn get_network_policy_by_name(&self, name: &str) -> Option<&NetworkPolicy> {
        self.state.try_get_network_policy_by_name(name)
    }

    pub fn clusters(&self) -> impl Iterator<Item = &Cluster> {
        self.state.clusters_by_id.values()
    }

    pub fn get_cluster(&self, cluster_id: ClusterId) -> &Cluster {
        self.state.get_cluster(cluster_id)
    }

    pub fn try_get_cluster(&self, cluster_id: ClusterId) -> Option<&Cluster> {
        self.state.try_get_cluster(cluster_id)
    }

    pub fn user_clusters(&self) -> impl Iterator<Item = &Cluster> {
        self.clusters().filter(|cluster| cluster.id.is_user())
    }

    pub fn get_cluster_replica(
        &self,
        cluster_id: ClusterId,
        replica_id: ReplicaId,
    ) -> &ClusterReplica {
        self.state.get_cluster_replica(cluster_id, replica_id)
    }

    pub fn try_get_cluster_replica(
        &self,
        cluster_id: ClusterId,
        replica_id: ReplicaId,
    ) -> Option<&ClusterReplica> {
        self.state.try_get_cluster_replica(cluster_id, replica_id)
    }

    pub fn user_cluster_replicas(&self) -> impl Iterator<Item = &ClusterReplica> {
        self.user_clusters().flat_map(|cluster| cluster.replicas())
    }

    pub fn databases(&self) -> impl Iterator<Item = &Database> {
        self.state.database_by_id.values()
    }

    pub fn user_roles(&self) -> impl Iterator<Item = &Role> {
        self.state
            .roles_by_id
            .values()
            .filter(|role| role.is_user())
    }

    pub fn user_continual_tasks(&self) -> impl Iterator<Item = &CatalogEntry> {
        self.entries()
            .filter(|entry| entry.is_continual_task() && entry.id().is_user())
    }

    pub fn system_privileges(&self) -> &PrivilegeMap {
        &self.state.system_privileges
    }

    pub fn default_privileges(
        &self,
    ) -> impl Iterator<
        Item = (
            &DefaultPrivilegeObject,
            impl Iterator<Item = &DefaultPrivilegeAclItem>,
        ),
    > {
        self.state.default_privileges.iter()
    }

    pub fn pack_item_update(&self, id: CatalogItemId, diff: Diff) -> Vec<BuiltinTableUpdate> {
        self.state
            .resolve_builtin_table_updates(self.state.pack_item_update(id, diff))
    }

    pub fn pack_storage_usage_update(
        &self,
        event: VersionedStorageUsage,
        diff: Diff,
    ) -> BuiltinTableUpdate {
        self.state
            .resolve_builtin_table_update(self.state.pack_storage_usage_update(event, diff))
    }

    pub fn system_config(&self) -> &SystemVars {
        self.state.system_config()
    }

    pub fn ensure_not_reserved_role(&self, role_id: &RoleId) -> Result<(), Error> {
        self.state.ensure_not_reserved_role(role_id)
    }

    pub fn ensure_grantable_role(&self, role_id: &RoleId) -> Result<(), Error> {
        self.state.ensure_grantable_role(role_id)
    }

    pub fn ensure_not_system_role(&self, role_id: &RoleId) -> Result<(), Error> {
        self.state.ensure_not_system_role(role_id)
    }

    pub fn ensure_not_predefined_role(&self, role_id: &RoleId) -> Result<(), Error> {
        self.state.ensure_not_predefined_role(role_id)
    }

    pub fn ensure_not_reserved_network_policy(
        &self,
        network_policy_id: &NetworkPolicyId,
    ) -> Result<(), Error> {
        self.state
            .ensure_not_reserved_network_policy(network_policy_id)
    }

    pub fn ensure_not_reserved_object(
        &self,
        object_id: &ObjectId,
        conn_id: &ConnectionId,
    ) -> Result<(), Error> {
        match object_id {
            ObjectId::Cluster(cluster_id) => {
                if cluster_id.is_system() {
                    let cluster = self.get_cluster(*cluster_id);
                    Err(Error::new(ErrorKind::ReadOnlyCluster(
                        cluster.name().to_string(),
                    )))
                } else {
                    Ok(())
                }
            }
            ObjectId::ClusterReplica((cluster_id, replica_id)) => {
                if replica_id.is_system() {
                    let replica = self.get_cluster_replica(*cluster_id, *replica_id);
                    Err(Error::new(ErrorKind::ReadOnlyClusterReplica(
                        replica.name().to_string(),
                    )))
                } else {
                    Ok(())
                }
            }
            ObjectId::Database(database_id) => {
                if database_id.is_system() {
                    let database = self.get_database(database_id);
                    Err(Error::new(ErrorKind::ReadOnlyDatabase(
                        database.name().to_string(),
                    )))
                } else {
                    Ok(())
                }
            }
            ObjectId::Schema((database_spec, schema_spec)) => {
                if schema_spec.is_system() {
                    let schema = self.get_schema(database_spec, schema_spec, conn_id);
                    Err(Error::new(ErrorKind::ReadOnlySystemSchema(
                        schema.name().schema.clone(),
                    )))
                } else {
                    Ok(())
                }
            }
            ObjectId::Role(role_id) => self.ensure_not_reserved_role(role_id),
            ObjectId::Item(item_id) => {
                if item_id.is_system() {
                    let item = self.get_entry(item_id);
                    let name = self.resolve_full_name(item.name(), Some(conn_id));
                    Err(Error::new(ErrorKind::ReadOnlyItem(name.to_string())))
                } else {
                    Ok(())
                }
            }
            ObjectId::NetworkPolicy(network_policy_id) => {
                self.ensure_not_reserved_network_policy(network_policy_id)
            }
        }
    }

    /// See [`CatalogState::deserialize_plan_with_enable_for_item_parsing`].
    pub(crate) fn deserialize_plan_with_enable_for_item_parsing(
        &mut self,
        create_sql: &str,
        force_if_exists_skip: bool,
    ) -> Result<(Plan, ResolvedIds), AdapterError> {
        self.state
            .deserialize_plan_with_enable_for_item_parsing(create_sql, force_if_exists_skip)
    }

    pub(crate) fn update_expression_cache<'a, 'b>(
        &'a self,
        new_local_expressions: Vec<(GlobalId, LocalExpressions)>,
        new_global_expressions: Vec<(GlobalId, GlobalExpressions)>,
    ) -> BoxFuture<'b, ()> {
        if let Some(expr_cache) = &self.expr_cache_handle {
            let ons = new_local_expressions
                .iter()
                .map(|(id, _)| id)
                .chain(new_global_expressions.iter().map(|(id, _)| id))
                .filter_map(|id| self.get_entry(id).index())
                .map(|index| index.on);
            let invalidate_ids = self.invalidate_for_index(ons);
            expr_cache
                .update(
                    new_local_expressions,
                    new_global_expressions,
                    invalidate_ids,
                )
                .boxed()
        } else {
            async {}.boxed()
        }
    }

    /// Listen for and apply all unconsumed updates to the durable catalog state.
    // TODO(jkosh44) When this method is actually used outside of a test we can remove the
    // `#[cfg(test)]` annotation.
    #[cfg(test)]
    async fn sync_to_current_updates(
        &mut self,
    ) -> Result<Vec<BuiltinTableUpdate<&'static BuiltinTable>>, CatalogError> {
        let updates = self.storage().await.sync_to_current_updates().await?;
        let builtin_table_updates = self.state.apply_updates(updates)?;
        Ok(builtin_table_updates)
    }
}

pub fn is_reserved_name(name: &str) -> bool {
    BUILTIN_PREFIXES
        .iter()
        .any(|prefix| name.starts_with(prefix))
}

pub fn is_reserved_role_name(name: &str) -> bool {
    is_reserved_name(name) || is_public_role(name)
}

pub fn is_public_role(name: &str) -> bool {
    name == &*PUBLIC_ROLE_NAME
}

pub(crate) fn catalog_type_to_audit_object_type(sql_type: SqlCatalogItemType) -> ObjectType {
    object_type_to_audit_object_type(sql_type.into())
}

pub(crate) fn comment_id_to_audit_object_type(id: CommentObjectId) -> ObjectType {
    match id {
        CommentObjectId::Table(_) => ObjectType::Table,
        CommentObjectId::View(_) => ObjectType::View,
        CommentObjectId::MaterializedView(_) => ObjectType::MaterializedView,
        CommentObjectId::Source(_) => ObjectType::Source,
        CommentObjectId::Sink(_) => ObjectType::Sink,
        CommentObjectId::Index(_) => ObjectType::Index,
        CommentObjectId::Func(_) => ObjectType::Func,
        CommentObjectId::Connection(_) => ObjectType::Connection,
        CommentObjectId::Type(_) => ObjectType::Type,
        CommentObjectId::Secret(_) => ObjectType::Secret,
        CommentObjectId::Role(_) => ObjectType::Role,
        CommentObjectId::Database(_) => ObjectType::Database,
        CommentObjectId::Schema(_) => ObjectType::Schema,
        CommentObjectId::Cluster(_) => ObjectType::Cluster,
        CommentObjectId::ClusterReplica(_) => ObjectType::ClusterReplica,
        CommentObjectId::ContinualTask(_) => ObjectType::ContinualTask,
        CommentObjectId::NetworkPolicy(_) => ObjectType::NetworkPolicy,
    }
}

pub(crate) fn object_type_to_audit_object_type(
    object_type: mz_sql::catalog::ObjectType,
) -> ObjectType {
    system_object_type_to_audit_object_type(&SystemObjectType::Object(object_type))
}

pub(crate) fn system_object_type_to_audit_object_type(
    system_type: &SystemObjectType,
) -> ObjectType {
    match system_type {
        SystemObjectType::Object(object_type) => match object_type {
            mz_sql::catalog::ObjectType::Table => ObjectType::Table,
            mz_sql::catalog::ObjectType::View => ObjectType::View,
            mz_sql::catalog::ObjectType::MaterializedView => ObjectType::MaterializedView,
            mz_sql::catalog::ObjectType::Source => ObjectType::Source,
            mz_sql::catalog::ObjectType::Sink => ObjectType::Sink,
            mz_sql::catalog::ObjectType::Index => ObjectType::Index,
            mz_sql::catalog::ObjectType::Type => ObjectType::Type,
            mz_sql::catalog::ObjectType::Role => ObjectType::Role,
            mz_sql::catalog::ObjectType::Cluster => ObjectType::Cluster,
            mz_sql::catalog::ObjectType::ClusterReplica => ObjectType::ClusterReplica,
            mz_sql::catalog::ObjectType::Secret => ObjectType::Secret,
            mz_sql::catalog::ObjectType::Connection => ObjectType::Connection,
            mz_sql::catalog::ObjectType::Database => ObjectType::Database,
            mz_sql::catalog::ObjectType::Schema => ObjectType::Schema,
            mz_sql::catalog::ObjectType::Func => ObjectType::Func,
            mz_sql::catalog::ObjectType::ContinualTask => ObjectType::ContinualTask,
            mz_sql::catalog::ObjectType::NetworkPolicy => ObjectType::NetworkPolicy,
        },
        SystemObjectType::System => ObjectType::System,
    }
}

#[derive(Debug, Copy, Clone)]
pub enum UpdatePrivilegeVariant {
    Grant,
    Revoke,
}

impl From<UpdatePrivilegeVariant> for ExecuteResponse {
    fn from(variant: UpdatePrivilegeVariant) -> Self {
        match variant {
            UpdatePrivilegeVariant::Grant => ExecuteResponse::GrantedPrivilege,
            UpdatePrivilegeVariant::Revoke => ExecuteResponse::RevokedPrivilege,
        }
    }
}

impl From<UpdatePrivilegeVariant> for EventType {
    fn from(variant: UpdatePrivilegeVariant) -> Self {
        match variant {
            UpdatePrivilegeVariant::Grant => EventType::Grant,
            UpdatePrivilegeVariant::Revoke => EventType::Revoke,
        }
    }
}

impl ConnCatalog<'_> {
    fn resolve_item_name(
        &self,
        name: &PartialItemName,
    ) -> Result<&QualifiedItemName, SqlCatalogError> {
        self.resolve_item(name).map(|entry| entry.name())
    }

    fn resolve_function_name(
        &self,
        name: &PartialItemName,
    ) -> Result<&QualifiedItemName, SqlCatalogError> {
        self.resolve_function(name).map(|entry| entry.name())
    }

    fn resolve_type_name(
        &self,
        name: &PartialItemName,
    ) -> Result<&QualifiedItemName, SqlCatalogError> {
        self.resolve_type(name).map(|entry| entry.name())
    }
}

impl ExprHumanizer for ConnCatalog<'_> {
    fn humanize_id(&self, id: GlobalId) -> Option<String> {
        let entry = self.state.try_get_entry_by_global_id(&id)?;
        Some(self.resolve_full_name(entry.name()).to_string())
    }

    fn humanize_id_unqualified(&self, id: GlobalId) -> Option<String> {
        let entry = self.state.try_get_entry_by_global_id(&id)?;
        Some(entry.name().item.clone())
    }

    fn humanize_id_parts(&self, id: GlobalId) -> Option<Vec<String>> {
        let entry = self.state.try_get_entry_by_global_id(&id)?;
        Some(self.resolve_full_name(entry.name()).into_parts())
    }

    fn humanize_scalar_type(&self, typ: &ScalarType) -> String {
        use ScalarType::*;

        match typ {
            Array(t) => format!("{}[]", self.humanize_scalar_type(t)),
            List {
                custom_id: Some(item_id),
                ..
            }
            | Map {
                custom_id: Some(item_id),
                ..
            } => {
                let item = self.get_item(item_id);
                self.minimal_qualification(item.name()).to_string()
            }
            List { element_type, .. } => {
                format!("{} list", self.humanize_scalar_type(element_type))
            }
            Map { value_type, .. } => format!(
                "map[{}=>{}]",
                self.humanize_scalar_type(&ScalarType::String),
                self.humanize_scalar_type(value_type)
            ),
            Record {
                custom_id: Some(item_id),
                ..
            } => {
                let item = self.get_item(item_id);
                self.minimal_qualification(item.name()).to_string()
            }
            Record { fields, .. } => format!(
                "record({})",
                fields
                    .iter()
                    .map(|f| format!("{}: {}", f.0, self.humanize_column_type(&f.1)))
                    .join(",")
            ),
            PgLegacyChar => "\"char\"".into(),
            UInt16 => "uint2".into(),
            UInt32 => "uint4".into(),
            UInt64 => "uint8".into(),
            ty => {
                let pgrepr_type = mz_pgrepr::Type::from(ty);
                let pg_catalog_schema = SchemaSpecifier::Id(self.state.get_pg_catalog_schema_id());

                let res = if self
                    .effective_search_path(true)
                    .iter()
                    .any(|(_, schema)| schema == &pg_catalog_schema)
                {
                    pgrepr_type.name().to_string()
                } else {
                    // If PG_CATALOG_SCHEMA is not in search path, you need
                    // qualified object name to refer to type.
                    let name = QualifiedItemName {
                        qualifiers: ItemQualifiers {
                            database_spec: ResolvedDatabaseSpecifier::Ambient,
                            schema_spec: pg_catalog_schema,
                        },
                        item: pgrepr_type.name().to_string(),
                    };
                    self.resolve_full_name(&name).to_string()
                };
                res
            }
        }
    }

    fn column_names_for_id(&self, id: GlobalId) -> Option<Vec<String>> {
        let entry = self.state.try_get_entry_by_global_id(&id)?;

        match entry.index() {
            Some(index) => {
                // TODO(alter_table): Use the correct RelationDesc here.
                let on_entry = self.state.try_get_entry_by_global_id(&index.on)?;
                let on_desc = on_entry
                    .desc(&self.resolve_full_name(on_entry.name()))
                    .ok()?;

                let mut on_names = on_desc
                    .iter_names()
                    .map(|col_name| col_name.to_string())
                    .collect::<Vec<_>>();

                let (p, _) = mz_expr::permutation_for_arrangement(&index.keys, on_desc.arity());

                // Init ix_names with unknown column names. Unknown columns are
                // represented as an empty String and rendered as `#c` by the
                // Display::fmt implementation for HumanizedExpr<'a, usize, M>.
                let ix_arity = p.values().cloned().max().map(|m| m + 1).unwrap_or(0);
                let mut ix_names = vec![String::new(); ix_arity];

                // Apply the permutation by swapping on_names with ix_names.
                for (on_pos, ix_pos) in p.into_iter() {
                    let on_name = on_names.get_mut(on_pos).expect("on_name");
                    let ix_name = ix_names.get_mut(ix_pos).expect("ix_name");
                    std::mem::swap(on_name, ix_name);
                }

                Some(ix_names) // Return the updated ix_names vector.
            }
            None => {
                let Ok(desc) = entry.desc(&self.resolve_full_name(entry.name())) else {
                    return None;
                };

                let column_names = desc
                    .iter_names()
                    .map(|col_name| col_name.to_string())
                    .collect();

                Some(column_names)
            }
        }
    }

    fn humanize_column(&self, id: GlobalId, column: usize) -> Option<String> {
        let entry = self.state.try_get_entry_by_global_id(&id)?;
        let desc = entry.desc(&self.resolve_full_name(entry.name())).ok()?;
        Some(desc.get_name(column).to_string())
    }

    fn id_exists(&self, id: GlobalId) -> bool {
        self.state.entry_by_global_id.contains_key(&id)
    }
}

impl SessionCatalog for ConnCatalog<'_> {
    fn active_role_id(&self) -> &RoleId {
        &self.role_id
    }

    fn get_prepared_statement_desc(&self, name: &str) -> Option<&StatementDesc> {
        self.prepared_statements
            .as_ref()
            .map(|ps| ps.get(name).map(|ps| ps.desc()))
            .flatten()
    }

    fn active_database(&self) -> Option<&DatabaseId> {
        self.database.as_ref()
    }

    fn active_cluster(&self) -> &str {
        &self.cluster
    }

    fn search_path(&self) -> &[(ResolvedDatabaseSpecifier, SchemaSpecifier)] {
        &self.search_path
    }

    fn resolve_database(
        &self,
        database_name: &str,
    ) -> Result<&dyn mz_sql::catalog::CatalogDatabase, SqlCatalogError> {
        Ok(self.state.resolve_database(database_name)?)
    }

    fn get_database(&self, id: &DatabaseId) -> &dyn mz_sql::catalog::CatalogDatabase {
        self.state
            .database_by_id
            .get(id)
            .expect("database doesn't exist")
    }

    // `as` is ok to use to cast to a trait object.
    #[allow(clippy::as_conversions)]
    fn get_databases(&self) -> Vec<&dyn CatalogDatabase> {
        self.state
            .database_by_id
            .values()
            .map(|database| database as &dyn CatalogDatabase)
            .collect()
    }

    fn resolve_schema(
        &self,
        database_name: Option<&str>,
        schema_name: &str,
    ) -> Result<&dyn mz_sql::catalog::CatalogSchema, SqlCatalogError> {
        Ok(self.state.resolve_schema(
            self.database.as_ref(),
            database_name,
            schema_name,
            &self.conn_id,
        )?)
    }

    fn resolve_schema_in_database(
        &self,
        database_spec: &ResolvedDatabaseSpecifier,
        schema_name: &str,
    ) -> Result<&dyn mz_sql::catalog::CatalogSchema, SqlCatalogError> {
        Ok(self
            .state
            .resolve_schema_in_database(database_spec, schema_name, &self.conn_id)?)
    }

    fn get_schema(
        &self,
        database_spec: &ResolvedDatabaseSpecifier,
        schema_spec: &SchemaSpecifier,
    ) -> &dyn CatalogSchema {
        self.state
            .get_schema(database_spec, schema_spec, &self.conn_id)
    }

    // `as` is ok to use to cast to a trait object.
    #[allow(clippy::as_conversions)]
    fn get_schemas(&self) -> Vec<&dyn CatalogSchema> {
        self.get_databases()
            .into_iter()
            .flat_map(|database| database.schemas().into_iter())
            .chain(
                self.state
                    .ambient_schemas_by_id
                    .values()
                    .chain(self.state.temporary_schemas.values())
                    .map(|schema| schema as &dyn CatalogSchema),
            )
            .collect()
    }

    fn get_mz_internal_schema_id(&self) -> SchemaId {
        self.state().get_mz_internal_schema_id()
    }

    fn get_mz_unsafe_schema_id(&self) -> SchemaId {
        self.state().get_mz_unsafe_schema_id()
    }

    fn is_system_schema_specifier(&self, schema: SchemaSpecifier) -> bool {
        self.state.is_system_schema_specifier(schema)
    }

    fn resolve_role(
        &self,
        role_name: &str,
    ) -> Result<&dyn mz_sql::catalog::CatalogRole, SqlCatalogError> {
        match self.state.try_get_role_by_name(role_name) {
            Some(role) => Ok(role),
            None => Err(SqlCatalogError::UnknownRole(role_name.into())),
        }
    }

    fn resolve_network_policy(
        &self,
        policy_name: &str,
    ) -> Result<&dyn mz_sql::catalog::CatalogNetworkPolicy, SqlCatalogError> {
        match self.state.try_get_network_policy_by_name(policy_name) {
            Some(policy) => Ok(policy),
            None => Err(SqlCatalogError::UnknownNetworkPolicy(policy_name.into())),
        }
    }

    fn try_get_role(&self, id: &RoleId) -> Option<&dyn CatalogRole> {
        Some(self.state.roles_by_id.get(id)?)
    }

    fn get_role(&self, id: &RoleId) -> &dyn mz_sql::catalog::CatalogRole {
        self.state.get_role(id)
    }

    fn get_roles(&self) -> Vec<&dyn CatalogRole> {
        // `as` is ok to use to cast to a trait object.
        #[allow(clippy::as_conversions)]
        self.state
            .roles_by_id
            .values()
            .map(|role| role as &dyn CatalogRole)
            .collect()
    }

    fn mz_system_role_id(&self) -> RoleId {
        MZ_SYSTEM_ROLE_ID
    }

    fn collect_role_membership(&self, id: &RoleId) -> BTreeSet<RoleId> {
        self.state.collect_role_membership(id)
    }

    fn get_network_policy(
        &self,
        id: &NetworkPolicyId,
    ) -> &dyn mz_sql::catalog::CatalogNetworkPolicy {
        self.state.get_network_policy(id)
    }

    fn get_network_policies(&self) -> Vec<&dyn mz_sql::catalog::CatalogNetworkPolicy> {
        // `as` is ok to use to cast to a trait object.
        #[allow(clippy::as_conversions)]
        self.state
            .network_policies_by_id
            .values()
            .map(|policy| policy as &dyn CatalogNetworkPolicy)
            .collect()
    }

    fn resolve_cluster(
        &self,
        cluster_name: Option<&str>,
    ) -> Result<&dyn mz_sql::catalog::CatalogCluster, SqlCatalogError> {
        Ok(self
            .state
            .resolve_cluster(cluster_name.unwrap_or_else(|| self.active_cluster()))?)
    }

    fn resolve_cluster_replica(
        &self,
        cluster_replica_name: &QualifiedReplica,
    ) -> Result<&dyn CatalogClusterReplica, SqlCatalogError> {
        Ok(self.state.resolve_cluster_replica(cluster_replica_name)?)
    }

    fn resolve_item(
        &self,
        name: &PartialItemName,
    ) -> Result<&dyn mz_sql::catalog::CatalogItem, SqlCatalogError> {
        let r = self.state.resolve_entry(
            self.database.as_ref(),
            &self.effective_search_path(true),
            name,
            &self.conn_id,
        )?;
        if self.unresolvable_ids.contains(&r.id()) {
            Err(SqlCatalogError::UnknownItem(name.to_string()))
        } else {
            Ok(r)
        }
    }

    fn resolve_function(
        &self,
        name: &PartialItemName,
    ) -> Result<&dyn mz_sql::catalog::CatalogItem, SqlCatalogError> {
        let r = self.state.resolve_function(
            self.database.as_ref(),
            &self.effective_search_path(false),
            name,
            &self.conn_id,
        )?;

        if self.unresolvable_ids.contains(&r.id()) {
            Err(SqlCatalogError::UnknownFunction {
                name: name.to_string(),
                alternative: None,
            })
        } else {
            Ok(r)
        }
    }

    fn resolve_type(
        &self,
        name: &PartialItemName,
    ) -> Result<&dyn mz_sql::catalog::CatalogItem, SqlCatalogError> {
        let r = self.state.resolve_type(
            self.database.as_ref(),
            &self.effective_search_path(false),
            name,
            &self.conn_id,
        )?;

        if self.unresolvable_ids.contains(&r.id()) {
            Err(SqlCatalogError::UnknownType {
                name: name.to_string(),
            })
        } else {
            Ok(r)
        }
    }

    fn get_system_type(&self, name: &str) -> &dyn mz_sql::catalog::CatalogItem {
        self.state.get_system_type(name)
    }

    fn try_get_item(&self, id: &CatalogItemId) -> Option<&dyn mz_sql::catalog::CatalogItem> {
        Some(self.state.try_get_entry(id)?)
    }

    fn try_get_item_by_global_id(
        &self,
        id: &GlobalId,
    ) -> Option<Box<dyn mz_sql::catalog::CatalogCollectionItem>> {
        let entry = self.state.try_get_entry_by_global_id(id)?;
        let entry = match &entry.item {
            CatalogItem::Table(table) => {
                let (version, _gid) = table
                    .collections
                    .iter()
                    .find(|(_version, gid)| *gid == id)
                    .expect("catalog out of sync, mismatched GlobalId");
                entry.at_version(RelationVersionSelector::Specific(*version))
            }
            _ => entry.at_version(RelationVersionSelector::Latest),
        };
        Some(entry)
    }

    fn get_item(&self, id: &CatalogItemId) -> &dyn mz_sql::catalog::CatalogItem {
        self.state.get_entry(id)
    }

    fn get_item_by_global_id(
        &self,
        id: &GlobalId,
    ) -> Box<dyn mz_sql::catalog::CatalogCollectionItem> {
        let entry = self.state.get_entry_by_global_id(id);
        let entry = match &entry.item {
            CatalogItem::Table(table) => {
                let (version, _gid) = table
                    .collections
                    .iter()
                    .find(|(_version, gid)| *gid == id)
                    .expect("catalog out of sync, mismatched GlobalId");
                entry.at_version(RelationVersionSelector::Specific(*version))
            }
            _ => entry.at_version(RelationVersionSelector::Latest),
        };
        entry
    }

    fn get_items(&self) -> Vec<&dyn mz_sql::catalog::CatalogItem> {
        self.get_schemas()
            .into_iter()
            .flat_map(|schema| schema.item_ids())
            .map(|id| self.get_item(&id))
            .collect()
    }

    fn get_item_by_name(&self, name: &QualifiedItemName) -> Option<&dyn SqlCatalogItem> {
        self.state
            .get_item_by_name(name, &self.conn_id)
            .map(|item| convert::identity::<&dyn SqlCatalogItem>(item))
    }

    fn get_type_by_name(&self, name: &QualifiedItemName) -> Option<&dyn SqlCatalogItem> {
        self.state
            .get_type_by_name(name, &self.conn_id)
            .map(|item| convert::identity::<&dyn SqlCatalogItem>(item))
    }

    fn get_cluster(&self, id: ClusterId) -> &dyn mz_sql::catalog::CatalogCluster {
        &self.state.clusters_by_id[&id]
    }

    fn get_clusters(&self) -> Vec<&dyn mz_sql::catalog::CatalogCluster> {
        self.state
            .clusters_by_id
            .values()
            .map(|cluster| convert::identity::<&dyn mz_sql::catalog::CatalogCluster>(cluster))
            .collect()
    }

    fn get_cluster_replica(
        &self,
        cluster_id: ClusterId,
        replica_id: ReplicaId,
    ) -> &dyn mz_sql::catalog::CatalogClusterReplica {
        let cluster = self.get_cluster(cluster_id);
        cluster.replica(replica_id)
    }

    fn get_cluster_replicas(&self) -> Vec<&dyn mz_sql::catalog::CatalogClusterReplica> {
        self.get_clusters()
            .into_iter()
            .flat_map(|cluster| cluster.replicas().into_iter())
            .collect()
    }

    fn get_system_privileges(&self) -> &PrivilegeMap {
        &self.state.system_privileges
    }

    fn get_default_privileges(
        &self,
    ) -> Vec<(&DefaultPrivilegeObject, Vec<&DefaultPrivilegeAclItem>)> {
        self.state
            .default_privileges
            .iter()
            .map(|(object, acl_items)| (object, acl_items.collect()))
            .collect()
    }

    fn find_available_name(&self, name: QualifiedItemName) -> QualifiedItemName {
        self.state.find_available_name(name, &self.conn_id)
    }

    fn resolve_full_name(&self, name: &QualifiedItemName) -> FullItemName {
        self.state.resolve_full_name(name, Some(&self.conn_id))
    }

    fn resolve_full_schema_name(&self, name: &QualifiedSchemaName) -> FullSchemaName {
        self.state.resolve_full_schema_name(name)
    }

    fn resolve_item_id(&self, global_id: &GlobalId) -> CatalogItemId {
        self.state.get_entry_by_global_id(global_id).id()
    }

    fn resolve_global_id(
        &self,
        item_id: &CatalogItemId,
        version: RelationVersionSelector,
    ) -> GlobalId {
        self.state
            .get_entry(item_id)
            .at_version(version)
            .global_id()
    }

    fn config(&self) -> &mz_sql::catalog::CatalogConfig {
        self.state.config()
    }

    fn now(&self) -> EpochMillis {
        (self.state.config().now)()
    }

    fn aws_privatelink_availability_zones(&self) -> Option<BTreeSet<String>> {
        self.state.aws_privatelink_availability_zones.clone()
    }

    fn system_vars(&self) -> &SystemVars {
        &self.state.system_configuration
    }

    fn system_vars_mut(&mut self) -> &mut SystemVars {
        &mut self.state.to_mut().system_configuration
    }

    fn get_owner_id(&self, id: &ObjectId) -> Option<RoleId> {
        self.state().get_owner_id(id, self.conn_id())
    }

    fn get_privileges(&self, id: &SystemObjectId) -> Option<&PrivilegeMap> {
        match id {
            SystemObjectId::System => Some(&self.state.system_privileges),
            SystemObjectId::Object(ObjectId::Cluster(id)) => {
                Some(self.get_cluster(*id).privileges())
            }
            SystemObjectId::Object(ObjectId::Database(id)) => {
                Some(self.get_database(id).privileges())
            }
            SystemObjectId::Object(ObjectId::Schema((database_spec, schema_spec))) => {
                Some(self.get_schema(database_spec, schema_spec).privileges())
            }
            SystemObjectId::Object(ObjectId::Item(id)) => Some(self.get_item(id).privileges()),
            SystemObjectId::Object(ObjectId::NetworkPolicy(id)) => {
                Some(self.get_network_policy(id).privileges())
            }
            SystemObjectId::Object(ObjectId::ClusterReplica(_))
            | SystemObjectId::Object(ObjectId::Role(_)) => None,
        }
    }

    fn object_dependents(&self, ids: &Vec<ObjectId>) -> Vec<ObjectId> {
        let mut seen = BTreeSet::new();
        self.state.object_dependents(ids, &self.conn_id, &mut seen)
    }

    fn item_dependents(&self, id: CatalogItemId) -> Vec<ObjectId> {
        let mut seen = BTreeSet::new();
        self.state.item_dependents(id, &mut seen)
    }

    fn all_object_privileges(&self, object_type: mz_sql::catalog::SystemObjectType) -> AclMode {
        rbac::all_object_privileges(object_type)
    }

    fn get_object_type(&self, object_id: &ObjectId) -> mz_sql::catalog::ObjectType {
        self.state.get_object_type(object_id)
    }

    fn get_system_object_type(&self, id: &SystemObjectId) -> mz_sql::catalog::SystemObjectType {
        self.state.get_system_object_type(id)
    }

    /// Returns a [`PartialItemName`] with the minimum amount of qualifiers to unambiguously resolve
    /// the object.
    fn minimal_qualification(&self, qualified_name: &QualifiedItemName) -> PartialItemName {
        let database_id = match &qualified_name.qualifiers.database_spec {
            ResolvedDatabaseSpecifier::Ambient => None,
            ResolvedDatabaseSpecifier::Id(id)
                if self.database.is_some() && self.database == Some(*id) =>
            {
                None
            }
            ResolvedDatabaseSpecifier::Id(id) => Some(id.clone()),
        };

        let schema_spec = if database_id.is_none()
            && self.resolve_item_name(&PartialItemName {
                database: None,
                schema: None,
                item: qualified_name.item.clone(),
            }) == Ok(qualified_name)
            || self.resolve_function_name(&PartialItemName {
                database: None,
                schema: None,
                item: qualified_name.item.clone(),
            }) == Ok(qualified_name)
            || self.resolve_type_name(&PartialItemName {
                database: None,
                schema: None,
                item: qualified_name.item.clone(),
            }) == Ok(qualified_name)
        {
            None
        } else {
            // If `search_path` does not contain `full_name.schema`, the
            // `PartialName` must contain it.
            Some(qualified_name.qualifiers.schema_spec.clone())
        };

        let res = PartialItemName {
            database: database_id.map(|id| self.get_database(&id).name().to_string()),
            schema: schema_spec.map(|spec| {
                self.get_schema(&qualified_name.qualifiers.database_spec, &spec)
                    .name()
                    .schema
                    .clone()
            }),
            item: qualified_name.item.clone(),
        };
        assert!(
            self.resolve_item_name(&res) == Ok(qualified_name)
                || self.resolve_function_name(&res) == Ok(qualified_name)
                || self.resolve_type_name(&res) == Ok(qualified_name)
        );
        res
    }

    fn add_notice(&self, notice: PlanNotice) {
        let _ = self.notices_tx.send(notice.into());
    }

    fn get_item_comments(&self, id: &CatalogItemId) -> Option<&BTreeMap<Option<usize>, String>> {
        let comment_id = self.state.get_comment_id(ObjectId::Item(*id));
        self.state.comments.get_object_comments(comment_id)
    }
}

#[cfg(test)]
mod tests {
    use std::collections::{BTreeMap, BTreeSet};
    use std::sync::Arc;
    use std::{env, iter};

    use itertools::Itertools;
    use mz_catalog::memory::objects::CatalogItem;
    use tokio_postgres::types::Type;
    use tokio_postgres::NoTls;
    use uuid::Uuid;

    use mz_catalog::builtin::{
        Builtin, BuiltinType, UnsafeBuiltinTableFingerprintWhitespace, BUILTINS,
        UNSAFE_DO_NOT_CALL_THIS_IN_PRODUCTION_BUILTIN_TABLE_FINGERPRINT_WHITESPACE,
    };
    use mz_catalog::durable::{CatalogError, DurableCatalogError, FenceError};
    use mz_catalog::SYSTEM_CONN_ID;
    use mz_controller_types::{ClusterId, ReplicaId};
    use mz_expr::MirScalarExpr;
    use mz_ore::now::{to_datetime, SYSTEM_TIME};
    use mz_ore::{assert_err, assert_ok, task};
    use mz_persist_client::PersistClient;
    use mz_pgrepr::oid::{FIRST_MATERIALIZE_OID, FIRST_UNPINNED_OID, FIRST_USER_OID};
    use mz_repr::namespaces::{INFORMATION_SCHEMA, PG_CATALOG_SCHEMA};
    use mz_repr::role_id::RoleId;
    use mz_repr::{
        CatalogItemId, Datum, GlobalId, RelationType, RelationVersionSelector, RowArena,
        ScalarType, Timestamp,
    };
    use mz_sql::catalog::{
        BuiltinsConfig, CatalogDatabase, CatalogSchema, CatalogType, SessionCatalog,
    };
    use mz_sql::func::{Func, FuncImpl, Operation, OP_IMPLS};
    use mz_sql::names::{
        self, DatabaseId, ItemQualifiers, ObjectId, PartialItemName, QualifiedItemName,
        ResolvedDatabaseSpecifier, SchemaId, SchemaSpecifier, SystemObjectId,
    };
    use mz_sql::plan::{
        CoercibleScalarExpr, ExprContext, HirScalarExpr, PlanContext, QueryContext, QueryLifetime,
        Scope, StatementContext,
    };
    use mz_sql::session::user::MZ_SYSTEM_ROLE_ID;
    use mz_sql::session::vars::VarInput;

    use crate::catalog::state::LocalExpressionCache;
    use crate::catalog::{Catalog, Op};
    use crate::optimize::dataflows::{prep_scalar_expr, EvalTime, ExprPrepStyle};
    use crate::session::Session;

    /// System sessions have an empty `search_path` so it's necessary to
    /// schema-qualify all referenced items.
    ///
    /// Dummy (and ostensibly client) sessions contain system schemas in their
    /// search paths, so do not require schema qualification on system objects such
    /// as types.
    #[mz_ore::test(tokio::test)]
    #[cfg_attr(miri, ignore)] //  unsupported operation: can't call foreign function `TLS_client_method` on OS `linux`
    async fn test_minimal_qualification() {
        Catalog::with_debug(|catalog| async move {
            struct TestCase {
                input: QualifiedItemName,
                system_output: PartialItemName,
                normal_output: PartialItemName,
            }

            let test_cases = vec![
                TestCase {
                    input: QualifiedItemName {
                        qualifiers: ItemQualifiers {
                            database_spec: ResolvedDatabaseSpecifier::Ambient,
                            schema_spec: SchemaSpecifier::Id(catalog.get_pg_catalog_schema_id()),
                        },
                        item: "numeric".to_string(),
                    },
                    system_output: PartialItemName {
                        database: None,
                        schema: None,
                        item: "numeric".to_string(),
                    },
                    normal_output: PartialItemName {
                        database: None,
                        schema: None,
                        item: "numeric".to_string(),
                    },
                },
                TestCase {
                    input: QualifiedItemName {
                        qualifiers: ItemQualifiers {
                            database_spec: ResolvedDatabaseSpecifier::Ambient,
                            schema_spec: SchemaSpecifier::Id(catalog.get_mz_catalog_schema_id()),
                        },
                        item: "mz_array_types".to_string(),
                    },
                    system_output: PartialItemName {
                        database: None,
                        schema: None,
                        item: "mz_array_types".to_string(),
                    },
                    normal_output: PartialItemName {
                        database: None,
                        schema: None,
                        item: "mz_array_types".to_string(),
                    },
                },
            ];

            for tc in test_cases {
                assert_eq!(
                    catalog
                        .for_system_session()
                        .minimal_qualification(&tc.input),
                    tc.system_output
                );
                assert_eq!(
                    catalog
                        .for_session(&Session::dummy())
                        .minimal_qualification(&tc.input),
                    tc.normal_output
                );
            }
            catalog.expire().await;
        })
        .await
    }

    #[mz_ore::test(tokio::test)]
    #[cfg_attr(miri, ignore)] //  unsupported operation: can't call foreign function `TLS_client_method` on OS `linux`
    async fn test_catalog_revision() {
        let persist_client = PersistClient::new_for_tests().await;
        let organization_id = Uuid::new_v4();
        {
            let mut catalog =
                Catalog::open_debug_catalog(persist_client.clone(), organization_id.clone())
                    .await
                    .expect("unable to open debug catalog");
            assert_eq!(catalog.transient_revision(), 1);
            catalog
                .transact(
                    None,
                    mz_repr::Timestamp::MIN,
                    None,
                    vec![Op::CreateDatabase {
                        name: "test".to_string(),
                        owner_id: MZ_SYSTEM_ROLE_ID,
                    }],
                )
                .await
                .expect("failed to transact");
            assert_eq!(catalog.transient_revision(), 2);
            catalog.expire().await;
        }
        {
            let catalog = Catalog::open_debug_catalog(persist_client, organization_id)
                .await
                .expect("unable to open debug catalog");
            // Re-opening the same catalog resets the transient_revision to 1.
            assert_eq!(catalog.transient_revision(), 1);
            catalog.expire().await;
        }
    }

    #[mz_ore::test(tokio::test)]
    #[cfg_attr(miri, ignore)] // unsupported operation: can't call foreign function `TLS_client_method` on OS `linux`
    async fn test_effective_search_path() {
        Catalog::with_debug(|catalog| async move {
            let mz_catalog_schema = (
                ResolvedDatabaseSpecifier::Ambient,
                SchemaSpecifier::Id(catalog.state().get_mz_catalog_schema_id()),
            );
            let pg_catalog_schema = (
                ResolvedDatabaseSpecifier::Ambient,
                SchemaSpecifier::Id(catalog.state().get_pg_catalog_schema_id()),
            );
            let mz_temp_schema = (
                ResolvedDatabaseSpecifier::Ambient,
                SchemaSpecifier::Temporary,
            );

            // Behavior with the default search_schema (public)
            let session = Session::dummy();
            let conn_catalog = catalog.for_session(&session);
            assert_ne!(
                conn_catalog.effective_search_path(false),
                conn_catalog.search_path
            );
            assert_ne!(
                conn_catalog.effective_search_path(true),
                conn_catalog.search_path
            );
            assert_eq!(
                conn_catalog.effective_search_path(false),
                vec![
                    mz_catalog_schema.clone(),
                    pg_catalog_schema.clone(),
                    conn_catalog.search_path[0].clone()
                ]
            );
            assert_eq!(
                conn_catalog.effective_search_path(true),
                vec![
                    mz_temp_schema.clone(),
                    mz_catalog_schema.clone(),
                    pg_catalog_schema.clone(),
                    conn_catalog.search_path[0].clone()
                ]
            );

            // missing schemas are added when missing
            let mut session = Session::dummy();
            session
                .vars_mut()
                .set(
                    None,
                    "search_path",
                    VarInput::Flat(mz_repr::namespaces::PG_CATALOG_SCHEMA),
                    false,
                )
                .expect("failed to set search_path");
            let conn_catalog = catalog.for_session(&session);
            assert_ne!(
                conn_catalog.effective_search_path(false),
                conn_catalog.search_path
            );
            assert_ne!(
                conn_catalog.effective_search_path(true),
                conn_catalog.search_path
            );
            assert_eq!(
                conn_catalog.effective_search_path(false),
                vec![mz_catalog_schema.clone(), pg_catalog_schema.clone()]
            );
            assert_eq!(
                conn_catalog.effective_search_path(true),
                vec![
                    mz_temp_schema.clone(),
                    mz_catalog_schema.clone(),
                    pg_catalog_schema.clone()
                ]
            );

            let mut session = Session::dummy();
            session
                .vars_mut()
                .set(
                    None,
                    "search_path",
                    VarInput::Flat(mz_repr::namespaces::MZ_CATALOG_SCHEMA),
                    false,
                )
                .expect("failed to set search_path");
            let conn_catalog = catalog.for_session(&session);
            assert_ne!(
                conn_catalog.effective_search_path(false),
                conn_catalog.search_path
            );
            assert_ne!(
                conn_catalog.effective_search_path(true),
                conn_catalog.search_path
            );
            assert_eq!(
                conn_catalog.effective_search_path(false),
                vec![pg_catalog_schema.clone(), mz_catalog_schema.clone()]
            );
            assert_eq!(
                conn_catalog.effective_search_path(true),
                vec![
                    mz_temp_schema.clone(),
                    pg_catalog_schema.clone(),
                    mz_catalog_schema.clone()
                ]
            );

            let mut session = Session::dummy();
            session
                .vars_mut()
                .set(
                    None,
                    "search_path",
                    VarInput::Flat(mz_repr::namespaces::MZ_TEMP_SCHEMA),
                    false,
                )
                .expect("failed to set search_path");
            let conn_catalog = catalog.for_session(&session);
            assert_ne!(
                conn_catalog.effective_search_path(false),
                conn_catalog.search_path
            );
            assert_ne!(
                conn_catalog.effective_search_path(true),
                conn_catalog.search_path
            );
            assert_eq!(
                conn_catalog.effective_search_path(false),
                vec![
                    mz_catalog_schema.clone(),
                    pg_catalog_schema.clone(),
                    mz_temp_schema.clone()
                ]
            );
            assert_eq!(
                conn_catalog.effective_search_path(true),
                vec![mz_catalog_schema, pg_catalog_schema, mz_temp_schema]
            );
            catalog.expire().await;
        })
        .await
    }

    #[mz_ore::test(tokio::test)]
    #[cfg_attr(miri, ignore)] //  unsupported operation: can't call foreign function `TLS_client_method` on OS `linux`
    async fn test_normalized_create() {
        use mz_ore::collections::CollectionExt;
        Catalog::with_debug(|catalog| async move {
            let conn_catalog = catalog.for_system_session();
            let scx = &mut StatementContext::new(None, &conn_catalog);

            let parsed = mz_sql_parser::parser::parse_statements(
                "create view public.foo as select 1 as bar",
            )
            .expect("")
            .into_element()
            .ast;

            let (stmt, _) = names::resolve(scx.catalog, parsed).expect("");

            // Ensure that all identifiers are quoted.
            assert_eq!(
                r#"CREATE VIEW "materialize"."public"."foo" AS SELECT 1 AS "bar""#,
                mz_sql::normalize::create_statement(scx, stmt).expect(""),
            );
            catalog.expire().await;
        })
        .await;
    }

    // Test that if a large catalog item is somehow committed, then we can still load the catalog.
    #[mz_ore::test(tokio::test)]
    #[cfg_attr(miri, ignore)] // slow
    async fn test_large_catalog_item() {
        let view_def = "CREATE VIEW \"materialize\".\"public\".\"v\" AS SELECT 1 FROM (SELECT 1";
        let column = ", 1";
        let view_def_size = view_def.bytes().count();
        let column_size = column.bytes().count();
        let column_count =
            (mz_sql_parser::parser::MAX_STATEMENT_BATCH_SIZE - view_def_size) / column_size + 1;
        let columns = iter::repeat(column).take(column_count).join("");
        let create_sql = format!("{view_def}{columns})");
        let create_sql_check = create_sql.clone();
        assert_ok!(mz_sql_parser::parser::parse_statements(&create_sql));
        assert_err!(mz_sql_parser::parser::parse_statements_with_limit(
            &create_sql
        ));

        let persist_client = PersistClient::new_for_tests().await;
        let organization_id = Uuid::new_v4();
        let id = CatalogItemId::User(1);
        let gid = GlobalId::User(1);
        {
            let mut catalog =
                Catalog::open_debug_catalog(persist_client.clone(), organization_id.clone())
                    .await
                    .expect("unable to open debug catalog");
            let item = catalog
                .state()
<<<<<<< HEAD
                .deserialize_item(id, &create_sql, &mut LocalExpressionCache::Closed)
=======
                .deserialize_item(gid, &create_sql, &BTreeMap::new())
>>>>>>> 3347ad7b
                .expect("unable to parse view");
            catalog
                .transact(
                    None,
                    SYSTEM_TIME().into(),
                    None,
                    vec![Op::CreateItem {
                        item,
                        name: QualifiedItemName {
                            qualifiers: ItemQualifiers {
                                database_spec: ResolvedDatabaseSpecifier::Id(DatabaseId::User(1)),
                                schema_spec: SchemaSpecifier::Id(SchemaId::User(3)),
                            },
                            item: "v".to_string(),
                        },
                        id,
                        owner_id: MZ_SYSTEM_ROLE_ID,
                    }],
                )
                .await
                .expect("failed to transact");
            catalog.expire().await;
        }
        {
            let catalog = Catalog::open_debug_catalog(persist_client, organization_id)
                .await
                .expect("unable to open debug catalog");
            let view = catalog.get_entry(&id);
            assert_eq!("v", view.name.item);
            match &view.item {
                CatalogItem::View(view) => assert_eq!(create_sql_check, view.create_sql),
                item => panic!("expected view, got {}", item.typ()),
            }
            catalog.expire().await;
        }
    }

    #[mz_ore::test(tokio::test)]
    #[cfg_attr(miri, ignore)] //  unsupported operation: can't call foreign function `TLS_client_method` on OS `linux`
    async fn test_object_type() {
        Catalog::with_debug(|catalog| async move {
            let conn_catalog = catalog.for_system_session();

            assert_eq!(
                mz_sql::catalog::ObjectType::ClusterReplica,
                conn_catalog.get_object_type(&ObjectId::ClusterReplica((
                    ClusterId::User(1),
                    ReplicaId::User(1)
                )))
            );
            assert_eq!(
                mz_sql::catalog::ObjectType::Role,
                conn_catalog.get_object_type(&ObjectId::Role(RoleId::User(1)))
            );
            catalog.expire().await;
        })
        .await;
    }

    #[mz_ore::test(tokio::test)]
    #[cfg_attr(miri, ignore)] //  unsupported operation: can't call foreign function `TLS_client_method` on OS `linux`
    async fn test_get_privileges() {
        Catalog::with_debug(|catalog| async move {
            let conn_catalog = catalog.for_system_session();

            assert_eq!(
                None,
                conn_catalog.get_privileges(&SystemObjectId::Object(ObjectId::ClusterReplica((
                    ClusterId::User(1),
                    ReplicaId::User(1),
                ))))
            );
            assert_eq!(
                None,
                conn_catalog
                    .get_privileges(&SystemObjectId::Object(ObjectId::Role(RoleId::User(1))))
            );
            catalog.expire().await;
        })
        .await;
    }

    // Connect to a running Postgres server and verify that our builtin
    // types and functions match it, in addition to some other things.
    #[mz_ore::test(tokio::test)]
    #[cfg_attr(miri, ignore)] //  unsupported operation: can't call foreign function `TLS_client_method` on OS `linux`
    async fn test_compare_builtins_postgres() {
        async fn inner(catalog: Catalog) {
            // Verify that all builtin functions:
            // - have a unique OID
            // - if they have a postgres counterpart (same oid) then they have matching name
            let (client, connection) = tokio_postgres::connect(
                &env::var("POSTGRES_URL").unwrap_or_else(|_| "host=localhost user=postgres".into()),
                NoTls,
            )
            .await
            .expect("failed to connect to Postgres");

            task::spawn(|| "compare_builtin_postgres", async move {
                if let Err(e) = connection.await {
                    panic!("connection error: {}", e);
                }
            });

            struct PgProc {
                name: String,
                arg_oids: Vec<u32>,
                ret_oid: Option<u32>,
                ret_set: bool,
            }

            struct PgType {
                name: String,
                ty: String,
                elem: u32,
                array: u32,
                input: u32,
                receive: u32,
            }

            struct PgOper {
                oprresult: u32,
                name: String,
            }

            let pg_proc: BTreeMap<_, _> = client
                .query(
                    "SELECT
                    p.oid,
                    proname,
                    proargtypes,
                    prorettype,
                    proretset
                FROM pg_proc p
                JOIN pg_namespace n ON p.pronamespace = n.oid",
                    &[],
                )
                .await
                .expect("pg query failed")
                .into_iter()
                .map(|row| {
                    let oid: u32 = row.get("oid");
                    let pg_proc = PgProc {
                        name: row.get("proname"),
                        arg_oids: row.get("proargtypes"),
                        ret_oid: row.get("prorettype"),
                        ret_set: row.get("proretset"),
                    };
                    (oid, pg_proc)
                })
                .collect();

            let pg_type: BTreeMap<_, _> = client
                .query(
                    "SELECT oid, typname, typtype::text, typelem, typarray, typinput::oid, typreceive::oid as typreceive FROM pg_type",
                    &[],
                )
                .await
                .expect("pg query failed")
                .into_iter()
                .map(|row| {
                    let oid: u32 = row.get("oid");
                    let pg_type = PgType {
                        name: row.get("typname"),
                        ty: row.get("typtype"),
                        elem: row.get("typelem"),
                        array: row.get("typarray"),
                        input: row.get("typinput"),
                        receive: row.get("typreceive"),
                    };
                    (oid, pg_type)
                })
                .collect();

            let pg_oper: BTreeMap<_, _> = client
                .query("SELECT oid, oprname, oprresult FROM pg_operator", &[])
                .await
                .expect("pg query failed")
                .into_iter()
                .map(|row| {
                    let oid: u32 = row.get("oid");
                    let pg_oper = PgOper {
                        name: row.get("oprname"),
                        oprresult: row.get("oprresult"),
                    };
                    (oid, pg_oper)
                })
                .collect();

            let conn_catalog = catalog.for_system_session();
            let resolve_type_oid = |item: &str| {
                conn_catalog
                    .resolve_type(&PartialItemName {
                        database: None,
                        // All functions we check exist in PG, so the types must, as
                        // well
                        schema: Some(PG_CATALOG_SCHEMA.into()),
                        item: item.to_string(),
                    })
                    .expect("unable to resolve type")
                    .oid()
            };

            let func_oids: BTreeSet<_> = BUILTINS::funcs()
                .flat_map(|f| f.inner.func_impls().into_iter().map(|f| f.oid))
                .collect();

            let mut all_oids = BTreeSet::new();

            // A function to determine if two oids are equivalent enough for these tests. We don't
            // support some types, so map exceptions here.
            let equivalent_types: BTreeSet<(Option<u32>, Option<u32>)> = BTreeSet::from_iter(
                [
                    // We don't support NAME.
                    (Type::NAME, Type::TEXT),
                    (Type::NAME_ARRAY, Type::TEXT_ARRAY),
                    // We don't support time with time zone.
                    (Type::TIME, Type::TIMETZ),
                    (Type::TIME_ARRAY, Type::TIMETZ_ARRAY),
                ]
                .map(|(a, b)| (Some(a.oid()), Some(b.oid()))),
            );
            let ignore_return_types: BTreeSet<u32> = BTreeSet::from([
                1619, // pg_typeof: TODO: We now have regtype and can correctly implement this.
            ]);
            let is_same_type = |fn_oid: u32, a: Option<u32>, b: Option<u32>| -> bool {
                if ignore_return_types.contains(&fn_oid) {
                    return true;
                }
                if equivalent_types.contains(&(a, b)) || equivalent_types.contains(&(b, a)) {
                    return true;
                }
                a == b
            };

            let builtins_cfg = BuiltinsConfig {
                include_continual_tasks: true,
            };
            for builtin in BUILTINS::iter(&builtins_cfg) {
                match builtin {
                    Builtin::Type(ty) => {
                        assert!(all_oids.insert(ty.oid), "{} reused oid {}", ty.name, ty.oid);

                        if ty.oid >= FIRST_MATERIALIZE_OID {
                            // High OIDs are reserved in Materialize and don't have
                            // PostgreSQL counterparts.
                            continue;
                        }

                        // For types that have a PostgreSQL counterpart, verify that
                        // the name and oid match.
                        let pg_ty = pg_type.get(&ty.oid).unwrap_or_else(|| {
                            panic!("pg_proc missing type {}: oid {}", ty.name, ty.oid)
                        });
                        assert_eq!(
                            ty.name, pg_ty.name,
                            "oid {} has name {} in postgres; expected {}",
                            ty.oid, pg_ty.name, ty.name,
                        );

                        let (typinput_oid, typreceive_oid) = match &ty.details.pg_metadata {
                            None => (0, 0),
                            Some(pgmeta) => (pgmeta.typinput_oid, pgmeta.typreceive_oid),
                        };
                        assert_eq!(
                            typinput_oid, pg_ty.input,
                            "type {} has typinput OID {:?} in mz but {:?} in pg",
                            ty.name, typinput_oid, pg_ty.input,
                        );
                        assert_eq!(
                            typreceive_oid, pg_ty.receive,
                            "type {} has typreceive OID {:?} in mz but {:?} in pg",
                            ty.name, typreceive_oid, pg_ty.receive,
                        );
                        if typinput_oid != 0 {
                            assert!(
                                func_oids.contains(&typinput_oid),
                                "type {} has typinput OID {} that does not exist in pg_proc",
                                ty.name,
                                typinput_oid,
                            );
                        }
                        if typreceive_oid != 0 {
                            assert!(
                                func_oids.contains(&typreceive_oid),
                                "type {} has typreceive OID {} that does not exist in pg_proc",
                                ty.name,
                                typreceive_oid,
                            );
                        }

                        // Ensure the type matches.
                        match &ty.details.typ {
                            CatalogType::Array { element_reference } => {
                                let elem_ty = BUILTINS::iter(&builtins_cfg)
                                    .filter_map(|builtin| match builtin {
                                        Builtin::Type(ty @ BuiltinType { name, .. })
                                            if element_reference == name =>
                                        {
                                            Some(ty)
                                        }
                                        _ => None,
                                    })
                                    .next();
                                let elem_ty = match elem_ty {
                                    Some(ty) => ty,
                                    None => {
                                        panic!("{} is unexpectedly not a type", element_reference)
                                    }
                                };
                                assert_eq!(
                                    pg_ty.elem, elem_ty.oid,
                                    "type {} has mismatched element OIDs",
                                    ty.name
                                )
                            }
                            CatalogType::Pseudo => {
                                assert_eq!(
                                    pg_ty.ty, "p",
                                    "type {} is not a pseudo type as expected",
                                    ty.name
                                )
                            }
                            CatalogType::Range { .. } => {
                                assert_eq!(
                                    pg_ty.ty, "r",
                                    "type {} is not a range type as expected",
                                    ty.name
                                );
                            }
                            _ => {
                                assert_eq!(
                                    pg_ty.ty, "b",
                                    "type {} is not a base type as expected",
                                    ty.name
                                )
                            }
                        }

                        // Ensure the array type reference is correct.
                        let schema = catalog
                            .resolve_schema_in_database(
                                &ResolvedDatabaseSpecifier::Ambient,
                                ty.schema,
                                &SYSTEM_CONN_ID,
                            )
                            .expect("unable to resolve schema");
                        let allocated_type = catalog
                            .resolve_type(
                                None,
                                &vec![(ResolvedDatabaseSpecifier::Ambient, schema.id().clone())],
                                &PartialItemName {
                                    database: None,
                                    schema: Some(schema.name().schema.clone()),
                                    item: ty.name.to_string(),
                                },
                                &SYSTEM_CONN_ID,
                            )
                            .expect("unable to resolve type");
                        let ty = if let CatalogItem::Type(ty) = &allocated_type.item {
                            ty
                        } else {
                            panic!("unexpectedly not a type")
                        };
                        match ty.details.array_id {
                            Some(array_id) => {
                                let array_ty = catalog.get_entry(&array_id);
                                assert_eq!(
                                    pg_ty.array, array_ty.oid,
                                    "type {} has mismatched array OIDs",
                                    allocated_type.name.item,
                                );
                            }
                            None => assert_eq!(
                                pg_ty.array, 0,
                                "type {} does not have an array type in mz but does in pg",
                                allocated_type.name.item,
                            ),
                        }
                    }
                    Builtin::Func(func) => {
                        for imp in func.inner.func_impls() {
                            assert!(
                                all_oids.insert(imp.oid),
                                "{} reused oid {}",
                                func.name,
                                imp.oid
                            );

                            assert!(
                                imp.oid < FIRST_USER_OID,
                                "built-in function {} erroneously has OID in user space ({})",
                                func.name,
                                imp.oid,
                            );

                            // For functions that have a postgres counterpart, verify that the name and
                            // oid match.
                            let pg_fn = if imp.oid >= FIRST_UNPINNED_OID {
                                continue;
                            } else {
                                pg_proc.get(&imp.oid).unwrap_or_else(|| {
                                    panic!(
                                        "pg_proc missing function {}: oid {}",
                                        func.name, imp.oid
                                    )
                                })
                            };
                            assert_eq!(
                                func.name, pg_fn.name,
                                "funcs with oid {} don't match names: {} in mz, {} in pg",
                                imp.oid, func.name, pg_fn.name
                            );

                            // Complain, but don't fail, if argument oids don't match.
                            // TODO: make these match.
                            let imp_arg_oids = imp
                                .arg_typs
                                .iter()
                                .map(|item| resolve_type_oid(item))
                                .collect::<Vec<_>>();

                            if imp_arg_oids != pg_fn.arg_oids {
                                println!(
                                    "funcs with oid {} ({}) don't match arguments: {:?} in mz, {:?} in pg",
                                    imp.oid, func.name, imp_arg_oids, pg_fn.arg_oids
                                );
                            }

                            let imp_return_oid = imp.return_typ.map(resolve_type_oid);

                            assert!(
                                is_same_type(imp.oid, imp_return_oid, pg_fn.ret_oid),
                                "funcs with oid {} ({}) don't match return types: {:?} in mz, {:?} in pg",
                                imp.oid, func.name, imp_return_oid, pg_fn.ret_oid
                            );

                            assert_eq!(
                                imp.return_is_set,
                                pg_fn.ret_set,
                                "funcs with oid {} ({}) don't match set-returning value: {:?} in mz, {:?} in pg",
                                imp.oid, func.name, imp.return_is_set, pg_fn.ret_set
                            );
                        }
                    }
                    _ => (),
                }
            }

            for (op, func) in OP_IMPLS.iter() {
                for imp in func.func_impls() {
                    assert!(all_oids.insert(imp.oid), "{} reused oid {}", op, imp.oid);

                    // For operators that have a postgres counterpart, verify that the name and oid match.
                    let pg_op = if imp.oid >= FIRST_UNPINNED_OID {
                        continue;
                    } else {
                        pg_oper.get(&imp.oid).unwrap_or_else(|| {
                            panic!("pg_operator missing operator {}: oid {}", op, imp.oid)
                        })
                    };

                    assert_eq!(*op, pg_op.name);

                    let imp_return_oid =
                        imp.return_typ.map(resolve_type_oid).expect("must have oid");
                    if imp_return_oid != pg_op.oprresult {
                        panic!(
                            "operators with oid {} ({}) don't match return typs: {} in mz, {} in pg",
                            imp.oid,
                            op,
                            imp_return_oid,
                            pg_op.oprresult
                        );
                    }
                }
            }
            catalog.expire().await;
        }

        Catalog::with_debug(inner).await
    }

    // Execute all builtin functions with all combinations of arguments from interesting datums.
    #[mz_ore::test(tokio::test)]
    #[cfg_attr(miri, ignore)] //  unsupported operation: can't call foreign function `TLS_client_method` on OS `linux`
    async fn test_smoketest_all_builtins() {
        fn inner(catalog: Catalog) -> Vec<mz_ore::task::JoinHandle<()>> {
            let catalog = Arc::new(catalog);
            let conn_catalog = catalog.for_system_session();

            let resolve_type_oid = |item: &str| conn_catalog.state().get_system_type(item).oid();
            let mut handles = Vec::new();

            // Extracted during planning; always panics when executed.
            let ignore_names = BTreeSet::from([
                "avg",
                "avg_internal_v1",
                "bool_and",
                "bool_or",
                "mod",
                "mz_panic",
                "mz_sleep",
                "pow",
                "stddev_pop",
                "stddev_samp",
                "stddev",
                "var_pop",
                "var_samp",
                "variance",
            ]);

            let fns = BUILTINS::funcs()
                .map(|func| (&func.name, func.inner))
                .chain(OP_IMPLS.iter());

            for (name, func) in fns {
                if ignore_names.contains(name) {
                    continue;
                }
                let Func::Scalar(impls) = func else {
                    continue;
                };

                'outer: for imp in impls {
                    let details = imp.details();
                    let mut styps = Vec::new();
                    for item in details.arg_typs.iter() {
                        let oid = resolve_type_oid(item);
                        let Ok(pgtyp) = mz_pgrepr::Type::from_oid(oid) else {
                            continue 'outer;
                        };
                        styps.push(ScalarType::try_from(&pgtyp).expect("must exist"));
                    }
                    let datums = styps
                        .iter()
                        .map(|styp| {
                            let mut datums = vec![Datum::Null];
                            datums.extend(styp.interesting_datums());
                            datums
                        })
                        .collect::<Vec<_>>();
                    // Skip nullary fns.
                    if datums.is_empty() {
                        continue;
                    }

                    let return_oid = details
                        .return_typ
                        .map(resolve_type_oid)
                        .expect("must exist");
                    let return_styp = mz_pgrepr::Type::from_oid(return_oid)
                        .ok()
                        .map(|typ| ScalarType::try_from(&typ).expect("must exist"));

                    let mut idxs = vec![0; datums.len()];
                    while idxs[0] < datums[0].len() {
                        let mut args = Vec::with_capacity(idxs.len());
                        for i in 0..(datums.len()) {
                            args.push(datums[i][idxs[i]]);
                        }

                        let op = &imp.op;
                        let scalars = args
                            .iter()
                            .enumerate()
                            .map(|(i, datum)| {
                                CoercibleScalarExpr::Coerced(HirScalarExpr::literal(
                                    datum.clone(),
                                    styps[i].clone(),
                                ))
                            })
                            .collect();

                        let call_name = format!(
                            "{name}({}) (oid: {})",
                            args.iter()
                                .map(|d| d.to_string())
                                .collect::<Vec<_>>()
                                .join(", "),
                            imp.oid
                        );
                        let catalog = Arc::clone(&catalog);
                        let call_name_fn = call_name.clone();
                        let return_styp = return_styp.clone();
                        let handle = task::spawn_blocking(
                            || call_name,
                            move || {
                                smoketest_fn(
                                    name,
                                    call_name_fn,
                                    op,
                                    imp,
                                    args,
                                    catalog,
                                    scalars,
                                    return_styp,
                                )
                            },
                        );
                        handles.push(handle);

                        // Advance to the next datum combination.
                        for i in (0..datums.len()).rev() {
                            idxs[i] += 1;
                            if idxs[i] >= datums[i].len() {
                                if i == 0 {
                                    break;
                                }
                                idxs[i] = 0;
                                continue;
                            } else {
                                break;
                            }
                        }
                    }
                }
            }
            handles
        }

        let handles = Catalog::with_debug(|catalog| async { inner(catalog) }).await;
        for handle in handles {
            handle.await.expect("must succeed");
        }
    }

    fn smoketest_fn(
        name: &&str,
        call_name: String,
        op: &Operation<HirScalarExpr>,
        imp: &FuncImpl<HirScalarExpr>,
        args: Vec<Datum<'_>>,
        catalog: Arc<Catalog>,
        scalars: Vec<CoercibleScalarExpr>,
        return_styp: Option<ScalarType>,
    ) {
        let conn_catalog = catalog.for_system_session();
        let pcx = PlanContext::zero();
        let scx = StatementContext::new(Some(&pcx), &conn_catalog);
        let qcx = QueryContext::root(&scx, QueryLifetime::OneShot);
        let ecx = ExprContext {
            qcx: &qcx,
            name: "smoketest",
            scope: &Scope::empty(),
            relation_type: &RelationType::empty(),
            allow_aggregates: false,
            allow_subqueries: false,
            allow_parameters: false,
            allow_windows: false,
        };
        let arena = RowArena::new();
        let mut session = Session::<Timestamp>::dummy();
        session
            .start_transaction(to_datetime(0), None, None)
            .expect("must succeed");
        let prep_style = ExprPrepStyle::OneShot {
            logical_time: EvalTime::Time(Timestamp::MIN),
            session: &session,
            catalog_state: &catalog.state,
        };

        // Execute the function as much as possible, ensuring no panics occur, but
        // otherwise ignoring eval errors. We also do various other checks.
        let res = (op.0)(&ecx, scalars, &imp.params, vec![]);
        if let Ok(hir) = res {
            if let Ok(mut mir) = hir.lower_uncorrelated() {
                // Populate unmaterialized functions.
                prep_scalar_expr(&mut mir, prep_style.clone()).expect("must succeed");

                if let Ok(eval_result_datum) = mir.eval(&[], &arena) {
                    if let Some(return_styp) = return_styp {
                        let mir_typ = mir.typ(&[]);
                        // MIR type inference should be consistent with the type
                        // we get from the catalog.
                        assert_eq!(mir_typ.scalar_type, return_styp);
                        // The following will check not just that the scalar type
                        // is ok, but also catches if the function returned a null
                        // but the MIR type inference said "non-nullable".
                        if !eval_result_datum.is_instance_of(&mir_typ) {
                            panic!("{call_name}: expected return type of {return_styp:?}, got {eval_result_datum}");
                        }
                        // Check the consistency of `introduces_nulls` and
                        // `propagates_nulls` with `MirScalarExpr::typ`.
                        if let Some((introduces_nulls, propagates_nulls)) =
                            call_introduces_propagates_nulls(&mir)
                        {
                            if introduces_nulls {
                                // If the function introduces_nulls, then the return
                                // type should always be nullable, regardless of
                                // the nullability of the input types.
                                assert!(mir_typ.nullable, "fn named `{}` called on args `{:?}` (lowered to `{}`) yielded mir_typ.nullable: {}", name, args, mir, mir_typ.nullable);
                            } else {
                                let any_input_null = args.iter().any(|arg| arg.is_null());
                                if !any_input_null {
                                    assert!(!mir_typ.nullable, "fn named `{}` called on args `{:?}` (lowered to `{}`) yielded mir_typ.nullable: {}", name, args, mir, mir_typ.nullable);
                                } else {
                                    assert_eq!(mir_typ.nullable, propagates_nulls, "fn named `{}` called on args `{:?}` (lowered to `{}`) yielded mir_typ.nullable: {}", name, args, mir, mir_typ.nullable);
                                }
                            }
                        }
                        // Check that `MirScalarExpr::reduce` yields the same result
                        // as the real evaluation.
                        let mut reduced = mir.clone();
                        reduced.reduce(&[]);
                        match reduced {
                            MirScalarExpr::Literal(reduce_result, ctyp) => {
                                match reduce_result {
                                    Ok(reduce_result_row) => {
                                        let reduce_result_datum = reduce_result_row.unpack_first();
                                        assert_eq!(reduce_result_datum, eval_result_datum, "eval/reduce datum mismatch: fn named `{}` called on args `{:?}` (lowered to `{}`) evaluated to `{}` with typ `{:?}`, but reduced to `{}` with typ `{:?}`", name, args, mir, eval_result_datum, mir_typ.scalar_type, reduce_result_datum, ctyp.scalar_type);
                                        // Let's check that the types also match.
                                        // (We are not checking nullability here,
                                        // because it's ok when we know a more
                                        // precise nullability after actually
                                        // evaluating a function than before.)
                                        assert_eq!(ctyp.scalar_type, mir_typ.scalar_type, "eval/reduce type mismatch: fn named `{}` called on args `{:?}` (lowered to `{}`) evaluated to `{}` with typ `{:?}`, but reduced to `{}` with typ `{:?}`", name, args, mir, eval_result_datum, mir_typ.scalar_type, reduce_result_datum, ctyp.scalar_type);
                                    }
                                    Err(..) => {} // It's ok, we might have given invalid args to the function
                                }
                            }
                            _ => unreachable!(
                                "all args are literals, so should have reduced to a literal"
                            ),
                        }
                    }
                }
            }
        }
    }

    /// If the given MirScalarExpr
    ///  - is a function call, and
    ///  - all arguments are literals
    /// then it returns whether the called function (introduces_nulls, propagates_nulls).
    fn call_introduces_propagates_nulls(mir_func_call: &MirScalarExpr) -> Option<(bool, bool)> {
        match mir_func_call {
            MirScalarExpr::CallUnary { func, expr } => {
                if expr.is_literal() {
                    Some((func.introduces_nulls(), func.propagates_nulls()))
                } else {
                    None
                }
            }
            MirScalarExpr::CallBinary { func, expr1, expr2 } => {
                if expr1.is_literal() && expr2.is_literal() {
                    Some((func.introduces_nulls(), func.propagates_nulls()))
                } else {
                    None
                }
            }
            MirScalarExpr::CallVariadic { func, exprs } => {
                if exprs.iter().all(|arg| arg.is_literal()) {
                    Some((func.introduces_nulls(), func.propagates_nulls()))
                } else {
                    None
                }
            }
            _ => None,
        }
    }

    // Make sure pg views don't use types that only exist in Materialize.
    #[mz_ore::test(tokio::test)]
    #[cfg_attr(miri, ignore)] //  unsupported operation: can't call foreign function `TLS_client_method` on OS `linux`
    async fn test_pg_views_forbidden_types() {
        Catalog::with_debug(|catalog| async move {
            let conn_catalog = catalog.for_system_session();

            for view in BUILTINS::views().filter(|view| {
                view.schema == PG_CATALOG_SCHEMA || view.schema == INFORMATION_SCHEMA
            }) {
                let item = conn_catalog
                    .resolve_item(&PartialItemName {
                        database: None,
                        schema: Some(view.schema.to_string()),
                        item: view.name.to_string(),
                    })
                    .expect("unable to resolve view")
                    // TODO(alter_table)
                    .at_version(RelationVersionSelector::Latest);
                let full_name = conn_catalog.resolve_full_name(item.name());
                for col_type in item
                    .desc(&full_name)
                    .expect("invalid item type")
                    .iter_types()
                {
                    match &col_type.scalar_type {
                        typ @ ScalarType::UInt16
                        | typ @ ScalarType::UInt32
                        | typ @ ScalarType::UInt64
                        | typ @ ScalarType::MzTimestamp
                        | typ @ ScalarType::List { .. }
                        | typ @ ScalarType::Map { .. }
                        | typ @ ScalarType::MzAclItem => {
                            panic!("{typ:?} type found in {full_name}");
                        }
                        ScalarType::AclItem
                        | ScalarType::Bool
                        | ScalarType::Int16
                        | ScalarType::Int32
                        | ScalarType::Int64
                        | ScalarType::Float32
                        | ScalarType::Float64
                        | ScalarType::Numeric { .. }
                        | ScalarType::Date
                        | ScalarType::Time
                        | ScalarType::Timestamp { .. }
                        | ScalarType::TimestampTz { .. }
                        | ScalarType::Interval
                        | ScalarType::PgLegacyChar
                        | ScalarType::Bytes
                        | ScalarType::String
                        | ScalarType::Char { .. }
                        | ScalarType::VarChar { .. }
                        | ScalarType::Jsonb
                        | ScalarType::Uuid
                        | ScalarType::Array(_)
                        | ScalarType::Record { .. }
                        | ScalarType::Oid
                        | ScalarType::RegProc
                        | ScalarType::RegType
                        | ScalarType::RegClass
                        | ScalarType::Int2Vector
                        | ScalarType::Range { .. }
                        | ScalarType::PgLegacyName => {}
                    }
                }
            }
            catalog.expire().await;
        })
        .await
    }

    // Make sure objects reside in the `mz_introspection` schema iff they depend on per-replica
    // introspection relations.
    #[mz_ore::test(tokio::test)]
    #[cfg_attr(miri, ignore)] // unsupported operation: returning ready events from epoll_wait is not yet implemented
    async fn test_mz_introspection_builtins() {
        Catalog::with_debug(|catalog| async move {
            let conn_catalog = catalog.for_system_session();

            let introspection_schema_id = catalog.get_mz_introspection_schema_id();
            let introspection_schema_spec = SchemaSpecifier::Id(introspection_schema_id);

            for entry in catalog.entries() {
                let schema_spec = entry.name().qualifiers.schema_spec;
                let introspection_deps = catalog.introspection_dependencies(entry.id);
                if introspection_deps.is_empty() {
                    assert!(
                        schema_spec != introspection_schema_spec,
                        "entry does not depend on introspection sources but is in \
                         `mz_introspection`: {}",
                        conn_catalog.resolve_full_name(entry.name()),
                    );
                } else {
                    assert!(
                        schema_spec == introspection_schema_spec,
                        "entry depends on introspection sources but is not in \
                         `mz_introspection`: {}",
                        conn_catalog.resolve_full_name(entry.name()),
                    );
                }
            }
        })
        .await
    }

    #[mz_ore::test(tokio::test)]
    #[cfg_attr(miri, ignore)] //  unsupported operation: can't call foreign function `TLS_client_method` on OS `linux`
    async fn test_builtin_migrations() {
        let persist_client = PersistClient::new_for_tests().await;
        let organization_id = Uuid::new_v4();
        let mv_name = "mv";
        let (mz_tables_id, mv_id) = {
            let mut catalog =
                Catalog::open_debug_catalog(persist_client.clone(), organization_id.clone())
                    .await
                    .expect("unable to open debug catalog");

            // Create a materialized view over `mz_tables`.
            let database_id = DatabaseId::User(1);
            let database = catalog.get_database(&database_id);
            let database_name = database.name();
            let schemas = database.schemas();
            let schema = schemas.first().expect("must have at least one schema");
            let schema_spec = schema.id().clone();
            let schema_name = &schema.name().schema;
            let database_spec = ResolvedDatabaseSpecifier::Id(database_id);
            let (mv_id, mv_gid) = catalog
                .allocate_user_id()
                .await
                .expect("unable to allocate id");
            let mv = catalog
                .state()
<<<<<<< HEAD
                .deserialize_item(mv_id, &format!(
                    "CREATE MATERIALIZED VIEW {database_name}.{schema_name}.{mv_name} AS SELECT name FROM mz_tables"
                ), &mut LocalExpressionCache::Closed)
=======
                .deserialize_item(
                    mv_gid,
                    &format!("CREATE MATERIALIZED VIEW {database_name}.{schema_name}.{mv_name} AS SELECT name FROM mz_tables"),
                    &BTreeMap::new(),
                )
>>>>>>> 3347ad7b
                .expect("unable to deserialize item");
            catalog
                .transact(
                    None,
                    0.into(),
                    None,
                    vec![Op::CreateItem {
                        id: mv_id,
                        name: QualifiedItemName {
                            qualifiers: ItemQualifiers {
                                database_spec,
                                schema_spec,
                            },
                            item: mv_name.to_string(),
                        },
                        item: mv,
                        owner_id: MZ_SYSTEM_ROLE_ID,
                    }],
                )
                .await
                .expect("unable to transact");

            let mz_tables_id = catalog
                .entries()
                .find(|entry| &entry.name.item == "mz_tables" && entry.is_table())
                .expect("mz_tables doesn't exist")
                .id();
            let check_mv_id = catalog
                .entries()
                .find(|entry| &entry.name.item == mv_name && entry.is_materialized_view())
                .unwrap_or_else(|| panic!("{mv_name} doesn't exist"))
                .id();
            assert_eq!(check_mv_id, mv_id);
            catalog.expire().await;
            (mz_tables_id, mv_id)
        };
        // Forcibly migrate all tables.
        {
            let mut guard =
                UNSAFE_DO_NOT_CALL_THIS_IN_PRODUCTION_BUILTIN_TABLE_FINGERPRINT_WHITESPACE
                    .lock()
                    .expect("lock poisoned");
            *guard = Some((
                UnsafeBuiltinTableFingerprintWhitespace::All,
                "\n".to_string(),
            ));
        }
        {
            let catalog = Catalog::open_debug_catalog(persist_client, organization_id)
                .await
                .expect("unable to open debug catalog");

            let new_mz_tables_id = catalog
                .entries()
                .find(|entry| &entry.name.item == "mz_tables" && entry.is_table())
                .expect("mz_tables doesn't exist")
                .id();
            // Assert that the table was migrated and got a new ID.
            assert_ne!(new_mz_tables_id, mz_tables_id);

            let new_mv_id = catalog
                .entries()
                .find(|entry| &entry.name.item == mv_name && entry.is_materialized_view())
                .unwrap_or_else(|| panic!("{mv_name} doesn't exist"))
                .id();
            // Assert that the materialized view was migrated and got a new ID.
            assert_ne!(new_mv_id, mv_id);

            catalog.expire().await;
        }
    }

    #[mz_ore::test(tokio::test)]
    #[cfg_attr(miri, ignore)] //  unsupported operation: can't call foreign function `TLS_client_method` on OS `linux`
    async fn test_multi_subscriber_catalog() {
        let persist_client = PersistClient::new_for_tests().await;
        let organization_id = Uuid::new_v4();
        let db_name = "DB";

        let mut writer_catalog =
            Catalog::open_debug_catalog(persist_client.clone(), organization_id.clone())
                .await
                .expect("open_debug_catalog");
        let mut read_only_catalog =
            Catalog::open_debug_read_only_catalog(persist_client.clone(), organization_id.clone())
                .await
                .expect("open_debug_read_only_catalog");
        assert_err!(writer_catalog.resolve_database(db_name));
        assert_err!(read_only_catalog.resolve_database(db_name));

        writer_catalog
            .transact(
                None,
                SYSTEM_TIME().into(),
                None,
                vec![Op::CreateDatabase {
                    name: db_name.to_string(),
                    owner_id: MZ_SYSTEM_ROLE_ID,
                }],
            )
            .await
            .expect("failed to transact");

        let write_db = writer_catalog
            .resolve_database(db_name)
            .expect("resolve_database");
        read_only_catalog
            .sync_to_current_updates()
            .await
            .expect("sync_to_current_updates");
        let read_db = read_only_catalog
            .resolve_database(db_name)
            .expect("resolve_database");

        assert_eq!(write_db, read_db);

        let writer_catalog_fencer = Catalog::open_debug_catalog(persist_client, organization_id)
            .await
            .expect("open_debug_catalog for fencer");
        let fencer_db = writer_catalog_fencer
            .resolve_database(db_name)
            .expect("resolve_database for fencer");
        assert_eq!(fencer_db, read_db);

        let write_fence_err = writer_catalog
            .sync_to_current_updates()
            .await
            .expect_err("sync_to_current_updates for fencer");
        assert!(matches!(
            write_fence_err,
            CatalogError::Durable(DurableCatalogError::Fence(FenceError::Epoch { .. }))
        ));
        let read_fence_err = read_only_catalog
            .sync_to_current_updates()
            .await
            .expect_err("sync_to_current_updates after fencer");
        assert!(matches!(
            read_fence_err,
            CatalogError::Durable(DurableCatalogError::Fence(FenceError::Epoch { .. }))
        ));

        writer_catalog.expire().await;
        read_only_catalog.expire().await;
        writer_catalog_fencer.expire().await;
    }
}<|MERGE_RESOLUTION|>--- conflicted
+++ resolved
@@ -2544,11 +2544,7 @@
                     .expect("unable to open debug catalog");
             let item = catalog
                 .state()
-<<<<<<< HEAD
-                .deserialize_item(id, &create_sql, &mut LocalExpressionCache::Closed)
-=======
-                .deserialize_item(gid, &create_sql, &BTreeMap::new())
->>>>>>> 3347ad7b
+                .deserialize_item(gid, &create_sql, &BTreeMap::new(), &mut LocalExpressionCache::Closed)
                 .expect("unable to parse view");
             catalog
                 .transact(
@@ -3444,17 +3440,11 @@
                 .expect("unable to allocate id");
             let mv = catalog
                 .state()
-<<<<<<< HEAD
-                .deserialize_item(mv_id, &format!(
-                    "CREATE MATERIALIZED VIEW {database_name}.{schema_name}.{mv_name} AS SELECT name FROM mz_tables"
-                ), &mut LocalExpressionCache::Closed)
-=======
                 .deserialize_item(
                     mv_gid,
                     &format!("CREATE MATERIALIZED VIEW {database_name}.{schema_name}.{mv_name} AS SELECT name FROM mz_tables"),
-                    &BTreeMap::new(),
+                    &BTreeMap::new(), &mut LocalExpressionCache::Closed
                 )
->>>>>>> 3347ad7b
                 .expect("unable to deserialize item");
             catalog
                 .transact(
