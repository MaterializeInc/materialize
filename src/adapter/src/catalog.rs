--- conflicted
+++ resolved
@@ -19,85 +19,6 @@
 use chrono::{DateTime, Utc};
 use futures::Future;
 use itertools::Itertools;
-<<<<<<< HEAD
-use mz_audit_log::{
-    EventDetails, EventType, FullNameV1, IdFullNameV1, ObjectType, VersionedEvent,
-    VersionedStorageUsage,
-};
-use mz_build_info::DUMMY_BUILD_INFO;
-use mz_catalog::{BootstrapArgs, SystemObjectMapping, Transaction};
-use mz_compute_client::controller::ComputeReplicaConfig;
-use mz_compute_client::logging::LogVariant;
-use mz_compute_types::dataflows::DataflowDescription;
-use mz_controller::clusters::{
-    ClusterEvent, ClusterRole, ClusterStatus, ManagedReplicaAvailabilityZones,
-    ManagedReplicaLocation, ProcessId, ReplicaAllocation, ReplicaConfig, ReplicaLocation,
-    ReplicaLogging, UnmanagedReplicaLocation,
-};
-use mz_controller_types::{ClusterId, ReplicaId};
-use mz_expr::{MirScalarExpr, OptimizedMirRelationExpr};
-use mz_ore::cast::CastFrom;
-use mz_ore::collections::CollectionExt;
-use mz_ore::metrics::MetricsRegistry;
-use mz_ore::now::{to_datetime, EpochMillis, NowFn, NOW_ZERO};
-use mz_ore::option::FallibleMapExt;
-use mz_ore::result::ResultExt as _;
-use mz_ore::soft_assert;
-use mz_pgrepr::oid::FIRST_USER_OID;
-use mz_repr::adt::mz_acl_item::{merge_mz_acl_items, AclMode, MzAclItem, PrivilegeMap};
-use mz_repr::explain::ExprHumanizer;
-use mz_repr::namespaces::{
-    INFORMATION_SCHEMA, MZ_CATALOG_SCHEMA, MZ_INTERNAL_SCHEMA, MZ_TEMP_SCHEMA, PG_CATALOG_SCHEMA,
-};
-use mz_repr::role_id::RoleId;
-use mz_repr::{Diff, GlobalId, RelationDesc, ScalarType};
-use mz_secrets::InMemorySecretsController;
-use mz_sql::ast::display::AstDisplay;
-use mz_sql::ast::Expr;
-use mz_sql::catalog::{
-    CatalogCluster, CatalogClusterReplica, CatalogConfig, CatalogDatabase,
-    CatalogError as SqlCatalogError, CatalogItem as SqlCatalogItem,
-    CatalogItemType as SqlCatalogItemType, CatalogItemType, CatalogRole, CatalogSchema,
-    CatalogType, CatalogTypeDetails, DefaultPrivilegeAclItem, DefaultPrivilegeObject,
-    EnvironmentId, IdReference, NameReference, RoleAttributes, RoleMembership, SessionCatalog,
-    SystemObjectType, TypeReference,
-};
-use mz_sql::func::OP_IMPLS;
-use mz_sql::names::{
-    Aug, CommentObjectId, DatabaseId, FullItemName, FullSchemaName, ItemQualifiers, ObjectId,
-    PartialItemName, QualifiedItemName, QualifiedSchemaName, RawDatabaseSpecifier,
-    ResolvedDatabaseSpecifier, ResolvedIds, SchemaId, SchemaSpecifier, SystemObjectId,
-    PUBLIC_ROLE_NAME,
-};
-use mz_sql::plan::{
-    CreateConnectionPlan, CreateIndexPlan, CreateMaterializedViewPlan, CreateSecretPlan,
-    CreateSinkPlan, CreateSourcePlan, CreateTablePlan, CreateTypePlan, CreateViewPlan,
-    Ingestion as PlanIngestion, Params, Plan, PlanContext, PlanNotice,
-    SourceSinkClusterConfig as PlanStorageClusterConfig, StatementDesc, WebhookHeaders,
-    WebhookValidation,
-};
-use mz_sql::session::user::{MZ_SYSTEM_ROLE_ID, SUPPORT_USER, SYSTEM_USER};
-use mz_sql::session::vars::{
-    ConnectionCounter, OwnedVarInput, SystemVars, Var, VarError, VarInput, CONFIG_HAS_SYNCED_ONCE,
-};
-use mz_sql::{plan, rbac, DEFAULT_SCHEMA};
-use mz_sql_parser::ast::{
-    CreateSinkOption, CreateSourceOption, QualifiedReplica, Statement, WithOptionValue,
-};
-use mz_ssh_util::keys::SshKeyPairSet;
-use mz_stash::{Stash, StashFactory};
-use mz_storage_client::controller::IntrospectionType;
-use mz_storage_types::connections::inline::{
-    ConnectionResolver, InlinedConnection, IntoInlineConnection, ReferencedConnection,
-};
-use mz_storage_types::sinks::{SinkEnvelope, StorageSinkConnection, StorageSinkConnectionBuilder};
-use mz_storage_types::sources::{
-    IngestionDescription, SourceConnection, SourceDesc, SourceEnvelope, SourceExport, Timeline,
-};
-use mz_transform::dataflow::DataflowMetainfo;
-use mz_transform::Optimizer;
-=======
->>>>>>> 3b709958
 use once_cell::sync::Lazy;
 use regex::Regex;
 use serde::ser::SerializeSeq;
@@ -106,1606 +27,6 @@
 use tokio::sync::MutexGuard;
 use tracing::{info, trace, warn};
 use uuid::Uuid;
-<<<<<<< HEAD
-
-use crate::client::ConnectionId;
-use crate::command::CatalogDump;
-use crate::config::{SynchronizedParameters, SystemParameterFrontend, SystemParameterSyncConfig};
-use crate::coord::{timeline, ConnMeta, TargetCluster, DEFAULT_LOGICAL_COMPACTION_WINDOW};
-use crate::session::{PreparedStatement, Session, DEFAULT_DATABASE_NAME};
-use crate::util::{index_sql, ResultExt};
-use crate::{AdapterError, AdapterNotice, ExecuteResponse};
-use mz_catalog::builtin::{
-    Builtin, BuiltinCluster, BuiltinLog, BuiltinSource, BuiltinTable, BuiltinType, Fingerprint,
-    BUILTINS, BUILTIN_CLUSTERS, BUILTIN_PREFIXES, BUILTIN_ROLES, MZ_INTROSPECTION_CLUSTER,
-    MZ_SYSTEM_CLUSTER,
-};
-use mz_catalog::objects::{SystemObjectDescription, SystemObjectUniqueIdentifier};
-
-mod builtin_table_updates;
-mod config;
-pub(crate) mod consistency;
-mod error;
-mod migrate;
-
-mod inner;
-
-pub use crate::catalog::builtin_table_updates::BuiltinTableUpdate;
-pub use crate::catalog::config::{AwsPrincipalContext, ClusterReplicaSizeMap, Config};
-pub use crate::catalog::error::{AmbiguousRename, Error, ErrorKind};
-
-pub static SYSTEM_CONN_ID: ConnectionId = ConnectionId::Static(0);
-
-const CREATE_SQL_TODO: &str = "TODO";
-
-pub const LINKED_CLUSTER_REPLICA_NAME: &str = "linked";
-
-/// A `Catalog` keeps track of the SQL objects known to the planner.
-///
-/// For each object, it keeps track of both forward and reverse dependencies:
-/// i.e., which objects are depended upon by the object, and which objects
-/// depend upon the object. It enforces the SQL rules around dropping: an object
-/// cannot be dropped until all of the objects that depend upon it are dropped.
-/// It also enforces uniqueness of names.
-///
-/// SQL mandates a hierarchy of exactly three layers. A catalog contains
-/// databases, databases contain schemas, and schemas contain catalog items,
-/// like sources, sinks, view, and indexes.
-///
-/// To the outside world, databases, schemas, and items are all identified by
-/// name. Items can be referred to by their [`FullItemName`], which fully and
-/// unambiguously specifies the item, or a [`PartialItemName`], which can omit the
-/// database name and/or the schema name. Partial names can be converted into
-/// full names via a complicated resolution process documented by the
-/// [`CatalogState::resolve`] method.
-///
-/// The catalog also maintains special "ambient schemas": virtual schemas,
-/// implicitly present in all databases, that house various system views.
-/// The big examples of ambient schemas are `pg_catalog` and `mz_catalog`.
-#[derive(Debug)]
-pub struct Catalog {
-    state: CatalogState,
-    plans: CatalogPlans,
-    storage: Arc<tokio::sync::Mutex<Box<dyn mz_catalog::DurableCatalogState>>>,
-    transient_revision: u64,
-}
-
-// Implement our own Clone because derive can't unless S is Clone, which it's
-// not (hence the Arc).
-impl Clone for Catalog {
-    fn clone(&self) -> Self {
-        Self {
-            state: self.state.clone(),
-            plans: self.plans.clone(),
-            storage: Arc::clone(&self.storage),
-            transient_revision: self.transient_revision,
-        }
-    }
-}
-
-#[derive(Debug, Clone, Serialize)]
-pub struct CatalogState {
-    database_by_name: BTreeMap<String, DatabaseId>,
-    #[serde(serialize_with = "mz_ore::serde::map_key_to_string")]
-    database_by_id: BTreeMap<DatabaseId, Database>,
-    #[serde(serialize_with = "skip_temp_items")]
-    entry_by_id: BTreeMap<GlobalId, CatalogEntry>,
-    ambient_schemas_by_name: BTreeMap<String, SchemaId>,
-    #[serde(serialize_with = "mz_ore::serde::map_key_to_string")]
-    ambient_schemas_by_id: BTreeMap<SchemaId, Schema>,
-    #[serde(skip)]
-    temporary_schemas: BTreeMap<ConnectionId, Schema>,
-    #[serde(serialize_with = "mz_ore::serde::map_key_to_string")]
-    clusters_by_id: BTreeMap<ClusterId, Cluster>,
-    clusters_by_name: BTreeMap<String, ClusterId>,
-    #[serde(serialize_with = "mz_ore::serde::map_key_to_string")]
-    clusters_by_linked_object_id: BTreeMap<GlobalId, ClusterId>,
-    roles_by_name: BTreeMap<String, RoleId>,
-    #[serde(serialize_with = "mz_ore::serde::map_key_to_string")]
-    roles_by_id: BTreeMap<RoleId, Role>,
-    #[serde(skip)]
-    config: mz_sql::catalog::CatalogConfig,
-    #[serde(skip)]
-    oid_counter: u32,
-    cluster_replica_sizes: ClusterReplicaSizeMap,
-    #[serde(skip)]
-    default_storage_cluster_size: Option<String>,
-    #[serde(skip)]
-    availability_zones: Vec<String>,
-    #[serde(skip)]
-    system_configuration: SystemVars,
-    egress_ips: Vec<Ipv4Addr>,
-    aws_principal_context: Option<AwsPrincipalContext>,
-    aws_privatelink_availability_zones: Option<BTreeSet<String>>,
-    http_host_name: Option<String>,
-    default_privileges: DefaultPrivileges,
-    system_privileges: PrivilegeMap,
-    comments: CommentsMap,
-}
-
-fn skip_temp_items<S>(
-    entries: &BTreeMap<GlobalId, CatalogEntry>,
-    serializer: S,
-) -> Result<S::Ok, S::Error>
-where
-    S: serde::Serializer,
-{
-    mz_ore::serde::map_key_to_string(
-        entries.iter().filter(|(_k, v)| v.conn_id().is_none()),
-        serializer,
-    )
-}
-
-impl CatalogState {
-    pub fn empty() -> Self {
-        CatalogState {
-            database_by_name: Default::default(),
-            database_by_id: Default::default(),
-            entry_by_id: Default::default(),
-            ambient_schemas_by_name: Default::default(),
-            ambient_schemas_by_id: Default::default(),
-            temporary_schemas: Default::default(),
-            clusters_by_id: Default::default(),
-            clusters_by_name: Default::default(),
-            clusters_by_linked_object_id: Default::default(),
-            roles_by_name: Default::default(),
-            roles_by_id: Default::default(),
-            config: CatalogConfig {
-                start_time: Default::default(),
-                start_instant: Instant::now(),
-                nonce: Default::default(),
-                environment_id: EnvironmentId::for_tests(),
-                session_id: Default::default(),
-                build_info: &DUMMY_BUILD_INFO,
-                timestamp_interval: Default::default(),
-                now: NOW_ZERO.clone(),
-            },
-            oid_counter: Default::default(),
-            cluster_replica_sizes: Default::default(),
-            default_storage_cluster_size: Default::default(),
-            availability_zones: Default::default(),
-            system_configuration: Default::default(),
-            egress_ips: Default::default(),
-            aws_principal_context: Default::default(),
-            aws_privatelink_availability_zones: Default::default(),
-            http_host_name: Default::default(),
-            default_privileges: Default::default(),
-            system_privileges: Default::default(),
-            comments: Default::default(),
-        }
-    }
-
-    pub fn allocate_oid(&mut self) -> Result<u32, Error> {
-        let oid = self.oid_counter;
-        if oid == u32::max_value() {
-            return Err(Error::new(ErrorKind::OidExhaustion));
-        }
-        self.oid_counter += 1;
-        Ok(oid)
-    }
-
-    /// Computes the IDs of any indexes that transitively depend on this catalog
-    /// entry.
-    pub fn dependent_indexes(&self, id: GlobalId) -> Vec<GlobalId> {
-        let mut out = Vec::new();
-        self.dependent_indexes_inner(id, &mut out);
-        out
-    }
-
-    fn dependent_indexes_inner(&self, id: GlobalId, out: &mut Vec<GlobalId>) {
-        let entry = self.get_entry(&id);
-        match entry.item() {
-            CatalogItem::Index(_) => out.push(id),
-            _ => {
-                for id in entry.used_by() {
-                    self.dependent_indexes_inner(*id, out)
-                }
-            }
-        }
-    }
-
-    /// Computes the IDs of any log sources this catalog entry transitively
-    /// depends on.
-    pub fn introspection_dependencies(&self, id: GlobalId) -> Vec<GlobalId> {
-        let mut out = Vec::new();
-        self.introspection_dependencies_inner(id, &mut out);
-        out
-    }
-
-    fn introspection_dependencies_inner(&self, id: GlobalId, out: &mut Vec<GlobalId>) {
-        match self.get_entry(&id).item() {
-            CatalogItem::Log(_) => out.push(id),
-            item @ (CatalogItem::View(_)
-            | CatalogItem::MaterializedView(_)
-            | CatalogItem::Connection(_)) => {
-                for id in &item.uses().0 {
-                    self.introspection_dependencies_inner(*id, out);
-                }
-            }
-            CatalogItem::Sink(sink) => self.introspection_dependencies_inner(sink.from, out),
-            CatalogItem::Index(idx) => self.introspection_dependencies_inner(idx.on, out),
-            CatalogItem::Table(_)
-            | CatalogItem::Source(_)
-            | CatalogItem::Type(_)
-            | CatalogItem::Func(_)
-            | CatalogItem::Secret(_) => (),
-        }
-    }
-
-    /// Returns all the IDs of all objects that depend on `ids`, including `ids` themselves.
-    ///
-    /// The order is guaranteed to be in reverse dependency order, i.e. the leafs will appear
-    /// earlier in the list than the roots. This is particularly userful for the order to drop
-    /// objects.
-    fn object_dependents(
-        &self,
-        object_ids: &Vec<ObjectId>,
-        conn_id: &ConnectionId,
-        seen: &mut BTreeSet<ObjectId>,
-    ) -> Vec<ObjectId> {
-        let mut dependents = Vec::new();
-        for object_id in object_ids {
-            match object_id {
-                ObjectId::Cluster(id) => {
-                    dependents.extend_from_slice(&self.cluster_dependents(*id, seen));
-                }
-                ObjectId::ClusterReplica((cluster_id, replica_id)) => dependents.extend_from_slice(
-                    &self.cluster_replica_dependents(*cluster_id, *replica_id, seen),
-                ),
-                ObjectId::Database(id) => {
-                    dependents.extend_from_slice(&self.database_dependents(*id, conn_id, seen))
-                }
-                ObjectId::Schema((database_spec, schema_spec)) => {
-                    dependents.extend_from_slice(&self.schema_dependents(
-                        database_spec.clone(),
-                        schema_spec.clone(),
-                        conn_id,
-                        seen,
-                    ));
-                }
-                id @ ObjectId::Role(_) => {
-                    let unseen = seen.insert(id.clone());
-                    if unseen {
-                        dependents.push(id.clone());
-                    }
-                }
-                ObjectId::Item(id) => {
-                    dependents.extend_from_slice(&self.item_dependents(*id, seen))
-                }
-            }
-        }
-        dependents
-    }
-
-    /// Returns all the IDs of all objects that depend on `cluster_id`, including `cluster_id`
-    /// itself.
-    ///
-    /// The order is guaranteed to be in reverse dependency order, i.e. the leafs will appear
-    /// earlier in the list than the roots. This is particularly userful for the order to drop
-    /// objects.
-    fn cluster_dependents(
-        &self,
-        cluster_id: ClusterId,
-        seen: &mut BTreeSet<ObjectId>,
-    ) -> Vec<ObjectId> {
-        let mut dependents = Vec::new();
-        let object_id = ObjectId::Cluster(cluster_id);
-        if !seen.contains(&object_id) {
-            seen.insert(object_id.clone());
-            let cluster = self.get_cluster(cluster_id);
-            for item_id in cluster.bound_objects() {
-                dependents.extend_from_slice(&self.item_dependents(*item_id, seen));
-            }
-            for replica_id in cluster.replica_ids().values() {
-                dependents.extend_from_slice(&self.cluster_replica_dependents(
-                    cluster_id,
-                    *replica_id,
-                    seen,
-                ));
-            }
-            dependents.push(object_id);
-        }
-        dependents
-    }
-
-    /// Returns all the IDs of all objects that depend on `replica_id`, including `replica_id`
-    /// itself.
-    ///
-    /// The order is guaranteed to be in reverse dependency order, i.e. the leafs will appear
-    /// earlier in the list than the roots. This is particularly userful for the order to drop
-    /// objects.
-    fn cluster_replica_dependents(
-        &self,
-        cluster_id: ClusterId,
-        replica_id: ReplicaId,
-        seen: &mut BTreeSet<ObjectId>,
-    ) -> Vec<ObjectId> {
-        let mut dependents = Vec::new();
-        let object_id = ObjectId::ClusterReplica((cluster_id, replica_id));
-        if !seen.contains(&object_id) {
-            seen.insert(object_id.clone());
-            dependents.push(object_id);
-        }
-        dependents
-    }
-
-    /// Returns all the IDs of all objects that depend on `database_id`, including `database_id`
-    /// itself.
-    ///
-    /// The order is guaranteed to be in reverse dependency order, i.e. the leafs will appear
-    /// earlier in the list than the roots. This is particularly userful for the order to drop
-    /// objects.
-    fn database_dependents(
-        &self,
-        database_id: DatabaseId,
-        conn_id: &ConnectionId,
-        seen: &mut BTreeSet<ObjectId>,
-    ) -> Vec<ObjectId> {
-        let mut dependents = Vec::new();
-        let object_id = ObjectId::Database(database_id);
-        if !seen.contains(&object_id) {
-            seen.insert(object_id.clone());
-            let database = self.get_database(&database_id);
-            for schema_id in database.schema_ids().values() {
-                dependents.extend_from_slice(&self.schema_dependents(
-                    ResolvedDatabaseSpecifier::Id(database_id),
-                    SchemaSpecifier::Id(*schema_id),
-                    conn_id,
-                    seen,
-                ));
-            }
-            dependents.push(object_id);
-        }
-        dependents
-    }
-
-    /// Returns all the IDs of all objects that depend on `schema_id`, including `schema_id`
-    /// itself.
-    ///
-    /// The order is guaranteed to be in reverse dependency order, i.e. the leafs will appear
-    /// earlier in the list than the roots. This is particularly userful for the order to drop
-    /// objects.
-    fn schema_dependents(
-        &self,
-        database_spec: ResolvedDatabaseSpecifier,
-        schema_spec: SchemaSpecifier,
-        conn_id: &ConnectionId,
-        seen: &mut BTreeSet<ObjectId>,
-    ) -> Vec<ObjectId> {
-        let mut dependents = Vec::new();
-        let object_id = ObjectId::Schema((database_spec, schema_spec.clone()));
-        if !seen.contains(&object_id) {
-            seen.insert(object_id.clone());
-            let schema = self.get_schema(&database_spec, &schema_spec, conn_id);
-            for item_id in schema.item_ids().values() {
-                dependents.extend_from_slice(&self.item_dependents(*item_id, seen));
-            }
-            dependents.push(object_id)
-        }
-        dependents
-    }
-
-    /// Returns all the IDs of all objects that depend on `item_id`, including `item_id`
-    /// itself.
-    ///
-    /// The order is guaranteed to be in reverse dependency order, i.e. the leafs will appear
-    /// earlier in the list than the roots. This is particularly userful for the order to drop
-    /// objects.
-    fn item_dependents(&self, item_id: GlobalId, seen: &mut BTreeSet<ObjectId>) -> Vec<ObjectId> {
-        let mut dependents = Vec::new();
-        let object_id = ObjectId::Item(item_id);
-        if !seen.contains(&object_id) {
-            seen.insert(object_id.clone());
-            for dependent_id in self.get_entry(&item_id).used_by() {
-                dependents.extend_from_slice(&self.item_dependents(*dependent_id, seen));
-            }
-            for subsource_id in self.get_entry(&item_id).subsources() {
-                dependents.extend_from_slice(&self.item_dependents(subsource_id, seen));
-            }
-            dependents.push(object_id);
-            if let Some(linked_cluster_id) = self.clusters_by_linked_object_id.get(&item_id) {
-                dependents.extend_from_slice(&self.cluster_dependents(*linked_cluster_id, seen));
-            }
-        }
-        dependents
-    }
-
-    pub fn uses_tables(&self, id: GlobalId) -> bool {
-        match self.get_entry(&id).item() {
-            CatalogItem::Table(_) => true,
-            item @ (CatalogItem::View(_) | CatalogItem::MaterializedView(_)) => {
-                item.uses().0.iter().any(|id| self.uses_tables(*id))
-            }
-            CatalogItem::Index(idx) => self.uses_tables(idx.on),
-            CatalogItem::Source(_)
-            | CatalogItem::Log(_)
-            | CatalogItem::Func(_)
-            | CatalogItem::Sink(_)
-            | CatalogItem::Type(_)
-            | CatalogItem::Secret(_)
-            | CatalogItem::Connection(_) => false,
-        }
-    }
-
-    /// Indicates whether the indicated item is considered stable or not.
-    ///
-    /// Only stable items can be used as dependencies of other catalog items.
-    fn is_stable(&self, id: GlobalId) -> bool {
-        let mz_internal_id = self.ambient_schemas_by_name[MZ_INTERNAL_SCHEMA];
-        match &self.get_entry(&id).name().qualifiers.schema_spec {
-            SchemaSpecifier::Temporary => true,
-            SchemaSpecifier::Id(id) => *id != mz_internal_id,
-        }
-    }
-
-    fn check_unstable_dependencies(&self, item: &CatalogItem) -> Result<(), AdapterError> {
-        if self.system_config().enable_unstable_dependencies() {
-            return Ok(());
-        }
-
-        let unstable_dependencies: Vec<_> = item
-            .uses()
-            .0
-            .iter()
-            .filter(|id| !self.is_stable(**id))
-            .map(|id| self.get_entry(id).name().item.clone())
-            .collect();
-
-        // It's okay to create a temporary object with unstable
-        // dependencies, since we will never need to reboot a catalog
-        // that contains it.
-        if unstable_dependencies.is_empty() || item.is_temporary() {
-            Ok(())
-        } else {
-            let object_type = item.typ().to_string();
-            Err(AdapterError::UnstableDependency {
-                object_type,
-                unstable_dependencies,
-            })
-        }
-    }
-
-    pub fn resolve_full_name(
-        &self,
-        name: &QualifiedItemName,
-        conn_id: Option<&ConnectionId>,
-    ) -> FullItemName {
-        let conn_id = conn_id.unwrap_or(&SYSTEM_CONN_ID);
-
-        let database = match &name.qualifiers.database_spec {
-            ResolvedDatabaseSpecifier::Ambient => RawDatabaseSpecifier::Ambient,
-            ResolvedDatabaseSpecifier::Id(id) => {
-                RawDatabaseSpecifier::Name(self.get_database(id).name().to_string())
-            }
-        };
-        let schema = self
-            .get_schema(
-                &name.qualifiers.database_spec,
-                &name.qualifiers.schema_spec,
-                conn_id,
-            )
-            .name()
-            .schema
-            .clone();
-        FullItemName {
-            database,
-            schema,
-            item: name.item.clone(),
-        }
-    }
-
-    fn resolve_full_schema_name(&self, name: &QualifiedSchemaName) -> FullSchemaName {
-        let database = match &name.database {
-            ResolvedDatabaseSpecifier::Ambient => RawDatabaseSpecifier::Ambient,
-            ResolvedDatabaseSpecifier::Id(id) => {
-                RawDatabaseSpecifier::Name(self.get_database(id).name().to_string())
-            }
-        };
-        FullSchemaName {
-            database,
-            schema: name.schema.clone(),
-        }
-    }
-
-    pub fn get_entry(&self, id: &GlobalId) -> &CatalogEntry {
-        &self.entry_by_id[id]
-    }
-
-    pub fn get_entry_mut(&mut self, id: &GlobalId) -> &mut CatalogEntry {
-        self.entry_by_id.get_mut(id).expect("catalog out of sync")
-    }
-
-    pub fn try_get_entry_in_schema(
-        &self,
-        name: &QualifiedItemName,
-        conn_id: &ConnectionId,
-    ) -> Option<&CatalogEntry> {
-        self.get_schema(
-            &name.qualifiers.database_spec,
-            &name.qualifiers.schema_spec,
-            conn_id,
-        )
-        .items
-        .get(&name.item)
-        .and_then(|id| self.try_get_entry(id))
-    }
-
-    /// Gets an entry named `item` from exactly one of system schemas.
-    ///
-    /// # Panics
-    /// - If `item` is not an entry in any system schema
-    /// - If more than one system schema has an entry named `item`.
-    fn get_entry_in_system_schemas(&self, item: &str) -> &CatalogEntry {
-        let mut res = None;
-        for system_schema in &[
-            PG_CATALOG_SCHEMA,
-            INFORMATION_SCHEMA,
-            MZ_CATALOG_SCHEMA,
-            MZ_INTERNAL_SCHEMA,
-        ] {
-            let schema_id = &self.ambient_schemas_by_name[*system_schema];
-            let schema = &self.ambient_schemas_by_id[schema_id];
-            if let Some(global_id) = schema.items.get(item) {
-                match res {
-                    None => res = Some(self.get_entry(global_id)),
-                    Some(_) => panic!("only call get_entry_in_system_schemas on objects uniquely identifiable in one system schema"),
-                }
-            }
-        }
-
-        res.unwrap_or_else(|| panic!("cannot find {} in system schema", item))
-    }
-
-    pub fn item_exists(&self, name: &QualifiedItemName, conn_id: &ConnectionId) -> bool {
-        self.try_get_entry_in_schema(name, conn_id).is_some()
-    }
-
-    fn find_available_name(
-        &self,
-        mut name: QualifiedItemName,
-        conn_id: &ConnectionId,
-    ) -> QualifiedItemName {
-        let mut i = 0;
-        let orig_item_name = name.item.clone();
-        while self.item_exists(&name, conn_id) {
-            i += 1;
-            name.item = format!("{}{}", orig_item_name, i);
-        }
-        name
-    }
-
-    pub fn try_get_entry(&self, id: &GlobalId) -> Option<&CatalogEntry> {
-        self.entry_by_id.get(id)
-    }
-
-    fn get_cluster(&self, cluster_id: ClusterId) -> &Cluster {
-        self.try_get_cluster(cluster_id)
-            .unwrap_or_else(|| panic!("unknown cluster {cluster_id}"))
-    }
-
-    fn get_cluster_mut(&mut self, cluster_id: ClusterId) -> &mut Cluster {
-        self.try_get_cluster_mut(cluster_id)
-            .unwrap_or_else(|| panic!("unknown cluster {cluster_id}"))
-    }
-
-    fn try_get_cluster(&self, cluster_id: ClusterId) -> Option<&Cluster> {
-        self.clusters_by_id.get(&cluster_id)
-    }
-
-    fn try_get_cluster_mut(&mut self, cluster_id: ClusterId) -> Option<&mut Cluster> {
-        self.clusters_by_id.get_mut(&cluster_id)
-    }
-
-    fn get_linked_cluster(&self, object_id: GlobalId) -> Option<&Cluster> {
-        self.clusters_by_linked_object_id
-            .get(&object_id)
-            .map(|id| &self.clusters_by_id[id])
-    }
-
-    fn get_storage_object_size(&self, object_id: GlobalId) -> Option<&str> {
-        let cluster = self.get_linked_cluster(object_id)?;
-        let replica_id = cluster.replica_id_by_name[LINKED_CLUSTER_REPLICA_NAME];
-        let replica = &cluster.replicas_by_id[&replica_id];
-        match &replica.config.location {
-            ReplicaLocation::Unmanaged(_) => None,
-            ReplicaLocation::Managed(ManagedReplicaLocation { size, .. }) => Some(size),
-        }
-    }
-
-    fn try_get_role(&self, id: &RoleId) -> Option<&Role> {
-        self.roles_by_id.get(id)
-    }
-
-    pub fn get_role(&self, id: &RoleId) -> &Role {
-        self.roles_by_id.get(id).expect("catalog out of sync")
-    }
-
-    pub fn get_roles(&self) -> impl Iterator<Item = &RoleId> {
-        self.roles_by_id.keys()
-    }
-
-    fn try_get_role_by_name(&self, role_name: &str) -> Option<&Role> {
-        self.roles_by_name
-            .get(role_name)
-            .map(|id| &self.roles_by_id[id])
-    }
-
-    fn get_role_mut(&mut self, id: &RoleId) -> &mut Role {
-        self.roles_by_id.get_mut(id).expect("catalog out of sync")
-    }
-
-    pub(crate) fn collect_role_membership(&self, id: &RoleId) -> BTreeSet<RoleId> {
-        let mut membership = BTreeSet::new();
-        let mut queue = VecDeque::from(vec![id]);
-        while let Some(cur_id) = queue.pop_front() {
-            if !membership.contains(cur_id) {
-                membership.insert(cur_id.clone());
-                let role = self.get_role(cur_id);
-                soft_assert!(
-                    !role.membership().keys().contains(id),
-                    "circular membership exists in the catalog"
-                );
-                queue.extend(role.membership().keys());
-            }
-        }
-        membership.insert(RoleId::Public);
-        membership
-    }
-
-    /// Returns the URL for POST-ing data to a webhook source, if `id` corresponds to a webhook
-    /// source.
-    ///
-    /// Note: Identifiers for the source, e.g. item name, are URL encoded.
-    pub fn try_get_webhook_url(&self, id: &GlobalId) -> Option<url::Url> {
-        let entry = self.try_get_entry(id)?;
-        // Note: Webhook sources can never be created in the temporary schema, hence passing None.
-        let name = self.resolve_full_name(entry.name(), None);
-        let host_name = self
-            .http_host_name
-            .as_ref()
-            .map(|x| x.as_str())
-            .unwrap_or_else(|| "HOST");
-
-        let RawDatabaseSpecifier::Name(database) = name.database else {
-            return None;
-        };
-
-        let mut url = url::Url::parse(&format!("https://{host_name}/api/webhook")).ok()?;
-        url.path_segments_mut()
-            .ok()?
-            .push(&database)
-            .push(&name.schema)
-            .push(&name.item);
-
-        Some(url)
-    }
-
-    /// Parse a SQL string into a catalog view item with only a limited
-    /// context.
-    #[tracing::instrument(level = "info", skip_all)]
-    pub fn parse_view_item(&self, create_sql: String) -> Result<CatalogItem, anyhow::Error> {
-        let mut session_catalog = Catalog::for_system_session_state(self);
-
-        // Enable catalog features that might be required during planning in
-        // [Catalog::open]. Existing catalog items might have been created while a
-        // specific feature flag turned on, so we need to ensure that this is also the
-        // case during catalog rehydration in order to avoid panics.
-        session_catalog.system_vars_mut().enable_all_feature_flags();
-
-        let stmt = mz_sql::parse::parse(&create_sql)?.into_element().ast;
-        let (stmt, resolved_ids) = mz_sql::names::resolve(&session_catalog, stmt)?;
-        let plan = mz_sql::plan::plan(
-            None,
-            &session_catalog,
-            stmt,
-            &Params::empty(),
-            &resolved_ids,
-        )?;
-        Ok(match plan {
-            Plan::CreateView(CreateViewPlan { view, .. }) => {
-                let optimizer =
-                    Optimizer::logical_optimizer(&mz_transform::typecheck::empty_context());
-                let optimized_expr = optimizer.optimize(view.expr)?;
-                let desc = RelationDesc::new(optimized_expr.typ(), view.column_names);
-                CatalogItem::View(View {
-                    create_sql: view.create_sql,
-                    optimized_expr,
-                    desc,
-                    conn_id: None,
-                    resolved_ids,
-                })
-            }
-            _ => bail!("Expected valid CREATE VIEW statement"),
-        })
-    }
-
-    /// Returns all indexes on the given object and cluster known in the
-    /// catalog.
-    pub fn get_indexes_on(
-        &self,
-        id: GlobalId,
-        cluster: ClusterId,
-    ) -> impl Iterator<Item = (GlobalId, &Index)> {
-        let index_matches = move |idx: &Index| idx.on == id && idx.cluster_id == cluster;
-
-        self.try_get_entry(&id)
-            .into_iter()
-            .map(move |e| {
-                e.used_by()
-                    .iter()
-                    .filter_map(move |uses_id| match self.get_entry(uses_id).item() {
-                        CatalogItem::Index(index) if index_matches(index) => {
-                            Some((*uses_id, index))
-                        }
-                        _ => None,
-                    })
-            })
-            .flatten()
-    }
-
-    /// Associates a name, `GlobalId`, and entry.
-    fn insert_item(
-        &mut self,
-        id: GlobalId,
-        oid: u32,
-        name: QualifiedItemName,
-        item: CatalogItem,
-        owner_id: RoleId,
-        privileges: PrivilegeMap,
-    ) {
-        if !id.is_system() && !item.is_placeholder() {
-            info!(
-                "create {} {} ({})",
-                item.typ(),
-                self.resolve_full_name(&name, None),
-                id
-            );
-        }
-
-        if !id.is_system() {
-            if let Some(cluster_id) = item.cluster_id() {
-                self.clusters_by_id
-                    .get_mut(&cluster_id)
-                    .expect("catalog out of sync")
-                    .bound_objects
-                    .insert(id);
-            };
-        }
-
-        let entry = CatalogEntry {
-            item,
-            name,
-            id,
-            oid,
-            used_by: Vec::new(),
-            owner_id,
-            privileges,
-        };
-        for u in &entry.uses().0 {
-            match self.entry_by_id.get_mut(u) {
-                Some(metadata) => metadata.used_by.push(entry.id),
-                None => panic!(
-                    "Catalog: missing dependent catalog item {} while installing {}",
-                    &u,
-                    self.resolve_full_name(&entry.name, entry.conn_id())
-                ),
-            }
-        }
-        let conn_id = entry.item().conn_id().unwrap_or(&SYSTEM_CONN_ID);
-        let schema = self.get_schema_mut(
-            &entry.name().qualifiers.database_spec,
-            &entry.name().qualifiers.schema_spec,
-            conn_id,
-        );
-
-        let prev_id = if let CatalogItem::Func(_) = entry.item() {
-            schema.functions.insert(entry.name.item.clone(), entry.id)
-        } else {
-            schema.items.insert(entry.name.item.clone(), entry.id)
-        };
-
-        assert!(
-            prev_id.is_none(),
-            "builtin name collision on {:?}",
-            entry.name.item.clone()
-        );
-
-        self.entry_by_id.insert(entry.id, entry.clone());
-    }
-
-    #[tracing::instrument(level = "trace", skip(self))]
-    fn drop_item(&mut self, id: GlobalId) {
-        let metadata = self.entry_by_id.remove(&id).expect("catalog out of sync");
-        if !metadata.item.is_placeholder() {
-            info!(
-                "drop {} {} ({})",
-                metadata.item_type(),
-                self.resolve_full_name(&metadata.name, metadata.conn_id()),
-                id
-            );
-        }
-        for u in &metadata.uses().0 {
-            if let Some(dep_metadata) = self.entry_by_id.get_mut(u) {
-                dep_metadata.used_by.retain(|u| *u != metadata.id)
-            }
-        }
-
-        let conn_id = metadata.item.conn_id().unwrap_or(&SYSTEM_CONN_ID);
-        let schema = self.get_schema_mut(
-            &metadata.name().qualifiers.database_spec,
-            &metadata.name().qualifiers.schema_spec,
-            conn_id,
-        );
-        schema
-            .items
-            .remove(&metadata.name().item)
-            .expect("catalog out of sync");
-
-        if !id.is_system() {
-            if let Some(cluster_id) = metadata.item.cluster_id() {
-                assert!(
-                    self.clusters_by_id
-                        .get_mut(&cluster_id)
-                        .expect("catalog out of sync")
-                        .bound_objects
-                        .remove(&id),
-                    "catalog out of sync"
-                );
-            }
-        }
-    }
-
-    /// Move item `id` into the bound objects of cluster `in_cluster`, removes it from the old
-    /// cluster.
-    ///
-    /// Panics if
-    /// * the item doesn't exist,
-    /// * the item is not bound to the old cluster,
-    /// * the new cluster doesn't exist,
-    /// * the item is already bound to the new cluster.
-    pub(super) fn move_item(&mut self, id: GlobalId, in_cluster: ClusterId) {
-        let metadata = self.entry_by_id.get_mut(&id).expect("catalog out of sync");
-        if let Some(cluster_id) = metadata.item.cluster_id() {
-            assert!(
-                self.clusters_by_id
-                    .get_mut(&cluster_id)
-                    .expect("catalog out of sync")
-                    .bound_objects
-                    .remove(&id),
-                "catalog out of sync"
-            );
-        }
-        assert!(
-            self.clusters_by_id
-                .get_mut(&in_cluster)
-                .expect("catalog out of sync")
-                .bound_objects
-                .insert(id),
-            "catalog out of sync"
-        );
-    }
-
-    fn get_database(&self, database_id: &DatabaseId) -> &Database {
-        &self.database_by_id[database_id]
-    }
-
-    fn get_database_mut(&mut self, database_id: &DatabaseId) -> &mut Database {
-        self.database_by_id
-            .get_mut(database_id)
-            .expect("catalog out of sync")
-    }
-
-    fn insert_cluster(
-        &mut self,
-        id: ClusterId,
-        name: String,
-        linked_object_id: Option<GlobalId>,
-        introspection_source_indexes: Vec<(&'static BuiltinLog, GlobalId)>,
-        owner_id: RoleId,
-        privileges: PrivilegeMap,
-        config: ClusterConfig,
-    ) {
-        let mut log_indexes = BTreeMap::new();
-        for (log, index_id) in introspection_source_indexes {
-            let source_name = FullItemName {
-                database: RawDatabaseSpecifier::Ambient,
-                schema: log.schema.into(),
-                item: log.name.into(),
-            };
-            let index_name = format!("{}_{}_primary_idx", log.name, id);
-            let mut index_name = QualifiedItemName {
-                qualifiers: ItemQualifiers {
-                    database_spec: ResolvedDatabaseSpecifier::Ambient,
-                    schema_spec: SchemaSpecifier::Id(self.get_mz_internal_schema_id().clone()),
-                },
-                item: index_name.clone(),
-            };
-            index_name = self.find_available_name(index_name, &SYSTEM_CONN_ID);
-            let index_item_name = index_name.item.clone();
-            // TODO(clusters): Avoid panicking here on ID exhaustion
-            // before stabilization.
-            //
-            // The OID counter is an i32, and could plausibly be exhausted.
-            // Preallocating OIDs for each logging index is eminently
-            // doable, but annoying enough that we don't bother now.
-            let oid = self
-                .allocate_oid()
-                .unwrap_or_terminate("cannot return error here");
-            let log_id = self.resolve_builtin_log(log);
-            self.insert_item(
-                index_id,
-                oid,
-                index_name,
-                CatalogItem::Index(Index {
-                    on: log_id,
-                    keys: log
-                        .variant
-                        .index_by()
-                        .into_iter()
-                        .map(MirScalarExpr::Column)
-                        .collect(),
-                    create_sql: index_sql(
-                        index_item_name,
-                        id,
-                        source_name,
-                        &log.variant.desc(),
-                        &log.variant.index_by(),
-                    ),
-                    conn_id: None,
-                    resolved_ids: ResolvedIds(BTreeSet::from_iter([log_id])),
-                    cluster_id: id,
-                    is_retained_metrics_object: false,
-                    custom_logical_compaction_window: None,
-                }),
-                MZ_SYSTEM_ROLE_ID,
-                PrivilegeMap::default(),
-            );
-            log_indexes.insert(log.variant.clone(), index_id);
-        }
-
-        self.clusters_by_id.insert(
-            id,
-            Cluster {
-                name: name.clone(),
-                id,
-                linked_object_id,
-                bound_objects: BTreeSet::new(),
-                log_indexes,
-                replica_id_by_name: BTreeMap::new(),
-                replicas_by_id: BTreeMap::new(),
-                owner_id,
-                privileges,
-                config,
-            },
-        );
-        assert!(self.clusters_by_name.insert(name, id).is_none());
-        if let Some(linked_object_id) = linked_object_id {
-            assert!(self
-                .clusters_by_linked_object_id
-                .insert(linked_object_id, id)
-                .is_none());
-        }
-    }
-
-    fn rename_cluster(&mut self, id: ClusterId, to_name: String) {
-        let cluster = self.get_cluster_mut(id);
-        let old_name = std::mem::take(&mut cluster.name);
-        cluster.name = to_name.clone();
-
-        assert!(self.clusters_by_name.remove(&old_name).is_some());
-        assert!(self.clusters_by_name.insert(to_name, id).is_none());
-    }
-
-    fn insert_cluster_replica(
-        &mut self,
-        cluster_id: ClusterId,
-        replica_name: String,
-        replica_id: ReplicaId,
-        config: ReplicaConfig,
-        owner_id: RoleId,
-    ) {
-        let replica = ClusterReplica {
-            name: replica_name.clone(),
-            cluster_id,
-            replica_id,
-            process_status: (0..config.location.num_processes())
-                .map(|process_id| {
-                    let status = ClusterReplicaProcessStatus {
-                        status: ClusterStatus::NotReady(None),
-                        time: to_datetime((self.config.now)()),
-                    };
-                    (u64::cast_from(process_id), status)
-                })
-                .collect(),
-            config,
-            owner_id,
-        };
-        let cluster = self
-            .clusters_by_id
-            .get_mut(&cluster_id)
-            .expect("catalog out of sync");
-        assert!(cluster
-            .replica_id_by_name
-            .insert(replica_name, replica_id)
-            .is_none());
-        assert!(cluster.replicas_by_id.insert(replica_id, replica).is_none());
-    }
-
-    /// Renames a cluster replica.
-    ///
-    /// Panics if the cluster or cluster replica does not exist.
-    fn rename_cluster_replica(
-        &mut self,
-        cluster_id: ClusterId,
-        replica_id: ReplicaId,
-        to_name: String,
-    ) {
-        let replica = self.get_cluster_replica_mut(cluster_id, replica_id);
-        let old_name = std::mem::take(&mut replica.name);
-        replica.name = to_name.clone();
-
-        let cluster = self.get_cluster_mut(cluster_id);
-        assert!(cluster.replica_id_by_name.remove(&old_name).is_some());
-        assert!(cluster
-            .replica_id_by_name
-            .insert(to_name, replica_id)
-            .is_none());
-    }
-
-    /// Inserts or updates the status of the specified cluster replica process.
-    ///
-    /// Panics if the cluster or replica does not exist.
-    fn ensure_cluster_status(
-        &mut self,
-        cluster_id: ClusterId,
-        replica_id: ReplicaId,
-        process_id: ProcessId,
-        status: ClusterReplicaProcessStatus,
-    ) {
-        let replica = self
-            .try_get_cluster_replica_mut(cluster_id, replica_id)
-            .unwrap_or_else(|| panic!("unknown cluster replica: {cluster_id}.{replica_id}"));
-        replica.process_status.insert(process_id, status);
-    }
-
-    /// Gets a reference to the specified replica of the specified cluster.
-    ///
-    /// Returns `None` if either the cluster or the replica does not
-    /// exist.
-    fn try_get_cluster_replica(
-        &self,
-        id: ClusterId,
-        replica_id: ReplicaId,
-    ) -> Option<&ClusterReplica> {
-        self.try_get_cluster(id)
-            .and_then(|cluster| cluster.replicas_by_id.get(&replica_id))
-    }
-
-    /// Gets a reference to the specified replica of the specified cluster.
-    ///
-    /// Panics if either the cluster or the replica does not exist.
-    fn get_cluster_replica(&self, cluster_id: ClusterId, replica_id: ReplicaId) -> &ClusterReplica {
-        self.try_get_cluster_replica(cluster_id, replica_id)
-            .unwrap_or_else(|| panic!("unknown cluster replica: {cluster_id}.{replica_id}"))
-    }
-
-    /// Gets a mutable reference to the specified replica of the specified
-    /// cluster.
-    ///
-    /// Returns `None` if either the clustere or the replica does not
-    /// exist.
-    fn try_get_cluster_replica_mut(
-        &mut self,
-        id: ClusterId,
-        replica_id: ReplicaId,
-    ) -> Option<&mut ClusterReplica> {
-        self.try_get_cluster_mut(id)
-            .and_then(|cluster| cluster.replicas_by_id.get_mut(&replica_id))
-    }
-
-    /// Gets a mutable reference to the specified replica of the specified
-    /// cluster.
-    ///
-    /// Panics if either the cluster or the replica does not exist.
-    fn get_cluster_replica_mut(
-        &mut self,
-        cluster_id: ClusterId,
-        replica_id: ReplicaId,
-    ) -> &mut ClusterReplica {
-        self.try_get_cluster_replica_mut(cluster_id, replica_id)
-            .unwrap_or_else(|| panic!("unknown cluster replica: {cluster_id}.{replica_id}"))
-    }
-
-    /// Gets the status of the given cluster replica process.
-    ///
-    /// Panics if the cluster or replica does not exist
-    fn get_cluster_status(
-        &self,
-        cluster_id: ClusterId,
-        replica_id: ReplicaId,
-        process_id: ProcessId,
-    ) -> &ClusterReplicaProcessStatus {
-        &self
-            .get_cluster_replica(cluster_id, replica_id)
-            .process_status[&process_id]
-    }
-
-    /// Get system configuration `name`.
-    pub fn get_system_configuration(&self, name: &str) -> Result<&dyn Var, AdapterError> {
-        Ok(self.system_configuration.get(name)?)
-    }
-
-    /// Set the default value for `name`, which is the value it will be reset to.
-    fn set_system_configuration_default(
-        &mut self,
-        name: &str,
-        value: VarInput,
-    ) -> Result<(), AdapterError> {
-        Ok(self.system_configuration.set_default(name, value)?)
-    }
-
-    /// Insert system configuration `name` with `value`.
-    ///
-    /// Return a `bool` value indicating whether the configuration was modified
-    /// by the call.
-    fn insert_system_configuration(
-        &mut self,
-        name: &str,
-        value: VarInput,
-    ) -> Result<bool, AdapterError> {
-        Ok(self.system_configuration.set(name, value)?)
-    }
-
-    /// Reset system configuration `name`.
-    ///
-    /// Return a `bool` value indicating whether the configuration was modified
-    /// by the call.
-    fn remove_system_configuration(&mut self, name: &str) -> Result<bool, AdapterError> {
-        Ok(self.system_configuration.reset(name)?)
-    }
-
-    /// Remove all system configurations.
-    fn clear_system_configuration(&mut self) {
-        self.system_configuration.reset_all();
-    }
-
-    /// Gets the schema map for the database matching `database_spec`.
-    fn resolve_schema_in_database(
-        &self,
-        database_spec: &ResolvedDatabaseSpecifier,
-        schema_name: &str,
-        conn_id: &ConnectionId,
-    ) -> Result<&Schema, SqlCatalogError> {
-        let schema = match database_spec {
-            ResolvedDatabaseSpecifier::Ambient if schema_name == MZ_TEMP_SCHEMA => {
-                self.temporary_schemas.get(conn_id)
-            }
-            ResolvedDatabaseSpecifier::Ambient => self
-                .ambient_schemas_by_name
-                .get(schema_name)
-                .and_then(|id| self.ambient_schemas_by_id.get(id)),
-            ResolvedDatabaseSpecifier::Id(id) => self.database_by_id.get(id).and_then(|db| {
-                db.schemas_by_name
-                    .get(schema_name)
-                    .and_then(|id| db.schemas_by_id.get(id))
-            }),
-        };
-        schema.ok_or_else(|| SqlCatalogError::UnknownSchema(schema_name.into()))
-    }
-
-    pub fn get_schema(
-        &self,
-        database_spec: &ResolvedDatabaseSpecifier,
-        schema_spec: &SchemaSpecifier,
-        conn_id: &ConnectionId,
-    ) -> &Schema {
-        // Keep in sync with `get_schemas_mut`
-        match (database_spec, schema_spec) {
-            (ResolvedDatabaseSpecifier::Ambient, SchemaSpecifier::Temporary) => {
-                &self.temporary_schemas[conn_id]
-            }
-            (ResolvedDatabaseSpecifier::Ambient, SchemaSpecifier::Id(id)) => {
-                &self.ambient_schemas_by_id[id]
-            }
-
-            (ResolvedDatabaseSpecifier::Id(database_id), SchemaSpecifier::Id(schema_id)) => {
-                &self.database_by_id[database_id].schemas_by_id[schema_id]
-            }
-            (ResolvedDatabaseSpecifier::Id(_), SchemaSpecifier::Temporary) => {
-                unreachable!("temporary schemas are in the ambient database")
-            }
-        }
-    }
-
-    fn get_schema_mut(
-        &mut self,
-        database_spec: &ResolvedDatabaseSpecifier,
-        schema_spec: &SchemaSpecifier,
-        conn_id: &ConnectionId,
-    ) -> &mut Schema {
-        // Keep in sync with `get_schemas`
-        match (database_spec, schema_spec) {
-            (ResolvedDatabaseSpecifier::Ambient, SchemaSpecifier::Temporary) => self
-                .temporary_schemas
-                .get_mut(conn_id)
-                .expect("catalog out of sync"),
-            (ResolvedDatabaseSpecifier::Ambient, SchemaSpecifier::Id(id)) => self
-                .ambient_schemas_by_id
-                .get_mut(id)
-                .expect("catalog out of sync"),
-            (ResolvedDatabaseSpecifier::Id(database_id), SchemaSpecifier::Id(schema_id)) => self
-                .database_by_id
-                .get_mut(database_id)
-                .expect("catalog out of sync")
-                .schemas_by_id
-                .get_mut(schema_id)
-                .expect("catalog out of sync"),
-            (ResolvedDatabaseSpecifier::Id(_), SchemaSpecifier::Temporary) => {
-                unreachable!("temporary schemas are in the ambient database")
-            }
-        }
-    }
-
-    pub fn get_mz_catalog_schema_id(&self) -> &SchemaId {
-        &self.ambient_schemas_by_name[MZ_CATALOG_SCHEMA]
-    }
-
-    pub fn get_pg_catalog_schema_id(&self) -> &SchemaId {
-        &self.ambient_schemas_by_name[PG_CATALOG_SCHEMA]
-    }
-
-    pub fn get_information_schema_id(&self) -> &SchemaId {
-        &self.ambient_schemas_by_name[INFORMATION_SCHEMA]
-    }
-
-    pub fn get_mz_internal_schema_id(&self) -> &SchemaId {
-        &self.ambient_schemas_by_name[MZ_INTERNAL_SCHEMA]
-    }
-
-    pub fn is_system_schema(&self, schema: &str) -> bool {
-        schema == MZ_CATALOG_SCHEMA
-            || schema == PG_CATALOG_SCHEMA
-            || schema == INFORMATION_SCHEMA
-            || schema == MZ_INTERNAL_SCHEMA
-    }
-
-    pub fn is_system_schema_id(&self, id: &SchemaId) -> bool {
-        id == self.get_mz_catalog_schema_id()
-            || id == self.get_pg_catalog_schema_id()
-            || id == self.get_information_schema_id()
-            || id == self.get_mz_internal_schema_id()
-    }
-
-    pub fn is_system_schema_specifier(&self, spec: &SchemaSpecifier) -> bool {
-        match spec {
-            SchemaSpecifier::Temporary => false,
-            SchemaSpecifier::Id(id) => self.is_system_schema_id(id),
-        }
-    }
-
-    /// Optimized lookup for a builtin table
-    ///
-    /// Panics if the builtin table doesn't exist in the catalog
-    pub fn resolve_builtin_table(&self, builtin: &'static BuiltinTable) -> GlobalId {
-        self.resolve_builtin_object(&Builtin::<IdReference>::Table(builtin))
-    }
-
-    /// Optimized lookup for a builtin log
-    ///
-    /// Panics if the builtin log doesn't exist in the catalog
-    pub fn resolve_builtin_log(&self, builtin: &'static BuiltinLog) -> GlobalId {
-        self.resolve_builtin_object(&Builtin::<IdReference>::Log(builtin))
-    }
-
-    /// Optimized lookup for a builtin storage collection
-    ///
-    /// Panics if the builtin storage collection doesn't exist in the catalog
-    pub fn resolve_builtin_source(&self, builtin: &'static BuiltinSource) -> GlobalId {
-        self.resolve_builtin_object(&Builtin::<IdReference>::Source(builtin))
-    }
-
-    /// Optimized lookup for a builtin object
-    ///
-    /// Panics if the builtin object doesn't exist in the catalog
-    pub fn resolve_builtin_object<T: TypeReference>(&self, builtin: &Builtin<T>) -> GlobalId {
-        let schema_id = &self.ambient_schemas_by_name[builtin.schema()];
-        let schema = &self.ambient_schemas_by_id[schema_id];
-        schema.items[builtin.name()].clone()
-    }
-
-    pub fn config(&self) -> &mz_sql::catalog::CatalogConfig {
-        &self.config
-    }
-
-    pub fn resolve_database(&self, database_name: &str) -> Result<&Database, SqlCatalogError> {
-        match self.database_by_name.get(database_name) {
-            Some(id) => Ok(&self.database_by_id[id]),
-            None => Err(SqlCatalogError::UnknownDatabase(database_name.into())),
-        }
-    }
-
-    pub fn resolve_schema(
-        &self,
-        current_database: Option<&DatabaseId>,
-        database_name: Option<&str>,
-        schema_name: &str,
-        conn_id: &ConnectionId,
-    ) -> Result<&Schema, SqlCatalogError> {
-        let database_spec = match database_name {
-            // If a database is explicitly specified, validate it. Note that we
-            // intentionally do not validate `current_database` to permit
-            // querying `mz_catalog` with an invalid session database, e.g., so
-            // that you can run `SHOW DATABASES` to *find* a valid database.
-            Some(database) => Some(ResolvedDatabaseSpecifier::Id(
-                self.resolve_database(database)?.id().clone(),
-            )),
-            None => current_database.map(|id| ResolvedDatabaseSpecifier::Id(id.clone())),
-        };
-
-        // First try to find the schema in the named database.
-        if let Some(database_spec) = database_spec {
-            if let Ok(schema) =
-                self.resolve_schema_in_database(&database_spec, schema_name, conn_id)
-            {
-                return Ok(schema);
-            }
-        }
-
-        // Then fall back to the ambient database.
-        if let Ok(schema) = self.resolve_schema_in_database(
-            &ResolvedDatabaseSpecifier::Ambient,
-            schema_name,
-            conn_id,
-        ) {
-            return Ok(schema);
-        }
-
-        Err(SqlCatalogError::UnknownSchema(schema_name.into()))
-    }
-
-    pub fn resolve_search_path(
-        &self,
-        session: &Session,
-    ) -> Vec<(ResolvedDatabaseSpecifier, SchemaSpecifier)> {
-        let database = self
-            .database_by_name
-            .get(session.vars().database())
-            .map(|id| id.clone());
-
-        session
-            .vars()
-            .search_path()
-            .iter()
-            .map(|schema| {
-                self.resolve_schema(database.as_ref(), None, schema.as_str(), session.conn_id())
-            })
-            .filter_map(|schema| schema.ok())
-            .map(|schema| (schema.name().database.clone(), schema.id().clone()))
-            .collect()
-    }
-
-    pub fn resolve_cluster(&self, name: &str) -> Result<&Cluster, SqlCatalogError> {
-        let id = self
-            .clusters_by_name
-            .get(name)
-            .ok_or_else(|| SqlCatalogError::UnknownCluster(name.to_string()))?;
-        Ok(&self.clusters_by_id[id])
-    }
-
-    pub fn resolve_builtin_cluster(&self, cluster: &BuiltinCluster) -> &Cluster {
-        let id = self
-            .clusters_by_name
-            .get(cluster.name)
-            .expect("failed to lookup BuiltinCluster by name");
-        self.clusters_by_id
-            .get(id)
-            .expect("failed to lookup BuiltinCluster by ID")
-    }
-
-    pub fn resolve_cluster_replica(
-        &self,
-        cluster_replica_name: &QualifiedReplica,
-    ) -> Result<&ClusterReplica, SqlCatalogError> {
-        let cluster = self.resolve_cluster(cluster_replica_name.cluster.as_str())?;
-        let replica_name = cluster_replica_name.replica.as_str();
-        let replica_id = cluster
-            .replica_id_by_name
-            .get(replica_name)
-            .ok_or_else(|| SqlCatalogError::UnknownClusterReplica(replica_name.to_string()))?;
-        Ok(&cluster.replicas_by_id[replica_id])
-    }
-
-    /// Resolves [`PartialItemName`] into a [`CatalogEntry`].
-    ///
-    /// If `name` does not specify a database, the `current_database` is used.
-    /// If `name` does not specify a schema, then the schemas in `search_path`
-    /// are searched in order.
-    #[allow(clippy::useless_let_if_seq)]
-    pub fn resolve(
-        &self,
-        get_schema_entries: fn(&Schema) -> &BTreeMap<String, GlobalId>,
-        current_database: Option<&DatabaseId>,
-        search_path: &Vec<(ResolvedDatabaseSpecifier, SchemaSpecifier)>,
-        name: &PartialItemName,
-        conn_id: &ConnectionId,
-        err_gen: fn(String) -> SqlCatalogError,
-    ) -> Result<&CatalogEntry, SqlCatalogError> {
-        // If a schema name was specified, just try to find the item in that
-        // schema. If no schema was specified, try to find the item in the connection's
-        // temporary schema. If the item is not found, try to find the item in every
-        // schema in the search path.
-        let schemas = match &name.schema {
-            Some(schema_name) => {
-                match self.resolve_schema(
-                    current_database,
-                    name.database.as_deref(),
-                    schema_name,
-                    conn_id,
-                ) {
-                    Ok(schema) => vec![(schema.name.database.clone(), schema.id.clone())],
-                    Err(e) => return Err(e),
-                }
-            }
-            None => match self
-                .get_schema(
-                    &ResolvedDatabaseSpecifier::Ambient,
-                    &SchemaSpecifier::Temporary,
-                    conn_id,
-                )
-                .items
-                .get(&name.item)
-            {
-                Some(id) => return Ok(self.get_entry(id)),
-                None => search_path.to_vec(),
-            },
-        };
-
-        for (database_spec, schema_spec) in schemas {
-            let schema = self.get_schema(&database_spec, &schema_spec, conn_id);
-
-            if let Some(id) = get_schema_entries(schema).get(&name.item) {
-                return Ok(&self.entry_by_id[id]);
-            }
-        }
-        Err(err_gen(name.to_string()))
-    }
-
-    /// Resolves `name` to a non-function [`CatalogEntry`].
-    pub fn resolve_entry(
-        &self,
-        current_database: Option<&DatabaseId>,
-        search_path: &Vec<(ResolvedDatabaseSpecifier, SchemaSpecifier)>,
-        name: &PartialItemName,
-        conn_id: &ConnectionId,
-    ) -> Result<&CatalogEntry, SqlCatalogError> {
-        self.resolve(
-            |schema| &schema.items,
-            current_database,
-            search_path,
-            name,
-            conn_id,
-            SqlCatalogError::UnknownItem,
-        )
-    }
-
-    /// Resolves `name` to a function [`CatalogEntry`].
-    pub fn resolve_function(
-        &self,
-        current_database: Option<&DatabaseId>,
-        search_path: &Vec<(ResolvedDatabaseSpecifier, SchemaSpecifier)>,
-        name: &PartialItemName,
-        conn_id: &ConnectionId,
-    ) -> Result<&CatalogEntry, SqlCatalogError> {
-        self.resolve(
-            |schema| &schema.functions,
-            current_database,
-            search_path,
-            name,
-            conn_id,
-            |name| SqlCatalogError::UnknownFunction {
-                name,
-                alternative: None,
-            },
-        )
-    }
-
-    /// For an [`ObjectId`] gets the corresponding [`CommentObjectId`].
-    fn get_comment_id(&self, object_id: ObjectId) -> CommentObjectId {
-        match object_id {
-            ObjectId::Item(global_id) => {
-                let entry = self.get_entry(&global_id);
-                match entry.item_type() {
-                    CatalogItemType::Table => CommentObjectId::Table(global_id),
-                    CatalogItemType::Source => CommentObjectId::Source(global_id),
-                    CatalogItemType::Sink => CommentObjectId::Sink(global_id),
-                    CatalogItemType::View => CommentObjectId::View(global_id),
-                    CatalogItemType::MaterializedView => {
-                        CommentObjectId::MaterializedView(global_id)
-                    }
-                    CatalogItemType::Index => CommentObjectId::Index(global_id),
-                    CatalogItemType::Func => CommentObjectId::Func(global_id),
-                    CatalogItemType::Connection => CommentObjectId::Connection(global_id),
-                    CatalogItemType::Type => CommentObjectId::Type(global_id),
-                    CatalogItemType::Secret => CommentObjectId::Secret(global_id),
-                }
-            }
-            ObjectId::Role(role_id) => CommentObjectId::Role(role_id),
-            ObjectId::Database(database_id) => CommentObjectId::Database(database_id),
-            ObjectId::Schema((database, schema)) => CommentObjectId::Schema((database, schema)),
-            ObjectId::Cluster(cluster_id) => CommentObjectId::Cluster(cluster_id),
-            ObjectId::ClusterReplica(cluster_replica_id) => {
-                CommentObjectId::ClusterReplica(cluster_replica_id)
-            }
-        }
-    }
-
-    /// Return current system configuration.
-    pub fn system_config(&self) -> &SystemVars {
-        &self.system_configuration
-    }
-
-    /// Serializes the catalog's in-memory state.
-    ///
-    /// There are no guarantees about the format of the serialized state, except
-    /// that the serialized state for two identical catalogs will compare
-    /// identically.
-    pub fn dump(&self) -> Result<String, Error> {
-        serde_json::to_string_pretty(&self).map_err(|e| {
-            Error::new(ErrorKind::Unstructured(format!(
-                // Don't panic here because we don't have compile-time failures for maps with
-                // non-string keys.
-                "internal error: could not dump catalog: {}",
-                e
-            )))
-        })
-    }
-
-    pub fn availability_zones(&self) -> &[String] {
-        &self.availability_zones
-    }
-
-    /// Returns the default storage cluster size .
-    ///
-    /// If a default size was given as configuration, it is always used,
-    /// otherwise the smallest size is used instead.
-    pub fn default_linked_cluster_size(&self) -> String {
-        match &self.default_storage_cluster_size {
-            Some(default_storage_cluster_size) => default_storage_cluster_size.clone(),
-            None => {
-                let (size, _allocation) = self
-                    .cluster_replica_sizes
-                    .0
-                    .iter()
-                    .min_by_key(|(_, a)| (a.scale, a.workers, a.memory_limit))
-                    .expect("should have at least one valid cluster replica size");
-                size.clone()
-            }
-        }
-    }
-
-    pub fn ensure_not_reserved_role(&self, role_id: &RoleId) -> Result<(), Error> {
-        if role_id.is_system() || role_id.is_public() {
-            let role = self.get_role(role_id);
-            Err(Error::new(ErrorKind::ReservedRoleName(
-                role.name().to_string(),
-            )))
-        } else {
-            Ok(())
-        }
-    }
-
-    pub fn ensure_not_system_role(&self, role_id: &RoleId) -> Result<(), Error> {
-        if role_id.is_system() {
-            let role = self.get_role(role_id);
-            Err(Error::new(ErrorKind::ReservedSystemRoleName(
-                role.name().to_string(),
-            )))
-        } else {
-            Ok(())
-        }
-    }
-=======
->>>>>>> 3b709958
 
 use mz_audit_log::{EventDetails, EventType, FullNameV1, IdFullNameV1, ObjectType, VersionedEvent};
 use mz_build_info::DUMMY_BUILD_INFO;
@@ -1796,7 +117,7 @@
 
 mod builtin_table_updates;
 mod config;
-mod consistency;
+pub(crate) mod consistency;
 mod error;
 mod migrate;
 
