--- conflicted
+++ resolved
@@ -6695,10 +6695,6 @@
         self.state.aws_privatelink_availability_zones.clone()
     }
 
-<<<<<<< HEAD
-    fn rbac_checks_enabled(&self) -> bool {
-        self.state.system_config().enable_rbac_checks()
-=======
     fn get_feature(&self, name: CatalogFeature) -> bool {
         use CatalogFeature::*;
         let config = &self.state.system_configuration;
@@ -6713,7 +6709,10 @@
         match name {
             EnableWithMutuallyRecursive => config.set_enable_with_mutually_recursive(value),
         }
->>>>>>> 1f855233
+    }
+
+    fn rbac_checks_enabled(&self) -> bool {
+        self.state.system_config().enable_rbac_checks()
     }
 }
 
