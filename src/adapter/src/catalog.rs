// Copyright Materialize, Inc. and contributors. All rights reserved.
//
// Use of this software is governed by the Business Source License
// included in the LICENSE file.
//
// As of the Change Date specified in that file, in accordance with
// the Business Source License, use of this software will be governed
// by the Apache License, Version 2.0.

//! Persistent metadata storage for the coordinator.

use std::borrow::Cow;
use std::collections::{BTreeMap, BTreeSet, HashMap, HashSet, VecDeque};
use std::sync::Arc;
use std::time::{Duration, Instant};

use anyhow::bail;
use chrono::{DateTime, TimeZone, Utc};
use itertools::Itertools;
use once_cell::sync::Lazy;
use regex::Regex;
use serde::{Deserialize, Serialize};
use tokio::sync::{Mutex, MutexGuard};
use tracing::{info, trace};

use mz_audit_log::{
    EventDetails, EventType, FullNameV1, ObjectType, VersionedEvent, VersionedStorageMetrics,
};
use mz_build_info::DUMMY_BUILD_INFO;
use mz_compute_client::command::{ProcessId, ReplicaId};
use mz_compute_client::controller::ComputeInstanceId;
use mz_compute_client::logging::{
    LogVariant, LoggingConfig as DataflowLoggingConfig, DEFAULT_LOG_VARIANTS,
};
use mz_controller::{
    ComputeInstanceEvent, ComputeInstanceReplicaAllocation, ConcreteComputeInstanceReplicaConfig,
    ConcreteComputeInstanceReplicaLocation, ConcreteComputeInstanceReplicaLogging,
};
use mz_expr::{MirScalarExpr, OptimizedMirRelationExpr};
use mz_ore::collections::CollectionExt;
use mz_ore::metrics::MetricsRegistry;
use mz_ore::now::{to_datetime, EpochMillis, NowFn};
use mz_pgrepr::oid::FIRST_USER_OID;
use mz_repr::{explain_new::ExprHumanizer, Diff, GlobalId, RelationDesc, ScalarType};
use mz_sql::ast::display::AstDisplay;
use mz_sql::ast::Expr;
use mz_sql::catalog::{
    CatalogDatabase, CatalogError as SqlCatalogError, CatalogItem as SqlCatalogItem,
    CatalogItemType as SqlCatalogItemType, CatalogItemType, CatalogSchema, CatalogType,
    CatalogTypeDetails, IdReference, NameReference, SessionCatalog, TypeReference,
};
use mz_sql::names::{
    Aug, DatabaseId, FullObjectName, ObjectQualifiers, PartialObjectName, QualifiedObjectName,
    QualifiedSchemaName, RawDatabaseSpecifier, ResolvedDatabaseSpecifier, SchemaId,
    SchemaSpecifier,
};
use mz_sql::plan::{
    ComputeInstanceIntrospectionConfig, CreateConnectionPlan, CreateIndexPlan,
    CreateMaterializedViewPlan, CreateSecretPlan, CreateSinkPlan, CreateSourcePlan,
    CreateTablePlan, CreateTypePlan, CreateViewPlan, Params, Plan, PlanContext, StatementDesc,
    StorageHostConfig as PlanStorageHostConfig,
};
use mz_sql::DEFAULT_SCHEMA;
use mz_stash::{Append, Postgres, Sqlite};
use mz_storage::types::hosts::{StorageHostConfig, StorageHostResourceAllocation};
use mz_storage::types::sinks::{SinkConnection, SinkConnectionBuilder, SinkEnvelope};
use mz_storage::types::sources::{SourceDesc, Timeline};
use mz_transform::Optimizer;
use uuid::Uuid;

use crate::catalog::builtin::{
    Builtin, BuiltinLog, BuiltinStorageCollection, BuiltinTable, BuiltinType, Fingerprint,
    BUILTINS, BUILTIN_ROLES, INFORMATION_SCHEMA, MZ_CATALOG_SCHEMA, MZ_INTERNAL_SCHEMA,
    MZ_TEMP_SCHEMA, PG_CATALOG_SCHEMA,
};
use crate::catalog::storage::BootstrapArgs;
use crate::session::{PreparedStatement, Session, DEFAULT_DATABASE_NAME};
use crate::{AdapterError, DUMMY_AVAILABILITY_ZONE};

mod builtin_table_updates;
mod config;
mod error;
mod migrate;

pub mod builtin;
pub mod storage;

pub use crate::catalog::builtin_table_updates::BuiltinTableUpdate;
pub use crate::catalog::config::{
    ClusterReplicaSizeMap, Config, StorageHostSizeMap, DEFAULT_STORAGE_METRIC_INTERVAL_SECONDS,
};
pub use crate::catalog::error::{AmbiguousRename, Error, ErrorKind};
use crate::client::ConnectionId;
use crate::util::index_sql;

pub const SYSTEM_CONN_ID: ConnectionId = 0;
const SYSTEM_USER: &str = "mz_system";
const CREATE_SQL_TODO: &str = "TODO";

/// A `Catalog` keeps track of the SQL objects known to the planner.
///
/// For each object, it keeps track of both forward and reverse dependencies:
/// i.e., which objects are depended upon by the object, and which objects
/// depend upon the object. It enforces the SQL rules around dropping: an object
/// cannot be dropped until all of the objects that depend upon it are dropped.
/// It also enforces uniqueness of names.
///
/// SQL mandates a hierarchy of exactly three layers. A catalog contains
/// databases, databases contain schemas, and schemas contain catalog items,
/// like sources, sinks, view, and indexes.
///
/// To the outside world, databases, schemas, and items are all identified by
/// name. Items can be referred to by their [`FullObjectName`], which fully and
/// unambiguously specifies the item, or a [`PartialObjectName`], which can omit the
/// database name and/or the schema name. Partial names can be converted into
/// full names via a complicated resolution process documented by the
/// [`CatalogState::resolve`] method.
///
/// The catalog also maintains special "ambient schemas": virtual schemas,
/// implicitly present in all databases, that house various system views.
/// The big examples of ambient schemas are `pg_catalog` and `mz_catalog`.
#[derive(Debug)]
pub struct Catalog<S> {
    state: CatalogState,
    storage: Arc<Mutex<storage::Connection<S>>>,
    transient_revision: u64,
}

// Implement our own Clone because derive can't unless S is Clone, which it's
// not (hence the Arc).
impl<S> Clone for Catalog<S> {
    fn clone(&self) -> Self {
        Self {
            state: self.state.clone(),
            storage: Arc::clone(&self.storage),
            transient_revision: self.transient_revision,
        }
    }
}

#[derive(Debug, Clone)]
pub struct CatalogState {
    database_by_name: BTreeMap<String, DatabaseId>,
    database_by_id: BTreeMap<DatabaseId, Database>,
    entry_by_id: BTreeMap<GlobalId, CatalogEntry>,
    ambient_schemas_by_name: BTreeMap<String, SchemaId>,
    ambient_schemas_by_id: BTreeMap<SchemaId, Schema>,
    temporary_schemas: HashMap<ConnectionId, Schema>,
    compute_instances_by_id: HashMap<ComputeInstanceId, ComputeInstance>,
    compute_instances_by_name: HashMap<String, ComputeInstanceId>,
    roles: HashMap<String, Role>,
    config: mz_sql::catalog::CatalogConfig,
    oid_counter: u32,
    cluster_replica_sizes: ClusterReplicaSizeMap,
    storage_host_sizes: StorageHostSizeMap,
    default_storage_host_size: Option<String>,
    availability_zones: Vec<String>,
    system_configuration: HashMap<String, mz_sql_parser::ast::Value>,
}

impl CatalogState {
    pub fn allocate_oid(&mut self) -> Result<u32, Error> {
        let oid = self.oid_counter;
        if oid == u32::max_value() {
            return Err(Error::new(ErrorKind::OidExhaustion));
        }
        self.oid_counter += 1;
        Ok(oid)
    }

    /// Computes the IDs of any indexes that transitively depend on this catalog
    /// entry.
    pub fn dependent_indexes(&self, id: GlobalId) -> Vec<GlobalId> {
        let mut out = Vec::new();
        self.dependent_indexes_inner(id, &mut out);
        out
    }

    fn dependent_indexes_inner(&self, id: GlobalId, out: &mut Vec<GlobalId>) {
        let entry = self.get_entry(&id);
        match entry.item() {
            CatalogItem::Index(_) => out.push(id),
            _ => {
                for id in entry.used_by() {
                    self.dependent_indexes_inner(*id, out)
                }
            }
        }
    }

    /// Computes the IDs of any log sources this catalog entry transitively
    /// depends on.
    pub fn active_log_dependencies(&self, id: GlobalId) -> Vec<GlobalId> {
        let mut out = Vec::new();
        self.active_log_dependencies_inner(id, &mut out);

        // Filter out persisted logs
        let mut persisted_logs = HashSet::new();
        for instance in self.compute_instances_by_id.values() {
            for replica in instance.replicas_by_id.values() {
                persisted_logs.extend(replica.config.persisted_logs.get_log_ids());
            }
        }

        out.into_iter()
            .filter(|x| !persisted_logs.contains(x))
            .collect()
    }

    fn active_log_dependencies_inner(&self, id: GlobalId, out: &mut Vec<GlobalId>) {
        match self.get_entry(&id).item() {
            CatalogItem::Log(_) => out.push(id),
            item @ (CatalogItem::View(_)
            | CatalogItem::MaterializedView(_)
            | CatalogItem::Connection(_)) => {
                for id in item.uses() {
                    self.active_log_dependencies_inner(*id, out);
                }
            }
            CatalogItem::Sink(sink) => self.active_log_dependencies_inner(sink.from, out),
            CatalogItem::Index(idx) => self.active_log_dependencies_inner(idx.on, out),
            CatalogItem::Table(_)
            | CatalogItem::Source(_)
            | CatalogItem::Type(_)
            | CatalogItem::Func(_)
            | CatalogItem::Secret(_)
            | CatalogItem::StorageCollection(_) => (),
        }
    }

    pub fn uses_tables(&self, id: GlobalId) -> bool {
        match self.get_entry(&id).item() {
            CatalogItem::Table(_) => true,
            item @ (CatalogItem::View(_) | CatalogItem::MaterializedView(_)) => {
                item.uses().iter().any(|id| self.uses_tables(*id))
            }
            CatalogItem::Index(idx) => self.uses_tables(idx.on),
            CatalogItem::Source(_)
            | CatalogItem::Log(_)
            | CatalogItem::Func(_)
            | CatalogItem::Sink(_)
            | CatalogItem::Type(_)
            | CatalogItem::Secret(_)
            | CatalogItem::Connection(_)
            | CatalogItem::StorageCollection(_) => false,
        }
    }

    pub fn resolve_full_name(
        &self,
        name: &QualifiedObjectName,
        conn_id: Option<ConnectionId>,
    ) -> FullObjectName {
        let conn_id = conn_id.unwrap_or(SYSTEM_CONN_ID);

        let database = match &name.qualifiers.database_spec {
            ResolvedDatabaseSpecifier::Ambient => RawDatabaseSpecifier::Ambient,
            ResolvedDatabaseSpecifier::Id(id) => {
                RawDatabaseSpecifier::Name(self.get_database(id).name().to_string())
            }
        };
        let schema = self
            .get_schema(
                &name.qualifiers.database_spec,
                &name.qualifiers.schema_spec,
                conn_id,
            )
            .name()
            .schema
            .clone();
        FullObjectName {
            database,
            schema,
            item: name.item.clone(),
        }
    }

    pub fn get_entry(&self, id: &GlobalId) -> &CatalogEntry {
        &self.entry_by_id[id]
    }

    pub fn try_get_entry_in_schema(
        &self,
        name: &QualifiedObjectName,
        conn_id: ConnectionId,
    ) -> Option<&CatalogEntry> {
        self.get_schema(
            &name.qualifiers.database_spec,
            &name.qualifiers.schema_spec,
            conn_id,
        )
        .items
        .get(&name.item)
        .and_then(|id| self.try_get_entry(id))
    }

    /// Gets an entry named `item` from exactly one of system schemas.
    ///
    /// # Panics
    /// - If `item` is not an entry in any system schema
    /// - If more than one system schema has an entry named `item`.
    fn get_entry_in_system_schemas(&self, item: &str) -> &CatalogEntry {
        let mut res = None;
        for system_schema in &[
            PG_CATALOG_SCHEMA,
            INFORMATION_SCHEMA,
            MZ_CATALOG_SCHEMA,
            MZ_INTERNAL_SCHEMA,
        ] {
            let schema_id = &self.ambient_schemas_by_name[*system_schema];
            let schema = &self.ambient_schemas_by_id[schema_id];
            if let Some(global_id) = schema.items.get(item) {
                match res {
                    None => res = Some(self.get_entry(global_id)),
                    Some(_) => panic!("only call get_entry_in_system_schemas on objects uniquely identifiable in one system schema"),
                }
            }
        }

        res.unwrap_or_else(|| panic!("cannot find {} in system schema", item))
    }

    pub fn item_exists(&self, name: &QualifiedObjectName, conn_id: ConnectionId) -> bool {
        self.try_get_entry_in_schema(name, conn_id).is_some()
    }

    fn find_available_name(
        &self,
        mut name: QualifiedObjectName,
        conn_id: ConnectionId,
    ) -> QualifiedObjectName {
        let mut i = 0;
        let orig_item_name = name.item.clone();
        while self.item_exists(&name, conn_id) {
            i += 1;
            name.item = format!("{}{}", orig_item_name, i);
        }
        name
    }

    pub fn try_get_entry(&self, id: &GlobalId) -> Option<&CatalogEntry> {
        self.entry_by_id.get(id)
    }

    /// Returns all indexes on the given object and compute instance known in
    /// the catalog.
    pub fn get_indexes_on(
        &self,
        id: GlobalId,
        compute_instance: ComputeInstanceId,
    ) -> impl Iterator<Item = (GlobalId, &Index)> {
        let index_matches =
            move |idx: &Index| idx.on == id && idx.compute_instance == compute_instance;

        self.try_get_entry(&id)
            .into_iter()
            .map(move |e| {
                e.used_by()
                    .iter()
                    .filter_map(move |uses_id| match self.get_entry(uses_id).item() {
                        CatalogItem::Index(index) if index_matches(index) => {
                            Some((*uses_id, index))
                        }
                        _ => None,
                    })
            })
            .flatten()
    }

    fn insert_item(
        &mut self,
        id: GlobalId,
        oid: u32,
        name: QualifiedObjectName,
        item: CatalogItem,
    ) {
        if !id.is_system() && !item.is_placeholder() {
            info!(
                "create {} {} ({})",
                item.typ(),
                self.resolve_full_name(&name, None),
                id
            );
        }

        if !id.is_system() {
            if let CatalogItem::Index(Index {
                compute_instance, ..
            })
            | CatalogItem::Sink(Sink {
                compute_instance, ..
            })
            | CatalogItem::MaterializedView(MaterializedView {
                compute_instance, ..
            }) = item
            {
                self.compute_instances_by_id
                    .get_mut(&compute_instance)
                    .unwrap()
                    .exports
                    .insert(id);
            };
        }

        let entry = CatalogEntry {
            item,
            name,
            id,
            oid,
            used_by: Vec::new(),
        };
        for u in entry.uses() {
            match self.entry_by_id.get_mut(&u) {
                Some(metadata) => metadata.used_by.push(entry.id),
                None => panic!(
                    "Catalog: missing dependent catalog item {} while installing {}",
                    &u,
                    self.resolve_full_name(&entry.name, entry.conn_id())
                ),
            }
        }
        let conn_id = entry.item().conn_id().unwrap_or(SYSTEM_CONN_ID);
        let schema = self.get_schema_mut(
            &entry.name().qualifiers.database_spec,
            &entry.name().qualifiers.schema_spec,
            conn_id,
        );
        if let CatalogItem::Func(_) = entry.item() {
            schema.functions.insert(entry.name.item.clone(), entry.id);
        } else {
            schema.items.insert(entry.name.item.clone(), entry.id);
        }

        self.entry_by_id.insert(entry.id, entry.clone());
    }

    #[tracing::instrument(level = "trace", skip(self))]
    fn drop_item(&mut self, id: GlobalId) {
        let metadata = self.entry_by_id.remove(&id).unwrap();
        if !metadata.item.is_placeholder() {
            info!(
                "drop {} {} ({})",
                metadata.item_type(),
                self.resolve_full_name(&metadata.name, metadata.conn_id()),
                id
            );
        }
        for u in metadata.uses() {
            if let Some(dep_metadata) = self.entry_by_id.get_mut(&u) {
                dep_metadata.used_by.retain(|u| *u != metadata.id)
            }
        }

        let conn_id = metadata.item.conn_id().unwrap_or(SYSTEM_CONN_ID);
        let schema = self.get_schema_mut(
            &metadata.name().qualifiers.database_spec,
            &metadata.name().qualifiers.schema_spec,
            conn_id,
        );
        schema
            .items
            .remove(&metadata.name().item)
            .expect("catalog out of sync");

        if let CatalogItem::Index(Index {
            compute_instance, ..
        })
        | CatalogItem::Sink(Sink {
            compute_instance, ..
        })
        | CatalogItem::MaterializedView(MaterializedView {
            compute_instance, ..
        }) = metadata.item
        {
            if !id.is_system() {
                assert!(
                    self.compute_instances_by_id
                        .get_mut(&compute_instance)
                        .unwrap()
                        .exports
                        .remove(&id),
                    "catalog out of sync"
                );
            }
        };
    }

    fn get_database(&self, database_id: &DatabaseId) -> &Database {
        &self.database_by_id[database_id]
    }

    async fn insert_compute_instance(
        &mut self,
        id: ComputeInstanceId,
        name: String,
        introspection: Option<ComputeInstanceIntrospectionConfig>,
        introspection_source_indexes: Vec<(&'static BuiltinLog, GlobalId)>,
    ) {
        let logging = match introspection {
            None => None,
            Some(introspection) => {
                let mut active_logs = BTreeMap::new();
                for (log, index_id) in introspection_source_indexes {
                    let source_name = FullObjectName {
                        database: RawDatabaseSpecifier::Ambient,
                        schema: log.schema.into(),
                        item: log.name.into(),
                    };
                    let index_name = format!("{}_{}_primary_idx", log.name, id);
                    let mut index_name = QualifiedObjectName {
                        qualifiers: ObjectQualifiers {
                            database_spec: ResolvedDatabaseSpecifier::Ambient,
                            schema_spec: SchemaSpecifier::Id(
                                self.get_mz_catalog_schema_id().clone(),
                            ),
                        },
                        item: index_name.clone(),
                    };
                    index_name = self.find_available_name(index_name, SYSTEM_CONN_ID);
                    let index_item_name = index_name.item.clone();
                    // TODO(clusters): Avoid panicking here on ID exhaustion
                    // before stabilization.
                    //
                    // The OID counter is an i32, and could plausibly be exhausted.
                    // Preallocating OIDs for each logging index is eminently
                    // doable, but annoying enough that we don't bother now.
                    let oid = self.allocate_oid().expect("cannot return error here");
                    let log_id = self.resolve_builtin_log(&log);
                    self.insert_item(
                        index_id,
                        oid,
                        index_name,
                        CatalogItem::Index(Index {
                            on: log_id,
                            keys: log
                                .variant
                                .index_by()
                                .into_iter()
                                .map(MirScalarExpr::Column)
                                .collect(),
                            create_sql: index_sql(
                                index_item_name,
                                id,
                                source_name,
                                &log.variant.desc(),
                                &log.variant.index_by(),
                            ),
                            conn_id: None,
                            depends_on: vec![log_id],
                            compute_instance: id,
                        }),
                    );
                    active_logs.insert(log.variant.clone(), index_id);
                }
                Some(DataflowLoggingConfig {
                    granularity_ns: introspection.granularity.as_nanos(),
                    log_logging: introspection.debugging,
                    active_logs,
                    sink_logs: BTreeMap::new(),
                })
            }
        };

        self.compute_instances_by_id.insert(
            id,
            ComputeInstance {
                name: name.clone(),
                id,
                exports: HashSet::new(),
                logging,
                replica_id_by_name: HashMap::new(),
                replicas_by_id: HashMap::new(),
            },
        );
        assert!(self.compute_instances_by_name.insert(name, id).is_none());
    }

    fn insert_compute_instance_replica(
        &mut self,
        on_instance: ComputeInstanceId,
        replica_name: String,
        replica_id: ReplicaId,
        config: ConcreteComputeInstanceReplicaConfig,
    ) {
        for (variant, source_id) in config.persisted_logs.get_logs() {
            let oid = self.allocate_oid().expect("cannot return error here");
            // TODO(lh): Once we get rid of legacy active logs, we should refactor the
            // CatalogItem::Log. For now  we just use the log variant to lookup the unique CatalogItem
            // in BUILTINS.
            let log = BUILTINS::logs()
                .find(|log| log.variant == variant)
                .expect("variant must be included in builtins");

            let source_name = QualifiedObjectName {
                qualifiers: ObjectQualifiers {
                    database_spec: ResolvedDatabaseSpecifier::Ambient,
                    schema_spec: SchemaSpecifier::Id(self.get_mz_catalog_schema_id().clone()),
                },
                item: format!("{}_{}", log.name, replica_id),
            };
            self.insert_item(source_id, oid, source_name, CatalogItem::Log(log));
        }

        let replica = ComputeInstanceReplica {
            config,
            process_status: HashMap::new(),
        };
        let compute_instance = self.compute_instances_by_id.get_mut(&on_instance).unwrap();
        assert!(compute_instance
            .replica_id_by_name
            .insert(replica_name, replica_id)
            .is_none());
        assert!(compute_instance
            .replicas_by_id
            .insert(replica_id, replica)
            .is_none());
    }

    /// Try inserting/updating the status of a compute instance process as
    /// described by the given event.
    ///
    /// This method returns `true` if the insert was successful. It returns
    /// `false` if the insert was unsuccessful, i.e., the given compute instance
    /// replica is not found.
    ///
    /// This treatment of non-existing replicas allows us to gracefully handle
    /// scenarios where we receive status updates for replicas that we have
    /// already removed from the catalog.
    fn try_insert_compute_instance_status(&mut self, event: ComputeInstanceEvent) -> bool {
        self.compute_instances_by_id
            .get_mut(&event.instance_id)
            .and_then(|instance| instance.replicas_by_id.get_mut(&event.replica_id))
            .map(|replica| replica.process_status.insert(event.process_id, event))
            .is_some()
    }

    /// Try getting the status of the given compute instance process.
    ///
    /// This method returns `None` if no status was found for the given
    /// compute instance process because:
    ///   * The given compute instance replica is not found. This can occur
    ///     if we already dropped the replica from the catalog, but we still
    ///     receive status updates.
    ///   * The given replica process is not found. This is the case when we
    ///     receive the first status update for a new replica process.
    fn try_get_compute_instance_status(
        &self,
        instance_id: ComputeInstanceId,
        replica_id: ReplicaId,
        process_id: ProcessId,
    ) -> Option<ComputeInstanceEvent> {
        self.compute_instances_by_id
            .get(&instance_id)
            .and_then(|instance| instance.replicas_by_id.get(&replica_id))
            .and_then(|replica| replica.process_status.get(&process_id))
            .cloned()
    }

    /// Insert system configuration `name` with `value`.
    fn insert_system_configuration(&mut self, name: String, value: mz_sql_parser::ast::Value) {
        self.system_configuration.insert(name, value);
    }

    /// Remove system configuration `name`.
    fn remove_system_configuration(&mut self, name: &str) -> Option<mz_sql_parser::ast::Value> {
        self.system_configuration.remove(name)
    }

    /// Gets the schema map for the database matching `database_spec`.
    fn resolve_schema_in_database(
        &self,
        database_spec: &ResolvedDatabaseSpecifier,
        schema_name: &str,
        conn_id: ConnectionId,
    ) -> Result<&Schema, SqlCatalogError> {
        let schema = match database_spec {
            ResolvedDatabaseSpecifier::Ambient if schema_name == MZ_TEMP_SCHEMA => {
                self.temporary_schemas.get(&conn_id)
            }
            ResolvedDatabaseSpecifier::Ambient => self
                .ambient_schemas_by_name
                .get(schema_name)
                .and_then(|id| self.ambient_schemas_by_id.get(id)),
            ResolvedDatabaseSpecifier::Id(id) => self.database_by_id.get(id).and_then(|db| {
                db.schemas_by_name
                    .get(schema_name)
                    .and_then(|id| db.schemas_by_id.get(id))
            }),
        };
        schema.ok_or_else(|| SqlCatalogError::UnknownSchema(schema_name.into()))
    }

    pub fn get_schema(
        &self,
        database_spec: &ResolvedDatabaseSpecifier,
        schema_spec: &SchemaSpecifier,
        conn_id: ConnectionId,
    ) -> &Schema {
        // Keep in sync with `get_schemas_mut`
        match (database_spec, schema_spec) {
            (ResolvedDatabaseSpecifier::Ambient, SchemaSpecifier::Temporary) => {
                &self.temporary_schemas[&conn_id]
            }
            (ResolvedDatabaseSpecifier::Ambient, SchemaSpecifier::Id(id)) => {
                &self.ambient_schemas_by_id[id]
            }

            (ResolvedDatabaseSpecifier::Id(database_id), SchemaSpecifier::Id(schema_id)) => {
                &self.database_by_id[database_id].schemas_by_id[schema_id]
            }
            (ResolvedDatabaseSpecifier::Id(_), SchemaSpecifier::Temporary) => {
                unreachable!("temporary schemas are in the ambient database")
            }
        }
    }

    fn get_schema_mut(
        &mut self,
        database_spec: &ResolvedDatabaseSpecifier,
        schema_spec: &SchemaSpecifier,
        conn_id: ConnectionId,
    ) -> &mut Schema {
        // Keep in sync with `get_schemas`
        match (database_spec, schema_spec) {
            (ResolvedDatabaseSpecifier::Ambient, SchemaSpecifier::Temporary) => self
                .temporary_schemas
                .get_mut(&conn_id)
                .expect("catalog out of sync"),
            (ResolvedDatabaseSpecifier::Ambient, SchemaSpecifier::Id(id)) => self
                .ambient_schemas_by_id
                .get_mut(id)
                .expect("catalog out of sync"),
            (ResolvedDatabaseSpecifier::Id(database_id), SchemaSpecifier::Id(schema_id)) => self
                .database_by_id
                .get_mut(database_id)
                .expect("catalog out of sync")
                .schemas_by_id
                .get_mut(schema_id)
                .expect("catalog out of sync"),
            (ResolvedDatabaseSpecifier::Id(_), SchemaSpecifier::Temporary) => {
                unreachable!("temporary schemas are in the ambient database")
            }
        }
    }

    pub fn get_mz_catalog_schema_id(&self) -> &SchemaId {
        &self.ambient_schemas_by_name[MZ_CATALOG_SCHEMA]
    }

    pub fn get_pg_catalog_schema_id(&self) -> &SchemaId {
        &self.ambient_schemas_by_name[PG_CATALOG_SCHEMA]
    }

    pub fn get_information_schema_id(&self) -> &SchemaId {
        &self.ambient_schemas_by_name[INFORMATION_SCHEMA]
    }

    pub fn is_system_schema(&self, schema: &str) -> bool {
        schema == MZ_CATALOG_SCHEMA
            || schema == PG_CATALOG_SCHEMA
            || schema == INFORMATION_SCHEMA
            || schema == MZ_INTERNAL_SCHEMA
    }

    /// Optimized lookup for a builtin table
    ///
    /// Panics if the builtin table doesn't exist in the catalog
    pub fn resolve_builtin_table(&self, builtin: &'static BuiltinTable) -> GlobalId {
        self.resolve_builtin_object(&Builtin::<IdReference>::Table(builtin))
    }

    /// Optimized lookup for a builtin log
    ///
    /// Panics if the builtin log doesn't exist in the catalog
    pub fn resolve_builtin_log(&self, builtin: &'static BuiltinLog) -> GlobalId {
        self.resolve_builtin_object(&Builtin::<IdReference>::Log(builtin))
    }

    /// Optimized lookup for a builtin storage collection
    ///
    /// Panics if the builtin storage collection doesn't exist in the catalog
    pub fn resolve_builtin_storage_collection(
        &self,
        builtin: &'static BuiltinStorageCollection,
    ) -> GlobalId {
        self.resolve_builtin_object(&Builtin::<IdReference>::StorageCollection(builtin))
    }

    /// Optimized lookup for a builtin object
    ///
    /// Panics if the builtin object doesn't exist in the catalog
    pub fn resolve_builtin_object<T: TypeReference>(&self, builtin: &Builtin<T>) -> GlobalId {
        let schema_id = &self.ambient_schemas_by_name[builtin.schema()];
        let schema = &self.ambient_schemas_by_id[schema_id];
        schema.items[builtin.name()].clone()
    }

    pub fn config(&self) -> &mz_sql::catalog::CatalogConfig {
        &self.config
    }

    pub fn resolve_database(&self, database_name: &str) -> Result<&Database, SqlCatalogError> {
        match self.database_by_name.get(database_name) {
            Some(id) => Ok(&self.database_by_id[id]),
            None => Err(SqlCatalogError::UnknownDatabase(database_name.into())),
        }
    }

    pub fn resolve_schema(
        &self,
        current_database: Option<&DatabaseId>,
        database_name: Option<&str>,
        schema_name: &str,
        conn_id: ConnectionId,
    ) -> Result<&Schema, SqlCatalogError> {
        let database_spec = match database_name {
            // If a database is explicitly specified, validate it. Note that we
            // intentionally do not validate `current_database` to permit
            // querying `mz_catalog` with an invalid session database, e.g., so
            // that you can run `SHOW DATABASES` to *find* a valid database.
            Some(database) => Some(ResolvedDatabaseSpecifier::Id(
                self.resolve_database(database)?.id().clone(),
            )),
            None => current_database.map(|id| ResolvedDatabaseSpecifier::Id(id.clone())),
        };

        // First try to find the schema in the named database.
        if let Some(database_spec) = database_spec {
            if let Ok(schema) =
                self.resolve_schema_in_database(&database_spec, schema_name, conn_id)
            {
                return Ok(schema);
            }
        }

        // Then fall back to the ambient database.
        if let Ok(schema) = self.resolve_schema_in_database(
            &ResolvedDatabaseSpecifier::Ambient,
            schema_name,
            conn_id,
        ) {
            return Ok(schema);
        }

        Err(SqlCatalogError::UnknownSchema(schema_name.into()))
    }

    pub fn resolve_compute_instance(
        &self,
        name: &str,
    ) -> Result<&ComputeInstance, SqlCatalogError> {
        let id = self
            .compute_instances_by_name
            .get(name)
            .ok_or_else(|| SqlCatalogError::UnknownComputeInstance(name.to_string()))?;
        Ok(&self.compute_instances_by_id[id])
    }

    /// Resolves [`PartialObjectName`] into a [`CatalogEntry`].
    ///
    /// If `name` does not specify a database, the `current_database` is used.
    /// If `name` does not specify a schema, then the schemas in `search_path`
    /// are searched in order.
    #[allow(clippy::useless_let_if_seq)]
    pub fn resolve(
        &self,
        get_schema_entries: fn(&Schema) -> &BTreeMap<String, GlobalId>,
        current_database: Option<&DatabaseId>,
        search_path: &Vec<(ResolvedDatabaseSpecifier, SchemaSpecifier)>,
        name: &PartialObjectName,
        conn_id: ConnectionId,
    ) -> Result<&CatalogEntry, SqlCatalogError> {
        // If a schema name was specified, just try to find the item in that
        // schema. If no schema was specified, try to find the item in the connection's
        // temporary schema. If the item is not found, try to find the item in every
        // schema in the search path.
        let schemas = match &name.schema {
            Some(schema_name) => {
                match self.resolve_schema(
                    current_database,
                    name.database.as_deref(),
                    schema_name,
                    conn_id,
                ) {
                    Ok(schema) => vec![(schema.name.database.clone(), schema.id.clone())],
                    Err(e) => return Err(e),
                }
            }
            None => match self
                .get_schema(
                    &ResolvedDatabaseSpecifier::Ambient,
                    &SchemaSpecifier::Temporary,
                    conn_id,
                )
                .items
                .get(&name.item)
            {
                Some(id) => return Ok(&self.get_entry(id)),
                None => search_path.to_vec(),
            },
        };

        for (database_spec, schema_spec) in schemas {
            let schema = self.get_schema(&database_spec, &schema_spec, conn_id);

            if let Some(id) = get_schema_entries(schema).get(&name.item) {
                return Ok(&self.entry_by_id[id]);
            }
        }
        Err(SqlCatalogError::UnknownItem(name.to_string()))
    }

    /// Resolves `name` to a non-function [`CatalogEntry`].
    pub fn resolve_entry(
        &self,
        current_database: Option<&DatabaseId>,
        search_path: &Vec<(ResolvedDatabaseSpecifier, SchemaSpecifier)>,
        name: &PartialObjectName,
        conn_id: ConnectionId,
    ) -> Result<&CatalogEntry, SqlCatalogError> {
        self.resolve(
            |schema| &schema.items,
            current_database,
            search_path,
            name,
            conn_id,
        )
    }

    /// Resolves `name` to a function [`CatalogEntry`].
    pub fn resolve_function(
        &self,
        current_database: Option<&DatabaseId>,
        search_path: &Vec<(ResolvedDatabaseSpecifier, SchemaSpecifier)>,
        name: &PartialObjectName,
        conn_id: ConnectionId,
    ) -> Result<&CatalogEntry, SqlCatalogError> {
        self.resolve(
            |schema| &schema.functions,
            current_database,
            search_path,
            name,
            conn_id,
        )
    }

    /// Serializes the catalog's in-memory state.
    ///
    /// There are no guarantees about the format of the serialized state, except
    /// that the serialized state for two identical catalogs will compare
    /// identically.
    pub fn dump(&self) -> String {
        serde_json::to_string(&self.database_by_id).expect("serialization cannot fail")
    }

    pub fn availability_zones(&self) -> &[String] {
        &self.availability_zones
    }

    /// Returns the default storage host size
    ///
    /// If a default size was given as configuration, it is always used, otherwise the
    /// smallest host size is used instead.
    pub fn default_storage_host_size(&self) -> (String, StorageHostResourceAllocation) {
        match &self.default_storage_host_size {
            Some(default_storage_host_size) => {
                // The default is guaranteed to be in the size map during startup
                let allocation = self
                    .storage_host_sizes
                    .0
                    .get(default_storage_host_size)
                    .expect("default storage host size must exist in size map");
                (default_storage_host_size.clone(), allocation.clone())
            }
            None => {
                let (size, allocation) = self
                    .storage_host_sizes
                    .0
                    .iter()
                    .min_by_key(|(_, a)| (a.workers, a.memory_limit))
                    .expect("should have at least one valid storage instance size");
                (size.clone(), allocation.clone())
            }
        }
    }
}

#[derive(Debug)]
pub struct ConnCatalog<'a> {
    state: Cow<'a, CatalogState>,
    conn_id: ConnectionId,
    compute_instance: String,
    database: Option<DatabaseId>,
    search_path: Vec<(ResolvedDatabaseSpecifier, SchemaSpecifier)>,
    user: String,
    prepared_statements: Option<Cow<'a, HashMap<String, PreparedStatement>>>,
}

impl ConnCatalog<'_> {
    pub fn conn_id(&self) -> ConnectionId {
        self.conn_id
    }

    pub fn state(&self) -> &CatalogState {
        &*self.state
    }

    pub fn into_owned(self) -> ConnCatalog<'static> {
        ConnCatalog {
            state: Cow::Owned(self.state.into_owned()),
            conn_id: self.conn_id,
            compute_instance: self.compute_instance,
            database: self.database,
            search_path: self.search_path,
            user: self.user,
            prepared_statements: self.prepared_statements.map(|s| Cow::Owned(s.into_owned())),
        }
    }

    fn effective_search_path(
        &self,
        include_temp_schema: bool,
    ) -> Vec<(ResolvedDatabaseSpecifier, SchemaSpecifier)> {
        let mut v = Vec::with_capacity(self.search_path.len() + 3);
        // Temp schema is only included for relations and data types, not for functions and operators
        let temp_schema = (
            ResolvedDatabaseSpecifier::Ambient,
            SchemaSpecifier::Temporary,
        );
        if include_temp_schema && !self.search_path.contains(&temp_schema) {
            v.push(temp_schema);
        }
        let default_schemas = [
            (
                ResolvedDatabaseSpecifier::Ambient,
                SchemaSpecifier::Id(self.state.get_mz_catalog_schema_id().clone()),
            ),
            (
                ResolvedDatabaseSpecifier::Ambient,
                SchemaSpecifier::Id(self.state.get_pg_catalog_schema_id().clone()),
            ),
        ];
        for schema in default_schemas.into_iter() {
            if !self.search_path.contains(&schema) {
                v.push(schema);
            }
        }
        v.extend_from_slice(&self.search_path);
        v
    }
}

#[derive(Debug, Deserialize, Serialize, Clone)]
pub struct Database {
    pub name: String,
    pub id: DatabaseId,
    #[serde(skip)]
    pub oid: u32,
    pub schemas_by_id: BTreeMap<SchemaId, Schema>,
    pub schemas_by_name: BTreeMap<String, SchemaId>,
}

#[derive(Debug, Deserialize, Serialize, Clone)]
pub struct Schema {
    pub name: QualifiedSchemaName,
    pub id: SchemaSpecifier,
    #[serde(skip)]
    pub oid: u32,
    pub items: BTreeMap<String, GlobalId>,
    pub functions: BTreeMap<String, GlobalId>,
}

#[derive(Debug, Serialize, Clone)]
pub struct Role {
    pub name: String,
    pub id: u64,
    #[serde(skip)]
    pub oid: u32,
}

#[derive(Debug, Serialize, Clone)]
pub struct ComputeInstance {
    pub name: String,
    pub id: ComputeInstanceId,
    pub logging: Option<DataflowLoggingConfig>,
    /// Indexes, sinks, and materialized views exported by this compute instance.
    /// Does not include introspection source indexes.
    pub exports: HashSet<GlobalId>,
    pub replica_id_by_name: HashMap<String, ReplicaId>,
    pub replicas_by_id: HashMap<ReplicaId, ComputeInstanceReplica>,
}

#[derive(Debug, Serialize, Clone)]
pub struct ComputeInstanceReplica {
    pub config: ConcreteComputeInstanceReplicaConfig,
    pub process_status: HashMap<ProcessId, ComputeInstanceEvent>,
}

#[derive(Clone, Debug)]
pub struct CatalogEntry {
    item: CatalogItem,
    used_by: Vec<GlobalId>,
    id: GlobalId,
    oid: u32,
    name: QualifiedObjectName,
}

#[derive(Debug, Clone, Serialize)]
pub enum CatalogItem {
    Table(Table),
    Source(Source),
    Log(&'static BuiltinLog),
    View(View),
    MaterializedView(MaterializedView),
    Sink(Sink),
    Index(Index),
    Type(Type),
    Func(Func),
    Secret(Secret),
    Connection(Connection),
    StorageCollection(&'static BuiltinStorageCollection),
}

#[derive(Debug, Clone, Serialize)]
pub struct Table {
    pub create_sql: String,
    pub desc: RelationDesc,
    #[serde(skip)]
    pub defaults: Vec<Expr<Aug>>,
    pub conn_id: Option<ConnectionId>,
    pub depends_on: Vec<GlobalId>,
}

impl Table {
    // The Coordinator controls insertions for tables (including system tables),
    // so they are realtime.
    pub fn timeline(&self) -> Timeline {
        Timeline::EpochMilliseconds
    }
}

#[derive(Debug, Clone, Serialize)]
pub struct Source {
    pub create_sql: String,
    pub source_desc: SourceDesc,
    pub desc: RelationDesc,
    pub timeline: Timeline,
    pub depends_on: Vec<GlobalId>,
    pub remote_addr: Option<String>,
    pub host_config: StorageHostConfig,
}

#[derive(Debug, Clone, Serialize)]
pub struct Sink {
    pub create_sql: String,
    pub from: GlobalId,
    pub connection: SinkConnectionState,
    pub envelope: SinkEnvelope,
    pub with_snapshot: bool,
    pub depends_on: Vec<GlobalId>,
    pub compute_instance: ComputeInstanceId,
}

#[derive(Debug, Clone, Serialize)]
pub enum SinkConnectionState {
    Pending(SinkConnectionBuilder),
    Ready(SinkConnection),
}

#[derive(Debug, Clone, Serialize)]
pub struct View {
    pub create_sql: String,
    pub optimized_expr: OptimizedMirRelationExpr,
    pub desc: RelationDesc,
    pub conn_id: Option<ConnectionId>,
    pub depends_on: Vec<GlobalId>,
}

#[derive(Debug, Clone, Serialize)]
pub struct MaterializedView {
    pub create_sql: String,
    pub optimized_expr: OptimizedMirRelationExpr,
    pub desc: RelationDesc,
    pub depends_on: Vec<GlobalId>,
    pub compute_instance: ComputeInstanceId,
}

#[derive(Debug, Clone, Serialize)]
pub struct Index {
    pub create_sql: String,
    pub on: GlobalId,
    pub keys: Vec<MirScalarExpr>,
    pub conn_id: Option<ConnectionId>,
    pub depends_on: Vec<GlobalId>,
    pub compute_instance: ComputeInstanceId,
}

#[derive(Debug, Clone, Serialize)]
pub struct Type {
    pub create_sql: String,
    #[serde(skip)]
    pub details: CatalogTypeDetails<IdReference>,
    pub depends_on: Vec<GlobalId>,
}

#[derive(Debug, Clone, Serialize)]
pub struct Func {
    #[serde(skip)]
    pub inner: &'static mz_sql::func::Func,
}

#[derive(Debug, Clone, Serialize)]
pub struct Secret {
    pub create_sql: String,
}

#[derive(Debug, Clone, Serialize)]
pub struct Connection {
    pub create_sql: String,
    pub connection: mz_storage::types::connections::Connection,
    pub depends_on: Vec<GlobalId>,
}

impl CatalogItem {
    /// Returns a string indicating the type of this catalog entry.
    pub(crate) fn typ(&self) -> mz_sql::catalog::CatalogItemType {
        match self {
            CatalogItem::Table(_) => mz_sql::catalog::CatalogItemType::Table,
            CatalogItem::Source(_) => mz_sql::catalog::CatalogItemType::Source,
            CatalogItem::Log(_) => mz_sql::catalog::CatalogItemType::Source,
            CatalogItem::Sink(_) => mz_sql::catalog::CatalogItemType::Sink,
            CatalogItem::View(_) => mz_sql::catalog::CatalogItemType::View,
            CatalogItem::MaterializedView(_) => mz_sql::catalog::CatalogItemType::MaterializedView,
            CatalogItem::Index(_) => mz_sql::catalog::CatalogItemType::Index,
            CatalogItem::Type(_) => mz_sql::catalog::CatalogItemType::Type,
            CatalogItem::Func(_) => mz_sql::catalog::CatalogItemType::Func,
            CatalogItem::Secret(_) => mz_sql::catalog::CatalogItemType::Secret,
            CatalogItem::Connection(_) => mz_sql::catalog::CatalogItemType::Connection,
            CatalogItem::StorageCollection(_) => mz_sql::catalog::CatalogItemType::Source,
        }
    }

    pub fn desc(&self, name: &FullObjectName) -> Result<Cow<RelationDesc>, SqlCatalogError> {
        match &self {
            CatalogItem::Source(src) => Ok(Cow::Borrowed(&src.desc)),
            CatalogItem::Log(log) => Ok(Cow::Owned(log.variant.desc())),
            CatalogItem::Table(tbl) => Ok(Cow::Borrowed(&tbl.desc)),
            CatalogItem::View(view) => Ok(Cow::Borrowed(&view.desc)),
            CatalogItem::MaterializedView(mview) => Ok(Cow::Borrowed(&mview.desc)),
            CatalogItem::StorageCollection(coll) => Ok(Cow::Borrowed(&coll.desc)),
            CatalogItem::Func(_)
            | CatalogItem::Index(_)
            | CatalogItem::Sink(_)
            | CatalogItem::Type(_)
            | CatalogItem::Secret(_)
            | CatalogItem::Connection(_) => Err(SqlCatalogError::InvalidDependency {
                name: name.to_string(),
                typ: self.typ(),
            }),
        }
    }

    pub fn func(
        &self,
        name: &QualifiedObjectName,
    ) -> Result<&'static mz_sql::func::Func, SqlCatalogError> {
        match &self {
            CatalogItem::Func(func) => Ok(func.inner),
            _ => Err(SqlCatalogError::UnexpectedType(
                name.item.to_string(),
                CatalogItemType::Func,
            )),
        }
    }

    pub fn source_desc(&self, name: &QualifiedObjectName) -> Result<&SourceDesc, SqlCatalogError> {
        match &self {
            CatalogItem::Source(source) => Ok(&source.source_desc),
            _ => Err(SqlCatalogError::UnexpectedType(
                name.item.clone(),
                CatalogItemType::Source,
            )),
        }
    }

    /// Collects the identifiers of the dataflows that this item depends
    /// upon.
    pub fn uses(&self) -> &[GlobalId] {
        match self {
            CatalogItem::Func(_) => &[],
            CatalogItem::Index(idx) => &idx.depends_on,
            CatalogItem::Sink(sink) => &sink.depends_on,
            CatalogItem::Source(source) => &source.depends_on,
            CatalogItem::Log(_) => &[],
            CatalogItem::Table(table) => &table.depends_on,
            CatalogItem::Type(typ) => &typ.depends_on,
            CatalogItem::View(view) => &view.depends_on,
            CatalogItem::MaterializedView(mview) => &mview.depends_on,
            CatalogItem::Secret(_) => &[],
            CatalogItem::Connection(connection) => &connection.depends_on,
            CatalogItem::StorageCollection(_) => &[],
        }
    }

    /// Indicates whether this item is a placeholder for a future item
    /// or if it's actually a real item.
    pub fn is_placeholder(&self) -> bool {
        match self {
            CatalogItem::Func(_)
            | CatalogItem::Index(_)
            | CatalogItem::Source(_)
            | CatalogItem::Log(_)
            | CatalogItem::Table(_)
            | CatalogItem::Type(_)
            | CatalogItem::View(_)
            | CatalogItem::MaterializedView(_)
            | CatalogItem::Secret(_)
            | CatalogItem::Connection(_)
            | CatalogItem::StorageCollection(_) => false,
            CatalogItem::Sink(s) => match s.connection {
                SinkConnectionState::Pending(_) => true,
                SinkConnectionState::Ready(_) => false,
            },
        }
    }

    /// Returns the connection ID that this item belongs to, if this item is
    /// temporary.
    pub fn conn_id(&self) -> Option<ConnectionId> {
        match self {
            CatalogItem::View(view) => view.conn_id,
            CatalogItem::Index(index) => index.conn_id,
            CatalogItem::Table(table) => table.conn_id,
            CatalogItem::Log(_)
            | CatalogItem::Source(_)
            | CatalogItem::Sink(_)
            | CatalogItem::MaterializedView(_)
            | CatalogItem::Secret(_)
            | CatalogItem::Type(_)
            | CatalogItem::Func(_)
            | CatalogItem::Connection(_)
            | CatalogItem::StorageCollection(_) => None,
        }
    }

    /// Indicates whether this item is temporary or not.
    pub fn is_temporary(&self) -> bool {
        self.conn_id().is_some()
    }

    /// Returns a clone of `self` with all instances of `from` renamed to `to`
    /// (with the option of including the item's own name) or errors if request
    /// is ambiguous.
    fn rename_item_refs(
        &self,
        from: FullObjectName,
        to_item_name: String,
        rename_self: bool,
    ) -> Result<CatalogItem, String> {
        let do_rewrite = |create_sql: String| -> Result<String, String> {
            let mut create_stmt = mz_sql::parse::parse(&create_sql).unwrap().into_element();
            if rename_self {
                mz_sql::ast::transform::create_stmt_rename(&mut create_stmt, to_item_name.clone());
            }
            // Determination of what constitutes an ambiguous request is done here.
            mz_sql::ast::transform::create_stmt_rename_refs(&mut create_stmt, from, to_item_name)?;
            Ok(create_stmt.to_ast_string_stable())
        };

        match self {
            CatalogItem::Table(i) => {
                let mut i = i.clone();
                i.create_sql = do_rewrite(i.create_sql)?;
                Ok(CatalogItem::Table(i))
            }
            CatalogItem::Log(i) => Ok(CatalogItem::Log(i)),
            CatalogItem::Source(i) => {
                let mut i = i.clone();
                i.create_sql = do_rewrite(i.create_sql)?;
                Ok(CatalogItem::Source(i))
            }
            CatalogItem::Sink(i) => {
                let mut i = i.clone();
                i.create_sql = do_rewrite(i.create_sql)?;
                Ok(CatalogItem::Sink(i))
            }
            CatalogItem::View(i) => {
                let mut i = i.clone();
                i.create_sql = do_rewrite(i.create_sql)?;
                Ok(CatalogItem::View(i))
            }
            CatalogItem::MaterializedView(i) => {
                let mut i = i.clone();
                i.create_sql = do_rewrite(i.create_sql)?;
                Ok(CatalogItem::MaterializedView(i))
            }
            CatalogItem::Index(i) => {
                let mut i = i.clone();
                i.create_sql = do_rewrite(i.create_sql)?;
                Ok(CatalogItem::Index(i))
            }
            CatalogItem::Secret(i) => {
                let mut i = i.clone();
                i.create_sql = do_rewrite(i.create_sql)?;
                Ok(CatalogItem::Secret(i))
            }
            CatalogItem::Func(_) | CatalogItem::Type(_) => {
                unreachable!("{}s cannot be renamed", self.typ())
            }
            CatalogItem::Connection(i) => {
                let mut i = i.clone();
                i.create_sql = do_rewrite(i.create_sql)?;
                Ok(CatalogItem::Connection(i))
            }
            CatalogItem::StorageCollection(i) => Ok(CatalogItem::StorageCollection(i)),
        }
    }
}

impl CatalogEntry {
    /// Reports the description of the datums produced by this catalog item.
    pub fn desc(&self, name: &FullObjectName) -> Result<Cow<RelationDesc>, SqlCatalogError> {
        self.item.desc(name)
    }

    /// Returns the [`mz_sql::func::Func`] associated with this `CatalogEntry`.
    pub fn func(&self) -> Result<&'static mz_sql::func::Func, SqlCatalogError> {
        self.item.func(self.name())
    }

    /// Returns the inner [`Index`] if this entry is an index, else `None`.
    pub fn index(&self) -> Option<&Index> {
        match self.item() {
            CatalogItem::Index(idx) => Some(idx),
            _ => None,
        }
    }

    /// Returns the inner [`Source`] if this entry is a source, else `None`.
    pub fn source(&self) -> Option<&Source> {
        match self.item() {
            CatalogItem::Source(src) => Some(src),
            _ => None,
        }
    }

    /// Returns the inner [`Sink`] if this entry is a sink, else `None`.
    pub fn sink(&self) -> Option<&Sink> {
        match self.item() {
            CatalogItem::Sink(sink) => Some(sink),
            _ => None,
        }
    }

    /// Returns the inner [`Secret`] if this entry is a secret, else `None`.
    pub fn secret(&self) -> Option<&Secret> {
        match self.item() {
            CatalogItem::Secret(secret) => Some(secret),
            _ => None,
        }
    }

    pub fn connection(&self) -> Result<&Connection, SqlCatalogError> {
        match self.item() {
            CatalogItem::Connection(connection) => Ok(connection),
            _ => Err(SqlCatalogError::UnknownConnection(self.name().to_string())),
        }
    }

    /// Returns the [`mz_storage::types::sources::SourceDesc`] associated with
    /// this `CatalogEntry`.
    pub fn source_desc(&self) -> Result<&SourceDesc, SqlCatalogError> {
        self.item.source_desc(self.name())
    }

    /// Reports whether this catalog entry is a table.
    pub fn is_table(&self) -> bool {
        matches!(self.item(), CatalogItem::Table(_))
    }

    /// Reports whether this catalog entry is a storage collection.
    pub fn is_storage_collection(&self) -> bool {
        matches!(self.item(), CatalogItem::StorageCollection(_))
    }

    /// Collects the identifiers of the dataflows that this dataflow depends
    /// upon.
    pub fn uses(&self) -> &[GlobalId] {
        self.item.uses()
    }

    /// Returns the `CatalogItem` associated with this catalog entry.
    pub fn item(&self) -> &CatalogItem {
        &self.item
    }

    /// Returns the global ID of this catalog entry.
    pub fn id(&self) -> GlobalId {
        self.id
    }

    /// Returns the OID of this catalog entry.
    pub fn oid(&self) -> u32 {
        self.oid
    }

    /// Returns the fully qualified name of this catalog entry.
    pub fn name(&self) -> &QualifiedObjectName {
        &self.name
    }

    /// Returns the identifiers of the dataflows that depend upon this dataflow.
    pub fn used_by(&self) -> &[GlobalId] {
        &self.used_by
    }

    /// Returns the connection ID that this item belongs to, if this item is
    /// temporary.
    pub fn conn_id(&self) -> Option<ConnectionId> {
        self.item.conn_id()
    }
}

struct AllocatedBuiltinSystemIds<T> {
    all_builtins: Vec<(T, GlobalId)>,
    new_builtins: Vec<(T, GlobalId)>,
    migrated_builtins: Vec<(GlobalId, u64)>,
}

pub struct SystemObjectMapping {
    schema_name: String,
    object_name: String,
    id: GlobalId,
    fingerprint: u64,
}

pub enum CatalogItemRebuilder {
    SystemTable(CatalogItem),
    Object(String),
}

impl CatalogItemRebuilder {
    fn new(entry: &CatalogEntry, id: GlobalId, ancestor_ids: &HashMap<GlobalId, GlobalId>) -> Self {
        if id.is_system() && entry.is_table() {
            Self::SystemTable(entry.item().clone())
        } else {
            let create_sql = entry.create_sql().to_string();
            assert_ne!(create_sql.to_lowercase(), CREATE_SQL_TODO.to_lowercase());
            let mut create_stmt = mz_sql::parse::parse(&create_sql).unwrap().into_element();
            mz_sql::ast::transform::create_stmt_replace_ids(&mut create_stmt, &ancestor_ids);
            Self::Object(create_stmt.to_ast_string_stable())
        }
    }

    fn build<S: Append>(self, catalog: &Catalog<S>) -> CatalogItem {
        match self {
            Self::SystemTable(item) => item,
            Self::Object(create_sql) => catalog
                .parse_item(create_sql.clone(), None)
                .unwrap_or_else(|_| panic!("invalid persisted create sql: {create_sql}")),
        }
    }
}

pub struct BuiltinMigrationMetadata {
    // Used to drop objects on COMPUTE and STORAGE nodes
    pub previous_index_ids: HashMap<ComputeInstanceId, Vec<GlobalId>>,
    pub previous_sink_ids: HashMap<ComputeInstanceId, Vec<GlobalId>>,
    pub previous_materialized_view_ids: HashMap<ComputeInstanceId, Vec<GlobalId>>,
    pub previous_source_ids: Vec<GlobalId>,
    // Used to update in memory catalog state
    pub all_drop_ops: Vec<GlobalId>,
    pub all_create_ops: Vec<(GlobalId, u32, QualifiedObjectName, CatalogItemRebuilder)>,
    pub introspection_source_index_updates: HashMap<ComputeInstanceId, Vec<(LogVariant, GlobalId)>>,
    // Used to update persisted on disk catalog state
    pub migrated_system_table_mappings: HashMap<GlobalId, SystemObjectMapping>,
    pub user_drop_ops: Vec<GlobalId>,
    pub user_create_ops: Vec<(GlobalId, SchemaId, String)>,
}

impl BuiltinMigrationMetadata {
    fn new() -> BuiltinMigrationMetadata {
        BuiltinMigrationMetadata {
            previous_index_ids: HashMap::new(),
            previous_sink_ids: HashMap::new(),
            previous_materialized_view_ids: HashMap::new(),
            previous_source_ids: Vec::new(),
            all_drop_ops: Vec::new(),
            all_create_ops: Vec::new(),
            introspection_source_index_updates: HashMap::new(),
            migrated_system_table_mappings: HashMap::new(),
            user_drop_ops: Vec::new(),
            user_create_ops: Vec::new(),
        }
    }
}

impl Catalog<Sqlite> {
    /// Opens a debug in-memory sqlite catalog.
    ///
    /// See [`Catalog::open_debug`].
    pub async fn open_debug_sqlite(now: NowFn) -> Result<Catalog<Sqlite>, anyhow::Error> {
        let stash = mz_stash::Sqlite::open(None)?;
        Catalog::open_debug(stash, now).await
    }
}

impl Catalog<Postgres> {
    /// Opens a debug postgres catalog at `url`.
    ///
    /// If specified, `schema` will set the connection's `search_path` to `schema`.
    ///
    /// See [`Catalog::open_debug`].
    pub async fn open_debug_postgres(
        url: String,
        schema: Option<String>,
        now: NowFn,
    ) -> Result<Catalog<Postgres>, anyhow::Error> {
        let tls = mz_postgres_util::make_tls(&tokio_postgres::Config::new()).unwrap();
        let stash = mz_stash::Postgres::new(url, schema, tls).await?;
        Catalog::open_debug(stash, now).await
    }
}

impl<S: Append> Catalog<S> {
    /// Opens or creates a catalog that stores data at `path`.
    ///
    /// Returns the catalog, metadata about builtin objects that have
    /// changed schemas since last restart, and a list of updates to builtin
    /// tables that describe the initial state of the catalog.
    pub async fn open(
        config: Config<'_, S>,
    ) -> Result<
        (
            Catalog<S>,
            BuiltinMigrationMetadata,
            Vec<BuiltinTableUpdate>,
        ),
        AdapterError,
    > {
        let mut catalog = Catalog {
            state: CatalogState {
                database_by_name: BTreeMap::new(),
                database_by_id: BTreeMap::new(),
                entry_by_id: BTreeMap::new(),
                ambient_schemas_by_name: BTreeMap::new(),
                ambient_schemas_by_id: BTreeMap::new(),
                temporary_schemas: HashMap::new(),
                compute_instances_by_id: HashMap::new(),
                compute_instances_by_name: HashMap::new(),
                roles: HashMap::new(),
                config: mz_sql::catalog::CatalogConfig {
                    start_time: to_datetime((config.now)()),
                    start_instant: Instant::now(),
                    nonce: rand::random(),
                    unsafe_mode: config.unsafe_mode,
                    cluster_id: config.storage.cluster_id(),
                    session_id: Uuid::new_v4(),
                    build_info: config.build_info,
                    timestamp_frequency: Duration::from_secs(1),
                    storage_metrics_collection_interval: Duration::from_secs(
                        DEFAULT_STORAGE_METRIC_INTERVAL_SECONDS,
                    ),
                    now: config.now.clone(),
                },
                oid_counter: FIRST_USER_OID,
                cluster_replica_sizes: config.cluster_replica_sizes,
                storage_host_sizes: config.storage_host_sizes,
                default_storage_host_size: config.default_storage_host_size,
                availability_zones: config.availability_zones,
                system_configuration: HashMap::new(),
            },
            transient_revision: 0,
            storage: Arc::new(Mutex::new(config.storage)),
        };

        catalog.create_temporary_schema(SYSTEM_CONN_ID).await?;

        let databases = catalog.storage().await.load_databases().await?;
        for (id, name) in databases {
            let oid = catalog.allocate_oid().await?;
            catalog.state.database_by_id.insert(
                id.clone(),
                Database {
                    name: name.clone(),
                    id,
                    oid,
                    schemas_by_id: BTreeMap::new(),
                    schemas_by_name: BTreeMap::new(),
                },
            );
            catalog
                .state
                .database_by_name
                .insert(name.clone(), id.clone());
        }

        let schemas = catalog.storage().await.load_schemas().await?;
        for (schema_id, schema_name, database_id) in schemas {
            let oid = catalog.allocate_oid().await?;
            let (schemas_by_id, schemas_by_name, database_spec) = match &database_id {
                Some(database_id) => {
                    let db = catalog
                        .state
                        .database_by_id
                        .get_mut(database_id)
                        .expect("catalog out of sync");
                    (
                        &mut db.schemas_by_id,
                        &mut db.schemas_by_name,
                        ResolvedDatabaseSpecifier::Id(*database_id),
                    )
                }
                None => (
                    &mut catalog.state.ambient_schemas_by_id,
                    &mut catalog.state.ambient_schemas_by_name,
                    ResolvedDatabaseSpecifier::Ambient,
                ),
            };
            schemas_by_id.insert(
                schema_id.clone(),
                Schema {
                    name: QualifiedSchemaName {
                        database: database_spec,
                        schema: schema_name.clone(),
                    },
                    id: SchemaSpecifier::Id(schema_id.clone()),
                    oid,
                    items: BTreeMap::new(),
                    functions: BTreeMap::new(),
                },
            );
            schemas_by_name.insert(schema_name.clone(), schema_id);
        }

        let roles = catalog.storage().await.load_roles().await?;
        let builtin_roles = BUILTIN_ROLES.iter().map(|b| (b.id, b.name.to_owned()));
        for (id, name) in roles.into_iter().chain(builtin_roles) {
            let oid = catalog.allocate_oid().await?;
            catalog.state.roles.insert(
                name.clone(),
                Role {
                    name: name.clone(),
                    id,
                    oid,
                },
            );
        }

        catalog.load_builtin_types().await?;

        let persisted_builtin_ids = catalog.storage().await.load_system_gids().await?;
        let AllocatedBuiltinSystemIds {
            all_builtins,
            new_builtins,
            migrated_builtins,
        } = catalog
            .allocate_system_ids(
                BUILTINS::iter()
                    .filter(|builtin| !matches!(builtin, Builtin::Type(_)))
                    .collect(),
                |builtin| {
                    persisted_builtin_ids
                        .get(&(builtin.schema().to_string(), builtin.name().to_string()))
                        .cloned()
                },
            )
            .await?;

        for (builtin, id) in all_builtins {
            let schema_id = catalog.state.ambient_schemas_by_name[builtin.schema()];
            let name = QualifiedObjectName {
                qualifiers: ObjectQualifiers {
                    database_spec: ResolvedDatabaseSpecifier::Ambient,
                    schema_spec: SchemaSpecifier::Id(schema_id),
                },
                item: builtin.name().into(),
            };
            match builtin {
                Builtin::Log(log) => {
                    let oid = catalog.allocate_oid().await?;
                    catalog
                        .state
                        .insert_item(id, oid, name.clone(), CatalogItem::Log(log));
                }

                Builtin::Table(table) => {
                    let oid = catalog.allocate_oid().await?;
                    catalog.state.insert_item(
                        id,
                        oid,
                        name.clone(),
                        CatalogItem::Table(Table {
                            create_sql: CREATE_SQL_TODO.to_string(),
                            desc: table.desc.clone(),
                            defaults: vec![Expr::null(); table.desc.arity()],
                            conn_id: None,
                            depends_on: vec![],
                        }),
                    );
                }

                Builtin::View(view) => {
                    let item = catalog
                        .parse_item(
                            view.sql.into(),
                            None,
                        )
                        .unwrap_or_else(|e| {
                            panic!(
                                "internal error: failed to load bootstrap view:\n\
                                    {}\n\
                                    error:\n\
                                    {:?}\n\n\
                                    make sure that the schema name is specified in the builtin view's create sql statement.",
                                view.name, e
                            )
                        });
                    let oid = catalog.allocate_oid().await?;
                    catalog.state.insert_item(id, oid, name, item);
                }

                Builtin::Type(_) => unreachable!("loaded separately"),

                Builtin::Func(func) => {
                    let oid = catalog.allocate_oid().await?;
                    catalog.state.insert_item(
                        id,
                        oid,
                        name.clone(),
                        CatalogItem::Func(Func { inner: func.inner }),
                    );
                }

                Builtin::StorageCollection(coll) => {
                    let oid = catalog.allocate_oid().await?;
                    catalog.state.insert_item(
                        id,
                        oid,
                        name.clone(),
                        CatalogItem::StorageCollection(coll),
                    );
                }
            }
        }
        let new_system_id_mappings = new_builtins
            .iter()
            .map(|(builtin, id)| SystemObjectMapping {
                schema_name: builtin.schema().to_string(),
                object_name: builtin.name().to_string(),
                id: *id,
                fingerprint: builtin.fingerprint(),
            })
            .collect();
        catalog
            .storage()
            .await
            .set_system_object_mapping(new_system_id_mappings)
            .await?;

        let compute_instances = catalog.storage().await.load_compute_instances().await?;
        for (id, name, introspection) in compute_instances {
            let introspection_sources = if introspection.is_some() {
                let introspection_source_index_gids = catalog
                    .storage()
                    .await
                    .load_introspection_source_index_gids(id)
                    .await?;

                let AllocatedBuiltinSystemIds {
                    all_builtins: all_indexes,
                    new_builtins: new_indexes,
                    ..
                } = catalog
                    .allocate_system_ids(BUILTINS::logs().collect(), |log| {
                        introspection_source_index_gids
                            .get(log.name)
                            .cloned()
                            // We don't migrate indexes so we can hardcode the fingerprint as 0
                            .map(|id| (id, 0))
                    })
                    .await?;

                catalog
                    .storage()
                    .await
                    .set_introspection_source_index_gids(
                        new_indexes
                            .iter()
                            .map(|(log, index_id)| (id, log.name, *index_id))
                            .collect(),
                    )
                    .await?;

                all_indexes
            } else {
                Vec::new()
            };
            catalog
                .state
                .insert_compute_instance(id, name, introspection, introspection_sources)
                .await;
        }

        let replicas = catalog
            .storage()
            .await
            .load_compute_instance_replicas()
            .await?;
        for (instance_id, replica_id, name, serialized_config) in replicas {
            // Instantiate the default logging settings for replicas
            let persisted_logs = match &serialized_config.persisted_logs {
                SerializedComputeInstanceReplicaLogging::Default => {
                    catalog
                        .allocate_persisted_introspection_source_indexes()
                        .await
                }

                SerializedComputeInstanceReplicaLogging::Concrete(x) => {
                    ConcreteComputeInstanceReplicaLogging::Concrete(x.clone())
                }
            };

            let config = ConcreteComputeInstanceReplicaConfig {
                location: catalog.concretize_replica_location(serialized_config.location)?,
                persisted_logs,
            };

            // And write the allocated sources back to storage
            catalog
                .storage()
                .await
                .set_replica_config(replica_id, instance_id, name.clone(), &config)
                .await?;

            catalog
                .state
                .insert_compute_instance_replica(instance_id, name, replica_id, config);
        }

        let system_config = catalog.storage().await.load_system_configuration().await?;
        for (name, value) in system_config {
            catalog.state.insert_system_configuration(name, value);
        }

        if !config.skip_migrations {
            let last_seen_version = catalog
                .storage()
                .await
                .get_catalog_content_version()
                .await?
                // `new` means that it hasn't been initialized
                .unwrap_or_else(|| "new".to_string());

            migrate::migrate(&mut catalog).await.map_err(|e| {
                Error::new(ErrorKind::FailedMigration {
                    last_seen_version,
                    this_version: catalog.config().build_info.version,
                    cause: e.to_string(),
                })
            })?;
            catalog
                .storage()
                .await
                .set_catalog_content_version(catalog.config().build_info.version)
                .await?;
        }

        let mut catalog = {
            let mut storage = catalog.storage().await;
            let mut tx = storage.transaction().await?;
            let catalog = Self::load_catalog_items(&mut tx, &catalog).await?;
            tx.commit().await?;
            catalog
        };

        let mut builtin_migration_metadata = catalog
            .generate_builtin_migration_metadata(migrated_builtins)
            .await?;
        catalog.apply_in_memory_builtin_migration(&mut builtin_migration_metadata)?;
        catalog
            .apply_persisted_builtin_migration(&mut builtin_migration_metadata)
            .await?;

        let mut builtin_table_updates = vec![];
        for (schema_id, schema) in &catalog.state.ambient_schemas_by_id {
            let db_spec = ResolvedDatabaseSpecifier::Ambient;
            builtin_table_updates.push(catalog.state.pack_schema_update(&db_spec, schema_id, 1));
            for (_item_name, item_id) in &schema.items {
                builtin_table_updates.extend(catalog.state.pack_item_update(*item_id, 1));
            }
            for (_item_name, function_id) in &schema.functions {
                builtin_table_updates.extend(catalog.state.pack_item_update(*function_id, 1));
            }
        }
        for (db_id, db) in &catalog.state.database_by_id {
            builtin_table_updates.push(catalog.state.pack_database_update(db_id, 1));
            let db_spec = ResolvedDatabaseSpecifier::Id(db.id.clone());
            for (schema_id, schema) in &db.schemas_by_id {
                builtin_table_updates
                    .push(catalog.state.pack_schema_update(&db_spec, schema_id, 1));
                for (_item_name, item_id) in &schema.items {
                    builtin_table_updates.extend(catalog.state.pack_item_update(*item_id, 1));
                }
                for (_item_name, function_id) in &schema.functions {
                    builtin_table_updates.extend(catalog.state.pack_item_update(*function_id, 1));
                }
            }
        }
        for (role_name, _role) in &catalog.state.roles {
            builtin_table_updates.push(catalog.state.pack_role_update(role_name, 1));
        }
        for (name, id) in &catalog.state.compute_instances_by_name {
            builtin_table_updates.push(catalog.state.pack_compute_instance_update(name, 1));
            let instance = &catalog.state.compute_instances_by_id[id];
            for (replica_name, _replica_id) in &instance.replica_id_by_name {
                builtin_table_updates.push(catalog.state.pack_compute_instance_replica_update(
                    *id,
                    &replica_name,
                    1,
                ));
            }
        }
        let audit_logs = catalog.storage().await.load_audit_log().await?;
        for event in audit_logs {
            let event = VersionedEvent::deserialize(&event).unwrap();
            builtin_table_updates.push(catalog.state.pack_audit_log_update(&event)?);
        }

        let storage_metric_events = catalog.storage().await.load_storage_metrics().await?;
        for event in storage_metric_events {
            let event = VersionedStorageMetrics::deserialize(&event).unwrap();
            builtin_table_updates.push(catalog.state.pack_storage_usage_update(&event)?);
        }

        Ok((catalog, builtin_migration_metadata, builtin_table_updates))
    }

    /// Loads built-in system types into the catalog.
    ///
    /// Built-in types sometimes have references to other built-in types, and sometimes these
    /// references are circular. This makes loading built-in types more complicated than other
    /// built-in objects, and requires us to make multiple passes over the types to correctly
    /// resolve all references.
    async fn load_builtin_types(&mut self) -> Result<(), Error> {
        let persisted_builtin_ids = self.storage().await.load_system_gids().await?;

        let AllocatedBuiltinSystemIds {
            all_builtins,
            new_builtins,
            ..
        } = self
            .allocate_system_ids(BUILTINS::types().collect(), |typ| {
                persisted_builtin_ids
                    .get(&(typ.schema.to_string(), typ.name.to_string()))
                    .cloned()
            })
            .await?;
        let name_to_id_map: HashMap<&str, GlobalId> = all_builtins
            .into_iter()
            .map(|(typ, id)| (typ.name, id))
            .collect();

        // Replace named references with id references
        let mut builtin_types: Vec<_> = BUILTINS::types()
            .map(|typ| Self::resolve_builtin_type(typ, &name_to_id_map))
            .collect();

        // Resolve array_id for types
        let mut element_id_to_array_id = HashMap::new();
        for typ in &builtin_types {
            match &typ.details.typ {
                CatalogType::Array { element_reference } => {
                    let array_id = name_to_id_map[typ.name];
                    element_id_to_array_id.insert(*element_reference, array_id);
                }
                _ => {}
            }
        }
        let pg_catalog_schema_id = self.state.get_pg_catalog_schema_id().clone();
        for typ in &mut builtin_types {
            let element_id = name_to_id_map[typ.name];
            typ.details.array_id = element_id_to_array_id.get(&element_id).map(|id| id.clone());
        }

        // Insert into catalog
        for typ in builtin_types {
            let element_id = name_to_id_map[typ.name];
            self.state.insert_item(
                element_id,
                typ.oid,
                QualifiedObjectName {
                    qualifiers: ObjectQualifiers {
                        database_spec: ResolvedDatabaseSpecifier::Ambient,
                        schema_spec: SchemaSpecifier::Id(pg_catalog_schema_id),
                    },
                    item: typ.name.to_owned(),
                },
                CatalogItem::Type(Type {
                    create_sql: format!("CREATE TYPE {}", typ.name),
                    details: typ.details.clone(),
                    depends_on: vec![],
                }),
            );
        }

        let new_system_id_mappings = new_builtins
            .iter()
            .map(|(typ, id)| SystemObjectMapping {
                schema_name: typ.schema.to_string(),
                object_name: typ.name.to_string(),
                id: *id,
                fingerprint: typ.fingerprint(),
            })
            .collect();
        self.storage()
            .await
            .set_system_object_mapping(new_system_id_mappings)
            .await?;

        Ok(())
    }

    fn resolve_builtin_type(
        builtin: &BuiltinType<NameReference>,
        name_to_id_map: &HashMap<&str, GlobalId>,
    ) -> BuiltinType<IdReference> {
        let typ: CatalogType<IdReference> = match &builtin.details.typ {
            CatalogType::Array { element_reference } => CatalogType::Array {
                element_reference: name_to_id_map[element_reference],
            },
            CatalogType::List { element_reference } => CatalogType::List {
                element_reference: name_to_id_map[element_reference],
            },
            CatalogType::Map {
                key_reference,
                value_reference,
            } => CatalogType::Map {
                key_reference: name_to_id_map[key_reference],
                value_reference: name_to_id_map[value_reference],
            },
            CatalogType::Record { fields } => CatalogType::Record {
                fields: fields
                    .into_iter()
                    .map(|(column_name, reference)| {
                        (column_name.clone(), name_to_id_map[reference])
                    })
                    .collect(),
            },
            CatalogType::Bool => CatalogType::Bool,
            CatalogType::Bytes => CatalogType::Bytes,
            CatalogType::Char => CatalogType::Char,
            CatalogType::Date => CatalogType::Date,
            CatalogType::Float32 => CatalogType::Float32,
            CatalogType::Float64 => CatalogType::Float64,
            CatalogType::Int16 => CatalogType::Int16,
            CatalogType::Int32 => CatalogType::Int32,
            CatalogType::Int64 => CatalogType::Int64,
            CatalogType::Interval => CatalogType::Interval,
            CatalogType::Jsonb => CatalogType::Jsonb,
            CatalogType::Numeric => CatalogType::Numeric,
            CatalogType::Oid => CatalogType::Oid,
            CatalogType::PgLegacyChar => CatalogType::PgLegacyChar,
            CatalogType::Pseudo => CatalogType::Pseudo,
            CatalogType::RegClass => CatalogType::RegClass,
            CatalogType::RegProc => CatalogType::RegProc,
            CatalogType::RegType => CatalogType::RegType,
            CatalogType::String => CatalogType::String,
            CatalogType::Time => CatalogType::Time,
            CatalogType::Timestamp => CatalogType::Timestamp,
            CatalogType::TimestampTz => CatalogType::TimestampTz,
            CatalogType::Uuid => CatalogType::Uuid,
            CatalogType::VarChar => CatalogType::VarChar,
            CatalogType::Int2Vector => CatalogType::Int2Vector,
        };

        BuiltinType {
            name: builtin.name,
            schema: builtin.schema,
            oid: builtin.oid,
            details: CatalogTypeDetails {
                array_id: builtin.details.array_id,
                typ,
            },
        }
    }

    /// The objects in the catalog form one or more DAGs (directed acyclic graph) via object
    /// dependencies. To migrate a builtin object we must drop that object along with all of its
    /// descendants, and then recreate that object along with all of its descendants using new
    /// GlobalId`s. To achieve this we perform a BFS (breadth first search) on the catalog items
    /// starting with the nodes that correspond to builtin objects that have changed schemas.
    ///
    /// Objects need to be dropped starting from the leafs of the DAG going up towards the roots,
    /// and they need to be recreated starting at the root of the DAG and going towards the leafs.
    async fn generate_builtin_migration_metadata(
        &mut self,
        migrated_ids: Vec<(GlobalId, u64)>,
    ) -> Result<BuiltinMigrationMetadata, Error> {
        let mut migration_metadata = BuiltinMigrationMetadata::new();

        let mut object_queue: VecDeque<_> = migrated_ids.iter().map(|(id, _)| (*id)).collect();
        let mut visited_set: HashSet<_> = migrated_ids.iter().map(|(id, _)| (*id)).collect();
        let mut ancestor_ids = HashMap::new();

        let id_fingerprint_map: HashMap<GlobalId, u64> = migrated_ids.into_iter().collect();

        while !object_queue.is_empty() {
            let id = object_queue.pop_front().unwrap();
            let entry = self.get_entry(&id);

            let new_id = match id {
                GlobalId::System(_) => self
                    .storage()
                    .await
                    .allocate_system_ids(1)
                    .await?
                    .into_element(),
                GlobalId::User(_) => self.storage().await.allocate_user_id().await?,
                _ => unreachable!("can't migrate id: {id}"),
            };

            // Generate value to update fingerprint and global ID persisted mapping.
            if let Some(fingerprint) = id_fingerprint_map.get(&id) {
                let schema_name = self
                    .get_schema(
                        &entry.name.qualifiers.database_spec,
                        &entry.name.qualifiers.schema_spec,
                        entry.conn_id().unwrap_or(SYSTEM_CONN_ID),
                    )
                    .name
                    .schema
                    .as_str();
                migration_metadata.migrated_system_table_mappings.insert(
                    id,
                    SystemObjectMapping {
                        schema_name: schema_name.to_string(),
                        object_name: entry.name.item.clone(),
                        id: new_id,
                        fingerprint: *fingerprint,
                    },
                );
            }

            // Push drop commands.
            match entry.item() {
                CatalogItem::Table(_) | CatalogItem::Source(_) => {
                    migration_metadata.previous_source_ids.push(id)
                }
                CatalogItem::Sink(sink) => migration_metadata
                    .previous_sink_ids
                    .entry(sink.compute_instance)
                    .or_default()
                    .push(id),
                CatalogItem::Index(index) => migration_metadata
                    .previous_index_ids
                    .entry(index.compute_instance)
                    .or_default()
                    .push(id),
                CatalogItem::MaterializedView(mview) => migration_metadata
                    .previous_materialized_view_ids
                    .entry(mview.compute_instance)
                    .or_default()
                    .push(id),
                // TODO(jkosh44) Implement log migration
                CatalogItem::Log(_) => {
                    panic!("Log migration is unimplemented")
                }
                // TODO(jkosh44) Implement storage collection migration
                CatalogItem::StorageCollection(_) => {
                    panic!("Storage collection migration is unimplemented")
                }
                CatalogItem::View(_) => {
                    // Views don't have any objects in STORAGE/COMPUTE to drop.
                }
                CatalogItem::Type(_)
                | CatalogItem::Func(_)
                | CatalogItem::Secret(_)
                | CatalogItem::Connection(_) => unreachable!(
                    "impossible to migrate schema for builtin {}",
                    entry.item().typ()
                ),
            }
            if id.is_user() {
                migration_metadata.user_drop_ops.push(id);
            }
            migration_metadata.all_drop_ops.push(id);

            // Push create commands.
            let name = entry.name.clone();
            if id.is_user() {
                let schema_id = name.qualifiers.schema_spec.clone().into();
                migration_metadata
                    .user_create_ops
                    .push((new_id, schema_id, name.item.clone()));
            }
            let item_rebuilder = CatalogItemRebuilder::new(entry, new_id, &ancestor_ids);
            migration_metadata
                .all_create_ops
                .push((new_id, entry.oid, name, item_rebuilder));

            ancestor_ids.insert(id, new_id);

            // Add children to queue.
            for dependant in &entry.used_by {
                if !visited_set.contains(&dependant) {
                    object_queue.push_back(*dependant);
                    visited_set.insert(*dependant);
                }
            }
        }

        // Reverse drop commands.
        for (_, index_ids) in &mut migration_metadata.previous_index_ids {
            index_ids.reverse();
        }
        for (_, sink_ids) in &mut migration_metadata.previous_sink_ids {
            sink_ids.reverse();
        }
        migration_metadata.previous_source_ids.reverse();
        migration_metadata.all_drop_ops.reverse();
        migration_metadata.user_drop_ops.reverse();

        Ok(migration_metadata)
    }

    pub fn apply_in_memory_builtin_migration(
        &mut self,
        migration_metadata: &mut BuiltinMigrationMetadata,
    ) -> Result<(), Error> {
        assert_eq!(
            migration_metadata.all_drop_ops.len(),
            migration_metadata.all_create_ops.len(),
            "we should be re-creating every dropped object"
        );
        for id in migration_metadata.all_drop_ops.drain(..) {
            self.state.drop_item(id);
        }
        for (id, oid, name, item_rebuilder) in migration_metadata.all_create_ops.drain(..) {
            let item = item_rebuilder.build(&self);
            self.state.insert_item(id, oid, name, item);
        }
        for (compute_instance, updates) in migration_metadata
            .introspection_source_index_updates
            .drain()
        {
            let config = self
                .state
                .compute_instances_by_id
                .get_mut(&compute_instance)
                .expect("invalid compute instance {compute_instance}")
                .logging
                .as_mut()
                .expect("invalid log update");
            for (variant, new_id) in updates {
                config.active_logs.remove(&variant);
                config.active_logs.insert(variant, new_id);
            }
        }

        Ok(())
    }

    pub async fn apply_persisted_builtin_migration(
        &mut self,
        migration_metadata: &mut BuiltinMigrationMetadata,
    ) -> Result<(), Error> {
        let mut storage = self.storage().await;
        let mut tx = storage.transaction().await?;
        for id in migration_metadata.user_drop_ops.drain(..) {
            tx.remove_item(id)?;
        }
        for (id, schema_id, name) in migration_metadata.user_create_ops.drain(..) {
            let item = self.get_entry(&id).item();
            let serialized_item = self.serialize_item(item);
            tx.insert_item(id, schema_id, &name, &serialized_item)?;
        }
        tx.update_system_object_mappings(
            &migration_metadata
                .migrated_system_table_mappings
                .drain()
                .collect(),
        )?;
        tx.commit().await?;

        Ok(())
    }

    /// Returns the catalog's transient revision, which starts at 1 and is
    /// incremented on every change. This is not persisted to disk, and will
    /// restart on every load.
    pub fn transient_revision(&self) -> u64 {
        self.transient_revision
    }

    /// Takes a catalog which only has items in its on-disk storage ("unloaded")
    /// and cannot yet resolve names, and returns a catalog loaded with those
    /// items.
    ///
    /// This function requires transactions to support loading a catalog with
    /// the transaction's currently in-flight updates to existing catalog
    /// objects, which is necessary for at least one catalog migration.
    ///
    /// TODO(justin): it might be nice if these were two different types.
    pub async fn load_catalog_items<'a>(
        tx: &mut storage::Transaction<'a, S>,
        c: &Catalog<S>,
    ) -> Result<Catalog<S>, Error> {
        let mut c = c.clone();
        let items = tx.loaded_items();
        for (id, name, def) in items {
            // TODO(benesch): a better way of detecting when a view has depended
            // upon a non-existent logging view. This is fine for now because
            // the only goal is to produce a nicer error message; we'll bail out
            // safely even if the error message we're sniffing out changes.
            static LOGGING_ERROR: Lazy<Regex> =
                Lazy::new(|| Regex::new("unknown catalog item 'mz_catalog.[^']*'").unwrap());
            let item = match c.deserialize_item(def) {
                Ok(item) => item,
                Err(e) if LOGGING_ERROR.is_match(&e.to_string()) => {
                    return Err(Error::new(ErrorKind::UnsatisfiableLoggingDependency {
                        depender_name: name.to_string(),
                    }));
                }
                Err(e) => {
                    return Err(Error::new(ErrorKind::Corruption {
                        detail: format!("failed to deserialize item {} ({}): {}", id, name, e),
                    }))
                }
            };
            let oid = c.allocate_oid().await?;
            c.state.insert_item(id, oid, name, item);
        }
        c.transient_revision = 1;
        Ok(c)
    }

    /// Opens the catalog from `stash` with parameters set appropriately for debug
    /// contexts, like in tests.
    ///
    /// WARNING! This function can arbitrarily fail because it does not make any
    /// effort to adjust the catalog's contents' structure or semantics to the
    /// currently running version, i.e. it does not apply any migrations.
    ///
    /// This function should not be called in production contexts. Use
    /// [`Catalog::open`] with appropriately set configuration parameters
    /// instead.
    pub async fn open_debug(stash: S, now: NowFn) -> Result<Catalog<S>, anyhow::Error> {
        let metrics_registry = &MetricsRegistry::new();
        let storage = storage::Connection::open(
            stash,
            &BootstrapArgs {
                default_cluster_replica_size: "1".into(),
                default_availability_zone: DUMMY_AVAILABILITY_ZONE.into(),
            },
        )
        .await?;
        let (catalog, _, _) = Catalog::open(Config {
            storage,
            unsafe_mode: true,
            build_info: &DUMMY_BUILD_INFO,
            now,
            skip_migrations: true,
            metrics_registry,
            cluster_replica_sizes: Default::default(),
            storage_host_sizes: Default::default(),
            default_storage_host_size: None,
            availability_zones: vec![],
        })
        .await?;
        Ok(catalog)
    }

    pub fn for_session<'a>(&'a self, session: &'a Session) -> ConnCatalog<'a> {
        let database = self
            .state
            .database_by_name
            .get(session.vars().database())
            .map(|id| id.clone());
        let search_path = session
            .vars()
            .search_path()
            .iter()
            .map(|schema| self.resolve_schema(database.as_ref(), None, schema, session.conn_id()))
            .filter_map(|schema| schema.ok())
            .map(|schema| (schema.name().database.clone(), schema.id().clone()))
            .collect();
        ConnCatalog {
            state: Cow::Borrowed(&self.state),
            conn_id: session.conn_id(),
            compute_instance: session.vars().cluster().into(),
            database,
            search_path,
            user: session.user().into(),
            prepared_statements: Some(Cow::Borrowed(session.prepared_statements())),
        }
    }

    pub fn for_sessionless_user(&self, user: String) -> ConnCatalog {
        ConnCatalog {
            state: Cow::Borrowed(&self.state),
            conn_id: SYSTEM_CONN_ID,
            compute_instance: "default".into(),
            database: self
                .resolve_database(DEFAULT_DATABASE_NAME)
                .ok()
                .map(|db| db.id()),
            search_path: Vec::new(),
            user,
            prepared_statements: None,
        }
    }

    // Leaving the system's search path empty allows us to catch issues
    // where catalog object names have not been normalized correctly.
    pub fn for_system_session(&self) -> ConnCatalog {
        self.for_sessionless_user(SYSTEM_USER.into())
    }

    async fn storage<'a>(&'a self) -> MutexGuard<'a, storage::Connection<S>> {
        self.storage.lock().await
    }

    /// Allocate new system ids for any new builtin objects and looks up existing system ids for
    /// existing builtin objects
    async fn allocate_system_ids<T, F>(
        &mut self,
        builtins: Vec<T>,
        builtin_lookup: F,
    ) -> Result<AllocatedBuiltinSystemIds<T>, Error>
    where
        T: Copy + Fingerprint,
        F: Fn(&T) -> Option<(GlobalId, u64)>,
    {
        let new_builtin_amount = builtins
            .iter()
            .filter(|builtin| builtin_lookup(builtin).is_none())
            .count();

        let mut global_ids = self
            .storage()
            .await
            .allocate_system_ids(
                new_builtin_amount
                    .try_into()
                    .expect("builtins should fit into u64"),
            )
            .await?
            .into_iter();

        let mut all_builtins = Vec::new();
        let mut new_builtins = Vec::new();
        let mut migrated_builtins = Vec::new();
        for builtin in &builtins {
            match builtin_lookup(builtin) {
                Some((id, fingerprint)) => {
                    all_builtins.push((*builtin, id));
                    if fingerprint != builtin.fingerprint() {
                        migrated_builtins.push((id, builtin.fingerprint()));
                    }
                }
                None => {
                    let id = global_ids.next().expect("not enough global IDs");
                    all_builtins.push((*builtin, id));
                    new_builtins.push((*builtin, id));
                }
            }
        }

        Ok(AllocatedBuiltinSystemIds {
            all_builtins,
            new_builtins,
            migrated_builtins,
        })
    }

    pub async fn allocate_user_id(&mut self) -> Result<GlobalId, Error> {
        self.storage().await.allocate_user_id().await
    }

    pub async fn allocate_oid(&mut self) -> Result<u32, Error> {
        self.state.allocate_oid()
    }

    /// Get all global timestamps that has been persisted to disk.
    pub async fn get_all_persisted_timestamps(
        &mut self,
    ) -> Result<BTreeMap<Timeline, mz_repr::Timestamp>, Error> {
        self.storage().await.get_all_persisted_timestamps().await
    }

    /// Get a global timestamp for a timeline that has been persisted to disk.
    pub async fn get_persisted_timestamp(
        &mut self,
        timeline: &Timeline,
    ) -> Result<mz_repr::Timestamp, Error> {
        self.storage().await.get_persisted_timestamp(timeline).await
    }

    /// Persist new global timestamp for a timeline to disk.
    pub async fn persist_timestamp(
        &mut self,
        timeline: &Timeline,
        timestamp: mz_repr::Timestamp,
    ) -> Result<(), Error> {
        self.storage()
            .await
            .persist_timestamp(timeline, timestamp)
            .await
    }

    pub fn resolve_database(&self, database_name: &str) -> Result<&Database, SqlCatalogError> {
        self.state.resolve_database(database_name)
    }

    pub fn resolve_schema(
        &self,
        current_database: Option<&DatabaseId>,
        database_name: Option<&str>,
        schema_name: &str,
        conn_id: ConnectionId,
    ) -> Result<&Schema, SqlCatalogError> {
        self.state
            .resolve_schema(current_database, database_name, schema_name, conn_id)
    }

    pub fn resolve_schema_in_database(
        &self,
        database_spec: &ResolvedDatabaseSpecifier,
        schema_name: &str,
        conn_id: ConnectionId,
    ) -> Result<&Schema, SqlCatalogError> {
        self.state
            .resolve_schema_in_database(database_spec, schema_name, conn_id)
    }

    /// Resolves `name` to a non-function [`CatalogEntry`].
    pub fn resolve_entry(
        &self,
        current_database: Option<&DatabaseId>,
        search_path: &Vec<(ResolvedDatabaseSpecifier, SchemaSpecifier)>,
        name: &PartialObjectName,
        conn_id: ConnectionId,
    ) -> Result<&CatalogEntry, SqlCatalogError> {
        self.state
            .resolve_entry(current_database, search_path, name, conn_id)
    }

    /// Resolves a `BuiltinTable`.
    pub fn resolve_builtin_table(&self, builtin: &'static BuiltinTable) -> GlobalId {
        self.state.resolve_builtin_table(builtin)
    }

    /// Resolves a `BuiltinLog`.
    pub fn resolve_builtin_log(&self, builtin: &'static BuiltinLog) -> GlobalId {
        self.state.resolve_builtin_log(builtin)
    }

    /// Resolves a `BuiltinStorageCollection`.
    pub fn resolve_builtin_storage_collection(
        &self,
        builtin: &'static BuiltinStorageCollection,
    ) -> GlobalId {
        self.state.resolve_builtin_storage_collection(builtin)
    }

    /// Resolves `name` to a function [`CatalogEntry`].
    pub fn resolve_function(
        &self,
        current_database: Option<&DatabaseId>,
        search_path: &Vec<(ResolvedDatabaseSpecifier, SchemaSpecifier)>,
        name: &PartialObjectName,
        conn_id: ConnectionId,
    ) -> Result<&CatalogEntry, SqlCatalogError> {
        self.state
            .resolve_function(current_database, search_path, name, conn_id)
    }

    pub fn resolve_compute_instance(
        &self,
        name: &str,
    ) -> Result<&ComputeInstance, SqlCatalogError> {
        self.state.resolve_compute_instance(name)
    }

    pub fn state(&self) -> &CatalogState {
        &self.state
    }

    pub fn resolve_full_name(
        &self,
        name: &QualifiedObjectName,
        conn_id: Option<ConnectionId>,
    ) -> FullObjectName {
        self.state.resolve_full_name(name, conn_id)
    }

    /// Returns the named catalog item, if it exists.
    pub fn try_get_entry_in_schema(
        &self,
        name: &QualifiedObjectName,
        conn_id: ConnectionId,
    ) -> Option<&CatalogEntry> {
        self.state.try_get_entry_in_schema(name, conn_id)
    }

    pub fn item_exists(&self, name: &QualifiedObjectName, conn_id: ConnectionId) -> bool {
        self.state.item_exists(name, conn_id)
    }

    pub fn try_get_entry(&self, id: &GlobalId) -> Option<&CatalogEntry> {
        self.state.try_get_entry(id)
    }

    pub fn get_entry(&self, id: &GlobalId) -> &CatalogEntry {
        self.state.get_entry(id)
    }

    pub fn get_schema(
        &self,
        database_spec: &ResolvedDatabaseSpecifier,
        schema_spec: &SchemaSpecifier,
        conn_id: ConnectionId,
    ) -> &Schema {
        self.state.get_schema(database_spec, schema_spec, conn_id)
    }

    pub fn get_mz_catalog_schema_id(&self) -> &SchemaId {
        self.state.get_mz_catalog_schema_id()
    }

    pub fn get_pg_catalog_schema_id(&self) -> &SchemaId {
        self.state.get_pg_catalog_schema_id()
    }

    pub fn get_information_schema_id(&self) -> &SchemaId {
        self.state.get_information_schema_id()
    }

    pub fn get_database(&self, id: &DatabaseId) -> &Database {
        self.state.get_database(id)
    }

    /// Creates a new schema in the `Catalog` for temporary items
    /// indicated by the TEMPORARY or TEMP keywords.
    pub async fn create_temporary_schema(&mut self, conn_id: ConnectionId) -> Result<(), Error> {
        let oid = self.allocate_oid().await?;
        self.state.temporary_schemas.insert(
            conn_id,
            Schema {
                name: QualifiedSchemaName {
                    database: ResolvedDatabaseSpecifier::Ambient,
                    schema: MZ_TEMP_SCHEMA.into(),
                },
                id: SchemaSpecifier::Temporary,
                oid,
                items: BTreeMap::new(),
                functions: BTreeMap::new(),
            },
        );
        Ok(())
    }

    fn item_exists_in_temp_schemas(&self, conn_id: ConnectionId, item_name: &str) -> bool {
        self.state.temporary_schemas[&conn_id]
            .items
            .contains_key(item_name)
    }

    pub fn drop_temp_item_ops(&mut self, conn_id: ConnectionId) -> Vec<Op> {
        let ids: Vec<GlobalId> = self.state.temporary_schemas[&conn_id]
            .items
            .values()
            .cloned()
            .collect();
        self.drop_items_ops(&ids)
    }

    pub fn drop_temporary_schema(&mut self, conn_id: ConnectionId) -> Result<(), Error> {
        if !self.state.temporary_schemas[&conn_id].items.is_empty() {
            return Err(Error::new(ErrorKind::SchemaNotEmpty(MZ_TEMP_SCHEMA.into())));
        }
        self.state.temporary_schemas.remove(&conn_id);
        Ok(())
    }

    pub fn drop_database_ops(&mut self, id: Option<DatabaseId>) -> Vec<Op> {
        let mut ops = vec![];
        let mut seen = HashSet::new();
        if let Some(id) = id {
            let database = self.get_database(&id);
            for (schema_id, schema) in &database.schemas_by_id {
                Self::drop_schema_items(schema, &self.state.entry_by_id, &mut ops, &mut seen);
                ops.push(Op::DropSchema {
                    database_id: id.clone(),
                    schema_id: schema_id.clone(),
                });
            }
            ops.push(Op::DropDatabase { id });
        }
        ops
    }

    pub fn drop_schema_ops(&mut self, id: Option<(DatabaseId, SchemaId)>) -> Vec<Op> {
        let mut ops = vec![];
        let mut seen = HashSet::new();
        if let Some((database_id, schema_id)) = id {
            let database = self.get_database(&database_id);
            let schema = &database.schemas_by_id[&schema_id];
            Self::drop_schema_items(schema, &self.state.entry_by_id, &mut ops, &mut seen);
            ops.push(Op::DropSchema {
                database_id,
                schema_id,
            })
        }
        ops
    }

    pub fn drop_items_ops(&mut self, ids: &[GlobalId]) -> Vec<Op> {
        let mut ops = vec![];
        let mut seen = HashSet::new();
        for &id in ids {
            Self::drop_item_cascade(id, &self.state.entry_by_id, &mut ops, &mut seen);
        }
        ops
    }

    fn drop_schema_items(
        schema: &Schema,
        by_id: &BTreeMap<GlobalId, CatalogEntry>,
        ops: &mut Vec<Op>,
        seen: &mut HashSet<GlobalId>,
    ) {
        for &id in schema.items.values() {
            Self::drop_item_cascade(id, by_id, ops, seen)
        }
    }

    fn drop_item_cascade(
        id: GlobalId,
        by_id: &BTreeMap<GlobalId, CatalogEntry>,
        ops: &mut Vec<Op>,
        seen: &mut HashSet<GlobalId>,
    ) {
        if !seen.contains(&id) {
            seen.insert(id);
            for &u in &by_id[&id].used_by {
                Self::drop_item_cascade(u, by_id, ops, seen)
            }
            ops.push(Op::DropItem(id));
        }
    }

    /// Gets GlobalIds of temporary items to be created, checks for name collisions
    /// within a connection id.
    fn temporary_ids(
        &mut self,
        ops: &[Op],
        temporary_drops: HashSet<(ConnectionId, String)>,
    ) -> Result<Vec<GlobalId>, Error> {
        let mut creating = HashSet::with_capacity(ops.len());
        let mut temporary_ids = Vec::with_capacity(ops.len());
        for op in ops.iter() {
            if let Op::CreateItem {
                id,
                oid: _,
                name,
                item,
            } = op
            {
                if let Some(conn_id) = item.conn_id() {
                    if self.item_exists_in_temp_schemas(conn_id, &name.item)
                        && !temporary_drops.contains(&(conn_id, name.item.clone()))
                        || creating.contains(&(conn_id, &name.item))
                    {
                        return Err(Error::new(ErrorKind::ItemAlreadyExists(name.item.clone())));
                    } else {
                        creating.insert((conn_id, &name.item));
                        temporary_ids.push(id.clone());
                    }
                }
            }
        }
        Ok(temporary_ids)
    }

    // TODO(mjibson): Is there a way to make this a closure to avoid explicitly
    // passing tx, session, and builtin_table_updates?
    fn add_to_audit_log(
        &self,
        session: Option<&Session>,
        tx: &mut storage::Transaction<S>,
        builtin_table_updates: &mut Vec<BuiltinTableUpdate>,
        event_type: EventType,
        object_type: ObjectType,
        event_details: EventDetails,
    ) -> Result<(), Error> {
        let session = match session {
            Some(session) => session,
            None => return Ok(()),
        };
        let user = session.user().to_string();
        let occurred_at = (self.state.config.now)();
        let id = tx.get_and_increment_id(storage::AUDIT_LOG_ID_ALLOC_KEY.to_string())?;
        let event = VersionedEvent::new(
            id,
            event_type,
            object_type,
            event_details,
            user,
            occurred_at,
        );
        builtin_table_updates.push(self.state.pack_audit_log_update(&event)?);
        tx.insert_audit_log_event(event);
        Ok(())
    }

    fn add_to_storage_metrics(
        &self,
        tx: &mut storage::Transaction<S>,
        builtin_table_updates: &mut Vec<BuiltinTableUpdate>,
        object_id: Option<String>,
        size_bytes: u64,
    ) -> Result<(), Error> {
        let collection_timestamp = (self.state.config.now)();
        let id = tx.get_and_increment_id(storage::STORAGE_METRICS_ID_ALLOC_KEY.to_string())?;

        let event_details =
            VersionedStorageMetrics::new(id, object_id, size_bytes, collection_timestamp);
        builtin_table_updates.push(self.state.pack_storage_usage_update(&event_details)?);
        tx.insert_storage_metrics_event(event_details);
        Ok(())
    }

    fn should_audit_log_item(item: &CatalogItem) -> bool {
        !item.is_temporary()
            && matches!(
                item.typ(),
                SqlCatalogItemType::View
                    | SqlCatalogItemType::MaterializedView
                    | SqlCatalogItemType::Source
                    | SqlCatalogItemType::Sink
                    | SqlCatalogItemType::Index
            )
    }

    fn resolve_full_name_detail(
        &self,
        name: &QualifiedObjectName,
        session: Option<&Session>,
    ) -> FullNameV1 {
        let name = self
            .state
            .resolve_full_name(name, session.map(|session| session.conn_id()));
        self.full_name_detail(&name)
    }

    fn full_name_detail(&self, name: &FullObjectName) -> FullNameV1 {
        FullNameV1 {
            database: name.database.to_string(),
            schema: name.schema.clone(),
            item: name.item.clone(),
        }
    }

    pub fn concretize_replica_location(
        &self,
        location: SerializedComputeInstanceReplicaLocation,
    ) -> Result<ConcreteComputeInstanceReplicaLocation, AdapterError> {
        let cluster_replica_sizes = &self.state.cluster_replica_sizes;
        let location = match location {
            SerializedComputeInstanceReplicaLocation::Remote { addrs } => {
                ConcreteComputeInstanceReplicaLocation::Remote { addrs }
            }
            SerializedComputeInstanceReplicaLocation::Managed {
                size,
                availability_zone,
                az_user_specified,
            } => {
                let allocation = cluster_replica_sizes.0.get(&size).ok_or_else(|| {
                    let mut entries = cluster_replica_sizes.0.iter().collect::<Vec<_>>();
                    entries.sort_by_key(
                        |(
                            _name,
                            ComputeInstanceReplicaAllocation {
                                scale, cpu_limit, ..
                            },
                        )| (scale, cpu_limit),
                    );
                    let expected = entries.into_iter().map(|(name, _)| name.clone()).collect();
                    AdapterError::InvalidClusterReplicaSize {
                        size: size.clone(),
                        expected,
                    }
                })?;
                ConcreteComputeInstanceReplicaLocation::Managed {
                    allocation: allocation.clone(),
                    availability_zone,
                    size,
                    az_user_specified,
                }
            }
        };
        Ok(location)
    }

    pub fn resolve_storage_host_config(
        &self,
        storage_host_config: PlanStorageHostConfig,
    ) -> Result<StorageHostConfig, AdapterError> {
        let host_sizes = &self.state.storage_host_sizes;
        let storage_host_config = match storage_host_config {
            PlanStorageHostConfig::Remote { addr } => StorageHostConfig::Remote { addr },
            PlanStorageHostConfig::Managed { size } => {
                let allocation = host_sizes.0.get(&size).ok_or_else(|| {
                    let mut entries = host_sizes.0.iter().collect::<Vec<_>>();
                    entries.sort_by_key(
                        |(
                            _name,
                            StorageHostResourceAllocation {
                                workers,
                                memory_limit,
                                ..
                            },
                        )| (workers, memory_limit),
                    );
                    let expected = entries.into_iter().map(|(name, _)| name.clone()).collect();
                    AdapterError::InvalidStorageHostSize {
                        size: size.clone(),
                        expected,
                    }
                })?;

                StorageHostConfig::Managed {
                    allocation: allocation.clone(),
                    size,
                }
            }
            PlanStorageHostConfig::Undefined => {
                let (size, allocation) = self.state.default_storage_host_size();
                StorageHostConfig::Managed { allocation, size }
            }
        };
        Ok(storage_host_config)
    }

    #[tracing::instrument(level = "debug", skip_all)]
    pub async fn transact<F, T>(
        &mut self,
        session: Option<&Session>,
        ops: Vec<Op>,
        f: F,
    ) -> Result<(Vec<BuiltinTableUpdate>, T), AdapterError>
    where
        F: FnOnce(&CatalogState) -> Result<T, AdapterError>,
    {
        trace!("transact: {:?}", ops);

        #[derive(Debug, Clone)]
        enum Action {
            CreateDatabase {
                id: DatabaseId,
                oid: u32,
                name: String,
            },
            CreateSchema {
                id: SchemaId,
                oid: u32,
                database_id: DatabaseId,
                schema_name: String,
            },
            CreateRole {
                id: u64,
                oid: u32,
                name: String,
            },
            CreateComputeInstance {
                id: ComputeInstanceId,
                name: String,
                config: Option<ComputeInstanceIntrospectionConfig>,
                // These are the legacy, active logs of this compute instance
                introspection_source_indexes: Vec<(&'static BuiltinLog, GlobalId)>,
            },
            CreateComputeInstanceReplica {
                id: ReplicaId,
                name: String,
                on_cluster_name: String,
                config: ConcreteComputeInstanceReplicaConfig,
            },
            CreateItem {
                id: GlobalId,
                oid: u32,
                name: QualifiedObjectName,
                item: CatalogItem,
            },

            DropDatabase {
                id: DatabaseId,
            },
            DropSchema {
                database_id: DatabaseId,
                schema_id: SchemaId,
            },
            DropRole {
                name: String,
            },
            DropComputeInstance {
                name: String,
                introspection_source_index_ids: Vec<GlobalId>,
            },
            DropComputeInstanceReplica {
                name: String,
                compute_id: ComputeInstanceId,
            },
            DropItem(GlobalId),
            UpdateItem {
                id: GlobalId,
                to_name: QualifiedObjectName,
                to_item: CatalogItem,
            },
            UpdateComputeInstanceStatus {
                event: ComputeInstanceEvent,
            },
            UpdateServerConfiguration {
                name: String,
                value: mz_sql_parser::ast::Value,
            },
        }

        let drop_ids: HashSet<_> = ops
            .iter()
            .filter_map(|op| match op {
                Op::DropItem(id) => Some(*id),
                _ => None,
            })
            .collect();
        let temporary_drops = drop_ids
            .iter()
            .filter_map(|id| {
                let entry = self.get_entry(id);
                match entry.item.conn_id() {
                    Some(conn_id) => Some((conn_id, entry.name().item.clone())),
                    None => None,
                }
            })
            .collect();
        let temporary_ids = self.temporary_ids(&ops, temporary_drops)?;
        let mut builtin_table_updates = vec![];
        let mut actions = Vec::with_capacity(ops.len());
        let mut storage = self.storage().await;
        let mut tx = storage.transaction().await?;

        fn sql_type_to_object_type(sql_type: SqlCatalogItemType) -> ObjectType {
            match sql_type {
                SqlCatalogItemType::View => ObjectType::View,
                SqlCatalogItemType::MaterializedView => ObjectType::MaterializedView,
                SqlCatalogItemType::Source => ObjectType::Source,
                SqlCatalogItemType::Sink => ObjectType::Sink,
                SqlCatalogItemType::Index => ObjectType::Index,
                _ => unreachable!(),
            }
        }

        for op in ops {
            actions.extend(match op {
                Op::CreateDatabase {
                    name,
                    oid,
                    public_schema_oid,
                } => {
                    let database_id = tx.insert_database(&name)?;
                    vec![
                        Action::CreateDatabase {
                            id: database_id,
                            oid,
                            name,
                        },
                        Action::CreateSchema {
                            id: tx.insert_schema(database_id, DEFAULT_SCHEMA)?,
                            oid: public_schema_oid,
                            database_id,
                            schema_name: DEFAULT_SCHEMA.to_string(),
                        },
                    ]
                }
                Op::CreateSchema {
                    database_id,
                    schema_name,
                    oid,
                } => {
                    if is_reserved_name(&schema_name) {
                        return Err(AdapterError::Catalog(Error::new(
                            ErrorKind::ReservedSchemaName(schema_name),
                        )));
                    }
                    let database_id = match database_id {
                        ResolvedDatabaseSpecifier::Id(id) => id,
                        ResolvedDatabaseSpecifier::Ambient => {
                            return Err(AdapterError::Catalog(Error::new(
                                ErrorKind::ReadOnlySystemSchema(schema_name),
                            )));
                        }
                    };
                    vec![Action::CreateSchema {
                        id: tx.insert_schema(database_id, &schema_name)?,
                        oid,
                        database_id,
                        schema_name,
                    }]
                }
                Op::CreateRole { name, oid } => {
                    if is_reserved_name(&name) {
                        return Err(AdapterError::Catalog(Error::new(
                            ErrorKind::ReservedRoleName(name),
                        )));
                    }
                    vec![Action::CreateRole {
                        id: tx.insert_role(&name)?,
                        oid,
                        name,
                    }]
                }
                Op::CreateComputeInstance {
                    name,
                    config,
                    introspection_source_indexes,
                } => {
                    if is_reserved_name(&name) {
                        return Err(AdapterError::Catalog(Error::new(
                            ErrorKind::ReservedClusterName(name),
                        )));
                    }
                    let id =
                        tx.insert_compute_instance(&name, &config, &introspection_source_indexes)?;
                    self.add_to_audit_log(
                        session,
                        &mut tx,
                        &mut builtin_table_updates,
                        EventType::Create,
                        ObjectType::Cluster,
                        EventDetails::NameV1(mz_audit_log::NameV1 { name: name.clone() }),
                    )?;
                    vec![Action::CreateComputeInstance {
                        id,
                        name,
                        config,
                        introspection_source_indexes,
                    }]
                }
                Op::CreateComputeInstanceReplica {
                    name,
                    on_cluster_name,
                    config,
                } => {
                    if is_reserved_name(&name) {
                        return Err(AdapterError::Catalog(Error::new(
                            ErrorKind::ReservedReplicaName(name),
                        )));
                    }
                    if let ConcreteComputeInstanceReplicaLocation::Managed { size, .. } =
                        &config.location
                    {
                        let details = EventDetails::CreateComputeInstanceReplicaV1(
                            mz_audit_log::CreateComputeInstanceReplicaV1 {
                                cluster_name: on_cluster_name.clone(),
                                replica_name: name.clone(),
                                logical_size: size.clone(),
                            },
                        );
                        self.add_to_audit_log(
                            session,
                            &mut tx,
                            &mut builtin_table_updates,
                            EventType::Create,
                            ObjectType::ClusterReplica,
                            details,
                        )?;
                    }
                    vec![Action::CreateComputeInstanceReplica {
                        id: tx.insert_compute_instance_replica(
                            &on_cluster_name,
                            &name,
                            &config.clone().into(),
                        )?,
                        name,
                        on_cluster_name,
                        config,
                    }]
                }
                Op::CreateItem {
                    id,
                    oid,
                    name,
                    item,
                } => {
                    if item.is_temporary() {
                        if name.qualifiers.database_spec != ResolvedDatabaseSpecifier::Ambient
                            || name.qualifiers.schema_spec != SchemaSpecifier::Temporary
                        {
                            return Err(AdapterError::Catalog(Error::new(
                                ErrorKind::InvalidTemporarySchema,
                            )));
                        }
                    } else {
                        if let Some(temp_id) =
                            item.uses().iter().find(|id| match self.try_get_entry(*id) {
                                Some(entry) => entry.item().is_temporary(),
                                None => temporary_ids.contains(id),
                            })
                        {
                            let temp_item = self.get_entry(temp_id);
                            return Err(AdapterError::Catalog(Error::new(
                                ErrorKind::InvalidTemporaryDependency(
                                    temp_item.name().item.clone(),
                                ),
                            )));
                        }
                        if let ResolvedDatabaseSpecifier::Ambient = name.qualifiers.database_spec {
                            return Err(AdapterError::Catalog(Error::new(
                                ErrorKind::ReadOnlySystemSchema(name.to_string()),
                            )));
                        }
                        let schema_id = name.qualifiers.schema_spec.clone().into();
                        let serialized_item = self.serialize_item(&item);
                        tx.insert_item(id, schema_id, &name.item, &serialized_item)?;
                    }

                    if Self::should_audit_log_item(&item) {
                        self.add_to_audit_log(
                            session,
                            &mut tx,
                            &mut builtin_table_updates,
                            EventType::Create,
                            sql_type_to_object_type(item.typ()),
                            EventDetails::FullNameV1(self.resolve_full_name_detail(&name, session)),
                        )?;
                    }

                    vec![Action::CreateItem {
                        id,
                        oid,
                        name,
                        item,
                    }]
                }
                Op::DropDatabase { id } => {
                    tx.remove_database(&id)?;
                    builtin_table_updates.push(self.state.pack_database_update(&id, -1));
                    vec![Action::DropDatabase { id }]
                }
                Op::DropSchema {
                    database_id,
                    schema_id,
                } => {
                    tx.remove_schema(&database_id, &schema_id)?;
                    builtin_table_updates.push(self.state.pack_schema_update(
                        &ResolvedDatabaseSpecifier::Id(database_id.clone()),
                        &schema_id,
                        -1,
                    ));
                    vec![Action::DropSchema {
                        database_id,
                        schema_id,
                    }]
                }
                Op::DropRole { name } => {
                    tx.remove_role(&name)?;
                    builtin_table_updates.push(self.state.pack_role_update(&name, -1));
                    vec![Action::DropRole { name }]
                }
                Op::DropComputeInstance { name } => {
                    let introspection_source_index_ids = tx.remove_compute_instance(&name)?;
                    builtin_table_updates.push(self.state.pack_compute_instance_update(&name, -1));
                    for id in &introspection_source_index_ids {
                        builtin_table_updates.extend(self.state.pack_item_update(*id, -1));
                    }
                    self.add_to_audit_log(
                        session,
                        &mut tx,
                        &mut builtin_table_updates,
                        EventType::Drop,
                        ObjectType::Cluster,
                        EventDetails::NameV1(mz_audit_log::NameV1 { name: name.clone() }),
                    )?;
                    vec![Action::DropComputeInstance {
                        name,
                        introspection_source_index_ids,
                    }]
                }
                Op::DropComputeInstanceReplica { name, compute_name } => {
                    let instance = self.resolve_compute_instance(&compute_name)?;
                    tx.remove_compute_instance_replica(&name, instance.id)?;

                    let replica_id = instance.replica_id_by_name[&name];
                    let replica = &instance.replicas_by_id[&replica_id];
                    for process_id in replica.process_status.keys() {
                        let update = self.state.pack_compute_instance_status_update(
                            instance.id,
                            replica_id,
                            *process_id,
                            -1,
                        );
                        builtin_table_updates.push(update);
                    }

                    builtin_table_updates.push(self.state.pack_compute_instance_replica_update(
                        instance.id,
                        &name,
                        -1,
                    ));

                    let details = EventDetails::DropComputeInstanceReplicaV1(
                        mz_audit_log::DropComputeInstanceReplicaV1 {
                            cluster_name: instance.name.clone(),
                            replica_name: name.clone(),
                        },
                    );
                    self.add_to_audit_log(
                        session,
                        &mut tx,
                        &mut builtin_table_updates,
                        EventType::Drop,
                        ObjectType::ClusterReplica,
                        details,
                    )?;

                    vec![Action::DropComputeInstanceReplica {
                        name,
                        compute_id: instance.id,
                    }]
                }
                Op::DropItem(id) => {
                    let entry = self.get_entry(&id);
                    if !entry.item().is_temporary() {
                        tx.remove_item(id)?;
                    }
                    builtin_table_updates.extend(self.state.pack_item_update(id, -1));
                    if Self::should_audit_log_item(&entry.item) {
                        self.add_to_audit_log(
                            session,
                            &mut tx,
                            &mut builtin_table_updates,
                            EventType::Drop,
                            sql_type_to_object_type(entry.item().typ()),
                            EventDetails::FullNameV1(
                                self.resolve_full_name_detail(&entry.name, session),
                            ),
                        )?;
                    }
                    vec![Action::DropItem(id)]
                }
                Op::DropTimeline(timeline) => {
                    tx.remove_timestamp(timeline);
                    Vec::new()
                }
                Op::RenameItem {
                    id,
                    to_name,
                    current_full_name,
                } => {
                    let mut actions = Vec::new();

                    let entry = self.get_entry(&id);
                    if let CatalogItem::Type(_) = entry.item() {
                        return Err(AdapterError::Catalog(Error::new(ErrorKind::TypeRename(
                            current_full_name.to_string(),
                        ))));
                    }

                    let details = EventDetails::RenameItemV1(mz_audit_log::RenameItemV1 {
                        previous_name: self.full_name_detail(&current_full_name),
                        new_name: to_name.clone(),
                    });
                    if Self::should_audit_log_item(&entry.item) {
                        self.add_to_audit_log(
                            session,
                            &mut tx,
                            &mut builtin_table_updates,
                            EventType::Alter,
                            sql_type_to_object_type(entry.item().typ()),
                            details,
                        )?;
                    }

                    let mut to_full_name = current_full_name.clone();
                    to_full_name.item = to_name.clone();

                    let mut to_qualified_name = entry.name().clone();
                    to_qualified_name.item = to_name;

                    // Rename item itself.
                    let item = entry
                        .item
                        .rename_item_refs(
                            current_full_name.clone(),
                            to_full_name.item.clone(),
                            true,
                        )
                        .map_err(|e| {
                            Error::new(ErrorKind::from(AmbiguousRename {
                                depender: self
                                    .resolve_full_name(&entry.name, entry.conn_id())
                                    .to_string(),
                                dependee: self
                                    .resolve_full_name(&entry.name, entry.conn_id())
                                    .to_string(),
                                message: e,
                            }))
                        })?;
                    let serialized_item = self.serialize_item(&item);

                    for id in entry.used_by() {
                        let dependent_item = self.get_entry(id);
                        let to_item = dependent_item
                            .item
                            .rename_item_refs(
                                current_full_name.clone(),
                                to_full_name.item.clone(),
                                false,
                            )
                            .map_err(|e| {
                                Error::new(ErrorKind::from(AmbiguousRename {
                                    depender: self
                                        .resolve_full_name(
                                            &dependent_item.name,
                                            dependent_item.conn_id(),
                                        )
                                        .to_string(),
                                    dependee: self
                                        .resolve_full_name(&entry.name, entry.conn_id())
                                        .to_string(),
                                    message: e,
                                }))
                            })?;

                        if !item.is_temporary() {
                            let serialized_item = self.serialize_item(&to_item);
                            tx.update_item(*id, &dependent_item.name().item, &serialized_item)?;
                        }
                        builtin_table_updates.extend(self.state.pack_item_update(*id, -1));

                        actions.push(Action::UpdateItem {
                            id: id.clone(),
                            to_name: dependent_item.name().clone(),
                            to_item,
                        });
                    }
                    if !item.is_temporary() {
                        tx.update_item(id, &to_full_name.item, &serialized_item)?;
                    }
                    builtin_table_updates.extend(self.state.pack_item_update(id, -1));
                    actions.push(Action::UpdateItem {
                        id,
                        to_name: to_qualified_name,
                        to_item: item,
                    });
                    actions
                }
                Op::UpdateComputeInstanceStatus { event } => {
                    // When we receive the first status update for a given
                    // replica process, there is no entry in the builtin table
                    // yet, so we must make sure to not try to delete one.
                    let status_known = self
                        .state
                        .try_get_compute_instance_status(
                            event.instance_id,
                            event.replica_id,
                            event.process_id,
                        )
                        .is_some();
                    if status_known {
                        let update = self.state.pack_compute_instance_status_update(
                            event.instance_id,
                            event.replica_id,
                            event.process_id,
                            -1,
                        );
                        builtin_table_updates.push(update);
                    }

                    vec![Action::UpdateComputeInstanceStatus { event }]
                }
<<<<<<< HEAD
                Op::UpdateServerConfiguration { name, value } => {
                    tx.upsert_system_config(&name, value.clone()).await?;
                    vec![Action::UpdateServerConfiguration { name, value }]
=======
                Op::UpdateStorageMetrics {
                    object_id,
                    size_bytes,
                } => {
                    self.add_to_storage_metrics(
                        &mut tx,
                        &mut builtin_table_updates,
                        object_id,
                        size_bytes,
                    )?;
                    vec![]
>>>>>>> 4842c89e
                }
            });
        }

        // Prepare a candidate catalog state.
        let mut state = self.state.clone();

        for action in actions {
            match action {
                Action::CreateDatabase { id, oid, name } => {
                    info!("create database {}", name);
                    state.database_by_id.insert(
                        id.clone(),
                        Database {
                            name: name.clone(),
                            id: id.clone(),
                            oid,
                            schemas_by_id: BTreeMap::new(),
                            schemas_by_name: BTreeMap::new(),
                        },
                    );
                    state.database_by_name.insert(name.clone(), id.clone());
                    builtin_table_updates.push(state.pack_database_update(&id, 1));
                }

                Action::CreateSchema {
                    id,
                    oid,
                    database_id,
                    schema_name,
                } => {
                    info!(
                        "create schema {}.{}",
                        state.get_database(&database_id).name,
                        schema_name
                    );
                    let db = state.database_by_id.get_mut(&database_id).unwrap();
                    db.schemas_by_id.insert(
                        id.clone(),
                        Schema {
                            name: QualifiedSchemaName {
                                database: ResolvedDatabaseSpecifier::Id(database_id.clone()),
                                schema: schema_name.clone(),
                            },
                            id: SchemaSpecifier::Id(id.clone()),
                            oid,
                            items: BTreeMap::new(),
                            functions: BTreeMap::new(),
                        },
                    );
                    db.schemas_by_name.insert(schema_name.clone(), id.clone());
                    builtin_table_updates.push(state.pack_schema_update(
                        &ResolvedDatabaseSpecifier::Id(database_id.clone()),
                        &id,
                        1,
                    ));
                }

                Action::CreateRole { id, oid, name } => {
                    info!("create role {}", name);
                    state.roles.insert(
                        name.clone(),
                        Role {
                            name: name.clone(),
                            id,
                            oid,
                        },
                    );
                    builtin_table_updates.push(state.pack_role_update(&name, 1));
                }

                Action::CreateComputeInstance {
                    id,
                    name,
                    config,
                    introspection_source_indexes,
                } => {
                    info!("create cluster {}", name);
                    let introspection_source_index_ids: Vec<GlobalId> =
                        introspection_source_indexes
                            .iter()
                            .map(|(_, id)| *id)
                            .collect();
                    state
                        .insert_compute_instance(
                            id,
                            name.clone(),
                            config,
                            introspection_source_indexes,
                        )
                        .await;
                    builtin_table_updates.push(state.pack_compute_instance_update(&name, 1));
                    for id in introspection_source_index_ids {
                        builtin_table_updates.extend(state.pack_item_update(id, 1));
                    }
                }

                Action::CreateComputeInstanceReplica {
                    id,
                    name,
                    on_cluster_name,
                    config,
                } => {
                    let compute_instance_id = state.compute_instances_by_name[&on_cluster_name];
                    let persisted_log_ids = config.persisted_logs.get_log_ids();
                    state.insert_compute_instance_replica(
                        compute_instance_id,
                        name.clone(),
                        id,
                        config,
                    );
                    for id in persisted_log_ids {
                        builtin_table_updates.extend(state.pack_item_update(id, 1));
                    }
                    builtin_table_updates.push(state.pack_compute_instance_replica_update(
                        compute_instance_id,
                        &name,
                        1,
                    ));
                }

                Action::CreateItem {
                    id,
                    oid,
                    name,
                    item,
                } => {
                    state.insert_item(id, oid, name, item);
                    builtin_table_updates.extend(state.pack_item_update(id, 1));
                }

                Action::DropDatabase { id } => {
                    let db = state.database_by_id.get(&id).unwrap();
                    state.database_by_name.remove(db.name());
                    state.database_by_id.remove(&id);
                }

                Action::DropSchema {
                    database_id,
                    schema_id,
                } => {
                    let db = state.database_by_id.get_mut(&database_id).unwrap();
                    let schema = db.schemas_by_id.get(&schema_id).unwrap();
                    db.schemas_by_name.remove(&schema.name.schema);
                    db.schemas_by_id.remove(&schema_id);
                }

                Action::DropRole { name } => {
                    if state.roles.remove(&name).is_some() {
                        info!("drop role {}", name);
                    }
                }

                Action::DropComputeInstance {
                    name,
                    introspection_source_index_ids,
                } => {
                    for id in introspection_source_index_ids {
                        state.drop_item(id);
                    }

                    let id = state
                        .compute_instances_by_name
                        .remove(&name)
                        .expect("can only drop known instances");

                    let instance = state
                        .compute_instances_by_id
                        .remove(&id)
                        .expect("can only drop known instances");

                    assert!(
                        instance.exports.is_empty() && instance.replicas_by_id.is_empty(),
                        "not all items dropped before compute instance"
                    );
                }

                Action::DropComputeInstanceReplica { name, compute_id } => {
                    let instance = state
                        .compute_instances_by_id
                        .get_mut(&compute_id)
                        .expect("can only drop replicas from known instances");
                    let replica_id = instance.replica_id_by_name.remove(&name).unwrap();
                    let replica = instance.replicas_by_id.remove(&replica_id).unwrap();
                    let persisted_log_ids = replica.config.persisted_logs.get_log_ids();
                    assert!(instance.replica_id_by_name.len() == instance.replicas_by_id.len());

                    for id in persisted_log_ids {
                        builtin_table_updates.extend(state.pack_item_update(id, -1));
                        state.drop_item(id);
                    }
                }

                Action::DropItem(id) => {
                    state.drop_item(id);
                }

                Action::UpdateItem {
                    id,
                    to_name,
                    to_item,
                } => {
                    let old_entry = state.entry_by_id.remove(&id).unwrap();
                    info!(
                        "update {} {} ({})",
                        old_entry.item_type(),
                        state.resolve_full_name(&old_entry.name, old_entry.conn_id()),
                        id
                    );
                    assert_eq!(old_entry.uses(), to_item.uses());
                    let conn_id = old_entry.item().conn_id().unwrap_or(SYSTEM_CONN_ID);
                    let schema = &mut state.get_schema_mut(
                        &old_entry.name().qualifiers.database_spec,
                        &old_entry.name().qualifiers.schema_spec,
                        conn_id,
                    );
                    schema.items.remove(&old_entry.name().item);
                    let mut new_entry = old_entry.clone();
                    new_entry.name = to_name;
                    new_entry.item = to_item;
                    schema.items.insert(new_entry.name().item.clone(), id);
                    state.entry_by_id.insert(id, new_entry.clone());
                    builtin_table_updates.extend(state.pack_item_update(id, 1));
                }

                Action::UpdateComputeInstanceStatus { event } => {
                    // It is possible that we receive a status update for a
                    // replica that has already been dropped from the catalog.
                    // In this case, `try_insert_compute_instance_status`
                    // returns `false` and we ignore the event.
                    if state.try_insert_compute_instance_status(event.clone()) {
                        let update = state.pack_compute_instance_status_update(
                            event.instance_id,
                            event.replica_id,
                            event.process_id,
                            1,
                        );
                        builtin_table_updates.push(update);
                    }
                }
                Action::UpdateServerConfiguration { name, value } => {
                    let old_value = state.remove_system_configuration(&name);
                    state.insert_system_configuration(name.clone(), value.clone());
                    builtin_table_updates
                        .extend(state.pack_system_configuration_update(&name, value, old_value)?);
                }
            }
        }

        let result = f(&state)?;

        // The user closure was successful, apply the updates.
        tx.commit().await?;
        // Dropping here keeps the mutable borrow on self, preventing us accidentally
        // mutating anything until after f is executed.
        drop(storage);
        self.state = state;
        self.transient_revision += 1;

        Ok((builtin_table_updates, result))
    }

    pub async fn confirm_leadership(&mut self) -> Result<(), AdapterError> {
        Ok(self.storage().await.confirm_leadership().await?)
    }

    fn serialize_item(&self, item: &CatalogItem) -> Vec<u8> {
        let item = match item {
            CatalogItem::Table(table) => SerializedCatalogItem::V1 {
                create_sql: table.create_sql.clone(),
                eval_env: None,
            },
            CatalogItem::Log(_) => unreachable!("builtin logs cannot be serialized"),
            CatalogItem::Source(source) => SerializedCatalogItem::V1 {
                create_sql: source.create_sql.clone(),
                eval_env: None,
            },
            CatalogItem::View(view) => SerializedCatalogItem::V1 {
                create_sql: view.create_sql.clone(),
                eval_env: None,
            },
            CatalogItem::MaterializedView(mview) => SerializedCatalogItem::V1 {
                create_sql: mview.create_sql.clone(),
                eval_env: None,
            },
            CatalogItem::Index(index) => SerializedCatalogItem::V1 {
                create_sql: index.create_sql.clone(),
                eval_env: None,
            },
            CatalogItem::Sink(sink) => SerializedCatalogItem::V1 {
                create_sql: sink.create_sql.clone(),
                eval_env: None,
            },
            CatalogItem::Type(typ) => SerializedCatalogItem::V1 {
                create_sql: typ.create_sql.clone(),
                eval_env: None,
            },
            CatalogItem::Secret(secret) => SerializedCatalogItem::V1 {
                create_sql: secret.create_sql.clone(),
                eval_env: None,
            },
            CatalogItem::Connection(connection) => SerializedCatalogItem::V1 {
                create_sql: connection.create_sql.clone(),
                eval_env: None,
            },
            CatalogItem::Func(_) => unreachable!("cannot serialize functions yet"),
            CatalogItem::StorageCollection(_) => {
                unreachable!("builtin storage collections cannot be serialized")
            }
        };
        serde_json::to_vec(&item).expect("catalog serialization cannot fail")
    }

    fn deserialize_item(&self, bytes: Vec<u8>) -> Result<CatalogItem, anyhow::Error> {
        let SerializedCatalogItem::V1 {
            create_sql,
            eval_env: _,
        } = serde_json::from_slice(&bytes)?;
        self.parse_item(create_sql, Some(&PlanContext::zero()))
    }

    // Parses the given SQL string into a `CatalogItem`.
    fn parse_item(
        &self,
        create_sql: String,
        pcx: Option<&PlanContext>,
    ) -> Result<CatalogItem, anyhow::Error> {
        let session_catalog = self.for_system_session();
        let stmt = mz_sql::parse::parse(&create_sql)?.into_element();
        let (stmt, depends_on) = mz_sql::names::resolve(&session_catalog, stmt)?;
        let depends_on = depends_on.into_iter().collect();
        let plan = mz_sql::plan::plan(pcx, &session_catalog, stmt, &Params::empty())?;
        Ok(match plan {
            Plan::CreateTable(CreateTablePlan { table, .. }) => CatalogItem::Table(Table {
                create_sql: table.create_sql,
                desc: table.desc,
                defaults: table.defaults,
                conn_id: None,
                depends_on,
            }),
            Plan::CreateSource(CreateSourcePlan {
                source,
                remote,
                timeline,
                host_config,
                ..
            }) => CatalogItem::Source(Source {
                create_sql: source.create_sql,
                source_desc: source.source_desc,
                desc: source.desc,
                timeline,
                depends_on,
                remote_addr: remote,
                host_config: self.resolve_storage_host_config(host_config)?,
            }),
            Plan::CreateView(CreateViewPlan { view, .. }) => {
                let mut optimizer = Optimizer::logical_optimizer();
                let optimized_expr = optimizer.optimize(view.expr)?;
                let desc = RelationDesc::new(optimized_expr.typ(), view.column_names);
                CatalogItem::View(View {
                    create_sql: view.create_sql,
                    optimized_expr,
                    desc,
                    conn_id: None,
                    depends_on,
                })
            }
            Plan::CreateMaterializedView(CreateMaterializedViewPlan {
                materialized_view, ..
            }) => {
                let mut optimizer = Optimizer::logical_optimizer();
                let optimized_expr = optimizer.optimize(materialized_view.expr)?;
                let desc = RelationDesc::new(optimized_expr.typ(), materialized_view.column_names);
                CatalogItem::MaterializedView(MaterializedView {
                    create_sql: materialized_view.create_sql,
                    optimized_expr,
                    desc,
                    depends_on,
                    compute_instance: materialized_view.compute_instance,
                })
            }
            Plan::CreateIndex(CreateIndexPlan { index, .. }) => CatalogItem::Index(Index {
                create_sql: index.create_sql,
                on: index.on,
                keys: index.keys,
                conn_id: None,
                depends_on,
                compute_instance: index.compute_instance,
            }),
            Plan::CreateSink(CreateSinkPlan {
                sink,
                with_snapshot,
                ..
            }) => CatalogItem::Sink(Sink {
                create_sql: sink.create_sql,
                from: sink.from,
                connection: SinkConnectionState::Pending(sink.connection_builder),
                envelope: sink.envelope,
                with_snapshot,
                depends_on,
                compute_instance: sink.compute_instance,
            }),
            Plan::CreateType(CreateTypePlan { typ, .. }) => CatalogItem::Type(Type {
                create_sql: typ.create_sql,
                details: CatalogTypeDetails {
                    array_id: None,
                    typ: typ.inner,
                },
                depends_on,
            }),
            Plan::CreateSecret(CreateSecretPlan { secret, .. }) => CatalogItem::Secret(Secret {
                create_sql: secret.create_sql,
            }),
            Plan::CreateConnection(CreateConnectionPlan { connection, .. }) => {
                CatalogItem::Connection(Connection {
                    create_sql: connection.create_sql,
                    connection: connection.connection,
                    depends_on,
                })
            }
            _ => bail!("catalog entry generated inappropriate plan"),
        })
    }

    pub fn uses_tables(&self, id: GlobalId) -> bool {
        self.state.uses_tables(id)
    }

    /// Return the ids of all active log sources the given object depends on.
    pub fn active_log_dependencies(&self, id: GlobalId) -> Vec<GlobalId> {
        self.state.active_log_dependencies(id)
    }

    /// Serializes the catalog's in-memory state.
    ///
    /// There are no guarantees about the format of the serialized state, except
    /// that the serialized state for two identical catalogs will compare
    /// identically.
    pub fn dump(&self) -> String {
        self.state.dump()
    }

    pub fn config(&self) -> &mz_sql::catalog::CatalogConfig {
        self.state.config()
    }

    pub fn entries(&self) -> impl Iterator<Item = &CatalogEntry> {
        self.state.entry_by_id.values()
    }

    pub fn compute_instances(&self) -> impl Iterator<Item = &ComputeInstance> {
        self.state.compute_instances_by_id.values()
    }

    /// Allocate ids for legacy, active logs. Called once per compute instance creation
    pub async fn allocate_introspection_source_indexes(
        &mut self,
    ) -> Vec<(&'static BuiltinLog, GlobalId)> {
        let log_amount = BUILTINS::logs().count();
        let system_ids = self
            .storage()
            .await
            .allocate_system_ids(
                log_amount
                    .try_into()
                    .expect("builtin logs should fit into u64"),
            )
            .await
            .expect("cannot fail to allocate system ids");
        BUILTINS::logs().zip(system_ids.into_iter()).collect()
    }

    /// Allocate ids for persisted logs. Called once per compute replica creation
    pub async fn allocate_persisted_introspection_source_indexes(
        &mut self,
    ) -> ConcreteComputeInstanceReplicaLogging {
        let log_amount = DEFAULT_LOG_VARIANTS.len();
        let system_ids = self
            .storage()
            .await
            .allocate_system_ids(
                log_amount
                    .try_into()
                    .expect("default log variants should fit into u64"),
            )
            .await
            .expect("cannot fail to allocate system ids");
        ConcreteComputeInstanceReplicaLogging::Concrete(
            DEFAULT_LOG_VARIANTS
                .clone()
                .into_iter()
                .zip(system_ids.into_iter())
                .collect(),
        )
    }

    pub fn pack_item_update(&self, id: GlobalId, diff: Diff) -> Vec<BuiltinTableUpdate> {
        self.state.pack_item_update(id, diff)
    }
}

fn is_reserved_name(name: &str) -> bool {
    name.starts_with("mz_") || name.starts_with("pg_")
}

#[derive(Debug, Clone)]
pub enum Op {
    CreateDatabase {
        name: String,
        oid: u32,
        public_schema_oid: u32,
    },
    CreateSchema {
        database_id: ResolvedDatabaseSpecifier,
        schema_name: String,
        oid: u32,
    },
    CreateRole {
        name: String,
        oid: u32,
    },
    CreateComputeInstance {
        name: String,
        config: Option<ComputeInstanceIntrospectionConfig>,
        introspection_source_indexes: Vec<(&'static BuiltinLog, GlobalId)>,
    },
    CreateComputeInstanceReplica {
        name: String,
        on_cluster_name: String,
        config: ConcreteComputeInstanceReplicaConfig,
    },
    CreateItem {
        id: GlobalId,
        oid: u32,
        name: QualifiedObjectName,
        item: CatalogItem,
    },
    DropDatabase {
        id: DatabaseId,
    },
    DropSchema {
        database_id: DatabaseId,
        schema_id: SchemaId,
    },
    DropRole {
        name: String,
    },
    DropComputeInstance {
        name: String,
    },
    DropComputeInstanceReplica {
        name: String,
        compute_name: String,
    },
    /// Unconditionally removes the identified items. It is required that the
    /// IDs come from the output of `plan_remove`; otherwise consistency rules
    /// may be violated.
    DropItem(GlobalId),
    DropTimeline(Timeline),
    RenameItem {
        id: GlobalId,
        current_full_name: FullObjectName,
        to_name: String,
    },
    UpdateComputeInstanceStatus {
        event: ComputeInstanceEvent,
    },
<<<<<<< HEAD
    UpdateServerConfiguration {
        name: String,
        value: mz_sql_parser::ast::Value,
=======
    UpdateStorageMetrics {
        object_id: Option<String>,
        size_bytes: u64,
>>>>>>> 4842c89e
    },
}

#[derive(Debug, Clone, Serialize, Deserialize)]
enum SerializedCatalogItem {
    V1 {
        create_sql: String,
        // The name "eval_env" is historical.
        eval_env: Option<SerializedPlanContext>,
    },
}

#[derive(Debug, Clone, Serialize, Deserialize)]
struct SerializedPlanContext {
    pub logical_time: Option<u64>,
    pub wall_time: Option<DateTime<Utc>>,
}

impl From<SerializedPlanContext> for PlanContext {
    fn from(cx: SerializedPlanContext) -> PlanContext {
        PlanContext {
            wall_time: cx.wall_time.unwrap_or_else(|| Utc.timestamp(0, 0)),
            qgm_optimizations: false,
        }
    }
}

impl From<PlanContext> for SerializedPlanContext {
    fn from(cx: PlanContext) -> SerializedPlanContext {
        SerializedPlanContext {
            logical_time: None,
            wall_time: Some(cx.wall_time),
        }
    }
}

#[derive(Debug, Clone, Serialize, Deserialize)]
pub enum SerializedComputeInstanceReplicaLogging {
    Default,
    Concrete(Vec<(LogVariant, GlobalId)>),
}

impl From<ConcreteComputeInstanceReplicaLogging> for SerializedComputeInstanceReplicaLogging {
    fn from(conc: ConcreteComputeInstanceReplicaLogging) -> Self {
        match conc {
            ConcreteComputeInstanceReplicaLogging::Default => Self::Default,
            ConcreteComputeInstanceReplicaLogging::Concrete(vars) => Self::Concrete(vars),
        }
    }
}

/// A [`mz_sql::plan::ComputeInstanceReplicaConfig`] that is serialized as JSON and persisted
/// to the catalog stash. This is a separate type to allow us to evolve the
/// on-disk format independently from the SQL layer.
#[derive(Debug, Clone, Serialize, Deserialize)]
pub struct SerializedComputeInstanceReplicaConfig {
    pub persisted_logs: SerializedComputeInstanceReplicaLogging,
    pub location: SerializedComputeInstanceReplicaLocation,
}

impl From<ConcreteComputeInstanceReplicaConfig> for SerializedComputeInstanceReplicaConfig {
    fn from(
        ConcreteComputeInstanceReplicaConfig {
            location,
            persisted_logs,
        }: ConcreteComputeInstanceReplicaConfig,
    ) -> Self {
        SerializedComputeInstanceReplicaConfig {
            persisted_logs: persisted_logs.into(),
            location: location.into(),
        }
    }
}

#[derive(Debug, Clone, Serialize, Deserialize)]
pub enum SerializedComputeInstanceReplicaLocation {
    Remote {
        addrs: BTreeSet<String>,
    },
    Managed {
        size: String,
        availability_zone: String,
        /// `true` if the AZ was specified by the user and must be respected;
        /// `false` if it was picked arbitrarily by Materialize.
        az_user_specified: bool,
    },
}

impl From<ConcreteComputeInstanceReplicaLocation> for SerializedComputeInstanceReplicaLocation {
    fn from(loc: ConcreteComputeInstanceReplicaLocation) -> Self {
        match loc {
            ConcreteComputeInstanceReplicaLocation::Remote { addrs } => Self::Remote { addrs },
            ConcreteComputeInstanceReplicaLocation::Managed {
                allocation: _,
                size,
                availability_zone,
                az_user_specified,
            } => Self::Managed {
                size,
                availability_zone,
                az_user_specified,
            },
        }
    }
}

impl ConnCatalog<'_> {
    fn resolve_item_name(
        &self,
        name: &PartialObjectName,
    ) -> Result<&QualifiedObjectName, SqlCatalogError> {
        self.resolve_item(name).map(|entry| entry.name())
    }

    /// returns a `PartialObjectName` with the minimum amount of qualifiers to unambiguously resolve
    /// the object.
    fn minimal_qualification(&self, qualified_name: &QualifiedObjectName) -> PartialObjectName {
        let database_id = match &qualified_name.qualifiers.database_spec {
            ResolvedDatabaseSpecifier::Ambient => None,
            ResolvedDatabaseSpecifier::Id(id)
                if self.database.is_some() && self.database == Some(*id) =>
            {
                None
            }
            ResolvedDatabaseSpecifier::Id(id) => Some(id.clone()),
        };

        let schema_spec = if database_id.is_none()
            && self.resolve_item_name(&PartialObjectName {
                database: None,
                schema: None,
                item: qualified_name.item.clone(),
            }) == Ok(qualified_name)
        {
            None
        } else {
            // If `search_path` does not contain `full_name.schema`, the
            // `PartialName` must contain it.
            Some(qualified_name.qualifiers.schema_spec.clone())
        };

        let res = PartialObjectName {
            database: database_id.map(|id| self.get_database(&id).name().to_string()),
            schema: schema_spec.map(|spec| {
                self.get_schema(&qualified_name.qualifiers.database_spec, &spec)
                    .name()
                    .schema
                    .clone()
            }),
            item: qualified_name.item.clone(),
        };
        assert_eq!(self.resolve_item_name(&res), Ok(qualified_name));
        res
    }
}

impl ExprHumanizer for ConnCatalog<'_> {
    fn humanize_id(&self, id: GlobalId) -> Option<String> {
        self.state
            .entry_by_id
            .get(&id)
            .map(|entry| entry.name())
            .map(|name| self.resolve_full_name(name).to_string())
    }

    fn humanize_scalar_type(&self, typ: &ScalarType) -> String {
        use ScalarType::*;

        match typ {
            Array(t) => format!("{}[]", self.humanize_scalar_type(t)),
            List {
                custom_id: Some(global_id),
                ..
            }
            | Map {
                custom_id: Some(global_id),
                ..
            } => {
                let item = self.get_item(global_id);
                self.minimal_qualification(item.name()).to_string()
            }
            List { element_type, .. } => {
                format!("{} list", self.humanize_scalar_type(element_type))
            }
            Map { value_type, .. } => format!(
                "map[{}=>{}]",
                self.humanize_scalar_type(&ScalarType::String),
                self.humanize_scalar_type(value_type)
            ),
            Record {
                custom_id: Some(id),
                ..
            } => {
                let item = self.get_item(id);
                self.minimal_qualification(item.name()).to_string()
            }
            Record { fields, .. } => format!(
                "record({})",
                fields
                    .iter()
                    .map(|f| format!("{}: {}", f.0, self.humanize_column_type(&f.1)))
                    .join(",")
            ),
            PgLegacyChar => "\"char\"".into(),
            ty => {
                let pgrepr_type = mz_pgrepr::Type::from(ty);
                let pg_catalog_schema =
                    SchemaSpecifier::Id(self.state.get_pg_catalog_schema_id().clone());

                let res = if self
                    .effective_search_path(true)
                    .iter()
                    .any(|(_, schema)| schema == &pg_catalog_schema)
                {
                    pgrepr_type.name().to_string()
                } else {
                    // If PG_CATALOG_SCHEMA is not in search path, you need
                    // qualified object name to refer to type.
                    let name = QualifiedObjectName {
                        qualifiers: ObjectQualifiers {
                            database_spec: ResolvedDatabaseSpecifier::Ambient,
                            schema_spec: pg_catalog_schema,
                        },
                        item: pgrepr_type.name().to_string(),
                    };
                    self.resolve_full_name(&name).to_string()
                };
                res
            }
        }
    }
}

impl SessionCatalog for ConnCatalog<'_> {
    fn active_user(&self) -> &str {
        &self.user
    }

    fn get_prepared_statement_desc(&self, name: &str) -> Option<&StatementDesc> {
        self.prepared_statements
            .as_ref()
            .map(|ps| ps.get(name).map(|ps| ps.desc()))
            .flatten()
    }

    fn active_database(&self) -> Option<&DatabaseId> {
        self.database.as_ref()
    }

    fn active_compute_instance(&self) -> &str {
        &self.compute_instance
    }

    fn resolve_database(
        &self,
        database_name: &str,
    ) -> Result<&dyn mz_sql::catalog::CatalogDatabase, SqlCatalogError> {
        Ok(self.state.resolve_database(database_name)?)
    }

    fn get_database(&self, id: &DatabaseId) -> &dyn mz_sql::catalog::CatalogDatabase {
        self.state
            .database_by_id
            .get(id)
            .expect("database doesn't exist")
    }

    fn resolve_schema(
        &self,
        database_name: Option<&str>,
        schema_name: &str,
    ) -> Result<&dyn mz_sql::catalog::CatalogSchema, SqlCatalogError> {
        Ok(self.state.resolve_schema(
            self.database.as_ref(),
            database_name,
            schema_name,
            self.conn_id,
        )?)
    }

    fn resolve_schema_in_database(
        &self,
        database_spec: &ResolvedDatabaseSpecifier,
        schema_name: &str,
    ) -> Result<&dyn mz_sql::catalog::CatalogSchema, SqlCatalogError> {
        Ok(self
            .state
            .resolve_schema_in_database(database_spec, schema_name, self.conn_id)?)
    }

    fn get_schema(
        &self,
        database_spec: &ResolvedDatabaseSpecifier,
        schema_spec: &SchemaSpecifier,
    ) -> &dyn CatalogSchema {
        self.state
            .get_schema(database_spec, schema_spec, self.conn_id)
    }

    fn is_system_schema(&self, schema: &str) -> bool {
        self.state.is_system_schema(schema)
    }

    fn resolve_role(
        &self,
        role_name: &str,
    ) -> Result<&dyn mz_sql::catalog::CatalogRole, SqlCatalogError> {
        match self.state.roles.get(role_name) {
            Some(role) => Ok(role),
            None => Err(SqlCatalogError::UnknownRole(role_name.into())),
        }
    }

    fn resolve_compute_instance(
        &self,
        compute_instance_name: Option<&str>,
    ) -> Result<&dyn mz_sql::catalog::CatalogComputeInstance, SqlCatalogError> {
        self.state
            .resolve_compute_instance(
                compute_instance_name.unwrap_or_else(|| self.active_compute_instance()),
            )
            .map(|compute_instance| {
                compute_instance as &dyn mz_sql::catalog::CatalogComputeInstance
            })
    }

    fn resolve_item(
        &self,
        name: &PartialObjectName,
    ) -> Result<&dyn mz_sql::catalog::CatalogItem, SqlCatalogError> {
        Ok(self.state.resolve_entry(
            self.database.as_ref(),
            &self.effective_search_path(true),
            name,
            self.conn_id,
        )?)
    }

    fn resolve_function(
        &self,
        name: &PartialObjectName,
    ) -> Result<&dyn mz_sql::catalog::CatalogItem, SqlCatalogError> {
        Ok(self.state.resolve_function(
            self.database.as_ref(),
            &self.effective_search_path(false),
            name,
            self.conn_id,
        )?)
    }

    fn try_get_item(&self, id: &GlobalId) -> Option<&dyn mz_sql::catalog::CatalogItem> {
        self.state
            .try_get_entry(id)
            .map(|item| item as &dyn mz_sql::catalog::CatalogItem)
    }

    fn get_item(&self, id: &GlobalId) -> &dyn mz_sql::catalog::CatalogItem {
        self.state.get_entry(id)
    }

    fn item_exists(&self, name: &QualifiedObjectName) -> bool {
        self.state.item_exists(name, self.conn_id)
    }

    fn get_compute_instance(
        &self,
        id: ComputeInstanceId,
    ) -> &dyn mz_sql::catalog::CatalogComputeInstance {
        &self.state.compute_instances_by_id[&id]
    }

    fn find_available_name(&self, name: QualifiedObjectName) -> QualifiedObjectName {
        self.state.find_available_name(name, self.conn_id)
    }

    fn resolve_full_name(&self, name: &QualifiedObjectName) -> FullObjectName {
        self.state.resolve_full_name(name, Some(self.conn_id))
    }

    fn config(&self) -> &mz_sql::catalog::CatalogConfig {
        &self.state.config()
    }

    fn now(&self) -> EpochMillis {
        (self.state.config().now)()
    }
}

impl mz_sql::catalog::CatalogDatabase for Database {
    fn name(&self) -> &str {
        &self.name
    }

    fn id(&self) -> DatabaseId {
        self.id
    }

    fn has_schemas(&self) -> bool {
        !self.schemas_by_name.is_empty()
    }
}

impl mz_sql::catalog::CatalogSchema for Schema {
    fn database(&self) -> &ResolvedDatabaseSpecifier {
        &self.name.database
    }

    fn name(&self) -> &QualifiedSchemaName {
        &self.name
    }

    fn id(&self) -> &SchemaSpecifier {
        &self.id
    }

    fn has_items(&self) -> bool {
        !self.items.is_empty()
    }
}

impl mz_sql::catalog::CatalogRole for Role {
    fn name(&self) -> &str {
        &self.name
    }

    fn id(&self) -> u64 {
        self.id
    }
}

impl mz_sql::catalog::CatalogComputeInstance<'_> for ComputeInstance {
    fn name(&self) -> &str {
        &self.name
    }

    fn id(&self) -> ComputeInstanceId {
        self.id
    }

    fn exports(&self) -> &HashSet<GlobalId> {
        &self.exports
    }

    fn replica_names(&self) -> HashSet<&String> {
        self.replica_id_by_name.keys().collect::<HashSet<_>>()
    }

    fn replica_logs(&self, name: &String) -> Option<Vec<GlobalId>> {
        let replica = self
            .replicas_by_id
            .get(self.replica_id_by_name.get(name)?)?;
        Some(replica.config.persisted_logs.get_log_ids())
    }
}

impl mz_sql::catalog::CatalogItem for CatalogEntry {
    fn name(&self) -> &QualifiedObjectName {
        self.name()
    }

    fn id(&self) -> GlobalId {
        self.id()
    }

    fn oid(&self) -> u32 {
        self.oid()
    }

    fn desc(&self, name: &FullObjectName) -> Result<Cow<RelationDesc>, SqlCatalogError> {
        Ok(self.desc(name)?)
    }

    fn func(&self) -> Result<&'static mz_sql::func::Func, SqlCatalogError> {
        Ok(self.func()?)
    }

    fn source_desc(&self) -> Result<&SourceDesc, SqlCatalogError> {
        Ok(self.source_desc()?)
    }

    fn connection(&self) -> Result<&mz_storage::types::connections::Connection, SqlCatalogError> {
        Ok(&self.connection()?.connection)
    }

    fn create_sql(&self) -> &str {
        match self.item() {
            CatalogItem::Table(Table { create_sql, .. }) => create_sql,
            CatalogItem::Source(Source { create_sql, .. }) => create_sql,
            CatalogItem::Sink(Sink { create_sql, .. }) => create_sql,
            CatalogItem::View(View { create_sql, .. }) => create_sql,
            CatalogItem::MaterializedView(MaterializedView { create_sql, .. }) => create_sql,
            CatalogItem::Index(Index { create_sql, .. }) => create_sql,
            CatalogItem::Type(Type { create_sql, .. }) => create_sql,
            CatalogItem::Secret(Secret { create_sql, .. }) => create_sql,
            CatalogItem::Connection(Connection { create_sql, .. }) => create_sql,
            CatalogItem::Func(_) => "<builtin>",
            CatalogItem::Log(_) => "<builtin>",
            CatalogItem::StorageCollection(_) => "<builtin>",
        }
    }

    fn item_type(&self) -> SqlCatalogItemType {
        self.item().typ()
    }

    fn index_details(&self) -> Option<(&[MirScalarExpr], GlobalId)> {
        if let CatalogItem::Index(Index { keys, on, .. }) = self.item() {
            Some((keys, *on))
        } else {
            None
        }
    }

    fn table_details(&self) -> Option<&[Expr<Aug>]> {
        if let CatalogItem::Table(Table { defaults, .. }) = self.item() {
            Some(defaults)
        } else {
            None
        }
    }

    fn type_details(&self) -> Option<&CatalogTypeDetails<IdReference>> {
        if let CatalogItem::Type(Type { details, .. }) = self.item() {
            Some(details)
        } else {
            None
        }
    }

    fn uses(&self) -> &[GlobalId] {
        self.uses()
    }

    fn used_by(&self) -> &[GlobalId] {
        self.used_by()
    }
}

#[cfg(test)]
mod tests {
    use mz_ore::now::NOW_ZERO;
    use mz_sql::names::{
        ObjectQualifiers, PartialObjectName, QualifiedObjectName, ResolvedDatabaseSpecifier,
        SchemaSpecifier,
    };

    use crate::catalog::{Catalog, Op};
    use crate::session::Session;

    /// System sessions have an empty `search_path` so it's necessary to
    /// schema-qualify all referenced items.
    ///
    /// Dummy (and ostensibly client) sessions contain system schemas in their
    /// search paths, so do not require schema qualification on system objects such
    /// as types.
    #[tokio::test]
    async fn test_minimal_qualification() -> Result<(), anyhow::Error> {
        struct TestCase {
            input: QualifiedObjectName,
            system_output: PartialObjectName,
            normal_output: PartialObjectName,
        }

        let catalog = Catalog::open_debug_sqlite(NOW_ZERO.clone()).await?;

        let test_cases = vec![
            TestCase {
                input: QualifiedObjectName {
                    qualifiers: ObjectQualifiers {
                        database_spec: ResolvedDatabaseSpecifier::Ambient,
                        schema_spec: SchemaSpecifier::Id(
                            catalog.get_pg_catalog_schema_id().clone(),
                        ),
                    },
                    item: "numeric".to_string(),
                },
                system_output: PartialObjectName {
                    database: None,
                    schema: None,
                    item: "numeric".to_string(),
                },
                normal_output: PartialObjectName {
                    database: None,
                    schema: None,
                    item: "numeric".to_string(),
                },
            },
            TestCase {
                input: QualifiedObjectName {
                    qualifiers: ObjectQualifiers {
                        database_spec: ResolvedDatabaseSpecifier::Ambient,
                        schema_spec: SchemaSpecifier::Id(
                            catalog.get_mz_catalog_schema_id().clone(),
                        ),
                    },
                    item: "mz_array_types".to_string(),
                },
                system_output: PartialObjectName {
                    database: None,
                    schema: None,
                    item: "mz_array_types".to_string(),
                },
                normal_output: PartialObjectName {
                    database: None,
                    schema: None,
                    item: "mz_array_types".to_string(),
                },
            },
        ];

        for tc in test_cases {
            assert_eq!(
                catalog
                    .for_system_session()
                    .minimal_qualification(&tc.input),
                tc.system_output
            );
            assert_eq!(
                catalog
                    .for_session(&Session::dummy())
                    .minimal_qualification(&tc.input),
                tc.normal_output
            );
        }
        Ok(())
    }

    #[tokio::test]
    async fn test_catalog_revision() -> Result<(), anyhow::Error> {
        let mut catalog = Catalog::open_debug_sqlite(NOW_ZERO.clone()).await?;
        assert_eq!(catalog.transient_revision(), 1);
        catalog
            .transact(
                None,
                vec![Op::CreateDatabase {
                    name: "test".to_string(),
                    oid: 1,
                    public_schema_oid: 2,
                }],
                |_catalog| Ok(()),
            )
            .await
            .unwrap();
        assert_eq!(catalog.transient_revision(), 2);
        drop(catalog);

        let catalog = Catalog::open_debug_sqlite(NOW_ZERO.clone()).await?;
        assert_eq!(catalog.transient_revision(), 1);

        Ok(())
    }

    #[tokio::test]
    async fn test_effective_search_path() -> Result<(), anyhow::Error> {
        let catalog = Catalog::open_debug_sqlite(NOW_ZERO.clone()).await?;
        let mz_catalog_schema = (
            ResolvedDatabaseSpecifier::Ambient,
            SchemaSpecifier::Id(catalog.state().get_mz_catalog_schema_id().clone()),
        );
        let pg_catalog_schema = (
            ResolvedDatabaseSpecifier::Ambient,
            SchemaSpecifier::Id(catalog.state().get_pg_catalog_schema_id().clone()),
        );
        let mz_temp_schema = (
            ResolvedDatabaseSpecifier::Ambient,
            SchemaSpecifier::Temporary,
        );

        // Behavior with the default search_schema (public)
        let session = Session::dummy();
        let conn_catalog = catalog.for_session(&session);
        assert_ne!(
            conn_catalog.effective_search_path(false),
            conn_catalog.search_path
        );
        assert_ne!(
            conn_catalog.effective_search_path(true),
            conn_catalog.search_path
        );
        assert_eq!(
            conn_catalog.effective_search_path(false),
            vec![
                mz_catalog_schema.clone(),
                pg_catalog_schema.clone(),
                conn_catalog.search_path[0].clone()
            ]
        );
        assert_eq!(
            conn_catalog.effective_search_path(true),
            vec![
                mz_temp_schema.clone(),
                mz_catalog_schema.clone(),
                pg_catalog_schema.clone(),
                conn_catalog.search_path[0].clone()
            ]
        );

        // missing schemas are added when missing
        let mut session = Session::dummy();
        session.vars_mut().set("search_path", "pg_catalog", false)?;
        let conn_catalog = catalog.for_session(&session);
        assert_ne!(
            conn_catalog.effective_search_path(false),
            conn_catalog.search_path
        );
        assert_ne!(
            conn_catalog.effective_search_path(true),
            conn_catalog.search_path
        );
        assert_eq!(
            conn_catalog.effective_search_path(false),
            vec![mz_catalog_schema.clone(), pg_catalog_schema.clone()]
        );
        assert_eq!(
            conn_catalog.effective_search_path(true),
            vec![
                mz_temp_schema.clone(),
                mz_catalog_schema.clone(),
                pg_catalog_schema.clone()
            ]
        );

        let mut session = Session::dummy();
        session.vars_mut().set("search_path", "mz_catalog", false)?;
        let conn_catalog = catalog.for_session(&session);
        assert_ne!(
            conn_catalog.effective_search_path(false),
            conn_catalog.search_path
        );
        assert_ne!(
            conn_catalog.effective_search_path(true),
            conn_catalog.search_path
        );
        assert_eq!(
            conn_catalog.effective_search_path(false),
            vec![pg_catalog_schema.clone(), mz_catalog_schema.clone()]
        );
        assert_eq!(
            conn_catalog.effective_search_path(true),
            vec![
                mz_temp_schema.clone(),
                pg_catalog_schema.clone(),
                mz_catalog_schema.clone()
            ]
        );

        let mut session = Session::dummy();
        session.vars_mut().set("search_path", "mz_temp", false)?;
        let conn_catalog = catalog.for_session(&session);
        assert_ne!(
            conn_catalog.effective_search_path(false),
            conn_catalog.search_path
        );
        assert_ne!(
            conn_catalog.effective_search_path(true),
            conn_catalog.search_path
        );
        assert_eq!(
            conn_catalog.effective_search_path(false),
            vec![
                mz_catalog_schema.clone(),
                pg_catalog_schema.clone(),
                mz_temp_schema.clone()
            ]
        );
        assert_eq!(
            conn_catalog.effective_search_path(true),
            vec![mz_catalog_schema, pg_catalog_schema, mz_temp_schema]
        );

        Ok(())
    }
}<|MERGE_RESOLUTION|>--- conflicted
+++ resolved
@@ -3580,11 +3580,6 @@
 
                     vec![Action::UpdateComputeInstanceStatus { event }]
                 }
-<<<<<<< HEAD
-                Op::UpdateServerConfiguration { name, value } => {
-                    tx.upsert_system_config(&name, value.clone()).await?;
-                    vec![Action::UpdateServerConfiguration { name, value }]
-=======
                 Op::UpdateStorageMetrics {
                     object_id,
                     size_bytes,
@@ -3596,7 +3591,10 @@
                         size_bytes,
                     )?;
                     vec![]
->>>>>>> 4842c89e
+                }
+                Op::UpdateServerConfiguration { name, value } => {
+                    tx.upsert_system_config(&name, value.clone()).await?;
+                    vec![Action::UpdateServerConfiguration { name, value }]
                 }
             });
         }
@@ -4164,15 +4162,13 @@
     UpdateComputeInstanceStatus {
         event: ComputeInstanceEvent,
     },
-<<<<<<< HEAD
+    UpdateStorageMetrics {
+        object_id: Option<String>,
+        size_bytes: u64,
+    },
     UpdateServerConfiguration {
         name: String,
         value: mz_sql_parser::ast::Value,
-=======
-    UpdateStorageMetrics {
-        object_id: Option<String>,
-        size_bytes: u64,
->>>>>>> 4842c89e
     },
 }
 
