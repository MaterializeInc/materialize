// Copyright Materialize, Inc. and contributors. All rights reserved.
//
// Use of this software is governed by the Business Source License
// included in the LICENSE file.
//
// As of the Change Date specified in that file, in accordance with
// the Business Source License, use of this software will be governed
// by the Apache License, Version 2.0.

//! Persistent metadata storage for the coordinator.

use std::borrow::Cow;
use std::collections::{BTreeMap, BTreeSet, VecDeque};
use std::ops::{Deref, DerefMut};
use std::str::FromStr;
use std::sync::{atomic, Arc};
use std::time::{Duration, Instant};

use chrono::{DateTime, Utc};
use futures::Future;
use itertools::Itertools;
use once_cell::sync::Lazy;
use regex::Regex;
use serde::ser::SerializeSeq;
use serde::{Deserialize, Serialize};
use tokio::sync::mpsc::{self, UnboundedSender};
use tokio::sync::MutexGuard;
use tracing::{info, trace, warn};
use uuid::Uuid;

use mz_audit_log::{EventDetails, EventType, FullNameV1, IdFullNameV1, ObjectType, VersionedEvent};
use mz_build_info::DUMMY_BUILD_INFO;
use mz_catalog::builtin::{
    Builtin, BuiltinCluster, BuiltinLog, BuiltinSource, BuiltinTable, BuiltinType, Fingerprint,
    BUILTINS, BUILTIN_CLUSTERS, BUILTIN_PREFIXES, BUILTIN_ROLES, MZ_INTROSPECTION_CLUSTER,
    MZ_SYSTEM_CLUSTER,
};
use mz_catalog::objects::{SystemObjectDescription, SystemObjectUniqueIdentifier};
use mz_catalog::{
    BootstrapArgs, DurableCatalogState, OpenableDurableCatalogState, StashConfig,
    SystemObjectMapping, Transaction,
};
use mz_compute_client::controller::ComputeReplicaConfig;
use mz_compute_client::logging::LogVariant;
use mz_compute_types::dataflows::DataflowDescription;
use mz_controller::clusters::{
    ClusterEvent, ClusterRole, ClusterStatus, ManagedReplicaAvailabilityZones,
    ManagedReplicaLocation, ProcessId, ReplicaAllocation, ReplicaConfig, ReplicaLocation,
    ReplicaLogging, UnmanagedReplicaLocation,
};
use mz_controller_types::{ClusterId, ReplicaId};
use mz_expr::{MirScalarExpr, OptimizedMirRelationExpr};
use mz_ore::cast::CastFrom;
use mz_ore::collections::CollectionExt;
use mz_ore::metrics::MetricsRegistry;
use mz_ore::now::{to_datetime, EpochMillis, NowFn};
use mz_ore::option::FallibleMapExt;
use mz_ore::result::ResultExt as _;
use mz_pgrepr::oid::FIRST_USER_OID;
use mz_repr::adt::mz_acl_item::{merge_mz_acl_items, AclMode, MzAclItem, PrivilegeMap};
use mz_repr::explain::ExprHumanizer;
use mz_repr::namespaces::MZ_TEMP_SCHEMA;
use mz_repr::role_id::RoleId;
use mz_repr::{Diff, GlobalId, RelationDesc, ScalarType};
use mz_secrets::InMemorySecretsController;
use mz_sql::ast::display::AstDisplay;
use mz_sql::ast::Expr;
use mz_sql::catalog::{
    CatalogCluster, CatalogClusterReplica, CatalogDatabase, CatalogError as SqlCatalogError,
    CatalogItem as SqlCatalogItem, CatalogItemType as SqlCatalogItemType, CatalogItemType,
    CatalogRole, CatalogSchema, CatalogType, CatalogTypeDetails, DefaultPrivilegeAclItem,
    DefaultPrivilegeObject, EnvironmentId, IdReference, NameReference, RoleAttributes,
    RoleMembership, RoleVars, SessionCatalog, SystemObjectType,
};
use mz_sql::func::OP_IMPLS;
use mz_sql::names::{
    Aug, CommentObjectId, DatabaseId, FullItemName, FullSchemaName, ItemQualifiers, ObjectId,
    PartialItemName, QualifiedItemName, QualifiedSchemaName, ResolvedDatabaseSpecifier,
    ResolvedIds, SchemaId, SchemaSpecifier, SystemObjectId, PUBLIC_ROLE_NAME,
};
use mz_sql::plan::{
    CreateConnectionPlan, CreateIndexPlan, CreateMaterializedViewPlan, CreateSecretPlan,
    CreateSinkPlan, CreateSourcePlan, CreateTablePlan, CreateTypePlan, CreateViewPlan,
    Ingestion as PlanIngestion, Params, Plan, PlanContext, PlanNotice,
    SourceSinkClusterConfig as PlanStorageClusterConfig, StatementDesc, WebhookHeaders,
    WebhookValidation,
};
use mz_sql::session::user::{MZ_SYSTEM_ROLE_ID, SUPPORT_USER, SYSTEM_USER};
use mz_sql::session::vars::{
    ConnectionCounter, OwnedVarInput, SystemVars, Var, VarError, VarInput, CONFIG_HAS_SYNCED_ONCE,
};
use mz_sql::{plan, rbac, DEFAULT_SCHEMA};
use mz_sql_parser::ast::{
    CreateSinkOption, CreateSourceOption, QualifiedReplica, Statement, WithOptionValue,
};
use mz_ssh_util::keys::SshKeyPairSet;
use mz_stash::{DebugStashFactory, StashFactory};
use mz_storage_client::controller::IntrospectionType;
use mz_storage_types::connections::inline::{
    ConnectionResolver, InlinedConnection, ReferencedConnection,
};
use mz_storage_types::sinks::{SinkEnvelope, StorageSinkConnection, StorageSinkConnectionBuilder};
use mz_storage_types::sources::{
    IngestionDescription, SourceConnection, SourceDesc, SourceEnvelope, SourceExport, Timeline,
};
use mz_transform::dataflow::DataflowMetainfo;
use mz_transform::Optimizer;

pub use crate::catalog::builtin_table_updates::BuiltinTableUpdate;
pub use crate::catalog::config::{AwsPrincipalContext, ClusterReplicaSizeMap, Config};
pub use crate::catalog::error::{AmbiguousRename, Error, ErrorKind};
pub use crate::catalog::state::CatalogState;
use crate::client::ConnectionId;
use crate::command::CatalogDump;
use crate::config::{SynchronizedParameters, SystemParameterFrontend, SystemParameterSyncConfig};
use crate::coord::{timeline, ConnMeta, TargetCluster, DEFAULT_LOGICAL_COMPACTION_WINDOW};
use crate::session::{PreparedStatement, Session, DEFAULT_DATABASE_NAME};
use crate::util::ResultExt;
use crate::{AdapterError, AdapterNotice, ExecuteResponse};

mod builtin_table_updates;
mod config;
mod consistency;
mod error;
mod migrate;

mod inner;
mod state;

pub static SYSTEM_CONN_ID: ConnectionId = ConnectionId::Static(0);

const CREATE_SQL_TODO: &str = "TODO";

pub const LINKED_CLUSTER_REPLICA_NAME: &str = "linked";

/// A `Catalog` keeps track of the SQL objects known to the planner.
///
/// For each object, it keeps track of both forward and reverse dependencies:
/// i.e., which objects are depended upon by the object, and which objects
/// depend upon the object. It enforces the SQL rules around dropping: an object
/// cannot be dropped until all of the objects that depend upon it are dropped.
/// It also enforces uniqueness of names.
///
/// SQL mandates a hierarchy of exactly three layers. A catalog contains
/// databases, databases contain schemas, and schemas contain catalog items,
/// like sources, sinks, view, and indexes.
///
/// To the outside world, databases, schemas, and items are all identified by
/// name. Items can be referred to by their [`FullItemName`], which fully and
/// unambiguously specifies the item, or a [`PartialItemName`], which can omit the
/// database name and/or the schema name. Partial names can be converted into
/// full names via a complicated resolution process documented by the
/// [`CatalogState::resolve`] method.
///
/// The catalog also maintains special "ambient schemas": virtual schemas,
/// implicitly present in all databases, that house various system views.
/// The big examples of ambient schemas are `pg_catalog` and `mz_catalog`.
#[derive(Debug)]
pub struct Catalog {
    state: CatalogState,
    plans: CatalogPlans,
    storage: Arc<tokio::sync::Mutex<Box<dyn mz_catalog::DurableCatalogState>>>,
    transient_revision: u64,
}

// Implement our own Clone because derive can't unless S is Clone, which it's
// not (hence the Arc).
impl Clone for Catalog {
    fn clone(&self) -> Self {
        Self {
            state: self.state.clone(),
            plans: self.plans.clone(),
            storage: Arc::clone(&self.storage),
            transient_revision: self.transient_revision,
        }
    }
}

#[derive(Debug, Clone)]
pub struct CatalogPlans {
    optimized_plan_by_id: BTreeMap<GlobalId, DataflowDescription<OptimizedMirRelationExpr>>,
    physical_plan_by_id: BTreeMap<GlobalId, DataflowDescription<mz_compute_types::plan::Plan>>,
    dataflow_metainfos: BTreeMap<GlobalId, DataflowMetainfo>,
}

impl Catalog {
    /// Set the optimized plan for the item identified by `id`.
    #[tracing::instrument(level = "trace", skip(self))]
    pub fn set_optimized_plan(
        &mut self,
        id: GlobalId,
        plan: DataflowDescription<OptimizedMirRelationExpr>,
    ) {
        self.plans.optimized_plan_by_id.insert(id, plan);
    }

    /// Set the optimized plan for the item identified by `id`.
    #[tracing::instrument(level = "trace", skip(self))]
    pub fn set_physical_plan(
        &mut self,
        id: GlobalId,
        plan: DataflowDescription<mz_compute_types::plan::Plan>,
    ) {
        self.plans.physical_plan_by_id.insert(id, plan);
    }

    /// Try to get the optimized plan for the item identified by `id`.
    #[tracing::instrument(level = "trace", skip(self))]
    pub fn try_get_optimized_plan(
        &self,
        id: &GlobalId,
    ) -> Option<&DataflowDescription<OptimizedMirRelationExpr>> {
        self.plans.optimized_plan_by_id.get(id)
    }

    /// Try to get the optimized plan for the item identified by `id`.
    #[tracing::instrument(level = "trace", skip(self))]
    pub fn try_get_physical_plan(
        &self,
        id: &GlobalId,
    ) -> Option<&DataflowDescription<mz_compute_types::plan::Plan>> {
        self.plans.physical_plan_by_id.get(id)
    }

    /// Set the `DataflowMetainfo` for the item identified by `id`.
    #[tracing::instrument(level = "trace", skip(self))]
    pub fn set_dataflow_metainfo(&mut self, id: GlobalId, metainfo: DataflowMetainfo) {
        self.plans.dataflow_metainfos.insert(id, metainfo);
    }

    /// Try to get the `DataflowMetainfo` for the item identified by `id`.
    #[tracing::instrument(level = "trace", skip(self))]
    pub fn try_get_dataflow_metainfo(&self, id: &GlobalId) -> Option<&DataflowMetainfo> {
        self.plans.dataflow_metainfos.get(id)
    }

    /// Drop all optimized and physical plans and `DataflowMetainfo`s for the item identified by
    /// `id`.
    ///
    /// Ignore requests for non-existing plans or `DataflowMetainfo`s.
    #[tracing::instrument(level = "trace", skip(self))]
    pub fn drop_plans_and_metainfos(&mut self, id: GlobalId) {
        self.plans.optimized_plan_by_id.remove(&id);
        self.plans.physical_plan_by_id.remove(&id);
        self.plans.dataflow_metainfos.remove(&id);
    }
}

#[derive(Debug)]
pub struct ConnCatalog<'a> {
    state: Cow<'a, CatalogState>,
    /// Because we don't have any way of removing items from the catalog
    /// temporarily, we allow the ConnCatalog to pretend that a set of items
    /// don't exist during resolution.
    ///
    /// This feature is necessary to allow re-planning of statements, which is
    /// either incredibly useful or required when altering item definitions.
    ///
    /// Note that uses of this should field should be used by short-lived
    /// catalogs.
    unresolvable_ids: BTreeSet<GlobalId>,
    conn_id: ConnectionId,
    cluster: String,
    database: Option<DatabaseId>,
    search_path: Vec<(ResolvedDatabaseSpecifier, SchemaSpecifier)>,
    role_id: RoleId,
    prepared_statements: Option<&'a BTreeMap<String, PreparedStatement>>,
    notices_tx: UnboundedSender<AdapterNotice>,
}

impl ConnCatalog<'_> {
    pub fn conn_id(&self) -> &ConnectionId {
        &self.conn_id
    }

    pub fn state(&self) -> &CatalogState {
        &*self.state
    }

    /// Prevent planning from resolving item with the provided ID. Instead,
    /// return an error as if the item did not exist.
    ///
    /// This feature is meant exclusively to permit re-planning statements
    /// during update operations and should not be used otherwise given its
    /// extremely "powerful" semantics.
    ///
    /// # Panics
    /// If the catalog's role ID is not [`MZ_SYSTEM_ROLE_ID`].
    pub fn mark_id_unresolvable_for_replanning(&mut self, id: GlobalId) {
        assert_eq!(
            self.role_id, MZ_SYSTEM_ROLE_ID,
            "only the system role can mark IDs unresolvable",
        );
        self.unresolvable_ids.insert(id);
    }

    /// Returns the schemas:
    /// - mz_catalog
    /// - pg_catalog
    /// - temp (if requested)
    /// - all schemas from the session's search_path var that exist
    pub fn effective_search_path(
        &self,
        include_temp_schema: bool,
    ) -> Vec<(ResolvedDatabaseSpecifier, SchemaSpecifier)> {
        let mut v = Vec::with_capacity(self.search_path.len() + 3);
        // Temp schema is only included for relations and data types, not for functions and operators
        let temp_schema = (
            ResolvedDatabaseSpecifier::Ambient,
            SchemaSpecifier::Temporary,
        );
        if include_temp_schema && !self.search_path.contains(&temp_schema) {
            v.push(temp_schema);
        }
        let default_schemas = [
            (
                ResolvedDatabaseSpecifier::Ambient,
                SchemaSpecifier::Id(self.state.get_mz_catalog_schema_id().clone()),
            ),
            (
                ResolvedDatabaseSpecifier::Ambient,
                SchemaSpecifier::Id(self.state.get_pg_catalog_schema_id().clone()),
            ),
        ];
        for schema in default_schemas.into_iter() {
            if !self.search_path.contains(&schema) {
                v.push(schema);
            }
        }
        v.extend_from_slice(&self.search_path);
        v
    }
}

impl ConnectionResolver for ConnCatalog<'_> {
    fn resolve_connection(
        &self,
        id: GlobalId,
    ) -> mz_storage_types::connections::Connection<InlinedConnection> {
        self.state().resolve_connection(id)
    }
}

#[derive(Debug, Serialize, Clone)]
pub struct Database {
    pub name: String,
    pub id: DatabaseId,
    #[serde(skip)]
    pub oid: u32,
    #[serde(serialize_with = "mz_ore::serde::map_key_to_string")]
    pub schemas_by_id: BTreeMap<SchemaId, Schema>,
    pub schemas_by_name: BTreeMap<String, SchemaId>,
    pub owner_id: RoleId,
    pub privileges: PrivilegeMap,
}

impl From<Database> for mz_catalog::Database {
    fn from(database: Database) -> mz_catalog::Database {
        mz_catalog::Database {
            id: database.id,
            name: database.name,
            owner_id: database.owner_id,
            privileges: database.privileges.into_all_values().collect(),
        }
    }
}

#[derive(Debug, Serialize, Clone)]
pub struct Schema {
    pub name: QualifiedSchemaName,
    pub id: SchemaSpecifier,
    #[serde(skip)]
    pub oid: u32,
    pub items: BTreeMap<String, GlobalId>,
    pub functions: BTreeMap<String, GlobalId>,
    pub owner_id: RoleId,
    pub privileges: PrivilegeMap,
}

impl Schema {
    fn into_durable_schema(self, database_id: Option<DatabaseId>) -> mz_catalog::Schema {
        mz_catalog::Schema {
            id: self.id.into(),
            name: self.name.schema,
            database_id,
            owner_id: self.owner_id,
            privileges: self.privileges.into_all_values().collect(),
        }
    }
}

#[derive(Debug, Serialize, Clone)]
pub struct Role {
    pub name: String,
    pub id: RoleId,
    #[serde(skip)]
    pub oid: u32,
    pub attributes: RoleAttributes,
    pub membership: RoleMembership,
    pub vars: RoleVars,
}

impl Role {
    pub fn is_user(&self) -> bool {
        self.id.is_user()
    }

    pub fn vars<'a>(&'a self) -> impl Iterator<Item = (&'a str, &'a OwnedVarInput)> {
        self.vars.map.iter().map(|(name, val)| (name.as_str(), val))
    }
}

impl From<Role> for mz_catalog::Role {
    fn from(role: Role) -> mz_catalog::Role {
        mz_catalog::Role {
            id: role.id,
            name: role.name,
            attributes: role.attributes,
            membership: role.membership,
            vars: role.vars,
        }
    }
}

#[derive(Debug, Serialize, Clone)]
pub struct Cluster {
    pub name: String,
    pub id: ClusterId,
    pub config: ClusterConfig,
    #[serde(skip)]
    pub log_indexes: BTreeMap<LogVariant, GlobalId>,
    pub linked_object_id: Option<GlobalId>,
    /// Objects bound to this cluster. Does not include introspection source
    /// indexes.
    pub bound_objects: BTreeSet<GlobalId>,
    pub replica_id_by_name: BTreeMap<String, ReplicaId>,
    #[serde(serialize_with = "mz_ore::serde::map_key_to_string")]
    pub replicas_by_id: BTreeMap<ReplicaId, ClusterReplica>,
    pub owner_id: RoleId,
    pub privileges: PrivilegeMap,
}

impl Cluster {
    /// The role of the cluster. Currently used to set alert severity.
    pub fn role(&self) -> ClusterRole {
        // NOTE - These roles power monitoring systems. Do not change
        // them without talking to the cloud or observability groups.
        if self.name == MZ_SYSTEM_CLUSTER.name {
            ClusterRole::SystemCritical
        } else if self.name == MZ_INTROSPECTION_CLUSTER.name {
            ClusterRole::System
        } else {
            ClusterRole::User
        }
    }

    pub fn is_managed(&self) -> bool {
        matches!(self.config.variant, ClusterVariant::Managed { .. })
    }
}

impl From<Cluster> for mz_catalog::Cluster {
    fn from(cluster: Cluster) -> mz_catalog::Cluster {
        mz_catalog::Cluster {
            id: cluster.id,
            name: cluster.name,
            linked_object_id: cluster.linked_object_id,
            owner_id: cluster.owner_id,
            privileges: cluster.privileges.into_all_values().collect(),
            config: cluster.config.into(),
        }
    }
}

#[derive(Debug, Serialize, Clone)]
pub struct ClusterReplica {
    pub name: String,
    pub cluster_id: ClusterId,
    pub replica_id: ReplicaId,
    pub config: ReplicaConfig,
    #[serde(skip)]
    pub process_status: BTreeMap<ProcessId, ClusterReplicaProcessStatus>,
    pub owner_id: RoleId,
}

impl ClusterReplica {
    /// Computes the status of the cluster replica as a whole.
    pub fn status(&self) -> ClusterStatus {
        self.process_status
            .values()
            .fold(ClusterStatus::Ready, |s, p| match (s, p.status) {
                (ClusterStatus::Ready, ClusterStatus::Ready) => ClusterStatus::Ready,
                (x, y) => {
                    let reason_x = match x {
                        ClusterStatus::NotReady(reason) => reason,
                        ClusterStatus::Ready => None,
                    };
                    let reason_y = match y {
                        ClusterStatus::NotReady(reason) => reason,
                        ClusterStatus::Ready => None,
                    };
                    // Arbitrarily pick the first known not-ready reason.
                    ClusterStatus::NotReady(reason_x.or(reason_y))
                }
            })
    }
}

impl From<ClusterReplica> for mz_catalog::ClusterReplica {
    fn from(replica: ClusterReplica) -> mz_catalog::ClusterReplica {
        mz_catalog::ClusterReplica {
            cluster_id: replica.cluster_id,
            replica_id: replica.replica_id,
            name: replica.name,
            config: replica.config.into(),
            owner_id: replica.owner_id,
        }
    }
}

#[derive(Debug, Serialize, Clone)]
pub struct ClusterReplicaProcessStatus {
    pub status: ClusterStatus,
    pub time: DateTime<Utc>,
}

#[derive(Clone, Debug, Serialize)]
pub struct CatalogEntry {
    item: CatalogItem,
    #[serde(skip)]
    used_by: Vec<GlobalId>,
    id: GlobalId,
    #[serde(skip)]
    oid: u32,
    name: QualifiedItemName,
    owner_id: RoleId,
    privileges: PrivilegeMap,
}

#[derive(Debug, Clone, Serialize)]
pub enum CatalogItem {
    Table(Table),
    Source(Source),
    Log(Log),
    View(View),
    MaterializedView(MaterializedView),
    Sink(Sink),
    Index(Index),
    Type(Type),
    Func(Func),
    Secret(Secret),
    Connection(Connection),
}

impl From<CatalogEntry> for mz_catalog::Item {
    fn from(entry: CatalogEntry) -> mz_catalog::Item {
        mz_catalog::Item {
            id: entry.id,
            name: entry.name,
            create_sql: entry.item.into_serialized(),
            owner_id: entry.owner_id,
            privileges: entry.privileges.into_all_values().collect(),
        }
    }
}

#[derive(Debug, Clone, Serialize)]
pub struct Table {
    pub create_sql: String,
    pub desc: RelationDesc,
    #[serde(skip)]
    pub defaults: Vec<Expr<Aug>>,
    #[serde(skip)]
    pub conn_id: Option<ConnectionId>,
    pub resolved_ids: ResolvedIds,
    pub custom_logical_compaction_window: Option<Duration>,
    /// Whether the table's logical compaction window is controlled by
    /// METRICS_RETENTION
    pub is_retained_metrics_object: bool,
}

impl Table {
    // The Coordinator controls insertions for tables (including system tables),
    // so they are realtime.
    pub fn timeline(&self) -> Timeline {
        Timeline::EpochMilliseconds
    }
}

#[derive(Debug, Clone, Serialize)]
pub enum DataSourceDesc {
    /// Receives data from an external system
    Ingestion(IngestionDescription<(), ReferencedConnection>),
    /// Receives data from some other source
    Source,
    /// Receives introspection data from an internal system
    Introspection(IntrospectionType),
    /// Receives data from the source's reclocking/remapping operations.
    Progress,
    /// Receives data from HTTP requests.
    Webhook {
        /// Optional components used to validation a webhook request.
        validate_using: Option<WebhookValidation>,
        /// Describes whether or not to include headers and how to map them.
        headers: WebhookHeaders,
        /// The cluster which this source is associated with.
        cluster_id: ClusterId,
    },
}

impl DataSourceDesc {
    /// Describes the ingestion to the adapter, which essentially just enriches the a higher-level
    /// [`PlanIngestion`] with a [`ClusterId`].
    pub fn ingestion(
        id: GlobalId,
        ingestion: PlanIngestion,
        instance_id: ClusterId,
    ) -> DataSourceDesc {
        let source_imports = ingestion
            .source_imports
            .iter()
            .map(|id| (*id, ()))
            .collect();

        let source_exports = ingestion
            .subsource_exports
            .iter()
            // By convention the first output corresponds to the main source object
            .chain(std::iter::once((&id, &0)))
            .map(|(id, output_index)| {
                let export = SourceExport {
                    output_index: *output_index,
                    storage_metadata: (),
                };
                (*id, export)
            })
            .collect();

        DataSourceDesc::Ingestion(IngestionDescription {
            desc: ingestion.desc.clone(),
            ingestion_metadata: (),
            source_imports,
            source_exports,
            instance_id,
            remap_collection_id: ingestion.progress_subsource,
        })
    }
}

#[derive(Debug, Clone, Serialize)]
pub struct Source {
    pub create_sql: String,
    // TODO: Unskip: currently blocked on some inner BTreeMap<X, _> problems.
    #[serde(skip)]
    pub data_source: DataSourceDesc,
    pub desc: RelationDesc,
    pub timeline: Timeline,
    pub resolved_ids: ResolvedIds,
    pub custom_logical_compaction_window: Option<Duration>,
    /// Whether the source's logical compaction window is controlled by
    /// METRICS_RETENTION
    pub is_retained_metrics_object: bool,
}

impl Source {
    /// Creates a new `Source`.
    ///
    /// # Panics
    /// - If an ingestion-based plan is not given a cluster_id.
    /// - If a non-ingestion-based source has a defined cluster config in its plan.
    /// - If a non-ingestion-based source is given a cluster_id.
    pub fn new(
        id: GlobalId,
        plan: CreateSourcePlan,
        cluster_id: Option<ClusterId>,
        resolved_ids: ResolvedIds,
        custom_logical_compaction_window: Option<Duration>,
        is_retained_metrics_object: bool,
    ) -> Source {
        Source {
            create_sql: plan.source.create_sql,
            data_source: match plan.source.data_source {
                mz_sql::plan::DataSourceDesc::Ingestion(ingestion) => DataSourceDesc::ingestion(
                    id,
                    ingestion,
                    cluster_id.expect("ingestion-based sources must be given a cluster ID"),
                ),
                mz_sql::plan::DataSourceDesc::Progress => {
                    assert!(
                        matches!(
                            plan.cluster_config,
                            mz_sql::plan::SourceSinkClusterConfig::Undefined
                        ) && cluster_id.is_none(),
                        "subsources must not have a host config or cluster_id defined"
                    );
                    DataSourceDesc::Progress
                }
                mz_sql::plan::DataSourceDesc::Source => {
                    assert!(
                        matches!(
                            plan.cluster_config,
                            mz_sql::plan::SourceSinkClusterConfig::Undefined
                        ) && cluster_id.is_none(),
                        "subsources must not have a host config or cluster_id defined"
                    );
                    DataSourceDesc::Source
                }
                mz_sql::plan::DataSourceDesc::Webhook {
                    validate_using,
                    headers,
                } => {
                    assert!(
                        matches!(
                            plan.cluster_config,
                            mz_sql::plan::SourceSinkClusterConfig::Existing { .. }
                        ) && cluster_id.is_some(),
                        "webhook sources must be created on an existing cluster"
                    );
                    DataSourceDesc::Webhook {
                        validate_using,
                        headers,
                        cluster_id: cluster_id.expect("checked above"),
                    }
                }
            },
            desc: plan.source.desc,
            timeline: plan.timeline,
            resolved_ids,
            custom_logical_compaction_window,
            is_retained_metrics_object,
        }
    }

    /// Returns whether this source ingests data from an external source.
    pub fn is_external(&self) -> bool {
        match self.data_source {
            DataSourceDesc::Ingestion(_) | DataSourceDesc::Webhook { .. } => true,
            DataSourceDesc::Introspection(_)
            | DataSourceDesc::Progress
            | DataSourceDesc::Source => false,
        }
    }

    /// Type of the source.
    pub fn source_type(&self) -> &str {
        match &self.data_source {
            DataSourceDesc::Ingestion(ingestion) => ingestion.desc.connection.name(),
            DataSourceDesc::Progress => "progress",
            DataSourceDesc::Source => "subsource",
            DataSourceDesc::Introspection(_) => "source",
            DataSourceDesc::Webhook { .. } => "webhook",
        }
    }

    /// Envelope of the source.
    pub fn envelope(&self) -> Option<&str> {
        // Note how "none"/"append-only" is different from `None`. Source
        // sources don't have an envelope (internal logs, for example), while
        // other sources have an envelope that we call the "NONE"-envelope.

        match &self.data_source {
            // NOTE(aljoscha): We could move the block for ingestsions into
            // `SourceEnvelope` itself, but that one feels more like an internal
            // thing and adapter should own how we represent envelopes as a
            // string? It would not be hard to convince me otherwise, though.
            DataSourceDesc::Ingestion(ingestion) => match ingestion.desc.envelope() {
                SourceEnvelope::None(_) => Some("none"),
                SourceEnvelope::Debezium(_) => {
                    // NOTE(aljoscha): This is currently not used in production.
                    // DEBEZIUM sources transparently use `DEBEZIUM UPSERT`.
                    Some("debezium")
                }
                SourceEnvelope::Upsert(upsert_envelope) => match upsert_envelope.style {
                    mz_storage_types::sources::UpsertStyle::Default(_) => Some("upsert"),
                    mz_storage_types::sources::UpsertStyle::Debezium { .. } => {
                        // NOTE(aljoscha): Should we somehow mark that this is
                        // using upsert internally? See note above about
                        // DEBEZIUM.
                        Some("debezium")
                    }
                },
                SourceEnvelope::CdcV2 => {
                    // TODO(aljoscha): Should we even report this? It's
                    // currently not exposed.
                    Some("materialize")
                }
            },
            DataSourceDesc::Introspection(_)
            | DataSourceDesc::Webhook { .. }
            | DataSourceDesc::Progress
            | DataSourceDesc::Source => None,
        }
    }

    /// Connection ID of the source, if one exists.
    pub fn connection_id(&self) -> Option<GlobalId> {
        match &self.data_source {
            DataSourceDesc::Ingestion(ingestion) => ingestion.desc.connection.connection_id(),
            DataSourceDesc::Introspection(_)
            | DataSourceDesc::Webhook { .. }
            | DataSourceDesc::Progress
            | DataSourceDesc::Source => None,
        }
    }

    /// The expensive resource that each source consumes is persist shards. To
    /// prevent abuse, we want to prevent users from creating sources that use an
    /// unbounded number of persist shards. But we also don't want to count
    /// persist shards that are mandated by teh system (e.g., the progress
    /// shard) so that future versions of Materialize can introduce additional
    /// per-source shards (e.g., a per-source status shard) without impacting
    /// the limit calculation.
    pub fn user_controllable_persist_shard_count(&self) -> i64 {
        match &self.data_source {
            DataSourceDesc::Ingestion(ingestion) => {
                // Ingestions with subsources only use persist shards for their
                // subsources (i.e. not the primary source's persist shard);
                // those without subsources use 1 (their primary source's
                // persist shard).
                std::cmp::max(1, i64::try_from(ingestion.source_exports.len().saturating_sub(1)).expect("fewer than i64::MAX persist shards"))
            }
            DataSourceDesc::Webhook { .. } => 1,
            //  DataSourceDesc::Source represents subsources, which are accounted for in their
            //  primary source's ingestion.
            DataSourceDesc::Source
            // Introspection and progress subsources are not under the user's control, so shouldn't
            // count toward their quota.
            | DataSourceDesc::Introspection(_)
            | DataSourceDesc::Progress => 0,
        }
    }
}

#[derive(Debug, Clone, Serialize)]
pub struct Log {
    pub variant: LogVariant,
    /// Whether the log is backed by a storage collection.
    pub has_storage_collection: bool,
}

#[derive(Debug, Clone, Serialize)]
pub struct Sink {
    pub create_sql: String,
    pub from: GlobalId,
    // TODO(benesch): this field duplicates information that could be derived
    // from the connection ID. Too hard to fix at the moment.
    #[serde(skip)]
    pub connection: StorageSinkConnectionState,
    pub envelope: SinkEnvelope,
    pub with_snapshot: bool,
    pub resolved_ids: ResolvedIds,
    pub cluster_id: ClusterId,
}

impl Sink {
    pub fn sink_type(&self) -> &str {
        match &self.connection {
            StorageSinkConnectionState::Pending(pending) => pending.name(),
            StorageSinkConnectionState::Ready(ready) => ready.name(),
        }
    }

    /// Envelope of the sink.
    pub fn envelope(&self) -> Option<&str> {
        match &self.envelope {
            SinkEnvelope::Debezium => Some("debezium"),
            SinkEnvelope::Upsert => Some("upsert"),
        }
    }

    pub fn connection_id(&self) -> Option<GlobalId> {
        match &self.connection {
            StorageSinkConnectionState::Pending(pending) => pending.connection_id(),
            StorageSinkConnectionState::Ready(ready) => ready.connection_id(),
        }
    }
}

#[derive(Debug, Clone, Serialize)]
pub enum StorageSinkConnectionState {
    Pending(StorageSinkConnectionBuilder<ReferencedConnection>),
    Ready(StorageSinkConnection<ReferencedConnection>),
}

#[derive(Debug, Clone, Serialize)]
pub struct View {
    pub create_sql: String,
    pub optimized_expr: OptimizedMirRelationExpr,
    pub desc: RelationDesc,
    pub conn_id: Option<ConnectionId>,
    pub resolved_ids: ResolvedIds,
}

#[derive(Debug, Clone, Serialize)]
pub struct MaterializedView {
    pub create_sql: String,
    pub optimized_expr: OptimizedMirRelationExpr,
    pub desc: RelationDesc,
    pub resolved_ids: ResolvedIds,
    pub cluster_id: ClusterId,
}

#[derive(Debug, Clone, Serialize)]
pub struct Index {
    pub create_sql: String,
    pub on: GlobalId,
    pub keys: Vec<MirScalarExpr>,
    pub conn_id: Option<ConnectionId>,
    pub resolved_ids: ResolvedIds,
    pub cluster_id: ClusterId,
    pub custom_logical_compaction_window: Option<Duration>,
    pub is_retained_metrics_object: bool,
}

#[derive(Debug, Clone, Serialize)]
pub struct Type {
    pub create_sql: String,
    #[serde(skip)]
    pub details: CatalogTypeDetails<IdReference>,
    pub resolved_ids: ResolvedIds,
}

#[derive(Debug, Clone, Serialize)]
pub struct Func {
    #[serde(skip)]
    pub inner: &'static mz_sql::func::Func,
}

#[derive(Debug, Clone, Serialize)]
pub struct Secret {
    pub create_sql: String,
}

#[derive(Debug, Clone, Serialize)]
pub struct Connection {
    pub create_sql: String,
    pub connection: mz_storage_types::connections::Connection<ReferencedConnection>,
    pub resolved_ids: ResolvedIds,
}

pub struct TransactionResult<R> {
    pub builtin_table_updates: Vec<BuiltinTableUpdate>,
    pub audit_events: Vec<VersionedEvent>,
    pub result: R,
}

impl CatalogItem {
    /// Returns a string indicating the type of this catalog entry.
    pub(crate) fn typ(&self) -> mz_sql::catalog::CatalogItemType {
        match self {
            CatalogItem::Table(_) => mz_sql::catalog::CatalogItemType::Table,
            CatalogItem::Source(_) => mz_sql::catalog::CatalogItemType::Source,
            CatalogItem::Log(_) => mz_sql::catalog::CatalogItemType::Source,
            CatalogItem::Sink(_) => mz_sql::catalog::CatalogItemType::Sink,
            CatalogItem::View(_) => mz_sql::catalog::CatalogItemType::View,
            CatalogItem::MaterializedView(_) => mz_sql::catalog::CatalogItemType::MaterializedView,
            CatalogItem::Index(_) => mz_sql::catalog::CatalogItemType::Index,
            CatalogItem::Type(_) => mz_sql::catalog::CatalogItemType::Type,
            CatalogItem::Func(_) => mz_sql::catalog::CatalogItemType::Func,
            CatalogItem::Secret(_) => mz_sql::catalog::CatalogItemType::Secret,
            CatalogItem::Connection(_) => mz_sql::catalog::CatalogItemType::Connection,
        }
    }

    pub fn desc(&self, name: &FullItemName) -> Result<Cow<RelationDesc>, SqlCatalogError> {
        match &self {
            CatalogItem::Source(src) => Ok(Cow::Borrowed(&src.desc)),
            CatalogItem::Log(log) => Ok(Cow::Owned(log.variant.desc())),
            CatalogItem::Table(tbl) => Ok(Cow::Borrowed(&tbl.desc)),
            CatalogItem::View(view) => Ok(Cow::Borrowed(&view.desc)),
            CatalogItem::MaterializedView(mview) => Ok(Cow::Borrowed(&mview.desc)),
            CatalogItem::Func(_)
            | CatalogItem::Index(_)
            | CatalogItem::Sink(_)
            | CatalogItem::Type(_)
            | CatalogItem::Secret(_)
            | CatalogItem::Connection(_) => Err(SqlCatalogError::InvalidDependency {
                name: name.to_string(),
                typ: self.typ(),
            }),
        }
    }

    pub fn func(
        &self,
        entry: &CatalogEntry,
    ) -> Result<&'static mz_sql::func::Func, SqlCatalogError> {
        match &self {
            CatalogItem::Func(func) => Ok(func.inner),
            _ => Err(SqlCatalogError::UnexpectedType {
                name: entry.name().item.to_string(),
                actual_type: entry.item_type(),
                expected_type: CatalogItemType::Func,
            }),
        }
    }

    pub fn source_desc(
        &self,
        entry: &CatalogEntry,
    ) -> Result<Option<&SourceDesc<ReferencedConnection>>, SqlCatalogError> {
        match &self {
            CatalogItem::Source(source) => match &source.data_source {
                DataSourceDesc::Ingestion(ingestion) => Ok(Some(&ingestion.desc)),
                DataSourceDesc::Introspection(_)
                | DataSourceDesc::Webhook { .. }
                | DataSourceDesc::Progress
                | DataSourceDesc::Source => Ok(None),
            },
            _ => Err(SqlCatalogError::UnexpectedType {
                name: entry.name().item.to_string(),
                actual_type: entry.item_type(),
                expected_type: CatalogItemType::Source,
            }),
        }
    }

    /// Collects the identifiers of the objects that were encountered when
    /// resolving names in the item's DDL statement.
    pub fn uses(&self) -> &ResolvedIds {
        static EMPTY: Lazy<ResolvedIds> = Lazy::new(|| ResolvedIds(BTreeSet::new()));
        match self {
            CatalogItem::Func(_) => &*EMPTY,
            CatalogItem::Index(idx) => &idx.resolved_ids,
            CatalogItem::Sink(sink) => &sink.resolved_ids,
            CatalogItem::Source(source) => &source.resolved_ids,
            CatalogItem::Log(_) => &*EMPTY,
            CatalogItem::Table(table) => &table.resolved_ids,
            CatalogItem::Type(typ) => &typ.resolved_ids,
            CatalogItem::View(view) => &view.resolved_ids,
            CatalogItem::MaterializedView(mview) => &mview.resolved_ids,
            CatalogItem::Secret(_) => &*EMPTY,
            CatalogItem::Connection(connection) => &connection.resolved_ids,
        }
    }

    /// Indicates whether this item is a placeholder for a future item
    /// or if it's actually a real item.
    pub fn is_placeholder(&self) -> bool {
        match self {
            CatalogItem::Func(_)
            | CatalogItem::Index(_)
            | CatalogItem::Source(_)
            | CatalogItem::Log(_)
            | CatalogItem::Table(_)
            | CatalogItem::Type(_)
            | CatalogItem::View(_)
            | CatalogItem::MaterializedView(_)
            | CatalogItem::Secret(_)
            | CatalogItem::Connection(_) => false,
            CatalogItem::Sink(s) => match s.connection {
                StorageSinkConnectionState::Pending(_) => true,
                StorageSinkConnectionState::Ready(_) => false,
            },
        }
    }

    /// Returns the connection ID that this item belongs to, if this item is
    /// temporary.
    pub fn conn_id(&self) -> Option<&ConnectionId> {
        match self {
            CatalogItem::View(view) => view.conn_id.as_ref(),
            CatalogItem::Index(index) => index.conn_id.as_ref(),
            CatalogItem::Table(table) => table.conn_id.as_ref(),
            CatalogItem::Log(_)
            | CatalogItem::Source(_)
            | CatalogItem::Sink(_)
            | CatalogItem::MaterializedView(_)
            | CatalogItem::Secret(_)
            | CatalogItem::Type(_)
            | CatalogItem::Func(_)
            | CatalogItem::Connection(_) => None,
        }
    }

    /// Indicates whether this item is temporary or not.
    pub fn is_temporary(&self) -> bool {
        self.conn_id().is_some()
    }

    /// Returns a clone of `self` with all instances of `from` renamed to `to`
    /// (with the option of including the item's own name) or errors if request
    /// is ambiguous.
    fn rename_item_refs(
        &self,
        from: FullItemName,
        to_item_name: String,
        rename_self: bool,
    ) -> Result<CatalogItem, String> {
        let do_rewrite = |create_sql: String| -> Result<String, String> {
            let mut create_stmt = mz_sql::parse::parse(&create_sql)
                .expect("invalid create sql persisted to catalog")
                .into_element()
                .ast;
            if rename_self {
                mz_sql::ast::transform::create_stmt_rename(&mut create_stmt, to_item_name.clone());
            }
            // Determination of what constitutes an ambiguous request is done here.
            mz_sql::ast::transform::create_stmt_rename_refs(&mut create_stmt, from, to_item_name)?;
            Ok(create_stmt.to_ast_string_stable())
        };

        match self {
            CatalogItem::Table(i) => {
                let mut i = i.clone();
                i.create_sql = do_rewrite(i.create_sql)?;
                Ok(CatalogItem::Table(i))
            }
            CatalogItem::Log(i) => Ok(CatalogItem::Log(i.clone())),
            CatalogItem::Source(i) => {
                let mut i = i.clone();
                i.create_sql = do_rewrite(i.create_sql)?;
                Ok(CatalogItem::Source(i))
            }
            CatalogItem::Sink(i) => {
                let mut i = i.clone();
                i.create_sql = do_rewrite(i.create_sql)?;
                Ok(CatalogItem::Sink(i))
            }
            CatalogItem::View(i) => {
                let mut i = i.clone();
                i.create_sql = do_rewrite(i.create_sql)?;
                Ok(CatalogItem::View(i))
            }
            CatalogItem::MaterializedView(i) => {
                let mut i = i.clone();
                i.create_sql = do_rewrite(i.create_sql)?;
                Ok(CatalogItem::MaterializedView(i))
            }
            CatalogItem::Index(i) => {
                let mut i = i.clone();
                i.create_sql = do_rewrite(i.create_sql)?;
                Ok(CatalogItem::Index(i))
            }
            CatalogItem::Secret(i) => {
                let mut i = i.clone();
                i.create_sql = do_rewrite(i.create_sql)?;
                Ok(CatalogItem::Secret(i))
            }
            CatalogItem::Func(_) | CatalogItem::Type(_) => {
                unreachable!("{}s cannot be renamed", self.typ())
            }
            CatalogItem::Connection(i) => {
                let mut i = i.clone();
                i.create_sql = do_rewrite(i.create_sql)?;
                Ok(CatalogItem::Connection(i))
            }
        }
    }

    /// If the object is considered a "compute object"
    /// (i.e., it is managed by the compute controller),
    /// this function returns its cluster ID. Otherwise, it returns nothing.
    ///
    /// This function differs from `cluster_id` because while all
    /// compute objects run on a cluster, the converse is not true.
    pub fn is_compute_object_on_cluster(&self) -> Option<ClusterId> {
        match self {
            CatalogItem::Index(index) => Some(index.cluster_id),
            CatalogItem::Table(_)
            | CatalogItem::Source(_)
            | CatalogItem::Log(_)
            | CatalogItem::View(_)
            | CatalogItem::MaterializedView(_)
            | CatalogItem::Sink(_)
            | CatalogItem::Type(_)
            | CatalogItem::Func(_)
            | CatalogItem::Secret(_)
            | CatalogItem::Connection(_) => None,
        }
    }

    pub fn cluster_id(&self) -> Option<ClusterId> {
        match self {
            CatalogItem::MaterializedView(mv) => Some(mv.cluster_id),
            CatalogItem::Index(index) => Some(index.cluster_id),
            CatalogItem::Source(source) => match &source.data_source {
                DataSourceDesc::Ingestion(ingestion) => Some(ingestion.instance_id),
                DataSourceDesc::Webhook { cluster_id, .. } => Some(*cluster_id),
                DataSourceDesc::Introspection(_)
                | DataSourceDesc::Progress
                | DataSourceDesc::Source => None,
            },
            CatalogItem::Sink(sink) => Some(sink.cluster_id),
            CatalogItem::Table(_)
            | CatalogItem::Log(_)
            | CatalogItem::View(_)
            | CatalogItem::Type(_)
            | CatalogItem::Func(_)
            | CatalogItem::Secret(_)
            | CatalogItem::Connection(_) => None,
        }
    }

    /// The custom compaction window, if any has been set.
    // Note[btv]: As of 2023-04-10, this is only set
    // for objects with `is_retained_metrics_object`. That
    // may not always be true in the future, if we enable user-settable
    // compaction windows.
    pub fn custom_logical_compaction_window(&self) -> Option<Duration> {
        match self {
            CatalogItem::Table(table) => table.custom_logical_compaction_window,
            CatalogItem::Source(source) => source.custom_logical_compaction_window,
            CatalogItem::Index(index) => index.custom_logical_compaction_window,
            CatalogItem::MaterializedView(_)
            | CatalogItem::Log(_)
            | CatalogItem::View(_)
            | CatalogItem::Sink(_)
            | CatalogItem::Type(_)
            | CatalogItem::Func(_)
            | CatalogItem::Secret(_)
            | CatalogItem::Connection(_) => None,
        }
    }

    /// The initial compaction window, for objects that have one; that is,
    /// tables, sources, indexes, and MVs.
    ///
    /// If `custom_logical_compaction_window()` returns something, use
    /// that.  Otherwise, use a sensible default (currently 1s).
    ///
    /// For objects that do not have the concept of compaction window,
    /// return nothing.
    pub fn initial_logical_compaction_window(&self) -> Option<Duration> {
        let custom_logical_compaction_window = match self {
            CatalogItem::Table(_)
            | CatalogItem::Source(_)
            | CatalogItem::Index(_)
            | CatalogItem::MaterializedView(_) => self.custom_logical_compaction_window(),
            CatalogItem::Log(_)
            | CatalogItem::View(_)
            | CatalogItem::Sink(_)
            | CatalogItem::Type(_)
            | CatalogItem::Func(_)
            | CatalogItem::Secret(_)
            | CatalogItem::Connection(_) => return None,
        };
        Some(custom_logical_compaction_window.unwrap_or(DEFAULT_LOGICAL_COMPACTION_WINDOW))
    }

    /// Whether the item's logical compaction window
    /// is controlled by the METRICS_RETENTION
    /// system var.
    pub fn is_retained_metrics_object(&self) -> bool {
        match self {
            CatalogItem::Table(table) => table.is_retained_metrics_object,
            CatalogItem::Source(source) => source.is_retained_metrics_object,
            CatalogItem::Index(index) => index.is_retained_metrics_object,
            CatalogItem::Log(_)
            | CatalogItem::View(_)
            | CatalogItem::MaterializedView(_)
            | CatalogItem::Sink(_)
            | CatalogItem::Type(_)
            | CatalogItem::Func(_)
            | CatalogItem::Secret(_)
            | CatalogItem::Connection(_) => false,
        }
    }

    pub(crate) fn to_serialized(&self) -> String {
        match self {
            CatalogItem::Table(table) => table.create_sql.clone(),
            CatalogItem::Log(_) => unreachable!("builtin logs cannot be serialized"),
            CatalogItem::Source(source) => {
                assert!(
                    !matches!(source.data_source, DataSourceDesc::Introspection(_)),
                    "cannot serialize introspection/builtin sources",
                );
                source.create_sql.clone()
            }
            CatalogItem::View(view) => view.create_sql.clone(),
            CatalogItem::MaterializedView(mview) => mview.create_sql.clone(),
            CatalogItem::Index(index) => index.create_sql.clone(),
            CatalogItem::Sink(sink) => sink.create_sql.clone(),
            CatalogItem::Type(typ) => typ.create_sql.clone(),
            CatalogItem::Secret(secret) => secret.create_sql.clone(),
            CatalogItem::Connection(connection) => connection.create_sql.clone(),
            CatalogItem::Func(_) => unreachable!("cannot serialize functions yet"),
        }
    }

    pub(crate) fn into_serialized(self) -> String {
        match self {
            CatalogItem::Table(table) => table.create_sql,
            CatalogItem::Log(_) => unreachable!("builtin logs cannot be serialized"),
            CatalogItem::Source(source) => {
                assert!(
                    !matches!(source.data_source, DataSourceDesc::Introspection(_)),
                    "cannot serialize introspection/builtin sources",
                );
                source.create_sql
            }
            CatalogItem::View(view) => view.create_sql,
            CatalogItem::MaterializedView(mview) => mview.create_sql,
            CatalogItem::Index(index) => index.create_sql,
            CatalogItem::Sink(sink) => sink.create_sql,
            CatalogItem::Type(typ) => typ.create_sql,
            CatalogItem::Secret(secret) => secret.create_sql,
            CatalogItem::Connection(connection) => connection.create_sql,
            CatalogItem::Func(_) => unreachable!("cannot serialize functions yet"),
        }
    }
}

impl CatalogEntry {
    /// Reports the description of the datums produced by this catalog item.
    pub fn desc(&self, name: &FullItemName) -> Result<Cow<RelationDesc>, SqlCatalogError> {
        self.item.desc(name)
    }

    /// Returns the [`mz_sql::func::Func`] associated with this `CatalogEntry`.
    pub fn func(&self) -> Result<&'static mz_sql::func::Func, SqlCatalogError> {
        self.item.func(self)
    }

    /// Returns the inner [`Index`] if this entry is an index, else `None`.
    pub fn index(&self) -> Option<&Index> {
        match self.item() {
            CatalogItem::Index(idx) => Some(idx),
            _ => None,
        }
    }

    /// Returns the inner [`Source`] if this entry is a source, else `None`.
    pub fn source(&self) -> Option<&Source> {
        match self.item() {
            CatalogItem::Source(src) => Some(src),
            _ => None,
        }
    }

    /// Returns the inner [`Sink`] if this entry is a sink, else `None`.
    pub fn sink(&self) -> Option<&Sink> {
        match self.item() {
            CatalogItem::Sink(sink) => Some(sink),
            _ => None,
        }
    }

    /// Returns the inner [`Secret`] if this entry is a secret, else `None`.
    pub fn secret(&self) -> Option<&Secret> {
        match self.item() {
            CatalogItem::Secret(secret) => Some(secret),
            _ => None,
        }
    }

    pub fn connection(&self) -> Result<&Connection, SqlCatalogError> {
        match self.item() {
            CatalogItem::Connection(connection) => Ok(connection),
            _ => {
                let db_name = match self.name().qualifiers.database_spec {
                    ResolvedDatabaseSpecifier::Ambient => "".to_string(),
                    ResolvedDatabaseSpecifier::Id(id) => format!("{id}."),
                };
                Err(SqlCatalogError::UnknownConnection(format!(
                    "{}{}.{}",
                    db_name,
                    self.name().qualifiers.schema_spec,
                    self.name().item
                )))
            }
        }
    }

    /// Returns the [`mz_storage_types::sources::SourceDesc`] associated with
    /// this `CatalogEntry`, if any.
    pub fn source_desc(
        &self,
    ) -> Result<Option<&SourceDesc<ReferencedConnection>>, SqlCatalogError> {
        self.item.source_desc(self)
    }

    /// Reports whether this catalog entry is a connection.
    pub fn is_connection(&self) -> bool {
        matches!(self.item(), CatalogItem::Connection(_))
    }

    /// Reports whether this catalog entry is a table.
    pub fn is_table(&self) -> bool {
        matches!(self.item(), CatalogItem::Table(_))
    }

    /// Reports whether this catalog entry is a source. Note that this includes
    /// subsources.
    pub fn is_source(&self) -> bool {
        matches!(self.item(), CatalogItem::Source(_))
    }

    /// Reports whether this catalog entry is a subsource.
    pub fn is_subsource(&self) -> bool {
        match &self.item() {
            CatalogItem::Source(source) => matches!(
                &source.data_source,
                DataSourceDesc::Progress | DataSourceDesc::Source
            ),
            _ => false,
        }
    }

    /// Returns the `GlobalId` of all of this entry's subsources.
    pub fn subsources(&self) -> BTreeSet<GlobalId> {
        match &self.item() {
            CatalogItem::Source(source) => match &source.data_source {
                DataSourceDesc::Ingestion(ingestion) => ingestion
                    .source_exports
                    .keys()
                    .filter(|id| id != &&self.id)
                    .copied()
                    .chain(std::iter::once(ingestion.remap_collection_id))
                    .collect(),
                DataSourceDesc::Introspection(_)
                | DataSourceDesc::Webhook { .. }
                | DataSourceDesc::Progress
                | DataSourceDesc::Source => BTreeSet::new(),
            },
            CatalogItem::Table(_)
            | CatalogItem::Log(_)
            | CatalogItem::View(_)
            | CatalogItem::MaterializedView(_)
            | CatalogItem::Sink(_)
            | CatalogItem::Index(_)
            | CatalogItem::Type(_)
            | CatalogItem::Func(_)
            | CatalogItem::Secret(_)
            | CatalogItem::Connection(_) => BTreeSet::new(),
        }
    }

    /// Returns the `GlobalId` of all of this entry's progress ID.
    pub fn progress_id(&self) -> Option<GlobalId> {
        match &self.item() {
            CatalogItem::Source(source) => match &source.data_source {
                DataSourceDesc::Ingestion(ingestion) => Some(ingestion.remap_collection_id),
                DataSourceDesc::Introspection(_)
                | DataSourceDesc::Progress
                | DataSourceDesc::Webhook { .. }
                | DataSourceDesc::Source => None,
            },
            CatalogItem::Table(_)
            | CatalogItem::Log(_)
            | CatalogItem::View(_)
            | CatalogItem::MaterializedView(_)
            | CatalogItem::Sink(_)
            | CatalogItem::Index(_)
            | CatalogItem::Type(_)
            | CatalogItem::Func(_)
            | CatalogItem::Secret(_)
            | CatalogItem::Connection(_) => None,
        }
    }

    /// Reports whether this catalog entry is a sink.
    pub fn is_sink(&self) -> bool {
        matches!(self.item(), CatalogItem::Sink(_))
    }

    /// Reports whether this catalog entry is a materialized view.
    pub fn is_materialized_view(&self) -> bool {
        matches!(self.item(), CatalogItem::MaterializedView(_))
    }

    /// Reports whether this catalog entry is a secret.
    pub fn is_secret(&self) -> bool {
        matches!(self.item(), CatalogItem::Secret(_))
    }

    /// Reports whether this catalog entry is an introspection source.
    pub fn is_introspection_source(&self) -> bool {
        matches!(self.item(), CatalogItem::Log(_))
    }

    /// Reports whether this catalog entry is an index.
    pub fn is_index(&self) -> bool {
        matches!(self.item(), CatalogItem::Index(_))
    }

    /// Reports whether this catalog entry can be treated as a relation, it can produce rows.
    pub fn is_relation(&self) -> bool {
        mz_sql::catalog::ObjectType::from(self.item_type()).is_relation()
    }

    /// Collects the identifiers of the objects that were encountered when
    /// resolving names in the item's DDL statement.
    pub fn uses(&self) -> &ResolvedIds {
        self.item.uses()
    }

    /// Returns the `CatalogItem` associated with this catalog entry.
    pub fn item(&self) -> &CatalogItem {
        &self.item
    }

    /// Returns the global ID of this catalog entry.
    pub fn id(&self) -> GlobalId {
        self.id
    }

    /// Returns the OID of this catalog entry.
    pub fn oid(&self) -> u32 {
        self.oid
    }

    /// Returns the fully qualified name of this catalog entry.
    pub fn name(&self) -> &QualifiedItemName {
        &self.name
    }

    /// Returns the identifiers of the dataflows that depend upon this dataflow.
    pub fn used_by(&self) -> &[GlobalId] {
        &self.used_by
    }

    /// Returns the connection ID that this item belongs to, if this item is
    /// temporary.
    pub fn conn_id(&self) -> Option<&ConnectionId> {
        self.item.conn_id()
    }

    /// Returns the role ID of the entry owner.
    pub fn owner_id(&self) -> &RoleId {
        &self.owner_id
    }

    /// Returns the privileges of the entry.
    pub fn privileges(&self) -> &PrivilegeMap {
        &self.privileges
    }
}

struct AllocatedBuiltinSystemIds<T> {
    all_builtins: Vec<(T, GlobalId)>,
    new_builtins: Vec<(T, GlobalId)>,
    migrated_builtins: Vec<GlobalId>,
}

#[derive(Debug, Clone, Default)]
pub struct CommentsMap {
    map: BTreeMap<CommentObjectId, BTreeMap<Option<usize>, String>>,
}

impl CommentsMap {
    pub fn update_comment(
        &mut self,
        object_id: CommentObjectId,
        sub_component: Option<usize>,
        comment: Option<String>,
    ) -> Option<String> {
        let object_comments = self.map.entry(object_id).or_default();

        // Either replace the existing comment, or remove it if comment is None/NULL.
        let (empty, prev) = if let Some(comment) = comment {
            let prev = object_comments.insert(sub_component, comment);
            (false, prev)
        } else {
            let prev = object_comments.remove(&sub_component);
            (object_comments.is_empty(), prev)
        };

        // Cleanup entries that are now empty.
        if empty {
            self.map.remove(&object_id);
        }

        // Return the previous comment, if there was one, for easy removal.
        prev
    }

    /// Remove all comments for `object_id` from the map.
    ///
    /// Generally there is one comment for a given [`CommentObjectId`], but in the case of
    /// relations you can also have comments on the individual columns. Dropping the comments for a
    /// relation will also drop all of the comments on any columns.
    pub fn drop_comments(
        &mut self,
        object_id: CommentObjectId,
    ) -> Vec<(CommentObjectId, Option<usize>, String)> {
        match self.map.remove(&object_id) {
            None => Vec::new(),
            Some(comments) => comments
                .into_iter()
                .map(|(sub_comp, comment)| (object_id, sub_comp, comment))
                .collect(),
        }
    }

    pub fn iter(&self) -> impl Iterator<Item = (CommentObjectId, Option<usize>, &str)> {
        self.map
            .iter()
            .map(|(id, comments)| {
                comments
                    .iter()
                    .map(|(pos, comment)| (*id, *pos, comment.as_str()))
            })
            .flatten()
    }
}

impl Serialize for CommentsMap {
    fn serialize<S>(&self, serializer: S) -> Result<S::Ok, S::Error>
    where
        S: serde::Serializer,
    {
        let comment_count = self
            .map
            .iter()
            .map(|(_object_id, comments)| comments.len())
            .sum();

        let mut seq = serializer.serialize_seq(Some(comment_count))?;
        for (object_id, sub) in &self.map {
            for (sub_component, comment) in sub {
                seq.serialize_element(&(
                    format!("{object_id:?}"),
                    format!("{sub_component:?}"),
                    comment,
                ))?;
            }
        }
        seq.end()
    }
}

#[derive(Debug, Clone, PartialEq, Eq, Hash, PartialOrd, Ord, Serialize, Default)]
pub struct DefaultPrivileges {
    #[serde(serialize_with = "mz_ore::serde::map_key_to_string")]
    privileges: BTreeMap<DefaultPrivilegeObject, RoleDefaultPrivileges>,
}

// Use a new type here because otherwise we have two levels of BTreeMap, both needing
// map_key_to_string.
#[derive(Debug, Clone, PartialEq, Eq, Hash, PartialOrd, Ord, Serialize, Default)]
struct RoleDefaultPrivileges(
    /// Denormalized, the key is the grantee Role.
    #[serde(serialize_with = "mz_ore::serde::map_key_to_string")]
    BTreeMap<RoleId, DefaultPrivilegeAclItem>,
);

impl Deref for RoleDefaultPrivileges {
    type Target = BTreeMap<RoleId, DefaultPrivilegeAclItem>;

    fn deref(&self) -> &Self::Target {
        &self.0
    }
}

impl DerefMut for RoleDefaultPrivileges {
    fn deref_mut(&mut self) -> &mut Self::Target {
        &mut self.0
    }
}

impl DefaultPrivileges {
    /// Add a new default privilege into the set of all default privileges.
    fn grant(&mut self, object: DefaultPrivilegeObject, privilege: DefaultPrivilegeAclItem) {
        if privilege.acl_mode.is_empty() {
            return;
        }

        let privileges = self.privileges.entry(object).or_default();
        if let Some(default_privilege) = privileges.get_mut(&privilege.grantee) {
            default_privilege.acl_mode |= privilege.acl_mode;
        } else {
            privileges.insert(privilege.grantee, privilege);
        }
    }

    /// Revoke a default privilege from the set of all default privileges.
    fn revoke(&mut self, object: &DefaultPrivilegeObject, privilege: &DefaultPrivilegeAclItem) {
        if let Some(privileges) = self.privileges.get_mut(object) {
            if let Some(default_privilege) = privileges.get_mut(&privilege.grantee) {
                default_privilege.acl_mode =
                    default_privilege.acl_mode.difference(privilege.acl_mode);
                if default_privilege.acl_mode.is_empty() {
                    privileges.remove(&privilege.grantee);
                }
            }
            if privileges.is_empty() {
                self.privileges.remove(object);
            }
        }
    }

    /// Get the privileges that will be granted on all objects matching `object` to `grantee`, if
    /// any exist.
    fn get_privileges_for_grantee(
        &self,
        object: &DefaultPrivilegeObject,
        grantee: &RoleId,
    ) -> Option<&AclMode> {
        self.privileges
            .get(object)
            .and_then(|privileges| privileges.get(grantee))
            .map(|privilege| &privilege.acl_mode)
    }

    /// Get all default privileges that apply to the provided object details.
    fn get_applicable_privileges(
        &self,
        role_id: RoleId,
        database_id: Option<DatabaseId>,
        schema_id: Option<SchemaId>,
        object_type: mz_sql::catalog::ObjectType,
    ) -> impl Iterator<Item = DefaultPrivilegeAclItem> + '_ {
        // Privileges consider all relations to be of type table due to PostgreSQL compatibility. We
        // don't require the caller to worry about that and we will map their `object_type` to the
        // correct type for privileges.
        let privilege_object_type = if object_type.is_relation() {
            mz_sql::catalog::ObjectType::Table
        } else {
            object_type
        };
        let valid_acl_mode = rbac::all_object_privileges(SystemObjectType::Object(object_type));

        // Collect all entries that apply to the provided object details.
        // If either `database_id` or `schema_id` are `None`, then we might end up with duplicate
        // entries in the vec below. That's OK because we consolidate the results after.
        [
            DefaultPrivilegeObject {
                role_id,
                database_id,
                schema_id,
                object_type: privilege_object_type,
            },
            DefaultPrivilegeObject {
                role_id,
                database_id,
                schema_id: None,
                object_type: privilege_object_type,
            },
            DefaultPrivilegeObject {
                role_id,
                database_id: None,
                schema_id: None,
                object_type: privilege_object_type,
            },
            DefaultPrivilegeObject {
                role_id: RoleId::Public,
                database_id,
                schema_id,
                object_type: privilege_object_type,
            },
            DefaultPrivilegeObject {
                role_id: RoleId::Public,
                database_id,
                schema_id: None,
                object_type: privilege_object_type,
            },
            DefaultPrivilegeObject {
                role_id: RoleId::Public,
                database_id: None,
                schema_id: None,
                object_type: privilege_object_type,
            },
        ]
        .into_iter()
        .filter_map(|object| self.privileges.get(&object))
        .flat_map(|acl_map| acl_map.values())
        // Consolidate privileges with a common grantee.
        .fold(
            BTreeMap::new(),
            |mut accum, DefaultPrivilegeAclItem { grantee, acl_mode }| {
                let accum_acl_mode = accum.entry(grantee).or_insert_with(AclMode::empty);
                *accum_acl_mode |= *acl_mode;
                accum
            },
        )
        .into_iter()
        // Restrict the acl_mode to only privileges valid for the provided object type. If the
        // default privilege has an object type of Table, then it may contain privileges valid for
        // tables but not other relations. If the passed in object type is another relation, then
        // we need to remove any privilege that is not valid for the specified relation.
        .map(move |(grantee, acl_mode)| (grantee, acl_mode & valid_acl_mode))
        // Filter out empty privileges.
        .filter(|(_, acl_mode)| !acl_mode.is_empty())
        .map(|(grantee, acl_mode)| DefaultPrivilegeAclItem {
            grantee: *grantee,
            acl_mode,
        })
    }

    fn iter(
        &self,
    ) -> impl Iterator<
        Item = (
            &DefaultPrivilegeObject,
            impl Iterator<Item = &DefaultPrivilegeAclItem>,
        ),
    > {
        self.privileges
            .iter()
            .map(|(object, acl_map)| (object, acl_map.values()))
    }
}

#[derive(Debug)]
pub enum CatalogItemRebuilder {
    SystemSource(CatalogItem),
    Object {
        id: GlobalId,
        sql: String,
        is_retained_metrics_object: bool,
        custom_logical_compaction_window: Option<Duration>,
    },
}

impl CatalogItemRebuilder {
    fn new(
        entry: &CatalogEntry,
        id: GlobalId,
        ancestor_ids: &BTreeMap<GlobalId, GlobalId>,
    ) -> Self {
        if id.is_system()
            && (entry.is_table() || entry.is_introspection_source() || entry.is_source())
        {
            Self::SystemSource(entry.item().clone())
        } else {
            let create_sql = entry.create_sql().to_string();
            assert_ne!(create_sql.to_lowercase(), CREATE_SQL_TODO.to_lowercase());
            let mut create_stmt = mz_sql::parse::parse(&create_sql)
                .expect("invalid create sql persisted to catalog")
                .into_element()
                .ast;
            mz_sql::ast::transform::create_stmt_replace_ids(&mut create_stmt, ancestor_ids);
            Self::Object {
                id,
                sql: create_stmt.to_ast_string_stable(),
                is_retained_metrics_object: entry.item().is_retained_metrics_object(),
                custom_logical_compaction_window: entry.item().custom_logical_compaction_window(),
            }
        }
    }

    fn build(self, catalog: &Catalog) -> CatalogItem {
        match self {
            Self::SystemSource(item) => item,
            Self::Object {
                id,
                sql,
                is_retained_metrics_object,
                custom_logical_compaction_window,
            } => catalog
                .parse_item(
                    id,
                    sql.clone(),
                    None,
                    is_retained_metrics_object,
                    custom_logical_compaction_window,
                )
                .unwrap_or_else(|error| panic!("invalid persisted create sql ({error:?}): {sql}")),
        }
    }
}

#[derive(Debug)]
pub struct BuiltinMigrationMetadata {
    // Used to drop objects on STORAGE nodes
    pub previous_sink_ids: Vec<GlobalId>,
    pub previous_materialized_view_ids: Vec<GlobalId>,
    pub previous_source_ids: Vec<GlobalId>,
    // Used to update in memory catalog state
    pub all_drop_ops: Vec<GlobalId>,
    pub all_create_ops: Vec<(
        GlobalId,
        u32,
        QualifiedItemName,
        RoleId,
        PrivilegeMap,
        CatalogItemRebuilder,
    )>,
    pub introspection_source_index_updates:
        BTreeMap<ClusterId, Vec<(LogVariant, String, GlobalId)>>,
    // Used to update persisted on disk catalog state
    pub migrated_system_object_mappings: BTreeMap<GlobalId, SystemObjectMapping>,
    pub user_drop_ops: Vec<GlobalId>,
    pub user_create_ops: Vec<(GlobalId, SchemaId, String)>,
}

impl BuiltinMigrationMetadata {
    fn new() -> BuiltinMigrationMetadata {
        BuiltinMigrationMetadata {
            previous_sink_ids: Vec::new(),
            previous_materialized_view_ids: Vec::new(),
            previous_source_ids: Vec::new(),
            all_drop_ops: Vec::new(),
            all_create_ops: Vec::new(),
            introspection_source_index_updates: BTreeMap::new(),
            migrated_system_object_mappings: BTreeMap::new(),
            user_drop_ops: Vec::new(),
            user_create_ops: Vec::new(),
        }
    }
}

impl Catalog {
    /// Opens or creates a catalog that stores data at `path`.
    ///
    /// Returns the catalog, metadata about builtin objects that have changed
    /// schemas since last restart, a list of updates to builtin tables that
    /// describe the initial state of the catalog, and the version of the
    /// catalog before any migrations were performed.
    #[tracing::instrument(name = "catalog::open", level = "info", skip_all)]
    pub async fn open(
        config: Config<'_>,
    ) -> Result<
        (
            Catalog,
            BuiltinMigrationMetadata,
            Vec<BuiltinTableUpdate>,
            String,
        ),
        AdapterError,
    > {
        for builtin_role in BUILTIN_ROLES {
            assert!(
                is_reserved_name(builtin_role.name),
                "builtin role {builtin_role:?} must start with one of the following prefixes {}",
                BUILTIN_PREFIXES.join(", ")
            );
        }
        for builtin_cluster in BUILTIN_CLUSTERS {
            assert!(
                is_reserved_name(builtin_cluster.name),
                "builtin cluster {builtin_cluster:?} must start with one of the following prefixes {}",
                BUILTIN_PREFIXES.join(", ")
            );
        }

        let mut catalog = Catalog {
            state: CatalogState {
                database_by_name: BTreeMap::new(),
                database_by_id: BTreeMap::new(),
                entry_by_id: BTreeMap::new(),
                ambient_schemas_by_name: BTreeMap::new(),
                ambient_schemas_by_id: BTreeMap::new(),
                temporary_schemas: BTreeMap::new(),
                clusters_by_id: BTreeMap::new(),
                clusters_by_name: BTreeMap::new(),
                clusters_by_linked_object_id: BTreeMap::new(),
                roles_by_name: BTreeMap::new(),
                roles_by_id: BTreeMap::new(),
                config: mz_sql::catalog::CatalogConfig {
                    start_time: to_datetime((config.now)()),
                    start_instant: Instant::now(),
                    nonce: rand::random(),
                    environment_id: config.environment_id,
                    session_id: Uuid::new_v4(),
                    build_info: config.build_info,
                    timestamp_interval: Duration::from_secs(1),
                    now: config.now.clone(),
                },
                oid_counter: FIRST_USER_OID,
                cluster_replica_sizes: config.cluster_replica_sizes,
                default_storage_cluster_size: config.default_storage_cluster_size,
                availability_zones: config.availability_zones,
                system_configuration: {
                    let mut s = SystemVars::new(config.active_connection_count)
                        .set_unsafe(config.unsafe_mode);
                    if config.all_features {
                        s.enable_all_feature_flags_by_default();
                    }
                    s
                },
                egress_ips: config.egress_ips,
                aws_principal_context: config.aws_principal_context,
                aws_privatelink_availability_zones: config.aws_privatelink_availability_zones,
                http_host_name: config.http_host_name,
                default_privileges: DefaultPrivileges::default(),
                system_privileges: PrivilegeMap::default(),
                comments: CommentsMap::default(),
            },
            plans: CatalogPlans {
                optimized_plan_by_id: Default::default(),
                physical_plan_by_id: Default::default(),
                dataflow_metainfos: BTreeMap::new(),
            },
            transient_revision: 0,
            storage: Arc::new(tokio::sync::Mutex::new(config.storage)),
        };

        // Choose a time at which to boot. This is the time at which we will run
        // internal migrations.
        //
        // This time is usually the current system time, but with protection
        // against backwards time jumps, even across restarts.
        let boot_ts = {
            let mut storage = catalog.storage().await;
            let previous_ts = storage
                .get_timestamp(&Timeline::EpochMilliseconds)
                .await?
                .expect("missing EpochMilliseconds timeline");
            let boot_ts = timeline::monotonic_now(config.now, previous_ts);
            if !storage.is_read_only() {
                // IMPORTANT: we durably record the new timestamp before using it.
                storage
                    .set_timestamp(&Timeline::EpochMilliseconds, boot_ts)
                    .await?;
            }

            boot_ts
        };

        catalog.create_temporary_schema(&SYSTEM_CONN_ID, MZ_SYSTEM_ROLE_ID)?;

        let databases = catalog.storage().await.get_databases().await?;
        for mz_catalog::Database {
            id,
            name,
            owner_id,
            privileges,
        } in databases
        {
            let oid = catalog.allocate_oid()?;
            catalog.state.database_by_id.insert(
                id.clone(),
                Database {
                    name: name.clone(),
                    id,
                    oid,
                    schemas_by_id: BTreeMap::new(),
                    schemas_by_name: BTreeMap::new(),
                    owner_id,
                    privileges: PrivilegeMap::from_mz_acl_items(privileges),
                },
            );
            catalog
                .state
                .database_by_name
                .insert(name.clone(), id.clone());
        }

        let schemas = catalog.storage().await.get_schemas().await?;
        for mz_catalog::Schema {
            id,
            name,
            database_id,
            owner_id,
            privileges,
        } in schemas
        {
            let oid = catalog.allocate_oid()?;
            let (schemas_by_id, schemas_by_name, database_spec) = match &database_id {
                Some(database_id) => {
                    let db = catalog
                        .state
                        .database_by_id
                        .get_mut(database_id)
                        .expect("catalog out of sync");
                    (
                        &mut db.schemas_by_id,
                        &mut db.schemas_by_name,
                        ResolvedDatabaseSpecifier::Id(*database_id),
                    )
                }
                None => (
                    &mut catalog.state.ambient_schemas_by_id,
                    &mut catalog.state.ambient_schemas_by_name,
                    ResolvedDatabaseSpecifier::Ambient,
                ),
            };
            schemas_by_id.insert(
                id.clone(),
                Schema {
                    name: QualifiedSchemaName {
                        database: database_spec,
                        schema: name.clone(),
                    },
                    id: SchemaSpecifier::Id(id.clone()),
                    oid,
                    items: BTreeMap::new(),
                    functions: BTreeMap::new(),
                    owner_id,
                    privileges: PrivilegeMap::from_mz_acl_items(privileges),
                },
            );
            schemas_by_name.insert(name.clone(), id);
        }

        let roles = catalog.storage().await.get_roles().await?;
        for mz_catalog::Role {
            id,
            name,
            attributes,
            membership,
            vars,
        } in roles
        {
            let oid = catalog.allocate_oid()?;
            catalog.state.roles_by_name.insert(name.clone(), id);
            catalog.state.roles_by_id.insert(
                id,
                Role {
                    name,
                    id,
                    oid,
                    attributes,
                    membership,
                    vars,
                },
            );
        }

        let default_privileges = catalog.storage().await.get_default_privileges().await?;
        for (default_privilege_object, default_privilege) in default_privileges {
            catalog
                .state
                .default_privileges
                .grant(default_privilege_object, default_privilege);
        }

        let system_privileges = catalog.storage().await.get_system_privileges().await?;
        catalog.state.system_privileges.grant_all(system_privileges);

        catalog
            .load_system_configuration(
                config.system_parameter_defaults,
                config.system_parameter_sync_config,
                boot_ts,
            )
            .await?;
        // We need to set this variable ASAP, so that builtins get planned with the correct value
        let variable_length_row_encoding = catalog
            .system_config()
            .variable_length_row_encoding_DANGEROUS();
        mz_repr::VARIABLE_LENGTH_ROW_ENCODING
            .store(variable_length_row_encoding, atomic::Ordering::SeqCst);

        let comments = catalog.storage().await.get_comments().await?;
        for (object_id, sub_component, comment) in comments {
            catalog
                .state
                .comments
                .update_comment(object_id, sub_component, Some(comment));
        }

        // Now that LD is loaded, set the intended stash timeout.
        // TODO: Move this into the stash constructor.
        catalog
            .storage()
            .await
            .set_connect_timeout(catalog.system_config().crdb_connect_timeout())
            .await;

        catalog.load_builtin_types().await?;

        let persisted_builtin_ids: BTreeMap<_, _> = catalog
            .storage()
            .await
            .get_system_items()
            .await?
            .into_iter()
            .map(|mapping| (mapping.description, mapping.unique_identifier))
            .collect();
        let AllocatedBuiltinSystemIds {
            all_builtins,
            new_builtins,
            migrated_builtins,
        } = catalog
            .allocate_system_ids(
                BUILTINS::iter()
                    .filter(|builtin| !matches!(builtin, Builtin::Type(_)))
                    .collect(),
                |builtin| {
                    persisted_builtin_ids
                        .get(&SystemObjectDescription {
                            schema_name: builtin.schema().to_string(),
                            object_type: builtin.catalog_item_type(),
                            object_name: builtin.name().to_string(),
                        })
                        .cloned()
                },
            )
            .await?;

        let id_fingerprint_map: BTreeMap<GlobalId, String> = all_builtins
            .iter()
            .map(|(builtin, id)| (*id, builtin.fingerprint()))
            .collect();
        let (builtin_indexes, builtin_non_indexes): (Vec<_>, Vec<_>) = all_builtins
            .into_iter()
            .partition(|(builtin, _)| matches!(builtin, Builtin::Index(_)));

        {
            let span = tracing::span!(tracing::Level::DEBUG, "builtin_non_indexes");
            let _enter = span.enter();
            for (builtin, id) in builtin_non_indexes {
                let schema_id = catalog.state.ambient_schemas_by_name[builtin.schema()];
                let name = QualifiedItemName {
                    qualifiers: ItemQualifiers {
                        database_spec: ResolvedDatabaseSpecifier::Ambient,
                        schema_spec: SchemaSpecifier::Id(schema_id),
                    },
                    item: builtin.name().into(),
                };
                match builtin {
                    Builtin::Log(log) => {
                        let oid = catalog.allocate_oid()?;
                        catalog.state.insert_item(
                            id,
                            oid,
                            name.clone(),
                            CatalogItem::Log(Log {
                                variant: log.variant.clone(),
                                has_storage_collection: false,
                            }),
                            MZ_SYSTEM_ROLE_ID,
                            PrivilegeMap::from_mz_acl_items(vec![
                                rbac::default_builtin_object_privilege(
                                    mz_sql::catalog::ObjectType::Source,
                                ),
                                rbac::owner_privilege(
                                    mz_sql::catalog::ObjectType::Source,
                                    MZ_SYSTEM_ROLE_ID,
                                ),
                            ]),
                        );
                    }

                    Builtin::Table(table) => {
                        let oid = catalog.allocate_oid()?;
                        catalog.state.insert_item(
                            id,
                            oid,
                            name.clone(),
                            CatalogItem::Table(Table {
                                create_sql: CREATE_SQL_TODO.to_string(),
                                desc: table.desc.clone(),
                                defaults: vec![Expr::null(); table.desc.arity()],
                                conn_id: None,
                                resolved_ids: ResolvedIds(BTreeSet::new()),
                                custom_logical_compaction_window: table
                                    .is_retained_metrics_object
                                    .then(|| catalog.state.system_config().metrics_retention()),
                                is_retained_metrics_object: table.is_retained_metrics_object,
                            }),
                            MZ_SYSTEM_ROLE_ID,
                            PrivilegeMap::from_mz_acl_items(vec![
                                rbac::default_builtin_object_privilege(
                                    mz_sql::catalog::ObjectType::Table,
                                ),
                                rbac::owner_privilege(
                                    mz_sql::catalog::ObjectType::Table,
                                    MZ_SYSTEM_ROLE_ID,
                                ),
                            ]),
                        );
                    }
                    Builtin::Index(_) => {
                        unreachable!("handled later once clusters have been created")
                    }
                    Builtin::View(view) => {
                        let item = catalog
                        .parse_item(
                            id,
                            view.sql.into(),
                            None,
                            false,
                            None
                        )
                        .unwrap_or_else(|e| {
                            panic!(
                                "internal error: failed to load bootstrap view:\n\
                                    {}\n\
                                    error:\n\
                                    {:?}\n\n\
                                    make sure that the schema name is specified in the builtin view's create sql statement.",
                                view.name, e
                            )
                        });
                        let oid = catalog.allocate_oid()?;
                        catalog.state.insert_item(
                            id,
                            oid,
                            name,
                            item,
                            MZ_SYSTEM_ROLE_ID,
                            PrivilegeMap::from_mz_acl_items(vec![
                                rbac::default_builtin_object_privilege(
                                    mz_sql::catalog::ObjectType::View,
                                ),
                                rbac::owner_privilege(
                                    mz_sql::catalog::ObjectType::View,
                                    MZ_SYSTEM_ROLE_ID,
                                ),
                            ]),
                        );
                    }

                    Builtin::Type(_) => unreachable!("loaded separately"),

                    Builtin::Func(func) => {
                        let oid = catalog.allocate_oid()?;
                        catalog.state.insert_item(
                            id,
                            oid,
                            name.clone(),
                            CatalogItem::Func(Func { inner: func.inner }),
                            MZ_SYSTEM_ROLE_ID,
                            PrivilegeMap::default(),
                        );
                    }

                    Builtin::Source(coll) => {
                        let introspection_type = match &coll.data_source {
                            Some(i) => i.clone(),
                            None => continue,
                        };

                        let oid = catalog.allocate_oid()?;
                        catalog.state.insert_item(
                            id,
                            oid,
                            name.clone(),
                            CatalogItem::Source(Source {
                                create_sql: CREATE_SQL_TODO.to_string(),
                                data_source: DataSourceDesc::Introspection(introspection_type),
                                desc: coll.desc.clone(),
                                timeline: Timeline::EpochMilliseconds,
                                resolved_ids: ResolvedIds(BTreeSet::new()),
                                custom_logical_compaction_window: coll
                                    .is_retained_metrics_object
                                    .then(|| catalog.state.system_config().metrics_retention()),
                                is_retained_metrics_object: coll.is_retained_metrics_object,
                            }),
                            MZ_SYSTEM_ROLE_ID,
                            PrivilegeMap::from_mz_acl_items(vec![
                                rbac::default_builtin_object_privilege(
                                    mz_sql::catalog::ObjectType::Source,
                                ),
                                rbac::owner_privilege(
                                    mz_sql::catalog::ObjectType::Source,
                                    MZ_SYSTEM_ROLE_ID,
                                ),
                            ]),
                        );
                    }
                }
            }
        }

        let clusters = catalog.storage().await.get_clusters().await?;
        let mut cluster_azs = BTreeMap::new();
        for mz_catalog::Cluster {
            id,
            name,
            linked_object_id,
            owner_id,
            privileges,
            config,
        } in clusters
        {
            let introspection_source_index_gids = catalog
                .storage()
                .await
                .get_introspection_source_indexes(id)
                .await?;

            let AllocatedBuiltinSystemIds {
                all_builtins: all_indexes,
                new_builtins: new_indexes,
                ..
            } = catalog
                .allocate_system_ids(BUILTINS::logs().collect(), |log| {
                    introspection_source_index_gids
                        .get(log.name)
                        .cloned()
                        // We migrate introspection sources later so we can hardcode the fingerprint as ""
                        .map(|id| SystemObjectUniqueIdentifier {
                            id,
                            fingerprint: "".to_string(),
                        })
                })
                .await?;

            catalog
                .storage()
                .await
                .set_introspection_source_indexes(
                    new_indexes
                        .iter()
                        .map(|(log, index_id)| (id, log.name, *index_id))
                        .collect(),
                )
                .await?;

            if let mz_catalog::ClusterVariant::Managed(managed) = &config.variant {
                cluster_azs.insert(id, managed.availability_zones.clone());
            }

            catalog.state.insert_cluster(
                id,
                name,
                linked_object_id,
                all_indexes,
                owner_id,
                PrivilegeMap::from_mz_acl_items(privileges),
                config.into(),
            );
        }

        let replicas = catalog.storage().await.get_cluster_replicas().await?;
        for mz_catalog::ClusterReplica {
            cluster_id,
            replica_id,
            name,
            config,
            owner_id,
        } in replicas
        {
            let logging = ReplicaLogging {
                log_logging: config.logging.log_logging,
                interval: config.logging.interval,
            };
            let config = ReplicaConfig {
                location: catalog.concretize_replica_location(
                    config.location,
                    &vec![],
                    cluster_azs.get(&cluster_id).map(|zones| &**zones),
                )?,
                compute: ComputeReplicaConfig {
                    logging,
                    idle_arrangement_merge_effort: config.idle_arrangement_merge_effort,
                },
            };

            // And write the allocated sources back to storage
            catalog
                .storage()
                .await
                .set_replica_config(
                    replica_id,
                    cluster_id,
                    name.clone(),
                    config.clone().into(),
                    owner_id,
                )
                .await?;

            catalog
                .state
                .insert_cluster_replica(cluster_id, name, replica_id, config, owner_id);
        }

        for (builtin, id) in builtin_indexes {
            let schema_id = catalog.state.ambient_schemas_by_name[builtin.schema()];
            let name = QualifiedItemName {
                qualifiers: ItemQualifiers {
                    database_spec: ResolvedDatabaseSpecifier::Ambient,
                    schema_spec: SchemaSpecifier::Id(schema_id),
                },
                item: builtin.name().into(),
            };
            match builtin {
                Builtin::Index(index) => {
                    let mut item = catalog
                        .parse_item(
                            id,
                            index.sql.into(),
                            None,
                            index.is_retained_metrics_object,
                            if index.is_retained_metrics_object { Some(catalog.state.system_config().metrics_retention())} else { None },
                        )
                        .unwrap_or_else(|e| {
                            panic!(
                                "internal error: failed to load bootstrap index:\n\
                                    {}\n\
                                    error:\n\
                                    {:?}\n\n\
                                    make sure that the schema name is specified in the builtin index's create sql statement.",
                                index.name, e
                            )
                        });
                    let CatalogItem::Index(_) = &mut item else {
                        panic!("internal error: builtin index {}'s SQL does not begin with \"CREATE INDEX\".", index.name);
                    };

                    let oid = catalog.allocate_oid()?;
                    catalog.state.insert_item(
                        id,
                        oid,
                        name,
                        item,
                        MZ_SYSTEM_ROLE_ID,
                        PrivilegeMap::default(),
                    );
                }
                Builtin::Log(_)
                | Builtin::Table(_)
                | Builtin::View(_)
                | Builtin::Type(_)
                | Builtin::Func(_)
                | Builtin::Source(_) => {
                    unreachable!("handled above")
                }
            }
        }

        let new_system_id_mappings = new_builtins
            .iter()
            .map(|(builtin, id)| SystemObjectMapping {
                description: SystemObjectDescription {
                    schema_name: builtin.schema().to_string(),
                    object_type: builtin.catalog_item_type(),
                    object_name: builtin.name().to_string(),
                },
                unique_identifier: SystemObjectUniqueIdentifier {
                    id: *id,
                    fingerprint: builtin.fingerprint(),
                },
            })
            .collect();
        catalog
            .storage()
            .await
            .set_system_items(new_system_id_mappings)
            .await?;

        let last_seen_version = catalog
            .storage()
            .await
            .get_catalog_content_version()
            .await?
            .unwrap_or_else(|| "new".to_string());

        if !config.skip_migrations {
            migrate::migrate(&mut catalog, config.connection_context)
                .await
                .map_err(|e| {
                    Error::new(ErrorKind::FailedMigration {
                        last_seen_version: last_seen_version.clone(),
                        this_version: catalog.config().build_info.version,
                        cause: e.to_string(),
                    })
                })?;
            catalog
                .storage()
                .await
                .set_catalog_content_version(catalog.config().build_info.version)
                .await?;
        }

        let mut catalog = {
            let mut storage = catalog.storage().await;
            let mut tx = storage.transaction().await?;
            let catalog = Self::load_catalog_items(&mut tx, &catalog)?;
            tx.commit().await?;
            catalog
        };

        let mut builtin_migration_metadata = catalog
            .generate_builtin_migration_metadata(migrated_builtins, id_fingerprint_map)
            .await?;
        catalog.apply_in_memory_builtin_migration(&mut builtin_migration_metadata)?;
        catalog
            .apply_persisted_builtin_migration(&mut builtin_migration_metadata)
            .await?;

        // Load public keys for SSH connections from the secrets store to the catalog
        for (id, entry) in catalog.state.entry_by_id.iter_mut() {
            if let CatalogItem::Connection(ref mut connection) = entry.item {
                if let mz_storage_types::connections::Connection::Ssh(ref mut ssh) =
                    connection.connection
                {
                    let secret = config.secrets_reader.read(*id).await?;
                    let keyset = SshKeyPairSet::from_bytes(&secret)?;
                    let public_key_pair = keyset.public_keys();
                    ssh.public_keys = Some(public_key_pair);
                }
            }
        }

        let mut builtin_table_updates = vec![];
        for (schema_id, schema) in &catalog.state.ambient_schemas_by_id {
            let db_spec = ResolvedDatabaseSpecifier::Ambient;
            builtin_table_updates.push(catalog.state.pack_schema_update(&db_spec, schema_id, 1));
            for (_item_name, item_id) in &schema.items {
                builtin_table_updates.extend(catalog.state.pack_item_update(*item_id, 1));
            }
            for (_item_name, function_id) in &schema.functions {
                builtin_table_updates.extend(catalog.state.pack_item_update(*function_id, 1));
            }
        }
        for (_id, db) in &catalog.state.database_by_id {
            builtin_table_updates.push(catalog.state.pack_database_update(db, 1));
            let db_spec = ResolvedDatabaseSpecifier::Id(db.id.clone());
            for (schema_id, schema) in &db.schemas_by_id {
                builtin_table_updates
                    .push(catalog.state.pack_schema_update(&db_spec, schema_id, 1));
                for (_item_name, item_id) in &schema.items {
                    builtin_table_updates.extend(catalog.state.pack_item_update(*item_id, 1));
                }
                for (_item_name, function_id) in &schema.functions {
                    builtin_table_updates.extend(catalog.state.pack_item_update(*function_id, 1));
                }
            }
        }
        for (id, sub_component, comment) in catalog.state.comments.iter() {
            builtin_table_updates.push(catalog.state.pack_comment_update(
                id,
                sub_component,
                comment,
                1,
            ));
        }
        for (_id, role) in &catalog.state.roles_by_id {
            if let Some(builtin_update) = catalog.state.pack_role_update(role.id, 1) {
                builtin_table_updates.push(builtin_update);
            }
            for group_id in role.membership.map.keys() {
                builtin_table_updates.push(
                    catalog
                        .state
                        .pack_role_members_update(*group_id, role.id, 1),
                )
            }
        }
        for (default_privilege_object, default_privilege_acl_items) in
            catalog.state.default_privileges.iter()
        {
            for default_privilege_acl_item in default_privilege_acl_items {
                builtin_table_updates.push(catalog.state.pack_default_privileges_update(
                    default_privilege_object,
                    &default_privilege_acl_item.grantee,
                    &default_privilege_acl_item.acl_mode,
                    1,
                ));
            }
        }
        for system_privilege in catalog.state.system_privileges.all_values_owned() {
            builtin_table_updates.push(
                catalog
                    .state
                    .pack_system_privileges_update(system_privilege, 1),
            );
        }
        for (id, cluster) in &catalog.state.clusters_by_id {
            builtin_table_updates.push(catalog.state.pack_cluster_update(&cluster.name, 1));
            if let Some(linked_object_id) = cluster.linked_object_id {
                builtin_table_updates.push(catalog.state.pack_cluster_link_update(
                    &cluster.name,
                    linked_object_id,
                    1,
                ));
            }
            for (replica_name, replica_id) in &cluster.replica_id_by_name {
                builtin_table_updates.push(catalog.state.pack_cluster_replica_update(
                    *id,
                    replica_name,
                    1,
                ));
                let replica = catalog.state.get_cluster_replica(*id, *replica_id);
                for process_id in 0..replica.config.location.num_processes() {
                    let update = catalog.state.pack_cluster_replica_status_update(
                        *id,
                        *replica_id,
                        u64::cast_from(process_id),
                        1,
                    );
                    builtin_table_updates.push(update);
                }
            }
        }
        // Operators aren't stored in the catalog, but we would like them in
        // introspection views.
        for (op, func) in OP_IMPLS.iter() {
            match func {
                mz_sql::func::Func::Scalar(impls) => {
                    for imp in impls {
                        builtin_table_updates.push(catalog.state.pack_op_update(
                            op,
                            imp.details(),
                            1,
                        ));
                    }
                }
                _ => unreachable!("all operators must be scalar functions"),
            }
        }
        let audit_logs = catalog.storage().await.get_audit_logs().await?;
        for event in audit_logs {
            builtin_table_updates.push(catalog.state.pack_audit_log_update(&event)?);
        }

        // To avoid reading over storage_usage events multiple times, do both
        // the table updates and delete calculations in a single read over the
        // data.
        let storage_usage_events = catalog
            .storage()
            .await
            .get_and_prune_storage_usage(config.storage_usage_retention_period, boot_ts)
            .await?;
        for event in storage_usage_events {
            builtin_table_updates.push(catalog.state.pack_storage_usage_update(&event)?);
        }

        for ip in &catalog.state.egress_ips {
            builtin_table_updates.push(catalog.state.pack_egress_ip_update(ip)?);
        }

        Ok((
            catalog,
            builtin_migration_metadata,
            builtin_table_updates,
            last_seen_version,
        ))
    }

    /// Loads the system configuration from the various locations in which its
    /// values and value overrides can reside.
    ///
    /// This method should _always_ be called during catalog creation _before_
    /// any other operations that depend on system configuration values.
    ///
    /// Configuration is loaded in the following order:
    ///
    /// 1. Load parameters from the configuration persisted in the catalog
    ///    storage backend.
    /// 2. Set defaults from configuration passed in the provided
    ///    `system_parameter_defaults` map.
    /// 3. Overwrite and persist selected parameter values from the
    ///    configuration that can be pulled from the provided
    ///    `system_parameter_sync_config` (if present).
    ///
    /// # Errors
    #[tracing::instrument(level = "info", skip_all)]
    async fn load_system_configuration(
        &mut self,
        system_parameter_defaults: BTreeMap<String, String>,
        system_parameter_sync_config: Option<SystemParameterSyncConfig>,
        boot_ts: mz_repr::Timestamp,
    ) -> Result<(), AdapterError> {
        let system_config = self.storage().await.get_system_configurations().await?;

        for (name, value) in &system_parameter_defaults {
            match self
                .state
                .set_system_configuration_default(name, VarInput::Flat(value))
            {
                Ok(_) => (),
                Err(AdapterError::VarError(VarError::UnknownParameter(name))) => {
                    warn!(%name, "cannot load unknown system parameter from stash");
                }
                Err(e) => return Err(e),
            };
        }
        for (name, value) in system_config {
            match self
                .state
                .insert_system_configuration(&name, VarInput::Flat(&value))
            {
                Ok(_) => (),
                Err(AdapterError::VarError(VarError::UnknownParameter(name))) => {
                    warn!(%name, "cannot load unknown system parameter from stash");
                }
                Err(e) => return Err(e),
            };
        }
        if let Some(system_parameter_sync_config) = system_parameter_sync_config {
            if self.storage().await.is_read_only() {
                tracing::info!("parameter sync on boot: skipping sync as catalog is read-only");
            } else if !self.state.system_config().config_has_synced_once() {
                tracing::info!("parameter sync on boot: start sync");

                // We intentionally block initial startup, potentially forever,
                // on initializing LaunchDarkly. This may seem scary, but the
                // alternative is even scarier. Over time, we expect that the
                // compiled-in default values for the system parameters will
                // drift substantially from the defaults configured in
                // LaunchDarkly, to the point that starting an environment
                // without loading the latest values from LaunchDarkly will
                // result in running an untested configuration.
                //
                // Note this only applies during initial startup. Restarting
                // after we've synced once doesn't block on LaunchDarkly, as it
                // seems reasonable to assume that the last-synced configuration
                // was valid enough.
                //
                // This philosophy appears to provide a good balance between not
                // running untested configurations in production while also not
                // making LaunchDarkly a "tier 1" dependency for existing
                // environments.
                //
                // If this proves to be an issue, we could seek to address the
                // configuration drift in a different way--for example, by
                // writing a script that runs in CI nightly and checks for
                // deviation between the compiled Rust code and LaunchDarkly.
                //
                // If it is absolutely necessary to bring up a new environment
                // while LaunchDarkly is down, the following manual mitigation
                // can be performed:
                //
                //    1. Edit the environmentd startup parameters to omit the
                //       LaunchDarkly configuration.
                //    2. Boot environmentd.
                //    3. Run `ALTER SYSTEM config_has_synced_once = true`.
                //    4. Adjust any other parameters as necessary to avoid
                //       running a nonstandard configuration in production.
                //    5. Edit the environmentd startup parameters to restore the
                //       LaunchDarkly configuration, for when LaunchDarkly comes
                //       back online.
                //    6. Reboot environmentd.

                let mut params = SynchronizedParameters::new(self.state.system_config().clone());
                let frontend = SystemParameterFrontend::from(&system_parameter_sync_config).await?;
                frontend.pull(&mut params);
                let ops = params
                    .modified()
                    .into_iter()
                    .map(|param| {
                        let name = param.name;
                        let value = param.value;
                        tracing::debug!(name, value, "sync parameter");
                        Op::UpdateSystemConfiguration {
                            name,
                            value: OwnedVarInput::Flat(value),
                        }
                    })
                    .chain(std::iter::once({
                        let name = CONFIG_HAS_SYNCED_ONCE.name().to_string();
                        let value = true.to_string();
                        tracing::debug!(name, value, "sync parameter");
                        Op::UpdateSystemConfiguration {
                            name,
                            value: OwnedVarInput::Flat(value),
                        }
                    }))
                    .collect::<Vec<_>>();
                self.transact(boot_ts, None, ops, |_| Ok(()))
                    .await
                    .unwrap_or_terminate("cannot fail to transact");
                tracing::info!("parameter sync on boot: end sync");
            } else {
                tracing::info!("parameter sync on boot: skipping sync as config has synced once");
            }
        }
        Ok(())
    }

    /// Loads built-in system types into the catalog.
    ///
    /// Built-in types sometimes have references to other built-in types, and sometimes these
    /// references are circular. This makes loading built-in types more complicated than other
    /// built-in objects, and requires us to make multiple passes over the types to correctly
    /// resolve all references.
    #[tracing::instrument(level = "info", skip_all)]
    async fn load_builtin_types(&mut self) -> Result<(), Error> {
        let persisted_builtin_ids: BTreeMap<_, _> = self
            .storage()
            .await
            .get_system_items()
            .await?
            .into_iter()
            .map(|mapping| (mapping.description, mapping.unique_identifier))
            .collect();

        let AllocatedBuiltinSystemIds {
            all_builtins,
            new_builtins,
            migrated_builtins,
        } = self
            .allocate_system_ids(BUILTINS::types().collect(), |typ| {
                persisted_builtin_ids
                    .get(&SystemObjectDescription {
                        schema_name: typ.schema.to_string(),
                        object_type: CatalogItemType::Type,
                        object_name: typ.name.to_string(),
                    })
                    .cloned()
            })
            .await?;
        assert!(migrated_builtins.is_empty(), "types cannot be migrated");
        let name_to_id_map: BTreeMap<&str, GlobalId> = all_builtins
            .into_iter()
            .map(|(typ, id)| (typ.name, id))
            .collect();

        // Replace named references with id references
        let mut builtin_types: Vec<_> = BUILTINS::types()
            .map(|typ| Self::resolve_builtin_type(typ, &name_to_id_map))
            .collect();

        // Resolve array_id for types
        let mut element_id_to_array_id = BTreeMap::new();
        for typ in &builtin_types {
            match &typ.details.typ {
                CatalogType::Array { element_reference } => {
                    let array_id = name_to_id_map[typ.name];
                    element_id_to_array_id.insert(*element_reference, array_id);
                }
                _ => {}
            }
        }
        let pg_catalog_schema_id = self.state.get_pg_catalog_schema_id().clone();
        for typ in &mut builtin_types {
            let element_id = name_to_id_map[typ.name];
            typ.details.array_id = element_id_to_array_id.get(&element_id).map(|id| id.clone());
        }

        // Insert into catalog
        for typ in builtin_types {
            let element_id = name_to_id_map[typ.name];
            self.state.insert_item(
                element_id,
                typ.oid,
                QualifiedItemName {
                    qualifiers: ItemQualifiers {
                        database_spec: ResolvedDatabaseSpecifier::Ambient,
                        schema_spec: SchemaSpecifier::Id(pg_catalog_schema_id),
                    },
                    item: typ.name.to_owned(),
                },
                CatalogItem::Type(Type {
                    create_sql: format!("CREATE TYPE {}", typ.name),
                    details: typ.details.clone(),
                    resolved_ids: ResolvedIds(BTreeSet::new()),
                }),
                MZ_SYSTEM_ROLE_ID,
                PrivilegeMap::from_mz_acl_items(vec![
                    rbac::default_builtin_object_privilege(mz_sql::catalog::ObjectType::Type),
                    rbac::owner_privilege(mz_sql::catalog::ObjectType::Type, MZ_SYSTEM_ROLE_ID),
                ]),
            );
        }

        let new_system_id_mappings = new_builtins
            .iter()
            .map(|(typ, id)| SystemObjectMapping {
                description: SystemObjectDescription {
                    schema_name: typ.schema.to_string(),
                    object_type: CatalogItemType::Type,
                    object_name: typ.name.to_string(),
                },
                unique_identifier: SystemObjectUniqueIdentifier {
                    id: *id,
                    fingerprint: typ.fingerprint(),
                },
            })
            .collect();
        self.storage()
            .await
            .set_system_items(new_system_id_mappings)
            .await?;

        Ok(())
    }

    fn resolve_builtin_type(
        builtin: &BuiltinType<NameReference>,
        name_to_id_map: &BTreeMap<&str, GlobalId>,
    ) -> BuiltinType<IdReference> {
        let typ: CatalogType<IdReference> = match &builtin.details.typ {
            CatalogType::AclItem => CatalogType::AclItem,
            CatalogType::Array { element_reference } => CatalogType::Array {
                element_reference: name_to_id_map[element_reference],
            },
            CatalogType::List { element_reference } => CatalogType::List {
                element_reference: name_to_id_map[element_reference],
            },
            CatalogType::Map {
                key_reference,
                value_reference,
            } => CatalogType::Map {
                key_reference: name_to_id_map[key_reference],
                value_reference: name_to_id_map[value_reference],
            },
            CatalogType::Range { element_reference } => CatalogType::Range {
                element_reference: name_to_id_map[element_reference],
            },
            CatalogType::Record { fields } => CatalogType::Record {
                fields: fields
                    .into_iter()
                    .map(|(column_name, reference)| {
                        (column_name.clone(), name_to_id_map[reference])
                    })
                    .collect(),
            },
            CatalogType::Bool => CatalogType::Bool,
            CatalogType::Bytes => CatalogType::Bytes,
            CatalogType::Char => CatalogType::Char,
            CatalogType::Date => CatalogType::Date,
            CatalogType::Float32 => CatalogType::Float32,
            CatalogType::Float64 => CatalogType::Float64,
            CatalogType::Int16 => CatalogType::Int16,
            CatalogType::Int32 => CatalogType::Int32,
            CatalogType::Int64 => CatalogType::Int64,
            CatalogType::UInt16 => CatalogType::UInt16,
            CatalogType::UInt32 => CatalogType::UInt32,
            CatalogType::UInt64 => CatalogType::UInt64,
            CatalogType::MzTimestamp => CatalogType::MzTimestamp,
            CatalogType::Interval => CatalogType::Interval,
            CatalogType::Jsonb => CatalogType::Jsonb,
            CatalogType::Numeric => CatalogType::Numeric,
            CatalogType::Oid => CatalogType::Oid,
            CatalogType::PgLegacyChar => CatalogType::PgLegacyChar,
            CatalogType::PgLegacyName => CatalogType::PgLegacyName,
            CatalogType::Pseudo => CatalogType::Pseudo,
            CatalogType::RegClass => CatalogType::RegClass,
            CatalogType::RegProc => CatalogType::RegProc,
            CatalogType::RegType => CatalogType::RegType,
            CatalogType::String => CatalogType::String,
            CatalogType::Time => CatalogType::Time,
            CatalogType::Timestamp => CatalogType::Timestamp,
            CatalogType::TimestampTz => CatalogType::TimestampTz,
            CatalogType::Uuid => CatalogType::Uuid,
            CatalogType::VarChar => CatalogType::VarChar,
            CatalogType::Int2Vector => CatalogType::Int2Vector,
            CatalogType::MzAclItem => CatalogType::MzAclItem,
        };

        BuiltinType {
            name: builtin.name,
            schema: builtin.schema,
            oid: builtin.oid,
            details: CatalogTypeDetails {
                array_id: builtin.details.array_id,
                typ,
                typreceive_oid: builtin.details.typreceive_oid,
            },
        }
    }

    /// The objects in the catalog form one or more DAGs (directed acyclic graph) via object
    /// dependencies. To migrate a builtin object we must drop that object along with all of its
    /// descendants, and then recreate that object along with all of its descendants using new
    /// GlobalId`s. To achieve this we perform a DFS (depth first search) on the catalog items
    /// starting with the nodes that correspond to builtin objects that have changed schemas.
    ///
    /// Objects need to be dropped starting from the leafs of the DAG going up towards the roots,
    /// and they need to be recreated starting at the roots of the DAG and going towards the leafs.
    pub async fn generate_builtin_migration_metadata(
        &self,
        migrated_ids: Vec<GlobalId>,
        id_fingerprint_map: BTreeMap<GlobalId, String>,
    ) -> Result<BuiltinMigrationMetadata, Error> {
        // First obtain a topological sorting of all migrated objects and their children.
        let mut visited_set = BTreeSet::new();
        let mut topological_sort = Vec::new();
        for id in migrated_ids {
            if !visited_set.contains(&id) {
                let migrated_topological_sort = self.topological_sort(id, &mut visited_set);
                topological_sort.extend(migrated_topological_sort);
            }
        }
        topological_sort.reverse();

        // Then process all objects in sorted order.
        let mut migration_metadata = BuiltinMigrationMetadata::new();
        let mut ancestor_ids = BTreeMap::new();
        let mut migrated_log_ids = BTreeMap::new();
        let log_name_map: BTreeMap<_, _> = BUILTINS::logs()
            .map(|log| (log.variant.clone(), log.name))
            .collect();
        for entry in topological_sort {
            let id = entry.id();

            let new_id = match id {
                GlobalId::System(_) => self
                    .storage()
                    .await
                    .allocate_system_ids(1)
                    .await?
                    .into_element(),
                GlobalId::User(_) => self.storage().await.allocate_user_id().await?,
                _ => unreachable!("can't migrate id: {id}"),
            };

            let name = self.resolve_full_name(entry.name(), None);
            info!("migrating {name} from {id} to {new_id}");

            // Generate value to update fingerprint and global ID persisted mapping for system objects.
            // Not every system object has a fingerprint, like introspection source indexes.
            if let Some(fingerprint) = id_fingerprint_map.get(&id) {
                assert!(
                    id.is_system(),
                    "id_fingerprint_map should only contain builtin objects"
                );
                let schema_name = self
                    .get_schema(
                        &entry.name.qualifiers.database_spec,
                        &entry.name.qualifiers.schema_spec,
                        entry.conn_id().unwrap_or(&SYSTEM_CONN_ID),
                    )
                    .name
                    .schema
                    .as_str();
                migration_metadata.migrated_system_object_mappings.insert(
                    id,
                    SystemObjectMapping {
                        description: SystemObjectDescription {
                            schema_name: schema_name.to_string(),
                            object_type: entry.item_type(),
                            object_name: entry.name.item.clone(),
                        },
                        unique_identifier: SystemObjectUniqueIdentifier {
                            id: new_id,
                            fingerprint: fingerprint.clone(),
                        },
                    },
                );
            }

            ancestor_ids.insert(id, new_id);

            // Push drop commands.
            match entry.item() {
                CatalogItem::Table(_) | CatalogItem::Source(_) => {
                    migration_metadata.previous_source_ids.push(id)
                }
                CatalogItem::Sink(_) => migration_metadata.previous_sink_ids.push(id),
                CatalogItem::MaterializedView(_) => {
                    migration_metadata.previous_materialized_view_ids.push(id)
                }
                CatalogItem::Log(log) => {
                    migrated_log_ids.insert(id, log.variant.clone());
                }
                CatalogItem::Index(index) => {
                    if id.is_system() {
                        if let Some(variant) = migrated_log_ids.get(&index.on) {
                            migration_metadata
                                .introspection_source_index_updates
                                .entry(index.cluster_id)
                                .or_default()
                                .push((
                                    variant.clone(),
                                    log_name_map
                                        .get(variant)
                                        .expect("all variants have a name")
                                        .to_string(),
                                    new_id,
                                ));
                        }
                    }
                }
                CatalogItem::View(_) => {
                    // Views don't have any external objects to drop.
                }
                CatalogItem::Type(_)
                | CatalogItem::Func(_)
                | CatalogItem::Secret(_)
                | CatalogItem::Connection(_) => unreachable!(
                    "impossible to migrate schema for builtin {}",
                    entry.item().typ()
                ),
            }
            if id.is_user() {
                migration_metadata.user_drop_ops.push(id);
            }
            migration_metadata.all_drop_ops.push(id);

            // Push create commands.
            let name = entry.name.clone();
            if id.is_user() {
                let schema_id = name.qualifiers.schema_spec.clone().into();
                migration_metadata
                    .user_create_ops
                    .push((new_id, schema_id, name.item.clone()));
            }
            let item_rebuilder = CatalogItemRebuilder::new(entry, new_id, &ancestor_ids);
            migration_metadata.all_create_ops.push((
                new_id,
                entry.oid,
                name,
                entry.owner_id,
                entry.privileges.clone(),
                item_rebuilder,
            ));
        }

        // Reverse drop commands.
        migration_metadata.previous_sink_ids.reverse();
        migration_metadata.previous_materialized_view_ids.reverse();
        migration_metadata.previous_source_ids.reverse();
        migration_metadata.all_drop_ops.reverse();
        migration_metadata.user_drop_ops.reverse();

        Ok(migration_metadata)
    }

    fn topological_sort(
        &self,
        id: GlobalId,
        visited_set: &mut BTreeSet<GlobalId>,
    ) -> Vec<&CatalogEntry> {
        let mut topological_sort = Vec::new();
        visited_set.insert(id);
        let entry = self.get_entry(&id);
        for dependant in &entry.used_by {
            if !visited_set.contains(dependant) {
                let child_topological_sort = self.topological_sort(*dependant, visited_set);
                topological_sort.extend(child_topological_sort);
            }
        }
        topological_sort.push(entry);
        topological_sort
    }

    pub fn apply_in_memory_builtin_migration(
        &mut self,
        migration_metadata: &mut BuiltinMigrationMetadata,
    ) -> Result<(), Error> {
        assert_eq!(
            migration_metadata.all_drop_ops.len(),
            migration_metadata.all_create_ops.len(),
            "we should be re-creating every dropped object"
        );
        for id in migration_metadata.all_drop_ops.drain(..) {
            self.state.drop_item(id);
            self.drop_plans_and_metainfos(id);
        }
        for (id, oid, name, owner_id, privileges, item_rebuilder) in
            migration_metadata.all_create_ops.drain(..)
        {
            let item = item_rebuilder.build(self);
            self.state
                .insert_item(id, oid, name, item, owner_id, privileges);
        }
        for (cluster_id, updates) in &migration_metadata.introspection_source_index_updates {
            let log_indexes = &mut self
                .state
                .clusters_by_id
                .get_mut(cluster_id)
                .unwrap_or_else(|| panic!("invalid cluster {cluster_id}"))
                .log_indexes;
            for (variant, _name, new_id) in updates {
                log_indexes.remove(variant);
                log_indexes.insert(variant.clone(), new_id.clone());
            }
        }

        Ok(())
    }

    #[tracing::instrument(level = "info", skip_all)]
    pub async fn apply_persisted_builtin_migration(
        &self,
        migration_metadata: &mut BuiltinMigrationMetadata,
    ) -> Result<(), Error> {
        let mut storage = self.storage().await;
        let mut tx = storage.transaction().await?;
        tx.remove_items(migration_metadata.user_drop_ops.drain(..).collect())?;
        for (id, schema_id, name) in migration_metadata.user_create_ops.drain(..) {
            let entry = self.get_entry(&id);
            let item = entry.item();
            let serialized_item = item.to_serialized();
            tx.insert_item(
                id,
                schema_id,
                &name,
                serialized_item,
                entry.owner_id,
                entry.privileges().all_values_owned().collect(),
            )?;
        }
        tx.update_system_object_mappings(std::mem::take(
            &mut migration_metadata.migrated_system_object_mappings,
        ))?;
        tx.update_introspection_source_index_gids(
            std::mem::take(&mut migration_metadata.introspection_source_index_updates)
                .into_iter()
                .map(|(cluster_id, updates)| {
                    (
                        cluster_id,
                        updates
                            .into_iter()
                            .map(|(_variant, name, index_id)| (name, index_id)),
                    )
                }),
        )?;

        tx.commit().await?;

        Ok(())
    }

    /// Returns the catalog's transient revision, which starts at 1 and is
    /// incremented on every change. This is not persisted to disk, and will
    /// restart on every load.
    pub fn transient_revision(&self) -> u64 {
        self.transient_revision
    }

    /// Takes a catalog which only has items in its on-disk storage ("unloaded")
    /// and cannot yet resolve names, and returns a catalog loaded with those
    /// items.
    ///
    /// This function requires transactions to support loading a catalog with
    /// the transaction's currently in-flight updates to existing catalog
    /// objects, which is necessary for at least one catalog migration.
    ///
    /// TODO(justin): it might be nice if these were two different types.
    #[tracing::instrument(level = "info", skip_all)]
    pub fn load_catalog_items<'a>(
        tx: &mut mz_catalog::Transaction<'a>,
        c: &Catalog,
    ) -> Result<Catalog, Error> {
        let mut c = c.clone();
        let mut awaiting_id_dependencies: BTreeMap<GlobalId, Vec<_>> = BTreeMap::new();
        let mut awaiting_name_dependencies: BTreeMap<String, Vec<_>> = BTreeMap::new();
        let mut items: VecDeque<_> = tx.loaded_items().into_iter().collect();
        while let Some(item) = items.pop_front() {
            let d_c = item.create_sql.clone();
            // TODO(benesch): a better way of detecting when a view has depended
            // upon a non-existent logging view. This is fine for now because
            // the only goal is to produce a nicer error message; we'll bail out
            // safely even if the error message we're sniffing out changes.
            static LOGGING_ERROR: Lazy<Regex> =
                Lazy::new(|| Regex::new("mz_catalog.[^']*").expect("valid regex"));

            let catalog_item = match c.deserialize_item(item.id, d_c) {
                Ok(item) => item,
                Err(AdapterError::Catalog(Error {
                    kind: ErrorKind::Sql(SqlCatalogError::UnknownItem(name)),
                })) if LOGGING_ERROR.is_match(&name.to_string()) => {
                    return Err(Error::new(ErrorKind::UnsatisfiableLoggingDependency {
                        depender_name: name,
                    }));
                }
                // If we were missing a dependency, wait for it to be added.
                Err(AdapterError::PlanError(plan::PlanError::InvalidId(missing_dep))) => {
                    awaiting_id_dependencies
                        .entry(missing_dep)
                        .or_default()
                        .push(item);
                    continue;
                }
                // If we were missing a dependency, wait for it to be added.
                Err(AdapterError::PlanError(plan::PlanError::Catalog(
                    SqlCatalogError::UnknownItem(missing_dep),
                ))) => {
                    match GlobalId::from_str(&missing_dep) {
                        Ok(id) => {
                            awaiting_id_dependencies.entry(id).or_default().push(item);
                        }
                        Err(_) => {
                            awaiting_name_dependencies
                                .entry(missing_dep)
                                .or_default()
                                .push(item);
                        }
                    }
                    continue;
                }
                Err(e) => {
                    let name = c.resolve_full_name(&item.name, None);
                    return Err(Error::new(ErrorKind::Corruption {
                        detail: format!("failed to deserialize item {} ({}): {}", item.id, name, e),
                    }));
                }
            };
            let oid = c.allocate_oid()?;

            // Enqueue any items waiting on this dependency.
            if let Some(dependent_items) = awaiting_id_dependencies.remove(&item.id) {
                items.extend(dependent_items);
            }
            let full_name = c.resolve_full_name(&item.name, None);
            if let Some(dependent_items) = awaiting_name_dependencies.remove(&full_name.to_string())
            {
                items.extend(dependent_items);
            }

            c.state.insert_item(
                item.id,
                oid,
                item.name,
                catalog_item,
                item.owner_id,
                PrivilegeMap::from_mz_acl_items(item.privileges),
            );
        }

        // Error on any unsatisfied dependencies.
        if let Some((missing_dep, mut dependents)) = awaiting_id_dependencies.into_iter().next() {
            let mz_catalog::Item {
                id,
                name,
                create_sql: _,
                owner_id: _,
                privileges: _,
            } = dependents.remove(0);
            let name = c.resolve_full_name(&name, None);
            return Err(Error::new(ErrorKind::Corruption {
                detail: format!(
                    "failed to deserialize item {} ({}): {}",
                    id,
                    name,
                    AdapterError::PlanError(plan::PlanError::InvalidId(missing_dep))
                ),
            }));
        }

        if let Some((missing_dep, mut dependents)) = awaiting_name_dependencies.into_iter().next() {
            let mz_catalog::Item {
                id,
                name,
                create_sql: _,
                owner_id: _,
                privileges: _,
            } = dependents.remove(0);
            let name = c.resolve_full_name(&name, None);
            return Err(Error::new(ErrorKind::Corruption {
                detail: format!(
                    "failed to deserialize item {} ({}): {}",
                    id,
                    name,
                    AdapterError::Catalog(Error {
                        kind: ErrorKind::Sql(SqlCatalogError::UnknownItem(missing_dep))
                    })
                ),
            }));
        }

        c.transient_revision = 1;
        Ok(c)
    }

    /// Creates a debug catalog from a debug stash based on the current
    /// `COCKROACH_URL` with parameters set appropriately for debug contexts,
    /// like in tests.
    ///
    /// WARNING! This function can arbitrarily fail because it does not make any
    /// effort to adjust the catalog's contents' structure or semantics to the
    /// currently running version, i.e. it does not apply any migrations.
    ///
    /// This function must not be called in production contexts. Use
    /// [`Catalog::open`] with appropriately set configuration parameters
    /// instead.
    pub async fn with_debug<F, Fut, T>(now: NowFn, f: F) -> T
    where
        F: FnOnce(Catalog) -> Fut,
        Fut: Future<Output = T>,
    {
        let debug_stash_factory = DebugStashFactory::new().await;
        let catalog = Self::open_debug_stash_catalog_factory(&debug_stash_factory, now)
            .await
            .expect("unable to open debug stash");
        f(catalog).await
    }

    /// Opens a debug stash backed catalog using `debug_stash_factory`.
    ///
    /// See [`Catalog::with_debug`].
    pub async fn open_debug_stash_catalog_factory(
        debug_stash_factory: &DebugStashFactory,
        now: NowFn,
    ) -> Result<Catalog, anyhow::Error> {
        let mut openable_storage =
            mz_catalog::debug_stash_backed_catalog_state(debug_stash_factory);
        let storage = openable_storage
            .open(now.clone(), &Self::debug_bootstrap_args(), None)
            .await?;
        Self::open_debug_stash_catalog(storage, now).await
    }

    /// Opens a debug stash backed catalog at `url`, using `schema` as the connection's search_path.
    ///
    /// See [`Catalog::with_debug`].
    pub async fn open_debug_stash_catalog_url(
        url: String,
        schema: String,
        now: NowFn,
    ) -> Result<Catalog, anyhow::Error> {
        let tls = mz_postgres_util::make_tls(&tokio_postgres::Config::new())
            .expect("unable to create TLS connector");
        let factory = StashFactory::new(&MetricsRegistry::new());
        let stash_config = StashConfig {
            stash_factory: factory,
            stash_url: url,
            schema: Some(schema),
            tls,
        };
        let mut openable_storage = mz_catalog::stash_backed_catalog_state(stash_config);
        let storage = openable_storage
            .open(now.clone(), &Self::debug_bootstrap_args(), None)
            .await?;
        Self::open_debug_stash_catalog(storage, now).await
    }

    /// Opens a read only debug stash backed catalog defined by `stash_config`.
    ///
    /// See [`Catalog::with_debug`].
    pub async fn open_debug_read_only_stash_catalog_config(
        stash_config: StashConfig,
        now: NowFn,
    ) -> Result<Catalog, anyhow::Error> {
        let mut openable_storage = mz_catalog::stash_backed_catalog_state(stash_config);
        let storage = openable_storage
            .open_read_only(now.clone(), &Self::debug_bootstrap_args())
            .await?;
        Self::open_debug_stash_catalog(storage, now).await
    }

    async fn open_debug_stash_catalog(
        storage: impl DurableCatalogState + 'static,
        now: NowFn,
    ) -> Result<Catalog, anyhow::Error> {
        let metrics_registry = &MetricsRegistry::new();
        let storage = Box::new(storage);
        let active_connection_count = Arc::new(std::sync::Mutex::new(ConnectionCounter::new(0)));
        let secrets_reader = Arc::new(InMemorySecretsController::new());
        let variable_length_row_encoding =
            if mz_repr::VARIABLE_LENGTH_ROW_ENCODING.load(atomic::Ordering::SeqCst) {
                "true"
            } else {
                "false"
            };
        let (catalog, _, _, _) = Catalog::open(Config {
            storage,
            unsafe_mode: true,
            all_features: false,
            build_info: &DUMMY_BUILD_INFO,
            environment_id: EnvironmentId::for_tests(),
            now,
            skip_migrations: true,
            metrics_registry,
            cluster_replica_sizes: Default::default(),
            default_storage_cluster_size: None,
            system_parameter_defaults: [(
                "variable_length_row_encoding".to_string(),
                variable_length_row_encoding.to_string(),
            )]
            .into_iter()
            .collect(),
            availability_zones: vec![],
            secrets_reader,
            egress_ips: vec![],
            aws_principal_context: None,
            aws_privatelink_availability_zones: None,
            system_parameter_sync_config: None,
            // when debugging, no reaping
            storage_usage_retention_period: None,
            http_host_name: None,
            connection_context: None,
            active_connection_count,
        })
        .await?;
        Ok(catalog)
    }

    fn debug_bootstrap_args() -> BootstrapArgs {
        BootstrapArgs {
            default_cluster_replica_size: "1".into(),
            builtin_cluster_replica_size: "1".into(),
            bootstrap_role: None,
        }
    }

    pub fn for_session<'a>(&'a self, session: &'a Session) -> ConnCatalog<'a> {
        Self::for_session_state(&self.state, session)
    }

    pub fn for_session_state<'a>(state: &'a CatalogState, session: &'a Session) -> ConnCatalog<'a> {
        let search_path = state.resolve_search_path(session);
        let database = state
            .database_by_name
            .get(session.vars().database())
            .map(|id| id.clone());
        ConnCatalog {
            state: Cow::Borrowed(state),
            unresolvable_ids: BTreeSet::new(),
            conn_id: session.conn_id().clone(),
            cluster: session.vars().cluster().into(),
            database,
            search_path,
            role_id: session.current_role_id().clone(),
            prepared_statements: Some(session.prepared_statements()),
            notices_tx: session.retain_notice_transmitter(),
        }
    }

    pub fn for_sessionless_user(&self, role_id: RoleId) -> ConnCatalog {
        Self::for_sessionless_user_state(&self.state, role_id)
    }

    pub fn for_sessionless_user_state(state: &CatalogState, role_id: RoleId) -> ConnCatalog {
        let (notices_tx, _notices_rx) = mpsc::unbounded_channel();
        ConnCatalog {
            state: Cow::Borrowed(state),
            unresolvable_ids: BTreeSet::new(),
            conn_id: SYSTEM_CONN_ID.clone(),
            cluster: "default".into(),
            database: state
                .resolve_database(DEFAULT_DATABASE_NAME)
                .ok()
                .map(|db| db.id()),
            // Leaving the system's search path empty allows us to catch issues
            // where catalog object names have not been normalized correctly.
            search_path: Vec::new(),
            role_id,
            prepared_statements: None,
            notices_tx,
        }
    }

    pub fn for_system_session(&self) -> ConnCatalog {
        Self::for_system_session_state(&self.state)
    }

    pub fn for_system_session_state(state: &CatalogState) -> ConnCatalog {
        Self::for_sessionless_user_state(state, MZ_SYSTEM_ROLE_ID)
    }

    async fn storage<'a>(&'a self) -> MutexGuard<'a, Box<dyn mz_catalog::DurableCatalogState>> {
        self.storage.lock().await
    }

    /// Allocate new system ids for any new builtin objects and looks up existing system ids for
    /// existing builtin objects
    async fn allocate_system_ids<T, F>(
        &self,
        builtins: Vec<T>,
        builtin_lookup: F,
    ) -> Result<AllocatedBuiltinSystemIds<T>, Error>
    where
        T: Copy + Fingerprint,
        F: Fn(&T) -> Option<SystemObjectUniqueIdentifier>,
    {
        let new_builtin_amount = builtins
            .iter()
            .filter(|builtin| builtin_lookup(builtin).is_none())
            .count();

        let mut global_ids = self
            .storage()
            .await
            .allocate_system_ids(
                new_builtin_amount
                    .try_into()
                    .expect("builtins should fit into u64"),
            )
            .await?
            .into_iter();

        let mut all_builtins = Vec::new();
        let mut new_builtins = Vec::new();
        let mut migrated_builtins = Vec::new();
        for builtin in &builtins {
            match builtin_lookup(builtin) {
                Some(SystemObjectUniqueIdentifier {
                    id,
                    fingerprint: old_fingerprint,
                }) => {
                    all_builtins.push((*builtin, id));
                    let new_fingerprint = builtin.fingerprint();
                    if old_fingerprint != new_fingerprint {
                        migrated_builtins.push(id);
                    }
                }
                None => {
                    let id = global_ids.next().expect("not enough global IDs");
                    all_builtins.push((*builtin, id));
                    new_builtins.push((*builtin, id));
                }
            }
        }

        Ok(AllocatedBuiltinSystemIds {
            all_builtins,
            new_builtins,
            migrated_builtins,
        })
    }

    pub async fn allocate_user_id(&self) -> Result<GlobalId, Error> {
        self.storage().await.allocate_user_id().await.err_into()
    }

    #[cfg(test)]
    pub async fn allocate_system_id(&self) -> Result<GlobalId, Error> {
        self.storage()
            .await
            .allocate_system_ids(1)
            .await
            .map(|ids| ids.into_element())
            .err_into()
    }

    pub async fn allocate_user_cluster_id(&self) -> Result<ClusterId, Error> {
        self.storage()
            .await
            .allocate_user_cluster_id()
            .await
            .err_into()
    }

    pub async fn allocate_user_replica_id(&self) -> Result<ReplicaId, Error> {
        self.storage()
            .await
            .allocate_user_replica_id()
            .await
            .err_into()
    }

    pub fn allocate_oid(&mut self) -> Result<u32, Error> {
        self.state.allocate_oid()
    }

    /// Get all global timestamps that has been persisted to disk.
    pub async fn get_all_persisted_timestamps(
        &self,
    ) -> Result<BTreeMap<Timeline, mz_repr::Timestamp>, Error> {
        self.storage().await.get_timestamps().await.err_into()
    }

    /// Get the next system replica id without allocating it.
    pub async fn get_next_system_replica_id(&self) -> Result<u64, Error> {
        self.storage()
            .await
            .get_next_system_replica_id()
            .await
            .err_into()
    }

    /// Get the next user replica id without allocating it.
    pub async fn get_next_user_replica_id(&self) -> Result<u64, Error> {
        self.storage()
            .await
            .get_next_user_replica_id()
            .await
            .err_into()
    }

    /// Persist new global timestamp for a timeline to disk.
    pub async fn persist_timestamp(
        &self,
        timeline: &Timeline,
        timestamp: mz_repr::Timestamp,
    ) -> Result<(), Error> {
        self.storage()
            .await
            .set_timestamp(timeline, timestamp)
            .await
            .err_into()
    }

    pub fn resolve_database(&self, database_name: &str) -> Result<&Database, SqlCatalogError> {
        self.state.resolve_database(database_name)
    }

    pub fn resolve_schema(
        &self,
        current_database: Option<&DatabaseId>,
        database_name: Option<&str>,
        schema_name: &str,
        conn_id: &ConnectionId,
    ) -> Result<&Schema, SqlCatalogError> {
        self.state
            .resolve_schema(current_database, database_name, schema_name, conn_id)
    }

    pub fn resolve_schema_in_database(
        &self,
        database_spec: &ResolvedDatabaseSpecifier,
        schema_name: &str,
        conn_id: &ConnectionId,
    ) -> Result<&Schema, SqlCatalogError> {
        self.state
            .resolve_schema_in_database(database_spec, schema_name, conn_id)
    }

    pub fn resolve_search_path(
        &self,
        session: &Session,
    ) -> Vec<(ResolvedDatabaseSpecifier, SchemaSpecifier)> {
        self.state.resolve_search_path(session)
    }

    /// Resolves `name` to a non-function [`CatalogEntry`].
    pub fn resolve_entry(
        &self,
        current_database: Option<&DatabaseId>,
        search_path: &Vec<(ResolvedDatabaseSpecifier, SchemaSpecifier)>,
        name: &PartialItemName,
        conn_id: &ConnectionId,
    ) -> Result<&CatalogEntry, SqlCatalogError> {
        self.state
            .resolve_entry(current_database, search_path, name, conn_id)
    }

    /// Resolves a `BuiltinTable`.
    pub fn resolve_builtin_table(&self, builtin: &'static BuiltinTable) -> GlobalId {
        self.state.resolve_builtin_table(builtin)
    }

    /// Resolves a `BuiltinLog`.
    pub fn resolve_builtin_log(&self, builtin: &'static BuiltinLog) -> GlobalId {
        self.state.resolve_builtin_log(builtin)
    }

    /// Resolves a `BuiltinSource`.
    pub fn resolve_builtin_storage_collection(&self, builtin: &'static BuiltinSource) -> GlobalId {
        self.state.resolve_builtin_source(builtin)
    }

    /// Resolves `name` to a function [`CatalogEntry`].
    pub fn resolve_function(
        &self,
        current_database: Option<&DatabaseId>,
        search_path: &Vec<(ResolvedDatabaseSpecifier, SchemaSpecifier)>,
        name: &PartialItemName,
        conn_id: &ConnectionId,
    ) -> Result<&CatalogEntry, SqlCatalogError> {
        self.state
            .resolve_function(current_database, search_path, name, conn_id)
    }

    pub fn resolve_cluster(&self, name: &str) -> Result<&Cluster, SqlCatalogError> {
        self.state.resolve_cluster(name)
    }

    /// Resolves a [`Cluster`] for a [`BuiltinCluster`].
    ///
    /// # Panics
    /// * If the [`BuiltinCluster`] doesn't exist.
    ///
    pub fn resolve_builtin_cluster(&self, cluster: &BuiltinCluster) -> &Cluster {
        self.state.resolve_builtin_cluster(cluster)
    }

    pub fn get_mz_introspections_cluster_id(&self) -> &ClusterId {
        &self.resolve_builtin_cluster(&MZ_INTROSPECTION_CLUSTER).id
    }

    /// Resolves a [`Cluster`] for a TargetCluster.
    pub fn resolve_target_cluster(
        &self,
        target_cluster: TargetCluster,
        session: &Session,
    ) -> Result<&Cluster, AdapterError> {
        match target_cluster {
            TargetCluster::Introspection => {
                Ok(self.resolve_builtin_cluster(&MZ_INTROSPECTION_CLUSTER))
            }
            TargetCluster::Active => self.active_cluster(session),
            TargetCluster::Transaction(cluster_id) => self
                .try_get_cluster(cluster_id)
                .ok_or(AdapterError::ConcurrentClusterDrop),
        }
    }

    pub fn active_cluster(&self, session: &Session) -> Result<&Cluster, AdapterError> {
        // TODO(benesch): this check here is not sufficiently protective. It'd
        // be very easy for a code path to accidentally avoid this check by
        // calling `resolve_cluster(session.vars().cluster())`.
        if session.user().name != SYSTEM_USER.name
            && session.user().name != SUPPORT_USER.name
            && session.vars().cluster() == SYSTEM_USER.name
        {
            coord_bail!(
                "system cluster '{}' cannot execute user queries",
                SYSTEM_USER.name
            );
        }
        let cluster = self.resolve_cluster(session.vars().cluster())?;
        // Disallow queries on storage clusters. There's no technical reason for
        // this restriction, just a philosophical one: we want all crashes in
        // a storage cluster to be the result of sources and sinks, not user
        // queries.
        if cluster.bound_objects.iter().any(|id| {
            matches!(
                self.get_entry(id).item_type(),
                CatalogItemType::Source | CatalogItemType::Sink
            )
        }) {
            coord_bail!("cannot execute queries on cluster containing sources or sinks");
        }
        Ok(cluster)
    }

    pub fn state(&self) -> &CatalogState {
        &self.state
    }

    pub fn resolve_full_name(
        &self,
        name: &QualifiedItemName,
        conn_id: Option<&ConnectionId>,
    ) -> FullItemName {
        self.state.resolve_full_name(name, conn_id)
    }

    /// Returns the named catalog item, if it exists.
    pub fn try_get_entry_in_schema(
        &self,
        name: &QualifiedItemName,
        conn_id: &ConnectionId,
    ) -> Option<&CatalogEntry> {
        self.state.try_get_entry_in_schema(name, conn_id)
    }

    pub fn item_exists(&self, name: &QualifiedItemName, conn_id: &ConnectionId) -> bool {
        self.state.item_exists(name, conn_id)
    }

    pub fn try_get_entry(&self, id: &GlobalId) -> Option<&CatalogEntry> {
        self.state.try_get_entry(id)
    }

    pub fn get_entry(&self, id: &GlobalId) -> &CatalogEntry {
        self.state.get_entry(id)
    }

    pub fn get_schema(
        &self,
        database_spec: &ResolvedDatabaseSpecifier,
        schema_spec: &SchemaSpecifier,
        conn_id: &ConnectionId,
    ) -> &Schema {
        self.state.get_schema(database_spec, schema_spec, conn_id)
    }

    pub fn get_mz_catalog_schema_id(&self) -> &SchemaId {
        self.state.get_mz_catalog_schema_id()
    }

    pub fn get_pg_catalog_schema_id(&self) -> &SchemaId {
        self.state.get_pg_catalog_schema_id()
    }

    pub fn get_information_schema_id(&self) -> &SchemaId {
        self.state.get_information_schema_id()
    }

    pub fn get_mz_internal_schema_id(&self) -> &SchemaId {
        self.state.get_mz_internal_schema_id()
    }

    pub fn get_database(&self, id: &DatabaseId) -> &Database {
        self.state.get_database(id)
    }

    pub fn try_get_role(&self, id: &RoleId) -> Option<&Role> {
        self.state.try_get_role(id)
    }

    pub fn get_role(&self, id: &RoleId) -> &Role {
        self.state.get_role(id)
    }

    pub fn try_get_role_by_name(&self, role_name: &str) -> Option<&Role> {
        self.state.try_get_role_by_name(role_name)
    }

    /// Creates a new schema in the `Catalog` for temporary items
    /// indicated by the TEMPORARY or TEMP keywords.
    pub fn create_temporary_schema(
        &mut self,
        conn_id: &ConnectionId,
        owner_id: RoleId,
    ) -> Result<(), Error> {
        let oid = self.allocate_oid()?;
        self.state.temporary_schemas.insert(
            conn_id.clone(),
            Schema {
                name: QualifiedSchemaName {
                    database: ResolvedDatabaseSpecifier::Ambient,
                    schema: MZ_TEMP_SCHEMA.into(),
                },
                id: SchemaSpecifier::Temporary,
                oid,
                items: BTreeMap::new(),
                functions: BTreeMap::new(),
                owner_id,
                privileges: PrivilegeMap::from_mz_acl_items(vec![rbac::owner_privilege(
                    mz_sql::catalog::ObjectType::Schema,
                    owner_id,
                )]),
            },
        );
        Ok(())
    }

    fn item_exists_in_temp_schemas(&self, conn_id: &ConnectionId, item_name: &str) -> bool {
        self.state.temporary_schemas[conn_id]
            .items
            .contains_key(item_name)
    }

    pub fn drop_temp_item_ops(&mut self, conn_id: &ConnectionId) -> Vec<Op> {
        let temp_ids = self.state.temporary_schemas[conn_id]
            .items
            .values()
            .cloned()
            .map(ObjectId::Item)
            .collect();
        self.object_dependents(&temp_ids, conn_id)
            .into_iter()
            .map(Op::DropObject)
            .collect()
    }

    /// Drops schema for connection if it exists. Returns an error if it exists and has items.
    /// Returns Ok if conn_id's temp schema does not exist.
    pub fn drop_temporary_schema(&mut self, conn_id: &ConnectionId) -> Result<(), Error> {
        let Some(schema) = self.state.temporary_schemas.remove(conn_id) else {
            return Ok(());
        };
        if !schema.items.is_empty() {
            return Err(Error::new(ErrorKind::SchemaNotEmpty(MZ_TEMP_SCHEMA.into())));
        }
        Ok(())
    }

    pub(crate) fn object_dependents(
        &self,
        object_ids: &Vec<ObjectId>,
        conn_id: &ConnectionId,
    ) -> Vec<ObjectId> {
        let seen = BTreeSet::new();
        self.object_dependents_except(object_ids, conn_id, seen)
    }

    pub(crate) fn object_dependents_except(
        &self,
        object_ids: &Vec<ObjectId>,
        conn_id: &ConnectionId,
        mut except: BTreeSet<ObjectId>,
    ) -> Vec<ObjectId> {
        self.state
            .object_dependents(object_ids, conn_id, &mut except)
    }

    pub(crate) fn cluster_replica_dependents(
        &self,
        cluster_id: ClusterId,
        replica_id: ReplicaId,
    ) -> Vec<ObjectId> {
        let mut seen = BTreeSet::new();
        self.state
            .cluster_replica_dependents(cluster_id, replica_id, &mut seen)
    }

    pub(crate) fn item_dependents(&self, item_id: GlobalId) -> Vec<ObjectId> {
        let mut seen = BTreeSet::new();
        self.state.item_dependents(item_id, &mut seen)
    }

    /// Gets GlobalIds of temporary items to be created, checks for name collisions
    /// within a connection id.
    fn temporary_ids(
        &self,
        ops: &[Op],
        temporary_drops: BTreeSet<(&ConnectionId, String)>,
    ) -> Result<Vec<GlobalId>, Error> {
        let mut creating = BTreeSet::new();
        let mut temporary_ids = Vec::with_capacity(ops.len());
        for op in ops.iter() {
            if let Op::CreateItem {
                id,
                oid: _,
                name,
                item,
                owner_id: _,
            } = op
            {
                if let Some(conn_id) = item.conn_id() {
                    if self.item_exists_in_temp_schemas(conn_id, &name.item)
                        && !temporary_drops.contains(&(conn_id, name.item.clone()))
                        || creating.contains(&(conn_id, &name.item))
                    {
                        return Err(
                            SqlCatalogError::ItemAlreadyExists(*id, name.item.clone()).into()
                        );
                    } else {
                        creating.insert((conn_id, &name.item));
                        temporary_ids.push(id.clone());
                    }
                }
            }
        }
        Ok(temporary_ids)
    }

    fn should_audit_log_item(item: &CatalogItem) -> bool {
        !item.is_temporary()
    }

    fn full_name_detail(name: &FullItemName) -> FullNameV1 {
        FullNameV1 {
            database: name.database.to_string(),
            schema: name.schema.clone(),
            item: name.item.clone(),
        }
    }

    pub fn find_available_cluster_name(&self, name: &str) -> String {
        let mut i = 0;
        let mut candidate = name.to_string();
        while self.state.clusters_by_name.contains_key(&candidate) {
            i += 1;
            candidate = format!("{}{}", name, i);
        }
        candidate
    }

    /// Gets the linked cluster associated with the provided object ID, if it
    /// exists.
    pub fn get_linked_cluster(&self, object_id: GlobalId) -> Option<&Cluster> {
        self.state.get_linked_cluster(object_id)
    }

    /// Gets the size associated with the provided source or sink ID, if a
    /// linked cluster exists.
    pub fn get_storage_object_size(&self, object_id: GlobalId) -> Option<&str> {
        self.state.get_storage_object_size(object_id)
    }

    pub fn concretize_replica_location(
        &self,
        location: mz_catalog::ReplicaLocation,
        allowed_sizes: &Vec<String>,
        allowed_availability_zones: Option<&[String]>,
    ) -> Result<ReplicaLocation, AdapterError> {
        let location = match location {
            mz_catalog::ReplicaLocation::Unmanaged {
                storagectl_addrs,
                storage_addrs,
                computectl_addrs,
                compute_addrs,
                workers,
            } => {
                if allowed_availability_zones.is_some() {
                    coord_bail!(
                        "internal error: tried concretize unmanaged replica \
                        with specific availability_zones"
                    );
                }
                ReplicaLocation::Unmanaged(UnmanagedReplicaLocation {
                    storagectl_addrs,
                    storage_addrs,
                    computectl_addrs,
                    compute_addrs,
                    workers,
                })
            }
            mz_catalog::ReplicaLocation::Managed {
                size,
                availability_zone,
                disk,
            } => {
                if allowed_availability_zones.is_some() && availability_zone.is_some() {
                    coord_bail!(
                        "internal error: tried concretize managed replica with \
                        specific availability zones and availability zone"
                    );
                }
                self.ensure_valid_replica_size(allowed_sizes, &size)?;
                let cluster_replica_sizes = &self.state.cluster_replica_sizes;

                ReplicaLocation::Managed(ManagedReplicaLocation {
                    allocation: cluster_replica_sizes
                        .0
                        .get(&size)
                        .expect("catalog out of sync")
                        .clone(),
                    availability_zones: match (availability_zone, allowed_availability_zones) {
                        (Some(az), _) => ManagedReplicaAvailabilityZones::FromReplica(Some(az)),
                        (None, Some(azs)) if azs.is_empty() => {
                            ManagedReplicaAvailabilityZones::FromCluster(None)
                        }
                        (None, Some(azs)) => {
                            ManagedReplicaAvailabilityZones::FromCluster(Some(azs.to_vec()))
                        }
                        (None, None) => ManagedReplicaAvailabilityZones::FromReplica(None),
                    },
                    size,
                    disk,
                })
            }
        };
        Ok(location)
    }

    pub(crate) fn ensure_valid_replica_size(
        &self,
        allowed_sizes: &[String],
        size: &String,
    ) -> Result<(), AdapterError> {
        let cluster_replica_sizes = &self.state.cluster_replica_sizes;

        if !cluster_replica_sizes.0.contains_key(size)
            || (!allowed_sizes.is_empty() && !allowed_sizes.contains(size))
        {
            let mut entries = cluster_replica_sizes.0.iter().collect::<Vec<_>>();

            if !allowed_sizes.is_empty() {
                let allowed_sizes = BTreeSet::<&String>::from_iter(allowed_sizes.iter());
                entries.retain(|(name, _)| allowed_sizes.contains(name));
            }

            entries.sort_by_key(
                |(
                    _name,
                    ReplicaAllocation {
                        scale, cpu_limit, ..
                    },
                )| (scale, cpu_limit),
            );

            Err(AdapterError::InvalidClusterReplicaSize {
                size: size.to_owned(),
                expected: entries.into_iter().map(|(name, _)| name.clone()).collect(),
            })
        } else {
            Ok(())
        }
    }

    pub fn cluster_replica_sizes(&self) -> &ClusterReplicaSizeMap {
        &self.state.cluster_replica_sizes
    }

    /// Returns the default size to use for linked clusters.
    pub fn default_linked_cluster_size(&self) -> String {
        self.state.default_linked_cluster_size()
    }

    /// Returns the privileges of an object by its ID.
    pub fn get_privileges(
        &self,
        id: &SystemObjectId,
        conn_id: &ConnectionId,
    ) -> Option<&PrivilegeMap> {
        match id {
            SystemObjectId::Object(id) => match id {
                ObjectId::Cluster(id) => Some(self.get_cluster(*id).privileges()),
                ObjectId::Database(id) => Some(self.get_database(id).privileges()),
                ObjectId::Schema((database_spec, schema_spec)) => Some(
                    self.get_schema(database_spec, schema_spec, conn_id)
                        .privileges(),
                ),
                ObjectId::Item(id) => Some(self.get_entry(id).privileges()),
                ObjectId::ClusterReplica(_) | ObjectId::Role(_) => None,
            },
            SystemObjectId::System => Some(&self.state.system_privileges),
        }
    }

    #[tracing::instrument(name = "catalog::transact", level = "debug", skip_all)]
    pub async fn transact<F, R>(
        &mut self,
        oracle_write_ts: mz_repr::Timestamp,
        session: Option<&ConnMeta>,
        ops: Vec<Op>,
        f: F,
    ) -> Result<TransactionResult<R>, AdapterError>
    where
        F: FnOnce(&CatalogState) -> Result<R, AdapterError>,
    {
        trace!("transact: {:?}", ops);
        fail::fail_point!("catalog_transact", |arg| {
            Err(AdapterError::Unstructured(anyhow::anyhow!(
                "failpoint: {arg:?}"
            )))
        });

        let drop_ids: BTreeSet<_> = ops
            .iter()
            .filter_map(|op| match op {
                Op::DropObject(ObjectId::Item(id)) => Some(*id),
                _ => None,
            })
            .collect();
        let temporary_drops = drop_ids
            .iter()
            .filter_map(|id| {
                let entry = self.get_entry(id);
                match entry.item.conn_id() {
                    Some(conn_id) => Some((conn_id, entry.name().item.clone())),
                    None => None,
                }
            })
            .collect();
        let temporary_ids = self.temporary_ids(&ops, temporary_drops)?;
        let mut builtin_table_updates = vec![];
        let mut audit_events = vec![];
        let mut storage = self.storage().await;
        let mut tx = storage.transaction().await?;
        // Prepare a candidate catalog state.
        let mut state = self.state.clone();

        Self::transact_inner(
            oracle_write_ts,
            session,
            ops,
            temporary_ids,
            &mut builtin_table_updates,
            &mut audit_events,
            &mut tx,
            &mut state,
            &drop_ids,
        )?;

        let result = f(&state)?;

        // The user closure was successful, apply the updates. Terminate the
        // process if this fails, because we have to restart envd due to
        // indeterminate stash state, which we only reconcile during catalog
        // init.
        tx.commit()
            .await
            .unwrap_or_terminate("catalog storage transaction commit must succeed");

        // Dropping here keeps the mutable borrow on self, preventing us accidentally
        // mutating anything until after f is executed.
        drop(storage);
        self.state = state;
        self.transient_revision += 1;

        for id in drop_ids {
            self.drop_plans_and_metainfos(id);
        }

        Ok(TransactionResult {
            builtin_table_updates,
            audit_events,
            result,
        })
    }

    #[tracing::instrument(name = "catalog::transact_inner", level = "debug", skip_all)]
    fn transact_inner(
        oracle_write_ts: mz_repr::Timestamp,
        session: Option<&ConnMeta>,
        ops: Vec<Op>,
        temporary_ids: Vec<GlobalId>,
        builtin_table_updates: &mut Vec<BuiltinTableUpdate>,
        audit_events: &mut Vec<VersionedEvent>,
        tx: &mut Transaction<'_>,
        state: &mut CatalogState,
        // Provide all of the IDs that are being dropped in this transaction so we can provide
        // stronger invariants about when we change items' dependencies.
        drop_ids: &BTreeSet<GlobalId>,
    ) -> Result<(), AdapterError> {
        // NOTE(benesch): to support altering legacy sized sources and sinks
        // (those with linked clusters), we need to generate retractions for
        // `mz_sources` and `mz_sinks` in a separate pass over the operations.
        // The reason is that the alteration is split over several operations:
        // dropping the linked cluster, recreating it, and then altering the
        // source or sink. By the time we get to altering the source or sink,
        // we've already recreated the linked cluster at the new size, and can
        // no longer determine the old size of the cluster.
        //
        // This is a bit tangled, and this code is ugly and only works for
        // transactions that don't alter the same source or sink more than once,
        // but it doesn't seem worth refactoring since all this code will be
        // removed once cluster unification is complete.
        let mut old_source_sink_sizes = BTreeMap::new();
        for op in &ops {
            if let Op::AlterSource { id, .. } | Op::AlterSink { id, .. } = op {
                builtin_table_updates.extend(state.pack_item_update(*id, -1));
                let existing = old_source_sink_sizes.insert(
                    *id,
                    state.get_storage_object_size(*id).map(|s| s.to_string()),
                );
                if existing.is_some() {
                    coord_bail!("internal error: attempted to alter same source/sink twice in same transaction (id {id})");
                }
            }
        }

        for op in ops {
            match op {
                Op::AlterRole {
                    id,
                    name,
                    attributes,
                    vars,
                } => {
                    state.ensure_not_reserved_role(&id)?;
                    if let Some(builtin_update) = state.pack_role_update(id, -1) {
                        builtin_table_updates.push(builtin_update);
                    }
                    let existing_role = state.get_role_mut(&id);
                    existing_role.attributes = attributes;
                    existing_role.vars = vars;
                    tx.update_role(id, existing_role.clone().into())?;
                    if let Some(builtin_update) = state.pack_role_update(id, 1) {
                        builtin_table_updates.push(builtin_update);
                    }

                    state.add_to_audit_log(
                        oracle_write_ts,
                        session,
                        tx,
                        builtin_table_updates,
                        audit_events,
                        EventType::Alter,
                        ObjectType::Role,
                        EventDetails::IdNameV1(mz_audit_log::IdNameV1 {
                            id: id.to_string(),
                            name: name.clone(),
                        }),
                    )?;

                    info!("update role {name} ({id})");
                }
                Op::AlterSetCluster { id, cluster } => Self::transact_alter_set_cluster(
                    state,
                    tx,
                    builtin_table_updates,
                    oracle_write_ts,
                    drop_ids,
                    audit_events,
                    session,
                    id,
                    cluster,
                )?,
                Op::AlterSink { id, cluster_config } => {
                    use mz_sql::ast::Value;
                    use mz_sql_parser::ast::CreateSinkOptionName::*;

                    let entry = state.get_entry(&id);
                    let name = entry.name().clone();

                    if entry.id().is_system() {
                        let schema_name = state
                            .resolve_full_name(&name, session.map(|session| session.conn_id()))
                            .schema;
                        return Err(AdapterError::Catalog(Error::new(
                            ErrorKind::ReadOnlySystemSchema(schema_name),
                        )));
                    }

                    let mut new_sink = match entry.item() {
                        CatalogItem::Sink(sink) => sink.clone(),
                        other => {
                            coord_bail!("ALTER SINK entry was not a sink: {}", other.typ())
                        }
                    };

                    // Since the catalog serializes the items using only their creation statement
                    // and context, we need to parse and rewrite the with options in that statement.
                    // (And then make any other changes to the source definition to match.)
                    let mut stmt = mz_sql::parse::parse(&new_sink.create_sql)
                        .expect("invalid create sql persisted to catalog")
                        .into_element()
                        .ast;

                    let create_stmt = match &mut stmt {
                        Statement::CreateSink(s) => s,
                        _ => coord_bail!("sink {id} was not created with a CREATE SINK statement"),
                    };

                    create_stmt
                        .with_options
                        .retain(|x| ![Size].contains(&x.name));

                    let new_cluster_option = match &cluster_config {
                        PlanStorageClusterConfig::Existing { .. } => {
                            coord_bail!("cannot set cluster of existing source");
                        }
                        PlanStorageClusterConfig::Linked { size } => Some((Size, size.clone())),
                        PlanStorageClusterConfig::Undefined => None,
                    };

                    if let Some((name, value)) = new_cluster_option {
                        create_stmt.with_options.push(CreateSinkOption {
                            name,
                            value: Some(WithOptionValue::Value(Value::String(value))),
                        });
                    }

                    let new_size = match &cluster_config {
                        PlanStorageClusterConfig::Linked { size } => Some(size.clone()),
                        _ => None,
                    };

                    let create_sql = stmt.to_ast_string_stable();
                    new_sink.create_sql = create_sql;
                    let sink = CatalogEntry {
                        item: CatalogItem::Sink(new_sink),
                        ..(entry.clone())
                    };

                    tx.update_item(id, sink.clone().into())?;

                    state.add_to_audit_log(
                        oracle_write_ts,
                        session,
                        tx,
                        builtin_table_updates,
                        audit_events,
                        EventType::Alter,
                        ObjectType::Sink,
                        EventDetails::AlterSourceSinkV1(mz_audit_log::AlterSourceSinkV1 {
                            id: id.to_string(),
                            name: Self::full_name_detail(&state.resolve_full_name(
                                &name,
                                session.map(|session| session.conn_id()),
                            )),
                            old_size: old_source_sink_sizes[&id].clone(),
                            new_size,
                        }),
                    )?;

                    let to_name = entry.name().clone();
                    Self::update_item(
                        state,
                        builtin_table_updates,
                        id,
                        to_name,
                        sink.item,
                        drop_ids,
                    )?;
                }
                Op::AlterSource { id, cluster_config } => {
                    use mz_sql::ast::Value;
                    use mz_sql_parser::ast::CreateSourceOptionName::*;

                    let entry = state.get_entry(&id);
                    let name = entry.name().clone();

                    if entry.id().is_system() {
                        let schema_name = state
                            .resolve_full_name(&name, session.map(|session| session.conn_id()))
                            .schema;
                        return Err(AdapterError::Catalog(Error::new(
                            ErrorKind::ReadOnlySystemSchema(schema_name),
                        )));
                    }

                    let mut new_source = match entry.item() {
                        CatalogItem::Source(source) => source.clone(),
                        other => {
                            coord_bail!("ALTER SOURCE entry was not a source: {}", other.typ())
                        }
                    };

                    // Since the catalog serializes the items using only their creation statement
                    // and context, we need to parse and rewrite the with options in that statement.
                    // (And then make any other changes to the source definition to match.)
                    let mut stmt = mz_sql::parse::parse(&new_source.create_sql)
                        .expect("invalid create sql persisted to catalog")
                        .into_element()
                        .ast;

                    let create_stmt = match &mut stmt {
                        Statement::CreateSource(s) => s,
                        _ => coord_bail!(
                            "source {id} was not created with a CREATE SOURCE statement"
                        ),
                    };

                    create_stmt
                        .with_options
                        .retain(|x| ![Size].contains(&x.name));

                    let new_cluster_option = match &cluster_config {
                        PlanStorageClusterConfig::Existing { .. } => {
                            coord_bail!("cannot set cluster of existing source");
                        }
                        PlanStorageClusterConfig::Linked { size } => Some((Size, size.clone())),
                        PlanStorageClusterConfig::Undefined => None,
                    };

                    if let Some((name, value)) = new_cluster_option {
                        create_stmt.with_options.push(CreateSourceOption {
                            name,
                            value: Some(WithOptionValue::Value(Value::String(value))),
                        });
                    }

                    let new_size = match &cluster_config {
                        PlanStorageClusterConfig::Linked { size } => Some(size.clone()),
                        _ => None,
                    };

                    let create_sql = stmt.to_ast_string_stable();
                    new_source.create_sql = create_sql;
                    let source = CatalogEntry {
                        item: CatalogItem::Source(new_source.clone()),
                        ..(entry.clone())
                    };

                    tx.update_item(id, source.clone().into())?;

                    state.add_to_audit_log(
                        oracle_write_ts,
                        session,
                        tx,
                        builtin_table_updates,
                        audit_events,
                        EventType::Alter,
                        ObjectType::Source,
                        EventDetails::AlterSourceSinkV1(mz_audit_log::AlterSourceSinkV1 {
                            id: id.to_string(),
                            name: Self::full_name_detail(&state.resolve_full_name(
                                &name,
                                session.map(|session| session.conn_id()),
                            )),
                            old_size: old_source_sink_sizes[&id].clone(),
                            new_size,
                        }),
                    )?;

                    let to_name = entry.name().clone();
                    Self::update_item(
                        state,
                        builtin_table_updates,
                        id,
                        to_name,
                        source.item,
                        drop_ids,
                    )?;
                }
                Op::CreateDatabase {
                    name,
                    oid,
                    public_schema_oid,
                    owner_id,
                } => {
                    let database_owner_privileges = vec![rbac::owner_privilege(
                        mz_sql::catalog::ObjectType::Database,
                        owner_id,
                    )];
                    let database_default_privileges = state
                        .default_privileges
                        .get_applicable_privileges(
                            owner_id,
                            None,
                            None,
                            mz_sql::catalog::ObjectType::Database,
                        )
                        .map(|item| item.mz_acl_item(owner_id));
                    let database_privileges: Vec<_> = merge_mz_acl_items(
                        database_owner_privileges
                            .into_iter()
                            .chain(database_default_privileges),
                    )
                    .collect();

                    let schema_owner_privileges = vec![rbac::owner_privilege(
                        mz_sql::catalog::ObjectType::Schema,
                        owner_id,
                    )];
                    let schema_default_privileges = state
                        .default_privileges
                        .get_applicable_privileges(
                            owner_id,
                            None,
                            None,
                            mz_sql::catalog::ObjectType::Schema,
                        )
                        .map(|item| item.mz_acl_item(owner_id))
                        // Special default privilege on public schemas.
                        .chain(std::iter::once(MzAclItem {
                            grantee: RoleId::Public,
                            grantor: owner_id,
                            acl_mode: AclMode::USAGE,
                        }));
                    let schema_privileges: Vec<_> = merge_mz_acl_items(
                        schema_owner_privileges
                            .into_iter()
                            .chain(schema_default_privileges),
                    )
                    .collect();

                    let database_id =
                        tx.insert_user_database(&name, owner_id, database_privileges.clone())?;
                    let schema_id = tx.insert_user_schema(
                        database_id,
                        DEFAULT_SCHEMA,
                        owner_id,
                        schema_privileges.clone(),
                    )?;
                    state.add_to_audit_log(
                        oracle_write_ts,
                        session,
                        tx,
                        builtin_table_updates,
                        audit_events,
                        EventType::Create,
                        ObjectType::Database,
                        EventDetails::IdNameV1(mz_audit_log::IdNameV1 {
                            id: database_id.to_string(),
                            name: name.clone(),
                        }),
                    )?;
                    info!("create database {}", name);
                    state.database_by_id.insert(
                        database_id.clone(),
                        Database {
                            name: name.clone(),
                            id: database_id.clone(),
                            oid,
                            schemas_by_id: BTreeMap::new(),
                            schemas_by_name: BTreeMap::new(),
                            owner_id,
                            privileges: PrivilegeMap::from_mz_acl_items(database_privileges),
                        },
                    );
                    state
                        .database_by_name
                        .insert(name.clone(), database_id.clone());
                    builtin_table_updates
                        .push(state.pack_database_update(&state.database_by_id[&database_id], 1));

                    state.add_to_audit_log(
                        oracle_write_ts,
                        session,
                        tx,
                        builtin_table_updates,
                        audit_events,
                        EventType::Create,
                        ObjectType::Schema,
                        EventDetails::SchemaV2(mz_audit_log::SchemaV2 {
                            id: schema_id.to_string(),
                            name: DEFAULT_SCHEMA.to_string(),
                            database_name: Some(name),
                        }),
                    )?;
                    Self::create_schema(
                        state,
                        builtin_table_updates,
                        schema_id,
                        public_schema_oid,
                        database_id,
                        DEFAULT_SCHEMA.to_string(),
                        owner_id,
                        PrivilegeMap::from_mz_acl_items(schema_privileges),
                    )?;
                }
                Op::CreateSchema {
                    database_id,
                    schema_name,
                    oid,
                    owner_id,
                } => {
                    if is_reserved_name(&schema_name) {
                        return Err(AdapterError::Catalog(Error::new(
                            ErrorKind::ReservedSchemaName(schema_name),
                        )));
                    }
                    let database_id = match database_id {
                        ResolvedDatabaseSpecifier::Id(id) => id,
                        ResolvedDatabaseSpecifier::Ambient => {
                            return Err(AdapterError::Catalog(Error::new(
                                ErrorKind::ReadOnlySystemSchema(schema_name),
                            )));
                        }
                    };
                    let owner_privileges = vec![rbac::owner_privilege(
                        mz_sql::catalog::ObjectType::Schema,
                        owner_id,
                    )];
                    let default_privileges = state
                        .default_privileges
                        .get_applicable_privileges(
                            owner_id,
                            Some(database_id),
                            None,
                            mz_sql::catalog::ObjectType::Schema,
                        )
                        .map(|item| item.mz_acl_item(owner_id));
                    let privileges: Vec<_> =
                        merge_mz_acl_items(owner_privileges.into_iter().chain(default_privileges))
                            .collect();
                    let schema_id = tx.insert_user_schema(
                        database_id,
                        &schema_name,
                        owner_id,
                        privileges.clone(),
                    )?;
                    state.add_to_audit_log(
                        oracle_write_ts,
                        session,
                        tx,
                        builtin_table_updates,
                        audit_events,
                        EventType::Create,
                        ObjectType::Schema,
                        EventDetails::SchemaV2(mz_audit_log::SchemaV2 {
                            id: schema_id.to_string(),
                            name: schema_name.clone(),
                            database_name: Some(state.database_by_id[&database_id].name.clone()),
                        }),
                    )?;
                    Self::create_schema(
                        state,
                        builtin_table_updates,
                        schema_id,
                        oid,
                        database_id,
                        schema_name,
                        owner_id,
                        PrivilegeMap::from_mz_acl_items(privileges),
                    )?;
                }
                Op::CreateRole {
                    name,
                    oid,
                    attributes,
                } => {
                    if is_reserved_role_name(&name) {
                        return Err(AdapterError::Catalog(Error::new(
                            ErrorKind::ReservedRoleName(name),
                        )));
                    }
                    let membership = RoleMembership::new();
                    let vars = RoleVars::default();
                    let id = tx.insert_user_role(
                        name.clone(),
                        attributes.clone(),
                        membership.clone(),
                        vars.clone(),
                    )?;
                    state.add_to_audit_log(
                        oracle_write_ts,
                        session,
                        tx,
                        builtin_table_updates,
                        audit_events,
                        EventType::Create,
                        ObjectType::Role,
                        EventDetails::IdNameV1(mz_audit_log::IdNameV1 {
                            id: id.to_string(),
                            name: name.clone(),
                        }),
                    )?;
                    info!("create role {}", name);
                    state.roles_by_name.insert(name.clone(), id);
                    state.roles_by_id.insert(
                        id,
                        Role {
                            name,
                            id,
                            oid,
                            attributes,
                            membership,
                            vars,
                        },
                    );
                    if let Some(builtin_update) = state.pack_role_update(id, 1) {
                        builtin_table_updates.push(builtin_update);
                    }
                }
                Op::CreateCluster {
                    id,
                    name,
                    linked_object_id,
                    introspection_sources,
                    owner_id,
                    config,
                } => {
                    if is_reserved_name(&name) {
                        return Err(AdapterError::Catalog(Error::new(
                            ErrorKind::ReservedClusterName(name),
                        )));
                    }
                    let owner_privileges = vec![rbac::owner_privilege(
                        mz_sql::catalog::ObjectType::Cluster,
                        owner_id,
                    )];
                    let default_privileges = state
                        .default_privileges
                        .get_applicable_privileges(
                            owner_id,
                            None,
                            None,
                            mz_sql::catalog::ObjectType::Cluster,
                        )
                        .map(|item| item.mz_acl_item(owner_id));
                    let privileges: Vec<_> =
                        merge_mz_acl_items(owner_privileges.into_iter().chain(default_privileges))
                            .collect();

                    tx.insert_user_cluster(
                        id,
                        &name,
                        linked_object_id,
                        introspection_sources.clone(),
                        owner_id,
                        privileges.clone(),
                        config.clone().into(),
                    )?;
                    state.add_to_audit_log(
                        oracle_write_ts,
                        session,
                        tx,
                        builtin_table_updates,
                        audit_events,
                        EventType::Create,
                        ObjectType::Cluster,
                        EventDetails::IdNameV1(mz_audit_log::IdNameV1 {
                            id: id.to_string(),
                            name: name.clone(),
                        }),
                    )?;
                    info!("create cluster {}", name);
                    let introspection_source_ids: Vec<GlobalId> =
                        introspection_sources.iter().map(|(_, id)| *id).collect();
                    state.insert_cluster(
                        id,
                        name.clone(),
                        linked_object_id,
                        introspection_sources,
                        owner_id,
                        PrivilegeMap::from_mz_acl_items(privileges),
                        config,
                    );
                    builtin_table_updates.push(state.pack_cluster_update(&name, 1));
                    if let Some(linked_object_id) = linked_object_id {
                        builtin_table_updates.push(state.pack_cluster_link_update(
                            &name,
                            linked_object_id,
                            1,
                        ));
                    }
                    for id in introspection_source_ids {
                        builtin_table_updates.extend(state.pack_item_update(id, 1));
                    }
                }
                Op::CreateClusterReplica {
                    cluster_id,
                    id,
                    name,
                    config,
                    owner_id,
                } => {
                    if is_reserved_name(&name) {
                        return Err(AdapterError::Catalog(Error::new(
                            ErrorKind::ReservedReplicaName(name),
                        )));
                    }
                    let cluster = state.get_cluster(cluster_id);
                    if cluster_id.is_system()
                        && !session
                            .map(|session| session.user().is_internal())
                            .unwrap_or(false)
                    {
                        return Err(AdapterError::Catalog(Error::new(
                            ErrorKind::ReadOnlyCluster(cluster.name.clone()),
                        )));
                    }
                    tx.insert_cluster_replica(
                        cluster_id,
                        id,
                        &name,
                        &config.clone().into(),
                        owner_id,
                    )?;
                    if let ReplicaLocation::Managed(ManagedReplicaLocation { size, disk, .. }) =
                        &config.location
                    {
                        let details = EventDetails::CreateClusterReplicaV1(
                            mz_audit_log::CreateClusterReplicaV1 {
                                cluster_id: cluster_id.to_string(),
                                cluster_name: cluster.name.clone(),
                                replica_id: Some(id.to_string()),
                                replica_name: name.clone(),
                                logical_size: size.clone(),
                                disk: *disk,
                            },
                        );
                        state.add_to_audit_log(
                            oracle_write_ts,
                            session,
                            tx,
                            builtin_table_updates,
                            audit_events,
                            EventType::Create,
                            ObjectType::ClusterReplica,
                            details,
                        )?;
                    }
                    let num_processes = config.location.num_processes();
                    state.insert_cluster_replica(cluster_id, name.clone(), id, config, owner_id);
                    builtin_table_updates
                        .push(state.pack_cluster_replica_update(cluster_id, &name, 1));
                    for process_id in 0..num_processes {
                        let update = state.pack_cluster_replica_status_update(
                            cluster_id,
                            id,
                            u64::cast_from(process_id),
                            1,
                        );
                        builtin_table_updates.push(update);
                    }
                }
                Op::CreateItem {
                    id,
                    oid,
                    name,
                    item,
                    owner_id,
                } => {
                    state.check_unstable_dependencies(&item)?;

                    if let Some(id @ ClusterId::System(_)) = item.cluster_id() {
                        let cluster_name = state.clusters_by_id[&id].name.clone();
                        return Err(AdapterError::Catalog(Error::new(
                            ErrorKind::ReadOnlyCluster(cluster_name),
                        )));
                    }

                    let owner_privileges = vec![rbac::owner_privilege(item.typ().into(), owner_id)];
                    let default_privileges = state
                        .default_privileges
                        .get_applicable_privileges(
                            owner_id,
                            name.qualifiers.database_spec.id(),
                            Some(name.qualifiers.schema_spec.into()),
                            item.typ().into(),
                        )
                        .map(|item| item.mz_acl_item(owner_id));
                    let privileges: Vec<_> =
                        merge_mz_acl_items(owner_privileges.into_iter().chain(default_privileges))
                            .collect();

                    if item.is_temporary() {
                        if name.qualifiers.database_spec != ResolvedDatabaseSpecifier::Ambient
                            || name.qualifiers.schema_spec != SchemaSpecifier::Temporary
                        {
                            return Err(AdapterError::Catalog(Error::new(
                                ErrorKind::InvalidTemporarySchema,
                            )));
                        }
                    } else {
                        if let Some(temp_id) =
                            item.uses()
                                .0
                                .iter()
                                .find(|id| match state.try_get_entry(*id) {
                                    Some(entry) => entry.item().is_temporary(),
                                    None => temporary_ids.contains(id),
                                })
                        {
                            let temp_item = state.get_entry(temp_id);
                            return Err(AdapterError::Catalog(Error::new(
                                ErrorKind::InvalidTemporaryDependency(
                                    temp_item.name().item.clone(),
                                ),
                            )));
                        }
                        if let ResolvedDatabaseSpecifier::Ambient = name.qualifiers.database_spec {
                            // We allow users to create indexes on system objects to speed up
                            // debugging related queries.
                            if item.typ() != CatalogItemType::Index {
                                let schema_name = state
                                    .resolve_full_name(
                                        &name,
                                        session.map(|session| session.conn_id()),
                                    )
                                    .schema;
                                return Err(AdapterError::Catalog(Error::new(
                                    ErrorKind::ReadOnlySystemSchema(schema_name),
                                )));
                            }
                        }
                        let schema_id = name.qualifiers.schema_spec.clone().into();
                        let serialized_item = item.to_serialized();
                        tx.insert_item(
                            id,
                            schema_id,
                            &name.item,
                            serialized_item,
                            owner_id,
                            privileges.clone(),
                        )?;
                    }

                    if Self::should_audit_log_item(&item) {
                        let name = Self::full_name_detail(
                            &state
                                .resolve_full_name(&name, session.map(|session| session.conn_id())),
                        );
                        let size = state.get_storage_object_size(id).map(|s| s.to_string());
                        let details = match &item {
                            CatalogItem::Source(s) => {
                                EventDetails::CreateSourceSinkV2(mz_audit_log::CreateSourceSinkV2 {
                                    id: id.to_string(),
                                    name,
                                    size,
                                    external_type: s.source_type().to_string(),
                                })
                            }
                            CatalogItem::Sink(s) => {
                                EventDetails::CreateSourceSinkV2(mz_audit_log::CreateSourceSinkV2 {
                                    id: id.to_string(),
                                    name,
                                    size,
                                    external_type: s.sink_type().to_string(),
                                })
                            }
                            _ => EventDetails::IdFullNameV1(IdFullNameV1 {
                                id: id.to_string(),
                                name,
                            }),
                        };
                        state.add_to_audit_log(
                            oracle_write_ts,
                            session,
                            tx,
                            builtin_table_updates,
                            audit_events,
                            EventType::Create,
                            catalog_type_to_audit_object_type(item.typ()),
                            details,
                        )?;
                    }
                    state.insert_item(
                        id,
                        oid,
                        name,
                        item,
                        owner_id,
                        PrivilegeMap::from_mz_acl_items(privileges),
                    );
                    builtin_table_updates.extend(state.pack_item_update(id, 1));
                }
                Op::Comment {
                    object_id,
                    sub_component,
                    comment,
                } => {
                    tx.update_comment(object_id, sub_component, comment.clone())?;
                    let prev_comment =
                        state
                            .comments
                            .update_comment(object_id, sub_component, comment.clone());

                    // If we're replacing or deleting a comment, we need to issue a retraction for
                    // the previous value.
                    if let Some(prev) = prev_comment {
                        builtin_table_updates.push(state.pack_comment_update(
                            object_id,
                            sub_component,
                            &prev,
                            -1,
                        ));
                    }

                    if let Some(new) = comment {
                        builtin_table_updates.push(state.pack_comment_update(
                            object_id,
                            sub_component,
                            &new,
                            1,
                        ));
                    }
                }
                Op::DropObject(id) => {
                    // Drop any associated comments.
                    let comment_id = state.get_comment_id(id.clone());
                    let deleted = tx.drop_comments(comment_id)?;
                    let dropped = state.comments.drop_comments(comment_id);
                    mz_ore::soft_assert_eq!(deleted, dropped, "transaction and state out of sync");

                    let updates = dropped.into_iter().map(|(id, col_pos, comment)| {
                        state.pack_comment_update(id, col_pos, &comment, -1)
                    });
                    builtin_table_updates.extend(updates);

                    // Drop the object.
                    match id {
                        ObjectId::Database(id) => {
                            let database = &state.database_by_id[&id];
                            if id.is_system() {
                                return Err(AdapterError::Catalog(Error::new(
                                    ErrorKind::ReadOnlyDatabase(database.name().to_string()),
                                )));
                            }
                            tx.remove_database(&id)?;
                            builtin_table_updates.push(state.pack_database_update(database, -1));
                            state.add_to_audit_log(
                                oracle_write_ts,
                                session,
                                tx,
                                builtin_table_updates,
                                audit_events,
                                EventType::Drop,
                                ObjectType::Database,
                                EventDetails::IdNameV1(mz_audit_log::IdNameV1 {
                                    id: id.to_string(),
                                    name: database.name.clone(),
                                }),
                            )?;
                            let db = state.database_by_id.get(&id).expect("catalog out of sync");
                            state.database_by_name.remove(db.name());
                            state.database_by_id.remove(&id);
                        }
                        ObjectId::Schema((database_spec, schema_spec)) => {
                            let schema = state.get_schema(
                                &database_spec,
                                &schema_spec,
                                session
                                    .map(|session| session.conn_id())
                                    .unwrap_or(&SYSTEM_CONN_ID),
                            );
                            let database_id = match database_spec {
                                ResolvedDatabaseSpecifier::Ambient => None,
                                ResolvedDatabaseSpecifier::Id(database_id) => Some(database_id),
                            };
                            let schema_id: SchemaId = schema_spec.into();
                            if schema_id.is_system() {
                                let name = schema.name();
                                let full_name = state.resolve_full_schema_name(name);
                                return Err(AdapterError::Catalog(Error::new(
                                    ErrorKind::ReadOnlySystemSchema(full_name.to_string()),
                                )));
                            }
                            tx.remove_schema(&database_id, &schema_id)?;
                            builtin_table_updates.push(state.pack_schema_update(
                                &database_spec,
                                &schema_id,
                                -1,
                            ));
                            state.add_to_audit_log(
                                oracle_write_ts,
                                session,
                                tx,
                                builtin_table_updates,
                                audit_events,
                                EventType::Drop,
                                ObjectType::Schema,
                                EventDetails::SchemaV2(mz_audit_log::SchemaV2 {
                                    id: schema_id.to_string(),
                                    name: schema.name.schema.to_string(),
                                    database_name: database_id.map(|database_id| {
                                        state.database_by_id[&database_id].name.clone()
                                    }),
                                }),
                            )?;
                            if let ResolvedDatabaseSpecifier::Id(database_id) = database_spec {
                                let db = state
                                    .database_by_id
                                    .get_mut(&database_id)
                                    .expect("catalog out of sync");
                                let schema = &db.schemas_by_id[&schema_id];
                                db.schemas_by_name.remove(&schema.name.schema);
                                db.schemas_by_id.remove(&schema_id);
                            }
                        }
                        ObjectId::Role(id) => {
                            let name = state.get_role(&id).name().to_string();
                            state.ensure_not_reserved_role(&id)?;
                            tx.remove_role(&name)?;
                            if let Some(builtin_update) = state.pack_role_update(id, -1) {
                                builtin_table_updates.push(builtin_update);
                            }
                            let role = state.roles_by_id.remove(&id).expect("catalog out of sync");
                            state.roles_by_name.remove(role.name());
                            state.add_to_audit_log(
                                oracle_write_ts,
                                session,
                                tx,
                                builtin_table_updates,
                                audit_events,
                                EventType::Drop,
                                ObjectType::Role,
                                EventDetails::IdNameV1(mz_audit_log::IdNameV1 {
                                    id: role.id.to_string(),
                                    name: name.clone(),
                                }),
                            )?;
                            info!("drop role {}", role.name());
                        }
                        ObjectId::Cluster(id) => {
                            let cluster = state.get_cluster(id);
                            let name = &cluster.name;
                            if id.is_system() {
                                return Err(AdapterError::Catalog(Error::new(
                                    ErrorKind::ReadOnlyCluster(name.clone()),
                                )));
                            }
                            tx.remove_cluster(id)?;
                            builtin_table_updates.push(state.pack_cluster_update(name, -1));
                            if let Some(linked_object_id) = cluster.linked_object_id {
                                builtin_table_updates.push(state.pack_cluster_link_update(
                                    name,
                                    linked_object_id,
                                    -1,
                                ));
                            }
                            for id in cluster.log_indexes.values() {
                                builtin_table_updates.extend(state.pack_item_update(*id, -1));
                            }
                            state.add_to_audit_log(
                                oracle_write_ts,
                                session,
                                tx,
                                builtin_table_updates,
                                audit_events,
                                EventType::Drop,
                                ObjectType::Cluster,
                                EventDetails::IdNameV1(mz_audit_log::IdNameV1 {
                                    id: cluster.id.to_string(),
                                    name: name.clone(),
                                }),
                            )?;
                            let cluster = state
                                .clusters_by_id
                                .remove(&id)
                                .expect("can only drop known clusters");
                            state.clusters_by_name.remove(&cluster.name);

                            if let Some(linked_object_id) = cluster.linked_object_id {
                                state
                                    .clusters_by_linked_object_id
                                    .remove(&linked_object_id)
                                    .expect("can only drop known clusters");
                            }

                            for id in cluster.log_indexes.values() {
                                state.drop_item(*id);
                            }

                            assert!(
                                cluster.bound_objects.is_empty()
                                    && cluster.replicas_by_id.is_empty(),
                                "not all items dropped before cluster"
                            );
                        }
                        ObjectId::ClusterReplica((cluster_id, replica_id)) => {
                            let cluster = state.get_cluster(cluster_id);
                            let replica = &cluster.replicas_by_id[&replica_id];
                            if is_reserved_name(&replica.name) {
                                return Err(AdapterError::Catalog(Error::new(
                                    ErrorKind::ReservedReplicaName(replica.name.clone()),
                                )));
                            }
                            if cluster_id.is_system()
                                && !session
                                    .map(|session| session.user().is_internal())
                                    .unwrap_or(false)
                            {
                                return Err(AdapterError::Catalog(Error::new(
                                    ErrorKind::ReadOnlyCluster(cluster.name.clone()),
                                )));
                            }
                            tx.remove_cluster_replica(replica_id)?;

                            for process_id in replica.process_status.keys() {
                                let update = state.pack_cluster_replica_status_update(
                                    cluster_id,
                                    replica_id,
                                    *process_id,
                                    -1,
                                );
                                builtin_table_updates.push(update);
                            }

                            builtin_table_updates.push(state.pack_cluster_replica_update(
                                cluster_id,
                                &replica.name,
                                -1,
                            ));

                            let details = EventDetails::DropClusterReplicaV1(
                                mz_audit_log::DropClusterReplicaV1 {
                                    cluster_id: cluster_id.to_string(),
                                    cluster_name: cluster.name.clone(),
                                    replica_id: Some(replica_id.to_string()),
                                    replica_name: replica.name.clone(),
                                },
                            );
                            state.add_to_audit_log(
                                oracle_write_ts,
                                session,
                                tx,
                                builtin_table_updates,
                                audit_events,
                                EventType::Drop,
                                ObjectType::ClusterReplica,
                                details,
                            )?;

                            let cluster = state
                                .clusters_by_id
                                .get_mut(&cluster_id)
                                .expect("can only drop replicas from known instances");
                            let replica = cluster
                                .replicas_by_id
                                .remove(&replica_id)
                                .expect("catalog out of sync");
                            cluster
                                .replica_id_by_name
                                .remove(&replica.name)
                                .expect("catalog out of sync");
                            assert_eq!(
                                cluster.replica_id_by_name.len(),
                                cluster.replicas_by_id.len()
                            );
                        }
                        ObjectId::Item(id) => {
                            let entry = state.get_entry(&id);
                            if id.is_system() {
                                let name = entry.name();
                                let full_name = state.resolve_full_name(
                                    name,
                                    session.map(|session| session.conn_id()),
                                );
                                return Err(AdapterError::Catalog(Error::new(
                                    ErrorKind::ReadOnlyItem(full_name.to_string()),
                                )));
                            }
                            if !entry.item().is_temporary() {
                                tx.remove_item(id)?;
                            }

                            builtin_table_updates.extend(state.pack_item_update(id, -1));
                            if Self::should_audit_log_item(&entry.item) {
                                state.add_to_audit_log(
                                    oracle_write_ts,
                                    session,
                                    tx,
                                    builtin_table_updates,
                                    audit_events,
                                    EventType::Drop,
                                    catalog_type_to_audit_object_type(entry.item().typ()),
                                    EventDetails::IdFullNameV1(IdFullNameV1 {
                                        id: id.to_string(),
                                        name: Self::full_name_detail(&state.resolve_full_name(
                                            &entry.name,
                                            session.map(|session| session.conn_id()),
                                        )),
                                    }),
                                )?;
                            }
                            state.drop_item(id);
                        }
                    }
                }
                Op::DropTimeline(timeline) => {
                    tx.remove_timestamp(timeline);
                }
                Op::GrantRole {
                    role_id,
                    member_id,
                    grantor_id,
                } => {
                    state.ensure_not_reserved_role(&member_id)?;
                    state.ensure_not_reserved_role(&role_id)?;
                    if state.collect_role_membership(&role_id).contains(&member_id) {
                        let group_role = state.get_role(&role_id);
                        let member_role = state.get_role(&member_id);
                        return Err(AdapterError::Catalog(Error::new(
                            ErrorKind::CircularRoleMembership {
                                role_name: group_role.name().to_string(),
                                member_name: member_role.name().to_string(),
                            },
                        )));
                    }
                    let member_role = state.get_role_mut(&member_id);
                    member_role.membership.map.insert(role_id, grantor_id);
                    tx.update_role(member_id, member_role.clone().into())?;
                    builtin_table_updates
                        .push(state.pack_role_members_update(role_id, member_id, 1));

                    state.add_to_audit_log(
                        oracle_write_ts,
                        session,
                        tx,
                        builtin_table_updates,
                        audit_events,
                        EventType::Grant,
                        ObjectType::Role,
                        EventDetails::GrantRoleV2(mz_audit_log::GrantRoleV2 {
                            role_id: role_id.to_string(),
                            member_id: member_id.to_string(),
                            grantor_id: grantor_id.to_string(),
                            executed_by: session
                                .map(|session| session.authenticated_role_id())
                                .unwrap_or(&MZ_SYSTEM_ROLE_ID)
                                .to_string(),
                        }),
                    )?;
                }
                Op::RevokeRole {
                    role_id,
                    member_id,
                    grantor_id,
                } => {
                    state.ensure_not_reserved_role(&member_id)?;
                    state.ensure_not_reserved_role(&role_id)?;
                    builtin_table_updates
                        .push(state.pack_role_members_update(role_id, member_id, -1));
                    let member_role = state.get_role_mut(&member_id);
                    member_role.membership.map.remove(&role_id);
                    tx.update_role(member_id, member_role.clone().into())?;

                    state.add_to_audit_log(
                        oracle_write_ts,
                        session,
                        tx,
                        builtin_table_updates,
                        audit_events,
                        EventType::Revoke,
                        ObjectType::Role,
                        EventDetails::RevokeRoleV2(mz_audit_log::RevokeRoleV2 {
                            role_id: role_id.to_string(),
                            member_id: member_id.to_string(),
                            grantor_id: grantor_id.to_string(),
                            executed_by: session
                                .map(|session| session.authenticated_role_id())
                                .unwrap_or(&MZ_SYSTEM_ROLE_ID)
                                .to_string(),
                        }),
                    )?;
                }
                Op::UpdatePrivilege {
                    target_id,
                    privilege,
                    variant,
                } => {
                    let update_privilege_fn = |privileges: &mut PrivilegeMap| match variant {
                        UpdatePrivilegeVariant::Grant => {
                            privileges.grant(privilege);
                        }
                        UpdatePrivilegeVariant::Revoke => {
                            privileges.revoke(&privilege);
                        }
                    };
                    match &target_id {
                        SystemObjectId::Object(object_id) => match object_id {
                            ObjectId::Cluster(id) => {
                                let cluster_name = state.get_cluster(*id).name().to_string();
                                builtin_table_updates
                                    .push(state.pack_cluster_update(&cluster_name, -1));
                                let cluster = state.get_cluster_mut(*id);
                                update_privilege_fn(&mut cluster.privileges);
                                tx.update_cluster(*id, cluster.clone().into())?;
                                builtin_table_updates
                                    .push(state.pack_cluster_update(&cluster_name, 1));
                            }
                            ObjectId::Database(id) => {
                                let database = state.get_database(id);
                                builtin_table_updates
                                    .push(state.pack_database_update(database, -1));
                                let database = state.get_database_mut(id);
                                update_privilege_fn(&mut database.privileges);
                                let database = state.get_database(id);
                                tx.update_database(*id, database.clone().into())?;
                                builtin_table_updates.push(state.pack_database_update(database, 1));
                            }
                            ObjectId::Schema((database_spec, schema_spec)) => {
                                let schema_id = schema_spec.clone().into();
                                builtin_table_updates.push(state.pack_schema_update(
                                    database_spec,
                                    &schema_id,
                                    -1,
                                ));
                                let schema = state.get_schema_mut(
                                    database_spec,
                                    schema_spec,
                                    session
                                        .map(|session| session.conn_id())
                                        .unwrap_or(&SYSTEM_CONN_ID),
                                );
                                update_privilege_fn(&mut schema.privileges);
                                let database_id = match &database_spec {
                                    ResolvedDatabaseSpecifier::Ambient => None,
                                    ResolvedDatabaseSpecifier::Id(id) => Some(*id),
                                };
                                tx.update_schema(
                                    database_id,
                                    schema_id,
                                    schema.clone().into_durable_schema(database_id),
                                )?;
                                builtin_table_updates.push(state.pack_schema_update(
                                    database_spec,
                                    &schema_id,
                                    1,
                                ));
                            }
                            ObjectId::Item(id) => {
                                builtin_table_updates.extend(state.pack_item_update(*id, -1));
                                let entry = state.get_entry_mut(id);
                                update_privilege_fn(&mut entry.privileges);
                                if !entry.item().is_temporary() {
                                    tx.update_item(*id, entry.clone().into())?;
                                }
                                builtin_table_updates.extend(state.pack_item_update(*id, 1));
                            }
                            ObjectId::Role(_) | ObjectId::ClusterReplica(_) => {}
                        },
                        SystemObjectId::System => {
                            if let Some(existing_privilege) = state
                                .system_privileges
                                .get_acl_item(&privilege.grantee, &privilege.grantor)
                            {
                                builtin_table_updates.push(
                                    state.pack_system_privileges_update(
                                        existing_privilege.clone(),
                                        -1,
                                    ),
                                );
                            }
                            update_privilege_fn(&mut state.system_privileges);
                            let new_privilege = state
                                .system_privileges
                                .get_acl_item(&privilege.grantee, &privilege.grantor);
                            tx.set_system_privilege(
                                privilege.grantee,
                                privilege.grantor,
                                new_privilege.map(|new_privilege| new_privilege.acl_mode),
                            )?;
                            if let Some(new_privilege) = new_privilege {
                                builtin_table_updates.push(
                                    state.pack_system_privileges_update(new_privilege.clone(), 1),
                                );
                            }
                        }
                    }
                    let object_type = state.get_system_object_type(&target_id);
                    let object_id_str = match &target_id {
                        SystemObjectId::System => "SYSTEM".to_string(),
                        SystemObjectId::Object(id) => id.to_string(),
                    };
                    state.add_to_audit_log(
                        oracle_write_ts,
                        session,
                        tx,
                        builtin_table_updates,
                        audit_events,
                        variant.into(),
                        system_object_type_to_audit_object_type(&object_type),
                        EventDetails::UpdatePrivilegeV1(mz_audit_log::UpdatePrivilegeV1 {
                            object_id: object_id_str,
                            grantee_id: privilege.grantee.to_string(),
                            grantor_id: privilege.grantor.to_string(),
                            privileges: privilege.acl_mode.to_string(),
                        }),
                    )?;
                }
                Op::UpdateDefaultPrivilege {
                    privilege_object,
                    privilege_acl_item,
                    variant,
                } => {
                    if let Some(acl_mode) = state
                        .default_privileges
                        .get_privileges_for_grantee(&privilege_object, &privilege_acl_item.grantee)
                    {
                        builtin_table_updates.push(state.pack_default_privileges_update(
                            &privilege_object,
                            &privilege_acl_item.grantee,
                            acl_mode,
                            -1,
                        ));
                    }
                    match variant {
                        UpdatePrivilegeVariant::Grant => state
                            .default_privileges
                            .grant(privilege_object.clone(), privilege_acl_item.clone()),
                        UpdatePrivilegeVariant::Revoke => state
                            .default_privileges
                            .revoke(&privilege_object, &privilege_acl_item),
                    }
                    let new_acl_mode = state
                        .default_privileges
                        .get_privileges_for_grantee(&privilege_object, &privilege_acl_item.grantee);
                    tx.set_default_privilege(
                        privilege_object.role_id,
                        privilege_object.database_id,
                        privilege_object.schema_id,
                        privilege_object.object_type,
                        privilege_acl_item.grantee,
                        new_acl_mode.cloned(),
                    )?;
                    if let Some(new_acl_mode) = new_acl_mode {
                        builtin_table_updates.push(state.pack_default_privileges_update(
                            &privilege_object,
                            &privilege_acl_item.grantee,
                            new_acl_mode,
                            1,
                        ));
                    }
                    state.add_to_audit_log(
                        oracle_write_ts,
                        session,
                        tx,
                        builtin_table_updates,
                        audit_events,
                        variant.into(),
                        object_type_to_audit_object_type(privilege_object.object_type),
                        EventDetails::AlterDefaultPrivilegeV1(
                            mz_audit_log::AlterDefaultPrivilegeV1 {
                                role_id: privilege_object.role_id.to_string(),
                                database_id: privilege_object.database_id.map(|id| id.to_string()),
                                schema_id: privilege_object.schema_id.map(|id| id.to_string()),
                                grantee_id: privilege_acl_item.grantee.to_string(),
                                privileges: privilege_acl_item.acl_mode.to_string(),
                            },
                        ),
                    )?;
                }
                Op::RenameCluster { id, name, to_name } => {
                    if id.is_system() {
                        return Err(AdapterError::Catalog(Error::new(
                            ErrorKind::ReadOnlyCluster(name.clone()),
                        )));
                    }
                    if is_reserved_name(&to_name) {
                        return Err(AdapterError::Catalog(Error::new(
                            ErrorKind::ReservedClusterName(to_name),
                        )));
                    }
                    tx.rename_cluster(id, &name, &to_name)?;
                    builtin_table_updates.push(state.pack_cluster_update(&name, -1));
                    state.rename_cluster(id, to_name.clone());
                    builtin_table_updates.push(state.pack_cluster_update(&to_name, 1));
                    state.add_to_audit_log(
                        oracle_write_ts,
                        session,
                        tx,
                        builtin_table_updates,
                        audit_events,
                        EventType::Alter,
                        ObjectType::Cluster,
                        EventDetails::RenameClusterV1(mz_audit_log::RenameClusterV1 {
                            id: id.to_string(),
                            old_name: name.clone(),
                            new_name: to_name.clone(),
                        }),
                    )?;
                    info!("rename cluster {name} to {to_name}");
                }
                Op::RenameClusterReplica {
                    cluster_id,
                    replica_id,
                    name,
                    to_name,
                } => {
                    if cluster_id.is_system() {
                        return Err(AdapterError::Catalog(Error::new(
                            ErrorKind::ReadOnlyCluster(name.cluster.into_string()),
                        )));
                    }
                    if is_reserved_name(&to_name) {
                        return Err(AdapterError::Catalog(Error::new(
                            ErrorKind::ReservedClusterName(to_name),
                        )));
                    }
                    tx.rename_cluster_replica(replica_id, &name, &to_name)?;
                    builtin_table_updates.push(state.pack_cluster_replica_update(
                        cluster_id,
                        name.replica.as_str(),
                        -1,
                    ));
                    state.rename_cluster_replica(cluster_id, replica_id, to_name.clone());
                    builtin_table_updates
                        .push(state.pack_cluster_replica_update(cluster_id, &to_name, 1));
                    state.add_to_audit_log(
                        oracle_write_ts,
                        session,
                        tx,
                        builtin_table_updates,
                        audit_events,
                        EventType::Alter,
                        ObjectType::ClusterReplica,
                        EventDetails::RenameClusterReplicaV1(
                            mz_audit_log::RenameClusterReplicaV1 {
                                cluster_id: cluster_id.to_string(),
                                replica_id: replica_id.to_string(),
                                old_name: name.replica.as_str().to_string(),
                                new_name: to_name.clone(),
                            },
                        ),
                    )?;
                    info!("rename cluster replica {name} to {to_name}");
                }
                Op::RenameItem {
                    id,
                    to_name,
                    current_full_name,
                } => {
                    let mut updates = Vec::new();

                    let entry = state.get_entry(&id);
                    if let CatalogItem::Type(_) = entry.item() {
                        return Err(AdapterError::Catalog(Error::new(ErrorKind::TypeRename(
                            current_full_name.to_string(),
                        ))));
                    }

                    if entry.id().is_system() {
                        let schema_name = state
                            .resolve_full_name(
                                entry.name(),
                                session.map(|session| session.conn_id()),
                            )
                            .schema;
                        return Err(AdapterError::Catalog(Error::new(
                            ErrorKind::ReadOnlySystemSchema(schema_name),
                        )));
                    }

                    let mut to_full_name = current_full_name.clone();
                    to_full_name.item = to_name.clone();

                    let mut to_qualified_name = entry.name().clone();
                    to_qualified_name.item = to_name.clone();

                    let details = EventDetails::RenameItemV1(mz_audit_log::RenameItemV1 {
                        id: id.to_string(),
                        old_name: Self::full_name_detail(&current_full_name),
                        new_name: Self::full_name_detail(&to_full_name),
                    });
                    if Self::should_audit_log_item(&entry.item) {
                        state.add_to_audit_log(
                            oracle_write_ts,
                            session,
                            tx,
                            builtin_table_updates,
                            audit_events,
                            EventType::Alter,
                            catalog_type_to_audit_object_type(entry.item().typ()),
                            details,
                        )?;
                    }

                    // Rename item itself.
                    let mut new_entry = entry.clone();
                    new_entry.name.item = to_name.clone();
                    new_entry.item = entry
                        .item
                        .rename_item_refs(
                            current_full_name.clone(),
                            to_full_name.item.clone(),
                            true,
                        )
                        .map_err(|e| {
                            Error::new(ErrorKind::from(AmbiguousRename {
                                depender: state
                                    .resolve_full_name(&entry.name, entry.conn_id())
                                    .to_string(),
                                dependee: state
                                    .resolve_full_name(&entry.name, entry.conn_id())
                                    .to_string(),
                                message: e,
                            }))
                        })?;

                    for id in entry.used_by() {
                        let dependent_item = state.get_entry(id);
                        let mut to_entry = dependent_item.clone();
                        to_entry.item = dependent_item
                            .item
                            .rename_item_refs(
                                current_full_name.clone(),
                                to_full_name.item.clone(),
                                false,
                            )
                            .map_err(|e| {
                                Error::new(ErrorKind::from(AmbiguousRename {
                                    depender: state
                                        .resolve_full_name(
                                            &dependent_item.name,
                                            dependent_item.conn_id(),
                                        )
                                        .to_string(),
                                    dependee: state
                                        .resolve_full_name(&entry.name, entry.conn_id())
                                        .to_string(),
                                    message: e,
                                }))
                            })?;

                        if !new_entry.item().is_temporary() {
                            tx.update_item(*id, to_entry.clone().into())?;
                        }
                        builtin_table_updates.extend(state.pack_item_update(*id, -1));

                        updates.push((id.clone(), dependent_item.name().clone(), to_entry.item));
                    }
                    if !new_entry.item().is_temporary() {
                        tx.update_item(id, new_entry.clone().into())?;
                    }
                    builtin_table_updates.extend(state.pack_item_update(id, -1));
                    updates.push((id, to_qualified_name, new_entry.item));
                    for (id, to_name, to_item) in updates {
                        Self::update_item(
                            state,
                            builtin_table_updates,
                            id,
                            to_name,
                            to_item,
                            drop_ids,
                        )?;
                    }
                }
                Op::UpdateOwner { id, new_owner } => {
                    let conn_id = session
                        .map(|session| session.conn_id())
                        .unwrap_or(&SYSTEM_CONN_ID);
                    let old_owner = state
                        .get_owner_id(&id, conn_id)
                        .expect("cannot update the owner of an object without an owner");
                    match &id {
                        ObjectId::Cluster(id) => {
                            let cluster_name = state.get_cluster(*id).name().to_string();
                            if id.is_system() {
                                return Err(AdapterError::Catalog(Error::new(
                                    ErrorKind::ReadOnlyCluster(cluster_name),
                                )));
                            }
                            builtin_table_updates
                                .push(state.pack_cluster_update(&cluster_name, -1));
                            let cluster = state.get_cluster_mut(*id);
                            Self::update_privilege_owners(
                                &mut cluster.privileges,
                                cluster.owner_id,
                                new_owner,
                            );
                            cluster.owner_id = new_owner;
                            tx.update_cluster(*id, cluster.clone().into())?;
                            builtin_table_updates.push(state.pack_cluster_update(&cluster_name, 1));
                        }
                        ObjectId::ClusterReplica((cluster_id, replica_id)) => {
                            let cluster = state.get_cluster(*cluster_id);
                            if cluster_id.is_system() {
                                return Err(AdapterError::Catalog(Error::new(
                                    ErrorKind::ReadOnlyCluster(cluster.name().to_string()),
                                )));
                            }
                            let replica_name = cluster
                                .replicas_by_id
                                .get(replica_id)
                                .expect("catalog out of sync")
                                .name
                                .clone();
                            if is_reserved_name(&replica_name) {
                                return Err(AdapterError::Catalog(Error::new(
                                    ErrorKind::ReservedReplicaName(replica_name),
                                )));
                            }
                            builtin_table_updates.push(state.pack_cluster_replica_update(
                                *cluster_id,
                                &replica_name,
                                -1,
                            ));
                            let cluster = state.get_cluster_mut(*cluster_id);
                            let replica = cluster
                                .replicas_by_id
                                .get_mut(replica_id)
                                .expect("catalog out of sync");
                            replica.owner_id = new_owner;
                            tx.update_cluster_replica(
                                *cluster_id,
                                *replica_id,
                                replica.clone().into(),
                            )?;
                            builtin_table_updates.push(state.pack_cluster_replica_update(
                                *cluster_id,
                                &replica_name,
                                1,
                            ));
                        }
                        ObjectId::Database(id) => {
                            let database = state.get_database(id);
                            builtin_table_updates.push(state.pack_database_update(database, -1));
                            let database = state.get_database_mut(id);
                            Self::update_privilege_owners(
                                &mut database.privileges,
                                database.owner_id,
                                new_owner,
                            );
                            database.owner_id = new_owner;
                            let database = state.get_database(id);
                            tx.update_database(*id, database.clone().into())?;
                            builtin_table_updates.push(state.pack_database_update(database, 1));
                        }
                        ObjectId::Schema((database_spec, schema_spec)) => {
                            let schema_id = schema_spec.clone().into();
                            builtin_table_updates.push(state.pack_schema_update(
                                database_spec,
                                &schema_id,
                                -1,
                            ));
                            let schema = state.get_schema_mut(database_spec, schema_spec, conn_id);
                            Self::update_privilege_owners(
                                &mut schema.privileges,
                                schema.owner_id,
                                new_owner,
                            );
                            schema.owner_id = new_owner;
                            let database_id = match database_spec {
                                ResolvedDatabaseSpecifier::Ambient => None,
                                ResolvedDatabaseSpecifier::Id(id) => Some(id),
                            };
                            tx.update_schema(
                                database_id.copied(),
                                schema_id,
                                schema.clone().into_durable_schema(database_id.copied()),
                            )?;
                            builtin_table_updates.push(state.pack_schema_update(
                                database_spec,
                                &schema_id,
                                1,
                            ));
                        }
                        ObjectId::Item(id) => {
                            if id.is_system() {
                                let entry = state.get_entry(id);
                                let full_name = state.resolve_full_name(
                                    entry.name(),
                                    session.map(|session| session.conn_id()),
                                );
                                return Err(AdapterError::Catalog(Error::new(
                                    ErrorKind::ReadOnlyItem(full_name.to_string()),
                                )));
                            }
                            builtin_table_updates.extend(state.pack_item_update(*id, -1));
                            let entry = state.get_entry_mut(id);
                            Self::update_privilege_owners(
                                &mut entry.privileges,
                                entry.owner_id,
                                new_owner,
                            );
                            entry.owner_id = new_owner;
                            if !entry.item().is_temporary() {
                                tx.update_item(*id, entry.clone().into())?;
                            }
                            builtin_table_updates.extend(state.pack_item_update(*id, 1));
                        }
                        ObjectId::Role(_) => unreachable!("roles have no owner"),
                    }
                    let object_type = state.get_object_type(&id);
                    state.add_to_audit_log(
                        oracle_write_ts,
                        session,
                        tx,
                        builtin_table_updates,
                        audit_events,
                        EventType::Alter,
                        object_type_to_audit_object_type(object_type),
                        EventDetails::UpdateOwnerV1(mz_audit_log::UpdateOwnerV1 {
                            object_id: id.to_string(),
                            old_owner_id: old_owner.to_string(),
                            new_owner_id: new_owner.to_string(),
                        }),
                    )?;
                }
                Op::UpdateClusterConfig { id, name, config } => {
                    builtin_table_updates.push(state.pack_cluster_update(&name, -1));
                    let cluster = state.get_cluster_mut(id);
                    cluster.config = config;
                    tx.update_cluster(id, cluster.clone().into())?;
                    builtin_table_updates.push(state.pack_cluster_update(&name, 1));
                    info!("update cluster {}", name);
                }
                Op::UpdateClusterReplicaStatus { event } => {
                    builtin_table_updates.push(state.pack_cluster_replica_status_update(
                        event.cluster_id,
                        event.replica_id,
                        event.process_id,
                        -1,
                    ));
                    state.ensure_cluster_status(
                        event.cluster_id,
                        event.replica_id,
                        event.process_id,
                        ClusterReplicaProcessStatus {
                            status: event.status,
                            time: event.time,
                        },
                    );
                    builtin_table_updates.push(state.pack_cluster_replica_status_update(
                        event.cluster_id,
                        event.replica_id,
                        event.process_id,
                        1,
                    ));
                }
                Op::UpdateItem { id, name, to_item } => {
                    builtin_table_updates.extend(state.pack_item_update(id, -1));
                    Self::update_item(
                        state,
                        builtin_table_updates,
                        id,
                        name.clone(),
                        to_item.clone(),
                        drop_ids,
                    )?;
                    let entry = state.get_entry(&id);
                    tx.update_item(id, entry.clone().into())?;

                    if Self::should_audit_log_item(&to_item) {
                        let name = Self::full_name_detail(
                            &state
                                .resolve_full_name(&name, session.map(|session| session.conn_id())),
                        );

                        state.add_to_audit_log(
                            oracle_write_ts,
                            session,
                            tx,
                            builtin_table_updates,
                            audit_events,
                            EventType::Alter,
                            catalog_type_to_audit_object_type(to_item.typ()),
                            EventDetails::UpdateItemV1(mz_audit_log::UpdateItemV1 {
                                id: id.to_string(),
                                name,
                            }),
                        )?;
                    }
                }
                Op::UpdateStorageUsage {
                    shard_id,
                    size_bytes,
                    collection_timestamp,
                } => {
                    state.add_to_storage_usage(
                        tx,
                        builtin_table_updates,
                        shard_id,
                        size_bytes,
                        collection_timestamp,
                    )?;
                }
                Op::UpdateSystemConfiguration { name, value } => {
                    state.insert_system_configuration(&name, value.borrow())?;
                    let var = state.get_system_configuration(&name)?;
                    tx.upsert_system_config(&name, var.value())?;
                }
                Op::ResetSystemConfiguration { name } => {
                    state.remove_system_configuration(&name)?;
                    tx.remove_system_config(&name);
                }
                Op::ResetAllSystemConfiguration => {
                    state.clear_system_configuration();
                    tx.clear_system_configs();
                }
                Op::UpdateRotatedKeys {
                    id,
                    previous_public_key_pair,
                    new_public_key_pair,
                } => {
                    let entry = state.get_entry(&id);
                    // Retract old keys
                    builtin_table_updates.extend(state.pack_ssh_tunnel_connection_update(
                        id,
                        &previous_public_key_pair,
                        -1,
                    ));
                    // Insert the new rotated keys
                    builtin_table_updates.extend(state.pack_ssh_tunnel_connection_update(
                        id,
                        &new_public_key_pair,
                        1,
                    ));

                    let mut connection = entry.connection()?.clone();
                    if let mz_storage_types::connections::Connection::Ssh(ref mut ssh) =
                        connection.connection
                    {
                        ssh.public_keys = Some(new_public_key_pair)
                    }
                    let new_item = CatalogItem::Connection(connection);

                    let old_entry = state.entry_by_id.remove(&id).expect("catalog out of sync");
                    info!(
                        "update {} {} ({})",
                        old_entry.item_type(),
                        state.resolve_full_name(&old_entry.name, old_entry.conn_id()),
                        id
                    );
                    let mut new_entry = old_entry;
                    new_entry.item = new_item;
                    state.entry_by_id.insert(id, new_entry);
                }
            };
        }
        Ok(())
    }

    pub(crate) fn update_item(
        state: &mut CatalogState,
        builtin_table_updates: &mut Vec<BuiltinTableUpdate>,
        id: GlobalId,
        to_name: QualifiedItemName,
        to_item: CatalogItem,
        // This lets us understand which items are dropped in this transaction so we can account
        // for changes in dependencies.
        drop_ids: &BTreeSet<GlobalId>,
    ) -> Result<(), AdapterError> {
        let old_entry = state.entry_by_id.remove(&id).expect("catalog out of sync");
        info!(
            "update {} {} ({})",
            old_entry.item_type(),
            state.resolve_full_name(&old_entry.name, old_entry.conn_id()),
            id
        );

        // Ensure any removal from the uses is accompanied by a drop.
        let to_item_uses_and_dropped_ids: BTreeSet<&GlobalId> =
            drop_ids.iter().chain(&to_item.uses().0).collect();

        assert!(
            old_entry
                .uses()
                .0
                .iter()
                .all(|id| to_item_uses_and_dropped_ids.contains(id)),
            "all of the old entries used items must be accompanied by a drop \
                old_entry.uses: {:?}\
                to_item.uses: {:?}\
                drop_ids {:?}",
            old_entry.uses(),
            to_item.uses(),
            drop_ids,
        );

        let conn_id = old_entry.item().conn_id().unwrap_or(&SYSTEM_CONN_ID);
        let schema = state.get_schema_mut(
            &old_entry.name().qualifiers.database_spec,
            &old_entry.name().qualifiers.schema_spec,
            conn_id,
        );
        schema.items.remove(&old_entry.name().item);

        // We only need to install this item on items in the `used_by` of new
        // dependencies.
        let new_deps: Vec<_> = to_item
            .uses()
            .0
            .difference(&old_entry.uses().0)
            .cloned()
            .collect();

        let mut new_entry = old_entry.clone();
        new_entry.name = to_name;
        new_entry.item = to_item;

        schema.items.insert(new_entry.name().item.clone(), id);

        for u in new_deps {
            match state.entry_by_id.get_mut(&u) {
                Some(metadata) => metadata.used_by.push(new_entry.id),
                None => panic!(
                    "Catalog: missing dependent catalog item {} while updating {}",
                    &u,
                    state.resolve_full_name(&new_entry.name, new_entry.conn_id())
                ),
            }
        }

        state.entry_by_id.insert(id, new_entry);
        builtin_table_updates.extend(state.pack_item_update(id, 1));
        Ok(())
    }

    fn create_schema(
        state: &mut CatalogState,
        builtin_table_updates: &mut Vec<BuiltinTableUpdate>,
        id: SchemaId,
        oid: u32,
        database_id: DatabaseId,
        schema_name: String,
        owner_id: RoleId,
        privileges: PrivilegeMap,
    ) -> Result<(), AdapterError> {
        info!(
            "create schema {}.{}",
            state.get_database(&database_id).name,
            schema_name
        );
        let db = state
            .database_by_id
            .get_mut(&database_id)
            .expect("catalog out of sync");
        db.schemas_by_id.insert(
            id.clone(),
            Schema {
                name: QualifiedSchemaName {
                    database: ResolvedDatabaseSpecifier::Id(database_id.clone()),
                    schema: schema_name.clone(),
                },
                id: SchemaSpecifier::Id(id.clone()),
                oid,
                items: BTreeMap::new(),
                functions: BTreeMap::new(),
                owner_id,
                privileges,
            },
        );
        db.schemas_by_name.insert(schema_name, id.clone());
        builtin_table_updates.push(state.pack_schema_update(
            &ResolvedDatabaseSpecifier::Id(database_id.clone()),
            &id,
            1,
        ));
        Ok(())
    }

    /// Update privileges to reflect the new owner. Based off of PostgreSQL's
    /// implementation:
    /// <https://github.com/postgres/postgres/blob/43a33ef54e503b61f269d088f2623ba3b9484ad7/src/backend/utils/adt/acl.c#L1078-L1177>
    fn update_privilege_owners(
        privileges: &mut PrivilegeMap,
        old_owner: RoleId,
        new_owner: RoleId,
    ) {
        // TODO(jkosh44) Would be nice not to clone every privilege.
        let mut flat_privileges: Vec<_> = privileges.all_values_owned().collect();

        let mut new_present = false;
        for privilege in flat_privileges.iter_mut() {
            // Old owner's granted privilege are updated to be granted by the new
            // owner.
            if privilege.grantor == old_owner {
                privilege.grantor = new_owner;
            } else if privilege.grantor == new_owner {
                new_present = true;
            }
            // Old owner's privileges is given to the new owner.
            if privilege.grantee == old_owner {
                privilege.grantee = new_owner;
            } else if privilege.grantee == new_owner {
                new_present = true;
            }
        }

        // If the old privilege list contained references to the new owner, we may
        // have created duplicate entries. Here we try and consolidate them. This
        // is inspired by PostgreSQL's algorithm but not identical.
        if new_present {
            // Group privileges by (grantee, grantor).
            let privilege_map: BTreeMap<_, Vec<_>> =
                flat_privileges
                    .into_iter()
                    .fold(BTreeMap::new(), |mut accum, privilege| {
                        accum
                            .entry((privilege.grantee, privilege.grantor))
                            .or_default()
                            .push(privilege);
                        accum
                    });

            // Consolidate and update all privileges.
            flat_privileges = privilege_map
                .into_iter()
                .map(|((grantee, grantor), values)|
                    // Combine the acl_mode of all mz_aclitems with the same grantee and grantor.
                    values.into_iter().fold(
                        MzAclItem::empty(grantee, grantor),
                        |mut accum, mz_aclitem| {
                            accum.acl_mode =
                                accum.acl_mode.union(mz_aclitem.acl_mode);
                            accum
                        },
                    ))
                .collect();
        }

        *privileges = PrivilegeMap::from_mz_acl_items(flat_privileges);
    }
    pub async fn confirm_leadership(&self) -> Result<(), AdapterError> {
        Ok(self.storage().await.confirm_leadership().await?)
    }

    fn deserialize_item(
        &self,
        id: GlobalId,
        create_sql: String,
    ) -> Result<CatalogItem, AdapterError> {
        // TODO - The `None` needs to be changed if we ever allow custom
        // logical compaction windows in user-defined objects.
        self.parse_item(id, create_sql, Some(&PlanContext::zero()), false, None)
    }

    // Parses the given SQL string into a `CatalogItem`.
    #[tracing::instrument(level = "info", skip(self, pcx))]
    fn parse_item(
        &self,
        id: GlobalId,
        create_sql: String,
        pcx: Option<&PlanContext>,
        is_retained_metrics_object: bool,
        custom_logical_compaction_window: Option<Duration>,
    ) -> Result<CatalogItem, AdapterError> {
        let mut session_catalog = self.for_system_session();
        // Enable catalog features that might be required during planning in
        // [Catalog::open]. Existing catalog items might have been created while a
        // specific feature flag turned on, so we need to ensure that this is also the
        // case during catalog rehydration in order to avoid panics.
        session_catalog.system_vars_mut().enable_all_feature_flags();

        let stmt = mz_sql::parse::parse(&create_sql)?.into_element().ast;
        let (stmt, resolved_ids) = mz_sql::names::resolve(&session_catalog, stmt)?;
        let plan =
            mz_sql::plan::plan(pcx, &session_catalog, stmt, &Params::empty(), &resolved_ids)?;
        Ok(match plan {
            Plan::CreateTable(CreateTablePlan { table, .. }) => CatalogItem::Table(Table {
                create_sql: table.create_sql,
                desc: table.desc,
                defaults: table.defaults,
                conn_id: None,
                resolved_ids,
                custom_logical_compaction_window,
                is_retained_metrics_object,
            }),
            Plan::CreateSource(CreateSourcePlan {
                source,
                timeline,
                cluster_config,
                ..
            }) => CatalogItem::Source(Source {
                create_sql: source.create_sql,
                data_source: match source.data_source {
                    mz_sql::plan::DataSourceDesc::Ingestion(ingestion) => {
                        DataSourceDesc::ingestion(
                            id,
                            ingestion,
                            match cluster_config {
                                plan::SourceSinkClusterConfig::Existing { id } => id,
                                plan::SourceSinkClusterConfig::Linked { .. }
                                | plan::SourceSinkClusterConfig::Undefined => {
                                    self.state.clusters_by_linked_object_id[&id]
                                }
                            },
                        )
                    }
                    mz_sql::plan::DataSourceDesc::Progress => DataSourceDesc::Progress,
                    mz_sql::plan::DataSourceDesc::Source => DataSourceDesc::Source,
                    mz_sql::plan::DataSourceDesc::Webhook {
                        validate_using,
                        headers,
                    } => {
                        let plan::SourceSinkClusterConfig::Existing { id } = cluster_config else {
                            unreachable!("webhook sources must use an existing cluster");
                        };
                        DataSourceDesc::Webhook {
                            validate_using,
                            headers,
                            cluster_id: id,
                        }
                    }
                },
                desc: source.desc,
                timeline,
                resolved_ids,
                custom_logical_compaction_window,
                is_retained_metrics_object,
            }),
            Plan::CreateView(CreateViewPlan { view, .. }) => {
                let optimizer =
                    Optimizer::logical_optimizer(&mz_transform::typecheck::empty_context());
                let optimized_expr = optimizer.optimize(view.expr)?;
                let desc = RelationDesc::new(optimized_expr.typ(), view.column_names);
                CatalogItem::View(View {
                    create_sql: view.create_sql,
                    optimized_expr,
                    desc,
                    conn_id: None,
                    resolved_ids,
                })
            }
            Plan::CreateMaterializedView(CreateMaterializedViewPlan {
                materialized_view, ..
            }) => {
                let optimizer =
                    Optimizer::logical_optimizer(&mz_transform::typecheck::empty_context());
                let optimized_expr = optimizer.optimize(materialized_view.expr)?;
                let desc = RelationDesc::new(optimized_expr.typ(), materialized_view.column_names);
                CatalogItem::MaterializedView(MaterializedView {
                    create_sql: materialized_view.create_sql,
                    optimized_expr,
                    desc,
                    resolved_ids,
                    cluster_id: materialized_view.cluster_id,
                })
            }
            Plan::CreateIndex(CreateIndexPlan { index, .. }) => CatalogItem::Index(Index {
                create_sql: index.create_sql,
                on: index.on,
                keys: index.keys,
                conn_id: None,
                resolved_ids,
                cluster_id: index.cluster_id,
                custom_logical_compaction_window,
                is_retained_metrics_object,
            }),
            Plan::CreateSink(CreateSinkPlan {
                sink,
                with_snapshot,
                cluster_config,
                ..
            }) => CatalogItem::Sink(Sink {
                create_sql: sink.create_sql,
                from: sink.from,
                connection: StorageSinkConnectionState::Pending(sink.connection_builder),
                envelope: sink.envelope,
                with_snapshot,
                resolved_ids,
                cluster_id: match cluster_config {
                    plan::SourceSinkClusterConfig::Existing { id } => id,
                    plan::SourceSinkClusterConfig::Linked { .. }
                    | plan::SourceSinkClusterConfig::Undefined => {
                        self.state.clusters_by_linked_object_id[&id]
                    }
                },
            }),
            Plan::CreateType(CreateTypePlan { typ, .. }) => CatalogItem::Type(Type {
                create_sql: typ.create_sql,
                details: CatalogTypeDetails {
                    array_id: None,
                    typ: typ.inner,
                    typreceive_oid: None,
                },
                resolved_ids,
            }),
            Plan::CreateSecret(CreateSecretPlan { secret, .. }) => CatalogItem::Secret(Secret {
                create_sql: secret.create_sql,
            }),
            Plan::CreateConnection(CreateConnectionPlan {
                connection:
                    mz_sql::plan::Connection {
                        create_sql,
                        connection,
                    },
                ..
            }) => CatalogItem::Connection(Connection {
                create_sql,
                connection,
                resolved_ids,
            }),
            _ => {
                return Err(Error::new(ErrorKind::Corruption {
                    detail: "catalog entry generated inappropriate plan".to_string(),
                })
                .into())
            }
        })
    }

    pub fn uses_tables(&self, id: GlobalId) -> bool {
        self.state.uses_tables(id)
    }

    /// Return the ids of all log sources the given object depends on.
    pub fn introspection_dependencies(&self, id: GlobalId) -> Vec<GlobalId> {
        self.state.introspection_dependencies(id)
    }

    /// Serializes the catalog's in-memory state.
    ///
    /// There are no guarantees about the format of the serialized state, except
    /// that the serialized state for two identical catalogs will compare
    /// identically.
    pub fn dump(&self) -> Result<CatalogDump, Error> {
        Ok(CatalogDump::new(self.state.dump()?))
    }

    /// Checks the [`Catalog`]s internal consistency.
    ///
    /// Returns a JSON object describing the inconsistencies, if there are any.
    pub fn check_consistency(&self) -> Result<(), serde_json::Value> {
        self.state.check_consistency().map_err(|inconsistencies| {
            serde_json::to_value(inconsistencies).unwrap_or_else(|_| {
                serde_json::Value::String("failed to serialize inconsistencies".to_string())
            })
        })
    }

    pub fn config(&self) -> &mz_sql::catalog::CatalogConfig {
        self.state.config()
    }

    pub fn entries(&self) -> impl Iterator<Item = &CatalogEntry> {
        self.state.entry_by_id.values()
    }

    pub fn user_connections(&self) -> impl Iterator<Item = &CatalogEntry> {
        self.entries()
            .filter(|entry| entry.is_connection() && entry.id.is_user())
    }

    pub fn user_tables(&self) -> impl Iterator<Item = &CatalogEntry> {
        self.entries()
            .filter(|entry| entry.is_table() && entry.id.is_user())
    }

    pub fn user_sources(&self) -> impl Iterator<Item = &CatalogEntry> {
        self.entries()
            .filter(|entry| entry.is_source() && entry.id.is_user())
    }

    pub fn user_sinks(&self) -> impl Iterator<Item = &CatalogEntry> {
        self.entries()
            .filter(|entry| entry.is_sink() && entry.id.is_user())
    }

    pub fn user_materialized_views(&self) -> impl Iterator<Item = &CatalogEntry> {
        self.entries()
            .filter(|entry| entry.is_materialized_view() && entry.id.is_user())
    }

    pub fn user_secrets(&self) -> impl Iterator<Item = &CatalogEntry> {
        self.entries()
            .filter(|entry| entry.is_secret() && entry.id.is_user())
    }

    pub fn clusters(&self) -> impl Iterator<Item = &Cluster> {
        self.state.clusters_by_id.values()
    }

    pub fn get_cluster(&self, cluster_id: ClusterId) -> &Cluster {
        self.state.get_cluster(cluster_id)
    }

    pub fn try_get_cluster(&self, cluster_id: ClusterId) -> Option<&Cluster> {
        self.state.try_get_cluster(cluster_id)
    }

    pub fn user_clusters(&self) -> impl Iterator<Item = &Cluster> {
        self.clusters().filter(|cluster| cluster.id.is_user())
    }

    pub fn get_cluster_replica(
        &self,
        cluster_id: ClusterId,
        replica_id: ReplicaId,
    ) -> &ClusterReplica {
        self.state.get_cluster_replica(cluster_id, replica_id)
    }

    pub fn user_cluster_replicas(&self) -> impl Iterator<Item = &ClusterReplica> {
        self.user_clusters()
            .flat_map(|cluster| cluster.replicas_by_id.values())
    }

    pub fn databases(&self) -> impl Iterator<Item = &Database> {
        self.state.database_by_id.values()
    }

    pub fn user_roles(&self) -> impl Iterator<Item = &Role> {
        self.state
            .roles_by_id
            .values()
            .filter(|role| role.is_user())
    }

    pub fn system_privileges(&self) -> &PrivilegeMap {
        &self.state.system_privileges
    }

    pub fn default_privileges(
        &self,
    ) -> impl Iterator<
        Item = (
            &DefaultPrivilegeObject,
            impl Iterator<Item = &DefaultPrivilegeAclItem>,
        ),
    > {
        self.state.default_privileges.iter()
    }

    /// Allocate ids for introspection sources. Called once per cluster creation.
    pub async fn allocate_introspection_sources(&self) -> Vec<(&'static BuiltinLog, GlobalId)> {
        let log_amount = BUILTINS::logs().count();
        let system_ids = self
            .storage()
            .await
            .allocate_system_ids(
                log_amount
                    .try_into()
                    .expect("builtin logs should fit into u64"),
            )
            .await
            .unwrap_or_terminate("cannot fail to allocate system ids");
        BUILTINS::logs().zip(system_ids.into_iter()).collect()
    }

    pub fn pack_item_update(&self, id: GlobalId, diff: Diff) -> Vec<BuiltinTableUpdate> {
        self.state.pack_item_update(id, diff)
    }

    pub fn system_config(&self) -> &SystemVars {
        self.state.system_config()
    }

    pub fn ensure_not_reserved_role(&self, role_id: &RoleId) -> Result<(), Error> {
        self.state.ensure_not_reserved_role(role_id)
    }

    pub fn ensure_not_system_role(&self, role_id: &RoleId) -> Result<(), Error> {
        self.state.ensure_not_system_role(role_id)
    }

    pub fn ensure_not_reserved_object(
        &self,
        object_id: &ObjectId,
        conn_id: &ConnectionId,
    ) -> Result<(), Error> {
        match object_id {
            ObjectId::Cluster(cluster_id) | ObjectId::ClusterReplica((cluster_id, _)) => {
                if cluster_id.is_system() {
                    let cluster = self.get_cluster(*cluster_id);
                    Err(Error::new(ErrorKind::ReadOnlyCluster(
                        cluster.name().to_string(),
                    )))
                } else {
                    Ok(())
                }
            }
            ObjectId::Database(database_id) => {
                if database_id.is_system() {
                    let database = self.get_database(database_id);
                    Err(Error::new(ErrorKind::ReadOnlyDatabase(
                        database.name().to_string(),
                    )))
                } else {
                    Ok(())
                }
            }
            ObjectId::Schema((database_spec, schema_spec)) => {
                if schema_spec.is_system() {
                    let schema = self.get_schema(database_spec, schema_spec, conn_id);
                    Err(Error::new(ErrorKind::ReadOnlySystemSchema(
                        schema.name().schema.clone(),
                    )))
                } else {
                    Ok(())
                }
            }
            ObjectId::Role(role_id) => self.ensure_not_reserved_role(role_id),
            ObjectId::Item(item_id) => {
                if item_id.is_system() {
                    let item = self.get_entry(item_id);
                    let name = self.resolve_full_name(item.name(), Some(conn_id));
                    Err(Error::new(ErrorKind::ReadOnlyItem(name.to_string())))
                } else {
                    Ok(())
                }
            }
        }
    }
}

pub fn is_reserved_name(name: &str) -> bool {
    BUILTIN_PREFIXES
        .iter()
        .any(|prefix| name.starts_with(prefix))
}

pub fn is_reserved_role_name(name: &str) -> bool {
    is_reserved_name(name) || is_public_role(name)
}

pub fn is_public_role(name: &str) -> bool {
    name == &*PUBLIC_ROLE_NAME
}

pub(crate) fn catalog_type_to_audit_object_type(sql_type: SqlCatalogItemType) -> ObjectType {
    object_type_to_audit_object_type(sql_type.into())
}

pub(crate) fn object_type_to_audit_object_type(
    object_type: mz_sql::catalog::ObjectType,
) -> ObjectType {
    system_object_type_to_audit_object_type(&SystemObjectType::Object(object_type))
}

pub(crate) fn system_object_type_to_audit_object_type(
    system_type: &SystemObjectType,
) -> ObjectType {
    match system_type {
        SystemObjectType::Object(object_type) => match object_type {
            mz_sql::catalog::ObjectType::Table => ObjectType::Table,
            mz_sql::catalog::ObjectType::View => ObjectType::View,
            mz_sql::catalog::ObjectType::MaterializedView => ObjectType::MaterializedView,
            mz_sql::catalog::ObjectType::Source => ObjectType::Source,
            mz_sql::catalog::ObjectType::Sink => ObjectType::Sink,
            mz_sql::catalog::ObjectType::Index => ObjectType::Index,
            mz_sql::catalog::ObjectType::Type => ObjectType::Type,
            mz_sql::catalog::ObjectType::Role => ObjectType::Role,
            mz_sql::catalog::ObjectType::Cluster => ObjectType::Cluster,
            mz_sql::catalog::ObjectType::ClusterReplica => ObjectType::ClusterReplica,
            mz_sql::catalog::ObjectType::Secret => ObjectType::Secret,
            mz_sql::catalog::ObjectType::Connection => ObjectType::Connection,
            mz_sql::catalog::ObjectType::Database => ObjectType::Database,
            mz_sql::catalog::ObjectType::Schema => ObjectType::Schema,
            mz_sql::catalog::ObjectType::Func => ObjectType::Func,
        },
        SystemObjectType::System => ObjectType::System,
    }
}

#[derive(Debug, Copy, Clone)]
pub enum UpdatePrivilegeVariant {
    Grant,
    Revoke,
}

impl From<UpdatePrivilegeVariant> for ExecuteResponse {
    fn from(variant: UpdatePrivilegeVariant) -> Self {
        match variant {
            UpdatePrivilegeVariant::Grant => ExecuteResponse::GrantedPrivilege,
            UpdatePrivilegeVariant::Revoke => ExecuteResponse::RevokedPrivilege,
        }
    }
}

impl From<UpdatePrivilegeVariant> for EventType {
    fn from(variant: UpdatePrivilegeVariant) -> Self {
        match variant {
            UpdatePrivilegeVariant::Grant => EventType::Grant,
            UpdatePrivilegeVariant::Revoke => EventType::Revoke,
        }
    }
}

#[derive(Debug, Clone)]
pub enum Op {
    AlterSetCluster {
        id: GlobalId,
        cluster: ClusterId,
    },
    AlterSink {
        id: GlobalId,
        cluster_config: plan::SourceSinkClusterConfig,
    },
    AlterSource {
        id: GlobalId,
        cluster_config: plan::SourceSinkClusterConfig,
    },
    AlterRole {
        id: RoleId,
        name: String,
        attributes: RoleAttributes,
        vars: RoleVars,
    },
    CreateDatabase {
        name: String,
        oid: u32,
        public_schema_oid: u32,
        owner_id: RoleId,
    },
    CreateSchema {
        database_id: ResolvedDatabaseSpecifier,
        schema_name: String,
        oid: u32,
        owner_id: RoleId,
    },
    CreateRole {
        name: String,
        oid: u32,
        attributes: RoleAttributes,
    },
    CreateCluster {
        id: ClusterId,
        name: String,
        linked_object_id: Option<GlobalId>,
        introspection_sources: Vec<(&'static BuiltinLog, GlobalId)>,
        owner_id: RoleId,
        config: ClusterConfig,
    },
    CreateClusterReplica {
        cluster_id: ClusterId,
        id: ReplicaId,
        name: String,
        config: ReplicaConfig,
        owner_id: RoleId,
    },
    CreateItem {
        id: GlobalId,
        oid: u32,
        name: QualifiedItemName,
        item: CatalogItem,
        owner_id: RoleId,
    },
    Comment {
        object_id: CommentObjectId,
        sub_component: Option<usize>,
        comment: Option<String>,
    },
    DropObject(ObjectId),
    DropTimeline(Timeline),
    GrantRole {
        role_id: RoleId,
        member_id: RoleId,
        grantor_id: RoleId,
    },
    RenameCluster {
        id: ClusterId,
        name: String,
        to_name: String,
    },
    RenameClusterReplica {
        cluster_id: ClusterId,
        replica_id: ReplicaId,
        name: QualifiedReplica,
        to_name: String,
    },
    RenameItem {
        id: GlobalId,
        current_full_name: FullItemName,
        to_name: String,
    },
    UpdateOwner {
        id: ObjectId,
        new_owner: RoleId,
    },
    UpdatePrivilege {
        target_id: SystemObjectId,
        privilege: MzAclItem,
        variant: UpdatePrivilegeVariant,
    },
    UpdateDefaultPrivilege {
        privilege_object: DefaultPrivilegeObject,
        privilege_acl_item: DefaultPrivilegeAclItem,
        variant: UpdatePrivilegeVariant,
    },
    RevokeRole {
        role_id: RoleId,
        member_id: RoleId,
        grantor_id: RoleId,
    },
    UpdateClusterConfig {
        id: ClusterId,
        name: String,
        config: ClusterConfig,
    },
    UpdateClusterReplicaStatus {
        event: ClusterEvent,
    },
    UpdateItem {
        id: GlobalId,
        name: QualifiedItemName,
        to_item: CatalogItem,
    },
    UpdateStorageUsage {
        shard_id: Option<String>,
        size_bytes: u64,
        collection_timestamp: EpochMillis,
    },
    UpdateSystemConfiguration {
        name: String,
        value: OwnedVarInput,
    },
    ResetSystemConfiguration {
        name: String,
    },
    ResetAllSystemConfiguration,
    UpdateRotatedKeys {
        id: GlobalId,
        previous_public_key_pair: (String, String),
        new_public_key_pair: (String, String),
    },
}

#[derive(Clone, Debug, Deserialize, Serialize, PartialOrd, PartialEq, Eq, Ord)]
pub struct ClusterConfig {
    pub variant: ClusterVariant,
}

impl From<ClusterConfig> for mz_catalog::ClusterConfig {
    fn from(config: ClusterConfig) -> Self {
        Self {
            variant: config.variant.into(),
        }
    }
}

impl From<mz_catalog::ClusterConfig> for ClusterConfig {
    fn from(config: mz_catalog::ClusterConfig) -> Self {
        Self {
            variant: config.variant.into(),
        }
    }
}

#[derive(Clone, Debug, Deserialize, Serialize, PartialOrd, PartialEq, Eq, Ord)]
pub struct ClusterVariantManaged {
    pub size: String,
    pub availability_zones: Vec<String>,
    pub logging: ReplicaLogging,
    pub idle_arrangement_merge_effort: Option<u32>,
    pub replication_factor: u32,
    pub disk: bool,
}

impl From<ClusterVariantManaged> for mz_catalog::ClusterVariantManaged {
    fn from(managed: ClusterVariantManaged) -> Self {
        Self {
            size: managed.size,
            availability_zones: managed.availability_zones,
            logging: managed.logging,
            idle_arrangement_merge_effort: managed.idle_arrangement_merge_effort,
            replication_factor: managed.replication_factor,
            disk: managed.disk,
        }
    }
}

impl From<mz_catalog::ClusterVariantManaged> for ClusterVariantManaged {
    fn from(managed: mz_catalog::ClusterVariantManaged) -> Self {
        Self {
            size: managed.size,
            availability_zones: managed.availability_zones,
            logging: managed.logging,
            idle_arrangement_merge_effort: managed.idle_arrangement_merge_effort,
            replication_factor: managed.replication_factor,
            disk: managed.disk,
        }
    }
}

#[derive(Clone, Debug, Deserialize, Serialize, PartialOrd, PartialEq, Eq, Ord)]
pub enum ClusterVariant {
    Managed(ClusterVariantManaged),
    Unmanaged,
}

impl From<ClusterVariant> for mz_catalog::ClusterVariant {
    fn from(variant: ClusterVariant) -> Self {
        match variant {
            ClusterVariant::Managed(managed) => Self::Managed(managed.into()),
            ClusterVariant::Unmanaged => Self::Unmanaged,
        }
    }
}

impl From<mz_catalog::ClusterVariant> for ClusterVariant {
    fn from(variant: mz_catalog::ClusterVariant) -> Self {
        match variant {
            mz_catalog::ClusterVariant::Managed(managed) => Self::Managed(managed.into()),
            mz_catalog::ClusterVariant::Unmanaged => Self::Unmanaged,
        }
    }
}

impl ConnCatalog<'_> {
    fn resolve_item_name(
        &self,
        name: &PartialItemName,
    ) -> Result<&QualifiedItemName, SqlCatalogError> {
        self.resolve_item(name).map(|entry| entry.name())
    }
    fn resolve_function_name(
        &self,
        name: &PartialItemName,
    ) -> Result<&QualifiedItemName, SqlCatalogError> {
        self.resolve_function(name).map(|entry| entry.name())
    }
}

impl ExprHumanizer for ConnCatalog<'_> {
    fn humanize_id(&self, id: GlobalId) -> Option<String> {
        self.state
            .entry_by_id
            .get(&id)
            .map(|entry| entry.name())
            .map(|name| self.resolve_full_name(name).to_string())
    }

    fn humanize_id_unqualified(&self, id: GlobalId) -> Option<String> {
        self.state
            .entry_by_id
            .get(&id)
            .map(|entry| entry.name())
            .map(|name| name.item.clone())
    }

    fn humanize_scalar_type(&self, typ: &ScalarType) -> String {
        use ScalarType::*;

        match typ {
            Array(t) => format!("{}[]", self.humanize_scalar_type(t)),
            List {
                custom_id: Some(global_id),
                ..
            }
            | Map {
                custom_id: Some(global_id),
                ..
            } => {
                let item = self.get_item(global_id);
                self.minimal_qualification(item.name()).to_string()
            }
            List { element_type, .. } => {
                format!("{} list", self.humanize_scalar_type(element_type))
            }
            Map { value_type, .. } => format!(
                "map[{}=>{}]",
                self.humanize_scalar_type(&ScalarType::String),
                self.humanize_scalar_type(value_type)
            ),
            Record {
                custom_id: Some(id),
                ..
            } => {
                let item = self.get_item(id);
                self.minimal_qualification(item.name()).to_string()
            }
            Record { fields, .. } => format!(
                "record({})",
                fields
                    .iter()
                    .map(|f| format!("{}: {}", f.0, self.humanize_column_type(&f.1)))
                    .join(",")
            ),
            PgLegacyChar => "\"char\"".into(),
            UInt16 => "uint2".into(),
            UInt32 => "uint4".into(),
            UInt64 => "uint8".into(),
            ty => {
                let pgrepr_type = mz_pgrepr::Type::from(ty);
                let pg_catalog_schema =
                    SchemaSpecifier::Id(self.state.get_pg_catalog_schema_id().clone());

                let res = if self
                    .effective_search_path(true)
                    .iter()
                    .any(|(_, schema)| schema == &pg_catalog_schema)
                {
                    pgrepr_type.name().to_string()
                } else {
                    // If PG_CATALOG_SCHEMA is not in search path, you need
                    // qualified object name to refer to type.
                    let name = QualifiedItemName {
                        qualifiers: ItemQualifiers {
                            database_spec: ResolvedDatabaseSpecifier::Ambient,
                            schema_spec: pg_catalog_schema,
                        },
                        item: pgrepr_type.name().to_string(),
                    };
                    self.resolve_full_name(&name).to_string()
                };
                res
            }
        }
    }

    fn column_names_for_id(&self, id: GlobalId) -> Option<Vec<String>> {
        self.state
            .entry_by_id
            .get(&id)
            .try_map(|entry| {
                Ok::<_, SqlCatalogError>(
                    entry
                        .item
                        .desc(&self.resolve_full_name(&entry.name))?
                        .iter_names()
                        .cloned()
                        .map(|col_name| col_name.to_string())
                        .collect(),
                )
            })
            .unwrap_or(None)
    }

    fn id_exists(&self, id: GlobalId) -> bool {
        self.state.entry_by_id.get(&id).is_some()
    }
}

impl SessionCatalog for ConnCatalog<'_> {
    fn active_role_id(&self) -> &RoleId {
        &self.role_id
    }

    fn get_prepared_statement_desc(&self, name: &str) -> Option<&StatementDesc> {
        self.prepared_statements
            .as_ref()
            .map(|ps| ps.get(name).map(|ps| ps.desc()))
            .flatten()
    }

    fn active_database(&self) -> Option<&DatabaseId> {
        self.database.as_ref()
    }

    fn active_cluster(&self) -> &str {
        &self.cluster
    }

    fn search_path(&self) -> &[(ResolvedDatabaseSpecifier, SchemaSpecifier)] {
        &self.search_path
    }

    fn resolve_database(
        &self,
        database_name: &str,
    ) -> Result<&dyn mz_sql::catalog::CatalogDatabase, SqlCatalogError> {
        Ok(self.state.resolve_database(database_name)?)
    }

    fn get_database(&self, id: &DatabaseId) -> &dyn mz_sql::catalog::CatalogDatabase {
        self.state
            .database_by_id
            .get(id)
            .expect("database doesn't exist")
    }

    // `as` is ok to use to cast to a trait object.
    #[allow(clippy::as_conversions)]
    fn get_databases(&self) -> Vec<&dyn CatalogDatabase> {
        self.state
            .database_by_id
            .values()
            .map(|database| database as &dyn CatalogDatabase)
            .collect()
    }

    fn resolve_schema(
        &self,
        database_name: Option<&str>,
        schema_name: &str,
    ) -> Result<&dyn mz_sql::catalog::CatalogSchema, SqlCatalogError> {
        Ok(self.state.resolve_schema(
            self.database.as_ref(),
            database_name,
            schema_name,
            &self.conn_id,
        )?)
    }

    fn resolve_schema_in_database(
        &self,
        database_spec: &ResolvedDatabaseSpecifier,
        schema_name: &str,
    ) -> Result<&dyn mz_sql::catalog::CatalogSchema, SqlCatalogError> {
        Ok(self
            .state
            .resolve_schema_in_database(database_spec, schema_name, &self.conn_id)?)
    }

    fn get_schema(
        &self,
        database_spec: &ResolvedDatabaseSpecifier,
        schema_spec: &SchemaSpecifier,
    ) -> &dyn CatalogSchema {
        self.state
            .get_schema(database_spec, schema_spec, &self.conn_id)
    }

    // `as` is ok to use to cast to a trait object.
    #[allow(clippy::as_conversions)]
    fn get_schemas(&self) -> Vec<&dyn CatalogSchema> {
        self.get_databases()
            .into_iter()
            .flat_map(|database| database.schemas().into_iter())
            .chain(
                self.state
                    .ambient_schemas_by_id
                    .values()
                    .chain(self.state.temporary_schemas.values())
                    .map(|schema| schema as &dyn CatalogSchema),
            )
            .collect()
    }

    fn get_mz_internal_schema_id(&self) -> &SchemaId {
        self.state().get_mz_internal_schema_id()
    }

    fn is_system_schema(&self, schema: &str) -> bool {
        self.state.is_system_schema(schema)
    }

    fn is_system_schema_specifier(&self, schema: &SchemaSpecifier) -> bool {
        match schema {
            SchemaSpecifier::Temporary => false,
            SchemaSpecifier::Id(id) => self.state.is_system_schema_id(id),
        }
    }

    fn resolve_role(
        &self,
        role_name: &str,
    ) -> Result<&dyn mz_sql::catalog::CatalogRole, SqlCatalogError> {
        match self.state.try_get_role_by_name(role_name) {
            Some(role) => Ok(role),
            None => Err(SqlCatalogError::UnknownRole(role_name.into())),
        }
    }

    fn try_get_role(&self, id: &RoleId) -> Option<&dyn CatalogRole> {
        Some(self.state.roles_by_id.get(id)?)
    }

    fn get_role(&self, id: &RoleId) -> &dyn mz_sql::catalog::CatalogRole {
        self.state.get_role(id)
    }

    fn get_roles(&self) -> Vec<&dyn CatalogRole> {
        // `as` is ok to use to cast to a trait object.
        #[allow(clippy::as_conversions)]
        self.state
            .roles_by_id
            .values()
            .map(|role| role as &dyn CatalogRole)
            .collect()
    }

    fn mz_system_role_id(&self) -> RoleId {
        MZ_SYSTEM_ROLE_ID
    }

    fn collect_role_membership(&self, id: &RoleId) -> BTreeSet<RoleId> {
        self.state.collect_role_membership(id)
    }

    fn resolve_cluster(
        &self,
        cluster_name: Option<&str>,
    ) -> Result<&dyn mz_sql::catalog::CatalogCluster, SqlCatalogError> {
        Ok(self
            .state
            .resolve_cluster(cluster_name.unwrap_or_else(|| self.active_cluster()))?)
    }

    fn resolve_cluster_replica(
        &self,
        cluster_replica_name: &QualifiedReplica,
    ) -> Result<&dyn CatalogClusterReplica, SqlCatalogError> {
        Ok(self.state.resolve_cluster_replica(cluster_replica_name)?)
    }

    fn resolve_item(
        &self,
        name: &PartialItemName,
    ) -> Result<&dyn mz_sql::catalog::CatalogItem, SqlCatalogError> {
        let r = self.state.resolve_entry(
            self.database.as_ref(),
            &self.effective_search_path(true),
            name,
            &self.conn_id,
        )?;
        if self.unresolvable_ids.contains(&r.id()) {
            Err(SqlCatalogError::UnknownItem(name.to_string()))
        } else {
            Ok(r)
        }
    }

    fn resolve_function(
        &self,
        name: &PartialItemName,
    ) -> Result<&dyn mz_sql::catalog::CatalogItem, SqlCatalogError> {
        let r = self.state.resolve_function(
            self.database.as_ref(),
            &self.effective_search_path(false),
            name,
            &self.conn_id,
        )?;

        if self.unresolvable_ids.contains(&r.id()) {
            Err(SqlCatalogError::UnknownFunction {
                name: name.to_string(),
                alternative: None,
            })
        } else {
            Ok(r)
        }
    }

    fn try_get_item(&self, id: &GlobalId) -> Option<&dyn mz_sql::catalog::CatalogItem> {
        Some(self.state.try_get_entry(id)?)
    }

    fn get_item(&self, id: &GlobalId) -> &dyn mz_sql::catalog::CatalogItem {
        self.state.get_entry(id)
    }

    fn get_items(&self) -> Vec<&dyn mz_sql::catalog::CatalogItem> {
        self.get_schemas()
            .into_iter()
            .flat_map(|schema| schema.item_ids().into_iter())
            .map(|(_, global_id)| self.get_item(global_id))
            .collect()
    }

    fn item_exists(&self, name: &QualifiedItemName) -> bool {
        self.state.item_exists(name, &self.conn_id)
    }

    fn get_cluster(&self, id: ClusterId) -> &dyn mz_sql::catalog::CatalogCluster {
        &self.state.clusters_by_id[&id]
    }

    // `as` is ok to use to cast to a trait object.
    #[allow(clippy::as_conversions)]
    fn get_clusters(&self) -> Vec<&dyn mz_sql::catalog::CatalogCluster> {
        self.state
            .clusters_by_id
            .values()
            .map(|cluster| cluster as &dyn mz_sql::catalog::CatalogCluster)
            .collect()
    }

    fn get_cluster_replica(
        &self,
        cluster_id: ClusterId,
        replica_id: ReplicaId,
    ) -> &dyn mz_sql::catalog::CatalogClusterReplica {
        let cluster = self.get_cluster(cluster_id);
        cluster.replica(replica_id)
    }

    fn get_cluster_replicas(&self) -> Vec<&dyn mz_sql::catalog::CatalogClusterReplica> {
        self.get_clusters()
            .into_iter()
            .flat_map(|cluster| cluster.replicas().into_iter())
            .collect()
    }

    fn get_system_privileges(&self) -> &PrivilegeMap {
        &self.state.system_privileges
    }

    fn get_default_privileges(
        &self,
    ) -> Vec<(&DefaultPrivilegeObject, Vec<&DefaultPrivilegeAclItem>)> {
        self.state
            .default_privileges
            .iter()
            .map(|(object, acl_items)| (object, acl_items.collect()))
            .collect()
    }

    fn find_available_name(&self, name: QualifiedItemName) -> QualifiedItemName {
        self.state.find_available_name(name, &self.conn_id)
    }

    fn resolve_full_name(&self, name: &QualifiedItemName) -> FullItemName {
        self.state.resolve_full_name(name, Some(&self.conn_id))
    }

    fn resolve_full_schema_name(&self, name: &QualifiedSchemaName) -> FullSchemaName {
        self.state.resolve_full_schema_name(name)
    }

    fn config(&self) -> &mz_sql::catalog::CatalogConfig {
        self.state.config()
    }

    fn now(&self) -> EpochMillis {
        (self.state.config().now)()
    }

    fn aws_privatelink_availability_zones(&self) -> Option<BTreeSet<String>> {
        self.state.aws_privatelink_availability_zones.clone()
    }

    fn system_vars(&self) -> &SystemVars {
        &self.state.system_configuration
    }

    fn system_vars_mut(&mut self) -> &mut SystemVars {
        &mut self.state.to_mut().system_configuration
    }

    fn get_owner_id(&self, id: &ObjectId) -> Option<RoleId> {
        self.state().get_owner_id(id, self.conn_id())
    }

    fn get_privileges(&self, id: &SystemObjectId) -> Option<&PrivilegeMap> {
        match id {
            SystemObjectId::System => Some(&self.state.system_privileges),
            SystemObjectId::Object(ObjectId::Cluster(id)) => {
                Some(self.get_cluster(*id).privileges())
            }
            SystemObjectId::Object(ObjectId::Database(id)) => {
                Some(self.get_database(id).privileges())
            }
            SystemObjectId::Object(ObjectId::Schema((database_spec, schema_spec))) => {
                Some(self.get_schema(database_spec, schema_spec).privileges())
            }
            SystemObjectId::Object(ObjectId::Item(id)) => Some(self.get_item(id).privileges()),
            SystemObjectId::Object(ObjectId::ClusterReplica(_))
            | SystemObjectId::Object(ObjectId::Role(_)) => None,
        }
    }

    fn object_dependents(&self, ids: &Vec<ObjectId>) -> Vec<ObjectId> {
        let mut seen = BTreeSet::new();
        self.state.object_dependents(ids, &self.conn_id, &mut seen)
    }

    fn item_dependents(&self, id: GlobalId) -> Vec<ObjectId> {
        let mut seen = BTreeSet::new();
        self.state.item_dependents(id, &mut seen)
    }

    fn all_object_privileges(&self, object_type: mz_sql::catalog::SystemObjectType) -> AclMode {
        rbac::all_object_privileges(object_type)
    }

    fn get_object_type(&self, object_id: &ObjectId) -> mz_sql::catalog::ObjectType {
        self.state.get_object_type(object_id)
    }

    fn get_system_object_type(&self, id: &SystemObjectId) -> mz_sql::catalog::SystemObjectType {
        self.state.get_system_object_type(id)
    }

    /// Returns a [`PartialItemName`] with the minimum amount of qualifiers to unambiguously resolve
    /// the object.
    fn minimal_qualification(&self, qualified_name: &QualifiedItemName) -> PartialItemName {
        let database_id = match &qualified_name.qualifiers.database_spec {
            ResolvedDatabaseSpecifier::Ambient => None,
            ResolvedDatabaseSpecifier::Id(id)
                if self.database.is_some() && self.database == Some(*id) =>
            {
                None
            }
            ResolvedDatabaseSpecifier::Id(id) => Some(id.clone()),
        };

        let schema_spec = if database_id.is_none()
            && self.resolve_item_name(&PartialItemName {
                database: None,
                schema: None,
                item: qualified_name.item.clone(),
            }) == Ok(qualified_name)
            || self.resolve_function_name(&PartialItemName {
                database: None,
                schema: None,
                item: qualified_name.item.clone(),
            }) == Ok(qualified_name)
        {
            None
        } else {
            // If `search_path` does not contain `full_name.schema`, the
            // `PartialName` must contain it.
            Some(qualified_name.qualifiers.schema_spec.clone())
        };

        let res = PartialItemName {
            database: database_id.map(|id| self.get_database(&id).name().to_string()),
            schema: schema_spec.map(|spec| {
                self.get_schema(&qualified_name.qualifiers.database_spec, &spec)
                    .name()
                    .schema
                    .clone()
            }),
            item: qualified_name.item.clone(),
        };
        assert!(
            self.resolve_item_name(&res) == Ok(qualified_name)
                || self.resolve_function_name(&res) == Ok(qualified_name)
        );
        res
    }

    fn add_notice(&self, notice: PlanNotice) {
        let _ = self.notices_tx.send(notice.into());
    }
}

impl mz_sql::catalog::CatalogDatabase for Database {
    fn name(&self) -> &str {
        &self.name
    }

    fn id(&self) -> DatabaseId {
        self.id
    }

    fn has_schemas(&self) -> bool {
        !self.schemas_by_name.is_empty()
    }

    fn schema_ids(&self) -> &BTreeMap<String, SchemaId> {
        &self.schemas_by_name
    }

    // `as` is ok to use to cast to a trait object.
    #[allow(clippy::as_conversions)]
    fn schemas(&self) -> Vec<&dyn CatalogSchema> {
        self.schemas_by_id
            .values()
            .map(|schema| schema as &dyn CatalogSchema)
            .collect()
    }

    fn owner_id(&self) -> RoleId {
        self.owner_id
    }

    fn privileges(&self) -> &PrivilegeMap {
        &self.privileges
    }
}

impl mz_sql::catalog::CatalogSchema for Schema {
    fn database(&self) -> &ResolvedDatabaseSpecifier {
        &self.name.database
    }

    fn name(&self) -> &QualifiedSchemaName {
        &self.name
    }

    fn id(&self) -> &SchemaSpecifier {
        &self.id
    }

    fn has_items(&self) -> bool {
        !self.items.is_empty()
    }

    fn item_ids(&self) -> &BTreeMap<String, GlobalId> {
        &self.items
    }

    fn owner_id(&self) -> RoleId {
        self.owner_id
    }

    fn privileges(&self) -> &PrivilegeMap {
        &self.privileges
    }
}

impl mz_sql::catalog::CatalogRole for Role {
    fn name(&self) -> &str {
        &self.name
    }

    fn id(&self) -> RoleId {
        self.id
    }

    fn membership(&self) -> &BTreeMap<RoleId, RoleId> {
        &self.membership.map
    }

    fn attributes(&self) -> &RoleAttributes {
        &self.attributes
    }

    fn vars(&self) -> &BTreeMap<String, OwnedVarInput> {
        &self.vars.map
    }
}

impl mz_sql::catalog::CatalogCluster<'_> for Cluster {
    fn name(&self) -> &str {
        &self.name
    }

    fn id(&self) -> ClusterId {
        self.id
    }

    fn linked_object_id(&self) -> Option<GlobalId> {
        self.linked_object_id
    }

    fn bound_objects(&self) -> &BTreeSet<GlobalId> {
        &self.bound_objects
    }

    fn replica_ids(&self) -> &BTreeMap<String, ReplicaId> {
        &self.replica_id_by_name
    }

    // `as` is ok to use to cast to a trait object.
    #[allow(clippy::as_conversions)]
    fn replicas(&self) -> Vec<&dyn CatalogClusterReplica> {
        self.replicas_by_id
            .values()
            .map(|replica| replica as &dyn CatalogClusterReplica)
            .collect()
    }

    fn replica(&self, id: ReplicaId) -> &dyn CatalogClusterReplica {
        self.replicas_by_id.get(&id).expect("catalog out of sync")
    }

    fn owner_id(&self) -> RoleId {
        self.owner_id
    }

    fn privileges(&self) -> &PrivilegeMap {
        &self.privileges
    }

    fn is_managed(&self) -> bool {
        self.is_managed()
    }
}

impl mz_sql::catalog::CatalogClusterReplica<'_> for ClusterReplica {
    fn name(&self) -> &str {
        &self.name
    }

    fn cluster_id(&self) -> ClusterId {
        self.cluster_id
    }

    fn replica_id(&self) -> ReplicaId {
        self.replica_id
    }

    fn owner_id(&self) -> RoleId {
        self.owner_id
    }
}

impl mz_sql::catalog::CatalogItem for CatalogEntry {
    fn name(&self) -> &QualifiedItemName {
        self.name()
    }

    fn id(&self) -> GlobalId {
        self.id()
    }

    fn oid(&self) -> u32 {
        self.oid()
    }

    fn desc(&self, name: &FullItemName) -> Result<Cow<RelationDesc>, SqlCatalogError> {
        self.desc(name)
    }

    fn func(&self) -> Result<&'static mz_sql::func::Func, SqlCatalogError> {
        self.func()
    }

    fn source_desc(&self) -> Result<Option<&SourceDesc<ReferencedConnection>>, SqlCatalogError> {
        self.source_desc()
    }

    fn connection(
        &self,
    ) -> Result<&mz_storage_types::connections::Connection<ReferencedConnection>, SqlCatalogError>
    {
        Ok(&self.connection()?.connection)
    }

    fn create_sql(&self) -> &str {
        match self.item() {
            CatalogItem::Table(Table { create_sql, .. }) => create_sql,
            CatalogItem::Source(Source { create_sql, .. }) => create_sql,
            CatalogItem::Sink(Sink { create_sql, .. }) => create_sql,
            CatalogItem::View(View { create_sql, .. }) => create_sql,
            CatalogItem::MaterializedView(MaterializedView { create_sql, .. }) => create_sql,
            CatalogItem::Index(Index { create_sql, .. }) => create_sql,
            CatalogItem::Type(Type { create_sql, .. }) => create_sql,
            CatalogItem::Secret(Secret { create_sql, .. }) => create_sql,
            CatalogItem::Connection(Connection { create_sql, .. }) => create_sql,
            CatalogItem::Func(_) => "<builtin>",
            CatalogItem::Log(_) => "<builtin>",
        }
    }

    fn item_type(&self) -> SqlCatalogItemType {
        self.item().typ()
    }

    fn index_details(&self) -> Option<(&[MirScalarExpr], GlobalId)> {
        if let CatalogItem::Index(Index { keys, on, .. }) = self.item() {
            Some((keys, *on))
        } else {
            None
        }
    }

    fn table_details(&self) -> Option<&[Expr<Aug>]> {
        if let CatalogItem::Table(Table { defaults, .. }) = self.item() {
            Some(defaults)
        } else {
            None
        }
    }

    fn type_details(&self) -> Option<&CatalogTypeDetails<IdReference>> {
        if let CatalogItem::Type(Type { details, .. }) = self.item() {
            Some(details)
        } else {
            None
        }
    }

    fn uses(&self) -> &ResolvedIds {
        self.uses()
    }

    fn used_by(&self) -> &[GlobalId] {
        self.used_by()
    }

    fn is_subsource(&self) -> bool {
        self.is_subsource()
    }

    fn subsources(&self) -> BTreeSet<GlobalId> {
        self.subsources()
    }

    fn progress_id(&self) -> Option<GlobalId> {
        self.progress_id()
    }

    fn owner_id(&self) -> RoleId {
        self.owner_id
    }

    fn privileges(&self) -> &PrivilegeMap {
        &self.privileges
    }

    fn cluster_id(&self) -> Option<ClusterId> {
        self.item().cluster_id()
    }
}

#[cfg(test)]
mod tests {
    use std::collections::{BTreeMap, BTreeSet};
    use std::sync::Arc;
    use std::time::{Duration, Instant};
    use std::{env, iter};

    use itertools::Itertools;
    use tokio_postgres::types::Type;
    use tokio_postgres::NoTls;

    use mz_catalog::builtin::{Builtin, BuiltinType, BUILTINS};
    use mz_controller_types::{ClusterId, ReplicaId};
    use mz_expr::{MirRelationExpr, MirScalarExpr, OptimizedMirRelationExpr};
    use mz_ore::collections::CollectionExt;
    use mz_ore::now::{to_datetime, NOW_ZERO, SYSTEM_TIME};
    use mz_ore::task;
    use mz_pgrepr::oid::{FIRST_MATERIALIZE_OID, FIRST_UNPINNED_OID};
    use mz_repr::adt::mz_acl_item::{AclMode, MzAclItem, PrivilegeMap};
    use mz_repr::namespaces::{INFORMATION_SCHEMA, PG_CATALOG_SCHEMA};
    use mz_repr::role_id::RoleId;
    use mz_repr::{Datum, GlobalId, RelationDesc, RelationType, RowArena, ScalarType, Timestamp};
    use mz_sql::catalog::{CatalogDatabase, CatalogSchema, CatalogType, SessionCatalog};
    use mz_sql::func::{Func, FuncImpl, Operation, OP_IMPLS};
    use mz_sql::names::{
        self, DatabaseId, ItemQualifiers, ObjectId, PartialItemName, QualifiedItemName,
        ResolvedDatabaseSpecifier, ResolvedIds, SchemaId, SchemaSpecifier, SystemObjectId,
    };
    use mz_sql::plan::{
        CoercibleScalarExpr, ExprContext, HirScalarExpr, PlanContext, QueryContext, QueryLifetime,
        Scope, StatementContext,
    };
    use mz_sql::session::user::MZ_SYSTEM_ROLE_ID;
    use mz_sql::session::vars::VarInput;
    use mz_sql::DEFAULT_SCHEMA;
    use mz_sql_parser::ast::Expr;
    use mz_stash::DebugStashFactory;

    use crate::catalog::{
        Catalog, CatalogItem, Index, MaterializedView, Op, Table, SYSTEM_CONN_ID,
    };
    use crate::coord::dataflows::{prep_scalar_expr, EvalTime, ExprPrepStyle};
    use crate::session::{Session, DEFAULT_DATABASE_NAME};

    /// System sessions have an empty `search_path` so it's necessary to
    /// schema-qualify all referenced items.
    ///
    /// Dummy (and ostensibly client) sessions contain system schemas in their
    /// search paths, so do not require schema qualification on system objects such
    /// as types.
    #[mz_ore::test(tokio::test)]
    #[cfg_attr(miri, ignore)] //  unsupported operation: can't call foreign function `TLS_client_method` on OS `linux`
    async fn test_minimal_qualification() {
        Catalog::with_debug(NOW_ZERO.clone(), |catalog| async move {
            struct TestCase {
                input: QualifiedItemName,
                system_output: PartialItemName,
                normal_output: PartialItemName,
            }

            let test_cases = vec![
                TestCase {
                    input: QualifiedItemName {
                        qualifiers: ItemQualifiers {
                            database_spec: ResolvedDatabaseSpecifier::Ambient,
                            schema_spec: SchemaSpecifier::Id(
                                catalog.get_pg_catalog_schema_id().clone(),
                            ),
                        },
                        item: "numeric".to_string(),
                    },
                    system_output: PartialItemName {
                        database: None,
                        schema: None,
                        item: "numeric".to_string(),
                    },
                    normal_output: PartialItemName {
                        database: None,
                        schema: None,
                        item: "numeric".to_string(),
                    },
                },
                TestCase {
                    input: QualifiedItemName {
                        qualifiers: ItemQualifiers {
                            database_spec: ResolvedDatabaseSpecifier::Ambient,
                            schema_spec: SchemaSpecifier::Id(
                                catalog.get_mz_catalog_schema_id().clone(),
                            ),
                        },
                        item: "mz_array_types".to_string(),
                    },
                    system_output: PartialItemName {
                        database: None,
                        schema: None,
                        item: "mz_array_types".to_string(),
                    },
                    normal_output: PartialItemName {
                        database: None,
                        schema: None,
                        item: "mz_array_types".to_string(),
                    },
                },
            ];

            for tc in test_cases {
                assert_eq!(
                    catalog
                        .for_system_session()
                        .minimal_qualification(&tc.input),
                    tc.system_output
                );
                assert_eq!(
                    catalog
                        .for_session(&Session::dummy())
                        .minimal_qualification(&tc.input),
                    tc.normal_output
                );
            }
        })
        .await
    }

    #[mz_ore::test(tokio::test)]
    #[cfg_attr(miri, ignore)] //  unsupported operation: can't call foreign function `TLS_client_method` on OS `linux`
    async fn test_catalog_revision() {
        let debug_stash_factory = DebugStashFactory::new().await;
        {
<<<<<<< HEAD
            let mut catalog =
                Catalog::open_debug_stash_catalog_factory(&debug_stash_factory, NOW_ZERO.clone())
                    .await
                    .expect("unable to open debug catalog");
=======
            let stash = debug_stash_factory.open().await;
            let mut catalog = Catalog::open_debug_stash(stash, NOW_ZERO.clone())
                .await
                .expect("unable to open debug catalog");
>>>>>>> 3b709958
            assert_eq!(catalog.transient_revision(), 1);
            catalog
                .transact(
                    mz_repr::Timestamp::MIN,
                    None,
                    vec![Op::CreateDatabase {
                        name: "test".to_string(),
                        oid: 1,
                        public_schema_oid: 2,
                        owner_id: MZ_SYSTEM_ROLE_ID,
                    }],
                    |_catalog| Ok(()),
                )
                .await
                .expect("failed to transact");
            assert_eq!(catalog.transient_revision(), 2);
        }
        {
<<<<<<< HEAD
            let catalog =
                Catalog::open_debug_stash_catalog_factory(&debug_stash_factory, NOW_ZERO.clone())
                    .await
                    .expect("unable to open debug catalog");
=======
            let stash = debug_stash_factory.open().await;
            let catalog = Catalog::open_debug_stash(stash, NOW_ZERO.clone())
                .await
                .expect("unable to open debug catalog");
>>>>>>> 3b709958
            // Re-opening the same stash resets the transient_revision to 1.
            assert_eq!(catalog.transient_revision(), 1);
        }
    }

    #[mz_ore::test(tokio::test)]
    #[cfg_attr(miri, ignore)] // unsupported operation: can't call foreign function `TLS_client_method` on OS `linux`
    async fn test_effective_search_path() {
        Catalog::with_debug(NOW_ZERO.clone(), |catalog| async move {
            let mz_catalog_schema = (
                ResolvedDatabaseSpecifier::Ambient,
                SchemaSpecifier::Id(catalog.state().get_mz_catalog_schema_id().clone()),
            );
            let pg_catalog_schema = (
                ResolvedDatabaseSpecifier::Ambient,
                SchemaSpecifier::Id(catalog.state().get_pg_catalog_schema_id().clone()),
            );
            let mz_temp_schema = (
                ResolvedDatabaseSpecifier::Ambient,
                SchemaSpecifier::Temporary,
            );

            // Behavior with the default search_schema (public)
            let session = Session::dummy();
            let conn_catalog = catalog.for_session(&session);
            assert_ne!(
                conn_catalog.effective_search_path(false),
                conn_catalog.search_path
            );
            assert_ne!(
                conn_catalog.effective_search_path(true),
                conn_catalog.search_path
            );
            assert_eq!(
                conn_catalog.effective_search_path(false),
                vec![
                    mz_catalog_schema.clone(),
                    pg_catalog_schema.clone(),
                    conn_catalog.search_path[0].clone()
                ]
            );
            assert_eq!(
                conn_catalog.effective_search_path(true),
                vec![
                    mz_temp_schema.clone(),
                    mz_catalog_schema.clone(),
                    pg_catalog_schema.clone(),
                    conn_catalog.search_path[0].clone()
                ]
            );

            // missing schemas are added when missing
            let mut session = Session::dummy();
            session
                .vars_mut()
                .set(
                    None,
                    "search_path",
                    VarInput::Flat(mz_repr::namespaces::PG_CATALOG_SCHEMA),
                    false,
                )
                .expect("failed to set search_path");
            let conn_catalog = catalog.for_session(&session);
            assert_ne!(
                conn_catalog.effective_search_path(false),
                conn_catalog.search_path
            );
            assert_ne!(
                conn_catalog.effective_search_path(true),
                conn_catalog.search_path
            );
            assert_eq!(
                conn_catalog.effective_search_path(false),
                vec![mz_catalog_schema.clone(), pg_catalog_schema.clone()]
            );
            assert_eq!(
                conn_catalog.effective_search_path(true),
                vec![
                    mz_temp_schema.clone(),
                    mz_catalog_schema.clone(),
                    pg_catalog_schema.clone()
                ]
            );

            let mut session = Session::dummy();
            session
                .vars_mut()
                .set(
                    None,
                    "search_path",
                    VarInput::Flat(mz_repr::namespaces::MZ_CATALOG_SCHEMA),
                    false,
                )
                .expect("failed to set search_path");
            let conn_catalog = catalog.for_session(&session);
            assert_ne!(
                conn_catalog.effective_search_path(false),
                conn_catalog.search_path
            );
            assert_ne!(
                conn_catalog.effective_search_path(true),
                conn_catalog.search_path
            );
            assert_eq!(
                conn_catalog.effective_search_path(false),
                vec![pg_catalog_schema.clone(), mz_catalog_schema.clone()]
            );
            assert_eq!(
                conn_catalog.effective_search_path(true),
                vec![
                    mz_temp_schema.clone(),
                    pg_catalog_schema.clone(),
                    mz_catalog_schema.clone()
                ]
            );

            let mut session = Session::dummy();
            session
                .vars_mut()
                .set(
                    None,
                    "search_path",
                    VarInput::Flat(mz_repr::namespaces::MZ_TEMP_SCHEMA),
                    false,
                )
                .expect("failed to set search_path");
            let conn_catalog = catalog.for_session(&session);
            assert_ne!(
                conn_catalog.effective_search_path(false),
                conn_catalog.search_path
            );
            assert_ne!(
                conn_catalog.effective_search_path(true),
                conn_catalog.search_path
            );
            assert_eq!(
                conn_catalog.effective_search_path(false),
                vec![
                    mz_catalog_schema.clone(),
                    pg_catalog_schema.clone(),
                    mz_temp_schema.clone()
                ]
            );
            assert_eq!(
                conn_catalog.effective_search_path(true),
                vec![mz_catalog_schema, pg_catalog_schema, mz_temp_schema]
            );
        })
        .await
    }

    #[mz_ore::test(tokio::test)]
    #[cfg_attr(miri, ignore)] //  unsupported operation: can't call foreign function `TLS_client_method` on OS `linux`
    async fn test_builtin_migration() {
        enum ItemNamespace {
            System,
            User,
        }

        enum SimplifiedItem {
            Table,
            MaterializedView { referenced_names: Vec<String> },
            Index { on: String },
        }

        struct SimplifiedCatalogEntry {
            name: String,
            namespace: ItemNamespace,
            item: SimplifiedItem,
        }

        impl SimplifiedCatalogEntry {
            // A lot of the fields here aren't actually used in the test so we can fill them in with dummy
            // values.
            fn to_catalog_item(
                self,
                id_mapping: &BTreeMap<String, GlobalId>,
            ) -> (String, ItemNamespace, CatalogItem) {
                let item = match self.item {
                    SimplifiedItem::Table => CatalogItem::Table(Table {
                        create_sql: "TODO".to_string(),
                        desc: RelationDesc::empty()
                            .with_column("a", ScalarType::Int32.nullable(true))
                            .with_key(vec![0]),
                        defaults: vec![Expr::null(); 1],
                        conn_id: None,
                        resolved_ids: ResolvedIds(BTreeSet::new()),
                        custom_logical_compaction_window: None,
                        is_retained_metrics_object: false,
                    }),
                    SimplifiedItem::MaterializedView { referenced_names } => {
                        let table_list = referenced_names.iter().join(",");
                        let resolved_ids = convert_name_vec_to_id_vec(referenced_names, id_mapping);
                        CatalogItem::MaterializedView(MaterializedView {
                            create_sql: format!(
                                "CREATE MATERIALIZED VIEW mv AS SELECT * FROM {table_list}"
                            ),
                            optimized_expr: OptimizedMirRelationExpr(MirRelationExpr::Constant {
                                rows: Ok(Vec::new()),
                                typ: RelationType {
                                    column_types: Vec::new(),
                                    keys: Vec::new(),
                                },
                            }),
                            desc: RelationDesc::empty()
                                .with_column("a", ScalarType::Int32.nullable(true))
                                .with_key(vec![0]),
                            resolved_ids: ResolvedIds(BTreeSet::from_iter(resolved_ids)),
                            cluster_id: ClusterId::User(1),
                        })
                    }
                    SimplifiedItem::Index { on } => {
                        let on_id = id_mapping[&on];
                        CatalogItem::Index(Index {
                            create_sql: format!("CREATE INDEX idx ON {on} (a)"),
                            on: on_id,
                            keys: Vec::new(),
                            conn_id: None,
                            resolved_ids: ResolvedIds(BTreeSet::from_iter([on_id])),
                            cluster_id: ClusterId::User(1),
                            custom_logical_compaction_window: None,
                            is_retained_metrics_object: false,
                        })
                    }
                };
                (self.name, self.namespace, item)
            }
        }

        struct BuiltinMigrationTestCase {
            test_name: &'static str,
            initial_state: Vec<SimplifiedCatalogEntry>,
            migrated_names: Vec<String>,
            expected_previous_sink_names: Vec<String>,
            expected_previous_materialized_view_names: Vec<String>,
            expected_previous_source_names: Vec<String>,
            expected_all_drop_ops: Vec<String>,
            expected_user_drop_ops: Vec<String>,
            expected_all_create_ops: Vec<String>,
            expected_user_create_ops: Vec<String>,
            expected_migrated_system_object_mappings: Vec<String>,
        }

        async fn add_item(
            catalog: &mut Catalog,
            name: String,
            item: CatalogItem,
            item_namespace: ItemNamespace,
        ) -> GlobalId {
            let id = match item_namespace {
                ItemNamespace::User => catalog
                    .allocate_user_id()
                    .await
                    .expect("cannot fail to allocate user ids"),
                ItemNamespace::System => catalog
                    .allocate_system_id()
                    .await
                    .expect("cannot fail to allocate system ids"),
            };
            let oid = catalog
                .allocate_oid()
                .expect("cannot fail to allocate oids");
            let database_id = catalog
                .resolve_database(DEFAULT_DATABASE_NAME)
                .expect("failed to resolve default database")
                .id();
            let database_spec = ResolvedDatabaseSpecifier::Id(database_id);
            let schema_spec = catalog
                .resolve_schema_in_database(&database_spec, DEFAULT_SCHEMA, &SYSTEM_CONN_ID)
                .expect("failed to resolve default schemazs")
                .id
                .clone();
            catalog
                .transact(
                    mz_repr::Timestamp::MIN,
                    None,
                    vec![Op::CreateItem {
                        id,
                        oid,
                        name: QualifiedItemName {
                            qualifiers: ItemQualifiers {
                                database_spec,
                                schema_spec,
                            },
                            item: name,
                        },
                        item,
                        owner_id: MZ_SYSTEM_ROLE_ID,
                    }],
                    |_| Ok(()),
                )
                .await
                .expect("failed to transact");
            id
        }

        fn convert_name_vec_to_id_vec(
            name_vec: Vec<String>,
            id_lookup: &BTreeMap<String, GlobalId>,
        ) -> Vec<GlobalId> {
            name_vec.into_iter().map(|name| id_lookup[&name]).collect()
        }

        fn convert_id_vec_to_name_vec(
            id_vec: Vec<GlobalId>,
            name_lookup: &BTreeMap<GlobalId, String>,
        ) -> Vec<String> {
            id_vec
                .into_iter()
                .map(|id| name_lookup[&id].clone())
                .collect()
        }

        let test_cases = vec![
            BuiltinMigrationTestCase {
                test_name: "no_migrations",
                initial_state: vec![SimplifiedCatalogEntry {
                    name: "s1".to_string(),
                    namespace: ItemNamespace::System,
                    item: SimplifiedItem::Table,
                }],
                migrated_names: vec![],
                expected_previous_sink_names: vec![],
                expected_previous_materialized_view_names: vec![],
                expected_previous_source_names: vec![],
                expected_all_drop_ops: vec![],
                expected_user_drop_ops: vec![],
                expected_all_create_ops: vec![],
                expected_user_create_ops: vec![],
                expected_migrated_system_object_mappings: vec![],
            },
            BuiltinMigrationTestCase {
                test_name: "single_migrations",
                initial_state: vec![SimplifiedCatalogEntry {
                    name: "s1".to_string(),
                    namespace: ItemNamespace::System,
                    item: SimplifiedItem::Table,
                }],
                migrated_names: vec!["s1".to_string()],
                expected_previous_sink_names: vec![],
                expected_previous_materialized_view_names: vec![],
                expected_previous_source_names: vec!["s1".to_string()],
                expected_all_drop_ops: vec!["s1".to_string()],
                expected_user_drop_ops: vec![],
                expected_all_create_ops: vec!["s1".to_string()],
                expected_user_create_ops: vec![],
                expected_migrated_system_object_mappings: vec!["s1".to_string()],
            },
            BuiltinMigrationTestCase {
                test_name: "child_migrations",
                initial_state: vec![
                    SimplifiedCatalogEntry {
                        name: "s1".to_string(),
                        namespace: ItemNamespace::System,
                        item: SimplifiedItem::Table,
                    },
                    SimplifiedCatalogEntry {
                        name: "u1".to_string(),
                        namespace: ItemNamespace::User,
                        item: SimplifiedItem::MaterializedView {
                            referenced_names: vec!["s1".to_string()],
                        },
                    },
                ],
                migrated_names: vec!["s1".to_string()],
                expected_previous_sink_names: vec![],
                expected_previous_materialized_view_names: vec!["u1".to_string()],
                expected_previous_source_names: vec!["s1".to_string()],
                expected_all_drop_ops: vec!["u1".to_string(), "s1".to_string()],
                expected_user_drop_ops: vec!["u1".to_string()],
                expected_all_create_ops: vec!["s1".to_string(), "u1".to_string()],
                expected_user_create_ops: vec!["u1".to_string()],
                expected_migrated_system_object_mappings: vec!["s1".to_string()],
            },
            BuiltinMigrationTestCase {
                test_name: "multi_child_migrations",
                initial_state: vec![
                    SimplifiedCatalogEntry {
                        name: "s1".to_string(),
                        namespace: ItemNamespace::System,
                        item: SimplifiedItem::Table,
                    },
                    SimplifiedCatalogEntry {
                        name: "u1".to_string(),
                        namespace: ItemNamespace::User,
                        item: SimplifiedItem::MaterializedView {
                            referenced_names: vec!["s1".to_string()],
                        },
                    },
                    SimplifiedCatalogEntry {
                        name: "u2".to_string(),
                        namespace: ItemNamespace::User,
                        item: SimplifiedItem::MaterializedView {
                            referenced_names: vec!["s1".to_string()],
                        },
                    },
                ],
                migrated_names: vec!["s1".to_string()],
                expected_previous_sink_names: vec![],
                expected_previous_materialized_view_names: vec!["u1".to_string(), "u2".to_string()],
                expected_previous_source_names: vec!["s1".to_string()],
                expected_all_drop_ops: vec!["u1".to_string(), "u2".to_string(), "s1".to_string()],
                expected_user_drop_ops: vec!["u1".to_string(), "u2".to_string()],
                expected_all_create_ops: vec!["s1".to_string(), "u2".to_string(), "u1".to_string()],
                expected_user_create_ops: vec!["u2".to_string(), "u1".to_string()],
                expected_migrated_system_object_mappings: vec!["s1".to_string()],
            },
            BuiltinMigrationTestCase {
                test_name: "topological_sort",
                initial_state: vec![
                    SimplifiedCatalogEntry {
                        name: "s1".to_string(),
                        namespace: ItemNamespace::System,
                        item: SimplifiedItem::Table,
                    },
                    SimplifiedCatalogEntry {
                        name: "s2".to_string(),
                        namespace: ItemNamespace::System,
                        item: SimplifiedItem::Table,
                    },
                    SimplifiedCatalogEntry {
                        name: "u1".to_string(),
                        namespace: ItemNamespace::User,
                        item: SimplifiedItem::MaterializedView {
                            referenced_names: vec!["s2".to_string()],
                        },
                    },
                    SimplifiedCatalogEntry {
                        name: "u2".to_string(),
                        namespace: ItemNamespace::User,
                        item: SimplifiedItem::MaterializedView {
                            referenced_names: vec!["s1".to_string(), "u1".to_string()],
                        },
                    },
                ],
                migrated_names: vec!["s1".to_string(), "s2".to_string()],
                expected_previous_sink_names: vec![],
                expected_previous_materialized_view_names: vec!["u2".to_string(), "u1".to_string()],
                expected_previous_source_names: vec!["s1".to_string(), "s2".to_string()],
                expected_all_drop_ops: vec![
                    "u2".to_string(),
                    "s1".to_string(),
                    "u1".to_string(),
                    "s2".to_string(),
                ],
                expected_user_drop_ops: vec!["u2".to_string(), "u1".to_string()],
                expected_all_create_ops: vec![
                    "s2".to_string(),
                    "u1".to_string(),
                    "s1".to_string(),
                    "u2".to_string(),
                ],
                expected_user_create_ops: vec!["u1".to_string(), "u2".to_string()],
                expected_migrated_system_object_mappings: vec!["s1".to_string(), "s2".to_string()],
            },
            BuiltinMigrationTestCase {
                test_name: "topological_sort_complex",
                initial_state: vec![
                    SimplifiedCatalogEntry {
                        name: "s273".to_string(),
                        namespace: ItemNamespace::System,
                        item: SimplifiedItem::Table,
                    },
                    SimplifiedCatalogEntry {
                        name: "s322".to_string(),
                        namespace: ItemNamespace::System,
                        item: SimplifiedItem::Table,
                    },
                    SimplifiedCatalogEntry {
                        name: "s317".to_string(),
                        namespace: ItemNamespace::System,
                        item: SimplifiedItem::Table,
                    },
                    SimplifiedCatalogEntry {
                        name: "s349".to_string(),
                        namespace: ItemNamespace::System,
                        item: SimplifiedItem::MaterializedView {
                            referenced_names: vec!["s273".to_string()],
                        },
                    },
                    SimplifiedCatalogEntry {
                        name: "s421".to_string(),
                        namespace: ItemNamespace::System,
                        item: SimplifiedItem::MaterializedView {
                            referenced_names: vec!["s273".to_string()],
                        },
                    },
                    SimplifiedCatalogEntry {
                        name: "s295".to_string(),
                        namespace: ItemNamespace::System,
                        item: SimplifiedItem::MaterializedView {
                            referenced_names: vec!["s273".to_string()],
                        },
                    },
                    SimplifiedCatalogEntry {
                        name: "s296".to_string(),
                        namespace: ItemNamespace::System,
                        item: SimplifiedItem::MaterializedView {
                            referenced_names: vec!["s295".to_string()],
                        },
                    },
                    SimplifiedCatalogEntry {
                        name: "s320".to_string(),
                        namespace: ItemNamespace::System,
                        item: SimplifiedItem::MaterializedView {
                            referenced_names: vec!["s295".to_string()],
                        },
                    },
                    SimplifiedCatalogEntry {
                        name: "s340".to_string(),
                        namespace: ItemNamespace::System,
                        item: SimplifiedItem::MaterializedView {
                            referenced_names: vec!["s295".to_string()],
                        },
                    },
                    SimplifiedCatalogEntry {
                        name: "s318".to_string(),
                        namespace: ItemNamespace::System,
                        item: SimplifiedItem::MaterializedView {
                            referenced_names: vec!["s295".to_string()],
                        },
                    },
                    SimplifiedCatalogEntry {
                        name: "s323".to_string(),
                        namespace: ItemNamespace::System,
                        item: SimplifiedItem::MaterializedView {
                            referenced_names: vec!["s295".to_string(), "s322".to_string()],
                        },
                    },
                    SimplifiedCatalogEntry {
                        name: "s330".to_string(),
                        namespace: ItemNamespace::System,
                        item: SimplifiedItem::MaterializedView {
                            referenced_names: vec!["s318".to_string(), "s317".to_string()],
                        },
                    },
                    SimplifiedCatalogEntry {
                        name: "s321".to_string(),
                        namespace: ItemNamespace::System,
                        item: SimplifiedItem::MaterializedView {
                            referenced_names: vec!["s318".to_string()],
                        },
                    },
                    SimplifiedCatalogEntry {
                        name: "s315".to_string(),
                        namespace: ItemNamespace::System,
                        item: SimplifiedItem::MaterializedView {
                            referenced_names: vec!["s296".to_string()],
                        },
                    },
                    SimplifiedCatalogEntry {
                        name: "s354".to_string(),
                        namespace: ItemNamespace::System,
                        item: SimplifiedItem::MaterializedView {
                            referenced_names: vec!["s296".to_string()],
                        },
                    },
                    SimplifiedCatalogEntry {
                        name: "s327".to_string(),
                        namespace: ItemNamespace::System,
                        item: SimplifiedItem::MaterializedView {
                            referenced_names: vec!["s296".to_string()],
                        },
                    },
                    SimplifiedCatalogEntry {
                        name: "s339".to_string(),
                        namespace: ItemNamespace::System,
                        item: SimplifiedItem::MaterializedView {
                            referenced_names: vec!["s296".to_string()],
                        },
                    },
                    SimplifiedCatalogEntry {
                        name: "s355".to_string(),
                        namespace: ItemNamespace::System,
                        item: SimplifiedItem::MaterializedView {
                            referenced_names: vec!["s315".to_string()],
                        },
                    },
                ],
                migrated_names: vec![
                    "s273".to_string(),
                    "s317".to_string(),
                    "s318".to_string(),
                    "s320".to_string(),
                    "s321".to_string(),
                    "s322".to_string(),
                    "s323".to_string(),
                    "s330".to_string(),
                    "s339".to_string(),
                    "s340".to_string(),
                ],
                expected_previous_sink_names: vec![],
                expected_previous_materialized_view_names: vec![
                    "s349".to_string(),
                    "s421".to_string(),
                    "s355".to_string(),
                    "s315".to_string(),
                    "s354".to_string(),
                    "s327".to_string(),
                    "s339".to_string(),
                    "s296".to_string(),
                    "s320".to_string(),
                    "s340".to_string(),
                    "s330".to_string(),
                    "s321".to_string(),
                    "s318".to_string(),
                    "s323".to_string(),
                    "s295".to_string(),
                ],
                expected_previous_source_names: vec![
                    "s273".to_string(),
                    "s317".to_string(),
                    "s322".to_string(),
                ],
                expected_all_drop_ops: vec![
                    "s349".to_string(),
                    "s421".to_string(),
                    "s355".to_string(),
                    "s315".to_string(),
                    "s354".to_string(),
                    "s327".to_string(),
                    "s339".to_string(),
                    "s296".to_string(),
                    "s320".to_string(),
                    "s340".to_string(),
                    "s330".to_string(),
                    "s321".to_string(),
                    "s318".to_string(),
                    "s323".to_string(),
                    "s295".to_string(),
                    "s273".to_string(),
                    "s317".to_string(),
                    "s322".to_string(),
                ],
                expected_user_drop_ops: vec![],
                expected_all_create_ops: vec![
                    "s322".to_string(),
                    "s317".to_string(),
                    "s273".to_string(),
                    "s295".to_string(),
                    "s323".to_string(),
                    "s318".to_string(),
                    "s321".to_string(),
                    "s330".to_string(),
                    "s340".to_string(),
                    "s320".to_string(),
                    "s296".to_string(),
                    "s339".to_string(),
                    "s327".to_string(),
                    "s354".to_string(),
                    "s315".to_string(),
                    "s355".to_string(),
                    "s421".to_string(),
                    "s349".to_string(),
                ],
                expected_user_create_ops: vec![],
                expected_migrated_system_object_mappings: vec![
                    "s322".to_string(),
                    "s317".to_string(),
                    "s273".to_string(),
                    "s295".to_string(),
                    "s323".to_string(),
                    "s318".to_string(),
                    "s321".to_string(),
                    "s330".to_string(),
                    "s340".to_string(),
                    "s320".to_string(),
                    "s296".to_string(),
                    "s339".to_string(),
                    "s327".to_string(),
                    "s354".to_string(),
                    "s315".to_string(),
                    "s355".to_string(),
                    "s421".to_string(),
                    "s349".to_string(),
                ],
            },
            BuiltinMigrationTestCase {
                test_name: "system_child_migrations",
                initial_state: vec![
                    SimplifiedCatalogEntry {
                        name: "s1".to_string(),
                        namespace: ItemNamespace::System,
                        item: SimplifiedItem::Table,
                    },
                    SimplifiedCatalogEntry {
                        name: "s2".to_string(),
                        namespace: ItemNamespace::System,
                        item: SimplifiedItem::Index {
                            on: "s1".to_string(),
                        },
                    },
                ],
                migrated_names: vec!["s1".to_string()],
                expected_previous_sink_names: vec![],
                expected_previous_materialized_view_names: vec![],
                expected_previous_source_names: vec!["s1".to_string()],
                expected_all_drop_ops: vec!["s2".to_string(), "s1".to_string()],
                expected_user_drop_ops: vec![],
                expected_all_create_ops: vec!["s1".to_string(), "s2".to_string()],
                expected_user_create_ops: vec![],
                expected_migrated_system_object_mappings: vec!["s1".to_string(), "s2".to_string()],
            },
        ];

        for test_case in test_cases {
            Catalog::with_debug(NOW_ZERO.clone(), |mut catalog| async move {
                let mut id_mapping = BTreeMap::new();
                let mut name_mapping = BTreeMap::new();
                for entry in test_case.initial_state {
                    let (name, namespace, item) = entry.to_catalog_item(&id_mapping);
                    let id = add_item(&mut catalog, name.clone(), item, namespace).await;
                    id_mapping.insert(name.clone(), id);
                    name_mapping.insert(id, name);
                }

                let migrated_ids = test_case
                    .migrated_names
                    .into_iter()
                    .map(|name| id_mapping[&name])
                    .collect();
                let id_fingerprint_map: BTreeMap<GlobalId, String> = id_mapping
                    .iter()
                    .filter(|(_name, id)| id.is_system())
                    // We don't use the new fingerprint in this test, so we can just hard code it
                    .map(|(_name, id)| (*id, "".to_string()))
                    .collect();
                let migration_metadata = catalog
                    .generate_builtin_migration_metadata(migrated_ids, id_fingerprint_map)
                    .await
                    .expect("failed to generate builtin migration metadata");

                assert_eq!(
                    convert_id_vec_to_name_vec(migration_metadata.previous_sink_ids, &name_mapping),
                    test_case.expected_previous_sink_names,
                    "{} test failed with wrong previous sink ids",
                    test_case.test_name
                );
                assert_eq!(
                    convert_id_vec_to_name_vec(
                        migration_metadata.previous_materialized_view_ids,
                        &name_mapping
                    ),
                    test_case.expected_previous_materialized_view_names,
                    "{} test failed with wrong previous materialized view ids",
                    test_case.test_name
                );
                assert_eq!(
                    convert_id_vec_to_name_vec(
                        migration_metadata.previous_source_ids,
                        &name_mapping
                    ),
                    test_case.expected_previous_source_names,
                    "{} test failed with wrong previous source ids",
                    test_case.test_name
                );
                assert_eq!(
                    convert_id_vec_to_name_vec(migration_metadata.all_drop_ops, &name_mapping),
                    test_case.expected_all_drop_ops,
                    "{} test failed with wrong all drop ops",
                    test_case.test_name
                );
                assert_eq!(
                    convert_id_vec_to_name_vec(migration_metadata.user_drop_ops, &name_mapping),
                    test_case.expected_user_drop_ops,
                    "{} test failed with wrong user drop ops",
                    test_case.test_name
                );
                assert_eq!(
                    migration_metadata
                        .all_create_ops
                        .into_iter()
                        .map(|(_, _, name, _, _, _)| name.item)
                        .collect::<Vec<_>>(),
                    test_case.expected_all_create_ops,
                    "{} test failed with wrong all create ops",
                    test_case.test_name
                );
                assert_eq!(
                    migration_metadata
                        .user_create_ops
                        .into_iter()
                        .map(|(_, _, name)| name)
                        .collect::<Vec<_>>(),
                    test_case.expected_user_create_ops,
                    "{} test failed with wrong user create ops",
                    test_case.test_name
                );
                assert_eq!(
                    migration_metadata
                        .migrated_system_object_mappings
                        .values()
                        .map(|mapping| mapping.description.object_name.clone())
                        .collect::<BTreeSet<_>>(),
                    test_case
                        .expected_migrated_system_object_mappings
                        .into_iter()
                        .collect::<BTreeSet<_>>(),
                    "{} test failed with wrong migrated system object mappings",
                    test_case.test_name
                );
            })
            .await
        }
    }

    #[mz_ore::test(tokio::test)]
    #[cfg_attr(miri, ignore)] //  unsupported operation: can't call foreign function `TLS_client_method` on OS `linux`
    async fn test_normalized_create() {
        Catalog::with_debug(NOW_ZERO.clone(), |catalog| async move {
            let catalog = catalog.for_system_session();
            let scx = &mut StatementContext::new(None, &catalog);

            let parsed = mz_sql_parser::parser::parse_statements(
                "create view public.foo as select 1 as bar",
            )
            .expect("")
            .into_element()
            .ast;

            let (stmt, _) = names::resolve(scx.catalog, parsed).expect("");

            // Ensure that all identifiers are quoted.
            assert_eq!(
                r#"CREATE VIEW "materialize"."public"."foo" AS SELECT 1 AS "bar""#,
                mz_sql::normalize::create_statement(scx, stmt).expect(""),
            );
        })
        .await;
    }

    // Test that if a large catalog item is somehow committed, then we can still load the catalog.
    #[mz_ore::test(tokio::test)]
    #[cfg_attr(miri, ignore)] // slow
    async fn test_large_catalog_item() {
        let view_def = "CREATE VIEW \"materialize\".\"public\".\"v\" AS SELECT 1 FROM (SELECT 1";
        let column = ", 1";
        let view_def_size = view_def.bytes().count();
        let column_size = column.bytes().count();
        let column_count =
            (mz_sql_parser::parser::MAX_STATEMENT_BATCH_SIZE - view_def_size) / column_size + 1;
        let columns = iter::repeat(column).take(column_count).join("");
        let create_sql = format!("{view_def}{columns})");
        let create_sql_check = create_sql.clone();
        assert!(mz_sql_parser::parser::parse_statements(&create_sql).is_ok());
        assert!(mz_sql_parser::parser::parse_statements_with_limit(&create_sql).is_err());

        let debug_stash_factory = DebugStashFactory::new().await;
        let id = GlobalId::User(1);
        {
<<<<<<< HEAD
            let mut catalog = Catalog::open_debug_stash_catalog_factory(
                &debug_stash_factory,
                SYSTEM_TIME.clone(),
            )
            .await
            .expect("unable to open debug catalog");
=======
            let stash = debug_stash_factory.open().await;
            let mut catalog = Catalog::open_debug_stash(stash, SYSTEM_TIME.clone())
                .await
                .expect("unable to open debug catalog");
>>>>>>> 3b709958
            let item = catalog
                .state()
                .parse_view_item(create_sql)
                .expect("unable to parse view");
            catalog
                .transact(
                    SYSTEM_TIME().into(),
                    None,
                    vec![Op::CreateItem {
                        item,
                        name: QualifiedItemName {
                            qualifiers: ItemQualifiers {
                                database_spec: ResolvedDatabaseSpecifier::Id(DatabaseId::User(1)),
                                schema_spec: SchemaSpecifier::Id(SchemaId::User(3)),
                            },
                            item: "v".to_string(),
                        },
                        oid: 1,
                        id,
                        owner_id: MZ_SYSTEM_ROLE_ID,
                    }],
                    |_catalog| Ok(()),
                )
                .await
                .expect("failed to transact");
        }
        {
<<<<<<< HEAD
            let catalog = Catalog::open_debug_stash_catalog_factory(
                &debug_stash_factory,
                SYSTEM_TIME.clone(),
            )
            .await
            .expect("unable to open debug catalog");
=======
            let stash = debug_stash_factory.open().await;
            let catalog = Catalog::open_debug_stash(stash, SYSTEM_TIME.clone())
                .await
                .expect("unable to open debug catalog");
>>>>>>> 3b709958
            let view = catalog.get_entry(&id);
            assert_eq!("v", view.name.item);
            match &view.item {
                CatalogItem::View(view) => assert_eq!(create_sql_check, view.create_sql),
                item => panic!("expected view, got {}", item.typ()),
            }
        }
    }

    #[mz_ore::test]
    fn test_update_privilege_owners() {
        let old_owner = RoleId::User(1);
        let new_owner = RoleId::User(2);
        let other_role = RoleId::User(3);

        // older owner exists as grantor.
        let mut privileges = PrivilegeMap::from_mz_acl_items(vec![
            MzAclItem {
                grantee: other_role,
                grantor: old_owner,
                acl_mode: AclMode::UPDATE,
            },
            MzAclItem {
                grantee: other_role,
                grantor: new_owner,
                acl_mode: AclMode::SELECT,
            },
        ]);
        Catalog::update_privilege_owners(&mut privileges, old_owner, new_owner);
        assert_eq!(1, privileges.all_values().count());
        assert_eq!(
            vec![MzAclItem {
                grantee: other_role,
                grantor: new_owner,
                acl_mode: AclMode::SELECT.union(AclMode::UPDATE)
            }],
            privileges.all_values_owned().collect::<Vec<_>>()
        );

        // older owner exists as grantee.
        let mut privileges = PrivilegeMap::from_mz_acl_items(vec![
            MzAclItem {
                grantee: old_owner,
                grantor: other_role,
                acl_mode: AclMode::UPDATE,
            },
            MzAclItem {
                grantee: new_owner,
                grantor: other_role,
                acl_mode: AclMode::SELECT,
            },
        ]);
        Catalog::update_privilege_owners(&mut privileges, old_owner, new_owner);
        assert_eq!(1, privileges.all_values().count());
        assert_eq!(
            vec![MzAclItem {
                grantee: new_owner,
                grantor: other_role,
                acl_mode: AclMode::SELECT.union(AclMode::UPDATE)
            }],
            privileges.all_values_owned().collect::<Vec<_>>()
        );

        // older owner exists as grantee and grantor.
        let mut privileges = PrivilegeMap::from_mz_acl_items(vec![
            MzAclItem {
                grantee: old_owner,
                grantor: old_owner,
                acl_mode: AclMode::UPDATE,
            },
            MzAclItem {
                grantee: new_owner,
                grantor: new_owner,
                acl_mode: AclMode::SELECT,
            },
        ]);
        Catalog::update_privilege_owners(&mut privileges, old_owner, new_owner);
        assert_eq!(1, privileges.all_values().count());
        assert_eq!(
            vec![MzAclItem {
                grantee: new_owner,
                grantor: new_owner,
                acl_mode: AclMode::SELECT.union(AclMode::UPDATE)
            }],
            privileges.all_values_owned().collect::<Vec<_>>()
        );
    }

    #[mz_ore::test(tokio::test)]
    #[cfg_attr(miri, ignore)] //  unsupported operation: can't call foreign function `TLS_client_method` on OS `linux`
    async fn test_object_type() {
<<<<<<< HEAD
        Catalog::with_debug(SYSTEM_TIME.clone(), |catalog| async move {
            let catalog = catalog.for_system_session();
=======
        let debug_stash_factory = DebugStashFactory::new().await;
        let stash = debug_stash_factory.open().await;
        let catalog = Catalog::open_debug_stash(stash, SYSTEM_TIME.clone())
            .await
            .expect("unable to open debug catalog");
        let catalog = catalog.for_system_session();
>>>>>>> 3b709958

            assert_eq!(
                mz_sql::catalog::ObjectType::ClusterReplica,
                catalog.get_object_type(&ObjectId::ClusterReplica((
                    ClusterId::User(1),
                    ReplicaId::User(1)
                )))
            );
            assert_eq!(
                mz_sql::catalog::ObjectType::Role,
                catalog.get_object_type(&ObjectId::Role(RoleId::User(1)))
            );
        })
        .await;
    }

    #[mz_ore::test(tokio::test)]
    #[cfg_attr(miri, ignore)] //  unsupported operation: can't call foreign function `TLS_client_method` on OS `linux`
    async fn test_get_privileges() {
<<<<<<< HEAD
        Catalog::with_debug(SYSTEM_TIME.clone(), |catalog| async move {
            let catalog = catalog.for_system_session();
=======
        let debug_stash_factory = DebugStashFactory::new().await;
        let stash = debug_stash_factory.open().await;
        let catalog = Catalog::open_debug_stash(stash, SYSTEM_TIME.clone())
            .await
            .expect("unable to open debug catalog");
        let catalog = catalog.for_system_session();
>>>>>>> 3b709958

            assert_eq!(
                None,
                catalog.get_privileges(&SystemObjectId::Object(ObjectId::ClusterReplica((
                    ClusterId::User(1),
                    ReplicaId::User(1),
                ))))
            );
            assert_eq!(
                None,
                catalog.get_privileges(&SystemObjectId::Object(ObjectId::Role(RoleId::User(1))))
            );
        })
        .await;
    }

    // Connect to a running Postgres server and verify that our builtin
    // types and functions match it, in addition to some other things.
    #[mz_ore::test(tokio::test)]
    #[cfg_attr(miri, ignore)] //  unsupported operation: can't call foreign function `TLS_client_method` on OS `linux`
    async fn test_compare_builtins_postgres() {
        async fn inner(catalog: Catalog) {
            // Verify that all builtin functions:
            // - have a unique OID
            // - if they have a postgres counterpart (same oid) then they have matching name
            let (client, connection) = tokio_postgres::connect(
                &env::var("POSTGRES_URL").unwrap_or_else(|_| "host=localhost user=postgres".into()),
                NoTls,
            )
            .await
            .expect("failed to connect to Postgres");

            task::spawn(|| "compare_builtin_postgres", async move {
                if let Err(e) = connection.await {
                    panic!("connection error: {}", e);
                }
            });

            struct PgProc {
                name: String,
                arg_oids: Vec<u32>,
                ret_oid: Option<u32>,
                ret_set: bool,
            }

            struct PgType {
                name: String,
                ty: String,
                elem: u32,
                array: u32,
                receive: Option<u32>,
            }

            struct PgOper {
                oprresult: u32,
                name: String,
            }

            let pg_proc: BTreeMap<_, _> = client
                .query(
                    "SELECT
                    p.oid,
                    proname,
                    proargtypes,
                    prorettype,
                    proretset
                FROM pg_proc p
                JOIN pg_namespace n ON p.pronamespace = n.oid",
                    &[],
                )
                .await
                .expect("pg query failed")
                .into_iter()
                .map(|row| {
                    let oid: u32 = row.get("oid");
                    let pg_proc = PgProc {
                        name: row.get("proname"),
                        arg_oids: row.get("proargtypes"),
                        ret_oid: row.get("prorettype"),
                        ret_set: row.get("proretset"),
                    };
                    (oid, pg_proc)
                })
                .collect();

            let pg_type: BTreeMap<_, _> = client
                .query(
                    "SELECT oid, typname, typtype::text, typelem, typarray, nullif(typreceive::oid, 0) as typreceive FROM pg_type",
                    &[],
                )
                .await
                .expect("pg query failed")
                .into_iter()
                .map(|row| {
                    let oid: u32 = row.get("oid");
                    let pg_type = PgType {
                        name: row.get("typname"),
                        ty: row.get("typtype"),
                        elem: row.get("typelem"),
                        array: row.get("typarray"),
                        receive: row.get("typreceive"),
                    };
                    (oid, pg_type)
                })
                .collect();

            let pg_oper: BTreeMap<_, _> = client
                .query("SELECT oid, oprname, oprresult FROM pg_operator", &[])
                .await
                .expect("pg query failed")
                .into_iter()
                .map(|row| {
                    let oid: u32 = row.get("oid");
                    let pg_oper = PgOper {
                        name: row.get("oprname"),
                        oprresult: row.get("oprresult"),
                    };
                    (oid, pg_oper)
                })
                .collect();

            let conn_catalog = catalog.for_system_session();
            let resolve_type_oid = |item: &str| {
                conn_catalog
                    .resolve_item(&PartialItemName {
                        database: None,
                        // All functions we check exist in PG, so the types must, as
                        // well
                        schema: Some(PG_CATALOG_SCHEMA.into()),
                        item: item.to_string(),
                    })
                    .expect("unable to resolve type")
                    .oid()
            };

            let func_oids: BTreeSet<_> = BUILTINS::funcs()
                .flat_map(|f| f.inner.func_impls().into_iter().map(|f| f.oid))
                .collect();

            let mut all_oids = BTreeSet::new();

            // A function to determine if two oids are equivalent enough for these tests. We don't
            // support some types, so map exceptions here.
            let equivalent_types: BTreeSet<(Option<u32>, Option<u32>)> = BTreeSet::from_iter(
                [
                    // We don't support NAME.
                    (Type::NAME, Type::TEXT),
                    (Type::NAME_ARRAY, Type::TEXT_ARRAY),
                    // We don't support time with time zone.
                    (Type::TIME, Type::TIMETZ),
                    (Type::TIME_ARRAY, Type::TIMETZ_ARRAY),
                ]
                .map(|(a, b)| (Some(a.oid()), Some(b.oid()))),
            );
            let ignore_return_types: BTreeSet<u32> = BTreeSet::from([
                1619, // pg_typeof: TODO: We now have regtype and can correctly implement this.
            ]);
            let is_same_type = |fn_oid: u32, a: Option<u32>, b: Option<u32>| -> bool {
                if ignore_return_types.contains(&fn_oid) {
                    return true;
                }
                if equivalent_types.contains(&(a, b)) || equivalent_types.contains(&(b, a)) {
                    return true;
                }
                a == b
            };

            for builtin in BUILTINS::iter() {
                match builtin {
                    Builtin::Type(ty) => {
                        assert!(all_oids.insert(ty.oid), "{} reused oid {}", ty.name, ty.oid);

                        if ty.oid >= FIRST_MATERIALIZE_OID {
                            // High OIDs are reserved in Materialize and don't have
                            // PostgreSQL counterparts.
                            continue;
                        }

                        // For types that have a PostgreSQL counterpart, verify that
                        // the name and oid match.
                        let pg_ty = pg_type.get(&ty.oid).unwrap_or_else(|| {
                            panic!("pg_proc missing type {}: oid {}", ty.name, ty.oid)
                        });
                        assert_eq!(
                            ty.name, pg_ty.name,
                            "oid {} has name {} in postgres; expected {}",
                            ty.oid, pg_ty.name, ty.name,
                        );

                        assert_eq!(
                            ty.details.typreceive_oid, pg_ty.receive,
                            "type {} has typreceive OID {:?} in mz but {:?} in pg",
                            ty.name, ty.details.typreceive_oid, pg_ty.receive,
                        );

                        if let Some(typreceive_oid) = ty.details.typreceive_oid {
                            assert!(
                                func_oids.contains(&typreceive_oid),
                                "type {} has typreceive OID {} that does not exist in pg_proc",
                                ty.name,
                                typreceive_oid,
                            );
                        }

                        // Ensure the type matches.
                        match &ty.details.typ {
                            CatalogType::Array { element_reference } => {
                                let elem_ty = BUILTINS::iter()
                                    .filter_map(|builtin| match builtin {
                                        Builtin::Type(ty @ BuiltinType { name, .. })
                                            if element_reference == name =>
                                        {
                                            Some(ty)
                                        }
                                        _ => None,
                                    })
                                    .next();
                                let elem_ty = match elem_ty {
                                    Some(ty) => ty,
                                    None => {
                                        panic!("{} is unexpectedly not a type", element_reference)
                                    }
                                };
                                assert_eq!(
                                    pg_ty.elem, elem_ty.oid,
                                    "type {} has mismatched element OIDs",
                                    ty.name
                                )
                            }
                            CatalogType::Pseudo => {
                                assert_eq!(
                                    pg_ty.ty, "p",
                                    "type {} is not a pseudo type as expected",
                                    ty.name
                                )
                            }
                            CatalogType::Range { .. } => {
                                assert_eq!(
                                    pg_ty.ty, "r",
                                    "type {} is not a range type as expected",
                                    ty.name
                                );
                            }
                            _ => {
                                assert_eq!(
                                    pg_ty.ty, "b",
                                    "type {} is not a base type as expected",
                                    ty.name
                                )
                            }
                        }

                        // Ensure the array type reference is correct.
                        let schema = catalog
                            .resolve_schema_in_database(
                                &ResolvedDatabaseSpecifier::Ambient,
                                ty.schema,
                                &SYSTEM_CONN_ID,
                            )
                            .expect("unable to resolve schema");
                        let allocated_type = catalog
                            .resolve_entry(
                                None,
                                &vec![(ResolvedDatabaseSpecifier::Ambient, schema.id().clone())],
                                &PartialItemName {
                                    database: None,
                                    schema: Some(schema.name().schema.clone()),
                                    item: ty.name.to_string(),
                                },
                                &SYSTEM_CONN_ID,
                            )
                            .expect("unable to resolve type");
                        let ty = if let CatalogItem::Type(ty) = &allocated_type.item {
                            ty
                        } else {
                            panic!("unexpectedly not a type")
                        };
                        match ty.details.array_id {
                            Some(array_id) => {
                                let array_ty = catalog.get_entry(&array_id);
                                assert_eq!(
                                    pg_ty.array, array_ty.oid,
                                    "type {} has mismatched array OIDs",
                                    allocated_type.name.item,
                                );
                            }
                            None => assert_eq!(
                                pg_ty.array, 0,
                                "type {} does not have an array type in mz but does in pg",
                                allocated_type.name.item,
                            ),
                        }
                    }
                    Builtin::Func(func) => {
                        for imp in func.inner.func_impls() {
                            assert!(
                                all_oids.insert(imp.oid),
                                "{} reused oid {}",
                                func.name,
                                imp.oid
                            );

                            // For functions that have a postgres counterpart, verify that the name and
                            // oid match.
                            let pg_fn = if imp.oid >= FIRST_UNPINNED_OID {
                                continue;
                            } else {
                                pg_proc.get(&imp.oid).unwrap_or_else(|| {
                                    panic!(
                                        "pg_proc missing function {}: oid {}",
                                        func.name, imp.oid
                                    )
                                })
                            };
                            assert_eq!(
                                func.name, pg_fn.name,
                                "funcs with oid {} don't match names: {} in mz, {} in pg",
                                imp.oid, func.name, pg_fn.name
                            );

                            // Complain, but don't fail, if argument oids don't match.
                            // TODO: make these match.
                            let imp_arg_oids = imp
                                .arg_typs
                                .iter()
                                .map(|item| resolve_type_oid(item))
                                .collect::<Vec<_>>();

                            if imp_arg_oids != pg_fn.arg_oids {
                                println!(
                                    "funcs with oid {} ({}) don't match arguments: {:?} in mz, {:?} in pg",
                                    imp.oid, func.name, imp_arg_oids, pg_fn.arg_oids
                                );
                            }

                            let imp_return_oid = imp.return_typ.map(|item| resolve_type_oid(item));

                            assert!(
                                is_same_type(imp.oid, imp_return_oid, pg_fn.ret_oid),
                                "funcs with oid {} ({}) don't match return types: {:?} in mz, {:?} in pg",
                                imp.oid, func.name, imp_return_oid, pg_fn.ret_oid
                            );

                            assert_eq!(
                                imp.return_is_set,
                                pg_fn.ret_set,
                                "funcs with oid {} ({}) don't match set-returning value: {:?} in mz, {:?} in pg",
                                imp.oid, func.name, imp.return_is_set, pg_fn.ret_set
                            );
                        }
                    }
                    _ => (),
                }
            }

            for (op, func) in OP_IMPLS.iter() {
                for imp in func.func_impls() {
                    assert!(all_oids.insert(imp.oid), "{} reused oid {}", op, imp.oid);

                    // For operators that have a postgres counterpart, verify that the name and oid match.
                    let pg_op = if imp.oid >= FIRST_UNPINNED_OID {
                        continue;
                    } else {
                        pg_oper.get(&imp.oid).unwrap_or_else(|| {
                            panic!("pg_operator missing operator {}: oid {}", op, imp.oid)
                        })
                    };

                    assert_eq!(*op, pg_op.name);

                    let imp_return_oid = imp
                        .return_typ
                        .map(|item| resolve_type_oid(item))
                        .expect("must have oid");
                    if imp_return_oid != pg_op.oprresult {
                        panic!(
                            "operators with oid {} ({}) don't match return typs: {} in mz, {} in pg",
                            imp.oid,
                            op,
                            imp_return_oid,
                            pg_op.oprresult
                        );
                    }
                }
            }
        }

        Catalog::with_debug(NOW_ZERO.clone(), inner).await
    }

    // Execute all builtin functions with all combinations of arguments from interesting datums.
    #[mz_ore::test(tokio::test)]
    #[cfg_attr(miri, ignore)] //  unsupported operation: can't call foreign function `TLS_client_method` on OS `linux`
    async fn test_smoketest_all_builtins() {
        fn inner(catalog: Catalog) -> Vec<tokio::task::JoinHandle<()>> {
            let catalog = Arc::new(catalog);
            let conn_catalog = catalog.for_system_session();

            let resolve_type_oid = |item: &str| {
                conn_catalog
                    .resolve_item(&PartialItemName {
                        database: None,
                        schema: Some(PG_CATALOG_SCHEMA.into()),
                        item: item.to_string(),
                    })
                    .unwrap_or_else(|_| panic!("unable to resolve type: {item}"))
                    .oid()
            };
            let mut handles = Vec::new();

            // Extracted during planning; always panics when executed.
            let ignore_names = BTreeSet::from([
                "avg",
                "avg_internal_v1",
                "bool_and",
                "bool_or",
                "mod",
                "mz_panic",
                "mz_sleep",
                "pow",
                "stddev_pop",
                "stddev_samp",
                "stddev",
                "var_pop",
                "var_samp",
                "variance",
            ]);

            let fns = BUILTINS::funcs()
                .map(|func| (&func.name, func.inner))
                .chain(OP_IMPLS.iter());

            for (name, func) in fns {
                if ignore_names.contains(name) {
                    continue;
                }
                let Func::Scalar(impls) = func else {
                    continue;
                };

                'outer: for imp in impls {
                    let details = imp.details();
                    let mut styps = Vec::new();
                    for item in details.arg_typs.iter() {
                        let oid = resolve_type_oid(item);
                        let Ok(pgtyp) = mz_pgrepr::Type::from_oid(oid) else {
                            continue 'outer;
                        };
                        styps.push(ScalarType::try_from(&pgtyp).expect("must exist"));
                    }
                    let datums = styps
                        .iter()
                        .map(|styp| {
                            let mut datums = vec![Datum::Null];
                            datums.extend(styp.interesting_datums());
                            datums
                        })
                        .collect::<Vec<_>>();
                    // Skip nullary fns.
                    if datums.is_empty() {
                        continue;
                    }

                    let return_oid = details
                        .return_typ
                        .map(|item| resolve_type_oid(item))
                        .expect("must exist");
                    let return_styp = mz_pgrepr::Type::from_oid(return_oid)
                        .ok()
                        .map(|typ| ScalarType::try_from(&typ).expect("must exist"));

                    let mut idxs = vec![0; datums.len()];
                    while idxs[0] < datums[0].len() {
                        let mut args = Vec::with_capacity(idxs.len());
                        for i in 0..(datums.len()) {
                            args.push(datums[i][idxs[i]]);
                        }

                        let op = &imp.op;
                        let scalars = args
                            .iter()
                            .enumerate()
                            .map(|(i, datum)| {
                                CoercibleScalarExpr::Coerced(HirScalarExpr::literal(
                                    datum.clone(),
                                    styps[i].clone(),
                                ))
                            })
                            .collect();

                        let call_name = format!(
                            "{name}({}) (oid: {})",
                            args.iter()
                                .map(|d| d.to_string())
                                .collect::<Vec<_>>()
                                .join(", "),
                            imp.oid
                        );
                        let catalog = Arc::clone(&catalog);
                        let call_name_fn = call_name.clone();
                        let return_styp = return_styp.clone();
                        let handle = task::spawn_blocking(
                            || call_name,
                            move || {
                                smoketest_fn(
                                    name,
                                    call_name_fn,
                                    op,
                                    imp,
                                    args,
                                    catalog,
                                    scalars,
                                    return_styp,
                                )
                            },
                        );
                        handles.push(handle);

                        // Advance to the next datum combination.
                        for i in (0..datums.len()).rev() {
                            idxs[i] += 1;
                            if idxs[i] >= datums[i].len() {
                                if i == 0 {
                                    break;
                                }
                                idxs[i] = 0;
                                continue;
                            } else {
                                break;
                            }
                        }
                    }
                }
            }
            handles
        }

        let handles =
            Catalog::with_debug(NOW_ZERO.clone(), |catalog| async { inner(catalog) }).await;
        for handle in handles {
            handle.await.expect("must succeed");
        }
    }

    fn smoketest_fn(
        name: &&str,
        call_name: String,
        op: &Operation<HirScalarExpr>,
        imp: &FuncImpl<HirScalarExpr>,
        args: Vec<Datum<'_>>,
        catalog: Arc<Catalog>,
        scalars: Vec<CoercibleScalarExpr>,
        return_styp: Option<ScalarType>,
    ) {
        let conn_catalog = catalog.for_system_session();
        let pcx = PlanContext::zero();
        let scx = StatementContext::new(Some(&pcx), &conn_catalog);
        let qcx = QueryContext::root(&scx, QueryLifetime::OneShot);
        let ecx = ExprContext {
            qcx: &qcx,
            name: "smoketest",
            scope: &Scope::empty(),
            relation_type: &RelationType::empty(),
            allow_aggregates: false,
            allow_subqueries: false,
            allow_parameters: false,
            allow_windows: false,
        };
        let arena = RowArena::new();
        let mut session = Session::dummy();
        session
            .start_transaction(to_datetime(0), None, None)
            .expect("must succeed");
        let prep_style = ExprPrepStyle::OneShot {
            logical_time: EvalTime::Time(Timestamp::MIN),
            session: &session,
        };

        // Execute the function as much as possible, ensuring no panics occur, but
        // otherwise ignoring eval errors. We also do various other checks.
        let start = Instant::now();
        let res = (op.0)(&ecx, scalars, &imp.params, vec![]);
        if let Ok(hir) = res {
            if let Ok(mut mir) = hir.lower_uncorrelated() {
                // Populate unmaterialized functions.
                prep_scalar_expr(&catalog.state, &mut mir, prep_style.clone())
                    .expect("must succeed");

                if let Ok(eval_result_datum) = mir.eval(&[], &arena) {
                    if let Some(return_styp) = return_styp {
                        let mir_typ = mir.typ(&[]);
                        // MIR type inference should be consistent with the type
                        // we get from the catalog.
                        assert_eq!(mir_typ.scalar_type, return_styp);
                        // The following will check not just that the scalar type
                        // is ok, but also catches if the function returned a null
                        // but the MIR type inference said "non-nullable".
                        if !eval_result_datum.is_instance_of(&mir_typ) {
                            panic!("{call_name}: expected return type of {return_styp:?}, got {eval_result_datum}");
                        }
                        // Check the consistency of `introduces_nulls` and
                        // `propagates_nulls` with `MirScalarExpr::typ`.
                        if let Some((introduces_nulls, propagates_nulls)) =
                            call_introduces_propagates_nulls(&mir)
                        {
                            if introduces_nulls {
                                // If the function introduces_nulls, then the return
                                // type should always be nullable, regardless of
                                // the nullability of the input types.
                                assert!(mir_typ.nullable, "fn named `{}` called on args `{:?}` (lowered to `{}`) yielded mir_typ.nullable: {}", name, args, mir, mir_typ.nullable);
                            } else {
                                let any_input_null = args.iter().any(|arg| arg.is_null());
                                if !any_input_null {
                                    assert!(!mir_typ.nullable, "fn named `{}` called on args `{:?}` (lowered to `{}`) yielded mir_typ.nullable: {}", name, args, mir, mir_typ.nullable);
                                } else {
                                    assert_eq!(mir_typ.nullable, propagates_nulls, "fn named `{}` called on args `{:?}` (lowered to `{}`) yielded mir_typ.nullable: {}", name, args, mir, mir_typ.nullable);
                                }
                            }
                        }
                        // Check that `MirScalarExpr::reduce` yields the same result
                        // as the real evaluation.
                        let mut reduced = mir.clone();
                        reduced.reduce(&[]);
                        match reduced {
                            MirScalarExpr::Literal(reduce_result, ctyp) => {
                                match reduce_result {
                                    Ok(reduce_result_row) => {
                                        let reduce_result_datum = reduce_result_row.unpack_first();
                                        assert_eq!(reduce_result_datum, eval_result_datum, "eval/reduce datum mismatch: fn named `{}` called on args `{:?}` (lowered to `{}`) evaluated to `{}` with typ `{:?}`, but reduced to `{}` with typ `{:?}`", name, args, mir, eval_result_datum, mir_typ.scalar_type, reduce_result_datum, ctyp.scalar_type);
                                        // Let's check that the types also match.
                                        // (We are not checking nullability here,
                                        // because it's ok when we know a more
                                        // precise nullability after actually
                                        // evaluating a function than before.)
                                        assert_eq!(ctyp.scalar_type, mir_typ.scalar_type, "eval/reduce type mismatch: fn named `{}` called on args `{:?}` (lowered to `{}`) evaluated to `{}` with typ `{:?}`, but reduced to `{}` with typ `{:?}`", name, args, mir, eval_result_datum, mir_typ.scalar_type, reduce_result_datum, ctyp.scalar_type);
                                    }
                                    Err(..) => {} // It's ok, we might have given invalid args to the function
                                }
                            }
                            _ => unreachable!(
                                "all args are literals, so should have reduced to a literal"
                            ),
                        }
                    }
                }
            }
        }
        // Because the tests are run with one task per fn, these execution times go up compared to
        // running them serially on a single task/thread. Thus choose a fairly high timeout.
        // Additionally, CI infra has variable performance and we want to avoid flakes. This timeout
        // is designed to detect something taking an unexpectedly long time, but that's hard to
        // define. If this causes problems in CI it should probably be removed instead of getting
        // bumped to a higher timeout.
        let elapsed = start.elapsed();
        if elapsed > Duration::from_millis(5_000) {
            panic!("LONG EXECUTION ({elapsed:?}): {call_name}");
        }
    }

    /// If the given MirScalarExpr
    ///  - is a function call, and
    ///  - all arguments are literals
    /// then it returns whether the called function (introduces_nulls, propagates_nulls).
    fn call_introduces_propagates_nulls(mir_func_call: &MirScalarExpr) -> Option<(bool, bool)> {
        match mir_func_call {
            MirScalarExpr::CallUnary { func, expr } => {
                if expr.is_literal() {
                    Some((func.introduces_nulls(), func.propagates_nulls()))
                } else {
                    None
                }
            }
            MirScalarExpr::CallBinary { func, expr1, expr2 } => {
                if expr1.is_literal() && expr2.is_literal() {
                    Some((func.introduces_nulls(), func.propagates_nulls()))
                } else {
                    None
                }
            }
            MirScalarExpr::CallVariadic { func, exprs } => {
                if exprs.iter().all(|arg| arg.is_literal()) {
                    Some((func.introduces_nulls(), func.propagates_nulls()))
                } else {
                    None
                }
            }
            _ => None,
        }
    }

    // Make sure pg views don't use types that only exist in Materialize.
    #[mz_ore::test(tokio::test)]
    #[cfg_attr(miri, ignore)] //  unsupported operation: can't call foreign function `TLS_client_method` on OS `linux`
    async fn test_pg_views_forbidden_types() {
        Catalog::with_debug(SYSTEM_TIME.clone(), |catalog| async move {
            let conn_catalog = catalog.for_system_session();

            for view in BUILTINS::views().filter(|view| {
                view.schema == PG_CATALOG_SCHEMA || view.schema == INFORMATION_SCHEMA
            }) {
                let item = conn_catalog
                    .resolve_item(&PartialItemName {
                        database: None,
                        schema: Some(view.schema.to_string()),
                        item: view.name.to_string(),
                    })
                    .expect("unable to resolve view");
                let full_name = conn_catalog.resolve_full_name(item.name());
                for col_type in item
                    .desc(&full_name)
                    .expect("invalid item type")
                    .iter_types()
                {
                    match &col_type.scalar_type {
                        typ @ ScalarType::UInt16
                        | typ @ ScalarType::UInt32
                        | typ @ ScalarType::UInt64
                        | typ @ ScalarType::MzTimestamp
                        | typ @ ScalarType::List { .. }
                        | typ @ ScalarType::Map { .. }
                        | typ @ ScalarType::MzAclItem => {
                            panic!("{typ:?} type found in {full_name}");
                        }
                        ScalarType::AclItem
                        | ScalarType::Bool
                        | ScalarType::Int16
                        | ScalarType::Int32
                        | ScalarType::Int64
                        | ScalarType::Float32
                        | ScalarType::Float64
                        | ScalarType::Numeric { .. }
                        | ScalarType::Date
                        | ScalarType::Time
                        | ScalarType::Timestamp { .. }
                        | ScalarType::TimestampTz { .. }
                        | ScalarType::Interval
                        | ScalarType::PgLegacyChar
                        | ScalarType::Bytes
                        | ScalarType::String
                        | ScalarType::Char { .. }
                        | ScalarType::VarChar { .. }
                        | ScalarType::Jsonb
                        | ScalarType::Uuid
                        | ScalarType::Array(_)
                        | ScalarType::Record { .. }
                        | ScalarType::Oid
                        | ScalarType::RegProc
                        | ScalarType::RegType
                        | ScalarType::RegClass
                        | ScalarType::Int2Vector
                        | ScalarType::Range { .. }
                        | ScalarType::PgLegacyName => {}
                    }
                }
            }
        })
        .await
    }
}<|MERGE_RESOLUTION|>--- conflicted
+++ resolved
@@ -7933,17 +7933,10 @@
     async fn test_catalog_revision() {
         let debug_stash_factory = DebugStashFactory::new().await;
         {
-<<<<<<< HEAD
             let mut catalog =
                 Catalog::open_debug_stash_catalog_factory(&debug_stash_factory, NOW_ZERO.clone())
                     .await
                     .expect("unable to open debug catalog");
-=======
-            let stash = debug_stash_factory.open().await;
-            let mut catalog = Catalog::open_debug_stash(stash, NOW_ZERO.clone())
-                .await
-                .expect("unable to open debug catalog");
->>>>>>> 3b709958
             assert_eq!(catalog.transient_revision(), 1);
             catalog
                 .transact(
@@ -7962,17 +7955,10 @@
             assert_eq!(catalog.transient_revision(), 2);
         }
         {
-<<<<<<< HEAD
             let catalog =
                 Catalog::open_debug_stash_catalog_factory(&debug_stash_factory, NOW_ZERO.clone())
                     .await
                     .expect("unable to open debug catalog");
-=======
-            let stash = debug_stash_factory.open().await;
-            let catalog = Catalog::open_debug_stash(stash, NOW_ZERO.clone())
-                .await
-                .expect("unable to open debug catalog");
->>>>>>> 3b709958
             // Re-opening the same stash resets the transient_revision to 1.
             assert_eq!(catalog.transient_revision(), 1);
         }
@@ -8823,19 +8809,12 @@
         let debug_stash_factory = DebugStashFactory::new().await;
         let id = GlobalId::User(1);
         {
-<<<<<<< HEAD
             let mut catalog = Catalog::open_debug_stash_catalog_factory(
                 &debug_stash_factory,
                 SYSTEM_TIME.clone(),
             )
             .await
             .expect("unable to open debug catalog");
-=======
-            let stash = debug_stash_factory.open().await;
-            let mut catalog = Catalog::open_debug_stash(stash, SYSTEM_TIME.clone())
-                .await
-                .expect("unable to open debug catalog");
->>>>>>> 3b709958
             let item = catalog
                 .state()
                 .parse_view_item(create_sql)
@@ -8863,19 +8842,12 @@
                 .expect("failed to transact");
         }
         {
-<<<<<<< HEAD
             let catalog = Catalog::open_debug_stash_catalog_factory(
                 &debug_stash_factory,
                 SYSTEM_TIME.clone(),
             )
             .await
             .expect("unable to open debug catalog");
-=======
-            let stash = debug_stash_factory.open().await;
-            let catalog = Catalog::open_debug_stash(stash, SYSTEM_TIME.clone())
-                .await
-                .expect("unable to open debug catalog");
->>>>>>> 3b709958
             let view = catalog.get_entry(&id);
             assert_eq!("v", view.name.item);
             match &view.item {
@@ -8967,17 +8939,8 @@
     #[mz_ore::test(tokio::test)]
     #[cfg_attr(miri, ignore)] //  unsupported operation: can't call foreign function `TLS_client_method` on OS `linux`
     async fn test_object_type() {
-<<<<<<< HEAD
         Catalog::with_debug(SYSTEM_TIME.clone(), |catalog| async move {
             let catalog = catalog.for_system_session();
-=======
-        let debug_stash_factory = DebugStashFactory::new().await;
-        let stash = debug_stash_factory.open().await;
-        let catalog = Catalog::open_debug_stash(stash, SYSTEM_TIME.clone())
-            .await
-            .expect("unable to open debug catalog");
-        let catalog = catalog.for_system_session();
->>>>>>> 3b709958
 
             assert_eq!(
                 mz_sql::catalog::ObjectType::ClusterReplica,
@@ -8997,17 +8960,8 @@
     #[mz_ore::test(tokio::test)]
     #[cfg_attr(miri, ignore)] //  unsupported operation: can't call foreign function `TLS_client_method` on OS `linux`
     async fn test_get_privileges() {
-<<<<<<< HEAD
         Catalog::with_debug(SYSTEM_TIME.clone(), |catalog| async move {
             let catalog = catalog.for_system_session();
-=======
-        let debug_stash_factory = DebugStashFactory::new().await;
-        let stash = debug_stash_factory.open().await;
-        let catalog = Catalog::open_debug_stash(stash, SYSTEM_TIME.clone())
-            .await
-            .expect("unable to open debug catalog");
-        let catalog = catalog.for_system_session();
->>>>>>> 3b709958
 
             assert_eq!(
                 None,
