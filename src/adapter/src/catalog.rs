--- conflicted
+++ resolved
@@ -4328,22 +4328,11 @@
             UpdateClusterReplicaStatus {
                 event: ClusterEvent,
             },
-<<<<<<< HEAD
             UpdateRole {
                 id: RoleId,
                 name: String,
                 attributes: RoleAttributes,
             },
-            UpdateSystemConfiguration {
-                name: String,
-                value: String,
-            },
-            ResetSystemConfiguration {
-                name: String,
-            },
-            ResetAllSystemConfiguration,
-=======
->>>>>>> a7572495
             UpdateRotatedKeys {
                 id: GlobalId,
                 new_item: CatalogItem,
@@ -5656,7 +5645,7 @@
                         1,
                     ));
                 }
-<<<<<<< HEAD
+
                 Action::UpdateRole {
                     id,
                     name,
@@ -5675,17 +5664,6 @@
                     );
                     builtin_table_updates.push(state.pack_role_update(id, 1));
                 }
-                Action::UpdateSystemConfiguration { name, value } => {
-                    state.insert_system_configuration(&name, &value)?;
-                }
-                Action::ResetSystemConfiguration { name } => {
-                    state.remove_system_configuration(&name)?;
-                }
-                Action::ResetAllSystemConfiguration {} => {
-                    state.clear_system_configuration();
-                }
-=======
->>>>>>> a7572495
 
                 Action::UpdateRotatedKeys { id, new_item } => {
                     let old_entry = state.entry_by_id.remove(&id).expect("catalog out of sync");
