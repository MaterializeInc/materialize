// Copyright Materialize, Inc. and contributors. All rights reserved.
//
// Use of this software is governed by the Business Source License
// included in the LICENSE file.
//
// As of the Change Date specified in that file, in accordance with
// the Business Source License, use of this software will be governed
// by the Apache License, Version 2.0.

// TODO(jkosh44) Move to mz_catalog crate.

//! Persistent metadata storage for the coordinator.

use std::borrow::Cow;
use std::collections::{BTreeMap, BTreeSet};
use std::convert;
use std::sync::Arc;

use futures::Future;
use itertools::Itertools;
use mz_adapter_types::connection::ConnectionId;
use mz_audit_log::{EventType, FullNameV1, ObjectType};
use mz_build_info::DUMMY_BUILD_INFO;
use mz_catalog::builtin::{
    BuiltinCluster, BuiltinLog, BuiltinSource, BuiltinTable, BUILTINS, BUILTIN_PREFIXES,
    MZ_CATALOG_SERVER_CLUSTER,
};
use mz_catalog::config::{ClusterReplicaSizeMap, Config, StateConfig};
use mz_catalog::durable::{test_bootstrap_args, DurableCatalogState};
use mz_catalog::memory::error::{Error, ErrorKind};
use mz_catalog::memory::objects::{CatalogEntry, Cluster, ClusterReplica, Database, Role, Schema};
use mz_compute_types::dataflows::DataflowDescription;
use mz_controller::clusters::ReplicaLocation;
use mz_controller_types::{ClusterId, ReplicaId};
use mz_expr::OptimizedMirRelationExpr;
use mz_ore::metrics::MetricsRegistry;
use mz_ore::now::{EpochMillis, NowFn, SYSTEM_TIME};
use mz_ore::option::FallibleMapExt;
use mz_ore::result::ResultExt as _;
use mz_ore::soft_panic_or_log;
use mz_persist_client::PersistClient;
use mz_repr::adt::mz_acl_item::{AclMode, PrivilegeMap};
use mz_repr::explain::ExprHumanizer;
use mz_repr::namespaces::MZ_TEMP_SCHEMA;
use mz_repr::role_id::RoleId;
use mz_repr::{Diff, GlobalId, ScalarType};
use mz_secrets::InMemorySecretsController;
use mz_sql::catalog::{
    CatalogCluster, CatalogClusterReplica, CatalogDatabase, CatalogError as SqlCatalogError,
    CatalogItem as SqlCatalogItem, CatalogItemType as SqlCatalogItemType, CatalogRole,
    CatalogSchema, DefaultPrivilegeAclItem, DefaultPrivilegeObject, EnvironmentId, SessionCatalog,
    SystemObjectType,
};
use mz_sql::names::{
    DatabaseId, FullItemName, FullSchemaName, ItemQualifiers, ObjectId, PartialItemName,
    QualifiedItemName, QualifiedSchemaName, ResolvedDatabaseSpecifier, ResolvedIds, SchemaId,
    SchemaSpecifier, SystemObjectId, PUBLIC_ROLE_NAME,
};
use mz_sql::plan::{Plan, PlanNotice, StatementDesc};
use mz_sql::rbac;
use mz_sql::session::metadata::SessionMetadata;
use mz_sql::session::user::{MZ_SYSTEM_ROLE_ID, SUPPORT_USER, SYSTEM_USER};
use mz_sql::session::vars::{ConnectionCounter, SystemVars};
use mz_sql_parser::ast::QualifiedReplica;
use mz_storage_types::connections::inline::{ConnectionResolver, InlinedConnection};
use mz_storage_types::connections::ConnectionContext;
use mz_storage_types::read_policy::ReadPolicy;
use mz_transform::dataflow::DataflowMetainfo;
use mz_transform::notice::OptimizerNotice;
use smallvec::SmallVec;
use tokio::sync::mpsc::UnboundedSender;
use tokio::sync::MutexGuard;
use uuid::Uuid;

// DO NOT add any more imports from `crate` outside of `crate::catalog`.
pub use crate::catalog::builtin_table_updates::BuiltinTableUpdate;
pub use crate::catalog::open::BuiltinMigrationMetadata;
pub use crate::catalog::state::CatalogState;
pub use crate::catalog::transact::{
    DropObjectInfo, Op, ReplicaCreateDropReason, TransactionResult,
};
use crate::command::CatalogDump;
use crate::coord::TargetCluster;
use crate::session::{PreparedStatement, Session};
use crate::util::ResultExt;
use crate::{AdapterError, AdapterNotice, ExecuteResponse};

mod builtin_table_updates;
pub(crate) mod consistency;
mod migrate;

mod apply;
mod open;
mod state;
mod transact;

/// A `Catalog` keeps track of the SQL objects known to the planner.
///
/// For each object, it keeps track of both forward and reverse dependencies:
/// i.e., which objects are depended upon by the object, and which objects
/// depend upon the object. It enforces the SQL rules around dropping: an object
/// cannot be dropped until all of the objects that depend upon it are dropped.
/// It also enforces uniqueness of names.
///
/// SQL mandates a hierarchy of exactly three layers. A catalog contains
/// databases, databases contain schemas, and schemas contain catalog items,
/// like sources, sinks, view, and indexes.
///
/// To the outside world, databases, schemas, and items are all identified by
/// name. Items can be referred to by their [`FullItemName`], which fully and
/// unambiguously specifies the item, or a [`PartialItemName`], which can omit the
/// database name and/or the schema name. Partial names can be converted into
/// full names via a complicated resolution process documented by the
/// [`CatalogState::resolve`] method.
///
/// The catalog also maintains special "ambient schemas": virtual schemas,
/// implicitly present in all databases, that house various system views.
/// The big examples of ambient schemas are `pg_catalog` and `mz_catalog`.
#[derive(Debug)]
pub struct Catalog {
    state: CatalogState,
    plans: CatalogPlans,
    storage: Arc<tokio::sync::Mutex<Box<dyn mz_catalog::durable::DurableCatalogState>>>,
    transient_revision: u64,
}

// Implement our own Clone because derive can't unless S is Clone, which it's
// not (hence the Arc).
impl Clone for Catalog {
    fn clone(&self) -> Self {
        Self {
            state: self.state.clone(),
            plans: self.plans.clone(),
            storage: Arc::clone(&self.storage),
            transient_revision: self.transient_revision,
        }
    }
}

#[derive(Default, Debug, Clone)]
pub struct CatalogPlans {
    optimized_plan_by_id: BTreeMap<GlobalId, DataflowDescription<OptimizedMirRelationExpr>>,
    physical_plan_by_id: BTreeMap<GlobalId, DataflowDescription<mz_compute_types::plan::Plan>>,
    dataflow_metainfos: BTreeMap<GlobalId, DataflowMetainfo<Arc<OptimizerNotice>>>,
    notices_by_dep_id: BTreeMap<GlobalId, SmallVec<[Arc<OptimizerNotice>; 4]>>,
}

impl Catalog {
<<<<<<< HEAD
    /// Initializes the `storage_controller` to understand all shards that
    /// `self` expects to exist.
    ///
    /// Note that this must be done before creating/rendering collections
    /// because the storage controller might not be aware of new system
    /// collections created between versions.
    async fn initialize_storage_controller_state(
        &mut self,
        storage_controller: &mut dyn StorageController<Timestamp = mz_repr::Timestamp>,
        builtin_migration_metadata: BuiltinMigrationMetadata,
    ) -> Result<(), mz_catalog::durable::CatalogError> {
        let collections = self
            .entries()
            .filter(|entry| entry.item().is_storage_collection())
            .map(|entry| entry.id())
            .collect();

        // Clone the state so that any errors that occur do not leak any
        // transformations on error.
        let mut state = self.state.clone();

        let mut storage = self.storage().await;
        let mut txn = storage.transaction().await?;

        storage_controller
            .initialize_state(
                &mut txn,
                collections,
                builtin_migration_metadata.previous_storage_collection_ids,
            )
            .await
            .map_err(mz_catalog::durable::DurableCatalogError::from)?;

        let updates = txn.get_and_commit_op_updates();
        let builtin_updates = state.apply_updates(updates);
        assert_eq!(builtin_updates, Vec::new());
        txn.commit().await?;
        drop(storage);

        // Save updated state.
        self.state = state;
        Ok(())
    }

    /// [`mz_controller::Controller`] depends on durable catalog state to boot,
    /// so make it available and initialize the controller.
    pub async fn initialize_controller(
        &mut self,
        config: mz_controller::ControllerConfig,
        envd_epoch: core::num::NonZeroI64,
        read_only: bool,
        transient_id_gen: Arc<TransientIdGen>,
        builtin_migration_metadata: BuiltinMigrationMetadata,
        // Whether to use the new txn-wal tables implementation or the
        // legacy one.
        txn_wal_tables: TxnWalTablesImpl,
    ) -> Result<mz_controller::Controller<mz_repr::Timestamp>, mz_catalog::durable::CatalogError>
    {
        let mut controller = {
            let mut storage = self.storage().await;
            let mut tx = storage.transaction().await?;
            mz_controller::prepare_initialization(&mut tx)
                .map_err(mz_catalog::durable::DurableCatalogError::from)?;
            let updates = tx.get_and_commit_op_updates();
            assert!(
                updates.is_empty(),
                "initializing controller should not produce updates: {updates:?}"
            );
            tx.commit().await?;

            let read_only_tx = storage.transaction().await?;

            mz_controller::Controller::new(
                config,
                envd_epoch,
                read_only,
                transient_id_gen,
                txn_wal_tables,
                &read_only_tx,
            )
            .await
        };

        self.initialize_storage_controller_state(
            &mut *controller.storage,
            builtin_migration_metadata,
        )
        .await?;

        Ok(controller)
    }

=======
>>>>>>> 93192050
    /// Set the optimized plan for the item identified by `id`.
    #[mz_ore::instrument(level = "trace")]
    pub fn set_optimized_plan(
        &mut self,
        id: GlobalId,
        plan: DataflowDescription<OptimizedMirRelationExpr>,
    ) {
        self.plans.optimized_plan_by_id.insert(id, plan);
    }

    /// Set the optimized plan for the item identified by `id`.
    #[mz_ore::instrument(level = "trace")]
    pub fn set_physical_plan(
        &mut self,
        id: GlobalId,
        plan: DataflowDescription<mz_compute_types::plan::Plan>,
    ) {
        self.plans.physical_plan_by_id.insert(id, plan);
    }

    /// Try to get the optimized plan for the item identified by `id`.
    #[mz_ore::instrument(level = "trace")]
    pub fn try_get_optimized_plan(
        &self,
        id: &GlobalId,
    ) -> Option<&DataflowDescription<OptimizedMirRelationExpr>> {
        self.plans.optimized_plan_by_id.get(id)
    }

    /// Try to get the optimized plan for the item identified by `id`.
    #[mz_ore::instrument(level = "trace")]
    pub fn try_get_physical_plan(
        &self,
        id: &GlobalId,
    ) -> Option<&DataflowDescription<mz_compute_types::plan::Plan>> {
        self.plans.physical_plan_by_id.get(id)
    }

    /// Set the `DataflowMetainfo` for the item identified by `id`.
    #[mz_ore::instrument(level = "trace")]
    pub fn set_dataflow_metainfo(
        &mut self,
        id: GlobalId,
        metainfo: DataflowMetainfo<Arc<OptimizerNotice>>,
    ) {
        // Add entries to the `notices_by_dep_id` lookup map.
        for notice in metainfo.optimizer_notices.iter() {
            for dep_id in notice.dependencies.iter() {
                let entry = self.plans.notices_by_dep_id.entry(*dep_id).or_default();
                entry.push(Arc::clone(notice))
            }
        }
        // Add the dataflow with the scoped entries.
        self.plans.dataflow_metainfos.insert(id, metainfo);
    }

    /// Try to get the `DataflowMetainfo` for the item identified by `id`.
    #[mz_ore::instrument(level = "trace")]
    pub fn try_get_dataflow_metainfo(
        &self,
        id: &GlobalId,
    ) -> Option<&DataflowMetainfo<Arc<OptimizerNotice>>> {
        self.plans.dataflow_metainfos.get(id)
    }

    /// Drop all optimized and physical plans and `DataflowMetainfo`s for the
    /// item identified by `id`.
    ///
    /// Ignore requests for non-existing plans or `DataflowMetainfo`s.
    ///
    /// Return a set containing all dropped notices. Note that if for some
    /// reason we end up with two identical notices being dropped by the same
    /// call, the result will contain only one instance of that notice.
    #[mz_ore::instrument(level = "trace")]
    pub fn drop_plans_and_metainfos(
        &mut self,
        drop_ids: &BTreeSet<GlobalId>,
    ) -> BTreeSet<Arc<OptimizerNotice>> {
        // Collect dropped notices in this set.
        let mut dropped_notices = BTreeSet::new();

        // Remove plans and metainfo.optimizer_notices entries.
        for id in drop_ids {
            self.plans.optimized_plan_by_id.remove(id);
            self.plans.physical_plan_by_id.remove(id);
            if let Some(mut metainfo) = self.plans.dataflow_metainfos.remove(id) {
                for n in metainfo.optimizer_notices.drain(..) {
                    // Remove the corresponding notices_by_dep_id entries.
                    for dep_id in n.dependencies.iter() {
                        if let Some(notices) = self.plans.notices_by_dep_id.get_mut(dep_id) {
                            notices.retain(|x| &n != x)
                        }
                    }
                    dropped_notices.insert(n);
                }
            }
        }

        // Remove notices_by_dep_id entries.
        for id in drop_ids {
            if let Some(mut notices) = self.plans.notices_by_dep_id.remove(id) {
                for n in notices.drain(..) {
                    // Remove the corresponding metainfo.optimizer_notices entries.
                    if let Some(item_id) = n.item_id.as_ref() {
                        if let Some(metainfo) = self.plans.dataflow_metainfos.get_mut(item_id) {
                            metainfo.optimizer_notices.retain(|x| &n != x)
                        }
                    }
                    dropped_notices.insert(n);
                }
            }
        }

        // Collect dependency ids not in drop_ids with at least one dropped
        // notice.
        let mut todo_dep_ids = BTreeSet::new();
        for notice in dropped_notices.iter() {
            for dep_id in notice.dependencies.iter() {
                if !drop_ids.contains(dep_id) {
                    todo_dep_ids.insert(*dep_id);
                }
            }
        }
        // Remove notices in `dropped_notices` for all `notices_by_dep_id`
        // entries in `todo_dep_ids`.
        for id in todo_dep_ids {
            if let Some(notices) = self.plans.notices_by_dep_id.get_mut(&id) {
                notices.retain(|n| !dropped_notices.contains(n))
            }
        }

        if dropped_notices.iter().any(|n| Arc::strong_count(n) != 1) {
            use mz_ore::str::{bracketed, separated};
            let bad_notices = dropped_notices.iter().filter(|n| Arc::strong_count(n) != 1);
            let bad_notices = bad_notices.map(|n| {
                format!(
                    "(id = {}, kind = {:?}, deps = {:?}, strong_count = {})",
                    n.id,
                    n.kind,
                    n.dependencies,
                    Arc::strong_count(n)
                )
            });
            let bad_notices = bracketed("{", "}", separated(", ", bad_notices));
            soft_panic_or_log!(
                "all dropped_notices entries have `Arc::strong_count(_) == 1`; \
                 bad_notices = {bad_notices}; \
                 drop_ids = {drop_ids:?}"
            );
        }

        return dropped_notices;
    }

    /// For the Sources ids in `ids`, return the read policies for all `ids` and additional ids that
    /// propagate from them. Specifically, `ids` contains a source, it and all of its subsources
    /// will be added to the result.
    pub fn source_read_policies(
        &self,
        id: GlobalId,
    ) -> Vec<(GlobalId, ReadPolicy<mz_repr::Timestamp>)> {
        let mut policies = Vec::new();
        let cws = self.state.source_compaction_windows([id]);
        for (cw, ids) in cws {
            for id in ids {
                policies.push((id, cw.into()));
            }
        }
        policies
    }
}

#[derive(Debug)]
pub struct ConnCatalog<'a> {
    state: Cow<'a, CatalogState>,
    /// Because we don't have any way of removing items from the catalog
    /// temporarily, we allow the ConnCatalog to pretend that a set of items
    /// don't exist during resolution.
    ///
    /// This feature is necessary to allow re-planning of statements, which is
    /// either incredibly useful or required when altering item definitions.
    ///
    /// Note that uses of this field should be used by short-lived
    /// catalogs.
    unresolvable_ids: BTreeSet<GlobalId>,
    conn_id: ConnectionId,
    cluster: String,
    database: Option<DatabaseId>,
    search_path: Vec<(ResolvedDatabaseSpecifier, SchemaSpecifier)>,
    role_id: RoleId,
    prepared_statements: Option<&'a BTreeMap<String, PreparedStatement>>,
    notices_tx: UnboundedSender<AdapterNotice>,
}

impl ConnCatalog<'_> {
    pub fn conn_id(&self) -> &ConnectionId {
        &self.conn_id
    }

    pub fn state(&self) -> &CatalogState {
        &*self.state
    }

    /// Prevent planning from resolving item with the provided ID. Instead,
    /// return an error as if the item did not exist.
    ///
    /// This feature is meant exclusively to permit re-planning statements
    /// during update operations and should not be used otherwise given its
    /// extremely "powerful" semantics.
    ///
    /// # Panics
    /// If the catalog's role ID is not [`MZ_SYSTEM_ROLE_ID`].
    pub fn mark_id_unresolvable_for_replanning(&mut self, id: GlobalId) {
        assert_eq!(
            self.role_id, MZ_SYSTEM_ROLE_ID,
            "only the system role can mark IDs unresolvable",
        );
        self.unresolvable_ids.insert(id);
    }

    /// Returns the schemas:
    /// - mz_catalog
    /// - pg_catalog
    /// - temp (if requested)
    /// - all schemas from the session's search_path var that exist
    pub fn effective_search_path(
        &self,
        include_temp_schema: bool,
    ) -> Vec<(ResolvedDatabaseSpecifier, SchemaSpecifier)> {
        self.state
            .effective_search_path(&self.search_path, include_temp_schema)
    }
}

impl ConnectionResolver for ConnCatalog<'_> {
    fn resolve_connection(
        &self,
        id: GlobalId,
    ) -> mz_storage_types::connections::Connection<InlinedConnection> {
        self.state().resolve_connection(id)
    }
}

impl Catalog {
    /// Returns the catalog's transient revision, which starts at 1 and is
    /// incremented on every change. This is not persisted to disk, and will
    /// restart on every load.
    pub fn transient_revision(&self) -> u64 {
        self.transient_revision
    }

    /// Creates a debug catalog from the current
    /// `COCKROACH_URL` with parameters set appropriately for debug contexts,
    /// like in tests.
    ///
    /// WARNING! This function can arbitrarily fail because it does not make any
    /// effort to adjust the catalog's contents' structure or semantics to the
    /// currently running version, i.e. it does not apply any migrations.
    ///
    /// This function must not be called in production contexts. Use
    /// [`Catalog::open`] with appropriately set configuration parameters
    /// instead.
    pub async fn with_debug<F, Fut, T>(f: F) -> T
    where
        F: FnOnce(Catalog) -> Fut,
        Fut: Future<Output = T>,
    {
        let persist_client = PersistClient::new_for_tests().await;
        let environmentd_id = Uuid::new_v4();
        let catalog = match Self::open_debug_catalog(persist_client, environmentd_id).await {
            Ok(catalog) => catalog,
            Err(err) => {
                panic!("unable to open debug stash: {err}");
            }
        };
        f(catalog).await
    }

    /// Opens a debug catalog.
    ///
    /// See [`Catalog::with_debug`].
    pub async fn open_debug_catalog(
        persist_client: PersistClient,
        organization_id: Uuid,
    ) -> Result<Catalog, anyhow::Error> {
        let now = SYSTEM_TIME.clone();
        let deploy_generation = 0;
        let epoch_lower_bound = None;
        let environment_id = None;
        let openable_storage =
            mz_catalog::durable::test_persist_backed_catalog_state(persist_client, organization_id)
                .await;
        let storage = openable_storage
            .open(
                now(),
                &test_bootstrap_args(),
                deploy_generation,
                epoch_lower_bound,
            )
            .await?;
        let system_parameter_defaults = BTreeMap::default();
        Self::open_debug_catalog_inner(storage, now, environment_id, system_parameter_defaults)
            .await
    }

    /// Opens a read only debug persist backed catalog defined by `persist_client` and
    /// `organization_id`.
    ///
    /// See [`Catalog::with_debug`].
    pub async fn open_debug_read_only_persist_catalog_config(
        persist_client: PersistClient,
        now: NowFn,
        environment_id: EnvironmentId,
        system_parameter_defaults: BTreeMap<String, String>,
    ) -> Result<Catalog, anyhow::Error> {
        let openable_storage = mz_catalog::durable::test_persist_backed_catalog_state(
            persist_client,
            environment_id.organization_id(),
        )
        .await;
        let storage = openable_storage
            .open_read_only(&test_bootstrap_args())
            .await?;
        Self::open_debug_catalog_inner(
            storage,
            now,
            Some(environment_id),
            system_parameter_defaults,
        )
        .await
    }

    async fn open_debug_catalog_inner(
        storage: Box<dyn DurableCatalogState>,
        now: NowFn,
        environment_id: Option<EnvironmentId>,
        system_parameter_defaults: BTreeMap<String, String>,
    ) -> Result<Catalog, anyhow::Error> {
        let metrics_registry = &MetricsRegistry::new();
        let active_connection_count = Arc::new(std::sync::Mutex::new(ConnectionCounter::new(0, 0)));
        let secrets_reader = Arc::new(InMemorySecretsController::new());
        // Used as a lower boundary of the boot_ts, but it's ok to use now() for
        // debugging/testing.
        let previous_ts = now().into();
        let (catalog, _, _, _) = Catalog::open(
            Config {
                storage,
                metrics_registry,
                // when debugging, no reaping
                storage_usage_retention_period: None,
                state: StateConfig {
                    unsafe_mode: true,
                    all_features: false,
                    build_info: &DUMMY_BUILD_INFO,
                    environment_id: environment_id.unwrap_or(EnvironmentId::for_tests()),
                    now,
                    boot_ts: previous_ts,
                    skip_migrations: true,
                    cluster_replica_sizes: Default::default(),
                    builtin_system_cluster_replica_size: "1".into(),
                    builtin_catalog_server_cluster_replica_size: "1".into(),
                    builtin_probe_cluster_replica_size: "1".into(),
                    builtin_support_cluster_replica_size: "1".into(),
                    system_parameter_defaults,
                    remote_system_parameters: None,
                    availability_zones: vec![],
                    egress_ips: vec![],
                    aws_principal_context: None,
                    aws_privatelink_availability_zones: None,
                    http_host_name: None,
                    connection_context: ConnectionContext::for_tests(secrets_reader),
                    active_connection_count,
                },
            },
            previous_ts,
        )
        .await?;
        Ok(catalog)
    }

    pub fn for_session<'a>(&'a self, session: &'a Session) -> ConnCatalog<'a> {
        self.state.for_session(session)
    }

    pub fn for_sessionless_user(&self, role_id: RoleId) -> ConnCatalog {
        self.state.for_sessionless_user(role_id)
    }

    pub fn for_system_session(&self) -> ConnCatalog {
        self.state.for_system_session()
    }

    async fn storage<'a>(
        &'a self,
    ) -> MutexGuard<'a, Box<dyn mz_catalog::durable::DurableCatalogState>> {
        self.storage.lock().await
    }

    pub async fn allocate_user_id(&self) -> Result<GlobalId, Error> {
        self.storage()
            .await
            .allocate_user_id()
            .await
            .maybe_terminate("allocating user ids")
            .err_into()
    }

    #[cfg(test)]
    pub async fn allocate_system_id(&self) -> Result<GlobalId, Error> {
        use mz_ore::collections::CollectionExt;
        self.storage()
            .await
            .allocate_system_ids(1)
            .await
            .maybe_terminate("allocating system ids")
            .map(|ids| ids.into_element())
            .err_into()
    }

    pub async fn allocate_user_cluster_id(&self) -> Result<ClusterId, Error> {
        self.storage()
            .await
            .allocate_user_cluster_id()
            .await
            .maybe_terminate("allocating user cluster ids")
            .err_into()
    }

    pub async fn allocate_replica_id(&self, cluster_id: &ClusterId) -> Result<ReplicaId, Error> {
        let mut storage = self.storage().await;
        let id = match cluster_id {
            ClusterId::User(_) => storage.allocate_user_replica_id().await,
            ClusterId::System(_) => storage.allocate_system_replica_id().await,
        };
        id.maybe_terminate("allocating replica ids").err_into()
    }

    /// Get the next system replica id without allocating it.
    pub async fn get_next_system_replica_id(&self) -> Result<u64, Error> {
        self.storage()
            .await
            .get_next_system_replica_id()
            .await
            .err_into()
    }

    /// Get the next user replica id without allocating it.
    pub async fn get_next_user_replica_id(&self) -> Result<u64, Error> {
        self.storage()
            .await
            .get_next_user_replica_id()
            .await
            .err_into()
    }

    pub fn resolve_database(&self, database_name: &str) -> Result<&Database, SqlCatalogError> {
        self.state.resolve_database(database_name)
    }

    pub fn resolve_schema(
        &self,
        current_database: Option<&DatabaseId>,
        database_name: Option<&str>,
        schema_name: &str,
        conn_id: &ConnectionId,
    ) -> Result<&Schema, SqlCatalogError> {
        self.state
            .resolve_schema(current_database, database_name, schema_name, conn_id)
    }

    pub fn resolve_schema_in_database(
        &self,
        database_spec: &ResolvedDatabaseSpecifier,
        schema_name: &str,
        conn_id: &ConnectionId,
    ) -> Result<&Schema, SqlCatalogError> {
        self.state
            .resolve_schema_in_database(database_spec, schema_name, conn_id)
    }

    pub fn resolve_search_path(
        &self,
        session: &Session,
    ) -> Vec<(ResolvedDatabaseSpecifier, SchemaSpecifier)> {
        self.state.resolve_search_path(session)
    }

    /// Resolves `name` to a non-function [`CatalogEntry`].
    pub fn resolve_entry(
        &self,
        current_database: Option<&DatabaseId>,
        search_path: &Vec<(ResolvedDatabaseSpecifier, SchemaSpecifier)>,
        name: &PartialItemName,
        conn_id: &ConnectionId,
    ) -> Result<&CatalogEntry, SqlCatalogError> {
        self.state
            .resolve_entry(current_database, search_path, name, conn_id)
    }

    /// Resolves a `BuiltinTable`.
    pub fn resolve_builtin_table(&self, builtin: &'static BuiltinTable) -> GlobalId {
        self.state.resolve_builtin_table(builtin)
    }

    /// Resolves a `BuiltinLog`.
    pub fn resolve_builtin_log(&self, builtin: &'static BuiltinLog) -> GlobalId {
        self.state.resolve_builtin_log(builtin)
    }

    /// Resolves a `BuiltinSource`.
    pub fn resolve_builtin_storage_collection(&self, builtin: &'static BuiltinSource) -> GlobalId {
        self.state.resolve_builtin_source(builtin)
    }

    /// Resolves `name` to a function [`CatalogEntry`].
    pub fn resolve_function(
        &self,
        current_database: Option<&DatabaseId>,
        search_path: &Vec<(ResolvedDatabaseSpecifier, SchemaSpecifier)>,
        name: &PartialItemName,
        conn_id: &ConnectionId,
    ) -> Result<&CatalogEntry, SqlCatalogError> {
        self.state
            .resolve_function(current_database, search_path, name, conn_id)
    }

    /// Resolves `name` to a type [`CatalogEntry`].
    pub fn resolve_type(
        &self,
        current_database: Option<&DatabaseId>,
        search_path: &Vec<(ResolvedDatabaseSpecifier, SchemaSpecifier)>,
        name: &PartialItemName,
        conn_id: &ConnectionId,
    ) -> Result<&CatalogEntry, SqlCatalogError> {
        self.state
            .resolve_type(current_database, search_path, name, conn_id)
    }

    pub fn resolve_cluster(&self, name: &str) -> Result<&Cluster, SqlCatalogError> {
        self.state.resolve_cluster(name)
    }

    /// Resolves a [`Cluster`] for a [`BuiltinCluster`].
    ///
    /// # Panics
    /// * If the [`BuiltinCluster`] doesn't exist.
    ///
    pub fn resolve_builtin_cluster(&self, cluster: &BuiltinCluster) -> &Cluster {
        self.state.resolve_builtin_cluster(cluster)
    }

    pub fn get_mz_catalog_server_cluster_id(&self) -> &ClusterId {
        &self.resolve_builtin_cluster(&MZ_CATALOG_SERVER_CLUSTER).id
    }

    /// Resolves a [`Cluster`] for a TargetCluster.
    pub fn resolve_target_cluster(
        &self,
        target_cluster: TargetCluster,
        session: &Session,
    ) -> Result<&Cluster, AdapterError> {
        match target_cluster {
            TargetCluster::CatalogServer => {
                Ok(self.resolve_builtin_cluster(&MZ_CATALOG_SERVER_CLUSTER))
            }
            TargetCluster::Active => self.active_cluster(session),
            TargetCluster::Transaction(cluster_id) => self
                .try_get_cluster(cluster_id)
                .ok_or(AdapterError::ConcurrentClusterDrop),
        }
    }

    pub fn active_cluster(&self, session: &Session) -> Result<&Cluster, AdapterError> {
        // TODO(benesch): this check here is not sufficiently protective. It'd
        // be very easy for a code path to accidentally avoid this check by
        // calling `resolve_cluster(session.vars().cluster())`.
        if session.user().name != SYSTEM_USER.name
            && session.user().name != SUPPORT_USER.name
            && session.vars().cluster() == SYSTEM_USER.name
        {
            coord_bail!(
                "system cluster '{}' cannot execute user queries",
                SYSTEM_USER.name
            );
        }
        let cluster = self.resolve_cluster(session.vars().cluster())?;
        Ok(cluster)
    }

    pub fn state(&self) -> &CatalogState {
        &self.state
    }

    pub fn resolve_full_name(
        &self,
        name: &QualifiedItemName,
        conn_id: Option<&ConnectionId>,
    ) -> FullItemName {
        self.state.resolve_full_name(name, conn_id)
    }

    pub fn try_get_entry(&self, id: &GlobalId) -> Option<&CatalogEntry> {
        self.state.try_get_entry(id)
    }

    pub fn get_entry(&self, id: &GlobalId) -> &CatalogEntry {
        self.state.get_entry(id)
    }

    pub fn get_schema(
        &self,
        database_spec: &ResolvedDatabaseSpecifier,
        schema_spec: &SchemaSpecifier,
        conn_id: &ConnectionId,
    ) -> &Schema {
        self.state.get_schema(database_spec, schema_spec, conn_id)
    }

    pub fn get_mz_catalog_schema_id(&self) -> SchemaId {
        self.state.get_mz_catalog_schema_id()
    }

    pub fn get_pg_catalog_schema_id(&self) -> SchemaId {
        self.state.get_pg_catalog_schema_id()
    }

    pub fn get_information_schema_id(&self) -> SchemaId {
        self.state.get_information_schema_id()
    }

    pub fn get_mz_internal_schema_id(&self) -> SchemaId {
        self.state.get_mz_internal_schema_id()
    }

    pub fn get_mz_introspection_schema_id(&self) -> SchemaId {
        self.state.get_mz_introspection_schema_id()
    }

    pub fn get_mz_unsafe_schema_id(&self) -> SchemaId {
        self.state.get_mz_unsafe_schema_id()
    }

    pub fn system_schema_ids(&self) -> impl Iterator<Item = SchemaId> + '_ {
        self.state.system_schema_ids()
    }

    pub fn get_database(&self, id: &DatabaseId) -> &Database {
        self.state.get_database(id)
    }

    pub fn try_get_role(&self, id: &RoleId) -> Option<&Role> {
        self.state.try_get_role(id)
    }

    pub fn get_role(&self, id: &RoleId) -> &Role {
        self.state.get_role(id)
    }

    pub fn try_get_role_by_name(&self, role_name: &str) -> Option<&Role> {
        self.state.try_get_role_by_name(role_name)
    }

    /// Creates a new schema in the `Catalog` for temporary items
    /// indicated by the TEMPORARY or TEMP keywords.
    pub fn create_temporary_schema(
        &mut self,
        conn_id: &ConnectionId,
        owner_id: RoleId,
    ) -> Result<(), Error> {
        self.state.create_temporary_schema(conn_id, owner_id)
    }

    fn item_exists_in_temp_schemas(&self, conn_id: &ConnectionId, item_name: &str) -> bool {
        self.state.temporary_schemas[conn_id]
            .items
            .contains_key(item_name)
    }

    /// Drops schema for connection if it exists. Returns an error if it exists and has items.
    /// Returns Ok if conn_id's temp schema does not exist.
    pub fn drop_temporary_schema(&mut self, conn_id: &ConnectionId) -> Result<(), Error> {
        let Some(schema) = self.state.temporary_schemas.remove(conn_id) else {
            return Ok(());
        };
        if !schema.items.is_empty() {
            return Err(Error::new(ErrorKind::SchemaNotEmpty(MZ_TEMP_SCHEMA.into())));
        }
        Ok(())
    }

    pub(crate) fn object_dependents(
        &self,
        object_ids: &Vec<ObjectId>,
        conn_id: &ConnectionId,
    ) -> Vec<ObjectId> {
        let mut seen = BTreeSet::new();
        self.state.object_dependents(object_ids, conn_id, &mut seen)
    }

    fn full_name_detail(name: &FullItemName) -> FullNameV1 {
        FullNameV1 {
            database: name.database.to_string(),
            schema: name.schema.clone(),
            item: name.item.clone(),
        }
    }

    pub fn find_available_cluster_name(&self, name: &str) -> String {
        let mut i = 0;
        let mut candidate = name.to_string();
        while self.state.clusters_by_name.contains_key(&candidate) {
            i += 1;
            candidate = format!("{}{}", name, i);
        }
        candidate
    }

    pub fn get_role_allowed_cluster_sizes(&self, role_id: &Option<RoleId>) -> Vec<String> {
        return if role_id == &Some(MZ_SYSTEM_ROLE_ID) {
            self.cluster_replica_sizes()
                .enabled_allocations()
                .map(|a| a.0.to_owned())
                .collect::<Vec<_>>()
        } else {
            self.system_config().allowed_cluster_replica_sizes()
        };
    }

    pub fn concretize_replica_location(
        &self,
        location: mz_catalog::durable::ReplicaLocation,
        allowed_sizes: &Vec<String>,
        allowed_availability_zones: Option<&[String]>,
    ) -> Result<ReplicaLocation, Error> {
        self.state
            .concretize_replica_location(location, allowed_sizes, allowed_availability_zones)
    }

    pub(crate) fn ensure_valid_replica_size(
        &self,
        allowed_sizes: &[String],
        size: &String,
    ) -> Result<(), Error> {
        self.state.ensure_valid_replica_size(allowed_sizes, size)
    }

    pub fn cluster_replica_sizes(&self) -> &ClusterReplicaSizeMap {
        &self.state.cluster_replica_sizes
    }

    /// Returns the privileges of an object by its ID.
    pub fn get_privileges(
        &self,
        id: &SystemObjectId,
        conn_id: &ConnectionId,
    ) -> Option<&PrivilegeMap> {
        match id {
            SystemObjectId::Object(id) => match id {
                ObjectId::Cluster(id) => Some(self.get_cluster(*id).privileges()),
                ObjectId::Database(id) => Some(self.get_database(id).privileges()),
                ObjectId::Schema((database_spec, schema_spec)) => Some(
                    self.get_schema(database_spec, schema_spec, conn_id)
                        .privileges(),
                ),
                ObjectId::Item(id) => Some(self.get_entry(id).privileges()),
                ObjectId::ClusterReplica(_) | ObjectId::Role(_) => None,
            },
            SystemObjectId::System => Some(&self.state.system_privileges),
        }
    }

    #[mz_ore::instrument(level = "debug")]
    pub async fn confirm_leadership(&self) -> Result<(), AdapterError> {
        Ok(self.storage().await.confirm_leadership().await?)
    }

    /// Return the ids of all log sources the given object depends on.
    pub fn introspection_dependencies(&self, id: GlobalId) -> Vec<GlobalId> {
        self.state.introspection_dependencies(id)
    }

    /// Serializes the catalog's in-memory state.
    ///
    /// There are no guarantees about the format of the serialized state, except
    /// that the serialized state for two identical catalogs will compare
    /// identically.
    pub fn dump(&self) -> Result<CatalogDump, Error> {
        Ok(CatalogDump::new(self.state.dump(None)?))
    }

    /// Checks the [`Catalog`]s internal consistency.
    ///
    /// Returns a JSON object describing the inconsistencies, if there are any.
    pub fn check_consistency(&self) -> Result<(), serde_json::Value> {
        self.state.check_consistency().map_err(|inconsistencies| {
            serde_json::to_value(inconsistencies).unwrap_or_else(|_| {
                serde_json::Value::String("failed to serialize inconsistencies".to_string())
            })
        })
    }

    pub fn config(&self) -> &mz_sql::catalog::CatalogConfig {
        self.state.config()
    }

    pub fn entries(&self) -> impl Iterator<Item = &CatalogEntry> {
        self.state.entry_by_id.values()
    }

    pub fn user_connections(&self) -> impl Iterator<Item = &CatalogEntry> {
        self.entries()
            .filter(|entry| entry.is_connection() && entry.id().is_user())
    }

    pub fn user_tables(&self) -> impl Iterator<Item = &CatalogEntry> {
        self.entries()
            .filter(|entry| entry.is_table() && entry.id().is_user())
    }

    pub fn user_sources(&self) -> impl Iterator<Item = &CatalogEntry> {
        self.entries()
            .filter(|entry| entry.is_source() && entry.id().is_user())
    }

    pub fn user_sinks(&self) -> impl Iterator<Item = &CatalogEntry> {
        self.entries()
            .filter(|entry| entry.is_sink() && entry.id().is_user())
    }

    pub fn user_materialized_views(&self) -> impl Iterator<Item = &CatalogEntry> {
        self.entries()
            .filter(|entry| entry.is_materialized_view() && entry.id().is_user())
    }

    pub fn user_secrets(&self) -> impl Iterator<Item = &CatalogEntry> {
        self.entries()
            .filter(|entry| entry.is_secret() && entry.id().is_user())
    }

    pub fn clusters(&self) -> impl Iterator<Item = &Cluster> {
        self.state.clusters_by_id.values()
    }

    pub fn get_cluster(&self, cluster_id: ClusterId) -> &Cluster {
        self.state.get_cluster(cluster_id)
    }

    pub fn try_get_cluster(&self, cluster_id: ClusterId) -> Option<&Cluster> {
        self.state.try_get_cluster(cluster_id)
    }

    pub fn user_clusters(&self) -> impl Iterator<Item = &Cluster> {
        self.clusters().filter(|cluster| cluster.id.is_user())
    }

    pub fn get_cluster_replica(
        &self,
        cluster_id: ClusterId,
        replica_id: ReplicaId,
    ) -> &ClusterReplica {
        self.state.get_cluster_replica(cluster_id, replica_id)
    }

    pub fn try_get_cluster_replica(
        &self,
        cluster_id: ClusterId,
        replica_id: ReplicaId,
    ) -> Option<&ClusterReplica> {
        self.state.try_get_cluster_replica(cluster_id, replica_id)
    }

    pub fn user_cluster_replicas(&self) -> impl Iterator<Item = &ClusterReplica> {
        self.user_clusters().flat_map(|cluster| cluster.replicas())
    }

    pub fn databases(&self) -> impl Iterator<Item = &Database> {
        self.state.database_by_id.values()
    }

    pub fn user_roles(&self) -> impl Iterator<Item = &Role> {
        self.state
            .roles_by_id
            .values()
            .filter(|role| role.is_user())
    }

    pub fn system_privileges(&self) -> &PrivilegeMap {
        &self.state.system_privileges
    }

    pub fn default_privileges(
        &self,
    ) -> impl Iterator<
        Item = (
            &DefaultPrivilegeObject,
            impl Iterator<Item = &DefaultPrivilegeAclItem>,
        ),
    > {
        self.state.default_privileges.iter()
    }

    /// Allocate ids for introspection sources. Called once per cluster creation.
    pub async fn allocate_introspection_sources(&self) -> Vec<(&'static BuiltinLog, GlobalId)> {
        let log_amount = BUILTINS::logs().count();
        let system_ids = self
            .storage()
            .await
            .allocate_system_ids(
                log_amount
                    .try_into()
                    .expect("builtin logs should fit into u64"),
            )
            .await
            .unwrap_or_terminate("cannot fail to allocate system ids");
        BUILTINS::logs().zip(system_ids.into_iter()).collect()
    }

    pub fn pack_item_update(&self, id: GlobalId, diff: Diff) -> Vec<BuiltinTableUpdate> {
        self.state
            .resolve_builtin_table_updates(self.state.pack_item_update(id, diff))
    }

    pub fn system_config(&self) -> &SystemVars {
        self.state.system_config()
    }

    pub fn ensure_not_reserved_role(&self, role_id: &RoleId) -> Result<(), Error> {
        self.state.ensure_not_reserved_role(role_id)
    }

    pub fn ensure_grantable_role(&self, role_id: &RoleId) -> Result<(), Error> {
        self.state.ensure_grantable_role(role_id)
    }

    pub fn ensure_not_system_role(&self, role_id: &RoleId) -> Result<(), Error> {
        self.state.ensure_not_system_role(role_id)
    }

    pub fn ensure_not_predefined_role(&self, role_id: &RoleId) -> Result<(), Error> {
        self.state.ensure_not_predefined_role(role_id)
    }

    pub fn ensure_not_reserved_object(
        &self,
        object_id: &ObjectId,
        conn_id: &ConnectionId,
    ) -> Result<(), Error> {
        match object_id {
            ObjectId::Cluster(cluster_id) => {
                if cluster_id.is_system() {
                    let cluster = self.get_cluster(*cluster_id);
                    Err(Error::new(ErrorKind::ReadOnlyCluster(
                        cluster.name().to_string(),
                    )))
                } else {
                    Ok(())
                }
            }
            ObjectId::ClusterReplica((cluster_id, replica_id)) => {
                if replica_id.is_system() {
                    let replica = self.get_cluster_replica(*cluster_id, *replica_id);
                    Err(Error::new(ErrorKind::ReadOnlyClusterReplica(
                        replica.name().to_string(),
                    )))
                } else {
                    Ok(())
                }
            }
            ObjectId::Database(database_id) => {
                if database_id.is_system() {
                    let database = self.get_database(database_id);
                    Err(Error::new(ErrorKind::ReadOnlyDatabase(
                        database.name().to_string(),
                    )))
                } else {
                    Ok(())
                }
            }
            ObjectId::Schema((database_spec, schema_spec)) => {
                if schema_spec.is_system() {
                    let schema = self.get_schema(database_spec, schema_spec, conn_id);
                    Err(Error::new(ErrorKind::ReadOnlySystemSchema(
                        schema.name().schema.clone(),
                    )))
                } else {
                    Ok(())
                }
            }
            ObjectId::Role(role_id) => self.ensure_not_reserved_role(role_id),
            ObjectId::Item(item_id) => {
                if item_id.is_system() {
                    let item = self.get_entry(item_id);
                    let name = self.resolve_full_name(item.name(), Some(conn_id));
                    Err(Error::new(ErrorKind::ReadOnlyItem(name.to_string())))
                } else {
                    Ok(())
                }
            }
        }
    }

    /// See [`CatalogState::deserialize_plan_with_enable_for_item_parsing`].
    pub(crate) fn deserialize_plan_with_enable_for_item_parsing(
        &mut self,
        create_sql: &str,
        force_if_exists_skip: bool,
    ) -> Result<(Plan, ResolvedIds), AdapterError> {
        self.state
            .deserialize_plan_with_enable_for_item_parsing(create_sql, force_if_exists_skip)
    }
}

pub fn is_reserved_name(name: &str) -> bool {
    BUILTIN_PREFIXES
        .iter()
        .any(|prefix| name.starts_with(prefix))
}

pub fn is_reserved_role_name(name: &str) -> bool {
    is_reserved_name(name) || is_public_role(name)
}

pub fn is_public_role(name: &str) -> bool {
    name == &*PUBLIC_ROLE_NAME
}

pub(crate) fn catalog_type_to_audit_object_type(sql_type: SqlCatalogItemType) -> ObjectType {
    object_type_to_audit_object_type(sql_type.into())
}

pub(crate) fn object_type_to_audit_object_type(
    object_type: mz_sql::catalog::ObjectType,
) -> ObjectType {
    system_object_type_to_audit_object_type(&SystemObjectType::Object(object_type))
}

pub(crate) fn system_object_type_to_audit_object_type(
    system_type: &SystemObjectType,
) -> ObjectType {
    match system_type {
        SystemObjectType::Object(object_type) => match object_type {
            mz_sql::catalog::ObjectType::Table => ObjectType::Table,
            mz_sql::catalog::ObjectType::View => ObjectType::View,
            mz_sql::catalog::ObjectType::MaterializedView => ObjectType::MaterializedView,
            mz_sql::catalog::ObjectType::Source => ObjectType::Source,
            mz_sql::catalog::ObjectType::Sink => ObjectType::Sink,
            mz_sql::catalog::ObjectType::Index => ObjectType::Index,
            mz_sql::catalog::ObjectType::Type => ObjectType::Type,
            mz_sql::catalog::ObjectType::Role => ObjectType::Role,
            mz_sql::catalog::ObjectType::Cluster => ObjectType::Cluster,
            mz_sql::catalog::ObjectType::ClusterReplica => ObjectType::ClusterReplica,
            mz_sql::catalog::ObjectType::Secret => ObjectType::Secret,
            mz_sql::catalog::ObjectType::Connection => ObjectType::Connection,
            mz_sql::catalog::ObjectType::Database => ObjectType::Database,
            mz_sql::catalog::ObjectType::Schema => ObjectType::Schema,
            mz_sql::catalog::ObjectType::Func => ObjectType::Func,
        },
        SystemObjectType::System => ObjectType::System,
    }
}

#[derive(Debug, Copy, Clone)]
pub enum UpdatePrivilegeVariant {
    Grant,
    Revoke,
}

impl From<UpdatePrivilegeVariant> for ExecuteResponse {
    fn from(variant: UpdatePrivilegeVariant) -> Self {
        match variant {
            UpdatePrivilegeVariant::Grant => ExecuteResponse::GrantedPrivilege,
            UpdatePrivilegeVariant::Revoke => ExecuteResponse::RevokedPrivilege,
        }
    }
}

impl From<UpdatePrivilegeVariant> for EventType {
    fn from(variant: UpdatePrivilegeVariant) -> Self {
        match variant {
            UpdatePrivilegeVariant::Grant => EventType::Grant,
            UpdatePrivilegeVariant::Revoke => EventType::Revoke,
        }
    }
}

impl ConnCatalog<'_> {
    fn resolve_item_name(
        &self,
        name: &PartialItemName,
    ) -> Result<&QualifiedItemName, SqlCatalogError> {
        self.resolve_item(name).map(|entry| entry.name())
    }

    fn resolve_function_name(
        &self,
        name: &PartialItemName,
    ) -> Result<&QualifiedItemName, SqlCatalogError> {
        self.resolve_function(name).map(|entry| entry.name())
    }

    fn resolve_type_name(
        &self,
        name: &PartialItemName,
    ) -> Result<&QualifiedItemName, SqlCatalogError> {
        self.resolve_type(name).map(|entry| entry.name())
    }
}

impl ExprHumanizer for ConnCatalog<'_> {
    fn humanize_id(&self, id: GlobalId) -> Option<String> {
        self.state
            .entry_by_id
            .get(&id)
            .map(|entry| entry.name())
            .map(|name| self.resolve_full_name(name).to_string())
    }

    fn humanize_id_unqualified(&self, id: GlobalId) -> Option<String> {
        self.state
            .entry_by_id
            .get(&id)
            .map(|entry| entry.name())
            .map(|name| name.item.clone())
    }

    fn humanize_id_parts(&self, id: GlobalId) -> Option<Vec<String>> {
        self.state
            .entry_by_id
            .get(&id)
            .map(|entry| entry.name())
            .map(|name| self.resolve_full_name(name).into_parts())
    }

    fn humanize_scalar_type(&self, typ: &ScalarType) -> String {
        use ScalarType::*;

        match typ {
            Array(t) => format!("{}[]", self.humanize_scalar_type(t)),
            List {
                custom_id: Some(global_id),
                ..
            }
            | Map {
                custom_id: Some(global_id),
                ..
            } => {
                let item = self.get_item(global_id);
                self.minimal_qualification(item.name()).to_string()
            }
            List { element_type, .. } => {
                format!("{} list", self.humanize_scalar_type(element_type))
            }
            Map { value_type, .. } => format!(
                "map[{}=>{}]",
                self.humanize_scalar_type(&ScalarType::String),
                self.humanize_scalar_type(value_type)
            ),
            Record {
                custom_id: Some(id),
                ..
            } => {
                let item = self.get_item(id);
                self.minimal_qualification(item.name()).to_string()
            }
            Record { fields, .. } => format!(
                "record({})",
                fields
                    .iter()
                    .map(|f| format!("{}: {}", f.0, self.humanize_column_type(&f.1)))
                    .join(",")
            ),
            PgLegacyChar => "\"char\"".into(),
            UInt16 => "uint2".into(),
            UInt32 => "uint4".into(),
            UInt64 => "uint8".into(),
            ty => {
                let pgrepr_type = mz_pgrepr::Type::from(ty);
                let pg_catalog_schema = SchemaSpecifier::Id(self.state.get_pg_catalog_schema_id());

                let res = if self
                    .effective_search_path(true)
                    .iter()
                    .any(|(_, schema)| schema == &pg_catalog_schema)
                {
                    pgrepr_type.name().to_string()
                } else {
                    // If PG_CATALOG_SCHEMA is not in search path, you need
                    // qualified object name to refer to type.
                    let name = QualifiedItemName {
                        qualifiers: ItemQualifiers {
                            database_spec: ResolvedDatabaseSpecifier::Ambient,
                            schema_spec: pg_catalog_schema,
                        },
                        item: pgrepr_type.name().to_string(),
                    };
                    self.resolve_full_name(&name).to_string()
                };
                res
            }
        }
    }

    fn column_names_for_id(&self, id: GlobalId) -> Option<Vec<String>> {
        let Some(entry) = self.state.entry_by_id.get(&id) else {
            return None;
        };

        match entry.index() {
            Some(index) => {
                let Some(on_entry) = self.state.entry_by_id.get(&index.on) else {
                    return None;
                };
                let Ok(on_desc) = on_entry.desc(&self.resolve_full_name(on_entry.name())) else {
                    return None;
                };

                let mut on_names = on_desc
                    .iter_names()
                    .map(|col_name| col_name.to_string())
                    .collect::<Vec<_>>();

                let (p, _) = mz_expr::permutation_for_arrangement(&index.keys, on_desc.arity());

                // Init ix_names with unknown column names. Unknown columns are
                // represented as an empty String and rendered as `#c` by the
                // Display::fmt implementation for HumanizedExpr<'a, usize, M>.
                let ix_arity = p.values().cloned().max().map(|m| m + 1).unwrap_or(0);
                let mut ix_names = vec![String::new(); ix_arity];

                // Apply the permutation by swapping on_names with ix_names.
                for (on_pos, ix_pos) in p.into_iter() {
                    let on_name = on_names.get_mut(on_pos).expect("on_name");
                    let ix_name = ix_names.get_mut(ix_pos).expect("ix_name");
                    std::mem::swap(on_name, ix_name);
                }

                Some(ix_names) // Return the updated ix_names vector.
            }
            None => {
                let Ok(desc) = entry.desc(&self.resolve_full_name(entry.name())) else {
                    return None;
                };

                let column_names = desc
                    .iter_names()
                    .map(|col_name| col_name.to_string())
                    .collect();

                Some(column_names)
            }
        }
    }

    fn humanize_column(&self, id: GlobalId, column: usize) -> Option<String> {
        self.state
            .entry_by_id
            .get(&id)
            .try_map(|entry| {
                let desc = entry.desc(&self.resolve_full_name(entry.name()))?;
                let column_name = desc.get_name(column);
                Ok::<_, SqlCatalogError>(column_name.to_string())
            })
            .unwrap_or(None)
    }

    fn id_exists(&self, id: GlobalId) -> bool {
        self.state.entry_by_id.contains_key(&id)
    }
}

impl SessionCatalog for ConnCatalog<'_> {
    fn active_role_id(&self) -> &RoleId {
        &self.role_id
    }

    fn get_prepared_statement_desc(&self, name: &str) -> Option<&StatementDesc> {
        self.prepared_statements
            .as_ref()
            .map(|ps| ps.get(name).map(|ps| ps.desc()))
            .flatten()
    }

    fn active_database(&self) -> Option<&DatabaseId> {
        self.database.as_ref()
    }

    fn active_cluster(&self) -> &str {
        &self.cluster
    }

    fn search_path(&self) -> &[(ResolvedDatabaseSpecifier, SchemaSpecifier)] {
        &self.search_path
    }

    fn resolve_database(
        &self,
        database_name: &str,
    ) -> Result<&dyn mz_sql::catalog::CatalogDatabase, SqlCatalogError> {
        Ok(self.state.resolve_database(database_name)?)
    }

    fn get_database(&self, id: &DatabaseId) -> &dyn mz_sql::catalog::CatalogDatabase {
        self.state
            .database_by_id
            .get(id)
            .expect("database doesn't exist")
    }

    // `as` is ok to use to cast to a trait object.
    #[allow(clippy::as_conversions)]
    fn get_databases(&self) -> Vec<&dyn CatalogDatabase> {
        self.state
            .database_by_id
            .values()
            .map(|database| database as &dyn CatalogDatabase)
            .collect()
    }

    fn resolve_schema(
        &self,
        database_name: Option<&str>,
        schema_name: &str,
    ) -> Result<&dyn mz_sql::catalog::CatalogSchema, SqlCatalogError> {
        Ok(self.state.resolve_schema(
            self.database.as_ref(),
            database_name,
            schema_name,
            &self.conn_id,
        )?)
    }

    fn resolve_schema_in_database(
        &self,
        database_spec: &ResolvedDatabaseSpecifier,
        schema_name: &str,
    ) -> Result<&dyn mz_sql::catalog::CatalogSchema, SqlCatalogError> {
        Ok(self
            .state
            .resolve_schema_in_database(database_spec, schema_name, &self.conn_id)?)
    }

    fn get_schema(
        &self,
        database_spec: &ResolvedDatabaseSpecifier,
        schema_spec: &SchemaSpecifier,
    ) -> &dyn CatalogSchema {
        self.state
            .get_schema(database_spec, schema_spec, &self.conn_id)
    }

    // `as` is ok to use to cast to a trait object.
    #[allow(clippy::as_conversions)]
    fn get_schemas(&self) -> Vec<&dyn CatalogSchema> {
        self.get_databases()
            .into_iter()
            .flat_map(|database| database.schemas().into_iter())
            .chain(
                self.state
                    .ambient_schemas_by_id
                    .values()
                    .chain(self.state.temporary_schemas.values())
                    .map(|schema| schema as &dyn CatalogSchema),
            )
            .collect()
    }

    fn get_mz_internal_schema_id(&self) -> SchemaId {
        self.state().get_mz_internal_schema_id()
    }

    fn get_mz_unsafe_schema_id(&self) -> SchemaId {
        self.state().get_mz_unsafe_schema_id()
    }

    fn is_system_schema_specifier(&self, schema: SchemaSpecifier) -> bool {
        self.state.is_system_schema_specifier(schema)
    }

    fn resolve_role(
        &self,
        role_name: &str,
    ) -> Result<&dyn mz_sql::catalog::CatalogRole, SqlCatalogError> {
        match self.state.try_get_role_by_name(role_name) {
            Some(role) => Ok(role),
            None => Err(SqlCatalogError::UnknownRole(role_name.into())),
        }
    }

    fn try_get_role(&self, id: &RoleId) -> Option<&dyn CatalogRole> {
        Some(self.state.roles_by_id.get(id)?)
    }

    fn get_role(&self, id: &RoleId) -> &dyn mz_sql::catalog::CatalogRole {
        self.state.get_role(id)
    }

    fn get_roles(&self) -> Vec<&dyn CatalogRole> {
        // `as` is ok to use to cast to a trait object.
        #[allow(clippy::as_conversions)]
        self.state
            .roles_by_id
            .values()
            .map(|role| role as &dyn CatalogRole)
            .collect()
    }

    fn mz_system_role_id(&self) -> RoleId {
        MZ_SYSTEM_ROLE_ID
    }

    fn collect_role_membership(&self, id: &RoleId) -> BTreeSet<RoleId> {
        self.state.collect_role_membership(id)
    }

    fn resolve_cluster(
        &self,
        cluster_name: Option<&str>,
    ) -> Result<&dyn mz_sql::catalog::CatalogCluster, SqlCatalogError> {
        Ok(self
            .state
            .resolve_cluster(cluster_name.unwrap_or_else(|| self.active_cluster()))?)
    }

    fn resolve_cluster_replica(
        &self,
        cluster_replica_name: &QualifiedReplica,
    ) -> Result<&dyn CatalogClusterReplica, SqlCatalogError> {
        Ok(self.state.resolve_cluster_replica(cluster_replica_name)?)
    }

    fn resolve_item(
        &self,
        name: &PartialItemName,
    ) -> Result<&dyn mz_sql::catalog::CatalogItem, SqlCatalogError> {
        let r = self.state.resolve_entry(
            self.database.as_ref(),
            &self.effective_search_path(true),
            name,
            &self.conn_id,
        )?;
        if self.unresolvable_ids.contains(&r.id()) {
            Err(SqlCatalogError::UnknownItem(name.to_string()))
        } else {
            Ok(r)
        }
    }

    fn resolve_function(
        &self,
        name: &PartialItemName,
    ) -> Result<&dyn mz_sql::catalog::CatalogItem, SqlCatalogError> {
        let r = self.state.resolve_function(
            self.database.as_ref(),
            &self.effective_search_path(false),
            name,
            &self.conn_id,
        )?;

        if self.unresolvable_ids.contains(&r.id()) {
            Err(SqlCatalogError::UnknownFunction {
                name: name.to_string(),
                alternative: None,
            })
        } else {
            Ok(r)
        }
    }

    fn resolve_type(
        &self,
        name: &PartialItemName,
    ) -> Result<&dyn mz_sql::catalog::CatalogItem, SqlCatalogError> {
        let r = self.state.resolve_type(
            self.database.as_ref(),
            &self.effective_search_path(false),
            name,
            &self.conn_id,
        )?;

        if self.unresolvable_ids.contains(&r.id()) {
            Err(SqlCatalogError::UnknownType {
                name: name.to_string(),
            })
        } else {
            Ok(r)
        }
    }

    fn get_system_type(&self, name: &str) -> &dyn mz_sql::catalog::CatalogItem {
        self.state.get_system_type(name)
    }

    fn try_get_item(&self, id: &GlobalId) -> Option<&dyn mz_sql::catalog::CatalogItem> {
        Some(self.state.try_get_entry(id)?)
    }

    fn get_item(&self, id: &GlobalId) -> &dyn mz_sql::catalog::CatalogItem {
        self.state.get_entry(id)
    }

    fn get_items(&self) -> Vec<&dyn mz_sql::catalog::CatalogItem> {
        self.get_schemas()
            .into_iter()
            .flat_map(|schema| schema.item_ids())
            .map(|id| self.get_item(&id))
            .collect()
    }

    fn get_item_by_name(&self, name: &QualifiedItemName) -> Option<&dyn SqlCatalogItem> {
        self.state
            .get_item_by_name(name, &self.conn_id)
            .map(|item| convert::identity::<&dyn SqlCatalogItem>(item))
    }

    fn get_type_by_name(&self, name: &QualifiedItemName) -> Option<&dyn SqlCatalogItem> {
        self.state
            .get_type_by_name(name, &self.conn_id)
            .map(|item| convert::identity::<&dyn SqlCatalogItem>(item))
    }

    fn get_cluster(&self, id: ClusterId) -> &dyn mz_sql::catalog::CatalogCluster {
        &self.state.clusters_by_id[&id]
    }

    fn get_clusters(&self) -> Vec<&dyn mz_sql::catalog::CatalogCluster> {
        self.state
            .clusters_by_id
            .values()
            .map(|cluster| convert::identity::<&dyn mz_sql::catalog::CatalogCluster>(cluster))
            .collect()
    }

    fn get_cluster_replica(
        &self,
        cluster_id: ClusterId,
        replica_id: ReplicaId,
    ) -> &dyn mz_sql::catalog::CatalogClusterReplica {
        let cluster = self.get_cluster(cluster_id);
        cluster.replica(replica_id)
    }

    fn get_cluster_replicas(&self) -> Vec<&dyn mz_sql::catalog::CatalogClusterReplica> {
        self.get_clusters()
            .into_iter()
            .flat_map(|cluster| cluster.replicas().into_iter())
            .collect()
    }

    fn get_system_privileges(&self) -> &PrivilegeMap {
        &self.state.system_privileges
    }

    fn get_default_privileges(
        &self,
    ) -> Vec<(&DefaultPrivilegeObject, Vec<&DefaultPrivilegeAclItem>)> {
        self.state
            .default_privileges
            .iter()
            .map(|(object, acl_items)| (object, acl_items.collect()))
            .collect()
    }

    fn find_available_name(&self, name: QualifiedItemName) -> QualifiedItemName {
        self.state.find_available_name(name, &self.conn_id)
    }

    fn resolve_full_name(&self, name: &QualifiedItemName) -> FullItemName {
        self.state.resolve_full_name(name, Some(&self.conn_id))
    }

    fn resolve_full_schema_name(&self, name: &QualifiedSchemaName) -> FullSchemaName {
        self.state.resolve_full_schema_name(name)
    }

    fn config(&self) -> &mz_sql::catalog::CatalogConfig {
        self.state.config()
    }

    fn now(&self) -> EpochMillis {
        (self.state.config().now)()
    }

    fn aws_privatelink_availability_zones(&self) -> Option<BTreeSet<String>> {
        self.state.aws_privatelink_availability_zones.clone()
    }

    fn system_vars(&self) -> &SystemVars {
        &self.state.system_configuration
    }

    fn system_vars_mut(&mut self) -> &mut SystemVars {
        &mut self.state.to_mut().system_configuration
    }

    fn get_owner_id(&self, id: &ObjectId) -> Option<RoleId> {
        self.state().get_owner_id(id, self.conn_id())
    }

    fn get_privileges(&self, id: &SystemObjectId) -> Option<&PrivilegeMap> {
        match id {
            SystemObjectId::System => Some(&self.state.system_privileges),
            SystemObjectId::Object(ObjectId::Cluster(id)) => {
                Some(self.get_cluster(*id).privileges())
            }
            SystemObjectId::Object(ObjectId::Database(id)) => {
                Some(self.get_database(id).privileges())
            }
            SystemObjectId::Object(ObjectId::Schema((database_spec, schema_spec))) => {
                Some(self.get_schema(database_spec, schema_spec).privileges())
            }
            SystemObjectId::Object(ObjectId::Item(id)) => Some(self.get_item(id).privileges()),
            SystemObjectId::Object(ObjectId::ClusterReplica(_))
            | SystemObjectId::Object(ObjectId::Role(_)) => None,
        }
    }

    fn object_dependents(&self, ids: &Vec<ObjectId>) -> Vec<ObjectId> {
        let mut seen = BTreeSet::new();
        self.state.object_dependents(ids, &self.conn_id, &mut seen)
    }

    fn item_dependents(&self, id: GlobalId) -> Vec<ObjectId> {
        let mut seen = BTreeSet::new();
        self.state.item_dependents(id, &mut seen)
    }

    fn all_object_privileges(&self, object_type: mz_sql::catalog::SystemObjectType) -> AclMode {
        rbac::all_object_privileges(object_type)
    }

    fn get_object_type(&self, object_id: &ObjectId) -> mz_sql::catalog::ObjectType {
        self.state.get_object_type(object_id)
    }

    fn get_system_object_type(&self, id: &SystemObjectId) -> mz_sql::catalog::SystemObjectType {
        self.state.get_system_object_type(id)
    }

    /// Returns a [`PartialItemName`] with the minimum amount of qualifiers to unambiguously resolve
    /// the object.
    fn minimal_qualification(&self, qualified_name: &QualifiedItemName) -> PartialItemName {
        let database_id = match &qualified_name.qualifiers.database_spec {
            ResolvedDatabaseSpecifier::Ambient => None,
            ResolvedDatabaseSpecifier::Id(id)
                if self.database.is_some() && self.database == Some(*id) =>
            {
                None
            }
            ResolvedDatabaseSpecifier::Id(id) => Some(id.clone()),
        };

        let schema_spec = if database_id.is_none()
            && self.resolve_item_name(&PartialItemName {
                database: None,
                schema: None,
                item: qualified_name.item.clone(),
            }) == Ok(qualified_name)
            || self.resolve_function_name(&PartialItemName {
                database: None,
                schema: None,
                item: qualified_name.item.clone(),
            }) == Ok(qualified_name)
            || self.resolve_type_name(&PartialItemName {
                database: None,
                schema: None,
                item: qualified_name.item.clone(),
            }) == Ok(qualified_name)
        {
            None
        } else {
            // If `search_path` does not contain `full_name.schema`, the
            // `PartialName` must contain it.
            Some(qualified_name.qualifiers.schema_spec.clone())
        };

        let res = PartialItemName {
            database: database_id.map(|id| self.get_database(&id).name().to_string()),
            schema: schema_spec.map(|spec| {
                self.get_schema(&qualified_name.qualifiers.database_spec, &spec)
                    .name()
                    .schema
                    .clone()
            }),
            item: qualified_name.item.clone(),
        };
        assert!(
            self.resolve_item_name(&res) == Ok(qualified_name)
                || self.resolve_function_name(&res) == Ok(qualified_name)
                || self.resolve_type_name(&res) == Ok(qualified_name)
        );
        res
    }

    fn add_notice(&self, notice: PlanNotice) {
        let _ = self.notices_tx.send(notice.into());
    }

    fn get_item_comments(&self, id: &GlobalId) -> Option<&BTreeMap<Option<usize>, String>> {
        let comment_id = self.state.get_comment_id(ObjectId::Item(*id));
        self.state.comments.get_object_comments(comment_id)
    }
}

#[cfg(test)]
mod tests {
    use std::collections::{BTreeMap, BTreeSet};
    use std::sync::Arc;
    use std::{env, iter};

    use itertools::Itertools;
    use mz_catalog::memory::objects::CatalogItem;
    use tokio_postgres::types::Type;
    use tokio_postgres::NoTls;
    use uuid::Uuid;

    use mz_catalog::builtin::{
        Builtin, BuiltinType, BUILTINS,
        REALLY_DANGEROUS_DO_NOT_CALL_THIS_IN_PRODUCTION_VIEW_FINGERPRINT_WHITESPACE,
    };
    use mz_catalog::SYSTEM_CONN_ID;
    use mz_controller_types::{ClusterId, ReplicaId};
    use mz_expr::MirScalarExpr;
    use mz_ore::now::{to_datetime, SYSTEM_TIME};
    use mz_ore::task;
    use mz_persist_client::PersistClient;
    use mz_pgrepr::oid::{FIRST_MATERIALIZE_OID, FIRST_UNPINNED_OID, FIRST_USER_OID};
    use mz_repr::namespaces::{INFORMATION_SCHEMA, PG_CATALOG_SCHEMA};
    use mz_repr::role_id::RoleId;
    use mz_repr::{Datum, GlobalId, RelationType, RowArena, ScalarType, Timestamp};
    use mz_sql::catalog::{CatalogSchema, CatalogType, SessionCatalog};
    use mz_sql::func::{Func, FuncImpl, Operation, OP_IMPLS};
    use mz_sql::names::{
        self, DatabaseId, ItemQualifiers, ObjectId, PartialItemName, QualifiedItemName,
        ResolvedDatabaseSpecifier, SchemaId, SchemaSpecifier, SystemObjectId,
    };
    use mz_sql::plan::{
        CoercibleScalarExpr, ExprContext, HirScalarExpr, PlanContext, QueryContext, QueryLifetime,
        Scope, StatementContext,
    };
    use mz_sql::session::user::MZ_SYSTEM_ROLE_ID;
    use mz_sql::session::vars::VarInput;

    use crate::catalog::{Catalog, Op};
    use crate::optimize::dataflows::{prep_scalar_expr, EvalTime, ExprPrepStyle};
    use crate::session::Session;

    /// System sessions have an empty `search_path` so it's necessary to
    /// schema-qualify all referenced items.
    ///
    /// Dummy (and ostensibly client) sessions contain system schemas in their
    /// search paths, so do not require schema qualification on system objects such
    /// as types.
    #[mz_ore::test(tokio::test)]
    #[cfg_attr(miri, ignore)] //  unsupported operation: can't call foreign function `TLS_client_method` on OS `linux`
    async fn test_minimal_qualification() {
        Catalog::with_debug(|catalog| async move {
            struct TestCase {
                input: QualifiedItemName,
                system_output: PartialItemName,
                normal_output: PartialItemName,
            }

            let test_cases = vec![
                TestCase {
                    input: QualifiedItemName {
                        qualifiers: ItemQualifiers {
                            database_spec: ResolvedDatabaseSpecifier::Ambient,
                            schema_spec: SchemaSpecifier::Id(catalog.get_pg_catalog_schema_id()),
                        },
                        item: "numeric".to_string(),
                    },
                    system_output: PartialItemName {
                        database: None,
                        schema: None,
                        item: "numeric".to_string(),
                    },
                    normal_output: PartialItemName {
                        database: None,
                        schema: None,
                        item: "numeric".to_string(),
                    },
                },
                TestCase {
                    input: QualifiedItemName {
                        qualifiers: ItemQualifiers {
                            database_spec: ResolvedDatabaseSpecifier::Ambient,
                            schema_spec: SchemaSpecifier::Id(catalog.get_mz_catalog_schema_id()),
                        },
                        item: "mz_array_types".to_string(),
                    },
                    system_output: PartialItemName {
                        database: None,
                        schema: None,
                        item: "mz_array_types".to_string(),
                    },
                    normal_output: PartialItemName {
                        database: None,
                        schema: None,
                        item: "mz_array_types".to_string(),
                    },
                },
            ];

            for tc in test_cases {
                assert_eq!(
                    catalog
                        .for_system_session()
                        .minimal_qualification(&tc.input),
                    tc.system_output
                );
                assert_eq!(
                    catalog
                        .for_session(&Session::dummy())
                        .minimal_qualification(&tc.input),
                    tc.normal_output
                );
            }
            catalog.expire().await;
        })
        .await
    }

    #[mz_ore::test(tokio::test)]
    #[cfg_attr(miri, ignore)] //  unsupported operation: can't call foreign function `TLS_client_method` on OS `linux`
    async fn test_catalog_revision() {
        let persist_client = PersistClient::new_for_tests().await;
        let organization_id = Uuid::new_v4();
        {
            let mut catalog =
                Catalog::open_debug_catalog(persist_client.clone(), organization_id.clone())
                    .await
                    .expect("unable to open debug catalog");
            assert_eq!(catalog.transient_revision(), 1);
            catalog
                .transact(
                    None,
                    mz_repr::Timestamp::MIN,
                    None,
                    vec![Op::CreateDatabase {
                        name: "test".to_string(),
                        owner_id: MZ_SYSTEM_ROLE_ID,
                    }],
                )
                .await
                .expect("failed to transact");
            assert_eq!(catalog.transient_revision(), 2);
            catalog.expire().await;
        }
        {
            let catalog = Catalog::open_debug_catalog(persist_client, organization_id)
                .await
                .expect("unable to open debug catalog");
            // Re-opening the same catalog resets the transient_revision to 1.
            assert_eq!(catalog.transient_revision(), 1);
            catalog.expire().await;
        }
    }

    #[mz_ore::test(tokio::test)]
    #[cfg_attr(miri, ignore)] // unsupported operation: can't call foreign function `TLS_client_method` on OS `linux`
    async fn test_effective_search_path() {
        Catalog::with_debug(|catalog| async move {
            let mz_catalog_schema = (
                ResolvedDatabaseSpecifier::Ambient,
                SchemaSpecifier::Id(catalog.state().get_mz_catalog_schema_id()),
            );
            let pg_catalog_schema = (
                ResolvedDatabaseSpecifier::Ambient,
                SchemaSpecifier::Id(catalog.state().get_pg_catalog_schema_id()),
            );
            let mz_temp_schema = (
                ResolvedDatabaseSpecifier::Ambient,
                SchemaSpecifier::Temporary,
            );

            // Behavior with the default search_schema (public)
            let session = Session::dummy();
            let conn_catalog = catalog.for_session(&session);
            assert_ne!(
                conn_catalog.effective_search_path(false),
                conn_catalog.search_path
            );
            assert_ne!(
                conn_catalog.effective_search_path(true),
                conn_catalog.search_path
            );
            assert_eq!(
                conn_catalog.effective_search_path(false),
                vec![
                    mz_catalog_schema.clone(),
                    pg_catalog_schema.clone(),
                    conn_catalog.search_path[0].clone()
                ]
            );
            assert_eq!(
                conn_catalog.effective_search_path(true),
                vec![
                    mz_temp_schema.clone(),
                    mz_catalog_schema.clone(),
                    pg_catalog_schema.clone(),
                    conn_catalog.search_path[0].clone()
                ]
            );

            // missing schemas are added when missing
            let mut session = Session::dummy();
            session
                .vars_mut()
                .set(
                    None,
                    "search_path",
                    VarInput::Flat(mz_repr::namespaces::PG_CATALOG_SCHEMA),
                    false,
                )
                .expect("failed to set search_path");
            let conn_catalog = catalog.for_session(&session);
            assert_ne!(
                conn_catalog.effective_search_path(false),
                conn_catalog.search_path
            );
            assert_ne!(
                conn_catalog.effective_search_path(true),
                conn_catalog.search_path
            );
            assert_eq!(
                conn_catalog.effective_search_path(false),
                vec![mz_catalog_schema.clone(), pg_catalog_schema.clone()]
            );
            assert_eq!(
                conn_catalog.effective_search_path(true),
                vec![
                    mz_temp_schema.clone(),
                    mz_catalog_schema.clone(),
                    pg_catalog_schema.clone()
                ]
            );

            let mut session = Session::dummy();
            session
                .vars_mut()
                .set(
                    None,
                    "search_path",
                    VarInput::Flat(mz_repr::namespaces::MZ_CATALOG_SCHEMA),
                    false,
                )
                .expect("failed to set search_path");
            let conn_catalog = catalog.for_session(&session);
            assert_ne!(
                conn_catalog.effective_search_path(false),
                conn_catalog.search_path
            );
            assert_ne!(
                conn_catalog.effective_search_path(true),
                conn_catalog.search_path
            );
            assert_eq!(
                conn_catalog.effective_search_path(false),
                vec![pg_catalog_schema.clone(), mz_catalog_schema.clone()]
            );
            assert_eq!(
                conn_catalog.effective_search_path(true),
                vec![
                    mz_temp_schema.clone(),
                    pg_catalog_schema.clone(),
                    mz_catalog_schema.clone()
                ]
            );

            let mut session = Session::dummy();
            session
                .vars_mut()
                .set(
                    None,
                    "search_path",
                    VarInput::Flat(mz_repr::namespaces::MZ_TEMP_SCHEMA),
                    false,
                )
                .expect("failed to set search_path");
            let conn_catalog = catalog.for_session(&session);
            assert_ne!(
                conn_catalog.effective_search_path(false),
                conn_catalog.search_path
            );
            assert_ne!(
                conn_catalog.effective_search_path(true),
                conn_catalog.search_path
            );
            assert_eq!(
                conn_catalog.effective_search_path(false),
                vec![
                    mz_catalog_schema.clone(),
                    pg_catalog_schema.clone(),
                    mz_temp_schema.clone()
                ]
            );
            assert_eq!(
                conn_catalog.effective_search_path(true),
                vec![mz_catalog_schema, pg_catalog_schema, mz_temp_schema]
            );
            catalog.expire().await;
        })
        .await
    }

    #[mz_ore::test(tokio::test)]
    #[cfg_attr(miri, ignore)] //  unsupported operation: can't call foreign function `TLS_client_method` on OS `linux`
    async fn test_normalized_create() {
        use mz_ore::collections::CollectionExt;
        Catalog::with_debug(|catalog| async move {
            let conn_catalog = catalog.for_system_session();
            let scx = &mut StatementContext::new(None, &conn_catalog);

            let parsed = mz_sql_parser::parser::parse_statements(
                "create view public.foo as select 1 as bar",
            )
            .expect("")
            .into_element()
            .ast;

            let (stmt, _) = names::resolve(scx.catalog, parsed).expect("");

            // Ensure that all identifiers are quoted.
            assert_eq!(
                r#"CREATE VIEW "materialize"."public"."foo" AS SELECT 1 AS "bar""#,
                mz_sql::normalize::create_statement(scx, stmt).expect(""),
            );
            catalog.expire().await;
        })
        .await;
    }

    // Test that if a large catalog item is somehow committed, then we can still load the catalog.
    #[mz_ore::test(tokio::test)]
    #[cfg_attr(miri, ignore)] // slow
    async fn test_large_catalog_item() {
        let view_def = "CREATE VIEW \"materialize\".\"public\".\"v\" AS SELECT 1 FROM (SELECT 1";
        let column = ", 1";
        let view_def_size = view_def.bytes().count();
        let column_size = column.bytes().count();
        let column_count =
            (mz_sql_parser::parser::MAX_STATEMENT_BATCH_SIZE - view_def_size) / column_size + 1;
        let columns = iter::repeat(column).take(column_count).join("");
        let create_sql = format!("{view_def}{columns})");
        let create_sql_check = create_sql.clone();
        assert!(mz_sql_parser::parser::parse_statements(&create_sql).is_ok());
        assert!(mz_sql_parser::parser::parse_statements_with_limit(&create_sql).is_err());

        let persist_client = PersistClient::new_for_tests().await;
        let organization_id = Uuid::new_v4();
        let id = GlobalId::User(1);
        {
            let mut catalog =
                Catalog::open_debug_catalog(persist_client.clone(), organization_id.clone())
                    .await
                    .expect("unable to open debug catalog");
            let item = catalog
                .state()
                .deserialize_item(&create_sql)
                .expect("unable to parse view");
            catalog
                .transact(
                    None,
                    SYSTEM_TIME().into(),
                    None,
                    vec![Op::CreateItem {
                        item,
                        name: QualifiedItemName {
                            qualifiers: ItemQualifiers {
                                database_spec: ResolvedDatabaseSpecifier::Id(DatabaseId::User(1)),
                                schema_spec: SchemaSpecifier::Id(SchemaId::User(3)),
                            },
                            item: "v".to_string(),
                        },
                        id,
                        owner_id: MZ_SYSTEM_ROLE_ID,
                    }],
                )
                .await
                .expect("failed to transact");
            catalog.expire().await;
        }
        {
            let catalog = Catalog::open_debug_catalog(persist_client, organization_id)
                .await
                .expect("unable to open debug catalog");
            let view = catalog.get_entry(&id);
            assert_eq!("v", view.name.item);
            match &view.item {
                CatalogItem::View(view) => assert_eq!(create_sql_check, view.create_sql),
                item => panic!("expected view, got {}", item.typ()),
            }
            catalog.expire().await;
        }
    }

    #[mz_ore::test(tokio::test)]
    #[cfg_attr(miri, ignore)] //  unsupported operation: can't call foreign function `TLS_client_method` on OS `linux`
    async fn test_object_type() {
        Catalog::with_debug(|catalog| async move {
            let conn_catalog = catalog.for_system_session();

            assert_eq!(
                mz_sql::catalog::ObjectType::ClusterReplica,
                conn_catalog.get_object_type(&ObjectId::ClusterReplica((
                    ClusterId::User(1),
                    ReplicaId::User(1)
                )))
            );
            assert_eq!(
                mz_sql::catalog::ObjectType::Role,
                conn_catalog.get_object_type(&ObjectId::Role(RoleId::User(1)))
            );
            catalog.expire().await;
        })
        .await;
    }

    #[mz_ore::test(tokio::test)]
    #[cfg_attr(miri, ignore)] //  unsupported operation: can't call foreign function `TLS_client_method` on OS `linux`
    async fn test_get_privileges() {
        Catalog::with_debug(|catalog| async move {
            let conn_catalog = catalog.for_system_session();

            assert_eq!(
                None,
                conn_catalog.get_privileges(&SystemObjectId::Object(ObjectId::ClusterReplica((
                    ClusterId::User(1),
                    ReplicaId::User(1),
                ))))
            );
            assert_eq!(
                None,
                conn_catalog
                    .get_privileges(&SystemObjectId::Object(ObjectId::Role(RoleId::User(1))))
            );
            catalog.expire().await;
        })
        .await;
    }

    // Connect to a running Postgres server and verify that our builtin
    // types and functions match it, in addition to some other things.
    #[mz_ore::test(tokio::test)]
    #[cfg_attr(miri, ignore)] //  unsupported operation: can't call foreign function `TLS_client_method` on OS `linux`
    async fn test_compare_builtins_postgres() {
        async fn inner(catalog: Catalog) {
            // Verify that all builtin functions:
            // - have a unique OID
            // - if they have a postgres counterpart (same oid) then they have matching name
            let (client, connection) = tokio_postgres::connect(
                &env::var("POSTGRES_URL").unwrap_or_else(|_| "host=localhost user=postgres".into()),
                NoTls,
            )
            .await
            .expect("failed to connect to Postgres");

            task::spawn(|| "compare_builtin_postgres", async move {
                if let Err(e) = connection.await {
                    panic!("connection error: {}", e);
                }
            });

            struct PgProc {
                name: String,
                arg_oids: Vec<u32>,
                ret_oid: Option<u32>,
                ret_set: bool,
            }

            struct PgType {
                name: String,
                ty: String,
                elem: u32,
                array: u32,
                input: u32,
                receive: u32,
            }

            struct PgOper {
                oprresult: u32,
                name: String,
            }

            let pg_proc: BTreeMap<_, _> = client
                .query(
                    "SELECT
                    p.oid,
                    proname,
                    proargtypes,
                    prorettype,
                    proretset
                FROM pg_proc p
                JOIN pg_namespace n ON p.pronamespace = n.oid",
                    &[],
                )
                .await
                .expect("pg query failed")
                .into_iter()
                .map(|row| {
                    let oid: u32 = row.get("oid");
                    let pg_proc = PgProc {
                        name: row.get("proname"),
                        arg_oids: row.get("proargtypes"),
                        ret_oid: row.get("prorettype"),
                        ret_set: row.get("proretset"),
                    };
                    (oid, pg_proc)
                })
                .collect();

            let pg_type: BTreeMap<_, _> = client
                .query(
                    "SELECT oid, typname, typtype::text, typelem, typarray, typinput::oid, typreceive::oid as typreceive FROM pg_type",
                    &[],
                )
                .await
                .expect("pg query failed")
                .into_iter()
                .map(|row| {
                    let oid: u32 = row.get("oid");
                    let pg_type = PgType {
                        name: row.get("typname"),
                        ty: row.get("typtype"),
                        elem: row.get("typelem"),
                        array: row.get("typarray"),
                        input: row.get("typinput"),
                        receive: row.get("typreceive"),
                    };
                    (oid, pg_type)
                })
                .collect();

            let pg_oper: BTreeMap<_, _> = client
                .query("SELECT oid, oprname, oprresult FROM pg_operator", &[])
                .await
                .expect("pg query failed")
                .into_iter()
                .map(|row| {
                    let oid: u32 = row.get("oid");
                    let pg_oper = PgOper {
                        name: row.get("oprname"),
                        oprresult: row.get("oprresult"),
                    };
                    (oid, pg_oper)
                })
                .collect();

            let conn_catalog = catalog.for_system_session();
            let resolve_type_oid = |item: &str| {
                conn_catalog
                    .resolve_type(&PartialItemName {
                        database: None,
                        // All functions we check exist in PG, so the types must, as
                        // well
                        schema: Some(PG_CATALOG_SCHEMA.into()),
                        item: item.to_string(),
                    })
                    .expect("unable to resolve type")
                    .oid()
            };

            let func_oids: BTreeSet<_> = BUILTINS::funcs()
                .flat_map(|f| f.inner.func_impls().into_iter().map(|f| f.oid))
                .collect();

            let mut all_oids = BTreeSet::new();

            // A function to determine if two oids are equivalent enough for these tests. We don't
            // support some types, so map exceptions here.
            let equivalent_types: BTreeSet<(Option<u32>, Option<u32>)> = BTreeSet::from_iter(
                [
                    // We don't support NAME.
                    (Type::NAME, Type::TEXT),
                    (Type::NAME_ARRAY, Type::TEXT_ARRAY),
                    // We don't support time with time zone.
                    (Type::TIME, Type::TIMETZ),
                    (Type::TIME_ARRAY, Type::TIMETZ_ARRAY),
                ]
                .map(|(a, b)| (Some(a.oid()), Some(b.oid()))),
            );
            let ignore_return_types: BTreeSet<u32> = BTreeSet::from([
                1619, // pg_typeof: TODO: We now have regtype and can correctly implement this.
            ]);
            let is_same_type = |fn_oid: u32, a: Option<u32>, b: Option<u32>| -> bool {
                if ignore_return_types.contains(&fn_oid) {
                    return true;
                }
                if equivalent_types.contains(&(a, b)) || equivalent_types.contains(&(b, a)) {
                    return true;
                }
                a == b
            };

            for builtin in BUILTINS::iter() {
                match builtin {
                    Builtin::Type(ty) => {
                        assert!(all_oids.insert(ty.oid), "{} reused oid {}", ty.name, ty.oid);

                        if ty.oid >= FIRST_MATERIALIZE_OID {
                            // High OIDs are reserved in Materialize and don't have
                            // PostgreSQL counterparts.
                            continue;
                        }

                        // For types that have a PostgreSQL counterpart, verify that
                        // the name and oid match.
                        let pg_ty = pg_type.get(&ty.oid).unwrap_or_else(|| {
                            panic!("pg_proc missing type {}: oid {}", ty.name, ty.oid)
                        });
                        assert_eq!(
                            ty.name, pg_ty.name,
                            "oid {} has name {} in postgres; expected {}",
                            ty.oid, pg_ty.name, ty.name,
                        );

                        let (typinput_oid, typreceive_oid) = match &ty.details.pg_metadata {
                            None => (0, 0),
                            Some(pgmeta) => (pgmeta.typinput_oid, pgmeta.typreceive_oid),
                        };
                        assert_eq!(
                            typinput_oid, pg_ty.input,
                            "type {} has typinput OID {:?} in mz but {:?} in pg",
                            ty.name, typinput_oid, pg_ty.input,
                        );
                        assert_eq!(
                            typreceive_oid, pg_ty.receive,
                            "type {} has typreceive OID {:?} in mz but {:?} in pg",
                            ty.name, typreceive_oid, pg_ty.receive,
                        );
                        if typinput_oid != 0 {
                            assert!(
                                func_oids.contains(&typinput_oid),
                                "type {} has typinput OID {} that does not exist in pg_proc",
                                ty.name,
                                typinput_oid,
                            );
                        }
                        if typreceive_oid != 0 {
                            assert!(
                                func_oids.contains(&typreceive_oid),
                                "type {} has typreceive OID {} that does not exist in pg_proc",
                                ty.name,
                                typreceive_oid,
                            );
                        }

                        // Ensure the type matches.
                        match &ty.details.typ {
                            CatalogType::Array { element_reference } => {
                                let elem_ty = BUILTINS::iter()
                                    .filter_map(|builtin| match builtin {
                                        Builtin::Type(ty @ BuiltinType { name, .. })
                                            if element_reference == name =>
                                        {
                                            Some(ty)
                                        }
                                        _ => None,
                                    })
                                    .next();
                                let elem_ty = match elem_ty {
                                    Some(ty) => ty,
                                    None => {
                                        panic!("{} is unexpectedly not a type", element_reference)
                                    }
                                };
                                assert_eq!(
                                    pg_ty.elem, elem_ty.oid,
                                    "type {} has mismatched element OIDs",
                                    ty.name
                                )
                            }
                            CatalogType::Pseudo => {
                                assert_eq!(
                                    pg_ty.ty, "p",
                                    "type {} is not a pseudo type as expected",
                                    ty.name
                                )
                            }
                            CatalogType::Range { .. } => {
                                assert_eq!(
                                    pg_ty.ty, "r",
                                    "type {} is not a range type as expected",
                                    ty.name
                                );
                            }
                            _ => {
                                assert_eq!(
                                    pg_ty.ty, "b",
                                    "type {} is not a base type as expected",
                                    ty.name
                                )
                            }
                        }

                        // Ensure the array type reference is correct.
                        let schema = catalog
                            .resolve_schema_in_database(
                                &ResolvedDatabaseSpecifier::Ambient,
                                ty.schema,
                                &SYSTEM_CONN_ID,
                            )
                            .expect("unable to resolve schema");
                        let allocated_type = catalog
                            .resolve_type(
                                None,
                                &vec![(ResolvedDatabaseSpecifier::Ambient, schema.id().clone())],
                                &PartialItemName {
                                    database: None,
                                    schema: Some(schema.name().schema.clone()),
                                    item: ty.name.to_string(),
                                },
                                &SYSTEM_CONN_ID,
                            )
                            .expect("unable to resolve type");
                        let ty = if let CatalogItem::Type(ty) = &allocated_type.item {
                            ty
                        } else {
                            panic!("unexpectedly not a type")
                        };
                        match ty.details.array_id {
                            Some(array_id) => {
                                let array_ty = catalog.get_entry(&array_id);
                                assert_eq!(
                                    pg_ty.array, array_ty.oid,
                                    "type {} has mismatched array OIDs",
                                    allocated_type.name.item,
                                );
                            }
                            None => assert_eq!(
                                pg_ty.array, 0,
                                "type {} does not have an array type in mz but does in pg",
                                allocated_type.name.item,
                            ),
                        }
                    }
                    Builtin::Func(func) => {
                        for imp in func.inner.func_impls() {
                            assert!(
                                all_oids.insert(imp.oid),
                                "{} reused oid {}",
                                func.name,
                                imp.oid
                            );

                            assert!(
                                imp.oid < FIRST_USER_OID,
                                "built-in function {} erroneously has OID in user space ({})",
                                func.name,
                                imp.oid,
                            );

                            // For functions that have a postgres counterpart, verify that the name and
                            // oid match.
                            let pg_fn = if imp.oid >= FIRST_UNPINNED_OID {
                                continue;
                            } else {
                                pg_proc.get(&imp.oid).unwrap_or_else(|| {
                                    panic!(
                                        "pg_proc missing function {}: oid {}",
                                        func.name, imp.oid
                                    )
                                })
                            };
                            assert_eq!(
                                func.name, pg_fn.name,
                                "funcs with oid {} don't match names: {} in mz, {} in pg",
                                imp.oid, func.name, pg_fn.name
                            );

                            // Complain, but don't fail, if argument oids don't match.
                            // TODO: make these match.
                            let imp_arg_oids = imp
                                .arg_typs
                                .iter()
                                .map(|item| resolve_type_oid(item))
                                .collect::<Vec<_>>();

                            if imp_arg_oids != pg_fn.arg_oids {
                                println!(
                                    "funcs with oid {} ({}) don't match arguments: {:?} in mz, {:?} in pg",
                                    imp.oid, func.name, imp_arg_oids, pg_fn.arg_oids
                                );
                            }

                            let imp_return_oid = imp.return_typ.map(resolve_type_oid);

                            assert!(
                                is_same_type(imp.oid, imp_return_oid, pg_fn.ret_oid),
                                "funcs with oid {} ({}) don't match return types: {:?} in mz, {:?} in pg",
                                imp.oid, func.name, imp_return_oid, pg_fn.ret_oid
                            );

                            assert_eq!(
                                imp.return_is_set,
                                pg_fn.ret_set,
                                "funcs with oid {} ({}) don't match set-returning value: {:?} in mz, {:?} in pg",
                                imp.oid, func.name, imp.return_is_set, pg_fn.ret_set
                            );
                        }
                    }
                    _ => (),
                }
            }

            for (op, func) in OP_IMPLS.iter() {
                for imp in func.func_impls() {
                    assert!(all_oids.insert(imp.oid), "{} reused oid {}", op, imp.oid);

                    // For operators that have a postgres counterpart, verify that the name and oid match.
                    let pg_op = if imp.oid >= FIRST_UNPINNED_OID {
                        continue;
                    } else {
                        pg_oper.get(&imp.oid).unwrap_or_else(|| {
                            panic!("pg_operator missing operator {}: oid {}", op, imp.oid)
                        })
                    };

                    assert_eq!(*op, pg_op.name);

                    let imp_return_oid =
                        imp.return_typ.map(resolve_type_oid).expect("must have oid");
                    if imp_return_oid != pg_op.oprresult {
                        panic!(
                            "operators with oid {} ({}) don't match return typs: {} in mz, {} in pg",
                            imp.oid,
                            op,
                            imp_return_oid,
                            pg_op.oprresult
                        );
                    }
                }
            }
            catalog.expire().await;
        }

        Catalog::with_debug(inner).await
    }

    // Execute all builtin functions with all combinations of arguments from interesting datums.
    #[mz_ore::test(tokio::test)]
    #[cfg_attr(miri, ignore)] //  unsupported operation: can't call foreign function `TLS_client_method` on OS `linux`
    async fn test_smoketest_all_builtins() {
        fn inner(catalog: Catalog) -> Vec<mz_ore::task::JoinHandle<()>> {
            let catalog = Arc::new(catalog);
            let conn_catalog = catalog.for_system_session();

            let resolve_type_oid = |item: &str| conn_catalog.state().get_system_type(item).oid();
            let mut handles = Vec::new();

            // Extracted during planning; always panics when executed.
            let ignore_names = BTreeSet::from([
                "avg",
                "avg_internal_v1",
                "bool_and",
                "bool_or",
                "mod",
                "mz_panic",
                "mz_sleep",
                "pow",
                "stddev_pop",
                "stddev_samp",
                "stddev",
                "var_pop",
                "var_samp",
                "variance",
            ]);

            let fns = BUILTINS::funcs()
                .map(|func| (&func.name, func.inner))
                .chain(OP_IMPLS.iter());

            for (name, func) in fns {
                if ignore_names.contains(name) {
                    continue;
                }
                let Func::Scalar(impls) = func else {
                    continue;
                };

                'outer: for imp in impls {
                    let details = imp.details();
                    let mut styps = Vec::new();
                    for item in details.arg_typs.iter() {
                        let oid = resolve_type_oid(item);
                        let Ok(pgtyp) = mz_pgrepr::Type::from_oid(oid) else {
                            continue 'outer;
                        };
                        styps.push(ScalarType::try_from(&pgtyp).expect("must exist"));
                    }
                    let datums = styps
                        .iter()
                        .map(|styp| {
                            let mut datums = vec![Datum::Null];
                            datums.extend(styp.interesting_datums());
                            datums
                        })
                        .collect::<Vec<_>>();
                    // Skip nullary fns.
                    if datums.is_empty() {
                        continue;
                    }

                    let return_oid = details
                        .return_typ
                        .map(resolve_type_oid)
                        .expect("must exist");
                    let return_styp = mz_pgrepr::Type::from_oid(return_oid)
                        .ok()
                        .map(|typ| ScalarType::try_from(&typ).expect("must exist"));

                    let mut idxs = vec![0; datums.len()];
                    while idxs[0] < datums[0].len() {
                        let mut args = Vec::with_capacity(idxs.len());
                        for i in 0..(datums.len()) {
                            args.push(datums[i][idxs[i]]);
                        }

                        let op = &imp.op;
                        let scalars = args
                            .iter()
                            .enumerate()
                            .map(|(i, datum)| {
                                CoercibleScalarExpr::Coerced(HirScalarExpr::literal(
                                    datum.clone(),
                                    styps[i].clone(),
                                ))
                            })
                            .collect();

                        let call_name = format!(
                            "{name}({}) (oid: {})",
                            args.iter()
                                .map(|d| d.to_string())
                                .collect::<Vec<_>>()
                                .join(", "),
                            imp.oid
                        );
                        let catalog = Arc::clone(&catalog);
                        let call_name_fn = call_name.clone();
                        let return_styp = return_styp.clone();
                        let handle = task::spawn_blocking(
                            || call_name,
                            move || {
                                smoketest_fn(
                                    name,
                                    call_name_fn,
                                    op,
                                    imp,
                                    args,
                                    catalog,
                                    scalars,
                                    return_styp,
                                )
                            },
                        );
                        handles.push(handle);

                        // Advance to the next datum combination.
                        for i in (0..datums.len()).rev() {
                            idxs[i] += 1;
                            if idxs[i] >= datums[i].len() {
                                if i == 0 {
                                    break;
                                }
                                idxs[i] = 0;
                                continue;
                            } else {
                                break;
                            }
                        }
                    }
                }
            }
            handles
        }

        let handles = Catalog::with_debug(|catalog| async { inner(catalog) }).await;
        for handle in handles {
            handle.await.expect("must succeed");
        }
    }

    fn smoketest_fn(
        name: &&str,
        call_name: String,
        op: &Operation<HirScalarExpr>,
        imp: &FuncImpl<HirScalarExpr>,
        args: Vec<Datum<'_>>,
        catalog: Arc<Catalog>,
        scalars: Vec<CoercibleScalarExpr>,
        return_styp: Option<ScalarType>,
    ) {
        let conn_catalog = catalog.for_system_session();
        let pcx = PlanContext::zero();
        let scx = StatementContext::new(Some(&pcx), &conn_catalog);
        let qcx = QueryContext::root(&scx, QueryLifetime::OneShot);
        let ecx = ExprContext {
            qcx: &qcx,
            name: "smoketest",
            scope: &Scope::empty(),
            relation_type: &RelationType::empty(),
            allow_aggregates: false,
            allow_subqueries: false,
            allow_parameters: false,
            allow_windows: false,
        };
        let arena = RowArena::new();
        let mut session = Session::<Timestamp>::dummy();
        session
            .start_transaction(to_datetime(0), None, None)
            .expect("must succeed");
        let prep_style = ExprPrepStyle::OneShot {
            logical_time: EvalTime::Time(Timestamp::MIN),
            session: &session,
            catalog_state: &catalog.state,
        };

        // Execute the function as much as possible, ensuring no panics occur, but
        // otherwise ignoring eval errors. We also do various other checks.
        let res = (op.0)(&ecx, scalars, &imp.params, vec![]);
        if let Ok(hir) = res {
            if let Ok(mut mir) = hir.lower_uncorrelated() {
                // Populate unmaterialized functions.
                prep_scalar_expr(&mut mir, prep_style.clone()).expect("must succeed");

                if let Ok(eval_result_datum) = mir.eval(&[], &arena) {
                    if let Some(return_styp) = return_styp {
                        let mir_typ = mir.typ(&[]);
                        // MIR type inference should be consistent with the type
                        // we get from the catalog.
                        assert_eq!(mir_typ.scalar_type, return_styp);
                        // The following will check not just that the scalar type
                        // is ok, but also catches if the function returned a null
                        // but the MIR type inference said "non-nullable".
                        if !eval_result_datum.is_instance_of(&mir_typ) {
                            panic!("{call_name}: expected return type of {return_styp:?}, got {eval_result_datum}");
                        }
                        // Check the consistency of `introduces_nulls` and
                        // `propagates_nulls` with `MirScalarExpr::typ`.
                        if let Some((introduces_nulls, propagates_nulls)) =
                            call_introduces_propagates_nulls(&mir)
                        {
                            if introduces_nulls {
                                // If the function introduces_nulls, then the return
                                // type should always be nullable, regardless of
                                // the nullability of the input types.
                                assert!(mir_typ.nullable, "fn named `{}` called on args `{:?}` (lowered to `{}`) yielded mir_typ.nullable: {}", name, args, mir, mir_typ.nullable);
                            } else {
                                let any_input_null = args.iter().any(|arg| arg.is_null());
                                if !any_input_null {
                                    assert!(!mir_typ.nullable, "fn named `{}` called on args `{:?}` (lowered to `{}`) yielded mir_typ.nullable: {}", name, args, mir, mir_typ.nullable);
                                } else {
                                    assert_eq!(mir_typ.nullable, propagates_nulls, "fn named `{}` called on args `{:?}` (lowered to `{}`) yielded mir_typ.nullable: {}", name, args, mir, mir_typ.nullable);
                                }
                            }
                        }
                        // Check that `MirScalarExpr::reduce` yields the same result
                        // as the real evaluation.
                        let mut reduced = mir.clone();
                        reduced.reduce(&[]);
                        match reduced {
                            MirScalarExpr::Literal(reduce_result, ctyp) => {
                                match reduce_result {
                                    Ok(reduce_result_row) => {
                                        let reduce_result_datum = reduce_result_row.unpack_first();
                                        assert_eq!(reduce_result_datum, eval_result_datum, "eval/reduce datum mismatch: fn named `{}` called on args `{:?}` (lowered to `{}`) evaluated to `{}` with typ `{:?}`, but reduced to `{}` with typ `{:?}`", name, args, mir, eval_result_datum, mir_typ.scalar_type, reduce_result_datum, ctyp.scalar_type);
                                        // Let's check that the types also match.
                                        // (We are not checking nullability here,
                                        // because it's ok when we know a more
                                        // precise nullability after actually
                                        // evaluating a function than before.)
                                        assert_eq!(ctyp.scalar_type, mir_typ.scalar_type, "eval/reduce type mismatch: fn named `{}` called on args `{:?}` (lowered to `{}`) evaluated to `{}` with typ `{:?}`, but reduced to `{}` with typ `{:?}`", name, args, mir, eval_result_datum, mir_typ.scalar_type, reduce_result_datum, ctyp.scalar_type);
                                    }
                                    Err(..) => {} // It's ok, we might have given invalid args to the function
                                }
                            }
                            _ => unreachable!(
                                "all args are literals, so should have reduced to a literal"
                            ),
                        }
                    }
                }
            }
        }
    }

    /// If the given MirScalarExpr
    ///  - is a function call, and
    ///  - all arguments are literals
    /// then it returns whether the called function (introduces_nulls, propagates_nulls).
    fn call_introduces_propagates_nulls(mir_func_call: &MirScalarExpr) -> Option<(bool, bool)> {
        match mir_func_call {
            MirScalarExpr::CallUnary { func, expr } => {
                if expr.is_literal() {
                    Some((func.introduces_nulls(), func.propagates_nulls()))
                } else {
                    None
                }
            }
            MirScalarExpr::CallBinary { func, expr1, expr2 } => {
                if expr1.is_literal() && expr2.is_literal() {
                    Some((func.introduces_nulls(), func.propagates_nulls()))
                } else {
                    None
                }
            }
            MirScalarExpr::CallVariadic { func, exprs } => {
                if exprs.iter().all(|arg| arg.is_literal()) {
                    Some((func.introduces_nulls(), func.propagates_nulls()))
                } else {
                    None
                }
            }
            _ => None,
        }
    }

    // Make sure pg views don't use types that only exist in Materialize.
    #[mz_ore::test(tokio::test)]
    #[cfg_attr(miri, ignore)] //  unsupported operation: can't call foreign function `TLS_client_method` on OS `linux`
    async fn test_pg_views_forbidden_types() {
        Catalog::with_debug(|catalog| async move {
            let conn_catalog = catalog.for_system_session();

            for view in BUILTINS::views().filter(|view| {
                view.schema == PG_CATALOG_SCHEMA || view.schema == INFORMATION_SCHEMA
            }) {
                let item = conn_catalog
                    .resolve_item(&PartialItemName {
                        database: None,
                        schema: Some(view.schema.to_string()),
                        item: view.name.to_string(),
                    })
                    .expect("unable to resolve view");
                let full_name = conn_catalog.resolve_full_name(item.name());
                for col_type in item
                    .desc(&full_name)
                    .expect("invalid item type")
                    .iter_types()
                {
                    match &col_type.scalar_type {
                        typ @ ScalarType::UInt16
                        | typ @ ScalarType::UInt32
                        | typ @ ScalarType::UInt64
                        | typ @ ScalarType::MzTimestamp
                        | typ @ ScalarType::List { .. }
                        | typ @ ScalarType::Map { .. }
                        | typ @ ScalarType::MzAclItem => {
                            panic!("{typ:?} type found in {full_name}");
                        }
                        ScalarType::AclItem
                        | ScalarType::Bool
                        | ScalarType::Int16
                        | ScalarType::Int32
                        | ScalarType::Int64
                        | ScalarType::Float32
                        | ScalarType::Float64
                        | ScalarType::Numeric { .. }
                        | ScalarType::Date
                        | ScalarType::Time
                        | ScalarType::Timestamp { .. }
                        | ScalarType::TimestampTz { .. }
                        | ScalarType::Interval
                        | ScalarType::PgLegacyChar
                        | ScalarType::Bytes
                        | ScalarType::String
                        | ScalarType::Char { .. }
                        | ScalarType::VarChar { .. }
                        | ScalarType::Jsonb
                        | ScalarType::Uuid
                        | ScalarType::Array(_)
                        | ScalarType::Record { .. }
                        | ScalarType::Oid
                        | ScalarType::RegProc
                        | ScalarType::RegType
                        | ScalarType::RegClass
                        | ScalarType::Int2Vector
                        | ScalarType::Range { .. }
                        | ScalarType::PgLegacyName => {}
                    }
                }
            }
            catalog.expire().await;
        })
        .await
    }

    // Make sure objects reside in the `mz_introspection` schema iff they depend on per-replica
    // introspection relations.
    #[mz_ore::test(tokio::test)]
    #[cfg_attr(miri, ignore)] // unsupported operation: returning ready events from epoll_wait is not yet implemented
    async fn test_mz_introspection_builtins() {
        Catalog::with_debug(|catalog| async move {
            let conn_catalog = catalog.for_system_session();

            let introspection_schema_id = catalog.get_mz_introspection_schema_id();
            let introspection_schema_spec = SchemaSpecifier::Id(introspection_schema_id);

            for entry in catalog.entries() {
                let schema_spec = entry.name().qualifiers.schema_spec;
                let introspection_deps = catalog.introspection_dependencies(entry.id);
                if introspection_deps.is_empty() {
                    assert!(
                        schema_spec != introspection_schema_spec,
                        "entry does not depend on introspection sources but is in \
                         `mz_introspection`: {}",
                        conn_catalog.resolve_full_name(entry.name()),
                    );
                } else {
                    assert!(
                        schema_spec == introspection_schema_spec,
                        "entry depends on introspection sources but is not in \
                         `mz_introspection`: {}",
                        conn_catalog.resolve_full_name(entry.name()),
                    );
                }
            }
        })
        .await
    }

    #[mz_ore::test(tokio::test)]
    #[cfg_attr(miri, ignore)] //  unsupported operation: can't call foreign function `TLS_client_method` on OS `linux`
    async fn test_builtin_migrations() {
        let persist_client = PersistClient::new_for_tests().await;
        let organization_id = Uuid::new_v4();
        let id = {
            let catalog =
                Catalog::open_debug_catalog(persist_client.clone(), organization_id.clone())
                    .await
                    .expect("unable to open debug catalog");
            let id = catalog
                .entries()
                .find(|entry| &entry.name.item == "mz_objects" && entry.is_view())
                .expect("mz_objects doesn't exist")
                .id();
            catalog.expire().await;
            id
        };
        // Forcibly migrate all views.
        {
            let mut guard =
                REALLY_DANGEROUS_DO_NOT_CALL_THIS_IN_PRODUCTION_VIEW_FINGERPRINT_WHITESPACE
                    .lock()
                    .expect("lock poisoned");
            *guard = Some("\n".to_string());
        }
        {
            let catalog = Catalog::open_debug_catalog(persist_client, organization_id)
                .await
                .expect("unable to open debug catalog");

            let new_id = catalog
                .entries()
                .find(|entry| &entry.name.item == "mz_objects" && entry.is_view())
                .expect("mz_objects doesn't exist")
                .id();
            // Assert that the view was migrated and got a new ID.
            assert_ne!(new_id, id);

            catalog.expire().await;
        }
    }
}<|MERGE_RESOLUTION|>--- conflicted
+++ resolved
@@ -146,101 +146,6 @@
 }
 
 impl Catalog {
-<<<<<<< HEAD
-    /// Initializes the `storage_controller` to understand all shards that
-    /// `self` expects to exist.
-    ///
-    /// Note that this must be done before creating/rendering collections
-    /// because the storage controller might not be aware of new system
-    /// collections created between versions.
-    async fn initialize_storage_controller_state(
-        &mut self,
-        storage_controller: &mut dyn StorageController<Timestamp = mz_repr::Timestamp>,
-        builtin_migration_metadata: BuiltinMigrationMetadata,
-    ) -> Result<(), mz_catalog::durable::CatalogError> {
-        let collections = self
-            .entries()
-            .filter(|entry| entry.item().is_storage_collection())
-            .map(|entry| entry.id())
-            .collect();
-
-        // Clone the state so that any errors that occur do not leak any
-        // transformations on error.
-        let mut state = self.state.clone();
-
-        let mut storage = self.storage().await;
-        let mut txn = storage.transaction().await?;
-
-        storage_controller
-            .initialize_state(
-                &mut txn,
-                collections,
-                builtin_migration_metadata.previous_storage_collection_ids,
-            )
-            .await
-            .map_err(mz_catalog::durable::DurableCatalogError::from)?;
-
-        let updates = txn.get_and_commit_op_updates();
-        let builtin_updates = state.apply_updates(updates);
-        assert_eq!(builtin_updates, Vec::new());
-        txn.commit().await?;
-        drop(storage);
-
-        // Save updated state.
-        self.state = state;
-        Ok(())
-    }
-
-    /// [`mz_controller::Controller`] depends on durable catalog state to boot,
-    /// so make it available and initialize the controller.
-    pub async fn initialize_controller(
-        &mut self,
-        config: mz_controller::ControllerConfig,
-        envd_epoch: core::num::NonZeroI64,
-        read_only: bool,
-        transient_id_gen: Arc<TransientIdGen>,
-        builtin_migration_metadata: BuiltinMigrationMetadata,
-        // Whether to use the new txn-wal tables implementation or the
-        // legacy one.
-        txn_wal_tables: TxnWalTablesImpl,
-    ) -> Result<mz_controller::Controller<mz_repr::Timestamp>, mz_catalog::durable::CatalogError>
-    {
-        let mut controller = {
-            let mut storage = self.storage().await;
-            let mut tx = storage.transaction().await?;
-            mz_controller::prepare_initialization(&mut tx)
-                .map_err(mz_catalog::durable::DurableCatalogError::from)?;
-            let updates = tx.get_and_commit_op_updates();
-            assert!(
-                updates.is_empty(),
-                "initializing controller should not produce updates: {updates:?}"
-            );
-            tx.commit().await?;
-
-            let read_only_tx = storage.transaction().await?;
-
-            mz_controller::Controller::new(
-                config,
-                envd_epoch,
-                read_only,
-                transient_id_gen,
-                txn_wal_tables,
-                &read_only_tx,
-            )
-            .await
-        };
-
-        self.initialize_storage_controller_state(
-            &mut *controller.storage,
-            builtin_migration_metadata,
-        )
-        .await?;
-
-        Ok(controller)
-    }
-
-=======
->>>>>>> 93192050
     /// Set the optimized plan for the item identified by `id`.
     #[mz_ore::instrument(level = "trace")]
     pub fn set_optimized_plan(
