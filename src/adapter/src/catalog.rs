--- conflicted
+++ resolved
@@ -2121,36 +2121,12 @@
             .await?;
 
         let compute_instances = catalog.storage().await.load_compute_instances().await?;
-<<<<<<< HEAD
-        for (id, name, introspection) in compute_instances {
-            let introspection_sources = if introspection.is_some() {
-                let introspection_source_index_gids = catalog
-                    .storage()
-                    .await
-                    .load_introspection_source_index_gids(id)
-                    .await?;
-
-                let AllocatedBuiltinSystemIds {
-                    all_builtins: all_indexes,
-                    new_builtins: new_indexes,
-                    ..
-                } = catalog
-                    .allocate_system_ids(BUILTINS::logs().collect(), |log| {
-                        introspection_source_index_gids
-                            .get(log.name)
-                            .cloned()
-                            // We don't migrate indexes so we can hardcode the fingerprint as ""
-                            .map(|id| (id, "".to_string()))
-                    })
-                    .await?;
-=======
         for (id, name) in compute_instances {
             let introspection_source_index_gids = catalog
                 .storage()
                 .await
                 .load_introspection_source_index_gids(id)
                 .await?;
->>>>>>> e8f57d80
 
             let AllocatedBuiltinSystemIds {
                 all_builtins: all_indexes,
@@ -2162,7 +2138,7 @@
                         .get(log.name)
                         .cloned()
                         // We don't migrate indexes so we can hardcode the fingerprint as 0
-                        .map(|id| (id, 0))
+                        .map(|id| (id, "".to_string()))
                 })
                 .await?;
 
