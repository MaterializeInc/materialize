--- conflicted
+++ resolved
@@ -911,7 +911,6 @@
     }
 }
 
-<<<<<<< HEAD
 /// Sort [`StateUpdate`]s in dependency order.
 fn sort_updates(updates: Vec<StateUpdate>) -> Vec<StateUpdate> {
     fn push_update<T>(
@@ -1061,7 +1060,8 @@
         .chain(item_additions.into_iter())
         .chain(post_item_additions.into_iter())
         .collect()
-=======
+}
+
 /// Most updates are applied one at a time, but during bootstrap, certain types are applied
 /// separately in a batch for performance reasons. A constraint is that updates must be applied in
 /// order. This process is modeled as a state machine that batches then applies groups of updates.
@@ -1170,7 +1170,6 @@
             }
         }
     }
->>>>>>> 6f8a839f
 }
 
 /// Helper method to updated inverted lookup maps. The keys are generally names and the values are
