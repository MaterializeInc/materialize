--- conflicted
+++ resolved
@@ -1347,34 +1347,8 @@
     SELECT id, NULL::pg_catalog.oid, schema_id, name, 'secret' FROM mz_catalog.mz_secrets",
 };
 
-<<<<<<< HEAD
-pub const MZ_DATAFLOW_NAMES: BuiltinView = BuiltinView {
-    name: "mz_dataflow_names",
-=======
-// For historical reasons, this view does not properly escape identifiers. For
-// example, a table named 'cAp.S' in the default database and schema will be
-// rendered as `materialize.public.cAp.S`. This is *not* a valid SQL identifier,
-// as it has an extra dot, and the capitals will be folded to lowercase. This
-// view is thus only fit for use in debugging queries where the names are for
-// human consumption. Applications should instead pull the names of individual
-// components out of mz_objects, mz_schemas, and mz_databases to avoid these
-// escaping issues.
-//
-// TODO(benesch): deprecate this view.
-pub const MZ_CATALOG_NAMES: BuiltinView = BuiltinView {
-    name: "mz_catalog_names",
-    schema: MZ_CATALOG_SCHEMA,
-    sql: "CREATE VIEW mz_catalog.mz_catalog_names AS SELECT
-    o.id AS global_id,
-    coalesce(d.name || '.', '') || s.name || '.' || o.name AS name
-FROM mz_catalog.mz_objects o
-JOIN mz_catalog.mz_schemas s ON s.id = o.schema_id
-LEFT JOIN mz_catalog.mz_databases d ON d.id = s.database_id",
-};
-
 pub const MZ_DATAFLOWS: BuiltinView = BuiltinView {
     name: "mz_dataflows",
->>>>>>> 4c39ef44
     schema: MZ_CATALOG_SCHEMA,
     sql: "CREATE VIEW mz_catalog.mz_dataflows AS SELECT
     mz_dataflow_addresses.id,
