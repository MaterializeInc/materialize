--- conflicted
+++ resolved
@@ -1424,15 +1424,9 @@
     name: "mz_materialization_source_frontiers",
     schema: MZ_CATALOG_SCHEMA,
     sql: "CREATE VIEW mz_catalog.mz_materialization_source_frontiers AS SELECT
-<<<<<<< HEAD
-    global_id, source_id, pg_catalog.min(time) AS time
+    object_id, source_id, pg_catalog.min(time) AS time
 FROM mz_catalog.mz_worker_materialization_source_frontiers
-GROUP BY global_id, source_id",
-=======
-    object_id, source, pg_catalog.min(time) AS time
-FROM mz_catalog.mz_worker_materialization_source_frontiers
-GROUP BY object_id, source",
->>>>>>> 1e0e8738
+GROUP BY object_id, source_id",
 };
 
 pub const MZ_RECORDS_PER_DATAFLOW_OPERATOR: BuiltinView = BuiltinView {
