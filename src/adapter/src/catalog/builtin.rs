// Copyright Materialize, Inc. and contributors. All rights reserved.
//
// Use of this software is governed by the Business Source License
// included in the LICENSE file.
//
// As of the Change Date specified in that file, in accordance with
// the Business Source License, use of this software will be governed
// by the Apache License, Version 2.0.

//! Built-in catalog items.
//!
//! Builtins exist in the `mz_catalog` ambient schema. They are automatically
//! installed into the catalog when it is opened. Their definitions are not
//! persisted in the catalog, but hardcoded in this module. This makes it easy
//! to add new builtins, or change the definition of existing builtins, in new
//! versions of Materialize.
//!
//! Builtin's names, columns, and types are part of the stable API of
//! Materialize. Be careful to maintain backwards compatibility when changing
//! definitions of existing builtins!
//!
//! More information about builtin system tables and types can be found in
//! <https://materialize.com/docs/sql/system-catalog/>.

use std::hash::Hash;

use once_cell::sync::Lazy;
use serde::Serialize;

use mz_compute_client::logging::{ComputeLog, DifferentialLog, LogVariant, TimelyLog};
use mz_repr::{RelationDesc, RelationType, ScalarType};
use mz_sql::catalog::{
    CatalogItemType, CatalogType, CatalogTypeDetails, NameReference, TypeReference,
};

use crate::catalog::SYSTEM_USER;

pub const MZ_TEMP_SCHEMA: &str = "mz_temp";
pub const MZ_CATALOG_SCHEMA: &str = "mz_catalog";
pub const PG_CATALOG_SCHEMA: &str = "pg_catalog";
pub const MZ_INTERNAL_SCHEMA: &str = "mz_internal";
pub const INFORMATION_SCHEMA: &str = "information_schema";

pub enum Builtin<T: 'static + TypeReference> {
    Log(&'static BuiltinLog),
    Table(&'static BuiltinTable),
    View(&'static BuiltinView),
    Type(&'static BuiltinType<T>),
    Func(BuiltinFunc),
    StorageCollection(&'static BuiltinStorageCollection),
}

impl<T: TypeReference> Builtin<T> {
    pub fn name(&self) -> &'static str {
        match self {
            Builtin::Log(log) => log.name,
            Builtin::Table(table) => table.name,
            Builtin::View(view) => view.name,
            Builtin::Type(typ) => typ.name,
            Builtin::Func(func) => func.name,
            Builtin::StorageCollection(coll) => coll.name,
        }
    }

    pub fn schema(&self) -> &'static str {
        match self {
            Builtin::Log(log) => log.schema,
            Builtin::Table(table) => table.schema,
            Builtin::View(view) => view.schema,
            Builtin::Type(typ) => typ.schema,
            Builtin::Func(func) => func.schema,
            Builtin::StorageCollection(coll) => coll.schema,
        }
    }

    pub fn catalog_item_type(&self) -> CatalogItemType {
        match self {
            Builtin::Log(_) => CatalogItemType::Source,
            Builtin::Table(_) => CatalogItemType::Table,
            Builtin::View(_) => CatalogItemType::View,
            Builtin::Type(_) => CatalogItemType::Type,
            Builtin::Func(_) => CatalogItemType::Func,
            Builtin::StorageCollection(_) => CatalogItemType::Source,
        }
    }
}

#[derive(Clone, Debug, Hash, Serialize)]
pub struct BuiltinLog {
    pub variant: LogVariant,
    pub name: &'static str,
    pub schema: &'static str,
}

#[derive(Hash)]
pub struct BuiltinTable {
    pub name: &'static str,
    pub schema: &'static str,
    pub desc: RelationDesc,
}

#[derive(Clone, Debug, Hash, Serialize)]
pub struct BuiltinStorageCollection {
    pub name: &'static str,
    pub schema: &'static str,
    pub desc: RelationDesc,
}

#[derive(Hash)]
pub struct BuiltinView {
    pub name: &'static str,
    pub schema: &'static str,
    pub sql: &'static str,
}

pub struct BuiltinType<T: TypeReference> {
    pub name: &'static str,
    pub schema: &'static str,
    pub oid: u32,
    pub details: CatalogTypeDetails<T>,
}

pub struct BuiltinFunc {
    pub schema: &'static str,
    pub name: &'static str,
    pub inner: &'static mz_sql::func::Func,
}

pub static BUILTIN_ROLE_PREFIXES: Lazy<Vec<&str>> = Lazy::new(|| vec!["mz_", "pg_"]);

#[derive(Clone)]
pub struct BuiltinRole {
    /// Name of the builtin role.
    ///
    /// IMPORTANT: Must start with a prefix from [`BUILTIN_ROLE_PREFIXES`].
    pub name: &'static str,
}

/// Uniquely identifies the definition of a builtin object.
pub trait Fingerprint {
    fn fingerprint(&self) -> String;
}

impl<T: TypeReference> Fingerprint for &Builtin<T> {
    fn fingerprint(&self) -> String {
        match self {
            Builtin::Log(log) => log.fingerprint(),
            Builtin::Table(table) => table.fingerprint(),
            Builtin::View(view) => view.fingerprint(),
            Builtin::Type(typ) => typ.fingerprint(),
            Builtin::Func(func) => func.fingerprint(),
            Builtin::StorageCollection(coll) => coll.fingerprint(),
        }
    }
}

// Types and Funcs never change fingerprints so we just return constant 0
impl<T: TypeReference> Fingerprint for &BuiltinType<T> {
    fn fingerprint(&self) -> String {
        "".to_string()
    }
}
impl Fingerprint for &BuiltinFunc {
    fn fingerprint(&self) -> String {
        "".to_string()
    }
}

impl Fingerprint for &BuiltinLog {
    fn fingerprint(&self) -> String {
        self.variant.desc().fingerprint()
    }
}

impl Fingerprint for &BuiltinTable {
    fn fingerprint(&self) -> String {
        self.desc.fingerprint()
    }
}

impl Fingerprint for &BuiltinView {
    fn fingerprint(&self) -> String {
        self.sql.to_string()
    }
}

impl Fingerprint for &BuiltinStorageCollection {
    fn fingerprint(&self) -> String {
        self.desc.fingerprint()
    }
}

impl Fingerprint for RelationDesc {
    fn fingerprint(&self) -> String {
        self.typ().fingerprint()
    }
}

impl Fingerprint for RelationType {
    fn fingerprint(&self) -> String {
        serde_json::to_string(self).expect("serialization cannot fail")
    }
}

// Builtin definitions below. Ensure you add new builtins to the `BUILTINS` map.
//
// You SHOULD NOT delete a builtin. If you do, you will break any downstream
// user objects that depended on the builtin.
//
// Builtins are loaded in dependency order, so a builtin must appear in `BUILTINS`
// before any items it depends upon.
//
// WARNING: if you change the definition of an existing builtin item, you must
// be careful to maintain backwards compatibility! Adding new columns is safe.
// Removing a column, changing the name of a column, or changing the type of a
// column is not safe, as persisted user views may depend upon that column.

// The following types are the list of builtin data types available
// in Materialize. This list is derived from the `pg_type` table in PostgreSQL.
//
// Builtin types cannot be created, updated, or deleted. Their OIDs
// are static, unlike other objects, to match the type OIDs defined by Postgres.

pub const TYPE_BOOL: BuiltinType<NameReference> = BuiltinType {
    name: "bool",
    schema: PG_CATALOG_SCHEMA,
    oid: 16,
    details: CatalogTypeDetails {
        typ: CatalogType::Bool,
        array_id: None,
    },
};

pub const TYPE_BYTEA: BuiltinType<NameReference> = BuiltinType {
    name: "bytea",
    schema: PG_CATALOG_SCHEMA,
    oid: 17,
    details: CatalogTypeDetails {
        typ: CatalogType::Bytes,
        array_id: None,
    },
};

pub const TYPE_INT8: BuiltinType<NameReference> = BuiltinType {
    name: "int8",
    schema: PG_CATALOG_SCHEMA,
    oid: 20,
    details: CatalogTypeDetails {
        typ: CatalogType::Int64,
        array_id: None,
    },
};

pub const TYPE_INT4: BuiltinType<NameReference> = BuiltinType {
    name: "int4",
    schema: PG_CATALOG_SCHEMA,
    oid: 23,
    details: CatalogTypeDetails {
        typ: CatalogType::Int32,
        array_id: None,
    },
};

pub const TYPE_TEXT: BuiltinType<NameReference> = BuiltinType {
    name: "text",
    schema: PG_CATALOG_SCHEMA,
    oid: 25,
    details: CatalogTypeDetails {
        typ: CatalogType::String,
        array_id: None,
    },
};

pub const TYPE_OID: BuiltinType<NameReference> = BuiltinType {
    name: "oid",
    schema: PG_CATALOG_SCHEMA,
    oid: 26,
    details: CatalogTypeDetails {
        typ: CatalogType::Oid,
        array_id: None,
    },
};

pub const TYPE_FLOAT4: BuiltinType<NameReference> = BuiltinType {
    name: "float4",
    schema: PG_CATALOG_SCHEMA,
    oid: 700,
    details: CatalogTypeDetails {
        typ: CatalogType::Float32,
        array_id: None,
    },
};

pub const TYPE_FLOAT8: BuiltinType<NameReference> = BuiltinType {
    name: "float8",
    schema: PG_CATALOG_SCHEMA,
    oid: 701,
    details: CatalogTypeDetails {
        typ: CatalogType::Float64,
        array_id: None,
    },
};

pub const TYPE_BOOL_ARRAY: BuiltinType<NameReference> = BuiltinType {
    name: "_bool",
    schema: PG_CATALOG_SCHEMA,
    oid: 1000,
    details: CatalogTypeDetails {
        typ: CatalogType::Array {
            element_reference: TYPE_BOOL.name,
        },
        array_id: None,
    },
};

pub const TYPE_BYTEA_ARRAY: BuiltinType<NameReference> = BuiltinType {
    name: "_bytea",
    schema: PG_CATALOG_SCHEMA,
    oid: 1001,
    details: CatalogTypeDetails {
        typ: CatalogType::Array {
            element_reference: TYPE_BYTEA.name,
        },
        array_id: None,
    },
};

pub const TYPE_INT4_ARRAY: BuiltinType<NameReference> = BuiltinType {
    name: "_int4",
    schema: PG_CATALOG_SCHEMA,
    oid: 1007,
    details: CatalogTypeDetails {
        typ: CatalogType::Array {
            element_reference: TYPE_INT4.name,
        },
        array_id: None,
    },
};

pub const TYPE_TEXT_ARRAY: BuiltinType<NameReference> = BuiltinType {
    name: "_text",
    schema: PG_CATALOG_SCHEMA,
    oid: 1009,
    details: CatalogTypeDetails {
        typ: CatalogType::Array {
            element_reference: TYPE_TEXT.name,
        },
        array_id: None,
    },
};

pub const TYPE_INT8_ARRAY: BuiltinType<NameReference> = BuiltinType {
    name: "_int8",
    schema: PG_CATALOG_SCHEMA,
    oid: 1016,
    details: CatalogTypeDetails {
        typ: CatalogType::Array {
            element_reference: TYPE_INT8.name,
        },
        array_id: None,
    },
};

pub const TYPE_FLOAT4_ARRAY: BuiltinType<NameReference> = BuiltinType {
    name: "_float4",
    schema: PG_CATALOG_SCHEMA,
    oid: 1021,
    details: CatalogTypeDetails {
        typ: CatalogType::Array {
            element_reference: TYPE_FLOAT4.name,
        },
        array_id: None,
    },
};

pub const TYPE_FLOAT8_ARRAY: BuiltinType<NameReference> = BuiltinType {
    name: "_float8",
    schema: PG_CATALOG_SCHEMA,
    oid: 1022,
    details: CatalogTypeDetails {
        typ: CatalogType::Array {
            element_reference: TYPE_FLOAT8.name,
        },
        array_id: None,
    },
};

pub const TYPE_OID_ARRAY: BuiltinType<NameReference> = BuiltinType {
    name: "_oid",
    schema: PG_CATALOG_SCHEMA,
    oid: 1028,
    details: CatalogTypeDetails {
        typ: CatalogType::Array {
            element_reference: TYPE_OID.name,
        },
        array_id: None,
    },
};

pub const TYPE_DATE: BuiltinType<NameReference> = BuiltinType {
    name: "date",
    schema: PG_CATALOG_SCHEMA,
    oid: 1082,
    details: CatalogTypeDetails {
        typ: CatalogType::Date,
        array_id: None,
    },
};

pub const TYPE_TIME: BuiltinType<NameReference> = BuiltinType {
    name: "time",
    schema: PG_CATALOG_SCHEMA,
    oid: 1083,
    details: CatalogTypeDetails {
        typ: CatalogType::Time,
        array_id: None,
    },
};

pub const TYPE_TIMESTAMP: BuiltinType<NameReference> = BuiltinType {
    name: "timestamp",
    schema: PG_CATALOG_SCHEMA,
    oid: 1114,
    details: CatalogTypeDetails {
        typ: CatalogType::Timestamp,
        array_id: None,
    },
};

pub const TYPE_TIMESTAMP_ARRAY: BuiltinType<NameReference> = BuiltinType {
    name: "_timestamp",
    schema: PG_CATALOG_SCHEMA,
    oid: 1115,
    details: CatalogTypeDetails {
        typ: CatalogType::Array {
            element_reference: TYPE_TIMESTAMP.name,
        },
        array_id: None,
    },
};

pub const TYPE_DATE_ARRAY: BuiltinType<NameReference> = BuiltinType {
    name: "_date",
    schema: PG_CATALOG_SCHEMA,
    oid: 1182,
    details: CatalogTypeDetails {
        typ: CatalogType::Array {
            element_reference: TYPE_DATE.name,
        },
        array_id: None,
    },
};

pub const TYPE_TIME_ARRAY: BuiltinType<NameReference> = BuiltinType {
    name: "_time",
    schema: PG_CATALOG_SCHEMA,
    oid: 1183,
    details: CatalogTypeDetails {
        typ: CatalogType::Array {
            element_reference: TYPE_TIME.name,
        },
        array_id: None,
    },
};

pub const TYPE_TIMESTAMPTZ: BuiltinType<NameReference> = BuiltinType {
    name: "timestamptz",
    schema: PG_CATALOG_SCHEMA,
    oid: 1184,
    details: CatalogTypeDetails {
        typ: CatalogType::TimestampTz,
        array_id: None,
    },
};

pub const TYPE_TIMESTAMPTZ_ARRAY: BuiltinType<NameReference> = BuiltinType {
    name: "_timestamptz",
    schema: PG_CATALOG_SCHEMA,
    oid: 1185,
    details: CatalogTypeDetails {
        typ: CatalogType::Array {
            element_reference: TYPE_TIMESTAMPTZ.name,
        },
        array_id: None,
    },
};

pub const TYPE_INTERVAL: BuiltinType<NameReference> = BuiltinType {
    name: "interval",
    schema: PG_CATALOG_SCHEMA,
    oid: 1186,
    details: CatalogTypeDetails {
        typ: CatalogType::Interval,
        array_id: None,
    },
};

pub const TYPE_INTERVAL_ARRAY: BuiltinType<NameReference> = BuiltinType {
    name: "_interval",
    schema: PG_CATALOG_SCHEMA,
    oid: 1187,
    details: CatalogTypeDetails {
        typ: CatalogType::Array {
            element_reference: TYPE_INTERVAL.name,
        },
        array_id: None,
    },
};

pub const TYPE_NUMERIC: BuiltinType<NameReference> = BuiltinType {
    name: "numeric",
    schema: PG_CATALOG_SCHEMA,
    oid: 1700,
    details: CatalogTypeDetails {
        typ: CatalogType::Numeric,
        array_id: None,
    },
};

pub const TYPE_NUMERIC_ARRAY: BuiltinType<NameReference> = BuiltinType {
    name: "_numeric",
    schema: PG_CATALOG_SCHEMA,
    oid: 1231,
    details: CatalogTypeDetails {
        typ: CatalogType::Array {
            element_reference: TYPE_NUMERIC.name,
        },
        array_id: None,
    },
};

pub const TYPE_RECORD: BuiltinType<NameReference> = BuiltinType {
    name: "record",
    schema: PG_CATALOG_SCHEMA,
    oid: 2249,
    details: CatalogTypeDetails {
        typ: CatalogType::Pseudo,
        array_id: None,
    },
};

pub const TYPE_RECORD_ARRAY: BuiltinType<NameReference> = BuiltinType {
    name: "_record",
    schema: PG_CATALOG_SCHEMA,
    oid: 2287,
    details: CatalogTypeDetails {
        typ: CatalogType::Array {
            element_reference: TYPE_RECORD.name,
        },
        array_id: None,
    },
};

pub const TYPE_UUID: BuiltinType<NameReference> = BuiltinType {
    name: "uuid",
    schema: PG_CATALOG_SCHEMA,
    oid: 2950,
    details: CatalogTypeDetails {
        typ: CatalogType::Uuid,
        array_id: None,
    },
};

pub const TYPE_UUID_ARRAY: BuiltinType<NameReference> = BuiltinType {
    name: "_uuid",
    schema: PG_CATALOG_SCHEMA,
    oid: 2951,
    details: CatalogTypeDetails {
        typ: CatalogType::Array {
            element_reference: TYPE_UUID.name,
        },
        array_id: None,
    },
};

pub const TYPE_JSONB: BuiltinType<NameReference> = BuiltinType {
    name: "jsonb",
    schema: PG_CATALOG_SCHEMA,
    oid: 3802,
    details: CatalogTypeDetails {
        typ: CatalogType::Jsonb,
        array_id: None,
    },
};

pub const TYPE_JSONB_ARRAY: BuiltinType<NameReference> = BuiltinType {
    name: "_jsonb",
    schema: PG_CATALOG_SCHEMA,
    oid: 3807,
    details: CatalogTypeDetails {
        typ: CatalogType::Array {
            element_reference: TYPE_JSONB.name,
        },
        array_id: None,
    },
};

pub const TYPE_ANY: BuiltinType<NameReference> = BuiltinType {
    name: "any",
    schema: PG_CATALOG_SCHEMA,
    oid: 2276,
    details: CatalogTypeDetails {
        typ: CatalogType::Pseudo,
        array_id: None,
    },
};

pub const TYPE_ANYARRAY: BuiltinType<NameReference> = BuiltinType {
    name: "anyarray",
    schema: PG_CATALOG_SCHEMA,
    oid: 2277,
    details: CatalogTypeDetails {
        typ: CatalogType::Pseudo,
        array_id: None,
    },
};

pub const TYPE_ANYELEMENT: BuiltinType<NameReference> = BuiltinType {
    name: "anyelement",
    schema: PG_CATALOG_SCHEMA,
    oid: 2283,
    details: CatalogTypeDetails {
        typ: CatalogType::Pseudo,
        array_id: None,
    },
};

pub const TYPE_ANYNONARRAY: BuiltinType<NameReference> = BuiltinType {
    name: "anynonarray",
    schema: PG_CATALOG_SCHEMA,
    oid: 2776,
    details: CatalogTypeDetails {
        typ: CatalogType::Pseudo,
        array_id: None,
    },
};

pub const TYPE_CHAR: BuiltinType<NameReference> = BuiltinType {
    name: "char",
    schema: PG_CATALOG_SCHEMA,
    oid: 18,
    details: CatalogTypeDetails {
        typ: CatalogType::PgLegacyChar,
        array_id: None,
    },
};

pub const TYPE_VARCHAR: BuiltinType<NameReference> = BuiltinType {
    name: "varchar",
    schema: PG_CATALOG_SCHEMA,
    oid: 1043,
    details: CatalogTypeDetails {
        typ: CatalogType::VarChar,
        array_id: None,
    },
};

pub const TYPE_INT2: BuiltinType<NameReference> = BuiltinType {
    name: "int2",
    schema: PG_CATALOG_SCHEMA,
    oid: 21,
    details: CatalogTypeDetails {
        typ: CatalogType::Int16,
        array_id: None,
    },
};

pub const TYPE_INT2_ARRAY: BuiltinType<NameReference> = BuiltinType {
    name: "_int2",
    schema: PG_CATALOG_SCHEMA,
    oid: 1005,
    details: CatalogTypeDetails {
        typ: CatalogType::Array {
            element_reference: TYPE_INT2.name,
        },
        array_id: None,
    },
};

pub const TYPE_BPCHAR: BuiltinType<NameReference> = BuiltinType {
    name: "bpchar",
    schema: PG_CATALOG_SCHEMA,
    oid: 1042,
    details: CatalogTypeDetails {
        typ: CatalogType::Char,
        array_id: None,
    },
};

pub const TYPE_CHAR_ARRAY: BuiltinType<NameReference> = BuiltinType {
    name: "_char",
    schema: PG_CATALOG_SCHEMA,
    oid: 1002,
    details: CatalogTypeDetails {
        typ: CatalogType::Array {
            element_reference: TYPE_CHAR.name,
        },
        array_id: None,
    },
};

pub const TYPE_VARCHAR_ARRAY: BuiltinType<NameReference> = BuiltinType {
    name: "_varchar",
    schema: PG_CATALOG_SCHEMA,
    oid: 1015,
    details: CatalogTypeDetails {
        typ: CatalogType::Array {
            element_reference: TYPE_VARCHAR.name,
        },
        array_id: None,
    },
};

pub const TYPE_BPCHAR_ARRAY: BuiltinType<NameReference> = BuiltinType {
    name: "_bpchar",
    schema: PG_CATALOG_SCHEMA,
    oid: 1014,
    details: CatalogTypeDetails {
        typ: CatalogType::Array {
            element_reference: TYPE_BPCHAR.name,
        },
        array_id: None,
    },
};

pub const TYPE_REGPROC: BuiltinType<NameReference> = BuiltinType {
    name: "regproc",
    schema: PG_CATALOG_SCHEMA,
    oid: 24,
    details: CatalogTypeDetails {
        typ: CatalogType::RegProc,
        array_id: None,
    },
};

pub const TYPE_REGPROC_ARRAY: BuiltinType<NameReference> = BuiltinType {
    name: "_regproc",
    schema: PG_CATALOG_SCHEMA,
    oid: 1008,
    details: CatalogTypeDetails {
        typ: CatalogType::Array {
            element_reference: TYPE_REGPROC.name,
        },
        array_id: None,
    },
};

pub const TYPE_REGTYPE: BuiltinType<NameReference> = BuiltinType {
    name: "regtype",
    schema: PG_CATALOG_SCHEMA,
    oid: 2206,
    details: CatalogTypeDetails {
        typ: CatalogType::RegType,
        array_id: None,
    },
};

pub const TYPE_REGTYPE_ARRAY: BuiltinType<NameReference> = BuiltinType {
    name: "_regtype",
    schema: PG_CATALOG_SCHEMA,
    oid: 2211,
    details: CatalogTypeDetails {
        typ: CatalogType::Array {
            element_reference: TYPE_REGTYPE.name,
        },
        array_id: None,
    },
};

pub const TYPE_REGCLASS: BuiltinType<NameReference> = BuiltinType {
    name: "regclass",
    schema: PG_CATALOG_SCHEMA,
    oid: 2205,
    details: CatalogTypeDetails {
        typ: CatalogType::RegClass,
        array_id: None,
    },
};

pub const TYPE_REGCLASS_ARRAY: BuiltinType<NameReference> = BuiltinType {
    name: "_regclass",
    schema: PG_CATALOG_SCHEMA,
    oid: 2210,
    details: CatalogTypeDetails {
        typ: CatalogType::Array {
            element_reference: TYPE_REGCLASS.name,
        },
        array_id: None,
    },
};

pub const TYPE_INT2_VECTOR: BuiltinType<NameReference> = BuiltinType {
    name: "int2vector",
    schema: PG_CATALOG_SCHEMA,
    oid: 22,
    details: CatalogTypeDetails {
        typ: CatalogType::Int2Vector,
        array_id: None,
    },
};

pub const TYPE_INT2_VECTOR_ARRAY: BuiltinType<NameReference> = BuiltinType {
    name: "_int2vector",
    schema: PG_CATALOG_SCHEMA,
    oid: 1006,
    details: CatalogTypeDetails {
        typ: CatalogType::Array {
            element_reference: TYPE_INT2_VECTOR.name,
        },
        array_id: None,
    },
};

pub const TYPE_ANYCOMPATIBLE: BuiltinType<NameReference> = BuiltinType {
    name: "anycompatible",
    schema: PG_CATALOG_SCHEMA,
    oid: 5077,
    details: CatalogTypeDetails {
        typ: CatalogType::Pseudo,
        array_id: None,
    },
};

pub const TYPE_ANYCOMPATIBLEARRAY: BuiltinType<NameReference> = BuiltinType {
    name: "anycompatiblearray",
    schema: PG_CATALOG_SCHEMA,
    oid: 5078,
    details: CatalogTypeDetails {
        typ: CatalogType::Pseudo,
        array_id: None,
    },
};

pub const TYPE_ANYCOMPATIBLENONARRAY: BuiltinType<NameReference> = BuiltinType {
    name: "anycompatiblenonarray",
    schema: PG_CATALOG_SCHEMA,
    oid: 5079,
    details: CatalogTypeDetails {
        typ: CatalogType::Pseudo,
        array_id: None,
    },
};

pub const TYPE_LIST: BuiltinType<NameReference> = BuiltinType {
    name: "list",
    schema: PG_CATALOG_SCHEMA,
    oid: mz_pgrepr::oid::TYPE_LIST_OID,
    details: CatalogTypeDetails {
        typ: CatalogType::Pseudo,
        array_id: None,
    },
};

pub const TYPE_MAP: BuiltinType<NameReference> = BuiltinType {
    name: "map",
    schema: PG_CATALOG_SCHEMA,
    oid: mz_pgrepr::oid::TYPE_MAP_OID,
    details: CatalogTypeDetails {
        typ: CatalogType::Pseudo,
        array_id: None,
    },
};

pub const TYPE_ANYCOMPATIBLELIST: BuiltinType<NameReference> = BuiltinType {
    name: "anycompatiblelist",
    schema: PG_CATALOG_SCHEMA,
    oid: mz_pgrepr::oid::TYPE_ANYCOMPATIBLELIST_OID,
    details: CatalogTypeDetails {
        typ: CatalogType::Pseudo,
        array_id: None,
    },
};

pub const TYPE_ANYCOMPATIBLEMAP: BuiltinType<NameReference> = BuiltinType {
    name: "anycompatiblemap",
    schema: PG_CATALOG_SCHEMA,
    oid: mz_pgrepr::oid::TYPE_ANYCOMPATIBLEMAP_OID,
    details: CatalogTypeDetails {
        typ: CatalogType::Pseudo,
        array_id: None,
    },
};

pub const TYPE_UINT2: BuiltinType<NameReference> = BuiltinType {
    name: "uint2",
    schema: MZ_CATALOG_SCHEMA,
    oid: mz_pgrepr::oid::TYPE_UINT2_OID,
    details: CatalogTypeDetails {
        typ: CatalogType::UInt16,
        array_id: None,
    },
};

pub const TYPE_UINT2_ARRAY: BuiltinType<NameReference> = BuiltinType {
    name: "_uint2",
    schema: MZ_CATALOG_SCHEMA,
    oid: mz_pgrepr::oid::TYPE_UINT2_ARRAY_OID,
    details: CatalogTypeDetails {
        typ: CatalogType::Array {
            element_reference: TYPE_UINT2.name,
        },
        array_id: None,
    },
};

pub const TYPE_UINT4: BuiltinType<NameReference> = BuiltinType {
    name: "uint4",
    schema: MZ_CATALOG_SCHEMA,
    oid: mz_pgrepr::oid::TYPE_UINT4_OID,
    details: CatalogTypeDetails {
        typ: CatalogType::UInt32,
        array_id: None,
    },
};

pub const TYPE_UINT4_ARRAY: BuiltinType<NameReference> = BuiltinType {
    name: "_uint4",
    schema: MZ_CATALOG_SCHEMA,
    oid: mz_pgrepr::oid::TYPE_UINT4_ARRAY_OID,
    details: CatalogTypeDetails {
        typ: CatalogType::Array {
            element_reference: TYPE_UINT4.name,
        },
        array_id: None,
    },
};

pub const TYPE_UINT8: BuiltinType<NameReference> = BuiltinType {
    name: "uint8",
    schema: MZ_CATALOG_SCHEMA,
    oid: mz_pgrepr::oid::TYPE_UINT8_OID,
    details: CatalogTypeDetails {
        typ: CatalogType::UInt64,
        array_id: None,
    },
};

pub const TYPE_UINT8_ARRAY: BuiltinType<NameReference> = BuiltinType {
    name: "_uint8",
    schema: MZ_CATALOG_SCHEMA,
    oid: mz_pgrepr::oid::TYPE_UINT8_ARRAY_OID,
    details: CatalogTypeDetails {
        typ: CatalogType::Array {
            element_reference: TYPE_UINT8.name,
        },
        array_id: None,
    },
};

pub const TYPE_MZ_TIMESTAMP: BuiltinType<NameReference> = BuiltinType {
    name: "mz_timestamp",
    schema: MZ_CATALOG_SCHEMA,
    oid: mz_pgrepr::oid::TYPE_MZ_TIMESTAMP_OID,
    details: CatalogTypeDetails {
        typ: CatalogType::MzTimestamp,
        array_id: None,
    },
};

pub const TYPE_MZ_TIMESTAMP_ARRAY: BuiltinType<NameReference> = BuiltinType {
    name: "_mz_timestamp",
    schema: MZ_CATALOG_SCHEMA,
    oid: mz_pgrepr::oid::TYPE_MZ_TIMESTAMP_ARRAY_OID,
    details: CatalogTypeDetails {
        typ: CatalogType::Array {
            element_reference: TYPE_MZ_TIMESTAMP.name,
        },
        array_id: None,
    },
};

pub const MZ_DATAFLOW_OPERATORS: BuiltinLog = BuiltinLog {
    name: "mz_dataflow_operators",
    schema: MZ_INTERNAL_SCHEMA,
    variant: LogVariant::Timely(TimelyLog::Operates),
};

pub const MZ_DATAFLOW_OPERATORS_ADDRESSES: BuiltinLog = BuiltinLog {
    name: "mz_dataflow_addresses",
    schema: MZ_INTERNAL_SCHEMA,
    variant: LogVariant::Timely(TimelyLog::Addresses),
};

pub const MZ_DATAFLOW_CHANNELS: BuiltinLog = BuiltinLog {
    name: "mz_dataflow_channels",
    schema: MZ_INTERNAL_SCHEMA,
    variant: LogVariant::Timely(TimelyLog::Channels),
};

pub const MZ_SCHEDULING_ELAPSED_INTERNAL: BuiltinLog = BuiltinLog {
    name: "mz_scheduling_elapsed_internal",
    schema: MZ_INTERNAL_SCHEMA,
    variant: LogVariant::Timely(TimelyLog::Elapsed),
};

pub const MZ_RAW_COMPUTE_OPERATOR_DURATIONS_INTERNAL: BuiltinLog = BuiltinLog {
    name: "mz_raw_compute_operator_durations_internal",
    schema: MZ_INTERNAL_SCHEMA,
    variant: LogVariant::Timely(TimelyLog::Histogram),
};

pub const MZ_SCHEDULING_PARKS_INTERNAL: BuiltinLog = BuiltinLog {
    name: "mz_scheduling_parks_internal",
    schema: MZ_INTERNAL_SCHEMA,
    variant: LogVariant::Timely(TimelyLog::Parks),
};

pub const MZ_ARRANGEMENT_BATCHES_INTERNAL: BuiltinLog = BuiltinLog {
    name: "mz_arrangement_batches_internal",
    schema: MZ_INTERNAL_SCHEMA,
    variant: LogVariant::Differential(DifferentialLog::ArrangementBatches),
};

pub const MZ_ARRANGEMENT_SHARING_INTERNAL: BuiltinLog = BuiltinLog {
    name: "mz_arrangement_sharing_internal",
    schema: MZ_INTERNAL_SCHEMA,
    variant: LogVariant::Differential(DifferentialLog::Sharing),
};

pub const MZ_COMPUTE_EXPORTS: BuiltinLog = BuiltinLog {
    name: "mz_compute_exports",
    schema: MZ_INTERNAL_SCHEMA,
    variant: LogVariant::Compute(ComputeLog::DataflowCurrent),
};

pub const MZ_WORKER_COMPUTE_DEPENDENCIES: BuiltinLog = BuiltinLog {
    name: "mz_worker_compute_dependencies",
    schema: MZ_INTERNAL_SCHEMA,
    variant: LogVariant::Compute(ComputeLog::DataflowDependency),
};

pub const MZ_WORKER_COMPUTE_FRONTIERS: BuiltinLog = BuiltinLog {
    name: "mz_worker_compute_frontiers",
    schema: MZ_INTERNAL_SCHEMA,
    variant: LogVariant::Compute(ComputeLog::FrontierCurrent),
};

pub const MZ_WORKER_COMPUTE_IMPORT_FRONTIERS: BuiltinLog = BuiltinLog {
    name: "mz_worker_compute_import_frontiers",
    schema: MZ_INTERNAL_SCHEMA,
    variant: LogVariant::Compute(ComputeLog::SourceFrontierCurrent),
};

pub const MZ_RAW_WORKER_COMPUTE_DELAYS: BuiltinLog = BuiltinLog {
    name: "mz_raw_worker_compute_delays",
    schema: MZ_INTERNAL_SCHEMA,
    variant: LogVariant::Compute(ComputeLog::FrontierDelay),
};

pub const MZ_ACTIVE_PEEKS: BuiltinLog = BuiltinLog {
    name: "mz_active_peeks",
    schema: MZ_INTERNAL_SCHEMA,
    variant: LogVariant::Compute(ComputeLog::PeekCurrent),
};

pub const MZ_RAW_PEEK_DURATIONS: BuiltinLog = BuiltinLog {
    name: "mz_raw_peek_durations",
    schema: MZ_INTERNAL_SCHEMA,
    variant: LogVariant::Compute(ComputeLog::PeekDuration),
};

pub const MZ_MESSAGE_COUNTS_RECEIVED_INTERNAL: BuiltinLog = BuiltinLog {
    name: "mz_message_counts_received_internal",
    schema: MZ_INTERNAL_SCHEMA,
    variant: LogVariant::Timely(TimelyLog::MessagesReceived),
};

pub const MZ_MESSAGE_COUNTS_SENT_INTERNAL: BuiltinLog = BuiltinLog {
    name: "mz_message_counts_sent_internal",
    schema: MZ_INTERNAL_SCHEMA,
    variant: LogVariant::Timely(TimelyLog::MessagesSent),
};

pub const MZ_DATAFLOW_OPERATOR_REACHABILITY_INTERNAL: BuiltinLog = BuiltinLog {
    name: "mz_dataflow_operator_reachability_internal",
    schema: MZ_INTERNAL_SCHEMA,
    variant: LogVariant::Timely(TimelyLog::Reachability),
};

pub const MZ_ARRANGEMENT_RECORDS_INTERNAL: BuiltinLog = BuiltinLog {
    name: "mz_arrangement_records_internal",
    schema: MZ_INTERNAL_SCHEMA,
    variant: LogVariant::Differential(DifferentialLog::ArrangementRecords),
};

pub static MZ_VIEW_KEYS: Lazy<BuiltinTable> = Lazy::new(|| BuiltinTable {
    name: "mz_view_keys",
    schema: MZ_CATALOG_SCHEMA,
    desc: RelationDesc::empty()
        .with_column("object_id", ScalarType::String.nullable(false))
        .with_column("column", ScalarType::UInt64.nullable(false))
        .with_column("key_group", ScalarType::UInt64.nullable(false)),
});
pub static MZ_VIEW_FOREIGN_KEYS: Lazy<BuiltinTable> = Lazy::new(|| {
    BuiltinTable {
        name: "mz_view_foreign_keys",
        schema: MZ_CATALOG_SCHEMA,
        desc: RelationDesc::empty()
            .with_column("child_id", ScalarType::String.nullable(false))
            .with_column("child_column", ScalarType::UInt64.nullable(false))
            .with_column("parent_id", ScalarType::String.nullable(false))
            .with_column("parent_column", ScalarType::UInt64.nullable(false))
            .with_column("key_group", ScalarType::UInt64.nullable(false))
            .with_key(vec![0, 1, 4]), // TODO: explain why this is a key.
    }
});
pub static MZ_KAFKA_SINKS: Lazy<BuiltinTable> = Lazy::new(|| BuiltinTable {
    name: "mz_kafka_sinks",
    schema: MZ_CATALOG_SCHEMA,
    desc: RelationDesc::empty()
        .with_column("id", ScalarType::String.nullable(false))
        .with_column("topic", ScalarType::String.nullable(false))
        .with_key(vec![0]),
});
pub static MZ_KAFKA_CONNECTIONS: Lazy<BuiltinTable> = Lazy::new(|| BuiltinTable {
    name: "mz_kafka_connections",
    schema: MZ_CATALOG_SCHEMA,
    desc: RelationDesc::empty()
        .with_column("id", ScalarType::String.nullable(false))
        .with_column(
            "brokers",
            ScalarType::Array(Box::new(ScalarType::String)).nullable(false),
        )
        .with_column("sink_progress_topic", ScalarType::String.nullable(false)),
});
pub static MZ_DATABASES: Lazy<BuiltinTable> = Lazy::new(|| BuiltinTable {
    name: "mz_databases",
    schema: MZ_CATALOG_SCHEMA,
    desc: RelationDesc::empty()
        .with_column("id", ScalarType::UInt64.nullable(false))
        .with_column("oid", ScalarType::Oid.nullable(false))
        .with_column("name", ScalarType::String.nullable(false)),
});
pub static MZ_SCHEMAS: Lazy<BuiltinTable> = Lazy::new(|| BuiltinTable {
    name: "mz_schemas",
    schema: MZ_CATALOG_SCHEMA,
    desc: RelationDesc::empty()
        .with_column("id", ScalarType::UInt64.nullable(false))
        .with_column("oid", ScalarType::Oid.nullable(false))
        .with_column("database_id", ScalarType::UInt64.nullable(true))
        .with_column("name", ScalarType::String.nullable(false)),
});
pub static MZ_COLUMNS: Lazy<BuiltinTable> = Lazy::new(|| BuiltinTable {
    name: "mz_columns",
    schema: MZ_CATALOG_SCHEMA,
    desc: RelationDesc::empty()
        .with_column("id", ScalarType::String.nullable(false))
        .with_column("name", ScalarType::String.nullable(false))
        .with_column("position", ScalarType::UInt64.nullable(false))
        .with_column("nullable", ScalarType::Bool.nullable(false))
        .with_column("type", ScalarType::String.nullable(false))
        .with_column("default", ScalarType::String.nullable(true))
        .with_column("type_oid", ScalarType::Oid.nullable(false)),
});
pub static MZ_INDEXES: Lazy<BuiltinTable> = Lazy::new(|| BuiltinTable {
    name: "mz_indexes",
    schema: MZ_CATALOG_SCHEMA,
    desc: RelationDesc::empty()
        .with_column("id", ScalarType::String.nullable(false))
        .with_column("oid", ScalarType::Oid.nullable(false))
        .with_column("name", ScalarType::String.nullable(false))
        .with_column("on_id", ScalarType::String.nullable(false))
        .with_column("cluster_id", ScalarType::UInt64.nullable(false)),
});
pub static MZ_INDEX_COLUMNS: Lazy<BuiltinTable> = Lazy::new(|| BuiltinTable {
    name: "mz_index_columns",
    schema: MZ_CATALOG_SCHEMA,
    desc: RelationDesc::empty()
        .with_column("index_id", ScalarType::String.nullable(false))
        .with_column("index_position", ScalarType::UInt64.nullable(false))
        .with_column("on_position", ScalarType::UInt64.nullable(true))
        .with_column("on_expression", ScalarType::String.nullable(true))
        .with_column("nullable", ScalarType::Bool.nullable(false)),
});
pub static MZ_TABLES: Lazy<BuiltinTable> = Lazy::new(|| BuiltinTable {
    name: "mz_tables",
    schema: MZ_CATALOG_SCHEMA,
    desc: RelationDesc::empty()
        .with_column("id", ScalarType::String.nullable(false))
        .with_column("oid", ScalarType::Oid.nullable(false))
        .with_column("schema_id", ScalarType::UInt64.nullable(false))
        .with_column("name", ScalarType::String.nullable(false)),
});
pub static MZ_CONNECTIONS: Lazy<BuiltinTable> = Lazy::new(|| BuiltinTable {
    name: "mz_connections",
    schema: MZ_CATALOG_SCHEMA,
    desc: RelationDesc::empty()
        .with_column("id", ScalarType::String.nullable(false))
        .with_column("oid", ScalarType::Oid.nullable(false))
        .with_column("schema_id", ScalarType::UInt64.nullable(false))
        .with_column("name", ScalarType::String.nullable(false))
        .with_column("type", ScalarType::String.nullable(false)),
});
pub static MZ_SSH_TUNNEL_CONNECTIONS: Lazy<BuiltinTable> = Lazy::new(|| BuiltinTable {
    name: "mz_ssh_tunnel_connections",
    schema: MZ_CATALOG_SCHEMA,
    desc: RelationDesc::empty()
        .with_column("id", ScalarType::String.nullable(false))
        .with_column("name", ScalarType::String.nullable(false))
        .with_column("public_key_1", ScalarType::String.nullable(false))
        .with_column("public_key_2", ScalarType::String.nullable(false)),
});
pub static MZ_SOURCES: Lazy<BuiltinTable> = Lazy::new(|| BuiltinTable {
    name: "mz_sources",
    schema: MZ_CATALOG_SCHEMA,
    desc: RelationDesc::empty()
        .with_column("id", ScalarType::String.nullable(false))
        .with_column("oid", ScalarType::Oid.nullable(false))
        .with_column("schema_id", ScalarType::UInt64.nullable(false))
        .with_column("name", ScalarType::String.nullable(false))
        .with_column("type", ScalarType::String.nullable(false))
        .with_column("connection_id", ScalarType::String.nullable(true))
        .with_column("size", ScalarType::String.nullable(true)),
});
pub static MZ_SINKS: Lazy<BuiltinTable> = Lazy::new(|| BuiltinTable {
    name: "mz_sinks",
    schema: MZ_CATALOG_SCHEMA,
    desc: RelationDesc::empty()
        .with_column("id", ScalarType::String.nullable(false))
        .with_column("oid", ScalarType::Oid.nullable(false))
        .with_column("schema_id", ScalarType::UInt64.nullable(false))
        .with_column("name", ScalarType::String.nullable(false))
        .with_column("type", ScalarType::String.nullable(false))
        .with_column("connection_id", ScalarType::String.nullable(true)),
});
pub static MZ_VIEWS: Lazy<BuiltinTable> = Lazy::new(|| BuiltinTable {
    name: "mz_views",
    schema: MZ_CATALOG_SCHEMA,
    desc: RelationDesc::empty()
        .with_column("id", ScalarType::String.nullable(false))
        .with_column("oid", ScalarType::Oid.nullable(false))
        .with_column("schema_id", ScalarType::UInt64.nullable(false))
        .with_column("name", ScalarType::String.nullable(false))
        .with_column("definition", ScalarType::String.nullable(false)),
});
pub static MZ_MATERIALIZED_VIEWS: Lazy<BuiltinTable> = Lazy::new(|| BuiltinTable {
    name: "mz_materialized_views",
    schema: MZ_CATALOG_SCHEMA,
    desc: RelationDesc::empty()
        .with_column("id", ScalarType::String.nullable(false))
        .with_column("oid", ScalarType::Oid.nullable(false))
        .with_column("schema_id", ScalarType::UInt64.nullable(false))
        .with_column("name", ScalarType::String.nullable(false))
        .with_column("cluster_id", ScalarType::UInt64.nullable(false))
        .with_column("definition", ScalarType::String.nullable(false)),
});
pub static MZ_TYPES: Lazy<BuiltinTable> = Lazy::new(|| BuiltinTable {
    name: "mz_types",
    schema: MZ_CATALOG_SCHEMA,
    desc: RelationDesc::empty()
        .with_column("id", ScalarType::String.nullable(false))
        .with_column("oid", ScalarType::Oid.nullable(false))
        .with_column("schema_id", ScalarType::UInt64.nullable(false))
        .with_column("name", ScalarType::String.nullable(false))
        .with_column("category", ScalarType::String.nullable(false)),
});
pub static MZ_ARRAY_TYPES: Lazy<BuiltinTable> = Lazy::new(|| BuiltinTable {
    name: "mz_array_types",
    schema: MZ_CATALOG_SCHEMA,
    desc: RelationDesc::empty()
        .with_column("type_id", ScalarType::String.nullable(false))
        .with_column("element_id", ScalarType::String.nullable(false)),
});
pub static MZ_BASE_TYPES: Lazy<BuiltinTable> = Lazy::new(|| BuiltinTable {
    name: "mz_base_types",
    schema: MZ_CATALOG_SCHEMA,
    desc: RelationDesc::empty().with_column("type_id", ScalarType::String.nullable(false)),
});
pub static MZ_LIST_TYPES: Lazy<BuiltinTable> = Lazy::new(|| BuiltinTable {
    name: "mz_list_types",
    schema: MZ_CATALOG_SCHEMA,
    desc: RelationDesc::empty()
        .with_column("type_id", ScalarType::String.nullable(false))
        .with_column("element_id", ScalarType::String.nullable(false)),
});
pub static MZ_MAP_TYPES: Lazy<BuiltinTable> = Lazy::new(|| BuiltinTable {
    name: "mz_map_types",
    schema: MZ_CATALOG_SCHEMA,
    desc: RelationDesc::empty()
        .with_column("type_id", ScalarType::String.nullable(false))
        .with_column("key_id", ScalarType::String.nullable(false))
        .with_column("value_id", ScalarType::String.nullable(false)),
});
pub static MZ_ROLES: Lazy<BuiltinTable> = Lazy::new(|| BuiltinTable {
    name: "mz_roles",
    schema: MZ_CATALOG_SCHEMA,
    desc: RelationDesc::empty()
        .with_column("id", ScalarType::String.nullable(false))
        .with_column("oid", ScalarType::Oid.nullable(false))
        .with_column("name", ScalarType::String.nullable(false)),
});
pub static MZ_PSEUDO_TYPES: Lazy<BuiltinTable> = Lazy::new(|| BuiltinTable {
    name: "mz_pseudo_types",
    schema: MZ_CATALOG_SCHEMA,
    desc: RelationDesc::empty().with_column("type_id", ScalarType::String.nullable(false)),
});
pub static MZ_FUNCTIONS: Lazy<BuiltinTable> = Lazy::new(|| BuiltinTable {
    name: "mz_functions",
    schema: MZ_CATALOG_SCHEMA,
    desc: RelationDesc::empty()
        .with_column("id", ScalarType::String.nullable(false))
        .with_column("oid", ScalarType::Oid.nullable(false))
        .with_column("schema_id", ScalarType::UInt64.nullable(false))
        .with_column("name", ScalarType::String.nullable(false))
        .with_column(
            "arg_ids",
            ScalarType::Array(Box::new(ScalarType::String)).nullable(false),
        )
        .with_column("variadic_id", ScalarType::String.nullable(true))
        .with_column("ret_id", ScalarType::String.nullable(true))
        .with_column("ret_set", ScalarType::Bool.nullable(false)),
});
pub static MZ_CLUSTERS: Lazy<BuiltinTable> = Lazy::new(|| BuiltinTable {
    name: "mz_clusters",
    schema: MZ_CATALOG_SCHEMA,
    desc: RelationDesc::empty()
        .with_column("id", ScalarType::UInt64.nullable(false))
        .with_column("name", ScalarType::String.nullable(false)),
});
pub static MZ_SECRETS: Lazy<BuiltinTable> = Lazy::new(|| BuiltinTable {
    name: "mz_secrets",
    schema: MZ_CATALOG_SCHEMA,
    desc: RelationDesc::empty()
        .with_column("id", ScalarType::String.nullable(false))
        .with_column("schema_id", ScalarType::UInt64.nullable(false))
        .with_column("name", ScalarType::String.nullable(false)),
});
pub static MZ_CLUSTER_REPLICAS_BASE: Lazy<BuiltinTable> = Lazy::new(|| BuiltinTable {
    name: "mz_cluster_replicas_base",
    schema: MZ_CATALOG_SCHEMA,
    desc: RelationDesc::empty()
        .with_column("cluster_id", ScalarType::UInt64.nullable(false))
        .with_column("id", ScalarType::UInt64.nullable(false))
        .with_column("name", ScalarType::String.nullable(false))
        .with_column("size", ScalarType::String.nullable(true))
        .with_column("availability_zone", ScalarType::String.nullable(true)),
});

pub static MZ_CLUSTER_REPLICA_STATUSES: Lazy<BuiltinTable> = Lazy::new(|| BuiltinTable {
    name: "mz_cluster_replica_statuses",
    schema: MZ_CATALOG_SCHEMA,
    desc: RelationDesc::empty()
        .with_column("replica_id", ScalarType::UInt64.nullable(false))
        .with_column("process_id", ScalarType::Int64.nullable(false))
        .with_column("status", ScalarType::String.nullable(false))
        .with_column("last_update", ScalarType::TimestampTz.nullable(false)),
});

pub static MZ_CLUSTER_REPLICA_HEARTBEATS: Lazy<BuiltinTable> = Lazy::new(|| BuiltinTable {
    name: "mz_cluster_replica_heartbeats",
    schema: MZ_CATALOG_SCHEMA,
    desc: RelationDesc::empty()
        .with_column("replica_id", ScalarType::UInt64.nullable(false))
        .with_column("last_heartbeat", ScalarType::TimestampTz.nullable(false)),
});

pub static MZ_AUDIT_EVENTS: Lazy<BuiltinTable> = Lazy::new(|| BuiltinTable {
    name: "mz_audit_events",
    schema: MZ_CATALOG_SCHEMA,
    desc: RelationDesc::empty()
        .with_column("id", ScalarType::UInt64.nullable(false))
        .with_column("event_type", ScalarType::String.nullable(false))
        .with_column("object_type", ScalarType::String.nullable(false))
        .with_column("event_details", ScalarType::Jsonb.nullable(false))
        .with_column("user", ScalarType::String.nullable(true))
        .with_column("occurred_at", ScalarType::TimestampTz.nullable(false)),
});

pub static MZ_SOURCE_STATUS_HISTORY: Lazy<BuiltinStorageCollection> =
    Lazy::new(|| BuiltinStorageCollection {
        name: "mz_source_status_history",
        schema: MZ_CATALOG_SCHEMA,
        desc: RelationDesc::empty()
            .with_column("timestamp", ScalarType::Timestamp.nullable(false))
            .with_column("source_name", ScalarType::String.nullable(false))
            .with_column("source_id", ScalarType::String.nullable(false))
            .with_column("source_type", ScalarType::String.nullable(false))
            .with_column("upstream_name", ScalarType::String.nullable(true))
            .with_column("worker_id", ScalarType::Int64.nullable(false))
            .with_column("worker_count", ScalarType::Int64.nullable(false))
            .with_column("status", ScalarType::String.nullable(false))
            .with_column("error", ScalarType::String.nullable(true))
            .with_column("metadata", ScalarType::Jsonb.nullable(true)),
    });
pub static MZ_STORAGE_USAGE: Lazy<BuiltinTable> = Lazy::new(|| BuiltinTable {
    name: "mz_storage_usage",
    schema: MZ_CATALOG_SCHEMA,
    desc: RelationDesc::empty()
        .with_column("id", ScalarType::UInt64.nullable(false))
        .with_column("object_id", ScalarType::String.nullable(true))
        .with_column("size_bytes", ScalarType::UInt64.nullable(false))
        .with_column(
            "collection_timestamp",
            ScalarType::TimestampTz.nullable(false),
        ),
});

pub const MZ_RELATIONS: BuiltinView = BuiltinView {
    name: "mz_relations",
    schema: MZ_CATALOG_SCHEMA,
    sql: "CREATE VIEW mz_catalog.mz_relations (id, oid, schema_id, name, type) AS
      SELECT id, oid, schema_id, name, 'table' FROM mz_catalog.mz_tables
UNION ALL SELECT id, oid, schema_id, name, 'source' FROM mz_catalog.mz_sources
UNION ALL SELECT id, oid, schema_id, name, 'view' FROM mz_catalog.mz_views
UNION ALL SELECT id, oid, schema_id, name, 'materialized view' FROM mz_catalog.mz_materialized_views",
};

pub const MZ_OBJECTS: BuiltinView = BuiltinView {
    name: "mz_objects",
    schema: MZ_CATALOG_SCHEMA,
    sql: "CREATE VIEW mz_catalog.mz_objects (id, oid, schema_id, name, type) AS
    SELECT id, oid, schema_id, name, type FROM mz_catalog.mz_relations
UNION ALL
    SELECT id, oid, schema_id, name, 'sink' FROM mz_catalog.mz_sinks
UNION ALL
    SELECT mz_indexes.id, mz_indexes.oid, mz_relations.schema_id, mz_indexes.name, 'index'
    FROM mz_catalog.mz_indexes
    JOIN mz_catalog.mz_relations ON mz_indexes.on_id = mz_relations.id
UNION ALL
    SELECT id, oid, schema_id, name, 'connection' FROM mz_catalog.mz_connections
UNION ALL
    SELECT id, oid, schema_id, name, 'type' FROM mz_catalog.mz_types
UNION ALL
    SELECT id, oid, schema_id, name, 'function' FROM mz_catalog.mz_functions
UNION ALL
    SELECT id, NULL::pg_catalog.oid, schema_id, name, 'secret' FROM mz_catalog.mz_secrets",
};

pub const MZ_DATAFLOWS: BuiltinView = BuiltinView {
    name: "mz_dataflows",
    schema: MZ_INTERNAL_SCHEMA,
    sql: "CREATE VIEW mz_internal.mz_dataflows AS SELECT
    mz_dataflow_addresses.id,
    mz_dataflow_addresses.worker_id,
    mz_dataflow_addresses.address[1] AS local_id,
    mz_dataflow_operators.name
FROM
    mz_internal.mz_dataflow_addresses,
    mz_internal.mz_dataflow_operators
WHERE
    mz_dataflow_addresses.id = mz_dataflow_operators.id AND
    mz_dataflow_addresses.worker_id = mz_dataflow_operators.worker_id AND
    mz_catalog.list_length(mz_dataflow_addresses.address) = 1",
};

pub const MZ_DATAFLOW_OPERATOR_DATAFLOWS: BuiltinView = BuiltinView {
    name: "mz_dataflow_operator_dataflows",
    schema: MZ_INTERNAL_SCHEMA,
    sql: "CREATE VIEW mz_internal.mz_dataflow_operator_dataflows AS SELECT
    mz_dataflow_operators.id,
    mz_dataflow_operators.name,
    mz_dataflow_operators.worker_id,
    mz_dataflows.id as dataflow_id,
    mz_dataflows.name as dataflow_name
FROM
    mz_internal.mz_dataflow_operators,
    mz_internal.mz_dataflow_addresses,
    mz_internal.mz_dataflows
WHERE
    mz_dataflow_operators.id = mz_dataflow_addresses.id AND
    mz_dataflow_operators.worker_id = mz_dataflow_addresses.worker_id AND
    mz_dataflows.local_id = mz_dataflow_addresses.address[1] AND
    mz_dataflows.worker_id = mz_dataflow_addresses.worker_id",
};

pub const MZ_CLUSTER_REPLICAS: BuiltinView = BuiltinView {
    name: "mz_cluster_replicas",
    schema: MZ_CATALOG_SCHEMA,
    sql: "CREATE VIEW mz_catalog.mz_cluster_replicas AS
WITH counts AS (
    SELECT
        replica_id,
        count(*) AS total,
        sum(CASE WHEN status = 'ready' THEN 1 else 0 END) AS ready,
        sum(CASE WHEN status = 'not_ready' THEN 1 else 0 END) AS not_ready
    FROM mz_catalog.mz_cluster_replica_statuses
    GROUP BY replica_id
)
SELECT
    mz_cluster_replicas_base.*,
    CASE
        WHEN counts.total = 0 OR counts.not_ready > 0
            THEN 'unhealthy'
        WHEN counts.ready = counts.total
            THEN 'healthy'
        ELSE 'unknown'
        END AS status
FROM mz_catalog.mz_cluster_replicas_base
LEFT OUTER JOIN counts
    ON mz_cluster_replicas_base.id = counts.replica_id",
};

pub const MZ_COMPUTE_FRONTIERS: BuiltinView = BuiltinView {
    name: "mz_compute_frontiers",
    schema: MZ_INTERNAL_SCHEMA,
    sql: "CREATE VIEW mz_internal.mz_compute_frontiers AS SELECT
    export_id, pg_catalog.min(time) AS time
FROM mz_internal.mz_worker_compute_frontiers
GROUP BY export_id",
};

pub const MZ_COMPUTE_IMPORT_FRONTIERS: BuiltinView = BuiltinView {
    name: "mz_compute_import_frontiers",
    schema: MZ_INTERNAL_SCHEMA,
    sql: "CREATE VIEW mz_internal.mz_compute_import_frontiers AS SELECT
    export_id, import_id, pg_catalog.min(time) AS time
FROM mz_internal.mz_worker_compute_import_frontiers
GROUP BY export_id, import_id",
};

pub const MZ_RECORDS_PER_DATAFLOW_OPERATOR: BuiltinView = BuiltinView {
    name: "mz_records_per_dataflow_operator",
    schema: MZ_INTERNAL_SCHEMA,
    sql: "CREATE VIEW mz_internal.mz_records_per_dataflow_operator AS
WITH records_cte AS (
    SELECT
        operator_id,
        worker_id,
        pg_catalog.count(*) AS records
    FROM
        mz_internal.mz_arrangement_records_internal
    GROUP BY
        operator_id, worker_id
)
SELECT
    mz_dataflow_operator_dataflows.id,
    mz_dataflow_operator_dataflows.name,
    mz_dataflow_operator_dataflows.worker_id,
    mz_dataflow_operator_dataflows.dataflow_id,
    records_cte.records
FROM
    records_cte,
    mz_internal.mz_dataflow_operator_dataflows
WHERE
    mz_dataflow_operator_dataflows.id = records_cte.operator_id AND
    mz_dataflow_operator_dataflows.worker_id = records_cte.worker_id",
};

pub const MZ_RECORDS_PER_DATAFLOW: BuiltinView = BuiltinView {
    name: "mz_records_per_dataflow",
    schema: MZ_INTERNAL_SCHEMA,
    sql: "CREATE VIEW mz_internal.mz_records_per_dataflow AS SELECT
    mz_records_per_dataflow_operator.dataflow_id as id,
    mz_dataflows.name,
    mz_records_per_dataflow_operator.worker_id,
    pg_catalog.SUM(mz_records_per_dataflow_operator.records) as records
FROM
    mz_internal.mz_records_per_dataflow_operator,
    mz_internal.mz_dataflows
WHERE
    mz_records_per_dataflow_operator.dataflow_id = mz_dataflows.id AND
    mz_records_per_dataflow_operator.worker_id = mz_dataflows.worker_id
GROUP BY
    mz_records_per_dataflow_operator.dataflow_id,
    mz_dataflows.name,
    mz_records_per_dataflow_operator.worker_id",
};

pub const MZ_RECORDS_PER_DATAFLOW_GLOBAL: BuiltinView = BuiltinView {
    name: "mz_records_per_dataflow_global",
    schema: MZ_INTERNAL_SCHEMA,
    sql: "CREATE VIEW mz_internal.mz_records_per_dataflow_global AS SELECT
    mz_records_per_dataflow.id,
    mz_records_per_dataflow.name,
    pg_catalog.SUM(mz_records_per_dataflow.records) as records
FROM
    mz_internal.mz_records_per_dataflow
GROUP BY
    mz_records_per_dataflow.id,
    mz_records_per_dataflow.name",
};

pub const PG_NAMESPACE: BuiltinView = BuiltinView {
    name: "pg_namespace",
    schema: PG_CATALOG_SCHEMA,
    sql: "CREATE VIEW pg_catalog.pg_namespace AS SELECT
s.oid AS oid,
s.name AS nspname,
NULL::pg_catalog.oid AS nspowner,
NULL::pg_catalog.text[] AS nspacl
FROM mz_catalog.mz_schemas s
JOIN mz_catalog.mz_databases d ON (d.id IS NULL OR d.name = pg_catalog.current_database())",
};

pub const PG_CLASS: BuiltinView = BuiltinView {
    name: "pg_class",
    schema: PG_CATALOG_SCHEMA,
    sql: "CREATE VIEW pg_catalog.pg_class AS SELECT
    class_objects.oid,
    class_objects.name AS relname,
    mz_schemas.oid AS relnamespace,
    -- MZ doesn't support typed tables so reloftype is filled with 0
    0::pg_catalog.oid AS reloftype,
    NULL::pg_catalog.oid AS relowner,
    0::pg_catalog.oid AS relam,
    -- MZ doesn't have tablespaces so reltablespace is filled in with 0 implying the default tablespace
    0::pg_catalog.oid AS reltablespace,
    -- MZ doesn't use TOAST tables so reltoastrelid is filled with 0
    0::pg_catalog.oid AS reltoastrelid,
    EXISTS (SELECT * FROM mz_catalog.mz_indexes where mz_indexes.on_id = class_objects.id) AS relhasindex,
    -- MZ doesn't have unlogged tables and because of (https://github.com/MaterializeInc/materialize/issues/8805)
    -- temporary objects don't show up here, so relpersistence is filled with 'p' for permanent.
    -- TODO(jkosh44): update this column when issue is resolved.
    'p'::pg_catalog.\"char\" AS relpersistence,
    CASE
        WHEN class_objects.type = 'table' THEN 'r'
        WHEN class_objects.type = 'source' THEN 'r'
        WHEN class_objects.type = 'index' THEN 'i'
        WHEN class_objects.type = 'view' THEN 'v'
        WHEN class_objects.type = 'materialized view' THEN 'm'
    END relkind,
    -- MZ doesn't support CHECK constraints so relchecks is filled with 0
    0::pg_catalog.int2 AS relchecks,
    -- MZ doesn't support creating rules so relhasrules is filled with false
    false AS relhasrules,
    -- MZ doesn't support creating triggers so relhastriggers is filled with false
    false AS relhastriggers,
    -- MZ doesn't have row level security so relrowsecurity and relforcerowsecurity is filled with false
    false AS relrowsecurity,
    false AS relforcerowsecurity,
    -- MZ doesn't support replication so relreplident is filled with 'd' for default
    'd'::pg_catalog.\"char\" AS relreplident,
    -- MZ doesn't support table partitioning so relispartition is filled with false
    false AS relispartition,
    -- PG removed relhasoids in v12 so it's filled with false
    false AS relhasoids,
    -- MZ doesn't support options for relations
    NULL::pg_catalog.text[] as reloptions
FROM (
    -- pg_class catalogs relations and indexes
    SELECT id, oid, schema_id, name, type FROM mz_catalog.mz_relations
    UNION ALL
        SELECT mz_indexes.id, mz_indexes.oid, mz_relations.schema_id, mz_indexes.name, 'index' AS type
        FROM mz_catalog.mz_indexes
        JOIN mz_catalog.mz_relations ON mz_indexes.on_id = mz_relations.id
) AS class_objects
JOIN mz_catalog.mz_schemas ON mz_schemas.id = class_objects.schema_id
JOIN mz_catalog.mz_databases d ON (d.id IS NULL OR d.name = pg_catalog.current_database())",
};

pub const PG_DATABASE: BuiltinView = BuiltinView {
    name: "pg_database",
    schema: PG_CATALOG_SCHEMA,
    sql: "CREATE VIEW pg_catalog.pg_database AS SELECT
    oid,
    name as datname,
    NULL::pg_catalog.oid AS datdba,
    6 as encoding,
    'C' as datcollate,
    'C' as datctype,
    NULL::pg_catalog.text[] as datacl
FROM mz_catalog.mz_databases d",
};

pub const PG_INDEX: BuiltinView = BuiltinView {
    name: "pg_index",
    schema: PG_CATALOG_SCHEMA,
    sql: "CREATE VIEW pg_catalog.pg_index AS SELECT
    mz_indexes.oid AS indexrelid,
    mz_relations.oid AS indrelid,
    false::pg_catalog.bool AS indisprimary,
    -- MZ doesn't support creating unique indexes so indisunique is filled with false
    false::pg_catalog.bool AS indisunique,
    -- MZ doesn't support CLUSTER so indisclustered is filled with false
    false::pg_catalog.bool AS indisclustered,
    -- MZ never creates invalid indexes so indisvalid is filled with true
    true::pg_catalog.bool AS indisvalid,
    -- MZ doesn't support replication so indisreplident is filled with false
    false::pg_catalog.bool AS indisreplident,
    -- Return zero if the index attribute is not a simple column reference, column position otherwise
    pg_catalog.string_agg(coalesce(mz_index_columns.on_position::int8, 0)::pg_catalog.text, ' ' ORDER BY mz_index_columns.index_position::int8)::pg_catalog.int2vector AS indkey,
    -- MZ doesn't have per-column flags, so returning a 0 for each column in the index
    pg_catalog.string_agg('0', ' ')::pg_catalog.int2vector AS indoption,
    -- Index expressions are returned in MZ format
    CASE pg_catalog.string_agg(mz_index_columns.on_expression, ' ' ORDER BY mz_index_columns.index_position::int8)
    WHEN NULL THEN NULL
    ELSE '{' || pg_catalog.string_agg(mz_index_columns.on_expression, '}, {' ORDER BY mz_index_columns.index_position::int8) || '}'
    END AS indexprs,
    -- MZ doesn't support indexes with predicates
    NULL::pg_catalog.text AS indpred
FROM mz_catalog.mz_indexes
JOIN mz_catalog.mz_relations ON mz_indexes.on_id = mz_relations.id
JOIN mz_catalog.mz_index_columns ON mz_index_columns.index_id = mz_indexes.id
JOIN mz_catalog.mz_databases d ON (d.id IS NULL OR d.name = pg_catalog.current_database())
GROUP BY mz_indexes.oid, mz_relations.oid",
};

pub const PG_DESCRIPTION: BuiltinView = BuiltinView {
    name: "pg_description",
    schema: PG_CATALOG_SCHEMA,
    sql: "CREATE VIEW pg_catalog.pg_description AS SELECT
    c.oid as objoid,
    NULL::pg_catalog.oid as classoid,
    0::pg_catalog.int4 as objsubid,
    NULL::pg_catalog.text as description
FROM pg_catalog.pg_class c
JOIN mz_catalog.mz_databases d ON (d.id IS NULL OR d.name = pg_catalog.current_database())",
};

pub const PG_TYPE: BuiltinView = BuiltinView {
    name: "pg_type",
    schema: PG_CATALOG_SCHEMA,
    sql: "CREATE VIEW pg_catalog.pg_type AS SELECT
    mz_types.oid,
    mz_types.name AS typname,
    mz_schemas.oid AS typnamespace,
    NULL::pg_catalog.int2 AS typlen,
    -- 'a' is used internally to denote an array type, but in postgres they show up
    -- as 'b'.
    (CASE mztype WHEN 'a' THEN 'b' ELSE mztype END)::pg_catalog.char AS typtype,
    (CASE category
        WHEN 'array' THEN 'A'
        WHEN 'bit-string' THEN 'V'
        WHEN 'boolean' THEN 'B'
        WHEN 'composite' THEN 'C'
        WHEN 'date-time' THEN 'D'
        WHEN 'enum' THEN 'E'
        WHEN 'geometric' THEN 'G'
        WHEN 'list' THEN 'U' -- List types are user-defined from PostgreSQL's perspective.
        WHEN 'network-address' THEN 'I'
        WHEN 'numeric' THEN 'N'
        WHEN 'pseudo' THEN 'P'
        WHEN 'string' THEN 'S'
        WHEN 'timespan' THEN 'T'
        WHEN 'user-defined' THEN 'U'
        WHEN 'unknown' THEN 'X'
    END) AS typcategory,
    0::pg_catalog.oid AS typrelid,
    coalesce(
        (
            SELECT t.oid
            FROM mz_catalog.mz_array_types a
            JOIN mz_catalog.mz_types t ON a.element_id = t.id
            WHERE a.type_id = mz_types.id
        ),
        0
    ) AS typelem,
    coalesce(
        (
            SELECT
                t.oid
            FROM
                mz_catalog.mz_array_types AS a
                JOIN mz_catalog.mz_types AS t ON a.type_id = t.id
            WHERE
                a.element_id = mz_types.id
        ),
        0
    )
        AS typarray,
    (CASE mztype WHEN 'a' THEN 'array_in' ELSE NULL END)::pg_catalog.regproc AS typinput,
    NULL::pg_catalog.oid AS typreceive,
    false::pg_catalog.bool AS typnotnull,
    0::pg_catalog.oid AS typbasetype,
    -1::pg_catalog.int4 AS typtypmod,
    -- MZ doesn't support COLLATE so typcollation is filled with 0
    0::pg_catalog.oid AS typcollation,
    NULL::pg_catalog.text AS typdefault
FROM
    mz_catalog.mz_types
    JOIN mz_catalog.mz_schemas ON mz_schemas.id = mz_types.schema_id
    JOIN (
            -- 'a' is not a supported typtype, but we use it to denote an array. It is
            -- converted to the correct value above.
            SELECT type_id, 'a' AS mztype FROM mz_catalog.mz_array_types
            UNION ALL SELECT type_id, 'b' FROM mz_catalog.mz_base_types
            UNION ALL SELECT type_id, 'l' FROM mz_catalog.mz_list_types
            UNION ALL SELECT type_id, 'm' FROM mz_catalog.mz_map_types
            UNION ALL SELECT type_id, 'p' FROM mz_catalog.mz_pseudo_types
        )
            AS t ON mz_types.id = t.type_id
    JOIN mz_catalog.mz_databases d ON (d.id IS NULL OR d.name = pg_catalog.current_database())",
};

pub const PG_ATTRIBUTE: BuiltinView = BuiltinView {
    name: "pg_attribute",
    schema: PG_CATALOG_SCHEMA,
    sql: "CREATE VIEW pg_catalog.pg_attribute AS SELECT
    class_objects.oid as attrelid,
    mz_columns.name as attname,
    mz_columns.type_oid AS atttypid,
    pg_type.typlen AS attlen,
    position as attnum,
    -1::pg_catalog.int4 as atttypmod,
    NOT nullable as attnotnull,
    mz_columns.default IS NOT NULL as atthasdef,
    ''::pg_catalog.\"char\" as attidentity,
    -- MZ doesn't support generated columns so attgenerated is filled with ''
    ''::pg_catalog.\"char\" as attgenerated,
    FALSE as attisdropped,
    -- MZ doesn't support COLLATE so attcollation is filled with 0
    0::pg_catalog.oid as attcollation
FROM (
    -- pg_attribute catalogs columns on relations and indexes
    SELECT id, oid, schema_id, name, type FROM mz_catalog.mz_relations
    UNION ALL
        SELECT mz_indexes.id, mz_indexes.oid, mz_relations.schema_id, mz_indexes.name, 'index' AS type
        FROM mz_catalog.mz_indexes
        JOIN mz_catalog.mz_relations ON mz_indexes.on_id = mz_relations.id
) AS class_objects
JOIN mz_catalog.mz_columns ON class_objects.id = mz_columns.id
JOIN pg_catalog.pg_type ON pg_type.oid = mz_columns.type_oid
JOIN mz_catalog.mz_databases d ON (d.id IS NULL OR d.name = pg_catalog.current_database())",
    // Since this depends on pg_type, its id must be higher due to initialization
    // ordering.
};

pub const PG_PROC: BuiltinView = BuiltinView {
    name: "pg_proc",
    schema: PG_CATALOG_SCHEMA,
    sql: "CREATE VIEW pg_catalog.pg_proc AS SELECT
    mz_functions.oid,
    mz_functions.name AS proname,
    mz_schemas.oid AS pronamespace,
    NULL::pg_catalog.text AS proargdefaults
FROM mz_catalog.mz_functions
JOIN mz_catalog.mz_schemas ON mz_functions.schema_id = mz_schemas.id
JOIN mz_catalog.mz_databases d ON (d.id IS NULL OR d.name = pg_catalog.current_database())",
};

pub const PG_RANGE: BuiltinView = BuiltinView {
    name: "pg_range",
    schema: PG_CATALOG_SCHEMA,
    sql: "CREATE VIEW pg_catalog.pg_range AS SELECT
    NULL::pg_catalog.oid AS rngtypid,
    NULL::pg_catalog.oid AS rngsubtype
WHERE false",
};

pub const PG_ENUM: BuiltinView = BuiltinView {
    name: "pg_enum",
    schema: PG_CATALOG_SCHEMA,
    sql: "CREATE VIEW pg_catalog.pg_enum AS SELECT
    NULL::pg_catalog.oid AS oid,
    NULL::pg_catalog.oid AS enumtypid,
    NULL::pg_catalog.float4 AS enumsortorder,
    NULL::pg_catalog.text AS enumlabel
WHERE false",
};

pub const PG_ATTRDEF: BuiltinView = BuiltinView {
    name: "pg_attrdef",
    schema: PG_CATALOG_SCHEMA,
    sql: "CREATE VIEW pg_catalog.pg_attrdef AS SELECT
    NULL::pg_catalog.oid AS oid,
    mz_objects.oid AS adrelid,
    mz_columns.position::int8 AS adnum,
    mz_columns.default AS adbin,
    mz_columns.default AS adsrc
FROM mz_catalog.mz_columns
    JOIN mz_catalog.mz_databases d ON (d.id IS NULL OR d.name = pg_catalog.current_database())
    JOIN mz_catalog.mz_objects ON mz_columns.id = mz_objects.id
WHERE default IS NOT NULL",
};

pub const PG_SETTINGS: BuiltinView = BuiltinView {
    name: "pg_settings",
    schema: PG_CATALOG_SCHEMA,
    sql: "CREATE VIEW pg_catalog.pg_settings AS SELECT
    *
FROM (VALUES
    ('max_index_keys'::pg_catalog.text, '1000'::pg_catalog.text)
) AS _ (name, setting)",
};

pub const MZ_SCHEDULING_ELAPSED: BuiltinView = BuiltinView {
    name: "mz_scheduling_elapsed",
    schema: MZ_INTERNAL_SCHEMA,
    sql: "CREATE VIEW mz_internal.mz_scheduling_elapsed AS SELECT
    id, worker_id, pg_catalog.count(*) AS elapsed_ns
FROM
    mz_internal.mz_scheduling_elapsed_internal
GROUP BY
    id, worker_id",
};

pub const MZ_RAW_COMPUTE_OPERATOR_DURATIONS: BuiltinView = BuiltinView {
    name: "mz_raw_compute_operator_durations",
    schema: MZ_INTERNAL_SCHEMA,
    sql: "CREATE VIEW mz_internal.mz_raw_compute_operator_durations AS SELECT
    id, worker_id, duration_ns, pg_catalog.count(*) AS count
FROM
    mz_internal.mz_raw_compute_operator_durations_internal
GROUP BY
    id, worker_id, duration_ns",
};

pub const MZ_COMPUTE_OPERATOR_DURATIONS: BuiltinView = BuiltinView {
    name: "mz_compute_operator_durations",
    schema: MZ_INTERNAL_SCHEMA,
    sql: "CREATE VIEW mz_internal.mz_compute_operator_durations AS SELECT
    id,
    worker_id,
    duration_ns/1000 * '1 microsecond'::interval AS duration,
    count
FROM mz_internal.mz_raw_compute_operator_durations",
};

pub const MZ_WORKER_COMPUTE_DELAYS: BuiltinView = BuiltinView {
    name: "mz_worker_compute_delays",
    schema: MZ_INTERNAL_SCHEMA,
    sql: "CREATE VIEW mz_internal.mz_worker_compute_delays AS SELECT
    export_id,
    import_id,
    worker_id,
    delay_ns/1000 * '1 microsecond'::interval AS delay,
    count
FROM mz_internal.mz_raw_worker_compute_delays",
};

pub const MZ_PEEK_DURATIONS: BuiltinView = BuiltinView {
    name: "mz_peek_durations",
    schema: MZ_INTERNAL_SCHEMA,
    sql: "CREATE VIEW mz_internal.mz_peek_durations AS SELECT
    worker_id,
    duration_ns/1000 * '1 microsecond'::interval AS duration,
    count
FROM mz_internal.mz_raw_peek_durations",
};

pub const MZ_SCHEDULING_PARKS: BuiltinView = BuiltinView {
    name: "mz_scheduling_parks",
    schema: MZ_INTERNAL_SCHEMA,
    sql: "CREATE VIEW mz_internal.mz_scheduling_parks AS SELECT
    worker_id, slept_for, requested, pg_catalog.count(*) AS count
FROM
    mz_internal.mz_scheduling_parks_internal
GROUP BY
    worker_id, slept_for, requested",
};

pub const MZ_MESSAGE_COUNTS: BuiltinView = BuiltinView {
    name: "mz_message_counts",
    schema: MZ_INTERNAL_SCHEMA,
    sql: "CREATE VIEW mz_internal.mz_message_counts AS
WITH sent_cte AS (
    SELECT
        channel_id,
        from_worker_id,
        to_worker_id,
        pg_catalog.count(*) AS sent
    FROM
        mz_internal.mz_message_counts_sent_internal
    GROUP BY
        channel_id, from_worker_id, to_worker_id
),
received_cte AS (
    SELECT
        channel_id,
        from_worker_id,
        to_worker_id,
        pg_catalog.count(*) AS received
    FROM
        mz_internal.mz_message_counts_received_internal
    GROUP BY
        channel_id, from_worker_id, to_worker_id
)
SELECT
    sent_cte.channel_id,
    sent_cte.from_worker_id,
    sent_cte.to_worker_id,
    sent_cte.sent,
    received_cte.received
FROM sent_cte JOIN received_cte USING (channel_id, from_worker_id, to_worker_id)",
};

pub const MZ_DATAFLOW_OPERATOR_REACHABILITY: BuiltinView = BuiltinView {
    name: "mz_dataflow_operator_reachability",
    schema: MZ_INTERNAL_SCHEMA,
    sql: "CREATE VIEW mz_internal.mz_dataflow_operator_reachability AS SELECT
    address,
    port,
    worker_id,
    update_type,
    timestamp,
    pg_catalog.count(*) as count
FROM
    mz_internal.mz_dataflow_operator_reachability_internal
GROUP BY address, port, worker_id, update_type, timestamp",
};

pub const MZ_ARRANGEMENT_SIZES: BuiltinView = BuiltinView {
    name: "mz_arrangement_sizes",
    schema: MZ_INTERNAL_SCHEMA,
    sql: "CREATE VIEW mz_internal.mz_arrangement_sizes AS
WITH batches_cte AS (
    SELECT
        operator_id,
        worker_id,
        pg_catalog.count(*) AS batches
    FROM
        mz_internal.mz_arrangement_batches_internal
    GROUP BY
        operator_id, worker_id
),
records_cte AS (
    SELECT
        operator_id,
        worker_id,
        pg_catalog.count(*) AS records
    FROM
        mz_internal.mz_arrangement_records_internal
    GROUP BY
        operator_id, worker_id
)
SELECT
    batches_cte.operator_id,
    batches_cte.worker_id,
    records_cte.records,
    batches_cte.batches
FROM batches_cte JOIN records_cte USING (operator_id, worker_id)",
};

pub const MZ_ARRANGEMENT_SHARING: BuiltinView = BuiltinView {
    name: "mz_arrangement_sharing",
    schema: MZ_INTERNAL_SCHEMA,
    sql: "CREATE VIEW mz_internal.mz_arrangement_sharing AS
SELECT
    operator_id,
    worker_id,
    pg_catalog.count(*) AS count
FROM mz_internal.mz_arrangement_sharing_internal
GROUP BY operator_id, worker_id",
};

// NOTE: If you add real data to this implementation, then please update
// the related `pg_` function implementations (like `pg_get_constraintdef`)
pub const PG_CONSTRAINT: BuiltinView = BuiltinView {
    name: "pg_constraint",
    schema: PG_CATALOG_SCHEMA,
    sql: "CREATE VIEW pg_catalog.pg_constraint AS SELECT
    NULL::pg_catalog.oid as oid,
    NULL::pg_catalog.text as conname,
    NULL::pg_catalog.oid as connamespace,
    NULL::pg_catalog.\"char\" as contype,
    NULL::pg_catalog.bool as condeferrable,
    NULL::pg_catalog.bool as condeferred,
    NULL::pg_catalog.bool as convalidated,
    NULL::pg_catalog.oid as conrelid,
    NULL::pg_catalog.oid as contypid,
    NULL::pg_catalog.oid as conindid,
    NULL::pg_catalog.oid as conparentid,
    NULL::pg_catalog.oid as confrelid,
    NULL::pg_catalog.\"char\" as confupdtype,
    NULL::pg_catalog.\"char\" as confdeltype,
    NULL::pg_catalog.\"char\" as confmatchtype,
    NULL::pg_catalog.bool as conislocal,
    NULL::pg_catalog.int4 as coninhcount,
    NULL::pg_catalog.bool as connoinherit,
    NULL::pg_catalog.int2[] as conkey,
    NULL::pg_catalog.int2[] as confkey,
    NULL::pg_catalog.oid[] as conpfeqop,
    NULL::pg_catalog.oid[] as conppeqop,
    NULL::pg_catalog.oid[] as conffeqop,
    NULL::pg_catalog.oid[] as conexclop,
    NULL::pg_catalog.text as conbin
WHERE false",
};

pub const PG_TABLES: BuiltinView = BuiltinView {
    name: "pg_tables",
    schema: PG_CATALOG_SCHEMA,
    sql: "CREATE VIEW pg_catalog.pg_tables AS
SELECT n.nspname AS schemaname,
    c.relname AS tablename,
    pg_catalog.pg_get_userbyid(c.relowner) AS tableowner
FROM pg_catalog.pg_class c
LEFT JOIN pg_catalog.pg_namespace n ON n.oid = c.relnamespace
JOIN mz_catalog.mz_databases d ON (d.id IS NULL OR d.name = pg_catalog.current_database())
WHERE c.relkind = ANY (ARRAY['r','p'])",
};

pub const PG_ACCESS_METHODS: BuiltinView = BuiltinView {
    name: "pg_am",
    schema: PG_CATALOG_SCHEMA,
    sql: "CREATE VIEW pg_catalog.pg_am AS
SELECT NULL::pg_catalog.oid AS oid,
    NULL::pg_catalog.text AS amname,
    NULL::pg_catalog.regproc AS amhandler,
    NULL::pg_catalog.\"char\" AS amtype
WHERE false",
};

pub const PG_ROLES: BuiltinView = BuiltinView {
    name: "pg_roles",
    schema: PG_CATALOG_SCHEMA,
    sql: "CREATE VIEW pg_catalog.pg_roles AS SELECT
    r.rolname,
    r.rolsuper,
    r.rolinherit,
    r.rolcreaterole,
    r.rolcreatedb,
    r.rolcanlogin,
    r.rolreplication,
    r.rolconnlimit,
    '********'::pg_catalog.text AS rolpassword,
    r.rolvaliduntil,
    r.rolbypassrls,
    r.oid AS oid
FROM pg_catalog.pg_authid r",
};

pub const PG_VIEWS: BuiltinView = BuiltinView {
    name: "pg_views",
    schema: PG_CATALOG_SCHEMA,
    sql: "CREATE VIEW pg_catalog.pg_views AS SELECT
    s.name AS schemaname,
    v.name AS viewname,
    NULL::pg_catalog.oid AS viewowner,
    v.definition AS definition
FROM mz_catalog.mz_views v
LEFT JOIN mz_catalog.mz_schemas s ON s.id = v.schema_id
LEFT JOIN mz_catalog.mz_databases d ON d.id = s.database_id
WHERE d.name = pg_catalog.current_database()",
};

pub const PG_MATVIEWS: BuiltinView = BuiltinView {
    name: "pg_matviews",
    schema: PG_CATALOG_SCHEMA,
    sql: "CREATE VIEW pg_catalog.pg_matviews AS SELECT
    s.name AS schemaname,
    m.name AS matviewname,
    NULL::pg_catalog.oid AS matviewowner,
    m.definition AS definition
FROM mz_catalog.mz_materialized_views m
LEFT JOIN mz_catalog.mz_schemas s ON s.id = m.schema_id
LEFT JOIN mz_catalog.mz_databases d ON d.id = s.database_id
WHERE d.name = pg_catalog.current_database()",
};

pub const INFORMATION_SCHEMA_COLUMNS: BuiltinView = BuiltinView {
    name: "columns",
    schema: INFORMATION_SCHEMA,
    sql: "CREATE VIEW information_schema.columns AS
SELECT
    d.name as table_catalog,
    s.name AS table_schema,
    o.name AS table_name,
    c.name AS column_name,
    c.position::int8 AS ordinal_position,
    c.type AS data_type,
    NULL::pg_catalog.int4 AS character_maximum_length,
    NULL::pg_catalog.int4 AS numeric_precision,
    NULL::pg_catalog.int4 AS numeric_scale
FROM mz_catalog.mz_columns c
JOIN mz_catalog.mz_objects o ON o.id = c.id
JOIN mz_catalog.mz_schemas s ON s.id = o.schema_id
JOIN mz_catalog.mz_databases d on s.database_id = d.id",
};

pub const INFORMATION_SCHEMA_TABLES: BuiltinView = BuiltinView {
    name: "tables",
    schema: INFORMATION_SCHEMA,
    sql: "CREATE VIEW information_schema.tables AS SELECT
    d.name as table_catalog,
    s.name AS table_schema,
    r.name AS table_name,
    CASE r.type
        WHEN 'table' THEN 'BASE TABLE'
        ELSE pg_catalog.upper(r.type)
    END AS table_type
FROM mz_catalog.mz_relations r
JOIN mz_catalog.mz_schemas s ON s.id = r.schema_id
JOIN mz_catalog.mz_databases d on s.database_id = d.id",
};

// MZ doesn't support COLLATE so the table is filled with NULLs and made empty. pg_database hard
// codes a collation of 'C' for every database, so we could copy that here.
pub const PG_COLLATION: BuiltinView = BuiltinView {
    name: "pg_collation",
    schema: PG_CATALOG_SCHEMA,
    sql: "CREATE VIEW pg_catalog.pg_class
AS SELECT
    NULL::pg_catalog.oid AS oid,
    NULL::pg_catalog.text AS collname,
    NULL::pg_catalog.oid AS collnamespace,
    NULL::pg_catalog.oid AS collowner,
    NULL::pg_catalog.\"char\" AS collprovider,
    NULL::pg_catalog.bool AS collisdeterministic,
    NULL::pg_catalog.int4 AS collencoding,
    NULL::pg_catalog.text AS collcollate,
    NULL::pg_catalog.text AS collctype,
    NULL::pg_catalog.text AS collversion
WHERE false",
};

// MZ doesn't support row level security policies so the table is filled in with NULLs and made empty.
pub const PG_POLICY: BuiltinView = BuiltinView {
    name: "pg_policy",
    schema: PG_CATALOG_SCHEMA,
    sql: "CREATE VIEW pg_catalog.pg_class
AS SELECT
    NULL::pg_catalog.oid AS oid,
    NULL::pg_catalog.text AS polname,
    NULL::pg_catalog.oid AS polrelid,
    NULL::pg_catalog.\"char\" AS polcmd,
    NULL::pg_catalog.bool AS polpermissive,
    NULL::pg_catalog.oid[] AS polroles,
    NULL::pg_catalog.text AS polqual,
    NULL::pg_catalog.text AS polwithcheck
WHERE false",
};

// MZ doesn't support table inheritance so the table is filled in with NULLs and made empty.
pub const PG_INHERITS: BuiltinView = BuiltinView {
    name: "pg_inherits",
    schema: PG_CATALOG_SCHEMA,
    sql: "CREATE VIEW pg_catalog.pg_inherits
AS SELECT
    NULL::pg_catalog.oid AS inhrelid,
    NULL::pg_catalog.oid AS inhparent,
    NULL::pg_catalog.int4 AS inhseqno,
    NULL::pg_catalog.bool AS inhdetachpending
WHERE false",
};

pub const PG_AUTHID: BuiltinView = BuiltinView {
    name: "pg_authid",
    schema: PG_CATALOG_SCHEMA,
    sql: "CREATE VIEW pg_catalog.pg_authid
AS SELECT
    r.oid AS oid,
    r.name AS rolname,
    CASE
        WHEN r.name = 'mz_system' THEN true
        ELSE false
    END AS rolsuper,
    -- MZ doesn't have role inheritence
    false AS rolinherit,
    -- All roles can create other roles
    true AS rolcreaterole,
    -- All roles can create other dbs
    true AS rolcreatedb,
    -- All roles can login
    true AS rolcanlogin,
    -- MZ doesn't support replication in the same way Postgres does
    false AS rolreplication,
    -- MZ doesn't how row level security
    false AS rolbypassrls,
    -- MZ doesn't have a connection limit
    -1 AS rolconnlimit,
    -- MZ doesn't have role passwords
    NULL::pg_catalog.text AS rolpassword,
    -- MZ doesn't have role passwords
    NULL::pg_catalog.timestamptz AS rolvaliduntil
FROM mz_catalog.mz_roles r
JOIN mz_catalog.mz_databases d ON (d.id IS NULL OR d.name = pg_catalog.current_database())",
};

pub static MZ_SYSTEM: Lazy<BuiltinRole> = Lazy::new(|| BuiltinRole {
    name: &*SYSTEM_USER.name,
});

/// List of all builtin objects sorted topologically by dependency.
pub static BUILTINS_STATIC: Lazy<Vec<Builtin<NameReference>>> = Lazy::new(|| {
    let mut builtins = vec![
        Builtin::Type(&TYPE_ANY),
        Builtin::Type(&TYPE_ANYARRAY),
        Builtin::Type(&TYPE_ANYELEMENT),
        Builtin::Type(&TYPE_ANYNONARRAY),
        Builtin::Type(&TYPE_BOOL),
        Builtin::Type(&TYPE_BOOL_ARRAY),
        Builtin::Type(&TYPE_BYTEA),
        Builtin::Type(&TYPE_BYTEA_ARRAY),
        Builtin::Type(&TYPE_BPCHAR),
        Builtin::Type(&TYPE_BPCHAR_ARRAY),
        Builtin::Type(&TYPE_CHAR),
        Builtin::Type(&TYPE_CHAR_ARRAY),
        Builtin::Type(&TYPE_DATE),
        Builtin::Type(&TYPE_DATE_ARRAY),
        Builtin::Type(&TYPE_FLOAT4),
        Builtin::Type(&TYPE_FLOAT4_ARRAY),
        Builtin::Type(&TYPE_FLOAT8),
        Builtin::Type(&TYPE_FLOAT8_ARRAY),
        Builtin::Type(&TYPE_INT4),
        Builtin::Type(&TYPE_INT4_ARRAY),
        Builtin::Type(&TYPE_INT8),
        Builtin::Type(&TYPE_INT8_ARRAY),
        Builtin::Type(&TYPE_INTERVAL),
        Builtin::Type(&TYPE_INTERVAL_ARRAY),
        Builtin::Type(&TYPE_JSONB),
        Builtin::Type(&TYPE_JSONB_ARRAY),
        Builtin::Type(&TYPE_LIST),
        Builtin::Type(&TYPE_MAP),
        Builtin::Type(&TYPE_NUMERIC),
        Builtin::Type(&TYPE_NUMERIC_ARRAY),
        Builtin::Type(&TYPE_OID),
        Builtin::Type(&TYPE_OID_ARRAY),
        Builtin::Type(&TYPE_RECORD),
        Builtin::Type(&TYPE_RECORD_ARRAY),
        Builtin::Type(&TYPE_REGCLASS),
        Builtin::Type(&TYPE_REGCLASS_ARRAY),
        Builtin::Type(&TYPE_REGPROC),
        Builtin::Type(&TYPE_REGPROC_ARRAY),
        Builtin::Type(&TYPE_REGTYPE),
        Builtin::Type(&TYPE_REGTYPE_ARRAY),
        Builtin::Type(&TYPE_INT2),
        Builtin::Type(&TYPE_INT2_ARRAY),
        Builtin::Type(&TYPE_TEXT),
        Builtin::Type(&TYPE_TEXT_ARRAY),
        Builtin::Type(&TYPE_TIME),
        Builtin::Type(&TYPE_TIME_ARRAY),
        Builtin::Type(&TYPE_TIMESTAMP),
        Builtin::Type(&TYPE_TIMESTAMP_ARRAY),
        Builtin::Type(&TYPE_TIMESTAMPTZ),
        Builtin::Type(&TYPE_TIMESTAMPTZ_ARRAY),
        Builtin::Type(&TYPE_UUID),
        Builtin::Type(&TYPE_UUID_ARRAY),
        Builtin::Type(&TYPE_VARCHAR),
        Builtin::Type(&TYPE_VARCHAR_ARRAY),
        Builtin::Type(&TYPE_INT2_VECTOR),
        Builtin::Type(&TYPE_INT2_VECTOR_ARRAY),
        Builtin::Type(&TYPE_ANYCOMPATIBLE),
        Builtin::Type(&TYPE_ANYCOMPATIBLEARRAY),
        Builtin::Type(&TYPE_ANYCOMPATIBLENONARRAY),
        Builtin::Type(&TYPE_ANYCOMPATIBLELIST),
        Builtin::Type(&TYPE_ANYCOMPATIBLEMAP),
        Builtin::Type(&TYPE_UINT2),
        Builtin::Type(&TYPE_UINT2_ARRAY),
        Builtin::Type(&TYPE_UINT4),
        Builtin::Type(&TYPE_UINT4_ARRAY),
        Builtin::Type(&TYPE_UINT8),
        Builtin::Type(&TYPE_UINT8_ARRAY),
        Builtin::Type(&TYPE_MZ_TIMESTAMP),
        Builtin::Type(&TYPE_MZ_TIMESTAMP_ARRAY),
    ];
    for (schema, funcs) in &[
        (PG_CATALOG_SCHEMA, &*mz_sql::func::PG_CATALOG_BUILTINS),
        (
            INFORMATION_SCHEMA,
            &*mz_sql::func::INFORMATION_SCHEMA_BUILTINS,
        ),
        (MZ_CATALOG_SCHEMA, &*mz_sql::func::MZ_CATALOG_BUILTINS),
        (MZ_INTERNAL_SCHEMA, &*mz_sql::func::MZ_INTERNAL_BUILTINS),
    ] {
        for (name, func) in funcs.iter() {
            builtins.push(Builtin::Func(BuiltinFunc {
                name,
                schema,
                inner: func,
            }));
        }
    }
    builtins.append(&mut vec![
        Builtin::Log(&MZ_ARRANGEMENT_SHARING_INTERNAL),
        Builtin::Log(&MZ_ARRANGEMENT_BATCHES_INTERNAL),
        Builtin::Log(&MZ_ARRANGEMENT_RECORDS_INTERNAL),
        Builtin::Log(&MZ_DATAFLOW_CHANNELS),
        Builtin::Log(&MZ_DATAFLOW_OPERATORS),
        Builtin::Log(&MZ_DATAFLOW_OPERATORS_ADDRESSES),
        Builtin::Log(&MZ_DATAFLOW_OPERATOR_REACHABILITY_INTERNAL),
        Builtin::Log(&MZ_COMPUTE_EXPORTS),
        Builtin::Log(&MZ_WORKER_COMPUTE_DEPENDENCIES),
        Builtin::Log(&MZ_MESSAGE_COUNTS_RECEIVED_INTERNAL),
        Builtin::Log(&MZ_MESSAGE_COUNTS_SENT_INTERNAL),
<<<<<<< HEAD
        Builtin::Log(&MZ_PEEK_ACTIVE),
        Builtin::Log(&MZ_RAW_PEEK_DURATIONS),
=======
        Builtin::Log(&MZ_ACTIVE_PEEKS),
        Builtin::Log(&MZ_PEEK_DURATIONS),
>>>>>>> 93279016
        Builtin::Log(&MZ_SCHEDULING_ELAPSED_INTERNAL),
        Builtin::Log(&MZ_RAW_COMPUTE_OPERATOR_DURATIONS_INTERNAL),
        Builtin::Log(&MZ_SCHEDULING_PARKS_INTERNAL),
        Builtin::Log(&MZ_WORKER_COMPUTE_FRONTIERS),
        Builtin::Log(&MZ_WORKER_COMPUTE_IMPORT_FRONTIERS),
        Builtin::Log(&MZ_RAW_WORKER_COMPUTE_DELAYS),
        Builtin::Table(&MZ_VIEW_KEYS),
        Builtin::Table(&MZ_VIEW_FOREIGN_KEYS),
        Builtin::Table(&MZ_KAFKA_SINKS),
        Builtin::Table(&MZ_KAFKA_CONNECTIONS),
        Builtin::Table(&MZ_DATABASES),
        Builtin::Table(&MZ_SCHEMAS),
        Builtin::Table(&MZ_COLUMNS),
        Builtin::Table(&MZ_INDEXES),
        Builtin::Table(&MZ_INDEX_COLUMNS),
        Builtin::Table(&MZ_TABLES),
        Builtin::Table(&MZ_SOURCES),
        Builtin::Table(&MZ_SINKS),
        Builtin::Table(&MZ_VIEWS),
        Builtin::Table(&MZ_MATERIALIZED_VIEWS),
        Builtin::Table(&MZ_TYPES),
        Builtin::Table(&MZ_ARRAY_TYPES),
        Builtin::Table(&MZ_BASE_TYPES),
        Builtin::Table(&MZ_LIST_TYPES),
        Builtin::Table(&MZ_MAP_TYPES),
        Builtin::Table(&MZ_ROLES),
        Builtin::Table(&MZ_PSEUDO_TYPES),
        Builtin::Table(&MZ_FUNCTIONS),
        Builtin::Table(&MZ_CLUSTERS),
        Builtin::Table(&MZ_SECRETS),
        Builtin::Table(&MZ_CONNECTIONS),
        Builtin::Table(&MZ_SSH_TUNNEL_CONNECTIONS),
        Builtin::Table(&MZ_CLUSTER_REPLICAS_BASE),
        Builtin::Table(&MZ_CLUSTER_REPLICA_STATUSES),
        Builtin::Table(&MZ_CLUSTER_REPLICA_HEARTBEATS),
        Builtin::Table(&MZ_AUDIT_EVENTS),
        Builtin::Table(&MZ_STORAGE_USAGE),
        Builtin::View(&MZ_RELATIONS),
        Builtin::View(&MZ_OBJECTS),
        Builtin::View(&MZ_ARRANGEMENT_SHARING),
        Builtin::View(&MZ_ARRANGEMENT_SIZES),
        Builtin::View(&MZ_DATAFLOWS),
        Builtin::View(&MZ_DATAFLOW_OPERATOR_DATAFLOWS),
        Builtin::View(&MZ_DATAFLOW_OPERATOR_REACHABILITY),
        Builtin::View(&MZ_CLUSTER_REPLICAS),
        Builtin::View(&MZ_COMPUTE_FRONTIERS),
        Builtin::View(&MZ_COMPUTE_IMPORT_FRONTIERS),
        Builtin::View(&MZ_MESSAGE_COUNTS),
        Builtin::View(&MZ_RAW_COMPUTE_OPERATOR_DURATIONS),
        Builtin::View(&MZ_COMPUTE_OPERATOR_DURATIONS),
        Builtin::View(&MZ_WORKER_COMPUTE_DELAYS),
        Builtin::View(&MZ_PEEK_DURATIONS),
        Builtin::View(&MZ_RECORDS_PER_DATAFLOW_OPERATOR),
        Builtin::View(&MZ_RECORDS_PER_DATAFLOW),
        Builtin::View(&MZ_RECORDS_PER_DATAFLOW_GLOBAL),
        Builtin::View(&MZ_SCHEDULING_ELAPSED),
        Builtin::View(&MZ_SCHEDULING_PARKS),
        Builtin::View(&PG_NAMESPACE),
        Builtin::View(&PG_CLASS),
        Builtin::View(&PG_DATABASE),
        Builtin::View(&PG_INDEX),
        Builtin::View(&PG_DESCRIPTION),
        Builtin::View(&PG_TYPE),
        Builtin::View(&PG_ATTRIBUTE),
        Builtin::View(&PG_PROC),
        Builtin::View(&PG_RANGE),
        Builtin::View(&PG_ENUM),
        Builtin::View(&PG_ATTRDEF),
        Builtin::View(&PG_SETTINGS),
        Builtin::View(&PG_CONSTRAINT),
        Builtin::View(&PG_TABLES),
        Builtin::View(&PG_ACCESS_METHODS),
        Builtin::View(&PG_AUTHID),
        Builtin::View(&PG_ROLES),
        Builtin::View(&PG_VIEWS),
        Builtin::View(&PG_MATVIEWS),
        Builtin::View(&PG_COLLATION),
        Builtin::View(&PG_POLICY),
        Builtin::View(&PG_INHERITS),
        Builtin::View(&INFORMATION_SCHEMA_COLUMNS),
        Builtin::View(&INFORMATION_SCHEMA_TABLES),
        // This is disabled for the moment because it has unusual upper
        // advancement behavior.
        // See: https://materializeinc.slack.com/archives/C01CFKM1QRF/p1660726837927649
        // Builtin::StorageCollection(&MZ_SOURCE_STATUS_HISTORY),
    ]);

    builtins
});
pub static BUILTIN_ROLES: Lazy<Vec<&BuiltinRole>> = Lazy::new(|| vec![&*MZ_SYSTEM]);

#[allow(non_snake_case)]
pub mod BUILTINS {
    use super::*;

    pub fn logs() -> impl Iterator<Item = &'static BuiltinLog> {
        BUILTINS_STATIC.iter().filter_map(|b| match b {
            Builtin::Log(log) => Some(*log),
            _ => None,
        })
    }

    // TODO(lh): Once we remove legacy logs, this function should not be needed anymore
    pub fn variant_to_builtin(variant: LogVariant) -> Option<&'static BuiltinLog> {
        for x in logs() {
            if x.variant == variant {
                return Some(x);
            }
        }
        None
    }

    pub fn types() -> impl Iterator<Item = &'static BuiltinType<NameReference>> {
        BUILTINS_STATIC.iter().filter_map(|b| match b {
            Builtin::Type(typ) => Some(*typ),
            _ => None,
        })
    }

    pub fn iter() -> impl Iterator<Item = &'static Builtin<NameReference>> {
        BUILTINS_STATIC.iter()
    }
}

#[cfg(test)]
mod tests {
    use std::collections::{HashMap, HashSet};
    use std::env;

    use tokio_postgres::NoTls;

    use mz_ore::now::NOW_ZERO;
    use mz_ore::task;
    use mz_pgrepr::oid::{FIRST_MATERIALIZE_OID, FIRST_UNPINNED_OID};
    use mz_sql::catalog::{CatalogSchema, SessionCatalog};
    use mz_sql::names::{PartialObjectName, ResolvedDatabaseSpecifier};

    use crate::catalog::{Catalog, CatalogItem, SYSTEM_CONN_ID};

    use super::*;

    // Connect to a running Postgres server and verify that our builtin
    // types and functions match it, in addition to some other things.
    #[tokio::test]
    async fn compare_builtins_postgres() -> Result<(), anyhow::Error> {
        // Verify that all builtin functions:
        // - have a unique OID
        // - if they have a postgres counterpart (same oid) then they have matching name
        // Note: Use Postgres 13 when testing because older version don't have all
        // functions.
        let (client, connection) = tokio_postgres::connect(
            &env::var("POSTGRES_URL").unwrap_or_else(|_| "host=localhost user=postgres".into()),
            NoTls,
        )
        .await?;

        task::spawn(|| "compare_builtin_postgres", async move {
            if let Err(e) = connection.await {
                panic!("connection error: {}", e);
            }
        });

        struct PgProc {
            name: String,
            schema: String,
            arg_oids: Vec<u32>,
            ret_oid: Option<u32>,
            ret_set: bool,
        }

        struct PgType {
            name: String,
            ty: String,
            elem: u32,
            array: u32,
        }

        let pg_proc: HashMap<_, _> = client
            .query(
                "SELECT
                    p.oid,
                    proname,
                    nspname,
                    proargtypes,
                    prorettype,
                    proretset
                FROM pg_proc p
                JOIN pg_namespace n ON p.pronamespace = n.oid",
                &[],
            )
            .await?
            .into_iter()
            .map(|row| {
                let oid: u32 = row.get("oid");
                let pg_proc = PgProc {
                    name: row.get("proname"),
                    schema: row.get("nspname"),
                    arg_oids: row.get("proargtypes"),
                    ret_oid: row.get("prorettype"),
                    ret_set: row.get("proretset"),
                };
                (oid, pg_proc)
            })
            .collect();

        let pg_proc_by_name: HashMap<_, _> = pg_proc
            .iter()
            .map(|(_, proc)| ((&*proc.schema, &*proc.name), proc))
            .collect();

        let pg_type: HashMap<_, _> = client
            .query(
                "SELECT oid, typname, typtype::text, typelem, typarray FROM pg_type",
                &[],
            )
            .await?
            .into_iter()
            .map(|row| {
                let oid: u32 = row.get("oid");
                let pg_type = PgType {
                    name: row.get("typname"),
                    ty: row.get("typtype"),
                    elem: row.get("typelem"),
                    array: row.get("typarray"),
                };
                (oid, pg_type)
            })
            .collect();

        let catalog = Catalog::open_debug_sqlite(NOW_ZERO.clone()).await?;
        let conn_catalog = catalog.for_system_session();
        let resolve_type_oid = |item: &str| {
            conn_catalog
                .resolve_item(&PartialObjectName {
                    database: None,
                    // All functions we check exist in PG, so the types must, as
                    // well
                    schema: Some(PG_CATALOG_SCHEMA.into()),
                    item: item.to_string(),
                })
                .unwrap()
                .oid()
        };

        let mut proc_oids = HashSet::new();
        let mut type_oids = HashSet::new();

        for builtin in BUILTINS::iter() {
            match builtin {
                Builtin::Type(ty) => {
                    // Verify that all type OIDs are unique.
                    assert!(
                        type_oids.insert(ty.oid),
                        "{} reused oid {}",
                        ty.name,
                        ty.oid
                    );

                    if ty.oid >= FIRST_MATERIALIZE_OID {
                        // High OIDs are reserved in Materialize and don't have
                        // PostgreSQL counterparts.
                        continue;
                    }

                    // For types that have a PostgreSQL counterpart, verify that
                    // the name and oid match.
                    let pg_ty = pg_type.get(&ty.oid).unwrap_or_else(|| {
                        panic!("pg_proc missing type {}: oid {}", ty.name, ty.oid)
                    });
                    assert_eq!(
                        ty.name, pg_ty.name,
                        "oid {} has name {} in postgres; expected {}",
                        ty.oid, pg_ty.name, ty.name,
                    );

                    // Ensure the type matches.
                    match &ty.details.typ {
                        CatalogType::Array { element_reference } => {
                            let elem_ty = BUILTINS::iter()
                                .filter_map(|builtin| match builtin {
                                    Builtin::Type(ty @ BuiltinType { name, .. })
                                        if element_reference == name =>
                                    {
                                        Some(ty)
                                    }
                                    _ => None,
                                })
                                .next();
                            let elem_ty = match elem_ty {
                                Some(ty) => ty,
                                None => panic!("{} is unexpectedly not a type", element_reference),
                            };
                            assert_eq!(
                                pg_ty.elem, elem_ty.oid,
                                "type {} has mismatched element OIDs",
                                ty.name
                            )
                        }
                        CatalogType::Pseudo => {
                            assert_eq!(
                                pg_ty.ty, "p",
                                "type {} is not a pseudo type as expected",
                                ty.name
                            )
                        }
                        _ => {
                            assert_eq!(
                                pg_ty.ty, "b",
                                "type {} is not a base type as expected",
                                ty.name
                            )
                        }
                    }

                    // Ensure the array type reference is correct.
                    let schema = catalog.resolve_schema_in_database(
                        &ResolvedDatabaseSpecifier::Ambient,
                        ty.schema,
                        SYSTEM_CONN_ID,
                    )?;
                    let allocated_type = catalog.resolve_entry(
                        None,
                        &vec![(ResolvedDatabaseSpecifier::Ambient, schema.id().clone())],
                        &PartialObjectName {
                            database: None,
                            schema: Some(schema.name().schema.clone()),
                            item: ty.name.to_string(),
                        },
                        SYSTEM_CONN_ID,
                    )?;
                    let ty = if let CatalogItem::Type(ty) = &allocated_type.item {
                        ty
                    } else {
                        panic!("unexpectedly not a type")
                    };
                    match ty.details.array_id {
                        Some(array_id) => {
                            let array_ty = catalog.get_entry(&array_id);
                            assert_eq!(
                                pg_ty.array, array_ty.oid,
                                "type {} has mismatched array OIDs",
                                allocated_type.name.item,
                            );
                        }
                        None => assert_eq!(
                            pg_ty.array, 0,
                            "type {} does not have an array type in mz but does in pg",
                            allocated_type.name.item,
                        ),
                    }
                }
                Builtin::Func(func) => {
                    for imp in func.inner.func_impls() {
                        // Verify that all function OIDs are unique.
                        assert!(
                            proc_oids.insert(imp.oid),
                            "{} reused oid {}",
                            func.name,
                            imp.oid
                        );

                        if imp.oid >= FIRST_MATERIALIZE_OID {
                            // High OIDs are reserved in Materialize and don't have
                            // postgres counterparts.
                            continue;
                        }

                        // For functions that have a postgres counterpart, verify that the name and
                        // oid match.
                        let pg_fn = if imp.oid >= FIRST_UNPINNED_OID {
                            pg_proc_by_name
                                .get(&(func.schema, func.name))
                                .unwrap_or_else(|| {
                                    panic!("pg_proc missing function {}.{}", func.schema, func.name)
                                })
                        } else {
                            pg_proc.get(&imp.oid).unwrap_or_else(|| {
                                panic!("pg_proc missing function {}: oid {}", func.name, imp.oid)
                            })
                        };
                        assert_eq!(
                            func.name, pg_fn.name,
                            "funcs with oid {} don't match names: {} in mz, {} in pg",
                            imp.oid, func.name, pg_fn.name
                        );

                        // Complain, but don't fail, if argument oids don't match.
                        // TODO: make these match.
                        let imp_arg_oids = imp
                            .arg_typs
                            .iter()
                            .map(|item| resolve_type_oid(item))
                            .collect::<Vec<_>>();

                        if imp_arg_oids != pg_fn.arg_oids {
                            println!(
                                "funcs with oid {} ({}) don't match arguments: {:?} in mz, {:?} in pg",
                                imp.oid, func.name, imp_arg_oids, pg_fn.arg_oids
                            );
                        }

                        let imp_return_oid = imp.return_typ.map(|item| resolve_type_oid(item));

                        if imp_return_oid != pg_fn.ret_oid {
                            println!(
                                "funcs with oid {} ({}) don't match return types: {:?} in mz, {:?} in pg",
                                imp.oid, func.name, imp_return_oid, pg_fn.ret_oid
                            );
                        }

                        if imp.return_is_set != pg_fn.ret_set {
                            println!(
                                "funcs with oid {} ({}) don't match set-returning value: {:?} in mz, {:?} in pg",
                                imp.oid, func.name, imp.return_is_set, pg_fn.ret_set
                            );
                        }
                    }
                }
                _ => (),
            }
        }

        Ok(())
    }
}<|MERGE_RESOLUTION|>--- conflicted
+++ resolved
@@ -2353,13 +2353,8 @@
         Builtin::Log(&MZ_WORKER_COMPUTE_DEPENDENCIES),
         Builtin::Log(&MZ_MESSAGE_COUNTS_RECEIVED_INTERNAL),
         Builtin::Log(&MZ_MESSAGE_COUNTS_SENT_INTERNAL),
-<<<<<<< HEAD
-        Builtin::Log(&MZ_PEEK_ACTIVE),
+        Builtin::Log(&MZ_ACTIVE_PEEKS),
         Builtin::Log(&MZ_RAW_PEEK_DURATIONS),
-=======
-        Builtin::Log(&MZ_ACTIVE_PEEKS),
-        Builtin::Log(&MZ_PEEK_DURATIONS),
->>>>>>> 93279016
         Builtin::Log(&MZ_SCHEDULING_ELAPSED_INTERNAL),
         Builtin::Log(&MZ_RAW_COMPUTE_OPERATOR_DURATIONS_INTERNAL),
         Builtin::Log(&MZ_SCHEDULING_PARKS_INTERNAL),
