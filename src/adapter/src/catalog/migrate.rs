// Copyright Materialize, Inc. and contributors. All rights reserved.
//
// Use of this software is governed by the Business Source License
// included in the LICENSE file.
//
// As of the Change Date specified in that file, in accordance with
// the Business Source License, use of this software will be governed
// by the Apache License, Version 2.0.

use std::collections::{BTreeMap, BTreeSet};

use futures::future::BoxFuture;
<<<<<<< HEAD
use mz_catalog::durable::Transaction;
use mz_catalog::memory::objects::{StateDiff, StateUpdate, StateUpdateKind};
=======
use mz_catalog::memory::objects::{StateDiff, StateUpdate};
use mz_catalog::{durable::Transaction, memory::objects::StateUpdateKind};
>>>>>>> 39b9ec70
use mz_ore::collections::CollectionExt;
use mz_ore::now::NowFn;
use mz_repr::{GlobalId, Timestamp};
use mz_sql::ast::display::AstDisplay;
use mz_sql::ast::visit_mut::VisitMut;
use mz_sql_parser::ast::{Raw, Statement};
use mz_storage_types::connections::ConnectionContext;
use semver::Version;
use tracing::info;

// DO NOT add any more imports from `crate` outside of `crate::catalog`.
use crate::catalog::{CatalogState, ConnCatalog};

async fn rewrite_ast_items<F>(tx: &mut Transaction<'_>, mut f: F) -> Result<(), anyhow::Error>
where
    F: for<'a> FnMut(
        &'a mut Transaction<'_>,
        GlobalId,
        &'a mut Statement<Raw>,
    ) -> BoxFuture<'a, Result<(), anyhow::Error>>,
{
    let mut updated_items = BTreeMap::new();
    let items = tx.get_items();
    for mut item in items {
        let mut stmt = mz_sql::parse::parse(&item.create_sql)?.into_element().ast;

        f(tx, item.id, &mut stmt).await?;

        item.create_sql = stmt.to_ast_string_stable();

        updated_items.insert(item.id, item);
    }
    tx.update_items(updated_items)?;
    Ok(())
}

async fn rewrite_items<F>(
    tx: &mut Transaction<'_>,
    cat: &ConnCatalog<'_>,
    mut f: F,
) -> Result<(), anyhow::Error>
where
    F: for<'a> FnMut(
        &'a mut Transaction<'_>,
        &'a &ConnCatalog<'_>,
        GlobalId,
        &'a mut Statement<Raw>,
    ) -> BoxFuture<'a, Result<(), anyhow::Error>>,
{
    let mut updated_items = BTreeMap::new();
    let items = tx.get_items();
    for mut item in items {
        let mut stmt = mz_sql::parse::parse(&item.create_sql)?.into_element().ast;

        f(tx, &cat, item.id, &mut stmt).await?;

        item.create_sql = stmt.to_ast_string_stable();

        updated_items.insert(item.id, item);
    }
    tx.update_items(updated_items)?;
    Ok(())
}

pub(crate) async fn migrate(
    state: &CatalogState,
    tx: &mut Transaction<'_>,
    _now: NowFn,
    _boot_ts: Timestamp,
    _connection_context: &ConnectionContext,
) -> Result<(), anyhow::Error> {
    let catalog_version = tx.get_catalog_content_version();
    let catalog_version = match catalog_version {
        Some(v) => Version::parse(&v)?,
        None => Version::new(0, 0, 0),
    };

    info!(
        "migrating statements from catalog version {:?}",
        catalog_version
    );

    rewrite_ast_items(tx, |tx, _id, stmt| {
        let _catalog_version = catalog_version.clone();
        Box::pin(async move {
            // Add per-item AST migrations below.
            //
            // Each migration should be a function that takes `stmt` (the AST
            // representing the creation SQL for the item) as input. Any
            // mutations to `stmt` will be staged for commit to the catalog.
            //
            // Migration functions may also take `tx` as input to stage
            // arbitrary changes to the catalog.
            ast_rewrite_create_subsource_options(tx, stmt)?;
            Ok(())
        })
    })
    .await?;

    // Load up a temporary catalog.
    let mut state = state.clone();
    let item_updates = tx
        .get_items()
        .map(|item| {
            let item = mz_catalog::durable::objects::Item::from(item);
            StateUpdate {
                kind: StateUpdateKind::Item(item),
                ts: tx.commit_ts(),
                diff: StateDiff::Addition,
            }
        })
        .collect();
    // The catalog is temporary, so we can throw out the builtin updates.
    let item_updates = tx
        .get_items()
        .map(|item| {
            let item = mz_catalog::durable::objects::Item::from(item);
            StateUpdate {
                kind: StateUpdateKind::Item(item),
                ts: tx.commit_ts(),
                diff: StateDiff::Addition,
            }
        })
        .collect();
    let _ = state.apply_updates_for_bootstrap(item_updates).await;

    info!("migrating from catalog version {:?}", catalog_version);

    let conn_cat = state.for_system_session();

    rewrite_items(tx, &conn_cat, |_tx, _conn_cat, _id, _stmt| {
        let _catalog_version = catalog_version.clone();
        Box::pin(async move {
            // Add per-item, post-planning AST migrations below. Most
            // migrations should be in the above `rewrite_ast_items` block.
            //
            // Each migration should be a function that takes `item` (the AST
            // representing the creation SQL for the item) as input. Any
            // mutations to `item` will be staged for commit to the catalog.
            //
            // Be careful if you reference `conn_cat`. Doing so is *weird*,
            // as you'll be rewriting the catalog while looking at it. If
            // possible, make your migration independent of `conn_cat`, and only
            // consider a single item at a time.
            //
            // Migration functions may also take `tx` as input to stage
            // arbitrary changes to the catalog.
            Ok(())
        })
    })
    .await?;

    // Add whole-catalog migrations below.
    //
    // Each migration should be a function that takes `tx` and `conn_cat` as
    // input and stages arbitrary transformations to the catalog on `tx`.

    info!(
        "migration from catalog version {:?} complete",
        catalog_version
    );
    Ok(())
}

// Add new migrations below their appropriate heading, and precede them with a
// short summary of the migration's purpose and optional additional commentary
// about safety or approach.
//
// The convention is to name the migration function using snake case:
// > <category>_<description>_<version>
//
// Please include the adapter team on any code reviews that add or edit
// migrations.

/// Copies options from relevant `CREATE SOURCE` statements to any relevant `CREATE SUBSOURCE`
/// statements. This preps for the eventual removal of these options from the `CREATE SOURCE`
/// statement.
fn ast_rewrite_create_subsource_options(
    tx: &mut Transaction,
    stmt: &mut Statement<Raw>,
) -> Result<(), anyhow::Error> {
    use mz_sql::ast::{
        CreateSourceConnection, CreateSubsourceOption, CreateSubsourceOptionName,
        CreateSubsourceStatement, MySqlConfigOptionName, PgConfigOptionName, RawItemName, Value,
        WithOptionValue,
    };
    use mz_storage_types::sources::mysql::{
        ProtoMySqlSourceDetails, ProtoMySqlSourceExportStatementDetails,
    };
    use mz_storage_types::sources::postgres::{
        ProtoPostgresSourceExportStatementDetails, ProtoPostgresSourcePublicationDetails,
    };
    use mz_storage_types::sources::proto_source_export_statement_details;
    use mz_storage_types::sources::ProtoSourceExportStatementDetails;
    use prost::Message;

    struct Rewriter<'a, 'b> {
        tx: &'a Transaction<'b>,
    }

    impl<'ast> VisitMut<'ast, Raw> for Rewriter<'_, '_> {
        fn visit_create_subsource_statement_mut(
            &mut self,
            node: &'ast mut CreateSubsourceStatement<Raw>,
        ) {
            match &node.of_source {
                // Not a source export subsource
                None => (),
                Some(source) => {
                    let details = node
                        .with_options
                        .iter()
                        .find(|o| o.name == CreateSubsourceOptionName::Details);
                    if details.is_some() {
                        // this subsource has already had its details written, so it's either new or was already
                        // migrated
                        return;
                    }
                    info!("migrate: populating subsource details: {:?}", node);

                    let external_reference = node
                        .with_options
                        .iter()
                        .find(|o| o.name == CreateSubsourceOptionName::ExternalReference)
                        .expect("subsources must have external reference");
                    // For mysql subsources the `external_reference` only contains the schema and table name
                    // and for postgres sources the `external_reference` does include the database name but
                    // when matching to the `deprecated_tables` vec in `details` below there is no database
                    // name on the `ProtoPostgresTableDesc` structs. Since all tables in a given postgres
                    // publication must belong to the same database it doesn't matter anyways.
                    let (external_schema, external_table) = match &external_reference.value {
                        Some(WithOptionValue::UnresolvedItemName(name)) => {
                            let name_len = name.0.len();
                            (
                                name.0[name_len - 2].clone().into_string(),
                                name.0[name_len - 1].clone().into_string(),
                            )
                        }
                        _ => unreachable!("external reference must be an unresolved item name"),
                    };

                    let source = match &source {
                        RawItemName::Name(_) => {
                            panic!("named item reference in durable catalog")
                        }
                        RawItemName::Id(id, _) => {
                            let gid = id
                                .parse()
                                .expect("RawItenName::Id must be uncorrupted GlobalId");
                            self.tx.get_item(&gid).expect("source must exist")
                        }
                    };
                    let source_statement =
                        mz_sql_parser::parser::parse_statements(&source.create_sql)
                            .expect("parsing persisted create_sql must succeed")
                            .into_element()
                            .ast;
                    match source_statement {
                        Statement::CreateSource(stmt) => match &stmt.connection {
                            CreateSourceConnection::Postgres {
                                connection: _,
                                options,
                            } => {
                                // Copy the PostgresTableDesc from the top-level source publication details proto
                                // into the subsource details proto.
                                let details = options
                                    .iter()
                                    .find(|o| o.name == PgConfigOptionName::Details)
                                    .expect("Sources must have details");
                                let details_val = match &details.value {
                                    Some(WithOptionValue::Value(Value::String(details))) => details,
                                    _ => unreachable!("Source details' value must be a string"),
                                };
                                let details = hex::decode(details_val)
                                    .expect("Source details must be a hex-encoded string");
                                let details =
                                    ProtoPostgresSourcePublicationDetails::decode(&*details)
                                        .expect("Source details must be a hex-encoded protobuf");
                                let table = details
                                    .deprecated_tables
                                    .iter()
                                    .find(|t| {
                                        t.namespace == external_schema && t.name == external_table
                                    })
                                    .expect("subsource table must be in source details");
                                let subsource_details = ProtoSourceExportStatementDetails {
                                    kind: Some(
                                        proto_source_export_statement_details::Kind::Postgres(
                                            ProtoPostgresSourceExportStatementDetails {
                                                table: Some(table.clone()),
                                            },
                                        ),
                                    ),
                                };
                                node.with_options.push(CreateSubsourceOption {
                                    name: CreateSubsourceOptionName::Details,
                                    value: Some(WithOptionValue::Value(Value::String(
                                        hex::encode(subsource_details.encode_to_vec()),
                                    ))),
                                });

                                // Copy the relevant Text Columns from the top-level source option into the subsource option
                                let text_columns = options
                                    .iter()
                                    .find(|o| o.name == PgConfigOptionName::TextColumns);
                                if let Some(text_columns) = text_columns {
                                    let table_text_columns = self.columns_for_table(
                                        &external_schema,
                                        &external_table,
                                        &text_columns.value,
                                    );
                                    if table_text_columns.len() > 0 {
                                        node.with_options.push(CreateSubsourceOption {
                                            name: CreateSubsourceOptionName::TextColumns,
                                            value: Some(WithOptionValue::Sequence(
                                                table_text_columns,
                                            )),
                                        });
                                    }
                                }
                            }
                            CreateSourceConnection::MySql {
                                connection: _,
                                options,
                            } => {
                                let details = options
                                    .iter()
                                    .find(|o| o.name == MySqlConfigOptionName::Details)
                                    .expect("Sources must have details");

                                let details_val = match &details.value {
                                    Some(WithOptionValue::Value(Value::String(details))) => details,
                                    _ => unreachable!("Source details' value must be a string"),
                                };

                                let details = hex::decode(details_val)
                                    .expect("Source details must be a hex-encoded string");
                                let details = ProtoMySqlSourceDetails::decode(&*details)
                                    .expect("Source details must be a hex-encoded protobuf");

                                let (table_idx, table) = details
                                    .deprecated_tables
                                    .iter()
                                    .enumerate()
                                    .find(|(_, t)| {
                                        t.schema_name == external_schema && t.name == external_table
                                    })
                                    .expect("subsource table must be in source details");
                                // Handle the 2 versions of the initial_gtid_set fields in the top-level source details
                                let initial_gtid_set = if details.deprecated_initial_gtid_set.len()
                                    == 1
                                {
                                    details.deprecated_initial_gtid_set[0].clone()
                                } else if details.deprecated_initial_gtid_set.len()
                                    == details.deprecated_tables.len()
                                {
                                    details.deprecated_initial_gtid_set[table_idx].clone()
                                } else if details.deprecated_legacy_initial_gtid_set.len() > 0 {
                                    details.deprecated_legacy_initial_gtid_set.clone()
                                } else {
                                    unreachable!("invalid initial GTID set(s) in source details")
                                };

                                let subsource_details = ProtoSourceExportStatementDetails {
                                    kind: Some(proto_source_export_statement_details::Kind::Mysql(
                                        ProtoMySqlSourceExportStatementDetails {
                                            table: Some(table.clone()),
                                            initial_gtid_set,
                                        },
                                    )),
                                };
                                node.with_options.push(CreateSubsourceOption {
                                    name: CreateSubsourceOptionName::Details,
                                    value: Some(WithOptionValue::Value(Value::String(
                                        hex::encode(subsource_details.encode_to_vec()),
                                    ))),
                                });

                                // Copy the relevant Text Columns from the top-level source option into the subsource option
                                let text_columns = options
                                    .iter()
                                    .find(|o| o.name == MySqlConfigOptionName::TextColumns);
                                if let Some(text_columns) = text_columns {
                                    let table_text_columns = self.columns_for_table(
                                        &external_schema,
                                        &external_table,
                                        &text_columns.value,
                                    );
                                    if table_text_columns.len() > 0 {
                                        node.with_options.push(CreateSubsourceOption {
                                            name: CreateSubsourceOptionName::TextColumns,
                                            value: Some(WithOptionValue::Sequence(
                                                table_text_columns,
                                            )),
                                        });
                                    }
                                }
                                // Copy the relevant Ignore Columns from the top-level source option into the subsource option
                                let ignore_columns = options
                                    .iter()
                                    .find(|o| o.name == MySqlConfigOptionName::IgnoreColumns);
                                if let Some(ignore_columns) = ignore_columns {
                                    let table_ignore_columns = self.columns_for_table(
                                        &external_schema,
                                        &external_table,
                                        &ignore_columns.value,
                                    );
                                    if table_ignore_columns.len() > 0 {
                                        node.with_options.push(CreateSubsourceOption {
                                            name: CreateSubsourceOptionName::IgnoreColumns,
                                            value: Some(WithOptionValue::Sequence(
                                                table_ignore_columns,
                                            )),
                                        });
                                    }
                                }
                            }
                            CreateSourceConnection::LoadGenerator { .. } => {
                                // Load generator sources don't have any information we need to copy
                                // to the subsource, so we just create an empty details for the subsource
                                // which is used as a stub to ensure conformity with other source-export subsources
                                let subsource_details = ProtoSourceExportStatementDetails {
                                    kind: Some(
                                        proto_source_export_statement_details::Kind::Loadgen(()),
                                    ),
                                };
                                node.with_options.push(CreateSubsourceOption {
                                    name: CreateSubsourceOptionName::Details,
                                    value: Some(WithOptionValue::Value(Value::String(
                                        hex::encode(subsource_details.encode_to_vec()),
                                    ))),
                                });
                            }
                            _ => unreachable!("unexpected source type for existing subsource"),
                        },
                        _ => unreachable!("source must be a source"),
                    };
                    info!("migrated subsource: {:?}", node);
                }
            }
        }
    }

    impl Rewriter<'_, '_> {
        fn columns_for_table(
            &self,
            external_schema: &str,
            external_table: &str,
            all_columns: &Option<WithOptionValue<Raw>>,
        ) -> Vec<WithOptionValue<Raw>> {
            let all_table_columns = match all_columns {
                Some(WithOptionValue::Sequence(columns)) => {
                    columns.into_iter().map(|column| match column {
                        WithOptionValue::UnresolvedItemName(name) => name,
                        _ => unreachable!("text columns must be UnresolvedItemName"),
                    })
                }
                _ => {
                    unreachable!("Source columns value must be a sequence")
                }
            };

            all_table_columns
                .filter_map(|name| {
                    // source text columns are an UnresolvedItemName with (schema, table, column) tuples
                    // and we only need to copy the column name for the subsource option
                    if name.0[0].clone().into_string() == external_schema
                        && name.0[1].clone().into_string() == external_table
                    {
                        Some(WithOptionValue::Ident(name.0[2].clone()))
                    } else {
                        None
                    }
                })
                .collect()
        }
    }
    Rewriter { tx }.visit_statement_mut(stmt);

    Ok(())
}

// Durable migrations

/// Migrations that run only on the durable catalog before any data is loaded into memory.
pub(crate) fn durable_migrate(
    tx: &mut Transaction,
    _boot_ts: Timestamp,
) -> Result<(), anyhow::Error> {
    catalog_add_new_unstable_schemas_v_0_106_0(tx)?;
    catalog_remove_wait_catalog_consolidation_on_startup_v_0_108_0(tx);
    catalog_remove_txn_wal_toggle_v_0_109_0(tx)?;
    Ok(())
}

// Add new migrations below their appropriate heading, and precede them with a
// short summary of the migration's purpose and optional additional commentary
// about safety or approach.
//
// The convention is to name the migration function using snake case:
// > <category>_<description>_<version>
//
// Please include the adapter team on any code reviews that add or edit
// migrations.

/// This migration applies the rename of the built-in `mz_introspection` cluster to
/// `mz_catalog_server` to the durable catalog state.
fn catalog_add_new_unstable_schemas_v_0_106_0(tx: &mut Transaction) -> Result<(), anyhow::Error> {
    use mz_catalog::durable::initialize::{
        MZ_CATALOG_UNSTABLE_SCHEMA_ID, MZ_INTROSPECTION_SCHEMA_ID,
    };
    use mz_pgrepr::oid::{SCHEMA_MZ_CATALOG_UNSTABLE_OID, SCHEMA_MZ_INTROSPECTION_OID};
    use mz_repr::adt::mz_acl_item::{AclMode, MzAclItem};
    use mz_repr::namespaces::{MZ_CATALOG_UNSTABLE_SCHEMA, MZ_INTROSPECTION_SCHEMA};
    use mz_sql::names::SchemaId;
    use mz_sql::rbac;
    use mz_sql::session::user::{MZ_SUPPORT_ROLE_ID, MZ_SYSTEM_ROLE_ID};

    let schema_ids: BTreeSet<_> = tx
        .get_schemas()
        .filter_map(|schema| match schema.id {
            SchemaId::User(_) => None,
            SchemaId::System(id) => Some(id),
        })
        .collect();
    let schema_privileges = vec![
        rbac::default_builtin_object_privilege(mz_sql::catalog::ObjectType::Schema),
        MzAclItem {
            grantee: MZ_SUPPORT_ROLE_ID,
            grantor: MZ_SYSTEM_ROLE_ID,
            acl_mode: AclMode::USAGE,
        },
        rbac::owner_privilege(mz_sql::catalog::ObjectType::Schema, MZ_SYSTEM_ROLE_ID),
    ];

    if !schema_ids.contains(&MZ_CATALOG_UNSTABLE_SCHEMA_ID) {
        tx.insert_system_schema(
            MZ_CATALOG_UNSTABLE_SCHEMA_ID,
            MZ_CATALOG_UNSTABLE_SCHEMA,
            MZ_SYSTEM_ROLE_ID,
            schema_privileges.clone(),
            SCHEMA_MZ_CATALOG_UNSTABLE_OID,
        )?;
    }
    if !schema_ids.contains(&MZ_INTROSPECTION_SCHEMA_ID) {
        tx.insert_system_schema(
            MZ_INTROSPECTION_SCHEMA_ID,
            MZ_INTROSPECTION_SCHEMA,
            MZ_SYSTEM_ROLE_ID,
            schema_privileges.clone(),
            SCHEMA_MZ_INTROSPECTION_OID,
        )?;
    }

    Ok(())
}

/// This migration removes the server configuration parameter
/// "wait_catalog_consolidation_on_startup" which is no longer used.
fn catalog_remove_wait_catalog_consolidation_on_startup_v_0_108_0(tx: &mut Transaction) {
    tx.remove_system_config("wait_catalog_consolidation_on_startup");
}

/// This migration removes the txn wal feature flag.
fn catalog_remove_txn_wal_toggle_v_0_109_0(tx: &mut Transaction) -> Result<(), anyhow::Error> {
    tx.set_config("persist_txn_tables".to_string(), None)?;
    tx.remove_system_config("persist_txn_tables");
    Ok(())
}<|MERGE_RESOLUTION|>--- conflicted
+++ resolved
@@ -10,13 +10,8 @@
 use std::collections::{BTreeMap, BTreeSet};
 
 use futures::future::BoxFuture;
-<<<<<<< HEAD
-use mz_catalog::durable::Transaction;
-use mz_catalog::memory::objects::{StateDiff, StateUpdate, StateUpdateKind};
-=======
 use mz_catalog::memory::objects::{StateDiff, StateUpdate};
 use mz_catalog::{durable::Transaction, memory::objects::StateUpdateKind};
->>>>>>> 39b9ec70
 use mz_ore::collections::CollectionExt;
 use mz_ore::now::NowFn;
 use mz_repr::{GlobalId, Timestamp};
@@ -129,7 +124,6 @@
             }
         })
         .collect();
-    // The catalog is temporary, so we can throw out the builtin updates.
     let item_updates = tx
         .get_items()
         .map(|item| {
@@ -141,6 +135,7 @@
             }
         })
         .collect();
+    // The catalog is temporary, so we can throw out the builtin updates.
     let _ = state.apply_updates_for_bootstrap(item_updates).await;
 
     info!("migrating from catalog version {:?}", catalog_version);
