--- conflicted
+++ resolved
@@ -38,13 +38,8 @@
 
     for mut item in tx.get_items() {
         let mut stmt = mz_sql::parse::parse(&item.create_sql)?.into_element().ast;
-<<<<<<< HEAD
-        // TODO(alter_table): Switch this to CatalogItemId.
-        f(tx, item.global_id, &mut stmt).await?;
-=======
         f(tx, item.id, &mut stmt)?;
 
->>>>>>> c0abe268
         item.create_sql = stmt.to_ast_string_stable();
 
         updated_items.insert(item.id, item);
