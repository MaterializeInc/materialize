--- conflicted
+++ resolved
@@ -607,14 +607,7 @@
         config: mz_controller::ControllerConfig,
         envd_epoch: core::num::NonZeroI64,
         read_only: bool,
-<<<<<<< HEAD
         storage_collections_to_drop: BTreeSet<GlobalId>,
-        // Whether to use the new txn-wal tables implementation or the
-        // legacy one.
-        txn_wal_tables: TxnWalTablesImpl,
-=======
-        builtin_migration_metadata: BuiltinMigrationMetadata,
->>>>>>> 68a7b079
     ) -> Result<mz_controller::Controller<mz_repr::Timestamp>, mz_catalog::durable::CatalogError>
     {
         let mut controller = {
