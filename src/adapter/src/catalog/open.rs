// Copyright Materialize, Inc. and contributors. All rights reserved.
//
// Use of this software is governed by the Business Source License
// included in the LICENSE file.
//
// As of the Change Date specified in that file, in accordance with
// the Business Source License, use of this software will be governed
// by the Apache License, Version 2.0.

//! Logic related to opening a [`Catalog`].

mod builtin_item_migration;

use std::collections::{BTreeMap, BTreeSet};
use std::sync::Arc;
use std::time::{Duration, Instant};

use futures::future::{BoxFuture, FutureExt};
use itertools::{Either, Itertools};
use mz_adapter_types::compaction::CompactionWindow;
use mz_adapter_types::dyncfgs::{ENABLE_CONTINUAL_TASK_BUILTINS, ENABLE_EXPRESSION_CACHE};
use mz_catalog::builtin::{
    Builtin, BuiltinTable, Fingerprint, BUILTINS, BUILTIN_CLUSTERS, BUILTIN_CLUSTER_REPLICAS,
    BUILTIN_PREFIXES, BUILTIN_ROLES, MZ_STORAGE_USAGE_BY_SHARD_DESCRIPTION,
    RUNTIME_ALTERABLE_FINGERPRINT_SENTINEL,
};
use mz_catalog::config::{ClusterReplicaSizeMap, StateConfig};
use mz_catalog::durable::objects::{
    SystemObjectDescription, SystemObjectMapping, SystemObjectUniqueIdentifier,
};
use mz_catalog::durable::{
    ClusterVariant, ClusterVariantManaged, Transaction, SYSTEM_CLUSTER_ID_ALLOC_KEY,
};
use mz_catalog::expr_cache::{
    ExpressionCacheConfig, ExpressionCacheHandle, GlobalExpressions, LocalExpressions,
};
use mz_catalog::memory::error::{Error, ErrorKind};
use mz_catalog::memory::objects::{
    BootstrapStateUpdateKind, CatalogEntry, CatalogItem, CommentsMap, DefaultPrivileges,
    StateUpdate,
};
use mz_catalog::SYSTEM_CONN_ID;
use mz_compute_client::logging::LogVariant;
use mz_controller::clusters::{ReplicaAllocation, ReplicaLogging};
use mz_controller_types::ClusterId;
use mz_ore::cast::usize_to_u64;
use mz_ore::collections::{CollectionExt, HashSet};
use mz_ore::now::to_datetime;
use mz_ore::{instrument, soft_assert_no_log};
use mz_repr::adt::mz_acl_item::PrivilegeMap;
use mz_repr::namespaces::is_unstable_schema;
use mz_repr::role_id::RoleId;
use mz_repr::{CatalogItemId, Diff, GlobalId, RelationVersion, Timestamp};
use mz_sql::catalog::{
    BuiltinsConfig, CatalogError as SqlCatalogError, CatalogItem as SqlCatalogItem,
    CatalogItemType, RoleMembership, RoleVars,
};
use mz_sql::func::OP_IMPLS;
use mz_sql::names::SchemaId;
use mz_sql::rbac;
use mz_sql::session::user::{MZ_SYSTEM_ROLE_ID, SYSTEM_USER};
use mz_sql::session::vars::{SessionVars, SystemVars, VarError, VarInput};
use mz_sql_parser::ast::display::AstDisplay;
use mz_storage_client::controller::StorageController;
use timely::Container;
use tracing::{error, info, warn, Instrument};
use uuid::Uuid;
// DO NOT add any more imports from `crate` outside of `crate::catalog`.
use crate::catalog::open::builtin_item_migration::{
    migrate_builtin_items, BuiltinItemMigrationResult,
};
use crate::catalog::state::LocalExpressionCache;
use crate::catalog::{
    is_reserved_name, migrate, BuiltinTableUpdate, Catalog, CatalogPlans, CatalogState, Config,
};
use crate::AdapterError;

#[derive(Debug)]
pub struct BuiltinMigrationMetadata {
    // Used to drop objects on STORAGE nodes
    pub previous_storage_collection_ids: BTreeSet<CatalogItemId>,
    // Used to update persisted on disk catalog state
    pub migrated_system_object_mappings: BTreeMap<CatalogItemId, SystemObjectMapping>,
    pub introspection_source_index_updates:
        BTreeMap<ClusterId, Vec<(LogVariant, String, CatalogItemId, GlobalId, u32)>>,
    pub user_item_drop_ops: Vec<CatalogItemId>,
    pub user_item_create_ops: Vec<CreateOp>,
}

#[derive(Debug)]
pub struct CreateOp {
    id: CatalogItemId,
    oid: u32,
    global_id: GlobalId,
    schema_id: SchemaId,
    name: String,
    owner_id: RoleId,
    privileges: PrivilegeMap,
    item_rebuilder: CatalogItemRebuilder,
}

impl BuiltinMigrationMetadata {
    fn new() -> BuiltinMigrationMetadata {
        BuiltinMigrationMetadata {
            previous_storage_collection_ids: BTreeSet::new(),
            migrated_system_object_mappings: BTreeMap::new(),
            introspection_source_index_updates: BTreeMap::new(),
            user_item_drop_ops: Vec::new(),
            user_item_create_ops: Vec::new(),
        }
    }
}

#[derive(Debug)]
pub enum CatalogItemRebuilder {
    SystemSource(CatalogItem),
    Object {
        sql: String,
        is_retained_metrics_object: bool,
        custom_logical_compaction_window: Option<CompactionWindow>,
    },
}

impl CatalogItemRebuilder {
    fn new(
        entry: &CatalogEntry,
        id: CatalogItemId,
        ancestor_ids: &BTreeMap<CatalogItemId, CatalogItemId>,
    ) -> Self {
        if id.is_system()
            && (entry.is_table() || entry.is_introspection_source() || entry.is_source())
        {
            Self::SystemSource(entry.item().clone())
        } else {
            let create_sql = entry.create_sql().to_string();
            let mut create_stmt = mz_sql::parse::parse(&create_sql)
                .expect("invalid create sql persisted to catalog")
                .into_element()
                .ast;
            mz_sql::ast::transform::create_stmt_replace_ids(&mut create_stmt, ancestor_ids);
            Self::Object {
                sql: create_stmt.to_ast_string_stable(),
                is_retained_metrics_object: entry.item().is_retained_metrics_object(),
                custom_logical_compaction_window: entry.item().custom_logical_compaction_window(),
            }
        }
    }

    fn build(
        self,
        global_id: GlobalId,
        state: &CatalogState,
        versions: &BTreeMap<RelationVersion, GlobalId>,
    ) -> CatalogItem {
        match self {
            Self::SystemSource(item) => item,
            Self::Object {
                sql,
                is_retained_metrics_object,
                custom_logical_compaction_window,
            } => state
                .parse_item(
                    global_id,
                    &sql,
                    versions,
                    None,
                    is_retained_metrics_object,
                    custom_logical_compaction_window,
                    &mut LocalExpressionCache::Closed,
                )
                .unwrap_or_else(|error| panic!("invalid persisted create sql ({error:?}): {sql}")),
        }
    }
}

pub struct InitializeStateResult {
    /// An initialized [`CatalogState`].
    pub state: CatalogState,
    /// A set of storage collections to drop (only used by legacy migrations).
    pub storage_collections_to_drop: BTreeSet<CatalogItemId>,
    /// A set of new shards that may need to be initialized (only used by 0dt migration).
    pub migrated_storage_collections_0dt: BTreeSet<CatalogItemId>,
    /// A set of new builtin items.
    pub new_builtin_collections: BTreeSet<GlobalId>,
    /// A list of builtin table updates corresponding to the initialized state.
    pub builtin_table_updates: Vec<BuiltinTableUpdate>,
    /// The version of the catalog that existed before initializing the catalog.
    pub last_seen_version: String,
    /// A handle to the expression cache if it's enabled.
    pub expr_cache_handle: Option<ExpressionCacheHandle>,
    /// The global expressions that were cached in `expr_cache_handle`.
    pub cached_global_exprs: BTreeMap<GlobalId, GlobalExpressions>,
    /// The local expressions that were NOT cached in `expr_cache_handle`.
    pub uncached_local_exprs: BTreeMap<GlobalId, LocalExpressions>,
}

pub struct OpenCatalogResult {
    /// An opened [`Catalog`].
    pub catalog: Catalog,
    /// A set of storage collections to drop (only used by legacy migrations).
    pub storage_collections_to_drop: BTreeSet<CatalogItemId>,
    /// A set of new shards that may need to be initialized (only used by 0dt migration).
    pub migrated_storage_collections_0dt: BTreeSet<CatalogItemId>,
    /// A set of new builtin items.
    pub new_builtin_collections: BTreeSet<GlobalId>,
    /// A list of builtin table updates corresponding to the initialized state.
    pub builtin_table_updates: Vec<BuiltinTableUpdate>,
    /// The global expressions that were cached in the expression cache.
    pub cached_global_exprs: BTreeMap<GlobalId, GlobalExpressions>,
    /// The local expressions that were NOT cached in the expression cache.
    pub uncached_local_exprs: BTreeMap<GlobalId, LocalExpressions>,
}

impl Catalog {
    /// Initializes a CatalogState. Separate from [`Catalog::open`] to avoid depending on state
    /// external to a [mz_catalog::durable::DurableCatalogState]
    /// (for example: no [mz_secrets::SecretsReader]).
    pub async fn initialize_state<'a>(
        config: StateConfig,
        storage: &'a mut Box<dyn mz_catalog::durable::DurableCatalogState>,
    ) -> Result<InitializeStateResult, AdapterError> {
        for builtin_role in BUILTIN_ROLES {
            assert!(
                is_reserved_name(builtin_role.name),
                "builtin role {builtin_role:?} must start with one of the following prefixes {}",
                BUILTIN_PREFIXES.join(", ")
            );
        }
        for builtin_cluster in BUILTIN_CLUSTERS {
            assert!(
                    is_reserved_name(builtin_cluster.name),
                    "builtin cluster {builtin_cluster:?} must start with one of the following prefixes {}",
                    BUILTIN_PREFIXES.join(", ")
                );
        }

        let mut state = CatalogState {
            database_by_name: BTreeMap::new(),
            database_by_id: BTreeMap::new(),
            entry_by_id: BTreeMap::new(),
            entry_by_global_id: BTreeMap::new(),
            ambient_schemas_by_name: BTreeMap::new(),
            ambient_schemas_by_id: BTreeMap::new(),
            clusters_by_name: BTreeMap::new(),
            clusters_by_id: BTreeMap::new(),
            roles_by_name: BTreeMap::new(),
            roles_by_id: BTreeMap::new(),
            network_policies_by_id: BTreeMap::new(),
            network_policies_by_name: BTreeMap::new(),
            system_configuration: {
                let mut s =
                    SystemVars::new(config.active_connection_count).set_unsafe(config.unsafe_mode);
                if config.all_features {
                    s.enable_all_feature_flags_by_default();
                }
                s
            },
            default_privileges: DefaultPrivileges::default(),
            system_privileges: PrivilegeMap::default(),
            comments: CommentsMap::default(),
            source_references: BTreeMap::new(),
            storage_metadata: Default::default(),
            temporary_schemas: BTreeMap::new(),
            config: mz_sql::catalog::CatalogConfig {
                start_time: to_datetime((config.now)()),
                start_instant: Instant::now(),
                nonce: rand::random(),
                environment_id: config.environment_id,
                session_id: Uuid::new_v4(),
                build_info: config.build_info,
                timestamp_interval: Duration::from_secs(1),
                now: config.now.clone(),
                connection_context: config.connection_context,
                builtins_cfg: BuiltinsConfig {
                    // This will fall back to the default in code (false) if we timeout on the
                    // initial LD sync. We're just using this to get some additional testing in on
                    // CTs so a false negative is fine, we're only worried about false positives.
                    include_continual_tasks: get_dyncfg_val_from_defaults_and_remote(
                        &config.system_parameter_defaults,
                        config.remote_system_parameters.as_ref(),
                        &ENABLE_CONTINUAL_TASK_BUILTINS,
                    ),
                },
                helm_chart_version: config.helm_chart_version,
            },
            cluster_replica_sizes: config.cluster_replica_sizes,
            availability_zones: config.availability_zones,
            egress_addresses: config.egress_addresses,
            aws_principal_context: config.aws_principal_context,
            aws_privatelink_availability_zones: config.aws_privatelink_availability_zones,
            http_host_name: config.http_host_name,
        };
        let deploy_generation = storage.get_deployment_generation().await?;

        let mut updates: Vec<_> = storage.sync_to_current_updates().await?;
        assert!(!updates.is_empty(), "initial catalog snapshot is missing");
        let mut txn = storage.transaction().await?;

        // Migrate/update durable data before we start loading the in-memory catalog.
        let (migrated_builtins, new_builtin_collections) = {
            migrate::durable_migrate(&mut txn, config.boot_ts)?;
            // Overwrite and persist selected parameter values in `remote_system_parameters` that
            // was pulled from a remote frontend (e.g. LaunchDarkly) if present.
            if let Some(remote_system_parameters) = config.remote_system_parameters {
                for (name, value) in remote_system_parameters {
                    txn.upsert_system_config(&name, value)?;
                }
                txn.set_system_config_synced_once()?;
            }
            // Add any new builtin objects and remove old ones.
            let (migrated_builtins, new_builtin_collections) =
                add_new_remove_old_builtin_items_migration(&state.config().builtins_cfg, &mut txn)?;
            let cluster_sizes = BuiltinBootstrapClusterSizes {
                system_cluster: config.builtin_system_cluster_replica_size,
                catalog_server_cluster: config.builtin_catalog_server_cluster_replica_size,
                probe_cluster: config.builtin_probe_cluster_replica_size,
                support_cluster: config.builtin_support_cluster_replica_size,
                analytics_cluster: config.builtin_analytics_cluster_replica_size,
            };
            // TODO(jkosh44) These functions should clean up old clusters, replicas, and
            // roles like they do for builtin items and introspection sources, but they
            // don't.
            add_new_builtin_clusters_migration(
                &mut txn,
                &cluster_sizes,
                &state.cluster_replica_sizes,
            )?;
            add_new_remove_old_builtin_introspection_source_migration(&mut txn)?;
            add_new_builtin_cluster_replicas_migration(
                &mut txn,
                &cluster_sizes,
                &state.cluster_replica_sizes,
            )?;
            add_new_builtin_roles_migration(&mut txn)?;
            remove_invalid_config_param_role_defaults_migration(&mut txn)?;
            (migrated_builtins, new_builtin_collections)
        };
        remove_pending_cluster_replicas_migration(&mut txn)?;

        let op_updates = txn.get_and_commit_op_updates();
        updates.extend(op_updates);

        // Seed the in-memory catalog with values that don't come from the durable catalog.
        {
            // Set defaults from configuration passed in the provided `system_parameter_defaults`
            // map.
            for (name, value) in config.system_parameter_defaults {
                match state.set_system_configuration_default(&name, VarInput::Flat(&value)) {
                    Ok(_) => (),
                    Err(Error {
                        kind: ErrorKind::VarError(VarError::UnknownParameter(name)),
                    }) => {
                        warn!(%name, "cannot load unknown system parameter from catalog storage to set default parameter");
                    }
                    Err(e) => return Err(e.into()),
                };
            }
            state.create_temporary_schema(&SYSTEM_CONN_ID, MZ_SYSTEM_ROLE_ID)?;
        }

        let mut builtin_table_updates = Vec::new();

        // Make life easier by consolidating all updates, so that we end up with only positive
        // diffs.
        let commit_ts = txn.commit_ts();
        let mut updates = into_consolidatable_updates_startup(updates, commit_ts);
        differential_dataflow::consolidation::consolidate_updates(&mut updates);
        soft_assert_no_log!(
            updates.iter().all(|(_, _, diff)| *diff == 1),
            "consolidated updates should be positive during startup: {updates:?}"
        );

        let mut pre_item_updates = Vec::new();
        let mut system_item_updates = Vec::new();
        let mut item_updates = Vec::new();
        let mut post_item_updates = Vec::new();
        for (kind, ts, diff) in updates {
            match kind {
                BootstrapStateUpdateKind::Role(_)
                | BootstrapStateUpdateKind::Database(_)
                | BootstrapStateUpdateKind::Schema(_)
                | BootstrapStateUpdateKind::DefaultPrivilege(_)
                | BootstrapStateUpdateKind::SystemPrivilege(_)
                | BootstrapStateUpdateKind::SystemConfiguration(_)
                | BootstrapStateUpdateKind::Cluster(_)
                | BootstrapStateUpdateKind::NetworkPolicy(_)
                | BootstrapStateUpdateKind::ClusterReplica(_) => {
                    pre_item_updates.push(StateUpdate {
                        kind: kind.into(),
                        ts,
                        diff: diff.try_into().expect("valid diff"),
                    })
                }
                BootstrapStateUpdateKind::IntrospectionSourceIndex(_)
                | BootstrapStateUpdateKind::SystemObjectMapping(_) => {
                    system_item_updates.push(StateUpdate {
                        kind: kind.into(),
                        ts,
                        diff: diff.try_into().expect("valid diff"),
                    })
                }
                BootstrapStateUpdateKind::Item(_) => item_updates.push(StateUpdate {
                    kind: kind.into(),
                    ts,
                    diff: diff.try_into().expect("valid diff"),
                }),
                BootstrapStateUpdateKind::Comment(_)
                | BootstrapStateUpdateKind::AuditLog(_)
                | BootstrapStateUpdateKind::StorageCollectionMetadata(_)
                | BootstrapStateUpdateKind::SourceReferences(_)
                | BootstrapStateUpdateKind::UnfinalizedShard(_) => {
                    post_item_updates.push((kind, ts, diff));
                }
            }
        }

        let builtin_table_update = state
            .apply_updates_for_bootstrap(pre_item_updates, &mut LocalExpressionCache::Closed)
            .await;
        builtin_table_updates.extend(builtin_table_update);

        let expr_cache_start = Instant::now();
        info!("startup: coordinator init: catalog open: expr cache open beginning");
        // We wait until after the `pre_item_updates` to open the cache so we can get accurate
        // dyncfgs because the `pre_item_updates` contains `SystemConfiguration` updates.
        let expr_cache_enabled = ENABLE_EXPRESSION_CACHE.get(state.system_config().dyncfgs());
        let (expr_cache_handle, cached_local_exprs, cached_global_exprs) = if expr_cache_enabled {
            info!("using expression cache for startup");
            let current_ids = txn
                .get_items()
                .flat_map(|item| {
                    let gid = item.global_id.clone();
                    let gids: Vec<_> = item.extra_versions.values().cloned().collect();
                    std::iter::once(gid).chain(gids.into_iter())
                })
                .chain(
                    txn.get_system_object_mappings()
                        .map(|som| som.unique_identifier.global_id),
                )
                .collect();
            let dyncfgs = config.persist_client.dyncfgs().clone();
            let expr_cache_config = ExpressionCacheConfig {
                deploy_generation,
                persist: config.persist_client,
                organization_id: state.config.environment_id.organization_id(),
                current_ids,
                remove_prior_gens: !config.read_only,
                compact_shard: config.read_only,
                dyncfgs,
            };
            let (expr_cache_handle, cached_local_exprs, cached_global_exprs) =
                ExpressionCacheHandle::spawn_expression_cache(expr_cache_config).await;
            (
                Some(expr_cache_handle),
                cached_local_exprs,
                cached_global_exprs,
            )
        } else {
            (None, BTreeMap::new(), BTreeMap::new())
        };
        let mut local_expr_cache = LocalExpressionCache::new(cached_local_exprs);
        info!(
            "startup: coordinator init: catalog open: expr cache open complete in {:?}",
            expr_cache_start.elapsed()
        );

        let builtin_table_update = state
            .apply_updates_for_bootstrap(system_item_updates, &mut local_expr_cache)
            .await;
        builtin_table_updates.extend(builtin_table_update);

        let last_seen_version = txn
            .get_catalog_content_version()
            .unwrap_or_else(|| "new".to_string());

        // Migrate item ASTs.
        let builtin_table_update = if !config.skip_migrations {
            let migrate_result = migrate::migrate(
                &mut state,
                &mut txn,
                &mut local_expr_cache,
                item_updates,
                config.now,
                config.boot_ts,
            )
            .await
            .map_err(|e| {
                Error::new(ErrorKind::FailedMigration {
                    last_seen_version: last_seen_version.clone(),
                    this_version: config.build_info.version,
                    cause: e.to_string(),
                })
            })?;
            if !migrate_result.post_item_updates.is_empty() {
                // Include any post-item-updates generated by migrations, and then consolidate
                // them to ensure diffs are all positive.
                post_item_updates.extend(migrate_result.post_item_updates);
                differential_dataflow::consolidation::consolidate_updates(&mut post_item_updates);
            }

            migrate_result.builtin_table_updates
        } else {
            state
                .apply_updates_for_bootstrap(item_updates, &mut local_expr_cache)
                .await
        };
        builtin_table_updates.extend(builtin_table_update);

<<<<<<< HEAD
        let post_item_updates = post_item_updates
            .into_iter()
            .map(|(kind, ts, diff)| StateUpdate {
                kind: kind.into(),
                ts,
                diff: diff.try_into().expect("valid diff"),
            })
            .collect();
        let builtin_table_update = state.apply_updates_for_bootstrap(post_item_updates).await;
=======
        let builtin_table_update = state
            .apply_updates_for_bootstrap(post_item_updates, &mut local_expr_cache)
            .await;
>>>>>>> c0abe268
        builtin_table_updates.extend(builtin_table_update);

        // Migrate builtin items.
        let BuiltinItemMigrationResult {
            builtin_table_updates: builtin_table_update,
            storage_collections_to_drop,
            migrated_storage_collections_0dt,
            cleanup_action,
        } = migrate_builtin_items(
            &mut state,
            &mut txn,
            &mut local_expr_cache,
            migrated_builtins,
            config.builtin_item_migration_config,
        )
        .await?;
        builtin_table_updates.extend(builtin_table_update);
        let builtin_table_updates = state.resolve_builtin_table_updates(builtin_table_updates);

        txn.commit().await?;

        cleanup_action.await;

        Ok(InitializeStateResult {
            state,
            storage_collections_to_drop,
            migrated_storage_collections_0dt,
            new_builtin_collections: new_builtin_collections.into_iter().collect(),
            builtin_table_updates,
            last_seen_version,
            expr_cache_handle,
            cached_global_exprs,
            uncached_local_exprs: local_expr_cache.into_uncached_exprs(),
        })
    }

    /// Opens or creates a catalog that stores data at `path`.
    ///
    /// Returns the catalog, metadata about builtin objects that have changed
    /// schemas since last restart, a list of updates to builtin tables that
    /// describe the initial state of the catalog, and the version of the
    /// catalog before any migrations were performed.
    ///
    /// BOXED FUTURE: As of Nov 2023 the returned Future from this function was 17KB. This would
    /// get stored on the stack which is bad for runtime performance, and blow up our stack usage.
    /// Because of that we purposefully move this Future onto the heap (i.e. Box it).
    #[instrument(name = "catalog::open")]
    pub fn open(config: Config<'_>) -> BoxFuture<'static, Result<OpenCatalogResult, AdapterError>> {
        async move {
            let mut storage = config.storage;

            let InitializeStateResult {
                state,
                storage_collections_to_drop,
                migrated_storage_collections_0dt,
                new_builtin_collections,
                mut builtin_table_updates,
                last_seen_version: _,
                expr_cache_handle,
                cached_global_exprs,
                uncached_local_exprs,
            } =
                // BOXED FUTURE: As of Nov 2023 the returned Future from this function was 7.5KB. This would
                // get stored on the stack which is bad for runtime performance, and blow up our stack usage.
                // Because of that we purposefully move this Future onto the heap (i.e. Box it).
                Self::initialize_state(config.state, &mut storage)
                    .instrument(tracing::info_span!("catalog::initialize_state"))
                    .boxed()
                    .await?;

            let catalog = Catalog {
                state,
                plans: CatalogPlans::default(),
                expr_cache_handle,
                transient_revision: 1,
                storage: Arc::new(tokio::sync::Mutex::new(storage)),
            };

            // Operators aren't stored in the catalog, but we would like them in
            // introspection views.
            for (op, func) in OP_IMPLS.iter() {
                match func {
                    mz_sql::func::Func::Scalar(impls) => {
                        for imp in impls {
                            builtin_table_updates.push(catalog.state.resolve_builtin_table_update(
                                catalog.state.pack_op_update(op, imp.details(), 1),
                            ));
                        }
                    }
                    _ => unreachable!("all operators must be scalar functions"),
                }
            }

            for ip in &catalog.state.egress_addresses {
                builtin_table_updates.push(
                    catalog
                        .state
                        .resolve_builtin_table_update(catalog.state.pack_egress_ip_update(ip)?),
                );
            }

            Ok(OpenCatalogResult {
                catalog,
                storage_collections_to_drop,
                migrated_storage_collections_0dt,
                new_builtin_collections,
                builtin_table_updates,
                cached_global_exprs,
                uncached_local_exprs,
            })
        }
        .instrument(tracing::info_span!("catalog::open"))
        .boxed()
    }

    /// Initializes the `storage_controller` to understand all shards that
    /// `self` expects to exist.
    ///
    /// Note that this must be done before creating/rendering collections
    /// because the storage controller might not be aware of new system
    /// collections created between versions.
    async fn initialize_storage_controller_state(
        &mut self,
        storage_controller: &mut dyn StorageController<Timestamp = mz_repr::Timestamp>,
        storage_collections_to_drop: BTreeSet<CatalogItemId>,
    ) -> Result<(), mz_catalog::durable::CatalogError> {
        let collections = self
            .entries()
            .filter(|entry| entry.item().is_storage_collection())
            .flat_map(|entry| entry.global_ids())
            .collect();
        let collections_to_drop = storage_collections_to_drop
            .into_iter()
            .flat_map(|item_id| self.get_entry(&item_id).global_ids())
            .collect();

        // Clone the state so that any errors that occur do not leak any
        // transformations on error.
        let mut state = self.state.clone();

        let mut storage = self.storage().await;
        let mut txn = storage.transaction().await?;

        storage_controller
            .initialize_state(&mut txn, collections, collections_to_drop)
            .await
            .map_err(mz_catalog::durable::DurableCatalogError::from)?;

        let updates = txn.get_and_commit_op_updates();
        let builtin_updates = state.apply_updates(updates)?;
        assert_eq!(builtin_updates, Vec::new());
        txn.commit().await?;
        drop(storage);

        // Save updated state.
        self.state = state;
        Ok(())
    }

    /// [`mz_controller::Controller`] depends on durable catalog state to boot,
    /// so make it available and initialize the controller.
    pub async fn initialize_controller(
        &mut self,
        config: mz_controller::ControllerConfig,
        envd_epoch: core::num::NonZeroI64,
        read_only: bool,
        storage_collections_to_drop: BTreeSet<CatalogItemId>,
    ) -> Result<mz_controller::Controller<mz_repr::Timestamp>, mz_catalog::durable::CatalogError>
    {
        let controller_start = Instant::now();
        info!("startup: controller init: beginning");

        let mut controller = {
            let mut storage = self.storage().await;
            let mut tx = storage.transaction().await?;
            mz_controller::prepare_initialization(&mut tx)
                .map_err(mz_catalog::durable::DurableCatalogError::from)?;
            let updates = tx.get_and_commit_op_updates();
            assert!(
                updates.is_empty(),
                "initializing controller should not produce updates: {updates:?}"
            );
            tx.commit().await?;

            let read_only_tx = storage.transaction().await?;

            mz_controller::Controller::new(config, envd_epoch, read_only, &read_only_tx).await
        };

        self.initialize_storage_controller_state(
            &mut *controller.storage,
            storage_collections_to_drop,
        )
        .await?;

        info!(
            "startup: controller init: complete in {:?}",
            controller_start.elapsed()
        );

        Ok(controller)
    }

    /// The objects in the catalog form one or more DAGs (directed acyclic graph) via object
    /// dependencies. To migrate a builtin object we must drop that object along with all of its
    /// descendants, and then recreate that object along with all of its descendants using new
    /// [`CatalogItemId`]s. To achieve this we perform a DFS (depth first search) on the catalog
    /// items starting with the nodes that correspond to builtin objects that have changed schemas.
    ///
    /// Objects need to be dropped starting from the leafs of the DAG going up towards the roots,
    /// and they need to be recreated starting at the roots of the DAG and going towards the leafs.
    fn generate_builtin_migration_metadata(
        state: &CatalogState,
        txn: &mut Transaction<'_>,
        migrated_ids: Vec<CatalogItemId>,
        id_fingerprint_map: BTreeMap<CatalogItemId, String>,
    ) -> Result<BuiltinMigrationMetadata, Error> {
        // First obtain a topological sorting of all migrated objects and their children.
        let mut visited_set = BTreeSet::new();
        let mut sorted_entries = Vec::new();
        for item_id in migrated_ids {
            if !visited_set.contains(&item_id) {
                let migrated_topological_sort =
                    Catalog::topological_sort(state, item_id, &mut visited_set);
                sorted_entries.extend(migrated_topological_sort);
            }
        }
        sorted_entries.reverse();

        // Then process all objects in sorted order.
        let mut migration_metadata = BuiltinMigrationMetadata::new();
        let mut ancestor_ids = BTreeMap::new();
        let mut migrated_log_ids = BTreeMap::new();
        let log_name_map: BTreeMap<_, _> = BUILTINS::logs()
            .map(|log| (log.variant.clone(), log.name))
            .collect();
        for entry in sorted_entries {
            let id = entry.id();

            let (new_item_id, new_global_id) = match id {
                CatalogItemId::System(_) => txn.allocate_system_item_ids(1)?.into_element(),
                CatalogItemId::User(_) => txn.allocate_user_item_ids(1)?.into_element(),
                _ => unreachable!("can't migrate id: {id}"),
            };

            let name = state.resolve_full_name(entry.name(), None);
            info!("migrating {name} from {id} to {new_item_id}");

            // Generate value to update fingerprint and global ID persisted mapping for system objects.
            // Not every system object has a fingerprint, like introspection source indexes.
            if let Some(fingerprint) = id_fingerprint_map.get(&id) {
                assert!(
                    id.is_system(),
                    "id_fingerprint_map should only contain builtin objects"
                );
                let schema_name = state
                    .get_schema(
                        &entry.name().qualifiers.database_spec,
                        &entry.name().qualifiers.schema_spec,
                        entry.conn_id().unwrap_or(&SYSTEM_CONN_ID),
                    )
                    .name
                    .schema
                    .as_str();
                migration_metadata.migrated_system_object_mappings.insert(
                    id,
                    SystemObjectMapping {
                        description: SystemObjectDescription {
                            schema_name: schema_name.to_string(),
                            object_type: entry.item_type(),
                            object_name: entry.name().item.clone(),
                        },
                        unique_identifier: SystemObjectUniqueIdentifier {
                            catalog_id: new_item_id,
                            global_id: new_global_id,
                            fingerprint: fingerprint.clone(),
                        },
                    },
                );
            }

            ancestor_ids.insert(id, new_item_id);

            if entry.item().is_storage_collection() {
                migration_metadata
                    .previous_storage_collection_ids
                    .insert(id);
            }

            // Push drop commands.
            match entry.item() {
                CatalogItem::Log(log) => {
                    migrated_log_ids.insert(log.global_id(), log.variant.clone());
                }
                CatalogItem::Index(index) => {
                    if id.is_system() {
                        if let Some(variant) = migrated_log_ids.get(&index.on) {
                            migration_metadata
                                .introspection_source_index_updates
                                .entry(index.cluster_id)
                                .or_default()
                                .push((
                                    variant.clone(),
                                    log_name_map
                                        .get(variant)
                                        .expect("all variants have a name")
                                        .to_string(),
                                    new_item_id,
                                    new_global_id,
                                    entry.oid(),
                                ));
                        }
                    }
                }
                CatalogItem::Table(_)
                | CatalogItem::Source(_)
                | CatalogItem::MaterializedView(_)
                | CatalogItem::ContinualTask(_) => {
                    // Storage objects don't have any external objects to drop.
                }
                CatalogItem::Sink(_) => {
                    // Sinks don't have any external objects to drop--however,
                    // this would change if we add a collections for sinks
                    // database-issues#5148.
                }
                CatalogItem::View(_) => {
                    // Views don't have any external objects to drop.
                }
                CatalogItem::Type(_)
                | CatalogItem::Func(_)
                | CatalogItem::Secret(_)
                | CatalogItem::Connection(_) => unreachable!(
                    "impossible to migrate schema for builtin {}",
                    entry.item().typ()
                ),
            }
            if id.is_user() {
                migration_metadata.user_item_drop_ops.push(id);
            }

            // Push create commands.
            let name = entry.name().clone();
            if id.is_user() {
                let schema_id = name.qualifiers.schema_spec.clone().into();
                let item_rebuilder = CatalogItemRebuilder::new(entry, new_item_id, &ancestor_ids);
                migration_metadata.user_item_create_ops.push(CreateOp {
                    id: new_item_id,
                    oid: entry.oid(),
                    global_id: new_global_id,
                    schema_id,
                    name: name.item.clone(),
                    owner_id: entry.owner_id().clone(),
                    privileges: entry.privileges().clone(),
                    item_rebuilder,
                });
            }
        }

        // Reverse drop commands.
        migration_metadata.user_item_drop_ops.reverse();

        Ok(migration_metadata)
    }

    fn topological_sort<'a, 'b>(
        state: &'a CatalogState,
        id: CatalogItemId,
        visited_set: &'b mut BTreeSet<CatalogItemId>,
    ) -> Vec<&'a CatalogEntry> {
        let mut sorted_entries = Vec::new();
        visited_set.insert(id);
        let entry = state.get_entry(&id);
        for dependant in entry.used_by() {
            if !visited_set.contains(dependant) {
                let child_topological_sort =
                    Catalog::topological_sort(state, *dependant, visited_set);
                sorted_entries.extend(child_topological_sort);
            }
        }
        sorted_entries.push(entry);
        sorted_entries
    }

    #[mz_ore::instrument]
    async fn apply_builtin_migration(
        state: &mut CatalogState,
        txn: &mut Transaction<'_>,
        migration_metadata: &mut BuiltinMigrationMetadata,
    ) -> Result<Vec<BuiltinTableUpdate<&'static BuiltinTable>>, Error> {
        for id in &migration_metadata.user_item_drop_ops {
            let entry = state.get_entry(id);
            if entry.is_sink() {
                let full_name = state.resolve_full_name(entry.name(), None);
                error!(
                    "user sink {full_name} will be recreated as part of a builtin migration which \
                    can result in duplicate data being emitted. This is a known issue, \
                    https://github.com/MaterializeInc/database-issues/issues/5553. Please inform the \
                    customer that their sink may produce duplicate data."
                )
            }
        }

        let mut builtin_table_updates = Vec::new();
        txn.remove_items(&migration_metadata.user_item_drop_ops.drain(..).collect())?;
        txn.update_system_object_mappings(std::mem::take(
            &mut migration_metadata.migrated_system_object_mappings,
        ))?;
        txn.update_introspection_source_index_gids(
            std::mem::take(&mut migration_metadata.introspection_source_index_updates)
                .into_iter()
                .map(|(cluster_id, updates)| {
                    (
                        cluster_id,
                        updates
                            .into_iter()
                            .map(|(_variant, name, item_id, index_id, oid)| {
                                (name, item_id, index_id, oid)
                            }),
                    )
                }),
        )?;
        let updates = txn.get_and_commit_op_updates();
        let builtin_table_update = state
            .apply_updates_for_bootstrap(updates, &mut LocalExpressionCache::Closed)
            .await;
        builtin_table_updates.extend(builtin_table_update);
        for CreateOp {
            id,
            oid,
            global_id,
            schema_id,
            name,
            owner_id,
            privileges,
            item_rebuilder,
        } in migration_metadata.user_item_create_ops.drain(..)
        {
            // Builtin Items can't be versioned.
            let versions = BTreeMap::new();
            let item = item_rebuilder.build(global_id, state, &versions);
            let (create_sql, expect_gid, expect_versions) = item.to_serialized();
            assert_eq!(
                global_id, expect_gid,
                "serializing a CatalogItem changed the GlobalId"
            );
            assert_eq!(
                versions, expect_versions,
                "serializing a CatalogItem changed the Versions"
            );

            txn.insert_item(
                id,
                oid,
                global_id,
                schema_id,
                &name,
                create_sql,
                owner_id.clone(),
                privileges.all_values_owned().collect(),
                versions,
            )?;
            let updates = txn.get_and_commit_op_updates();
            let builtin_table_update = state
                .apply_updates_for_bootstrap(updates, &mut LocalExpressionCache::Closed)
                .await;
            builtin_table_updates.extend(builtin_table_update);
        }
        Ok(builtin_table_updates)
    }

    /// Politely releases all external resources that can only be released in an async context.
    pub async fn expire(self) {
        // If no one else holds a reference to storage, then clean up the storage resources.
        // Otherwise, hopefully the other reference cleans up the resources when it's dropped.
        if let Some(storage) = Arc::into_inner(self.storage) {
            let storage = storage.into_inner();
            storage.expire().await;
        }
    }
}

impl CatalogState {
    /// Set the default value for `name`, which is the value it will be reset to.
    fn set_system_configuration_default(
        &mut self,
        name: &str,
        value: VarInput,
    ) -> Result<(), Error> {
        Ok(self.system_configuration.set_default(name, value)?)
    }
}

/// Updates the catalog with new and removed builtin items.
///
/// Returns the list of builtin [`GlobalId`]s that need to be migrated, and the list of new builtin
/// [`GlobalId`]s.
fn add_new_remove_old_builtin_items_migration(
    builtins_cfg: &BuiltinsConfig,
    txn: &mut mz_catalog::durable::Transaction<'_>,
) -> Result<(Vec<CatalogItemId>, Vec<GlobalId>), mz_catalog::durable::CatalogError> {
    let mut new_builtin_mappings = Vec::new();
    let mut migrated_builtin_ids = Vec::new();
    // Used to validate unique descriptions.
    let mut builtin_descs = HashSet::new();

    // We compare the builtin items that are compiled into the binary with the builtin items that
    // are persisted in the catalog to discover new, deleted, and migrated builtin items.
    let mut builtins = Vec::new();
    for builtin in BUILTINS::iter(builtins_cfg) {
        let desc = SystemObjectDescription {
            schema_name: builtin.schema().to_string(),
            object_type: builtin.catalog_item_type(),
            object_name: builtin.name().to_string(),
        };
        // Validate that the description is unique.
        if !builtin_descs.insert(desc.clone()) {
            panic!(
                "duplicate builtin description: {:?}, {:?}",
                SystemObjectDescription {
                    schema_name: builtin.schema().to_string(),
                    object_type: builtin.catalog_item_type(),
                    object_name: builtin.name().to_string(),
                },
                builtin
            );
        }
        builtins.push((desc, builtin));
    }

    let mut system_object_mappings: BTreeMap<_, _> = txn
        .get_system_object_mappings()
        .map(|system_object_mapping| {
            (
                system_object_mapping.description.clone(),
                system_object_mapping,
            )
        })
        .collect();

    let (existing_builtins, new_builtins): (Vec<_>, Vec<_>) =
        builtins.into_iter().partition_map(|(desc, builtin)| {
            let fingerprint = match builtin.runtime_alterable() {
                false => builtin.fingerprint(),
                true => RUNTIME_ALTERABLE_FINGERPRINT_SENTINEL.into(),
            };
            match system_object_mappings.remove(&desc) {
                Some(system_object_mapping) => {
                    Either::Left((builtin, system_object_mapping, fingerprint))
                }
                None => Either::Right((builtin, fingerprint)),
            }
        });
    let new_builtin_ids = txn.allocate_system_item_ids(usize_to_u64(new_builtins.len()))?;
    let new_builtins = new_builtins.into_iter().zip(new_builtin_ids.clone());

    // Look for migrated builtins.
    for (builtin, system_object_mapping, fingerprint) in existing_builtins {
        if system_object_mapping.unique_identifier.fingerprint != fingerprint {
            // `mz_storage_usage_by_shard` cannot be migrated for multiple reasons. Firstly,
            // it was cause the table to be truncated because the contents are not also
            // stored in the durable catalog. Secondly, we prune `mz_storage_usage_by_shard`
            // of old events in the background on startup. The correctness of that pruning
            // relies on there being no other retractions to `mz_storage_usage_by_shard`.
            assert_ne!(
                *MZ_STORAGE_USAGE_BY_SHARD_DESCRIPTION, system_object_mapping.description,
                "mz_storage_usage_by_shard cannot be migrated or else the table will be truncated"
            );
            assert_ne!(
                builtin.catalog_item_type(),
                CatalogItemType::Type,
                "types cannot be migrated"
            );
            assert_ne!(
                system_object_mapping.unique_identifier.fingerprint,
                RUNTIME_ALTERABLE_FINGERPRINT_SENTINEL,
                "clearing the runtime alterable flag on an existing object is not permitted",
            );
            assert!(
                !builtin.runtime_alterable(),
                "setting the runtime alterable flag on an existing object is not permitted"
            );
            migrated_builtin_ids.push(system_object_mapping.unique_identifier.catalog_id);
        }
    }

    // Add new builtin items to catalog.
    for ((builtin, fingerprint), (catalog_id, global_id)) in new_builtins {
        new_builtin_mappings.push(SystemObjectMapping {
            description: SystemObjectDescription {
                schema_name: builtin.schema().to_string(),
                object_type: builtin.catalog_item_type(),
                object_name: builtin.name().to_string(),
            },
            unique_identifier: SystemObjectUniqueIdentifier {
                catalog_id,
                global_id,
                fingerprint,
            },
        });

        // Runtime-alterable system objects are durably recorded to the
        // usual items collection, so that they can be later altered at
        // runtime by their owner (i.e., outside of the usual builtin
        // migration framework that requires changes to the binary
        // itself).
        let handled_runtime_alterable = match builtin {
            Builtin::Connection(c) if c.runtime_alterable => {
                let mut acl_items = vec![rbac::owner_privilege(
                    mz_sql::catalog::ObjectType::Connection,
                    c.owner_id.clone(),
                )];
                acl_items.extend_from_slice(c.access);
                // Builtin Connections cannot be versioned.
                let versions = BTreeMap::new();

                txn.insert_item(
                    catalog_id,
                    c.oid,
                    global_id,
                    mz_catalog::durable::initialize::resolve_system_schema(c.schema).id,
                    c.name,
                    c.sql.into(),
                    *c.owner_id,
                    acl_items,
                    versions,
                )?;
                true
            }
            _ => false,
        };
        assert_eq!(
            builtin.runtime_alterable(),
            handled_runtime_alterable,
            "runtime alterable object was not handled by migration",
        );
    }
    txn.set_system_object_mappings(new_builtin_mappings)?;

    // Anything left in `system_object_mappings` must have been deleted and should be removed from
    // the catalog.
    let mut deleted_system_objects = BTreeSet::new();
    let mut deleted_runtime_alterable_system_ids = BTreeSet::new();
    for (_, mapping) in system_object_mappings {
        deleted_system_objects.insert(mapping.description);
        if mapping.unique_identifier.fingerprint == RUNTIME_ALTERABLE_FINGERPRINT_SENTINEL {
            deleted_runtime_alterable_system_ids.insert(mapping.unique_identifier.catalog_id);
        }
    }
    // If you are 100% positive that it is safe to delete a system object outside any of the
    // unstable schemas, then add it to this set. Make sure that no prod environments are
    // using this object and that the upgrade checker does not show any issues.
    //
    // Objects can be removed from this set after one release.
    let delete_exceptions: HashSet<SystemObjectDescription> = [].into();
    // TODO(jkosh44) Technically we could support changing the type of a builtin object outside
    // of unstable schemas (i.e. from a table to a view). However, builtin migrations don't currently
    // handle that scenario correctly.
    assert!(
        deleted_system_objects
            .iter()
            // It's okay if Indexes change because they're inherently ephemeral.
            .filter(|object| object.object_type != CatalogItemType::Index)
            .all(
                |deleted_object| is_unstable_schema(&deleted_object.schema_name)
                    || delete_exceptions.contains(deleted_object)
            ),
        "only objects in unstable schemas can be deleted, deleted objects: {:?}",
        deleted_system_objects
    );
    txn.remove_items(&deleted_runtime_alterable_system_ids)?;
    txn.remove_system_object_mappings(deleted_system_objects)?;

    // Filter down to just the GlobalIds which are used to track the underlying collections.
    let new_builtin_collections = new_builtin_ids
        .into_iter()
        .map(|(_catalog_id, global_id)| global_id)
        .collect();

    Ok((migrated_builtin_ids, new_builtin_collections))
}

fn add_new_builtin_clusters_migration(
    txn: &mut mz_catalog::durable::Transaction<'_>,
    builtin_cluster_sizes: &BuiltinBootstrapClusterSizes,
    cluster_sizes: &ClusterReplicaSizeMap,
) -> Result<(), mz_catalog::durable::CatalogError> {
    let cluster_names: BTreeSet<_> = txn.get_clusters().map(|cluster| cluster.name).collect();
    for builtin_cluster in BUILTIN_CLUSTERS {
        if !cluster_names.contains(builtin_cluster.name) {
            let cluster_size = builtin_cluster_sizes.get_size(builtin_cluster.name)?;
            let cluster_allocation = cluster_sizes.get_allocation_by_name(&cluster_size)?;
            let id = txn.get_and_increment_id(SYSTEM_CLUSTER_ID_ALLOC_KEY.to_string())?;
            let id = ClusterId::System(id);
            txn.insert_system_cluster(
                id,
                builtin_cluster.name,
                vec![],
                builtin_cluster.privileges.to_vec(),
                builtin_cluster.owner_id.to_owned(),
                mz_catalog::durable::ClusterConfig {
                    variant: mz_catalog::durable::ClusterVariant::Managed(ClusterVariantManaged {
                        size: cluster_size,
                        availability_zones: vec![],
                        replication_factor: builtin_cluster.replication_factor,
                        disk: cluster_allocation.is_cc,
                        logging: default_logging_config(),
                        optimizer_feature_overrides: Default::default(),
                        schedule: Default::default(),
                    }),
                    workload_class: None,
                },
                &HashSet::new(),
            )?;
        }
    }
    Ok(())
}

fn add_new_remove_old_builtin_introspection_source_migration(
    txn: &mut mz_catalog::durable::Transaction<'_>,
) -> Result<(), AdapterError> {
    let mut new_indexes = Vec::new();
    let mut removed_indexes = BTreeSet::new();
    for cluster in txn.get_clusters() {
        let mut introspection_source_index_ids = txn.get_introspection_source_indexes(cluster.id);

        let mut new_logs = Vec::new();

        for log in BUILTINS::logs() {
            if introspection_source_index_ids.remove(log.name).is_none() {
                new_logs.push(log);
            }
        }

        let new_ids = txn.allocate_system_item_ids(usize_to_u64(new_logs.len()))?;
        let new_entries = new_logs
            .into_iter()
            .zip_eq(new_ids)
            .map(|(log, (item_id, gid))| (log, item_id, gid));

        for (log, item_id, gid) in new_entries {
            new_indexes.push((cluster.id, log.name.to_string(), item_id, gid));
        }

        // Anything left in `introspection_source_index_ids` must have been deleted and should be
        // removed from the catalog.
        removed_indexes.extend(
            introspection_source_index_ids
                .into_keys()
                .map(|name| (cluster.id, name)),
        );
    }
    txn.insert_introspection_source_indexes(new_indexes, &HashSet::new())?;
    txn.remove_introspection_source_indexes(removed_indexes)?;
    Ok(())
}

fn add_new_builtin_roles_migration(
    txn: &mut mz_catalog::durable::Transaction<'_>,
) -> Result<(), mz_catalog::durable::CatalogError> {
    let role_names: BTreeSet<_> = txn.get_roles().map(|role| role.name).collect();
    for builtin_role in BUILTIN_ROLES {
        if !role_names.contains(builtin_role.name) {
            txn.insert_builtin_role(
                builtin_role.id,
                builtin_role.name.to_string(),
                builtin_role.attributes.clone(),
                RoleMembership::new(),
                RoleVars::default(),
                builtin_role.oid,
            )?;
        }
    }
    Ok(())
}

fn add_new_builtin_cluster_replicas_migration(
    txn: &mut Transaction<'_>,
    builtin_cluster_sizes: &BuiltinBootstrapClusterSizes,
    cluster_sizes: &ClusterReplicaSizeMap,
) -> Result<(), AdapterError> {
    let cluster_lookup: BTreeMap<_, _> = txn
        .get_clusters()
        .map(|cluster| (cluster.name.clone(), cluster.clone()))
        .collect();

    let replicas: BTreeMap<_, _> =
        txn.get_cluster_replicas()
            .fold(BTreeMap::new(), |mut acc, replica| {
                acc.entry(replica.cluster_id)
                    .or_insert_with(BTreeSet::new)
                    .insert(replica.name);
                acc
            });

    for builtin_replica in BUILTIN_CLUSTER_REPLICAS {
        let cluster = cluster_lookup
            .get(builtin_replica.cluster_name)
            .expect("builtin cluster replica references non-existent cluster");
        let replica_names = replicas.get(&cluster.id);
        if matches!(replica_names, None)
            || matches!(replica_names, Some(names) if !names.contains(builtin_replica.name))
        {
            let replica_size = match cluster.config.variant {
                ClusterVariant::Managed(ClusterVariantManaged { ref size, .. }) => size.clone(),
                ClusterVariant::Unmanaged => {
                    builtin_cluster_sizes.get_size(builtin_replica.cluster_name)?
                }
            };
            let replica_allocation = cluster_sizes.get_allocation_by_name(&replica_size)?;

            let config = builtin_cluster_replica_config(replica_size, replica_allocation);
            txn.insert_cluster_replica(
                cluster.id,
                builtin_replica.name,
                config,
                MZ_SYSTEM_ROLE_ID,
            )?;
        }
    }

    Ok(())
}

/// Roles can have default values for configuration parameters, e.g. you can set a Role default for
/// the 'cluster' parameter.
///
/// This migration exists to remove the Role default for a configuration parameter, if the persisted
/// input is no longer valid. For example if we remove a configuration parameter or change the
/// accepted set of values.
fn remove_invalid_config_param_role_defaults_migration(
    txn: &mut Transaction<'_>,
) -> Result<(), AdapterError> {
    static BUILD_INFO: mz_build_info::BuildInfo = mz_build_info::build_info!();

    let roles_to_migrate: BTreeMap<_, _> = txn
        .get_roles()
        .filter_map(|mut role| {
            // Create an empty SessionVars just so we can check if a var is valid.
            //
            // TODO(parkmycar): This is a bit hacky, instead we should have a static list of all
            // session variables.
            let session_vars = SessionVars::new_unchecked(&BUILD_INFO, SYSTEM_USER.clone(), None);

            // Iterate over all of the variable defaults for this role.
            let mut invalid_roles_vars = BTreeMap::new();
            for (name, value) in &role.vars.map {
                // If one does not exist or its value is invalid, then mark it for removal.
                let Ok(session_var) = session_vars.inspect(name) else {
                    invalid_roles_vars.insert(name.clone(), value.clone());
                    continue;
                };
                if session_var.check(value.borrow()).is_err() {
                    invalid_roles_vars.insert(name.clone(), value.clone());
                }
            }

            // If the role has no invalid values, nothing to do!
            if invalid_roles_vars.is_empty() {
                return None;
            }

            tracing::warn!(?role, ?invalid_roles_vars, "removing invalid role vars");

            // Otherwise, remove the variables from the role and return it to be updated.
            for (name, _value) in invalid_roles_vars {
                role.vars.map.remove(&name);
            }
            Some(role)
        })
        .map(|role| (role.id, role))
        .collect();

    txn.update_roles(roles_to_migrate)?;

    Ok(())
}

/// Cluster Replicas may be created ephemerally during an alter statement, these replicas
/// are marked as pending and should be cleaned up on catalog opsn.
fn remove_pending_cluster_replicas_migration(tx: &mut Transaction) -> Result<(), anyhow::Error> {
    for replica in tx.get_cluster_replicas() {
        if let mz_catalog::durable::ReplicaLocation::Managed { pending: true, .. } =
            replica.config.location
        {
            tx.remove_cluster_replica(replica.replica_id)?;
        }
    }
    Ok(())
}

pub(crate) fn builtin_cluster_replica_config(
    replica_size: String,
    replica_allocation: &ReplicaAllocation,
) -> mz_catalog::durable::ReplicaConfig {
    mz_catalog::durable::ReplicaConfig {
        location: mz_catalog::durable::ReplicaLocation::Managed {
            availability_zone: None,
            billed_as: None,
            disk: replica_allocation.is_cc,
            pending: false,
            internal: false,
            size: replica_size,
        },
        logging: default_logging_config(),
    }
}

fn default_logging_config() -> ReplicaLogging {
    ReplicaLogging {
        log_logging: false,
        interval: Some(Duration::from_secs(1)),
    }
}
pub struct BuiltinBootstrapClusterSizes {
    /// Size to default system_cluster on bootstrap
    pub system_cluster: String,
    /// Size to default catalog_server_cluster on bootstrap
    pub catalog_server_cluster: String,
    /// Size to default probe_cluster on bootstrap
    pub probe_cluster: String,
    /// Size to default support_cluster on bootstrap
    pub support_cluster: String,
    /// Size to default analytics_cluster on bootstrap
    pub analytics_cluster: String,
}

impl BuiltinBootstrapClusterSizes {
    /// Gets the size of the builtin cluster based on the provided name
    fn get_size(&self, cluster_name: &str) -> Result<String, mz_catalog::durable::CatalogError> {
        if cluster_name == mz_catalog::builtin::MZ_SYSTEM_CLUSTER.name {
            Ok(self.system_cluster.clone())
        } else if cluster_name == mz_catalog::builtin::MZ_CATALOG_SERVER_CLUSTER.name {
            Ok(self.catalog_server_cluster.clone())
        } else if cluster_name == mz_catalog::builtin::MZ_PROBE_CLUSTER.name {
            Ok(self.probe_cluster.clone())
        } else if cluster_name == mz_catalog::builtin::MZ_SUPPORT_CLUSTER.name {
            Ok(self.support_cluster.clone())
        } else if cluster_name == mz_catalog::builtin::MZ_ANALYTICS_CLUSTER.name {
            Ok(self.analytics_cluster.clone())
        } else {
            Err(mz_catalog::durable::CatalogError::Catalog(
                SqlCatalogError::UnexpectedBuiltinCluster(cluster_name.to_owned()),
            ))
        }
    }
}

/// Convert `updates` into a `Vec` that can be consolidated by doing the following:
///
///   - Convert each update into a type that implements [`std::cmp::Ord`].
///   - Update the timestamp of each update to the same value.
///   - Convert the diff of each update to a type that implements
///     [`differential_dataflow::difference::Semigroup`].
///
/// [`mz_catalog::memory::objects::StateUpdateKind`] does not implement [`std::cmp::Ord`] only
/// because it contains a variant for temporary items, which do not implement [`std::cmp::Ord`].
/// However, we know that during bootstrap no temporary items exist, because they are not persisted
/// and are only created after bootstrap is complete. So we forcibly convert each
/// [`mz_catalog::memory::objects::StateUpdateKind`] into an [`BootstrapStateUpdateKind`], which is
/// identical to [`mz_catalog::memory::objects::StateUpdateKind`] except it doesn't have a
/// temporary item variant and does implement [`std::cmp::Ord`].
///
/// WARNING: Do not call outside of startup.
pub(crate) fn into_consolidatable_updates_startup(
    updates: Vec<StateUpdate>,
    ts: Timestamp,
) -> Vec<(BootstrapStateUpdateKind, Timestamp, Diff)> {
    updates
        .into_iter()
        .map(|StateUpdate { kind, ts: _, diff }| {
            let kind: BootstrapStateUpdateKind = kind
                .try_into()
                .unwrap_or_else(|e| panic!("temporary items do not exist during bootstrap: {e:?}"));
            (kind, ts, Diff::from(diff))
        })
        .collect()
}

fn get_dyncfg_val_from_defaults_and_remote<T: mz_dyncfg::ConfigDefault>(
    defaults: &BTreeMap<String, String>,
    remote: Option<&BTreeMap<String, String>>,
    cfg: &mz_dyncfg::Config<T>,
) -> T::ConfigType {
    let mut val = T::into_config_type(cfg.default().clone());
    let get_fn = |map: &BTreeMap<String, String>| {
        let val = map.get(cfg.name())?;
        match <T::ConfigType as mz_dyncfg::ConfigType>::parse(val) {
            Ok(x) => Some(x),
            Err(err) => {
                tracing::warn!("could not parse {} value [{}]: {}", cfg.name(), val, err);
                None
            }
        }
    };
    if let Some(x) = get_fn(defaults) {
        val = x;
    }
    if let Some(x) = remote.and_then(get_fn) {
        val = x;
    }
    val
}

#[cfg(test)]
mod builtin_migration_tests {
    use std::collections::{BTreeMap, BTreeSet};

    use itertools::Itertools;
    use mz_catalog::memory::objects::{
        CatalogItem, Index, MaterializedView, Table, TableDataSource,
    };
    use mz_catalog::SYSTEM_CONN_ID;
    use mz_controller_types::ClusterId;
    use mz_expr::MirRelationExpr;
    use mz_ore::id_gen::Gen;
    use mz_repr::{
        CatalogItemId, GlobalId, RelationDesc, RelationType, RelationVersion, ScalarType,
    };
    use mz_sql::catalog::CatalogDatabase;
    use mz_sql::names::{
        DependencyIds, ItemQualifiers, QualifiedItemName, ResolvedDatabaseSpecifier, ResolvedIds,
    };
    use mz_sql::session::user::MZ_SYSTEM_ROLE_ID;
    use mz_sql::DEFAULT_SCHEMA;
    use mz_sql_parser::ast::Expr;

    use crate::catalog::{Catalog, Op, OptimizedMirRelationExpr};
    use crate::session::DEFAULT_DATABASE_NAME;

    enum ItemNamespace {
        System,
        User,
    }

    enum SimplifiedItem {
        Table,
        MaterializedView { referenced_names: Vec<String> },
        Index { on: String },
    }

    struct SimplifiedCatalogEntry {
        name: String,
        namespace: ItemNamespace,
        item: SimplifiedItem,
    }

    impl SimplifiedCatalogEntry {
        // A lot of the fields here aren't actually used in the test so we can fill them in with dummy
        // values.
        fn to_catalog_item(
            self,
            item_id_mapping: &BTreeMap<String, CatalogItemId>,
            global_id_mapping: &BTreeMap<String, GlobalId>,
            global_id_gen: &mut Gen<u64>,
        ) -> (String, ItemNamespace, CatalogItem) {
            let item = match self.item {
                SimplifiedItem::Table => CatalogItem::Table(Table {
                    create_sql: Some("CREATE TABLE materialize.public.t (a INT)".to_string()),
                    desc: RelationDesc::builder()
                        .with_column("a", ScalarType::Int32.nullable(true))
                        .with_key(vec![0])
                        .finish(),
                    collections: [(
                        RelationVersion::root(),
                        GlobalId::User(global_id_gen.allocate_id()),
                    )]
                    .into_iter()
                    .collect(),
                    conn_id: None,
                    resolved_ids: ResolvedIds::empty(),
                    custom_logical_compaction_window: None,
                    is_retained_metrics_object: false,
                    data_source: TableDataSource::TableWrites {
                        defaults: vec![Expr::null(); 1],
                    },
                }),
                SimplifiedItem::MaterializedView { referenced_names } => {
                    let table_list = referenced_names
                        .iter()
                        .map(|table| format!("materialize.public.{table}"))
                        .join(",");
                    let column_list = referenced_names
                        .iter()
                        .enumerate()
                        .map(|(idx, _)| format!("a{idx}"))
                        .join(",");
                    let resolved_ids =
                        convert_names_to_ids(referenced_names, item_id_mapping, global_id_mapping);

                    CatalogItem::MaterializedView(MaterializedView {
                        global_id: GlobalId::User(global_id_gen.allocate_id()),
                        create_sql: format!(
                            "CREATE MATERIALIZED VIEW materialize.public.mv ({column_list}) AS SELECT * FROM {table_list}"
                        ),
                        raw_expr: mz_sql::plan::HirRelationExpr::constant(
                            Vec::new(),
                            RelationType {
                                column_types: Vec::new(),
                                keys: Vec::new(),
                            },
                        ).into(),
                        dependencies: DependencyIds(Default::default()),
                        optimized_expr: OptimizedMirRelationExpr(MirRelationExpr::Constant {
                            rows: Ok(Vec::new()),
                            typ: RelationType {
                                column_types: Vec::new(),
                                keys: Vec::new(),
                            },
                        }).into(),
                        desc: RelationDesc::builder()
                            .with_column("a", ScalarType::Int32.nullable(true))
                            .with_key(vec![0])
                            .finish(),
                        resolved_ids: resolved_ids.into_iter().collect(),
                        cluster_id: ClusterId::User(1),
                        non_null_assertions: vec![],
                        custom_logical_compaction_window: None,
                        refresh_schedule: None,
                        initial_as_of: None,
                    })
                }
                SimplifiedItem::Index { on } => {
                    let on_item_id = item_id_mapping[&on];
                    let on_gid = global_id_mapping[&on];
                    CatalogItem::Index(Index {
                        create_sql: format!("CREATE INDEX idx ON materialize.public.{on} (a)"),
                        global_id: GlobalId::User(global_id_gen.allocate_id()),
                        on: on_gid,
                        keys: Default::default(),
                        conn_id: None,
                        resolved_ids: [(on_item_id, on_gid)].into_iter().collect(),
                        cluster_id: ClusterId::User(1),
                        custom_logical_compaction_window: None,
                        is_retained_metrics_object: false,
                    })
                }
            };
            (self.name, self.namespace, item)
        }
    }

    struct BuiltinMigrationTestCase {
        test_name: &'static str,
        initial_state: Vec<SimplifiedCatalogEntry>,
        migrated_names: Vec<String>,
        expected_previous_storage_collection_names: Vec<String>,
        expected_migrated_system_object_mappings: Vec<String>,
        expected_user_item_drop_ops: Vec<String>,
        expected_user_item_create_ops: Vec<String>,
    }

    async fn add_item(
        catalog: &mut Catalog,
        name: String,
        item: CatalogItem,
        item_namespace: ItemNamespace,
    ) -> (CatalogItemId, GlobalId) {
        let (item_id, global_id) = match item_namespace {
            ItemNamespace::User => catalog
                .allocate_user_id()
                .await
                .expect("cannot fail to allocate user ids"),
            ItemNamespace::System => catalog
                .allocate_system_id()
                .await
                .expect("cannot fail to allocate system ids"),
        };
        let database_id = catalog
            .resolve_database(DEFAULT_DATABASE_NAME)
            .expect("failed to resolve default database")
            .id();
        let database_spec = ResolvedDatabaseSpecifier::Id(database_id);
        let schema_spec = catalog
            .resolve_schema_in_database(&database_spec, DEFAULT_SCHEMA, &SYSTEM_CONN_ID)
            .expect("failed to resolve default schemas")
            .id
            .clone();

        catalog
            .transact(
                None,
                mz_repr::Timestamp::MIN,
                None,
                vec![Op::CreateItem {
                    id: item_id,
                    name: QualifiedItemName {
                        qualifiers: ItemQualifiers {
                            database_spec,
                            schema_spec,
                        },
                        item: name,
                    },
                    item,
                    owner_id: MZ_SYSTEM_ROLE_ID,
                }],
            )
            .await
            .expect("failed to transact");

        (item_id, global_id)
    }

    fn convert_names_to_ids(
        name_vec: Vec<String>,
        item_id_lookup: &BTreeMap<String, CatalogItemId>,
        global_id_lookup: &BTreeMap<String, GlobalId>,
    ) -> BTreeMap<CatalogItemId, GlobalId> {
        name_vec
            .into_iter()
            .map(|name| {
                let item_id = item_id_lookup[&name];
                let global_id = global_id_lookup[&name];
                (item_id, global_id)
            })
            .collect()
    }

    fn convert_ids_to_names<I: IntoIterator<Item = CatalogItemId>>(
        ids: I,
        name_lookup: &BTreeMap<CatalogItemId, String>,
    ) -> BTreeSet<String> {
        ids.into_iter().map(|id| name_lookup[&id].clone()).collect()
    }

    async fn run_test_case(test_case: BuiltinMigrationTestCase) {
        Catalog::with_debug(|mut catalog| async move {
            let mut item_id_mapping = BTreeMap::new();
            let mut name_mapping = BTreeMap::new();

            let mut global_id_gen = Gen::<u64>::default();
            let mut global_id_mapping = BTreeMap::new();

            for entry in test_case.initial_state {
                let (name, namespace, item) =
                    entry.to_catalog_item(&item_id_mapping, &global_id_mapping, &mut global_id_gen);
                let (item_id, global_id) =
                    add_item(&mut catalog, name.clone(), item, namespace).await;

                item_id_mapping.insert(name.clone(), item_id);
                global_id_mapping.insert(name.clone(), global_id);
                name_mapping.insert(item_id, name);
            }

            let migrated_ids = test_case
                .migrated_names
                .into_iter()
                .map(|name| item_id_mapping[&name])
                .collect();
            let id_fingerprint_map: BTreeMap<CatalogItemId, String> = item_id_mapping
                .iter()
                .filter(|(_name, id)| id.is_system())
                // We don't use the new fingerprint in this test, so we can just hard code it
                .map(|(_name, id)| (*id, "".to_string()))
                .collect();

            let migration_metadata = {
                // This cloning is a hacky way to appease the borrow checker. It doesn't really
                // matter because we never look at catalog again. We could probably rewrite this
                // test to not even need a `Catalog` which would significantly speed it up.
                let state = catalog.state.clone();
                let mut storage = catalog.storage().await;
                let mut txn = storage
                    .transaction()
                    .await
                    .expect("failed to create transaction");
                Catalog::generate_builtin_migration_metadata(
                    &state,
                    &mut txn,
                    migrated_ids,
                    id_fingerprint_map,
                )
                .expect("failed to generate builtin migration metadata")
            };

            assert_eq!(
                convert_ids_to_names(
                    migration_metadata
                        .previous_storage_collection_ids
                        .into_iter(),
                    &name_mapping
                ),
                test_case
                    .expected_previous_storage_collection_names
                    .into_iter()
                    .collect(),
                "{} test failed with wrong previous collection_names",
                test_case.test_name
            );
            assert_eq!(
                migration_metadata
                    .migrated_system_object_mappings
                    .values()
                    .map(|mapping| mapping.description.object_name.clone())
                    .collect::<BTreeSet<_>>(),
                test_case
                    .expected_migrated_system_object_mappings
                    .into_iter()
                    .collect(),
                "{} test failed with wrong migrated system object mappings",
                test_case.test_name
            );
            assert_eq!(
                convert_ids_to_names(
                    migration_metadata.user_item_drop_ops.into_iter(),
                    &name_mapping
                ),
                test_case.expected_user_item_drop_ops.into_iter().collect(),
                "{} test failed with wrong user drop ops",
                test_case.test_name
            );
            assert_eq!(
                migration_metadata
                    .user_item_create_ops
                    .into_iter()
                    .map(|create_op| create_op.name)
                    .collect::<BTreeSet<_>>(),
                test_case
                    .expected_user_item_create_ops
                    .into_iter()
                    .collect(),
                "{} test failed with wrong user create ops",
                test_case.test_name
            );
            catalog.expire().await;
        })
        .await
    }

    #[mz_ore::test(tokio::test)]
    #[cfg_attr(miri, ignore)] //  unsupported operation: can't call foreign function `TLS_client_method` on OS `linux`
    async fn test_builtin_migration_no_migrations() {
        let test_case = BuiltinMigrationTestCase {
            test_name: "no_migrations",
            initial_state: vec![SimplifiedCatalogEntry {
                name: "s1".to_string(),
                namespace: ItemNamespace::System,
                item: SimplifiedItem::Table,
            }],
            migrated_names: vec![],
            expected_previous_storage_collection_names: vec![],
            expected_migrated_system_object_mappings: vec![],
            expected_user_item_drop_ops: vec![],
            expected_user_item_create_ops: vec![],
        };
        run_test_case(test_case).await;
    }

    #[mz_ore::test(tokio::test)]
    #[cfg_attr(miri, ignore)] //  unsupported operation: can't call foreign function `TLS_client_method` on OS `linux`
    async fn test_builtin_migration_single_migrations() {
        let test_case = BuiltinMigrationTestCase {
            test_name: "single_migrations",
            initial_state: vec![SimplifiedCatalogEntry {
                name: "s1".to_string(),
                namespace: ItemNamespace::System,
                item: SimplifiedItem::Table,
            }],
            migrated_names: vec!["s1".to_string()],
            expected_previous_storage_collection_names: vec!["s1".to_string()],
            expected_migrated_system_object_mappings: vec!["s1".to_string()],
            expected_user_item_drop_ops: vec![],
            expected_user_item_create_ops: vec![],
        };
        run_test_case(test_case).await;
    }

    #[mz_ore::test(tokio::test)]
    #[cfg_attr(miri, ignore)] //  unsupported operation: can't call foreign function `TLS_client_method` on OS `linux`
    async fn test_builtin_migration_child_migrations() {
        let test_case = BuiltinMigrationTestCase {
            test_name: "child_migrations",
            initial_state: vec![
                SimplifiedCatalogEntry {
                    name: "s1".to_string(),
                    namespace: ItemNamespace::System,
                    item: SimplifiedItem::Table,
                },
                SimplifiedCatalogEntry {
                    name: "u1".to_string(),
                    namespace: ItemNamespace::User,
                    item: SimplifiedItem::MaterializedView {
                        referenced_names: vec!["s1".to_string()],
                    },
                },
            ],
            migrated_names: vec!["s1".to_string()],
            expected_previous_storage_collection_names: vec!["u1".to_string(), "s1".to_string()],
            expected_migrated_system_object_mappings: vec!["s1".to_string()],
            expected_user_item_drop_ops: vec!["u1".to_string()],
            expected_user_item_create_ops: vec!["u1".to_string()],
        };
        run_test_case(test_case).await;
    }

    #[mz_ore::test(tokio::test)]
    #[cfg_attr(miri, ignore)] //  unsupported operation: can't call foreign function `TLS_client_method` on OS `linux`
    async fn test_builtin_migration_multi_child_migrations() {
        let test_case = BuiltinMigrationTestCase {
            test_name: "multi_child_migrations",
            initial_state: vec![
                SimplifiedCatalogEntry {
                    name: "s1".to_string(),
                    namespace: ItemNamespace::System,
                    item: SimplifiedItem::Table,
                },
                SimplifiedCatalogEntry {
                    name: "u1".to_string(),
                    namespace: ItemNamespace::User,
                    item: SimplifiedItem::MaterializedView {
                        referenced_names: vec!["s1".to_string()],
                    },
                },
                SimplifiedCatalogEntry {
                    name: "u2".to_string(),
                    namespace: ItemNamespace::User,
                    item: SimplifiedItem::MaterializedView {
                        referenced_names: vec!["s1".to_string()],
                    },
                },
            ],
            migrated_names: vec!["s1".to_string()],
            expected_previous_storage_collection_names: vec![
                "u1".to_string(),
                "u2".to_string(),
                "s1".to_string(),
            ],
            expected_migrated_system_object_mappings: vec!["s1".to_string()],
            expected_user_item_drop_ops: vec!["u1".to_string(), "u2".to_string()],
            expected_user_item_create_ops: vec!["u2".to_string(), "u1".to_string()],
        };
        run_test_case(test_case).await;
    }

    #[mz_ore::test(tokio::test)]
    #[cfg_attr(miri, ignore)] //  unsupported operation: can't call foreign function `TLS_client_method` on OS `linux`
    async fn test_builtin_migration_topological_sort() {
        let test_case = BuiltinMigrationTestCase {
            test_name: "topological_sort",
            initial_state: vec![
                SimplifiedCatalogEntry {
                    name: "s1".to_string(),
                    namespace: ItemNamespace::System,
                    item: SimplifiedItem::Table,
                },
                SimplifiedCatalogEntry {
                    name: "s2".to_string(),
                    namespace: ItemNamespace::System,
                    item: SimplifiedItem::Table,
                },
                SimplifiedCatalogEntry {
                    name: "u1".to_string(),
                    namespace: ItemNamespace::User,
                    item: SimplifiedItem::MaterializedView {
                        referenced_names: vec!["s2".to_string()],
                    },
                },
                SimplifiedCatalogEntry {
                    name: "u2".to_string(),
                    namespace: ItemNamespace::User,
                    item: SimplifiedItem::MaterializedView {
                        referenced_names: vec!["s1".to_string(), "u1".to_string()],
                    },
                },
            ],
            migrated_names: vec!["s1".to_string(), "s2".to_string()],
            expected_previous_storage_collection_names: vec![
                "u2".to_string(),
                "u1".to_string(),
                "s1".to_string(),
                "s2".to_string(),
            ],
            expected_migrated_system_object_mappings: vec!["s1".to_string(), "s2".to_string()],
            expected_user_item_drop_ops: vec!["u2".to_string(), "u1".to_string()],
            expected_user_item_create_ops: vec!["u1".to_string(), "u2".to_string()],
        };
        run_test_case(test_case).await;
    }

    #[mz_ore::test(tokio::test)]
    #[cfg_attr(miri, ignore)] //  unsupported operation: can't call foreign function `TLS_client_method` on OS `linux`
    async fn test_builtin_migration_topological_sort_complex() {
        let test_case = BuiltinMigrationTestCase {
            test_name: "topological_sort_complex",
            initial_state: vec![
                SimplifiedCatalogEntry {
                    name: "s273".to_string(),
                    namespace: ItemNamespace::System,
                    item: SimplifiedItem::Table,
                },
                SimplifiedCatalogEntry {
                    name: "s322".to_string(),
                    namespace: ItemNamespace::System,
                    item: SimplifiedItem::Table,
                },
                SimplifiedCatalogEntry {
                    name: "s317".to_string(),
                    namespace: ItemNamespace::System,
                    item: SimplifiedItem::Table,
                },
                SimplifiedCatalogEntry {
                    name: "s349".to_string(),
                    namespace: ItemNamespace::System,
                    item: SimplifiedItem::MaterializedView {
                        referenced_names: vec!["s273".to_string()],
                    },
                },
                SimplifiedCatalogEntry {
                    name: "s421".to_string(),
                    namespace: ItemNamespace::System,
                    item: SimplifiedItem::MaterializedView {
                        referenced_names: vec!["s273".to_string()],
                    },
                },
                SimplifiedCatalogEntry {
                    name: "s295".to_string(),
                    namespace: ItemNamespace::System,
                    item: SimplifiedItem::MaterializedView {
                        referenced_names: vec!["s273".to_string()],
                    },
                },
                SimplifiedCatalogEntry {
                    name: "s296".to_string(),
                    namespace: ItemNamespace::System,
                    item: SimplifiedItem::MaterializedView {
                        referenced_names: vec!["s295".to_string()],
                    },
                },
                SimplifiedCatalogEntry {
                    name: "s320".to_string(),
                    namespace: ItemNamespace::System,
                    item: SimplifiedItem::MaterializedView {
                        referenced_names: vec!["s295".to_string()],
                    },
                },
                SimplifiedCatalogEntry {
                    name: "s340".to_string(),
                    namespace: ItemNamespace::System,
                    item: SimplifiedItem::MaterializedView {
                        referenced_names: vec!["s295".to_string()],
                    },
                },
                SimplifiedCatalogEntry {
                    name: "s318".to_string(),
                    namespace: ItemNamespace::System,
                    item: SimplifiedItem::MaterializedView {
                        referenced_names: vec!["s295".to_string()],
                    },
                },
                SimplifiedCatalogEntry {
                    name: "s323".to_string(),
                    namespace: ItemNamespace::System,
                    item: SimplifiedItem::MaterializedView {
                        referenced_names: vec!["s295".to_string(), "s322".to_string()],
                    },
                },
                SimplifiedCatalogEntry {
                    name: "s330".to_string(),
                    namespace: ItemNamespace::System,
                    item: SimplifiedItem::MaterializedView {
                        referenced_names: vec!["s318".to_string(), "s317".to_string()],
                    },
                },
                SimplifiedCatalogEntry {
                    name: "s321".to_string(),
                    namespace: ItemNamespace::System,
                    item: SimplifiedItem::MaterializedView {
                        referenced_names: vec!["s318".to_string()],
                    },
                },
                SimplifiedCatalogEntry {
                    name: "s315".to_string(),
                    namespace: ItemNamespace::System,
                    item: SimplifiedItem::MaterializedView {
                        referenced_names: vec!["s296".to_string()],
                    },
                },
                SimplifiedCatalogEntry {
                    name: "s354".to_string(),
                    namespace: ItemNamespace::System,
                    item: SimplifiedItem::MaterializedView {
                        referenced_names: vec!["s296".to_string()],
                    },
                },
                SimplifiedCatalogEntry {
                    name: "s327".to_string(),
                    namespace: ItemNamespace::System,
                    item: SimplifiedItem::MaterializedView {
                        referenced_names: vec!["s296".to_string()],
                    },
                },
                SimplifiedCatalogEntry {
                    name: "s339".to_string(),
                    namespace: ItemNamespace::System,
                    item: SimplifiedItem::MaterializedView {
                        referenced_names: vec!["s296".to_string()],
                    },
                },
                SimplifiedCatalogEntry {
                    name: "s355".to_string(),
                    namespace: ItemNamespace::System,
                    item: SimplifiedItem::MaterializedView {
                        referenced_names: vec!["s315".to_string()],
                    },
                },
            ],
            migrated_names: vec![
                "s273".to_string(),
                "s317".to_string(),
                "s318".to_string(),
                "s320".to_string(),
                "s321".to_string(),
                "s322".to_string(),
                "s323".to_string(),
                "s330".to_string(),
                "s339".to_string(),
                "s340".to_string(),
            ],
            expected_previous_storage_collection_names: vec![
                "s349".to_string(),
                "s421".to_string(),
                "s355".to_string(),
                "s315".to_string(),
                "s354".to_string(),
                "s327".to_string(),
                "s339".to_string(),
                "s296".to_string(),
                "s320".to_string(),
                "s340".to_string(),
                "s330".to_string(),
                "s321".to_string(),
                "s318".to_string(),
                "s323".to_string(),
                "s295".to_string(),
                "s273".to_string(),
                "s317".to_string(),
                "s322".to_string(),
            ],
            expected_migrated_system_object_mappings: vec![
                "s322".to_string(),
                "s317".to_string(),
                "s273".to_string(),
                "s295".to_string(),
                "s323".to_string(),
                "s318".to_string(),
                "s321".to_string(),
                "s330".to_string(),
                "s340".to_string(),
                "s320".to_string(),
                "s296".to_string(),
                "s339".to_string(),
                "s327".to_string(),
                "s354".to_string(),
                "s315".to_string(),
                "s355".to_string(),
                "s421".to_string(),
                "s349".to_string(),
            ],
            expected_user_item_drop_ops: vec![],
            expected_user_item_create_ops: vec![],
        };
        run_test_case(test_case).await;
    }

    #[mz_ore::test(tokio::test)]
    #[cfg_attr(miri, ignore)] //  unsupported operation: can't call foreign function `TLS_client_method` on OS `linux`
    async fn test_builtin_migration_system_child_migrations() {
        let test_case = BuiltinMigrationTestCase {
            test_name: "system_child_migrations",
            initial_state: vec![
                SimplifiedCatalogEntry {
                    name: "s1".to_string(),
                    namespace: ItemNamespace::System,
                    item: SimplifiedItem::Table,
                },
                SimplifiedCatalogEntry {
                    name: "s2".to_string(),
                    namespace: ItemNamespace::System,
                    item: SimplifiedItem::Index {
                        on: "s1".to_string(),
                    },
                },
            ],
            migrated_names: vec!["s1".to_string()],
            expected_previous_storage_collection_names: vec!["s1".to_string()],
            expected_migrated_system_object_mappings: vec!["s1".to_string(), "s2".to_string()],
            expected_user_item_drop_ops: vec![],
            expected_user_item_create_ops: vec![],
        };
        run_test_case(test_case).await;
    }
}<|MERGE_RESOLUTION|>--- conflicted
+++ resolved
@@ -506,7 +506,6 @@
         };
         builtin_table_updates.extend(builtin_table_update);
 
-<<<<<<< HEAD
         let post_item_updates = post_item_updates
             .into_iter()
             .map(|(kind, ts, diff)| StateUpdate {
@@ -515,12 +514,7 @@
                 diff: diff.try_into().expect("valid diff"),
             })
             .collect();
-        let builtin_table_update = state.apply_updates_for_bootstrap(post_item_updates).await;
-=======
-        let builtin_table_update = state
-            .apply_updates_for_bootstrap(post_item_updates, &mut local_expr_cache)
-            .await;
->>>>>>> c0abe268
+        let builtin_table_update = state.apply_updates_for_bootstrap(post_item_updates, &mut local_expr_cache).await;
         builtin_table_updates.extend(builtin_table_update);
 
         // Migrate builtin items.
