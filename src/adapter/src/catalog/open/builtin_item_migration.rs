// Copyright Materialize, Inc. and contributors. All rights reserved.
//
// Use of this software is governed by the Business Source License
// included in the LICENSE file.
//
// As of the Change Date specified in that file, in accordance with
// the Business Source License, use of this software will be governed
// by the Apache License, Version 2.0.

//! Migrations for builtin items.

use std::collections::{BTreeMap, BTreeSet};
use std::sync::Arc;

use futures::future::BoxFuture;
use futures::FutureExt;
use mz_catalog::builtin::{BuiltinTable, Fingerprint, BUILTINS};
use mz_catalog::config::BuiltinItemMigrationConfig;
use mz_catalog::durable::objects::SystemObjectUniqueIdentifier;
use mz_catalog::durable::{
    builtin_migration_shard_id, DurableCatalogError, FenceError, SystemObjectDescription,
    SystemObjectMapping, Transaction,
};
use mz_catalog::memory::error::{Error, ErrorKind};
use mz_catalog::memory::objects::CatalogItem;
use mz_catalog::SYSTEM_CONN_ID;
use mz_ore::collections::CollectionExt;
use mz_ore::{halt, soft_assert_or_log, soft_panic_or_log};
use mz_persist_client::cfg::USE_CRITICAL_SINCE_CATALOG;
use mz_persist_client::critical::SinceHandle;
use mz_persist_client::read::ReadHandle;
use mz_persist_client::write::WriteHandle;
use mz_persist_client::{Diagnostics, PersistClient};
use mz_persist_types::codec_impls::ShardIdSchema;
use mz_persist_types::ShardId;
use mz_repr::{CatalogItemId, Diff, GlobalId, Timestamp};
use mz_sql::catalog::CatalogItem as _;
use mz_storage_client::controller::StorageTxn;
use timely::progress::{Antichain, Timestamp as TimelyTimestamp};
use tracing::{debug, error};

use crate::catalog::open::builtin_item_migration::persist_schema::{TableKey, TableKeySchema};
use crate::catalog::state::LocalExpressionCache;
use crate::catalog::{BuiltinTableUpdate, Catalog, CatalogState};

/// The results of a builtin item migration.
pub(crate) struct BuiltinItemMigrationResult {
    /// A vec of updates to apply to the builtin tables.
    pub(crate) builtin_table_updates: Vec<BuiltinTableUpdate<&'static BuiltinTable>>,
    /// A set of storage collections to drop (only used by legacy migration).
    pub(crate) storage_collections_to_drop: BTreeSet<CatalogItemId>,
    /// A set of new shards that may need to be initialized (only used by 0dt migration).
    pub(crate) migrated_storage_collections_0dt: BTreeSet<CatalogItemId>,
    /// Some cleanup action to take once the migration has been made durable.
    pub(crate) cleanup_action: BoxFuture<'static, ()>,
}

/// Perform migrations for any builtin items that may have changed between versions.
pub(crate) async fn migrate_builtin_items(
    state: &mut CatalogState,
    txn: &mut Transaction<'_>,
<<<<<<< HEAD
    local_expr_cache: &mut LocalExpressionCache,
    migrated_builtins: Vec<GlobalId>,
=======
    migrated_builtins: Vec<CatalogItemId>,
>>>>>>> 3347ad7b
    config: BuiltinItemMigrationConfig,
) -> Result<BuiltinItemMigrationResult, Error> {
    match config {
        BuiltinItemMigrationConfig::Legacy => {
            migrate_builtin_items_legacy(state, txn, migrated_builtins).await
        }
        BuiltinItemMigrationConfig::ZeroDownTime {
            persist_client,
            deploy_generation,
            read_only,
        } => {
            migrate_builtin_items_0dt(
                state,
                txn,
                local_expr_cache,
                persist_client,
                migrated_builtins,
                deploy_generation,
                read_only,
            )
            .await
        }
    }
}

/// The legacy method for builtin migrations is to drop all migrated items and all of their
/// dependents and re-create them all with the new schema and new global IDs.
async fn migrate_builtin_items_legacy(
    state: &mut CatalogState,
    txn: &mut Transaction<'_>,
    migrated_builtins: Vec<CatalogItemId>,
) -> Result<BuiltinItemMigrationResult, Error> {
    let id_fingerprint_map: BTreeMap<_, _> = BUILTINS::iter(&state.config().builtins_cfg)
        .map(|builtin| {
            let id = state.resolve_builtin_object(builtin);
            let fingerprint = builtin.fingerprint();
            (id, fingerprint)
        })
        .collect();
    let mut builtin_migration_metadata = Catalog::generate_builtin_migration_metadata(
        state,
        txn,
        migrated_builtins,
        id_fingerprint_map,
    )?;
    let builtin_table_updates =
        Catalog::apply_builtin_migration(state, txn, &mut builtin_migration_metadata).await?;

    let cleanup_action = async {}.boxed();
    Ok(BuiltinItemMigrationResult {
        builtin_table_updates,
        storage_collections_to_drop: builtin_migration_metadata.previous_storage_collection_ids,
        migrated_storage_collections_0dt: BTreeSet::new(),
        cleanup_action,
    })
}

/// An implementation of builtin item migrations that is compatible with zero down-time upgrades.
/// The issue with the legacy approach is that it mints new global IDs for each migrated item and
/// its descendents, without durably writing those IDs down in the catalog. As a result, the
/// previous Materialize version, which is still running, may allocate the same global IDs. This
/// would cause confusion for the current version when it's promoted to the leader because its
/// definition of global IDs will no longer be valid. At best, the current version would have to
/// rehydrate all objects that depend on migrated items. At worst, it would panic.
///
/// The high level description of this approach is that we create new shards for each migrated
/// builtin table with the new table schema, without changing the global ID. Dependent objects are
/// not modified but now read from the new shards.
///
/// A detailed description of this approach follows. It's important that all of these steps are
/// idempotent, so that we can safely crash at any point and non-upgrades turn into a no-op.
///
///    1. Each environment has a dedicated persist shard, called the migration shard, that allows
///       environments to durably write down metadata while in read-only mode. The shard is a
///       mapping of `(GlobalId, deploy_generation)` to `ShardId`.
///    2. Collect the `GlobalId` of all migrated tables for the current deploy generation.
///    3. Read in the current contents of the migration shard.
///    4. Collect all the `ShardId`s from the migration shard that are not at the current
///       `deploy_generation` or are not in the set of migrated tables.
///       a. If they ARE NOT mapped to a `GlobalId` in the storage metadata then they are shards
///          from an incomplete migration. Finalize them and remove them from the migration shard.
///          Note: care must be taken to not remove the shard from the migration shard until we are
///          sure that they will be finalized, otherwise the shard will leak.
///       b. If they ARE mapped to a `GlobalId` in the storage metadata then they are shards from a
///       complete migration. Remove them from the migration shard.
///    5. Collect all the `GlobalId`s of tables that are migrated, but not in the migration shard
///       for the current deploy generation. Generate new `ShardId`s and add them to the migration
///       shard.
///    6. At this point the migration shard should only logically contain a mapping of migrated
///       table `GlobalId`s to new `ShardId`s for the current deploy generation. For each of these
///       `GlobalId`s such that the `ShardId` isn't already in the storage metadata:
///       a. Remove the current `GlobalId` to `ShardId` mapping from the storage metadata.
///       b. Finalize the removed `ShardId`s.
///       c. Insert the new `GlobalId` to `ShardId` mapping into the storage metadata.
///
/// This approach breaks the abstraction boundary between the catalog and the storage metadata, but
/// these types of rare, but extremely useful, abstraction breaks is the exact reason they are
/// co-located.
///
/// Since the new shards are created in read-only mode, they will be left empty and all dependent
/// items will fail to hydrate.
/// TODO(jkosh44) Back-fill these tables in read-only mode so they can properly hydrate.
///
/// While in read-only mode we write the migration changes to `txn`, which will update the
/// in-memory catalog, which will cause the new shards to be created in storage. However, we don't
/// have to worry about the catalog changes becoming durable because the `txn` is in savepoint
/// mode. When we re-execute this migration as the leader (i.e. outside of read-only mode), `txn`
/// will be writable and the migration will be made durable in the catalog. We always write
/// directly to the migration shard, regardless of read-only mode. So we have to be careful not to
/// remove anything from the migration shard until we're sure that its results have been made
/// durable elsewhere.
async fn migrate_builtin_items_0dt(
    state: &mut CatalogState,
    txn: &mut Transaction<'_>,
    local_expr_cache: &mut LocalExpressionCache,
    persist_client: PersistClient,
    migrated_builtins: Vec<CatalogItemId>,
    deploy_generation: u64,
    read_only: bool,
) -> Result<BuiltinItemMigrationResult, Error> {
    assert_eq!(
        read_only,
        txn.is_savepoint(),
        "txn must be in savepoint mode when read_only is true, and in writable mode when read_only is false"
    );

    // 0. Update durably stored fingerprints.
    let id_fingerprint_map: BTreeMap<_, _> = BUILTINS::iter(&state.config().builtins_cfg)
        .map(|builtin| {
            let id = state.resolve_builtin_object(builtin);
            let fingerprint = builtin.fingerprint();
            (id, fingerprint)
        })
        .collect();
    let mut migrated_system_object_mappings = BTreeMap::new();
    for item_id in &migrated_builtins {
        let fingerprint = id_fingerprint_map
            .get(item_id)
            .expect("missing fingerprint");
        let entry = state.get_entry(item_id);
        let schema_name = state
            .get_schema(
                &entry.name().qualifiers.database_spec,
                &entry.name().qualifiers.schema_spec,
                entry.conn_id().unwrap_or(&SYSTEM_CONN_ID),
            )
            .name
            .schema
            .as_str();
        // Builtin Items can only be referenced by a single GlobalId.
        let global_id = state.get_entry(item_id).global_ids().into_element();

        migrated_system_object_mappings.insert(
            *item_id,
            SystemObjectMapping {
                description: SystemObjectDescription {
                    schema_name: schema_name.to_string(),
                    object_type: entry.item_type(),
                    object_name: entry.name().item.clone(),
                },
                unique_identifier: SystemObjectUniqueIdentifier {
                    catalog_id: *item_id,
                    global_id,
                    fingerprint: fingerprint.clone(),
                },
            },
        );
    }
    txn.update_system_object_mappings(migrated_system_object_mappings)?;

    // 1. Open migration shard.
    let organization_id = state.config.environment_id.organization_id();
    let shard_id = builtin_migration_shard_id(organization_id);
    let diagnostics = Diagnostics {
        shard_name: "builtin_migration".to_string(),
        handle_purpose: format!("builtin table migration shard for org {organization_id:?} generation {deploy_generation:?}"),
    };
    let mut since_handle: SinceHandle<TableKey, ShardId, Timestamp, Diff, i64> = persist_client
        .open_critical_since(
            shard_id,
            // TODO: We may need to use a different critical reader
            // id for this if we want to be able to introspect it via SQL.
            PersistClient::CONTROLLER_CRITICAL_SINCE,
            diagnostics.clone(),
        )
        .await
        .expect("invalid usage");
    let (mut write_handle, mut read_handle): (
        WriteHandle<TableKey, ShardId, Timestamp, Diff>,
        ReadHandle<TableKey, ShardId, Timestamp, Diff>,
    ) = persist_client
        .open(
            shard_id,
            Arc::new(TableKeySchema),
            Arc::new(ShardIdSchema),
            diagnostics,
            USE_CRITICAL_SINCE_CATALOG.get(persist_client.dyncfgs()),
        )
        .await
        .expect("invalid usage");
    // Commit an empty write at the minimum timestamp so the shard is always readable.
    const EMPTY_UPDATES: &[((TableKey, ShardId), Timestamp, Diff)] = &[];
    let res = write_handle
        .compare_and_append(
            EMPTY_UPDATES,
            Antichain::from_elem(Timestamp::minimum()),
            Antichain::from_elem(Timestamp::minimum().step_forward()),
        )
        .await
        .expect("invalid usage");
    if let Err(e) = res {
        debug!("migration shard already initialized: {e:?}");
    }

    // 2. Get the `GlobalId` of all migrated storage collections.
    let migrated_storage_collections: BTreeSet<_> = migrated_builtins
        .into_iter()
        .filter_map(|item_id| {
            let gid = match state.get_entry(&item_id).item() {
                CatalogItem::Table(table) => {
                    let mut ids: Vec<_> = table.global_ids().collect();
                    assert_eq!(ids.len(), 1, "{ids:?}");
                    ids.pop().expect("checked length")
                }
                CatalogItem::Source(source) => source.global_id(),
                CatalogItem::MaterializedView(mv) => mv.global_id(),
                CatalogItem::ContinualTask(ct) => ct.global_id(),
                CatalogItem::Log(_)
                | CatalogItem::Sink(_)
                | CatalogItem::View(_)
                | CatalogItem::Index(_)
                | CatalogItem::Type(_)
                | CatalogItem::Func(_)
                | CatalogItem::Secret(_)
                | CatalogItem::Connection(_) => return None,
            };
            let GlobalId::System(raw_gid) = gid else {
                unreachable!(
                    "builtin objects must have system ID, found: {item_id:?} with {gid:?}"
                );
            };
            Some(raw_gid)
        })
        .collect();

    // 3. Read in the current contents of the migration shard.
    // We intentionally fetch the upper AFTER opening the read handle to address races between
    // the upper and since moving forward in some other process.
    let upper = fetch_upper(&mut write_handle).await;
    // The empty write above should ensure that the upper is at least 1.
    let as_of = upper.checked_sub(1).ok_or_else(|| {
        Error::new(ErrorKind::Internal(format!(
            "builtin migration failed, unexpected upper: {upper:?}"
        )))
    })?;
    let since = read_handle.since();
    assert!(
        since.less_equal(&as_of),
        "since={since:?}, as_of={as_of:?}; since must be less than or equal to as_of"
    );
    let as_of = Antichain::from_elem(as_of);
    let snapshot = read_handle
        .snapshot_and_fetch(as_of)
        .await
        .expect("we have advanced the as_of by the since");
    soft_assert_or_log!(
        snapshot.iter().all(|(_, _, diff)| *diff == 1),
        "snapshot_and_fetch guarantees a consolidated result: {snapshot:?}"
    );
    let mut global_id_shards: BTreeMap<_, _> = snapshot
        .into_iter()
        .map(|((key, value), _ts, _diff)| {
            let table_key = key.expect("persist decoding error");
            let shard_id = value.expect("persist decoding error");
            (table_key, shard_id)
        })
        .collect();

    // 4. Clean up contents of migration shard.
    let mut migrated_shard_updates: Vec<((TableKey, ShardId), Timestamp, Diff)> = Vec::new();
    let mut migration_shards_to_finalize = BTreeSet::new();
    let storage_collection_metadata = {
        let txn: &mut dyn StorageTxn<Timestamp> = txn;
        txn.get_collection_metadata()
    };
    for (table_key, shard_id) in global_id_shards.clone() {
        if table_key.deploy_generation > deploy_generation {
            halt!(
                "saw deploy generation {}, which is greater than current deploy generation {}",
                table_key.deploy_generation,
                deploy_generation
            );
        }

        if !migrated_storage_collections.contains(&table_key.global_id)
            || table_key.deploy_generation < deploy_generation
        {
            global_id_shards.remove(&table_key);
            if storage_collection_metadata.get(&GlobalId::System(table_key.global_id))
                == Some(&shard_id)
            {
                migrated_shard_updates.push(((table_key, shard_id.clone()), upper, -1));
            } else {
                migration_shards_to_finalize.insert((table_key, shard_id));
            }
        }
    }

    // 5. Add migrated tables to migration shard for current generation.
    let mut global_id_shards: BTreeMap<_, _> = global_id_shards
        .into_iter()
        .map(|(table_key, shard_id)| (table_key.global_id, shard_id))
        .collect();
    for global_id in migrated_storage_collections {
        if !global_id_shards.contains_key(&global_id) {
            let shard_id = ShardId::new();
            global_id_shards.insert(global_id, shard_id);
            let table_key = TableKey {
                global_id,
                deploy_generation,
            };
            migrated_shard_updates.push(((table_key, shard_id), upper, 1));
        }
    }

    // It's very important that we use the same `upper` that was used to read in a snapshot of the
    // shard. If someone updated the shard after we read then this write will fail.
    let upper = if !migrated_shard_updates.is_empty() {
        write_to_migration_shard(
            migrated_shard_updates,
            upper,
            &mut write_handle,
            &mut since_handle,
        )
        .await?
    } else {
        upper
    };

    // 6. Update `GlobalId` to `ShardId` mapping and register old `ShardId`s for finalization. We don't do the finalization here and instead rely on the background finalization task.
    let migrated_storage_collections_0dt = {
        let txn: &mut dyn StorageTxn<Timestamp> = txn;
        let storage_collection_metadata = txn.get_collection_metadata();
        let global_id_shards: BTreeMap<_, _> = global_id_shards
            .into_iter()
            .map(|(global_id, shard_id)| (GlobalId::System(global_id), shard_id))
            .filter(|(global_id, shard_id)| {
                storage_collection_metadata.get(global_id) != Some(shard_id)
            })
            .collect();
        let global_ids: BTreeSet<_> = global_id_shards.keys().cloned().collect();
        let mut old_shard_ids: BTreeSet<_> = txn
            .delete_collection_metadata(global_ids.clone())
            .into_iter()
            .map(|(_, shard_id)| shard_id)
            .collect();
        old_shard_ids.extend(
            migration_shards_to_finalize
                .iter()
                .map(|(_, shard_id)| shard_id),
        );
        txn.insert_unfinalized_shards(old_shard_ids).map_err(|e| {
            Error::new(ErrorKind::Internal(format!(
                "builtin migration failed: {e}"
            )))
        })?;
        txn.insert_collection_metadata(global_id_shards)
            .map_err(|e| {
                Error::new(ErrorKind::Internal(format!(
                    "builtin migration failed: {e}"
                )))
            })?;
        global_ids
    };

    // 7. Map the migrated `GlobalId`s to their corresponding `CatalogItemId`.
    let migrated_storage_collections_0dt = migrated_storage_collections_0dt
        .into_iter()
        .map(|gid| state.get_entry_by_global_id(&gid).id())
        .collect();

    let updates = txn.get_and_commit_op_updates();
    let builtin_table_updates = state
        .apply_updates_for_bootstrap(updates, local_expr_cache)
        .await;

    let cleanup_action = async move {
        if !read_only {
            let updates: Vec<_> = migration_shards_to_finalize
                .into_iter()
                .map(|(table_key, shard_id)| ((table_key, shard_id), upper, -1))
                .collect();
            if !updates.is_empty() {
                // Ignore any errors, these shards will get cleaned up in the next upgrade.
                // It's important to use `upper` here. If there was another concurrent write at
                // `upper`, then `updates` are no longer valid.
                let res =
                    write_to_migration_shard(updates, upper, &mut write_handle, &mut since_handle)
                        .await;
                if let Err(e) = res {
                    error!("Unable to remove old entries from migration shard: {e:?}");
                }
            }
        }
    }
    .boxed();

    Ok(BuiltinItemMigrationResult {
        builtin_table_updates,
        storage_collections_to_drop: BTreeSet::new(),
        migrated_storage_collections_0dt,
        cleanup_action,
    })
}

async fn fetch_upper(
    write_handle: &mut WriteHandle<TableKey, ShardId, Timestamp, Diff>,
) -> Timestamp {
    write_handle
        .fetch_recent_upper()
        .await
        .as_option()
        .cloned()
        .expect("we use a totally ordered time and never finalize the shard")
}

async fn write_to_migration_shard(
    updates: Vec<((TableKey, ShardId), Timestamp, Diff)>,
    upper: Timestamp,
    write_handle: &mut WriteHandle<TableKey, ShardId, Timestamp, Diff>,
    since_handle: &mut SinceHandle<TableKey, ShardId, Timestamp, Diff, i64>,
) -> Result<Timestamp, Error> {
    let next_upper = upper.step_forward();
    // Lag the shard's upper by 1 to keep it readable.
    let downgrade_to = Antichain::from_elem(next_upper.saturating_sub(1));
    let next_upper_antichain = Antichain::from_elem(next_upper);

    if let Err(err) = write_handle
        .compare_and_append(updates, Antichain::from_elem(upper), next_upper_antichain)
        .await
        .expect("invalid usage")
    {
        return Err(Error::new(ErrorKind::Durable(DurableCatalogError::Fence(
            FenceError::migration(err),
        ))));
    }

    // The since handle gives us the ability to fence out other downgraders using an opaque token.
    // (See the method documentation for details.)
    // That's not needed here, so we use the since handle's opaque token to avoid any comparison
    // failures.
    let opaque = *since_handle.opaque();
    let downgrade = since_handle
        .maybe_compare_and_downgrade_since(&opaque, (&opaque, &downgrade_to))
        .await;
    match downgrade {
        None => {}
        Some(Err(e)) => soft_panic_or_log!("found opaque value {e}, but expected {opaque}"),
        Some(Ok(updated)) => soft_assert_or_log!(
            updated == downgrade_to,
            "updated bound ({updated:?}) should match expected ({downgrade_to:?})"
        ),
    }

    Ok(next_upper)
}

mod persist_schema {
    use std::num::ParseIntError;

    use arrow::array::{StringArray, StringBuilder};
    use bytes::{BufMut, Bytes};
    use mz_persist_types::codec_impls::{
        SimpleColumnarData, SimpleColumnarDecoder, SimpleColumnarEncoder,
    };
    use mz_persist_types::columnar::Schema2;
    use mz_persist_types::stats::NoneStats;
    use mz_persist_types::Codec;

    #[derive(Debug, Clone, Default, Eq, Ord, PartialEq, PartialOrd)]
    pub(super) struct TableKey {
        pub(super) global_id: u64,
        pub(super) deploy_generation: u64,
    }

    impl std::fmt::Display for TableKey {
        fn fmt(&self, f: &mut std::fmt::Formatter<'_>) -> std::fmt::Result {
            write!(f, "{}-{}", self.global_id, self.deploy_generation)
        }
    }

    impl std::str::FromStr for TableKey {
        type Err = String;

        fn from_str(s: &str) -> Result<Self, Self::Err> {
            let parts: Vec<_> = s.split('-').collect();
            let &[global_id, deploy_generation] = parts.as_slice() else {
                return Err(format!("invalid TableKey '{s}'"));
            };
            let global_id = global_id
                .parse()
                .map_err(|e: ParseIntError| e.to_string())?;
            let deploy_generation = deploy_generation
                .parse()
                .map_err(|e: ParseIntError| e.to_string())?;
            Ok(TableKey {
                global_id,
                deploy_generation,
            })
        }
    }

    impl From<TableKey> for String {
        fn from(table_key: TableKey) -> Self {
            table_key.to_string()
        }
    }

    impl TryFrom<String> for TableKey {
        type Error = String;

        fn try_from(s: String) -> Result<Self, Self::Error> {
            s.parse()
        }
    }

    impl Codec for TableKey {
        type Storage = ();
        type Schema = TableKeySchema;
        fn codec_name() -> String {
            "TableKey".into()
        }
        fn encode<B: BufMut>(&self, buf: &mut B) {
            buf.put(self.to_string().as_bytes())
        }
        fn decode<'a>(buf: &'a [u8], _schema: &TableKeySchema) -> Result<Self, String> {
            let table_key = String::from_utf8(buf.to_owned()).map_err(|err| err.to_string())?;
            table_key.parse()
        }
        fn encode_schema(_schema: &Self::Schema) -> Bytes {
            Bytes::new()
        }
        fn decode_schema(buf: &Bytes) -> Self::Schema {
            assert_eq!(*buf, Bytes::new());
            TableKeySchema
        }
    }

    impl SimpleColumnarData for TableKey {
        type ArrowBuilder = StringBuilder;
        type ArrowColumn = StringArray;

        fn goodbytes(builder: &Self::ArrowBuilder) -> usize {
            builder.values_slice().len()
        }

        fn push(&self, builder: &mut Self::ArrowBuilder) {
            builder.append_value(&self.to_string());
        }
        fn push_null(builder: &mut Self::ArrowBuilder) {
            builder.append_null();
        }
        fn read(&mut self, idx: usize, column: &Self::ArrowColumn) {
            *self = column.value(idx).parse().expect("should be valid TableKey");
        }
    }

    /// An implementation of [Schema2] for [TableKey].
    #[derive(Debug, PartialEq)]
    pub(super) struct TableKeySchema;

    impl Schema2<TableKey> for TableKeySchema {
        type ArrowColumn = StringArray;
        type Statistics = NoneStats;

        type Decoder = SimpleColumnarDecoder<TableKey>;
        type Encoder = SimpleColumnarEncoder<TableKey>;

        fn encoder(&self) -> Result<Self::Encoder, anyhow::Error> {
            Ok(SimpleColumnarEncoder::default())
        }

        fn decoder(&self, col: Self::ArrowColumn) -> Result<Self::Decoder, anyhow::Error> {
            Ok(SimpleColumnarDecoder::new(col))
        }
    }
}<|MERGE_RESOLUTION|>--- conflicted
+++ resolved
@@ -59,12 +59,8 @@
 pub(crate) async fn migrate_builtin_items(
     state: &mut CatalogState,
     txn: &mut Transaction<'_>,
-<<<<<<< HEAD
     local_expr_cache: &mut LocalExpressionCache,
-    migrated_builtins: Vec<GlobalId>,
-=======
     migrated_builtins: Vec<CatalogItemId>,
->>>>>>> 3347ad7b
     config: BuiltinItemMigrationConfig,
 ) -> Result<BuiltinItemMigrationResult, Error> {
     match config {
