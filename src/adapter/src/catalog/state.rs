// Copyright Materialize, Inc. and contributors. All rights reserved.
//
// Use of this software is governed by the Business Source License
// included in the LICENSE file.
//
// As of the Change Date specified in that file, in accordance with
// the Business Source License, use of this software will be governed
// by the Apache License, Version 2.0.

//! In-memory metadata storage for the coordinator.

use std::borrow::Cow;
use std::collections::{BTreeMap, BTreeSet, VecDeque};
use std::fmt::Debug;
use std::sync::Arc;
use std::sync::LazyLock;
use std::time::Instant;

use ipnet::IpNet;
use itertools::Itertools;
use mz_adapter_types::compaction::CompactionWindow;
use mz_adapter_types::connection::ConnectionId;
use mz_audit_log::{EventDetails, EventType, ObjectType, VersionedEvent};
use mz_build_info::DUMMY_BUILD_INFO;
use mz_catalog::builtin::{
    Builtin, BuiltinCluster, BuiltinLog, BuiltinSource, BuiltinTable, BuiltinType, BUILTINS,
};
use mz_catalog::config::{AwsPrincipalContext, ClusterReplicaSizeMap};
use mz_catalog::expr_cache::LocalExpressions;
use mz_catalog::memory::error::{Error, ErrorKind};
use mz_catalog::memory::objects::{
    CatalogEntry, CatalogItem, Cluster, ClusterReplica, CommentsMap, Connection, DataSourceDesc,
    Database, DefaultPrivileges, Index, MaterializedView, NetworkPolicy, Role, Schema, Secret,
    Sink, Source, SourceReferences, Table, TableDataSource, Type, View,
};
use mz_catalog::SYSTEM_CONN_ID;
use mz_controller::clusters::{
    ManagedReplicaAvailabilityZones, ManagedReplicaLocation, ReplicaAllocation, ReplicaLocation,
    UnmanagedReplicaLocation,
};
use mz_controller_types::{ClusterId, ReplicaId};
<<<<<<< HEAD
use mz_expr::OptimizedMirRelationExpr;
=======
use mz_expr::CollectionPlan;
>>>>>>> 3347ad7b
use mz_ore::collections::CollectionExt;
use mz_ore::now::NOW_ZERO;
use mz_ore::soft_assert_no_log;
use mz_ore::str::StrExt;
use mz_pgrepr::oid::INVALID_OID;
use mz_repr::adt::mz_acl_item::PrivilegeMap;
use mz_repr::namespaces::{
    INFORMATION_SCHEMA, MZ_CATALOG_SCHEMA, MZ_CATALOG_UNSTABLE_SCHEMA, MZ_INTERNAL_SCHEMA,
    MZ_INTROSPECTION_SCHEMA, MZ_TEMP_SCHEMA, MZ_UNSAFE_SCHEMA, PG_CATALOG_SCHEMA, SYSTEM_SCHEMAS,
    UNSTABLE_SCHEMAS,
};
use mz_repr::network_policy_id::NetworkPolicyId;
use mz_repr::optimize::OptimizerFeatures;
use mz_repr::role_id::RoleId;
use mz_repr::{CatalogItemId, GlobalId, RelationDesc, RelationVersion};
use mz_secrets::InMemorySecretsController;
use mz_sql::ast::Ident;
use mz_sql::catalog::{
    BuiltinsConfig, CatalogCluster, CatalogClusterReplica, CatalogConfig, CatalogDatabase,
    CatalogError as SqlCatalogError, CatalogItem as SqlCatalogItem, CatalogItemType,
    CatalogRecordField, CatalogRole, CatalogSchema, CatalogType, CatalogTypeDetails, EnvironmentId,
    IdReference, NameReference, SessionCatalog, SystemObjectType, TypeReference,
};
use mz_sql::names::{
    CommentObjectId, DatabaseId, DependencyIds, FullItemName, FullSchemaName, ObjectId,
    PartialItemName, QualifiedItemName, QualifiedSchemaName, RawDatabaseSpecifier,
    ResolvedDatabaseSpecifier, ResolvedIds, SchemaId, SchemaSpecifier, SystemObjectId,
};
use mz_sql::plan::{
    CreateConnectionPlan, CreateIndexPlan, CreateMaterializedViewPlan, CreateSecretPlan,
    CreateSinkPlan, CreateSourcePlan, CreateTablePlan, CreateTypePlan, CreateViewPlan, Params,
    Plan, PlanContext,
};
use mz_sql::rbac;
use mz_sql::session::metadata::SessionMetadata;
use mz_sql::session::user::MZ_SYSTEM_ROLE_ID;
use mz_sql::session::vars::{SystemVars, Var, VarInput, DEFAULT_DATABASE_NAME};
use mz_sql_parser::ast::QualifiedReplica;
use mz_storage_client::controller::StorageMetadata;
use mz_storage_types::connections::inline::{
    ConnectionResolver, InlinedConnection, IntoInlineConnection,
};
use mz_storage_types::connections::ConnectionContext;
use serde::Serialize;
use timely::progress::Antichain;
use tokio::sync::mpsc;
use tracing::{debug, info, warn};

// DO NOT add any more imports from `crate` outside of `crate::catalog`.
use crate::catalog::{Catalog, ConnCatalog};
use crate::coord::ConnMeta;
use crate::optimize::{self, Optimize, OptimizerCatalog};
use crate::session::Session;
use crate::AdapterError;

/// The in-memory representation of the Catalog. This struct is not directly used to persist
/// metadata to persistent storage. For persistent metadata see
/// [`mz_catalog::durable::DurableCatalogState`].
///
/// [`Serialize`] is implemented to create human readable dumps of the in-memory state, not for
/// storing the contents of this struct on disk.
#[derive(Debug, Clone, Serialize)]
pub struct CatalogState {
    // State derived from the durable catalog. These fields should only be mutated in `open.rs` or
    // `apply.rs`. Some of these fields are not 100% derived from the durable catalog. Those
    // include:
    //  - Temporary items.
    //  - Certain objects are partially derived from read-only state.
    pub(super) database_by_name: BTreeMap<String, DatabaseId>,
    #[serde(serialize_with = "mz_ore::serde::map_key_to_string")]
    pub(super) database_by_id: BTreeMap<DatabaseId, Database>,
    #[serde(serialize_with = "skip_temp_items")]
    pub(super) entry_by_id: BTreeMap<CatalogItemId, CatalogEntry>,
    #[serde(serialize_with = "mz_ore::serde::map_key_to_string")]
    pub(super) entry_by_global_id: BTreeMap<GlobalId, CatalogItemId>,
    pub(super) ambient_schemas_by_name: BTreeMap<String, SchemaId>,
    #[serde(serialize_with = "mz_ore::serde::map_key_to_string")]
    pub(super) ambient_schemas_by_id: BTreeMap<SchemaId, Schema>,
    pub(super) clusters_by_name: BTreeMap<String, ClusterId>,
    #[serde(serialize_with = "mz_ore::serde::map_key_to_string")]
    pub(super) clusters_by_id: BTreeMap<ClusterId, Cluster>,
    pub(super) roles_by_name: BTreeMap<String, RoleId>,
    #[serde(serialize_with = "mz_ore::serde::map_key_to_string")]
    pub(super) roles_by_id: BTreeMap<RoleId, Role>,
    pub(super) network_policies_by_name: BTreeMap<String, NetworkPolicyId>,
    #[serde(serialize_with = "mz_ore::serde::map_key_to_string")]
    pub(super) network_policies_by_id: BTreeMap<NetworkPolicyId, NetworkPolicy>,

    #[serde(skip)]
    pub(super) system_configuration: SystemVars,
    pub(super) default_privileges: DefaultPrivileges,
    pub(super) system_privileges: PrivilegeMap,
    pub(super) comments: CommentsMap,
    #[serde(serialize_with = "mz_ore::serde::map_key_to_string")]
    pub(super) source_references: BTreeMap<CatalogItemId, SourceReferences>,
    pub(super) storage_metadata: StorageMetadata,

    // Mutable state not derived from the durable catalog.
    #[serde(skip)]
    pub(super) temporary_schemas: BTreeMap<ConnectionId, Schema>,

    // Read-only state not derived from the durable catalog.
    #[serde(skip)]
    pub(super) config: mz_sql::catalog::CatalogConfig,
    pub(super) cluster_replica_sizes: ClusterReplicaSizeMap,
    #[serde(skip)]
    pub(crate) availability_zones: Vec<String>,

    // Read-only not derived from the durable catalog.
    #[serde(skip)]
    pub(super) egress_addresses: Vec<IpNet>,
    pub(super) aws_principal_context: Option<AwsPrincipalContext>,
    pub(super) aws_privatelink_availability_zones: Option<BTreeSet<String>>,
    pub(super) http_host_name: Option<String>,
}

/// Keeps track of what expressions are cached or not during startup.
#[derive(Debug, Clone, Serialize)]
pub(crate) enum LocalExpressionCache {
    /// The cache is being used.
    Open {
        /// The local expressions that were cached in the expression cache.
        cached_exprs: BTreeMap<GlobalId, LocalExpressions>,
        /// The local expressions that were NOT cached in the expression cache.
        uncached_exprs: BTreeMap<GlobalId, LocalExpressions>,
    },
    /// The cache is not being used.
    Closed,
}

impl LocalExpressionCache {
    pub(super) fn new(cached_exprs: BTreeMap<GlobalId, LocalExpressions>) -> Self {
        Self::Open {
            cached_exprs,
            uncached_exprs: BTreeMap::new(),
        }
    }

    pub(super) fn remove_cached_expression(&mut self, id: &GlobalId) -> Option<LocalExpressions> {
        match self {
            LocalExpressionCache::Open { cached_exprs, .. } => cached_exprs.remove(id),
            LocalExpressionCache::Closed => None,
        }
    }

    /// Insert an expression that was cached, back into the cache. This is generally needed when
    /// parsing/planning an expression fails, but we don't want to lose the cached expression.
    pub(super) fn insert_cached_expression(
        &mut self,
        id: GlobalId,
        local_expressions: LocalExpressions,
    ) {
        match self {
            LocalExpressionCache::Open { cached_exprs, .. } => {
                cached_exprs.insert(id, local_expressions);
            }
            LocalExpressionCache::Closed => {}
        }
    }

    /// Inform the cache that `id` was not found in the cache and that we should add it as
    /// `local_mir` and `optimizer_features`.
    pub(super) fn insert_uncached_expression(
        &mut self,
        id: GlobalId,
        local_mir: OptimizedMirRelationExpr,
        optimizer_features: OptimizerFeatures,
    ) {
        match self {
            LocalExpressionCache::Open { uncached_exprs, .. } => {
                let local_expr = LocalExpressions {
                    local_mir,
                    optimizer_features,
                };
                // If we are trying to cache the same item a second time, with a different
                // expression, then we must be migrating the object or doing something else weird.
                // Caching the unmigrated expression may cause us to incorrectly use the unmigrated
                // version after a restart. Caching the migrated version may cause us to incorrectly
                // think that the object has already been migrated. To simplify things, we cache
                // neither.
                let prev = uncached_exprs.remove(&id);
                match prev {
                    Some(prev) if prev == local_expr => {
                        uncached_exprs.insert(id, local_expr);
                    }
                    None => {
                        uncached_exprs.insert(id, local_expr);
                    }
                    Some(_) => {}
                }
            }
            LocalExpressionCache::Closed => {}
        }
    }

    pub(super) fn into_uncached_exprs(self) -> BTreeMap<GlobalId, LocalExpressions> {
        match self {
            LocalExpressionCache::Open { uncached_exprs, .. } => uncached_exprs,
            LocalExpressionCache::Closed => BTreeMap::new(),
        }
    }
}

fn skip_temp_items<S>(
    entries: &BTreeMap<CatalogItemId, CatalogEntry>,
    serializer: S,
) -> Result<S::Ok, S::Error>
where
    S: serde::Serializer,
{
    mz_ore::serde::map_key_to_string(
        entries.iter().filter(|(_k, v)| v.conn_id().is_none()),
        serializer,
    )
}

impl CatalogState {
    /// Returns an empty [`CatalogState`] that can be used in tests.
    pub fn empty_test() -> Self {
        CatalogState {
            database_by_name: Default::default(),
            database_by_id: Default::default(),
            entry_by_id: Default::default(),
            entry_by_global_id: Default::default(),
            ambient_schemas_by_name: Default::default(),
            ambient_schemas_by_id: Default::default(),
            temporary_schemas: Default::default(),
            clusters_by_id: Default::default(),
            clusters_by_name: Default::default(),
            network_policies_by_name: Default::default(),
            roles_by_name: Default::default(),
            roles_by_id: Default::default(),
            network_policies_by_id: Default::default(),
            config: CatalogConfig {
                start_time: Default::default(),
                start_instant: Instant::now(),
                nonce: Default::default(),
                environment_id: EnvironmentId::for_tests(),
                session_id: Default::default(),
                build_info: &DUMMY_BUILD_INFO,
                timestamp_interval: Default::default(),
                now: NOW_ZERO.clone(),
                connection_context: ConnectionContext::for_tests(Arc::new(
                    InMemorySecretsController::new(),
                )),
                builtins_cfg: BuiltinsConfig {
                    include_continual_tasks: true,
                },
                helm_chart_version: None,
            },
            cluster_replica_sizes: Default::default(),
            availability_zones: Default::default(),
            system_configuration: Default::default(),
            egress_addresses: Default::default(),
            aws_principal_context: Default::default(),
            aws_privatelink_availability_zones: Default::default(),
            http_host_name: Default::default(),
            default_privileges: Default::default(),
            system_privileges: Default::default(),
            comments: Default::default(),
            source_references: Default::default(),
            storage_metadata: Default::default(),
        }
    }

    pub fn for_session<'a>(&'a self, session: &'a Session) -> ConnCatalog<'a> {
        let search_path = self.resolve_search_path(session);
        let database = self
            .database_by_name
            .get(session.vars().database())
            .map(|id| id.clone());
        let state = match session.transaction().catalog_state() {
            Some(txn_catalog_state) => Cow::Borrowed(txn_catalog_state),
            None => Cow::Borrowed(self),
        };
        ConnCatalog {
            state,
            unresolvable_ids: BTreeSet::new(),
            conn_id: session.conn_id().clone(),
            cluster: session.vars().cluster().into(),
            database,
            search_path,
            role_id: session.current_role_id().clone(),
            prepared_statements: Some(session.prepared_statements()),
            notices_tx: session.retain_notice_transmitter(),
        }
    }

    pub fn for_sessionless_user(&self, role_id: RoleId) -> ConnCatalog {
        let (notices_tx, _notices_rx) = mpsc::unbounded_channel();
        let cluster = self.system_configuration.default_cluster();

        ConnCatalog {
            state: Cow::Borrowed(self),
            unresolvable_ids: BTreeSet::new(),
            conn_id: SYSTEM_CONN_ID.clone(),
            cluster,
            database: self
                .resolve_database(DEFAULT_DATABASE_NAME)
                .ok()
                .map(|db| db.id()),
            // Leaving the system's search path empty allows us to catch issues
            // where catalog object names have not been normalized correctly.
            search_path: Vec::new(),
            role_id,
            prepared_statements: None,
            notices_tx,
        }
    }

    pub fn for_system_session(&self) -> ConnCatalog {
        self.for_sessionless_user(MZ_SYSTEM_ROLE_ID)
    }

    /// Returns an iterator over the deduplicated identifiers of all
    /// objects this catalog entry transitively depends on (where
    /// "depends on" is meant in the sense of [`CatalogItem::uses`], rather than
    /// [`CatalogItem::references`]).
    pub fn transitive_uses(&self, id: CatalogItemId) -> impl Iterator<Item = CatalogItemId> + '_ {
        struct I<'a> {
            queue: VecDeque<CatalogItemId>,
            seen: BTreeSet<CatalogItemId>,
            this: &'a CatalogState,
        }
        impl<'a> Iterator for I<'a> {
            type Item = CatalogItemId;
            fn next(&mut self) -> Option<Self::Item> {
                if let Some(next) = self.queue.pop_front() {
                    for child in self.this.get_entry(&next).item().uses() {
                        if !self.seen.contains(&child) {
                            self.queue.push_back(child);
                            self.seen.insert(child);
                        }
                    }
                    Some(next)
                } else {
                    None
                }
            }
        }

        I {
            queue: [id].into_iter().collect(),
            seen: [id].into_iter().collect(),
            this: self,
        }
    }

    /// Computes the IDs of any log sources this catalog entry transitively
    /// depends on.
    pub fn introspection_dependencies(&self, id: CatalogItemId) -> Vec<CatalogItemId> {
        let mut out = Vec::new();
        self.introspection_dependencies_inner(id, &mut out);
        out
    }

    fn introspection_dependencies_inner(&self, id: CatalogItemId, out: &mut Vec<CatalogItemId>) {
        match self.get_entry(&id).item() {
            CatalogItem::Log(_) => out.push(id),
            item @ (CatalogItem::View(_)
            | CatalogItem::MaterializedView(_)
            | CatalogItem::Connection(_)
            | CatalogItem::ContinualTask(_)) => {
                // TODO(jkosh44) Unclear if this table wants to include all uses or only references.
                for item_id in item.references().items() {
                    self.introspection_dependencies_inner(*item_id, out);
                }
            }
            CatalogItem::Sink(sink) => {
                let from_item_id = self.get_entry_by_global_id(&sink.from).id();
                self.introspection_dependencies_inner(from_item_id, out)
            }
            CatalogItem::Index(idx) => {
                let on_item_id = self.get_entry_by_global_id(&idx.on).id();
                self.introspection_dependencies_inner(on_item_id, out)
            }
            CatalogItem::Table(_)
            | CatalogItem::Source(_)
            | CatalogItem::Type(_)
            | CatalogItem::Func(_)
            | CatalogItem::Secret(_) => (),
        }
    }

    /// Returns all the IDs of all objects that depend on `ids`, including `ids` themselves.
    ///
    /// The order is guaranteed to be in reverse dependency order, i.e. the leafs will appear
    /// earlier in the list than the roots. This is particularly useful for the order to drop
    /// objects.
    pub(super) fn object_dependents(
        &self,
        object_ids: &Vec<ObjectId>,
        conn_id: &ConnectionId,
        seen: &mut BTreeSet<ObjectId>,
    ) -> Vec<ObjectId> {
        let mut dependents = Vec::new();
        for object_id in object_ids {
            match object_id {
                ObjectId::Cluster(id) => {
                    dependents.extend_from_slice(&self.cluster_dependents(*id, seen));
                }
                ObjectId::ClusterReplica((cluster_id, replica_id)) => dependents.extend_from_slice(
                    &self.cluster_replica_dependents(*cluster_id, *replica_id, seen),
                ),
                ObjectId::Database(id) => {
                    dependents.extend_from_slice(&self.database_dependents(*id, conn_id, seen))
                }
                ObjectId::Schema((database_spec, schema_spec)) => {
                    dependents.extend_from_slice(&self.schema_dependents(
                        database_spec.clone(),
                        schema_spec.clone(),
                        conn_id,
                        seen,
                    ));
                }
                ObjectId::NetworkPolicy(id) => {
                    dependents.extend_from_slice(&self.network_policy_dependents(*id, seen));
                }
                id @ ObjectId::Role(_) => {
                    let unseen = seen.insert(id.clone());
                    if unseen {
                        dependents.push(id.clone());
                    }
                }
                ObjectId::Item(id) => {
                    dependents.extend_from_slice(&self.item_dependents(*id, seen))
                }
            }
        }
        dependents
    }

    /// Returns all the IDs of all objects that depend on `cluster_id`, including `cluster_id`
    /// itself.
    ///
    /// The order is guaranteed to be in reverse dependency order, i.e. the leafs will appear
    /// earlier in the list than the roots. This is particularly useful for the order to drop
    /// objects.
    fn cluster_dependents(
        &self,
        cluster_id: ClusterId,
        seen: &mut BTreeSet<ObjectId>,
    ) -> Vec<ObjectId> {
        let mut dependents = Vec::new();
        let object_id = ObjectId::Cluster(cluster_id);
        if !seen.contains(&object_id) {
            seen.insert(object_id.clone());
            let cluster = self.get_cluster(cluster_id);
            for item_id in cluster.bound_objects() {
                dependents.extend_from_slice(&self.item_dependents(*item_id, seen));
            }
            for replica_id in cluster.replica_ids().values() {
                dependents.extend_from_slice(&self.cluster_replica_dependents(
                    cluster_id,
                    *replica_id,
                    seen,
                ));
            }
            dependents.push(object_id);
        }
        dependents
    }

    /// Returns all the IDs of all objects that depend on `replica_id`, including `replica_id`
    /// itself.
    ///
    /// The order is guaranteed to be in reverse dependency order, i.e. the leafs will appear
    /// earlier in the list than the roots. This is particularly useful for the order to drop
    /// objects.
    pub(super) fn cluster_replica_dependents(
        &self,
        cluster_id: ClusterId,
        replica_id: ReplicaId,
        seen: &mut BTreeSet<ObjectId>,
    ) -> Vec<ObjectId> {
        let mut dependents = Vec::new();
        let object_id = ObjectId::ClusterReplica((cluster_id, replica_id));
        if !seen.contains(&object_id) {
            seen.insert(object_id.clone());
            dependents.push(object_id);
        }
        dependents
    }

    /// Returns all the IDs of all objects that depend on `database_id`, including `database_id`
    /// itself.
    ///
    /// The order is guaranteed to be in reverse dependency order, i.e. the leafs will appear
    /// earlier in the list than the roots. This is particularly useful for the order to drop
    /// objects.
    fn database_dependents(
        &self,
        database_id: DatabaseId,
        conn_id: &ConnectionId,
        seen: &mut BTreeSet<ObjectId>,
    ) -> Vec<ObjectId> {
        let mut dependents = Vec::new();
        let object_id = ObjectId::Database(database_id);
        if !seen.contains(&object_id) {
            seen.insert(object_id.clone());
            let database = self.get_database(&database_id);
            for schema_id in database.schema_ids().values() {
                dependents.extend_from_slice(&self.schema_dependents(
                    ResolvedDatabaseSpecifier::Id(database_id),
                    SchemaSpecifier::Id(*schema_id),
                    conn_id,
                    seen,
                ));
            }
            dependents.push(object_id);
        }
        dependents
    }

    /// Returns all the IDs of all objects that depend on `schema_id`, including `schema_id`
    /// itself.
    ///
    /// The order is guaranteed to be in reverse dependency order, i.e. the leafs will appear
    /// earlier in the list than the roots. This is particularly useful for the order to drop
    /// objects.
    fn schema_dependents(
        &self,
        database_spec: ResolvedDatabaseSpecifier,
        schema_spec: SchemaSpecifier,
        conn_id: &ConnectionId,
        seen: &mut BTreeSet<ObjectId>,
    ) -> Vec<ObjectId> {
        let mut dependents = Vec::new();
        let object_id = ObjectId::Schema((database_spec, schema_spec.clone()));
        if !seen.contains(&object_id) {
            seen.insert(object_id.clone());
            let schema = self.get_schema(&database_spec, &schema_spec, conn_id);
            for item_id in schema.item_ids() {
                dependents.extend_from_slice(&self.item_dependents(item_id, seen));
            }
            dependents.push(object_id)
        }
        dependents
    }

    /// Returns all the IDs of all objects that depend on `item_id`, including `item_id`
    /// itself.
    ///
    /// The order is guaranteed to be in reverse dependency order, i.e. the leafs will appear
    /// earlier in the list than the roots. This is particularly useful for the order to drop
    /// objects.
    pub(super) fn item_dependents(
        &self,
        item_id: CatalogItemId,
        seen: &mut BTreeSet<ObjectId>,
    ) -> Vec<ObjectId> {
        let mut dependents = Vec::new();
        let object_id = ObjectId::Item(item_id);
        if !seen.contains(&object_id) {
            seen.insert(object_id.clone());
            let entry = self.get_entry(&item_id);
            for dependent_id in entry.used_by() {
                dependents.extend_from_slice(&self.item_dependents(*dependent_id, seen));
            }
            dependents.push(object_id);
            // We treat the progress collection as if it depends on the source
            // for dropping. We have additional code in planning to create a
            // kind of special-case "CASCADE" for this dependency.
            if let Some(progress_id) = entry.progress_id() {
                dependents.extend_from_slice(&self.item_dependents(progress_id, seen));
            }
        }
        dependents
    }

    /// Returns all the IDs of all objects that depend on `network_policy_id`, including `network_policy_id`
    /// itself.
    ///
    /// The order is guaranteed to be in reverse dependency order, i.e. the leafs will appear
    /// earlier in the list than the roots. This is particularly useful for the order to drop
    /// objects.
    pub(super) fn network_policy_dependents(
        &self,
        network_policy_id: NetworkPolicyId,
        _seen: &mut BTreeSet<ObjectId>,
    ) -> Vec<ObjectId> {
        let object_id = ObjectId::NetworkPolicy(network_policy_id);
        // Currently network policies have no dependents
        // when we add the ability for users or sources/sinks to have policies
        // this method will need to be updated.
        vec![object_id]
    }

    /// Indicates whether the indicated item is considered stable or not.
    ///
    /// Only stable items can be used as dependencies of other catalog items.
    fn is_stable(&self, id: CatalogItemId) -> bool {
        let spec = self.get_entry(&id).name().qualifiers.schema_spec;
        !self.is_unstable_schema_specifier(spec)
    }

    pub(super) fn check_unstable_dependencies(&self, item: &CatalogItem) -> Result<(), Error> {
        if self.system_config().enable_unstable_dependencies() {
            return Ok(());
        }

        let unstable_dependencies: Vec<_> = item
            .references()
            .items()
            .filter(|id| !self.is_stable(**id))
            .map(|id| self.get_entry(id).name().item.clone())
            .collect();

        // It's okay to create a temporary object with unstable
        // dependencies, since we will never need to reboot a catalog
        // that contains it.
        if unstable_dependencies.is_empty() || item.is_temporary() {
            Ok(())
        } else {
            let object_type = item.typ().to_string();
            Err(Error {
                kind: ErrorKind::UnstableDependency {
                    object_type,
                    unstable_dependencies,
                },
            })
        }
    }

    pub fn resolve_full_name(
        &self,
        name: &QualifiedItemName,
        conn_id: Option<&ConnectionId>,
    ) -> FullItemName {
        let conn_id = conn_id.unwrap_or(&SYSTEM_CONN_ID);

        let database = match &name.qualifiers.database_spec {
            ResolvedDatabaseSpecifier::Ambient => RawDatabaseSpecifier::Ambient,
            ResolvedDatabaseSpecifier::Id(id) => {
                RawDatabaseSpecifier::Name(self.get_database(id).name().to_string())
            }
        };
        let schema = self
            .get_schema(
                &name.qualifiers.database_spec,
                &name.qualifiers.schema_spec,
                conn_id,
            )
            .name()
            .schema
            .clone();
        FullItemName {
            database,
            schema,
            item: name.item.clone(),
        }
    }

    pub(super) fn resolve_full_schema_name(&self, name: &QualifiedSchemaName) -> FullSchemaName {
        let database = match &name.database {
            ResolvedDatabaseSpecifier::Ambient => RawDatabaseSpecifier::Ambient,
            ResolvedDatabaseSpecifier::Id(id) => {
                RawDatabaseSpecifier::Name(self.get_database(id).name().to_string())
            }
        };
        FullSchemaName {
            database,
            schema: name.schema.clone(),
        }
    }

    pub fn get_entry(&self, id: &CatalogItemId) -> &CatalogEntry {
        self.entry_by_id
            .get(id)
            .unwrap_or_else(|| panic!("catalog out of sync, missing id {id:?}"))
    }

    pub fn get_entry_by_global_id(&self, id: &GlobalId) -> &CatalogEntry {
        let item_id = self
            .entry_by_global_id
            .get(id)
            .unwrap_or_else(|| panic!("catalog out of sync, missing id {id:?}"));
        self.get_entry(item_id)
    }

    pub fn get_temp_items(&self, conn: &ConnectionId) -> impl Iterator<Item = ObjectId> + '_ {
        let schema = self
            .temporary_schemas
            .get(conn)
            .unwrap_or_else(|| panic!("catalog out of sync, missing temporary schema for {conn}"));
        schema.items.values().copied().map(ObjectId::from)
    }

    /// Gets a type named `name` from exactly one of the system schemas.
    ///
    /// # Panics
    /// - If `name` is not an entry in any system schema
    /// - If more than one system schema has an entry named `name`.
    pub(super) fn get_system_type(&self, name: &str) -> &CatalogEntry {
        let mut res = None;
        for schema_id in self.system_schema_ids() {
            let schema = &self.ambient_schemas_by_id[&schema_id];
            if let Some(global_id) = schema.types.get(name) {
                match res {
                    None => res = Some(self.get_entry(global_id)),
                    Some(_) => panic!("only call get_system_type on objects uniquely identifiable in one system schema"),
                }
            }
        }

        res.unwrap_or_else(|| panic!("cannot find type {} in system schema", name))
    }

    pub fn get_item_by_name(
        &self,
        name: &QualifiedItemName,
        conn_id: &ConnectionId,
    ) -> Option<&CatalogEntry> {
        self.get_schema(
            &name.qualifiers.database_spec,
            &name.qualifiers.schema_spec,
            conn_id,
        )
        .items
        .get(&name.item)
        .and_then(|id| self.try_get_entry(id))
    }

    pub fn get_type_by_name(
        &self,
        name: &QualifiedItemName,
        conn_id: &ConnectionId,
    ) -> Option<&CatalogEntry> {
        self.get_schema(
            &name.qualifiers.database_spec,
            &name.qualifiers.schema_spec,
            conn_id,
        )
        .types
        .get(&name.item)
        .and_then(|id| self.try_get_entry(id))
    }

    pub(super) fn find_available_name(
        &self,
        mut name: QualifiedItemName,
        conn_id: &ConnectionId,
    ) -> QualifiedItemName {
        let mut i = 0;
        let orig_item_name = name.item.clone();
        while self.get_item_by_name(&name, conn_id).is_some() {
            i += 1;
            name.item = format!("{}{}", orig_item_name, i);
        }
        name
    }

    pub fn try_get_entry(&self, id: &CatalogItemId) -> Option<&CatalogEntry> {
        self.entry_by_id.get(id)
    }

    pub fn try_get_entry_by_global_id(&self, id: &GlobalId) -> Option<&CatalogEntry> {
        let item_id = self.entry_by_global_id.get(id)?;
        self.try_get_entry(item_id)
    }

    pub(crate) fn get_cluster(&self, cluster_id: ClusterId) -> &Cluster {
        self.try_get_cluster(cluster_id)
            .unwrap_or_else(|| panic!("unknown cluster {cluster_id}"))
    }

    pub(super) fn try_get_cluster(&self, cluster_id: ClusterId) -> Option<&Cluster> {
        self.clusters_by_id.get(&cluster_id)
    }

    pub(super) fn try_get_role(&self, id: &RoleId) -> Option<&Role> {
        self.roles_by_id.get(id)
    }

    pub fn get_role(&self, id: &RoleId) -> &Role {
        self.roles_by_id.get(id).expect("catalog out of sync")
    }

    pub fn get_roles(&self) -> impl Iterator<Item = &RoleId> {
        self.roles_by_id.keys()
    }

    pub(super) fn try_get_role_by_name(&self, role_name: &str) -> Option<&Role> {
        self.roles_by_name
            .get(role_name)
            .map(|id| &self.roles_by_id[id])
    }

    pub(super) fn try_get_network_policy_by_name(
        &self,
        policy_name: &str,
    ) -> Option<&NetworkPolicy> {
        self.network_policies_by_name
            .get(policy_name)
            .map(|id| &self.network_policies_by_id[id])
    }

    pub(crate) fn collect_role_membership(&self, id: &RoleId) -> BTreeSet<RoleId> {
        let mut membership = BTreeSet::new();
        let mut queue = VecDeque::from(vec![id]);
        while let Some(cur_id) = queue.pop_front() {
            if !membership.contains(cur_id) {
                membership.insert(cur_id.clone());
                let role = self.get_role(cur_id);
                soft_assert_no_log!(
                    !role.membership().keys().contains(id),
                    "circular membership exists in the catalog"
                );
                queue.extend(role.membership().keys());
            }
        }
        membership.insert(RoleId::Public);
        membership
    }

    pub fn get_network_policy(&self, id: &NetworkPolicyId) -> &NetworkPolicy {
        self.network_policies_by_id
            .get(id)
            .expect("catalog out of sync")
    }

    pub fn get_network_policies(&self) -> impl Iterator<Item = &NetworkPolicyId> {
        self.network_policies_by_id.keys()
    }

    /// Returns the URL for POST-ing data to a webhook source, if `id` corresponds to a webhook
    /// source.
    ///
    /// Note: Identifiers for the source, e.g. item name, are URL encoded.
    pub fn try_get_webhook_url(&self, id: &CatalogItemId) -> Option<url::Url> {
        let entry = self.try_get_entry(id)?;
        // Note: Webhook sources can never be created in the temporary schema, hence passing None.
        let name = self.resolve_full_name(entry.name(), None);
        let host_name = self
            .http_host_name
            .as_ref()
            .map(|x| x.as_str())
            .unwrap_or_else(|| "HOST");

        let RawDatabaseSpecifier::Name(database) = name.database else {
            return None;
        };

        let mut url = url::Url::parse(&format!("https://{host_name}/api/webhook")).ok()?;
        url.path_segments_mut()
            .ok()?
            .push(&database)
            .push(&name.schema)
            .push(&name.item);

        Some(url)
    }

    /// Parses the given SQL string into a pair of [`Plan`] and a [`ResolvedIds`].
    ///
    /// This function will temporarily enable all "enable_for_item_parsing" feature flags. See
    /// [`CatalogState::with_enable_for_item_parsing`] for more details.
    ///
    /// NOTE: While this method takes a `&mut self`, all mutations are temporary and restored to
    /// their original state before the method returns.
    pub(crate) fn deserialize_plan_with_enable_for_item_parsing(
        // DO NOT add any additional mutations to this method. It would be fairly surprising to the
        // caller if this method changed the state of the catalog.
        &mut self,
        create_sql: &str,
        force_if_exists_skip: bool,
    ) -> Result<(Plan, ResolvedIds), AdapterError> {
        self.with_enable_for_item_parsing(|state| {
            let pcx = PlanContext::zero().with_ignore_if_exists_errors(force_if_exists_skip);
            let pcx = Some(&pcx);
            let session_catalog = state.for_system_session();

            let stmt = mz_sql::parse::parse(create_sql)?.into_element().ast;
            let (stmt, resolved_ids) = mz_sql::names::resolve(&session_catalog, stmt)?;
            let plan =
                mz_sql::plan::plan(pcx, &session_catalog, stmt, &Params::empty(), &resolved_ids)?;

            Ok((plan, resolved_ids))
        })
    }

    /// Parses the given SQL string into a pair of [`Plan`] and a [`ResolvedIds`].
    #[mz_ore::instrument]
    pub(crate) fn parse_plan(
        create_sql: &str,
        pcx: Option<&PlanContext>,
        catalog: &ConnCatalog,
    ) -> Result<(Plan, ResolvedIds), AdapterError> {
        let stmt = mz_sql::parse::parse(create_sql)?.into_element().ast;
        let (stmt, resolved_ids) = mz_sql::names::resolve(catalog, stmt)?;
        let plan = mz_sql::plan::plan(pcx, catalog, stmt, &Params::empty(), &resolved_ids)?;

        return Ok((plan, resolved_ids));
    }

    /// Parses the given SQL string into a pair of [`CatalogItem`].
    pub(crate) fn deserialize_item(
        &self,
        global_id: GlobalId,
        create_sql: &str,
<<<<<<< HEAD
        local_expression_cache: &mut LocalExpressionCache,
    ) -> Result<CatalogItem, AdapterError> {
        self.parse_item(id, create_sql, None, false, None, local_expression_cache)
=======
        extra_versions: &BTreeMap<RelationVersion, GlobalId>,
    ) -> Result<CatalogItem, AdapterError> {
        self.parse_item(global_id, create_sql, extra_versions, None, false, None)
>>>>>>> 3347ad7b
    }

    /// Parses the given SQL string into a `CatalogItem`.
    #[mz_ore::instrument]
    pub(crate) fn parse_item(
        &self,
        global_id: GlobalId,
        create_sql: &str,
        extra_versions: &BTreeMap<RelationVersion, GlobalId>,
        pcx: Option<&PlanContext>,
        is_retained_metrics_object: bool,
        custom_logical_compaction_window: Option<CompactionWindow>,
        local_expression_cache: &mut LocalExpressionCache,
    ) -> Result<CatalogItem, AdapterError> {
        let cached_expr = local_expression_cache.remove_cached_expression(&id);
        match self.parse_item_inner(
            id,
            create_sql,
            pcx,
            is_retained_metrics_object,
            custom_logical_compaction_window,
            cached_expr,
        ) {
            Ok((item, uncached_expr)) => {
                if let Some((uncached_expr, optimizer_features)) = uncached_expr {
                    local_expression_cache.insert_uncached_expression(
                        id,
                        uncached_expr,
                        optimizer_features,
                    );
                }
                Ok(item)
            }
            Err((err, cached_expr)) => {
                if let Some(local_expr) = cached_expr {
                    local_expression_cache.insert_cached_expression(id, local_expr);
                }
                Err(err)
            }
        }
    }

    /// Parses the given SQL string into a `CatalogItem`, using `cached_expr` if it's Some.
    ///
    /// On success returns the `CatalogItem` and an optimized expression iff the expression was
    /// not cached.
    ///
    /// On failure returns an error and `cached_expr` so it can be used later.
    #[mz_ore::instrument]
    pub(crate) fn parse_item_inner(
        &self,
        id: GlobalId,
        create_sql: &str,
        pcx: Option<&PlanContext>,
        is_retained_metrics_object: bool,
        custom_logical_compaction_window: Option<CompactionWindow>,
        cached_expr: Option<LocalExpressions>,
    ) -> Result<
        (
            CatalogItem,
            Option<(OptimizedMirRelationExpr, OptimizerFeatures)>,
        ),
        (AdapterError, Option<LocalExpressions>),
    > {
        let session_catalog = self.for_system_session();

        let (plan, resolved_ids) = match Self::parse_plan(create_sql, pcx, &session_catalog) {
            Ok((plan, resolved_ids)) => (plan, resolved_ids),
            Err(err) => return Err((err, cached_expr)),
        };

        let mut uncached_expr = None;

        let item = match plan {
<<<<<<< HEAD
            Plan::CreateTable(CreateTablePlan { table, .. }) => CatalogItem::Table(Table {
                create_sql: Some(table.create_sql),
                desc: table.desc,
                conn_id: None,
                resolved_ids,
                custom_logical_compaction_window: custom_logical_compaction_window
                    .or(table.compaction_window),
                is_retained_metrics_object,
                data_source: match table.data_source {
                    mz_sql::plan::TableDataSource::TableWrites { defaults } => {
                        TableDataSource::TableWrites { defaults }
                    }
                    mz_sql::plan::TableDataSource::DataSource {
                        desc: data_source_desc,
                        timeline,
                    } => match data_source_desc {
                        mz_sql::plan::DataSourceDesc::IngestionExport {
                            ingestion_id,
                            external_reference,
                            details,
                            data_config,
                        } => TableDataSource::DataSource {
                            desc: DataSourceDesc::IngestionExport {
=======
            Plan::CreateTable(CreateTablePlan { table, .. }) => {
                // TODO(alter_table): Support versioning tables.
                assert_eq!(extra_versions.len(), 0);
                let collections = [(RelationVersion::root(), global_id)].into_iter().collect();

                CatalogItem::Table(Table {
                    create_sql: Some(table.create_sql),
                    desc: table.desc,
                    collections,
                    conn_id: None,
                    resolved_ids,
                    custom_logical_compaction_window: custom_logical_compaction_window
                        .or(table.compaction_window),
                    is_retained_metrics_object,
                    data_source: match table.data_source {
                        mz_sql::plan::TableDataSource::TableWrites { defaults } => {
                            TableDataSource::TableWrites { defaults }
                        }
                        mz_sql::plan::TableDataSource::DataSource {
                            desc: data_source_desc,
                            timeline,
                        } => match data_source_desc {
                            mz_sql::plan::DataSourceDesc::IngestionExport {
>>>>>>> 3347ad7b
                                ingestion_id,
                                external_reference,
                                details,
                                data_config,
                            } => TableDataSource::DataSource {
                                desc: DataSourceDesc::IngestionExport {
                                    ingestion_id,
                                    external_reference,
                                    details,
                                    data_config,
                                },
                                timeline,
                            },
                            _ => {
                                return Err(AdapterError::Unstructured(anyhow::anyhow!(
                                    "unsupported data source for table"
                                )))
                            }
                        },
<<<<<<< HEAD
                        _ => {
                            return Err((
                                AdapterError::Unstructured(anyhow::anyhow!(
                                    "unsupported data source for table"
                                )),
                                cached_expr,
                            ))
                        }
=======
>>>>>>> 3347ad7b
                    },
                })
            }
            Plan::CreateSource(CreateSourcePlan {
                source,
                timeline,
                in_cluster,
                ..
            }) => CatalogItem::Source(Source {
                create_sql: Some(source.create_sql),
                data_source: match source.data_source {
                    mz_sql::plan::DataSourceDesc::Ingestion(ingestion_desc) => {
                        DataSourceDesc::Ingestion {
                            ingestion_desc,
                            cluster_id: match in_cluster {
                                Some(id) => id,
                                None => {
                                    return Err((
                                        AdapterError::Unstructured(anyhow::anyhow!(
                                            "ingestion-based sources must have cluster specified"
                                        )),
                                        cached_expr,
                                    ))
                                }
                            },
                        }
                    }
                    mz_sql::plan::DataSourceDesc::IngestionExport {
                        ingestion_id,
                        external_reference,
                        details,
                        data_config,
                    } => DataSourceDesc::IngestionExport {
                        ingestion_id,
                        external_reference,
                        details,
                        data_config,
                    },
                    mz_sql::plan::DataSourceDesc::Progress => DataSourceDesc::Progress,
                    mz_sql::plan::DataSourceDesc::Webhook {
                        validate_using,
                        body_format,
                        headers,
                    } => DataSourceDesc::Webhook {
                        validate_using,
                        body_format,
                        headers,
                        cluster_id: in_cluster
                            .expect("webhook sources must use an existing cluster"),
                    },
                },
                desc: source.desc,
                global_id,
                timeline,
                resolved_ids,
                custom_logical_compaction_window: source
                    .compaction_window
                    .or(custom_logical_compaction_window),
                is_retained_metrics_object,
            }),
            Plan::CreateView(CreateViewPlan { view, .. }) => {
                // Collect optimizer parameters.
                let optimizer_config =
                    optimize::OptimizerConfig::from(session_catalog.system_vars());

                let (raw_expr, optimized_expr) = match cached_expr {
                    Some(local_expr)
                        if local_expr.optimizer_features == optimizer_config.features =>
                    {
                        info!("local expression cache hit for {id:?}");
                        (view.expr, local_expr.local_mir)
                    }
                    Some(_) | None => {
                        let optimizer_features = optimizer_config.features.clone();
                        // Build an optimizer for this VIEW.
                        let mut optimizer = optimize::view::Optimizer::new(optimizer_config, None);

                        // HIR ⇒ MIR lowering and MIR ⇒ MIR optimization (local)
                        let raw_expr = view.expr;
                        let optimized_expr = match optimizer.optimize(raw_expr.clone()) {
                            Ok(optimzed_expr) => optimzed_expr,
                            Err(err) => return Err((err.into(), cached_expr)),
                        };

                        uncached_expr = Some((optimized_expr.clone(), optimizer_features));

                        (raw_expr, optimized_expr)
                    }
                };

                // Resolve all item dependencies from the HIR expression.
                let dependencies: BTreeSet<_> = raw_expr
                    .depends_on()
                    .into_iter()
                    .map(|gid| self.get_entry_by_global_id(&gid).id())
                    .collect();

                CatalogItem::View(View {
                    create_sql: view.create_sql,
                    global_id,
                    raw_expr: raw_expr.into(),
                    desc: RelationDesc::new(optimized_expr.typ(), view.column_names),
                    optimized_expr: optimized_expr.into(),
                    conn_id: None,
                    resolved_ids,
                    dependencies: DependencyIds(dependencies),
                })
            }
            Plan::CreateMaterializedView(CreateMaterializedViewPlan {
                materialized_view, ..
            }) => {
                // Collect optimizer parameters.
                let optimizer_config =
                    optimize::OptimizerConfig::from(session_catalog.system_vars());

                let (raw_expr, optimized_expr) = match cached_expr {
                    Some(local_expr)
                        if local_expr.optimizer_features == optimizer_config.features =>
                    {
                        info!("local expression cache hit for {id:?}");
                        (materialized_view.expr, local_expr.local_mir)
                    }
                    Some(_) | None => {
                        let optimizer_features = optimizer_config.features.clone();
                        // Build an optimizer for this VIEW.
                        // TODO(aalexandrov): ideally this should be a materialized_view::Optimizer.
                        let mut optimizer = optimize::view::Optimizer::new(optimizer_config, None);

                        let raw_expr = materialized_view.expr;
                        let optimized_expr = match optimizer.optimize(raw_expr.clone()) {
                            Ok(optimzed_expr) => optimzed_expr,
                            Err(err) => return Err((err.into(), cached_expr)),
                        };

                        uncached_expr = Some((optimized_expr.clone(), optimizer_features));

                        (raw_expr, optimized_expr)
                    }
                };
                let mut typ = optimized_expr.typ();
                for &i in &materialized_view.non_null_assertions {
                    typ.column_types[i].nullable = false;
                }
                let desc = RelationDesc::new(typ, materialized_view.column_names);

                let initial_as_of = materialized_view.as_of.map(Antichain::from_elem);

                // Resolve all item dependencies from the HIR expression.
                let dependencies = raw_expr
                    .depends_on()
                    .into_iter()
                    .map(|gid| self.get_entry_by_global_id(&gid).id())
                    .collect();

                CatalogItem::MaterializedView(MaterializedView {
                    create_sql: materialized_view.create_sql,
                    global_id,
                    raw_expr: raw_expr.into(),
                    optimized_expr: optimized_expr.into(),
                    desc,
                    resolved_ids,
                    dependencies,
                    cluster_id: materialized_view.cluster_id,
                    non_null_assertions: materialized_view.non_null_assertions,
                    custom_logical_compaction_window: materialized_view.compaction_window,
                    refresh_schedule: materialized_view.refresh_schedule,
                    initial_as_of,
                })
            }
<<<<<<< HEAD
            Plan::CreateContinualTask(plan) => {
                let ct = match crate::continual_task::ct_item_from_plan(plan, id, resolved_ids) {
                    Ok(ct) => ct,
                    Err(err) => return Err((err, cached_expr)),
                };
                CatalogItem::ContinualTask(ct)
            }
=======
            Plan::CreateContinualTask(plan) => CatalogItem::ContinualTask(
                crate::continual_task::ct_item_from_plan(plan, global_id, resolved_ids)?,
            ),
>>>>>>> 3347ad7b
            Plan::CreateIndex(CreateIndexPlan { index, .. }) => CatalogItem::Index(Index {
                create_sql: index.create_sql,
                global_id,
                on: index.on,
                keys: index.keys.into(),
                conn_id: None,
                resolved_ids,
                cluster_id: index.cluster_id,
                custom_logical_compaction_window: custom_logical_compaction_window
                    .or(index.compaction_window),
                is_retained_metrics_object,
            }),
            Plan::CreateSink(CreateSinkPlan {
                sink,
                with_snapshot,
                in_cluster,
                ..
            }) => CatalogItem::Sink(Sink {
                create_sql: sink.create_sql,
                global_id,
                from: sink.from,
                connection: sink.connection,
                partition_strategy: sink.partition_strategy,
                envelope: sink.envelope,
                version: sink.version,
                with_snapshot,
                resolved_ids,
                cluster_id: in_cluster,
            }),
<<<<<<< HEAD
            Plan::CreateType(CreateTypePlan { typ, .. }) => {
                let desc = match typ.inner.desc(&session_catalog) {
                    Ok(desc) => desc,
                    Err(err) => return Err((err.into(), cached_expr)),
                };
                CatalogItem::Type(Type {
                    create_sql: Some(typ.create_sql),
                    desc,
                    details: CatalogTypeDetails {
                        array_id: None,
                        typ: typ.inner,
                        pg_metadata: None,
                    },
                    resolved_ids,
                })
            }
=======
            Plan::CreateType(CreateTypePlan { typ, .. }) => CatalogItem::Type(Type {
                create_sql: Some(typ.create_sql),
                global_id,
                desc: typ.inner.desc(&session_catalog)?,
                details: CatalogTypeDetails {
                    array_id: None,
                    typ: typ.inner,
                    pg_metadata: None,
                },
                resolved_ids,
            }),
>>>>>>> 3347ad7b
            Plan::CreateSecret(CreateSecretPlan { secret, .. }) => CatalogItem::Secret(Secret {
                create_sql: secret.create_sql,
                global_id,
            }),
            Plan::CreateConnection(CreateConnectionPlan {
                connection:
                    mz_sql::plan::Connection {
                        create_sql,
                        details,
                    },
                ..
            }) => CatalogItem::Connection(Connection {
                create_sql,
                global_id,
                details,
                resolved_ids,
            }),
            _ => {
                return Err((
                    Error::new(ErrorKind::Corruption {
                        detail: "catalog entry generated inappropriate plan".to_string(),
                    })
                    .into(),
                    cached_expr,
                ))
            }
        };
<<<<<<< HEAD
        Ok((item, uncached_expr))
=======

        Ok(item)
>>>>>>> 3347ad7b
    }

    /// Execute function `f` on `self`, with all "enable_for_item_parsing" feature flags enabled.
    /// Calling this method will not permanently modify any system configuration variables.
    ///
    /// WARNING:
    /// Any modifications made to the system configuration variables in `f`, will be lost.
    pub fn with_enable_for_item_parsing<T>(&mut self, f: impl FnOnce(&mut Self) -> T) -> T {
        // Enable catalog features that might be required during planning existing
        // catalog items. Existing catalog items might have been created while
        // a specific feature flag was turned on, so we need to ensure that this
        // is also the case during catalog rehydration in order to avoid panics.
        //
        // WARNING / CONTRACT:
        // 1. Features used in this method that related to parsing / planning
        //    should be `enable_for_item_parsing` set to `true`.
        // 2. After this step, feature flag configuration must not be
        //    overridden.
        let restore = self.system_configuration.clone();
        self.system_configuration.enable_for_item_parsing();
        let res = f(self);
        self.system_configuration = restore;
        res
    }

    /// Returns all indexes on the given object and cluster known in the catalog.
    pub fn get_indexes_on(
        &self,
        id: GlobalId,
        cluster: ClusterId,
    ) -> impl Iterator<Item = (GlobalId, &Index)> {
        let index_matches = move |idx: &Index| idx.on == id && idx.cluster_id == cluster;

        self.try_get_entry_by_global_id(&id)
            .into_iter()
            .map(move |e| {
                e.used_by()
                    .iter()
                    .filter_map(move |uses_id| match self.get_entry(uses_id).item() {
                        CatalogItem::Index(index) if index_matches(index) => {
                            Some((index.global_id(), index))
                        }
                        _ => None,
                    })
            })
            .flatten()
    }

    pub(super) fn get_database(&self, database_id: &DatabaseId) -> &Database {
        &self.database_by_id[database_id]
    }

    /// Gets a reference to the specified replica of the specified cluster.
    ///
    /// Returns `None` if either the cluster or the replica does not
    /// exist.
    pub(super) fn try_get_cluster_replica(
        &self,
        id: ClusterId,
        replica_id: ReplicaId,
    ) -> Option<&ClusterReplica> {
        self.try_get_cluster(id)
            .and_then(|cluster| cluster.replica(replica_id))
    }

    /// Gets a reference to the specified replica of the specified cluster.
    ///
    /// Panics if either the cluster or the replica does not exist.
    pub(super) fn get_cluster_replica(
        &self,
        cluster_id: ClusterId,
        replica_id: ReplicaId,
    ) -> &ClusterReplica {
        self.try_get_cluster_replica(cluster_id, replica_id)
            .unwrap_or_else(|| panic!("unknown cluster replica: {cluster_id}.{replica_id}"))
    }

    pub(super) fn resolve_replica_in_cluster(
        &self,
        cluster_id: &ClusterId,
        replica_name: &str,
    ) -> Result<&ClusterReplica, SqlCatalogError> {
        let cluster = self.get_cluster(*cluster_id);
        let replica_id = cluster
            .replica_id_by_name_
            .get(replica_name)
            .ok_or_else(|| SqlCatalogError::UnknownClusterReplica(replica_name.to_string()))?;
        Ok(&cluster.replicas_by_id_[replica_id])
    }

    /// Get system configuration `name`.
    pub fn get_system_configuration(&self, name: &str) -> Result<&dyn Var, Error> {
        Ok(self.system_configuration.get(name)?)
    }

    /// Parse system configuration `name` with `value` int.
    ///
    /// Returns the parsed value as a string.
    pub(super) fn parse_system_configuration(
        &self,
        name: &str,
        value: VarInput,
    ) -> Result<String, Error> {
        let value = self.system_configuration.parse(name, value)?;
        Ok(value.format())
    }

    /// Gets the schema map for the database matching `database_spec`.
    pub(super) fn resolve_schema_in_database(
        &self,
        database_spec: &ResolvedDatabaseSpecifier,
        schema_name: &str,
        conn_id: &ConnectionId,
    ) -> Result<&Schema, SqlCatalogError> {
        let schema = match database_spec {
            ResolvedDatabaseSpecifier::Ambient if schema_name == MZ_TEMP_SCHEMA => {
                self.temporary_schemas.get(conn_id)
            }
            ResolvedDatabaseSpecifier::Ambient => self
                .ambient_schemas_by_name
                .get(schema_name)
                .and_then(|id| self.ambient_schemas_by_id.get(id)),
            ResolvedDatabaseSpecifier::Id(id) => self.database_by_id.get(id).and_then(|db| {
                db.schemas_by_name
                    .get(schema_name)
                    .and_then(|id| db.schemas_by_id.get(id))
            }),
        };
        schema.ok_or_else(|| SqlCatalogError::UnknownSchema(schema_name.into()))
    }

    pub fn get_schema(
        &self,
        database_spec: &ResolvedDatabaseSpecifier,
        schema_spec: &SchemaSpecifier,
        conn_id: &ConnectionId,
    ) -> &Schema {
        // Keep in sync with `get_schemas_mut`
        match (database_spec, schema_spec) {
            (ResolvedDatabaseSpecifier::Ambient, SchemaSpecifier::Temporary) => {
                &self.temporary_schemas[conn_id]
            }
            (ResolvedDatabaseSpecifier::Ambient, SchemaSpecifier::Id(id)) => {
                &self.ambient_schemas_by_id[id]
            }

            (ResolvedDatabaseSpecifier::Id(database_id), SchemaSpecifier::Id(schema_id)) => {
                &self.database_by_id[database_id].schemas_by_id[schema_id]
            }
            (ResolvedDatabaseSpecifier::Id(_), SchemaSpecifier::Temporary) => {
                unreachable!("temporary schemas are in the ambient database")
            }
        }
    }

    pub(super) fn find_non_temp_schema(&self, schema_id: &SchemaId) -> &Schema {
        self.database_by_id
            .values()
            .filter_map(|database| database.schemas_by_id.get(schema_id))
            .chain(self.ambient_schemas_by_id.values())
            .filter(|schema| schema.id() == &SchemaSpecifier::from(*schema_id))
            .into_first()
    }

    pub fn get_mz_catalog_schema_id(&self) -> SchemaId {
        self.ambient_schemas_by_name[MZ_CATALOG_SCHEMA]
    }

    pub fn get_mz_catalog_unstable_schema_id(&self) -> SchemaId {
        self.ambient_schemas_by_name[MZ_CATALOG_UNSTABLE_SCHEMA]
    }

    pub fn get_pg_catalog_schema_id(&self) -> SchemaId {
        self.ambient_schemas_by_name[PG_CATALOG_SCHEMA]
    }

    pub fn get_information_schema_id(&self) -> SchemaId {
        self.ambient_schemas_by_name[INFORMATION_SCHEMA]
    }

    pub fn get_mz_internal_schema_id(&self) -> SchemaId {
        self.ambient_schemas_by_name[MZ_INTERNAL_SCHEMA]
    }

    pub fn get_mz_introspection_schema_id(&self) -> SchemaId {
        self.ambient_schemas_by_name[MZ_INTROSPECTION_SCHEMA]
    }

    pub fn get_mz_unsafe_schema_id(&self) -> SchemaId {
        self.ambient_schemas_by_name[MZ_UNSAFE_SCHEMA]
    }

    pub fn system_schema_ids(&self) -> impl Iterator<Item = SchemaId> + '_ {
        SYSTEM_SCHEMAS
            .iter()
            .map(|name| self.ambient_schemas_by_name[*name])
    }

    pub fn is_system_schema_id(&self, id: SchemaId) -> bool {
        self.system_schema_ids().contains(&id)
    }

    pub fn is_system_schema_specifier(&self, spec: SchemaSpecifier) -> bool {
        match spec {
            SchemaSpecifier::Temporary => false,
            SchemaSpecifier::Id(id) => self.is_system_schema_id(id),
        }
    }

    pub fn unstable_schema_ids(&self) -> impl Iterator<Item = SchemaId> + '_ {
        UNSTABLE_SCHEMAS
            .iter()
            .map(|name| self.ambient_schemas_by_name[*name])
    }

    pub fn is_unstable_schema_id(&self, id: SchemaId) -> bool {
        self.unstable_schema_ids().contains(&id)
    }

    pub fn is_unstable_schema_specifier(&self, spec: SchemaSpecifier) -> bool {
        match spec {
            SchemaSpecifier::Temporary => false,
            SchemaSpecifier::Id(id) => self.is_unstable_schema_id(id),
        }
    }

    /// Creates a new schema in the `Catalog` for temporary items
    /// indicated by the TEMPORARY or TEMP keywords.
    pub fn create_temporary_schema(
        &mut self,
        conn_id: &ConnectionId,
        owner_id: RoleId,
    ) -> Result<(), Error> {
        // Temporary schema OIDs are never used, and it's therefore wasteful to go to the durable
        // catalog to allocate a new OID for every temporary schema. Instead, we give them all the
        // same invalid OID. This matches the semantics of temporary schema `GlobalId`s which are
        // all -1.
        let oid = INVALID_OID;
        self.temporary_schemas.insert(
            conn_id.clone(),
            Schema {
                name: QualifiedSchemaName {
                    database: ResolvedDatabaseSpecifier::Ambient,
                    schema: MZ_TEMP_SCHEMA.into(),
                },
                id: SchemaSpecifier::Temporary,
                oid,
                items: BTreeMap::new(),
                functions: BTreeMap::new(),
                types: BTreeMap::new(),
                owner_id,
                privileges: PrivilegeMap::from_mz_acl_items(vec![rbac::owner_privilege(
                    mz_sql::catalog::ObjectType::Schema,
                    owner_id,
                )]),
            },
        );
        Ok(())
    }

    /// Return all OIDs that are allocated to temporary objects.
    pub(crate) fn get_temporary_oids(&self) -> impl Iterator<Item = u32> + '_ {
        std::iter::empty()
            .chain(self.ambient_schemas_by_id.values().filter_map(|schema| {
                if schema.id.is_temporary() {
                    Some(schema.oid)
                } else {
                    None
                }
            }))
            .chain(self.entry_by_id.values().filter_map(|entry| {
                if entry.item().is_temporary() {
                    Some(entry.oid)
                } else {
                    None
                }
            }))
    }

    /// Optimized lookup for a builtin table.
    ///
    /// Panics if the builtin table doesn't exist in the catalog.
    pub fn resolve_builtin_table(&self, builtin: &'static BuiltinTable) -> CatalogItemId {
        self.resolve_builtin_object(&Builtin::<IdReference>::Table(builtin))
    }

    /// Optimized lookup for a builtin log.
    ///
    /// Panics if the builtin log doesn't exist in the catalog.
    pub fn resolve_builtin_log(&self, builtin: &'static BuiltinLog) -> (CatalogItemId, GlobalId) {
        let item_id = self.resolve_builtin_object(&Builtin::<IdReference>::Log(builtin));
        let log = match self.get_entry(&item_id).item() {
            CatalogItem::Log(log) => log,
            other => unreachable!("programming error, expected BuiltinLog, found {other:?}"),
        };
        (item_id, log.global_id)
    }

    /// Optimized lookup for a builtin storage collection.
    ///
    /// Panics if the builtin storage collection doesn't exist in the catalog.
    pub fn resolve_builtin_source(&self, builtin: &'static BuiltinSource) -> CatalogItemId {
        self.resolve_builtin_object(&Builtin::<IdReference>::Source(builtin))
    }

    /// Optimized lookup for a builtin object.
    ///
    /// Panics if the builtin object doesn't exist in the catalog.
    pub fn resolve_builtin_object<T: TypeReference>(&self, builtin: &Builtin<T>) -> CatalogItemId {
        let schema_id = &self.ambient_schemas_by_name[builtin.schema()];
        let schema = &self.ambient_schemas_by_id[schema_id];
        match builtin.catalog_item_type() {
            CatalogItemType::Type => schema.types[builtin.name()],
            CatalogItemType::Func => schema.functions[builtin.name()],
            CatalogItemType::Table
            | CatalogItemType::Source
            | CatalogItemType::Sink
            | CatalogItemType::View
            | CatalogItemType::MaterializedView
            | CatalogItemType::Index
            | CatalogItemType::Secret
            | CatalogItemType::Connection
            | CatalogItemType::ContinualTask => schema.items[builtin.name()],
        }
    }

    /// Resolve a [`BuiltinType<NameReference>`] to a [`BuiltinType<IdReference>`].
    pub fn resolve_builtin_type_references(
        &self,
        builtin: &BuiltinType<NameReference>,
    ) -> BuiltinType<IdReference> {
        let typ: CatalogType<IdReference> = match &builtin.details.typ {
            CatalogType::AclItem => CatalogType::AclItem,
            CatalogType::Array { element_reference } => CatalogType::Array {
                element_reference: self.get_system_type(element_reference).id,
            },
            CatalogType::List {
                element_reference,
                element_modifiers,
            } => CatalogType::List {
                element_reference: self.get_system_type(element_reference).id,
                element_modifiers: element_modifiers.clone(),
            },
            CatalogType::Map {
                key_reference,
                value_reference,
                key_modifiers,
                value_modifiers,
            } => CatalogType::Map {
                key_reference: self.get_system_type(key_reference).id,
                value_reference: self.get_system_type(value_reference).id,
                key_modifiers: key_modifiers.clone(),
                value_modifiers: value_modifiers.clone(),
            },
            CatalogType::Range { element_reference } => CatalogType::Range {
                element_reference: self.get_system_type(element_reference).id,
            },
            CatalogType::Record { fields } => CatalogType::Record {
                fields: fields
                    .into_iter()
                    .map(|f| CatalogRecordField {
                        name: f.name.clone(),
                        type_reference: self.get_system_type(f.type_reference).id,
                        type_modifiers: f.type_modifiers.clone(),
                    })
                    .collect(),
            },
            CatalogType::Bool => CatalogType::Bool,
            CatalogType::Bytes => CatalogType::Bytes,
            CatalogType::Char => CatalogType::Char,
            CatalogType::Date => CatalogType::Date,
            CatalogType::Float32 => CatalogType::Float32,
            CatalogType::Float64 => CatalogType::Float64,
            CatalogType::Int16 => CatalogType::Int16,
            CatalogType::Int32 => CatalogType::Int32,
            CatalogType::Int64 => CatalogType::Int64,
            CatalogType::UInt16 => CatalogType::UInt16,
            CatalogType::UInt32 => CatalogType::UInt32,
            CatalogType::UInt64 => CatalogType::UInt64,
            CatalogType::MzTimestamp => CatalogType::MzTimestamp,
            CatalogType::Interval => CatalogType::Interval,
            CatalogType::Jsonb => CatalogType::Jsonb,
            CatalogType::Numeric => CatalogType::Numeric,
            CatalogType::Oid => CatalogType::Oid,
            CatalogType::PgLegacyChar => CatalogType::PgLegacyChar,
            CatalogType::PgLegacyName => CatalogType::PgLegacyName,
            CatalogType::Pseudo => CatalogType::Pseudo,
            CatalogType::RegClass => CatalogType::RegClass,
            CatalogType::RegProc => CatalogType::RegProc,
            CatalogType::RegType => CatalogType::RegType,
            CatalogType::String => CatalogType::String,
            CatalogType::Time => CatalogType::Time,
            CatalogType::Timestamp => CatalogType::Timestamp,
            CatalogType::TimestampTz => CatalogType::TimestampTz,
            CatalogType::Uuid => CatalogType::Uuid,
            CatalogType::VarChar => CatalogType::VarChar,
            CatalogType::Int2Vector => CatalogType::Int2Vector,
            CatalogType::MzAclItem => CatalogType::MzAclItem,
        };

        BuiltinType {
            name: builtin.name,
            schema: builtin.schema,
            oid: builtin.oid,
            details: CatalogTypeDetails {
                array_id: builtin.details.array_id,
                typ,
                pg_metadata: builtin.details.pg_metadata.clone(),
            },
        }
    }

    pub fn config(&self) -> &mz_sql::catalog::CatalogConfig {
        &self.config
    }

    pub fn resolve_database(&self, database_name: &str) -> Result<&Database, SqlCatalogError> {
        match self.database_by_name.get(database_name) {
            Some(id) => Ok(&self.database_by_id[id]),
            None => Err(SqlCatalogError::UnknownDatabase(database_name.into())),
        }
    }

    pub fn resolve_schema(
        &self,
        current_database: Option<&DatabaseId>,
        database_name: Option<&str>,
        schema_name: &str,
        conn_id: &ConnectionId,
    ) -> Result<&Schema, SqlCatalogError> {
        let database_spec = match database_name {
            // If a database is explicitly specified, validate it. Note that we
            // intentionally do not validate `current_database` to permit
            // querying `mz_catalog` with an invalid session database, e.g., so
            // that you can run `SHOW DATABASES` to *find* a valid database.
            Some(database) => Some(ResolvedDatabaseSpecifier::Id(
                self.resolve_database(database)?.id().clone(),
            )),
            None => current_database.map(|id| ResolvedDatabaseSpecifier::Id(id.clone())),
        };

        // First try to find the schema in the named database.
        if let Some(database_spec) = database_spec {
            if let Ok(schema) =
                self.resolve_schema_in_database(&database_spec, schema_name, conn_id)
            {
                return Ok(schema);
            }
        }

        // Then fall back to the ambient database.
        if let Ok(schema) = self.resolve_schema_in_database(
            &ResolvedDatabaseSpecifier::Ambient,
            schema_name,
            conn_id,
        ) {
            return Ok(schema);
        }

        Err(SqlCatalogError::UnknownSchema(schema_name.into()))
    }

    /// Optimized lookup for a system schema.
    ///
    /// Panics if the system schema doesn't exist in the catalog.
    pub fn resolve_system_schema(&self, name: &'static str) -> SchemaId {
        self.ambient_schemas_by_name[name]
    }

    pub fn resolve_search_path(
        &self,
        session: &dyn SessionMetadata,
    ) -> Vec<(ResolvedDatabaseSpecifier, SchemaSpecifier)> {
        let database = self
            .database_by_name
            .get(session.database())
            .map(|id| id.clone());

        session
            .search_path()
            .iter()
            .map(|schema| {
                self.resolve_schema(database.as_ref(), None, schema.as_str(), session.conn_id())
            })
            .filter_map(|schema| schema.ok())
            .map(|schema| (schema.name().database.clone(), schema.id().clone()))
            .collect()
    }

    pub fn effective_search_path(
        &self,
        search_path: &[(ResolvedDatabaseSpecifier, SchemaSpecifier)],
        include_temp_schema: bool,
    ) -> Vec<(ResolvedDatabaseSpecifier, SchemaSpecifier)> {
        let mut v = Vec::with_capacity(search_path.len() + 3);
        // Temp schema is only included for relations and data types, not for functions and operators
        let temp_schema = (
            ResolvedDatabaseSpecifier::Ambient,
            SchemaSpecifier::Temporary,
        );
        if include_temp_schema && !search_path.contains(&temp_schema) {
            v.push(temp_schema);
        }
        let default_schemas = [
            (
                ResolvedDatabaseSpecifier::Ambient,
                SchemaSpecifier::Id(self.get_mz_catalog_schema_id()),
            ),
            (
                ResolvedDatabaseSpecifier::Ambient,
                SchemaSpecifier::Id(self.get_pg_catalog_schema_id()),
            ),
        ];
        for schema in default_schemas.into_iter() {
            if !search_path.contains(&schema) {
                v.push(schema);
            }
        }
        v.extend_from_slice(search_path);
        v
    }

    pub fn resolve_cluster(&self, name: &str) -> Result<&Cluster, SqlCatalogError> {
        let id = self
            .clusters_by_name
            .get(name)
            .ok_or_else(|| SqlCatalogError::UnknownCluster(name.to_string()))?;
        Ok(&self.clusters_by_id[id])
    }

    pub fn resolve_builtin_cluster(&self, cluster: &BuiltinCluster) -> &Cluster {
        let id = self
            .clusters_by_name
            .get(cluster.name)
            .expect("failed to lookup BuiltinCluster by name");
        self.clusters_by_id
            .get(id)
            .expect("failed to lookup BuiltinCluster by ID")
    }

    pub fn resolve_cluster_replica(
        &self,
        cluster_replica_name: &QualifiedReplica,
    ) -> Result<&ClusterReplica, SqlCatalogError> {
        let cluster = self.resolve_cluster(cluster_replica_name.cluster.as_str())?;
        let replica_name = cluster_replica_name.replica.as_str();
        let replica_id = cluster
            .replica_id(replica_name)
            .ok_or_else(|| SqlCatalogError::UnknownClusterReplica(replica_name.to_string()))?;
        Ok(cluster.replica(replica_id).expect("Must exist"))
    }

    /// Resolves [`PartialItemName`] into a [`CatalogEntry`].
    ///
    /// If `name` does not specify a database, the `current_database` is used.
    /// If `name` does not specify a schema, then the schemas in `search_path`
    /// are searched in order.
    #[allow(clippy::useless_let_if_seq)]
    pub fn resolve(
        &self,
        get_schema_entries: fn(&Schema) -> &BTreeMap<String, CatalogItemId>,
        current_database: Option<&DatabaseId>,
        search_path: &Vec<(ResolvedDatabaseSpecifier, SchemaSpecifier)>,
        name: &PartialItemName,
        conn_id: &ConnectionId,
        err_gen: fn(String) -> SqlCatalogError,
    ) -> Result<&CatalogEntry, SqlCatalogError> {
        // If a schema name was specified, just try to find the item in that
        // schema. If no schema was specified, try to find the item in the connection's
        // temporary schema. If the item is not found, try to find the item in every
        // schema in the search path.
        let schemas = match &name.schema {
            Some(schema_name) => {
                match self.resolve_schema(
                    current_database,
                    name.database.as_deref(),
                    schema_name,
                    conn_id,
                ) {
                    Ok(schema) => vec![(schema.name.database.clone(), schema.id.clone())],
                    Err(e) => return Err(e),
                }
            }
            None => match self
                .get_schema(
                    &ResolvedDatabaseSpecifier::Ambient,
                    &SchemaSpecifier::Temporary,
                    conn_id,
                )
                .items
                .get(&name.item)
            {
                Some(id) => return Ok(self.get_entry(id)),
                None => search_path.to_vec(),
            },
        };

        for (database_spec, schema_spec) in &schemas {
            let schema = self.get_schema(database_spec, schema_spec, conn_id);

            if let Some(id) = get_schema_entries(schema).get(&name.item) {
                return Ok(&self.entry_by_id[id]);
            }
        }

        // Some relations that have previously lived in the `mz_internal` schema have been moved to
        // `mz_catalog_unstable` or `mz_introspection`. To simplify the transition for users, we
        // automatically let uses of the old schema resolve to the new ones as well.
        // TODO(database-issues#8173) remove this after sufficient time has passed
        let mz_internal_schema = SchemaSpecifier::Id(self.get_mz_internal_schema_id());
        if schemas.iter().any(|(_, spec)| *spec == mz_internal_schema) {
            for schema_id in [
                self.get_mz_catalog_unstable_schema_id(),
                self.get_mz_introspection_schema_id(),
            ] {
                let schema = self.get_schema(
                    &ResolvedDatabaseSpecifier::Ambient,
                    &SchemaSpecifier::Id(schema_id),
                    conn_id,
                );

                if let Some(id) = get_schema_entries(schema).get(&name.item) {
                    debug!(
                        github_27831 = true,
                        "encountered use of outdated schema `mz_internal` for relation: {name}",
                    );
                    return Ok(&self.entry_by_id[id]);
                }
            }
        }

        Err(err_gen(name.to_string()))
    }

    /// Resolves `name` to a non-function [`CatalogEntry`].
    pub fn resolve_entry(
        &self,
        current_database: Option<&DatabaseId>,
        search_path: &Vec<(ResolvedDatabaseSpecifier, SchemaSpecifier)>,
        name: &PartialItemName,
        conn_id: &ConnectionId,
    ) -> Result<&CatalogEntry, SqlCatalogError> {
        self.resolve(
            |schema| &schema.items,
            current_database,
            search_path,
            name,
            conn_id,
            SqlCatalogError::UnknownItem,
        )
    }

    /// Resolves `name` to a function [`CatalogEntry`].
    pub fn resolve_function(
        &self,
        current_database: Option<&DatabaseId>,
        search_path: &Vec<(ResolvedDatabaseSpecifier, SchemaSpecifier)>,
        name: &PartialItemName,
        conn_id: &ConnectionId,
    ) -> Result<&CatalogEntry, SqlCatalogError> {
        self.resolve(
            |schema| &schema.functions,
            current_database,
            search_path,
            name,
            conn_id,
            |name| SqlCatalogError::UnknownFunction {
                name,
                alternative: None,
            },
        )
    }

    /// Resolves `name` to a type [`CatalogEntry`].
    pub fn resolve_type(
        &self,
        current_database: Option<&DatabaseId>,
        search_path: &Vec<(ResolvedDatabaseSpecifier, SchemaSpecifier)>,
        name: &PartialItemName,
        conn_id: &ConnectionId,
    ) -> Result<&CatalogEntry, SqlCatalogError> {
        static NON_PG_CATALOG_TYPES: LazyLock<
            BTreeMap<&'static str, &'static BuiltinType<NameReference>>,
        > = LazyLock::new(|| {
            BUILTINS::types()
                .filter(|typ| typ.schema != PG_CATALOG_SCHEMA)
                .map(|typ| (typ.name, typ))
                .collect()
        });

        let entry = self.resolve(
            |schema| &schema.types,
            current_database,
            search_path,
            name,
            conn_id,
            |name| SqlCatalogError::UnknownType { name },
        )?;

        if conn_id != &SYSTEM_CONN_ID && name.schema.as_deref() == Some(PG_CATALOG_SCHEMA) {
            if let Some(typ) = NON_PG_CATALOG_TYPES.get(entry.name().item.as_str()) {
                warn!(
                    "user specified an incorrect schema of {} for the type {}, which should be in \
                    the {} schema. This works now due to a bug but will be fixed in a later release.",
                    PG_CATALOG_SCHEMA.quoted(),
                    typ.name.quoted(),
                    typ.schema.quoted(),
                )
            }
        }

        Ok(entry)
    }

    /// For an [`ObjectId`] gets the corresponding [`CommentObjectId`].
    pub(super) fn get_comment_id(&self, object_id: ObjectId) -> CommentObjectId {
        match object_id {
            ObjectId::Item(item_id) => {
                let entry = self.get_entry(&item_id);
                match entry.item_type() {
                    CatalogItemType::Table => CommentObjectId::Table(item_id),
                    CatalogItemType::Source => CommentObjectId::Source(item_id),
                    CatalogItemType::Sink => CommentObjectId::Sink(item_id),
                    CatalogItemType::View => CommentObjectId::View(item_id),
                    CatalogItemType::MaterializedView => CommentObjectId::MaterializedView(item_id),
                    CatalogItemType::Index => CommentObjectId::Index(item_id),
                    CatalogItemType::Func => CommentObjectId::Func(item_id),
                    CatalogItemType::Connection => CommentObjectId::Connection(item_id),
                    CatalogItemType::Type => CommentObjectId::Type(item_id),
                    CatalogItemType::Secret => CommentObjectId::Secret(item_id),
                    CatalogItemType::ContinualTask => CommentObjectId::ContinualTask(item_id),
                }
            }
            ObjectId::Role(role_id) => CommentObjectId::Role(role_id),
            ObjectId::Database(database_id) => CommentObjectId::Database(database_id),
            ObjectId::Schema((database, schema)) => CommentObjectId::Schema((database, schema)),
            ObjectId::Cluster(cluster_id) => CommentObjectId::Cluster(cluster_id),
            ObjectId::ClusterReplica(cluster_replica_id) => {
                CommentObjectId::ClusterReplica(cluster_replica_id)
            }
            ObjectId::NetworkPolicy(network_policy_id) => {
                CommentObjectId::NetworkPolicy(network_policy_id)
            }
        }
    }

    /// Return current system configuration.
    pub fn system_config(&self) -> &SystemVars {
        &self.system_configuration
    }

    /// Serializes the catalog's in-memory state.
    ///
    /// There are no guarantees about the format of the serialized state, except
    /// that the serialized state for two identical catalogs will compare
    /// identically.
    ///
    /// Some consumers would like the ability to overwrite the `unfinalized_shards` catalog field,
    /// which they can accomplish by passing in a value of `Some` for the `unfinalized_shards`
    /// argument.
    pub fn dump(&self, unfinalized_shards: Option<BTreeSet<String>>) -> Result<String, Error> {
        // Dump the base catalog.
        let mut dump = serde_json::to_value(&self).map_err(|e| {
            Error::new(ErrorKind::Unstructured(format!(
                // Don't panic here because we don't have compile-time failures for maps with
                // non-string keys.
                "internal error: could not dump catalog: {}",
                e
            )))
        })?;

        let dump_obj = dump.as_object_mut().expect("state must have been dumped");
        // Stitch in system parameter defaults.
        dump_obj.insert(
            "system_parameter_defaults".into(),
            serde_json::json!(self.system_config().defaults()),
        );
        // Potentially overwrite unfinalized shards.
        if let Some(unfinalized_shards) = unfinalized_shards {
            dump_obj
                .get_mut("storage_metadata")
                .expect("known to exist")
                .as_object_mut()
                .expect("storage_metadata is an object")
                .insert(
                    "unfinalized_shards".into(),
                    serde_json::json!(unfinalized_shards),
                );
        }
        // Remove GlobalIds for temporary objects from the mapping.
        //
        // Post-test consistency checks with the durable catalog don't know about temporary items
        // since they're kept entirely in memory.
        let temporary_gids: Vec<_> = self
            .entry_by_global_id
            .iter()
            .filter(|(_gid, item_id)| self.get_entry(item_id).conn_id().is_some())
            .map(|(gid, _item_id)| *gid)
            .collect();
        if !temporary_gids.is_empty() {
            let gids = dump_obj
                .get_mut("entry_by_global_id")
                .expect("known_to_exist")
                .as_object_mut()
                .expect("entry_by_global_id is an object");
            for gid in temporary_gids {
                gids.remove(&gid.to_string());
            }
        }

        // Emit as pretty-printed JSON.
        Ok(serde_json::to_string_pretty(&dump).expect("cannot fail on serde_json::Value"))
    }

    pub fn availability_zones(&self) -> &[String] {
        &self.availability_zones
    }

    pub fn concretize_replica_location(
        &self,
        location: mz_catalog::durable::ReplicaLocation,
        allowed_sizes: &Vec<String>,
        allowed_availability_zones: Option<&[String]>,
    ) -> Result<ReplicaLocation, Error> {
        let location = match location {
            mz_catalog::durable::ReplicaLocation::Unmanaged {
                storagectl_addrs,
                storage_addrs,
                computectl_addrs,
                compute_addrs,
                workers,
            } => {
                if allowed_availability_zones.is_some() {
                    return Err(Error {
                        kind: ErrorKind::Internal(
                            "tried concretize unmanaged replica with specific availability_zones"
                                .to_string(),
                        ),
                    });
                }
                ReplicaLocation::Unmanaged(UnmanagedReplicaLocation {
                    storagectl_addrs,
                    storage_addrs,
                    computectl_addrs,
                    compute_addrs,
                    workers,
                })
            }
            mz_catalog::durable::ReplicaLocation::Managed {
                size,
                availability_zone,
                disk,
                billed_as,
                internal,
                pending,
            } => {
                if allowed_availability_zones.is_some() && availability_zone.is_some() {
                    return Err(Error {
                        kind: ErrorKind::Internal(
                            "tried concretize managed replica with specific availability zones and availability zone".to_string(),
                        ),
                    });
                }
                self.ensure_valid_replica_size(allowed_sizes, &size)?;
                let cluster_replica_sizes = &self.cluster_replica_sizes;

                ReplicaLocation::Managed(ManagedReplicaLocation {
                    allocation: cluster_replica_sizes
                        .0
                        .get(&size)
                        .expect("catalog out of sync")
                        .clone(),
                    availability_zones: match (availability_zone, allowed_availability_zones) {
                        (Some(az), _) => ManagedReplicaAvailabilityZones::FromReplica(Some(az)),
                        (None, Some(azs)) if azs.is_empty() => {
                            ManagedReplicaAvailabilityZones::FromCluster(None)
                        }
                        (None, Some(azs)) => {
                            ManagedReplicaAvailabilityZones::FromCluster(Some(azs.to_vec()))
                        }
                        (None, None) => ManagedReplicaAvailabilityZones::FromReplica(None),
                    },
                    size,
                    disk,
                    billed_as,
                    internal,
                    pending,
                })
            }
        };
        Ok(location)
    }

    pub(crate) fn ensure_valid_replica_size(
        &self,
        allowed_sizes: &[String],
        size: &String,
    ) -> Result<(), Error> {
        let cluster_replica_sizes = &self.cluster_replica_sizes;

        if !cluster_replica_sizes.0.contains_key(size)
            || (!allowed_sizes.is_empty() && !allowed_sizes.contains(size))
            || cluster_replica_sizes.0[size].disabled
        {
            let mut entries = cluster_replica_sizes
                .enabled_allocations()
                .collect::<Vec<_>>();

            if !allowed_sizes.is_empty() {
                let allowed_sizes = BTreeSet::<&String>::from_iter(allowed_sizes.iter());
                entries.retain(|(name, _)| allowed_sizes.contains(name));
            }

            entries.sort_by_key(
                |(
                    _name,
                    ReplicaAllocation {
                        scale, cpu_limit, ..
                    },
                )| (scale, cpu_limit),
            );

            Err(Error {
                kind: ErrorKind::InvalidClusterReplicaSize {
                    size: size.to_owned(),
                    expected: entries.into_iter().map(|(name, _)| name.clone()).collect(),
                },
            })
        } else {
            Ok(())
        }
    }

    pub fn ensure_not_reserved_role(&self, role_id: &RoleId) -> Result<(), Error> {
        if role_id.is_builtin() {
            let role = self.get_role(role_id);
            Err(Error::new(ErrorKind::ReservedRoleName(
                role.name().to_string(),
            )))
        } else {
            Ok(())
        }
    }

    pub fn ensure_not_reserved_network_policy(
        &self,
        network_policy_id: &NetworkPolicyId,
    ) -> Result<(), Error> {
        if network_policy_id.is_builtin() {
            let policy = self.get_network_policy(network_policy_id);
            Err(Error::new(ErrorKind::ReservedNetworkPolicyName(
                policy.name.clone(),
            )))
        } else {
            Ok(())
        }
    }

    pub fn ensure_grantable_role(&self, role_id: &RoleId) -> Result<(), Error> {
        let is_grantable = !role_id.is_public() && !role_id.is_system();
        if is_grantable {
            Ok(())
        } else {
            let role = self.get_role(role_id);
            Err(Error::new(ErrorKind::UngrantableRoleName(
                role.name().to_string(),
            )))
        }
    }

    pub fn ensure_not_system_role(&self, role_id: &RoleId) -> Result<(), Error> {
        if role_id.is_system() {
            let role = self.get_role(role_id);
            Err(Error::new(ErrorKind::ReservedSystemRoleName(
                role.name().to_string(),
            )))
        } else {
            Ok(())
        }
    }

    pub fn ensure_not_predefined_role(&self, role_id: &RoleId) -> Result<(), Error> {
        if role_id.is_predefined() {
            let role = self.get_role(role_id);
            Err(Error::new(ErrorKind::ReservedSystemRoleName(
                role.name().to_string(),
            )))
        } else {
            Ok(())
        }
    }

    // TODO(mjibson): Is there a way to make this a closure to avoid explicitly
    // passing tx, and session?
    pub(crate) fn add_to_audit_log(
        system_configuration: &SystemVars,
        oracle_write_ts: mz_repr::Timestamp,
        session: Option<&ConnMeta>,
        tx: &mut mz_catalog::durable::Transaction,
        audit_events: &mut Vec<VersionedEvent>,
        event_type: EventType,
        object_type: ObjectType,
        details: EventDetails,
    ) -> Result<(), Error> {
        let user = session.map(|session| session.user().name.to_string());

        // unsafe_mock_audit_event_timestamp can only be set to Some when running in unsafe mode.

        let occurred_at = match system_configuration.unsafe_mock_audit_event_timestamp() {
            Some(ts) => ts.into(),
            _ => oracle_write_ts.into(),
        };
        let id = tx.allocate_audit_log_id()?;
        let event = VersionedEvent::new(id, event_type, object_type, details, user, occurred_at);
        audit_events.push(event.clone());
        tx.insert_audit_log_event(event);
        Ok(())
    }

    pub(super) fn get_owner_id(&self, id: &ObjectId, conn_id: &ConnectionId) -> Option<RoleId> {
        match id {
            ObjectId::Cluster(id) => Some(self.get_cluster(*id).owner_id()),
            ObjectId::ClusterReplica((cluster_id, replica_id)) => Some(
                self.get_cluster_replica(*cluster_id, *replica_id)
                    .owner_id(),
            ),
            ObjectId::Database(id) => Some(self.get_database(id).owner_id()),
            ObjectId::Schema((database_spec, schema_spec)) => Some(
                self.get_schema(database_spec, schema_spec, conn_id)
                    .owner_id(),
            ),
            ObjectId::Item(id) => Some(*self.get_entry(id).owner_id()),
            ObjectId::Role(_) => None,
            ObjectId::NetworkPolicy(id) => Some(self.get_network_policy(id).owner_id.clone()),
        }
    }

    pub(super) fn get_object_type(&self, object_id: &ObjectId) -> mz_sql::catalog::ObjectType {
        match object_id {
            ObjectId::Cluster(_) => mz_sql::catalog::ObjectType::Cluster,
            ObjectId::ClusterReplica(_) => mz_sql::catalog::ObjectType::ClusterReplica,
            ObjectId::Database(_) => mz_sql::catalog::ObjectType::Database,
            ObjectId::Schema(_) => mz_sql::catalog::ObjectType::Schema,
            ObjectId::Role(_) => mz_sql::catalog::ObjectType::Role,
            ObjectId::Item(id) => self.get_entry(id).item_type().into(),
            ObjectId::NetworkPolicy(_) => mz_sql::catalog::ObjectType::NetworkPolicy,
        }
    }

    pub(super) fn get_system_object_type(
        &self,
        id: &SystemObjectId,
    ) -> mz_sql::catalog::SystemObjectType {
        match id {
            SystemObjectId::Object(object_id) => {
                SystemObjectType::Object(self.get_object_type(object_id))
            }
            SystemObjectId::System => SystemObjectType::System,
        }
    }

    /// Returns a read-only view of the current [`StorageMetadata`].
    ///
    /// To write to this struct, you must use a catalog transaction.
    pub fn storage_metadata(&self) -> &StorageMetadata {
        &self.storage_metadata
    }

    /// For the Sources ids in `ids`, return the compaction windows for all `ids` and additional ids
    /// that propagate from them. Specifically, if `ids` contains a source, it and all of its
    /// source exports will be added to the result.
    pub fn source_compaction_windows(
        &self,
        ids: impl IntoIterator<Item = CatalogItemId>,
    ) -> BTreeMap<CompactionWindow, BTreeSet<CatalogItemId>> {
        let mut cws: BTreeMap<CompactionWindow, BTreeSet<CatalogItemId>> = BTreeMap::new();
        let mut ids = VecDeque::from_iter(ids);
        let mut seen = BTreeSet::new();
        while let Some(item_id) = ids.pop_front() {
            if !seen.insert(item_id) {
                continue;
            }
            let entry = self.get_entry(&item_id);
            match entry.item() {
                CatalogItem::Source(source) => {
                    let source_cw = source.custom_logical_compaction_window.unwrap_or_default();
                    match source.data_source {
                        DataSourceDesc::Ingestion { .. } => {
                            // For sources, look up each dependent source export and propagate.
                            cws.entry(source_cw).or_default().insert(item_id);
                            ids.extend(entry.used_by());
                        }
                        DataSourceDesc::IngestionExport { ingestion_id, .. } => {
                            // For subsources, look up the parent source and propagate the compaction
                            // window.
                            let ingestion = self
                                .get_entry(&ingestion_id)
                                .source()
                                .expect("must be source");
                            let cw = ingestion
                                .custom_logical_compaction_window
                                .unwrap_or(source_cw);
                            cws.entry(cw).or_default().insert(item_id);
                        }
                        DataSourceDesc::Introspection(_)
                        | DataSourceDesc::Progress
                        | DataSourceDesc::Webhook { .. } => {
                            cws.entry(source_cw).or_default().insert(item_id);
                        }
                    }
                }
                CatalogItem::Table(table) => match &table.data_source {
                    TableDataSource::DataSource {
                        desc: DataSourceDesc::IngestionExport { ingestion_id, .. },
                        timeline: _,
                    } => {
                        let table_cw = table.custom_logical_compaction_window.unwrap_or_default();
                        let ingestion = self
                            .get_entry(ingestion_id)
                            .source()
                            .expect("must be source");
                        let cw = ingestion
                            .custom_logical_compaction_window
                            .unwrap_or(table_cw);
                        cws.entry(cw).or_default().insert(item_id);
                    }
                    _ => {}
                },
                _ => {
                    // Views could depend on sources, so ignore them if added by used_by above.
                    continue;
                }
            }
        }
        cws
    }

    pub fn comment_id_to_item_id(id: &CommentObjectId) -> Option<CatalogItemId> {
        match id {
            CommentObjectId::Table(id)
            | CommentObjectId::View(id)
            | CommentObjectId::MaterializedView(id)
            | CommentObjectId::Source(id)
            | CommentObjectId::Sink(id)
            | CommentObjectId::Index(id)
            | CommentObjectId::Func(id)
            | CommentObjectId::Connection(id)
            | CommentObjectId::Type(id)
            | CommentObjectId::Secret(id)
            | CommentObjectId::ContinualTask(id) => Some(*id),
            CommentObjectId::Role(_)
            | CommentObjectId::Database(_)
            | CommentObjectId::Schema(_)
            | CommentObjectId::Cluster(_)
            | CommentObjectId::ClusterReplica(_)
            | CommentObjectId::NetworkPolicy(_) => None,
        }
    }

    pub fn get_comment_id_entry(&self, id: &CommentObjectId) -> Option<&CatalogEntry> {
        Self::comment_id_to_item_id(id).map(|id| self.get_entry(&id))
    }

    pub fn comment_id_to_audit_log_name(
        &self,
        id: CommentObjectId,
        conn_id: &ConnectionId,
    ) -> String {
        match id {
            CommentObjectId::Table(id)
            | CommentObjectId::View(id)
            | CommentObjectId::MaterializedView(id)
            | CommentObjectId::Source(id)
            | CommentObjectId::Sink(id)
            | CommentObjectId::Index(id)
            | CommentObjectId::Func(id)
            | CommentObjectId::Connection(id)
            | CommentObjectId::Type(id)
            | CommentObjectId::Secret(id)
            | CommentObjectId::ContinualTask(id) => {
                let item = self.get_entry(&id);
                let name = self.resolve_full_name(item.name(), Some(conn_id));
                name.to_string()
            }
            CommentObjectId::Role(id) => self.get_role(&id).name.clone(),
            CommentObjectId::Database(id) => self.get_database(&id).name.clone(),
            CommentObjectId::Schema((spec, schema_id)) => {
                let schema = self.get_schema(&spec, &schema_id, conn_id);
                self.resolve_full_schema_name(&schema.name).to_string()
            }
            CommentObjectId::Cluster(id) => self.get_cluster(id).name.clone(),
            CommentObjectId::ClusterReplica((cluster_id, replica_id)) => {
                let cluster = self.get_cluster(cluster_id);
                let replica = self.get_cluster_replica(cluster_id, replica_id);
                QualifiedReplica {
                    cluster: Ident::new_unchecked(cluster.name.clone()),
                    replica: Ident::new_unchecked(replica.name.clone()),
                }
                .to_string()
            }
            CommentObjectId::NetworkPolicy(id) => self.get_network_policy(&id).name.clone(),
        }
    }
}

impl ConnectionResolver for CatalogState {
    fn resolve_connection(
        &self,
        id: CatalogItemId,
    ) -> mz_storage_types::connections::Connection<InlinedConnection> {
        use mz_storage_types::connections::Connection::*;
        match self
            .get_entry(&id)
            .connection()
            .expect("catalog out of sync")
            .details
            .to_connection()
        {
            Kafka(conn) => Kafka(conn.into_inline_connection(self)),
            Postgres(conn) => Postgres(conn.into_inline_connection(self)),
            Csr(conn) => Csr(conn.into_inline_connection(self)),
            Ssh(conn) => Ssh(conn),
            Aws(conn) => Aws(conn),
            AwsPrivatelink(conn) => AwsPrivatelink(conn),
            MySql(conn) => MySql(conn.into_inline_connection(self)),
        }
    }
}

impl OptimizerCatalog for CatalogState {
    fn get_entry(&self, id: &GlobalId) -> &CatalogEntry {
        CatalogState::get_entry_by_global_id(self, id)
    }
    fn get_entry_by_item_id(&self, id: &CatalogItemId) -> &CatalogEntry {
        CatalogState::get_entry(self, id)
    }
    fn resolve_full_name(
        &self,
        name: &QualifiedItemName,
        conn_id: Option<&ConnectionId>,
    ) -> FullItemName {
        CatalogState::resolve_full_name(self, name, conn_id)
    }
    fn get_indexes_on(
        &self,
        id: GlobalId,
        cluster: ClusterId,
    ) -> Box<dyn Iterator<Item = (GlobalId, &Index)> + '_> {
        Box::new(CatalogState::get_indexes_on(self, id, cluster))
    }
}

impl OptimizerCatalog for Catalog {
    fn get_entry(&self, id: &GlobalId) -> &CatalogEntry {
        self.state.get_entry_by_global_id(id)
    }

    fn get_entry_by_item_id(&self, id: &CatalogItemId) -> &CatalogEntry {
        self.state.get_entry(id)
    }

    fn resolve_full_name(
        &self,
        name: &QualifiedItemName,
        conn_id: Option<&ConnectionId>,
    ) -> FullItemName {
        self.state.resolve_full_name(name, conn_id)
    }

    fn get_indexes_on(
        &self,
        id: GlobalId,
        cluster: ClusterId,
    ) -> Box<dyn Iterator<Item = (GlobalId, &Index)> + '_> {
        Box::new(self.state.get_indexes_on(id, cluster))
    }
}

impl Catalog {
    pub fn as_optimizer_catalog(self: Arc<Self>) -> Arc<dyn OptimizerCatalog> {
        self
    }
}<|MERGE_RESOLUTION|>--- conflicted
+++ resolved
@@ -39,11 +39,7 @@
     UnmanagedReplicaLocation,
 };
 use mz_controller_types::{ClusterId, ReplicaId};
-<<<<<<< HEAD
-use mz_expr::OptimizedMirRelationExpr;
-=======
-use mz_expr::CollectionPlan;
->>>>>>> 3347ad7b
+use mz_expr::{CollectionPlan,OptimizedMirRelationExpr};
 use mz_ore::collections::CollectionExt;
 use mz_ore::now::NOW_ZERO;
 use mz_ore::soft_assert_no_log;
@@ -944,15 +940,10 @@
         &self,
         global_id: GlobalId,
         create_sql: &str,
-<<<<<<< HEAD
+        extra_versions: &BTreeMap<RelationVersion, GlobalId>,
         local_expression_cache: &mut LocalExpressionCache,
     ) -> Result<CatalogItem, AdapterError> {
-        self.parse_item(id, create_sql, None, false, None, local_expression_cache)
-=======
-        extra_versions: &BTreeMap<RelationVersion, GlobalId>,
-    ) -> Result<CatalogItem, AdapterError> {
-        self.parse_item(global_id, create_sql, extra_versions, None, false, None)
->>>>>>> 3347ad7b
+        self.parse_item(global_id, create_sql, extra_versions, None, false, None, local_expression_cache)
     }
 
     /// Parses the given SQL string into a `CatalogItem`.
@@ -1027,31 +1018,6 @@
         let mut uncached_expr = None;
 
         let item = match plan {
-<<<<<<< HEAD
-            Plan::CreateTable(CreateTablePlan { table, .. }) => CatalogItem::Table(Table {
-                create_sql: Some(table.create_sql),
-                desc: table.desc,
-                conn_id: None,
-                resolved_ids,
-                custom_logical_compaction_window: custom_logical_compaction_window
-                    .or(table.compaction_window),
-                is_retained_metrics_object,
-                data_source: match table.data_source {
-                    mz_sql::plan::TableDataSource::TableWrites { defaults } => {
-                        TableDataSource::TableWrites { defaults }
-                    }
-                    mz_sql::plan::TableDataSource::DataSource {
-                        desc: data_source_desc,
-                        timeline,
-                    } => match data_source_desc {
-                        mz_sql::plan::DataSourceDesc::IngestionExport {
-                            ingestion_id,
-                            external_reference,
-                            details,
-                            data_config,
-                        } => TableDataSource::DataSource {
-                            desc: DataSourceDesc::IngestionExport {
-=======
             Plan::CreateTable(CreateTablePlan { table, .. }) => {
                 // TODO(alter_table): Support versioning tables.
                 assert_eq!(extra_versions.len(), 0);
@@ -1075,7 +1041,6 @@
                             timeline,
                         } => match data_source_desc {
                             mz_sql::plan::DataSourceDesc::IngestionExport {
->>>>>>> 3347ad7b
                                 ingestion_id,
                                 external_reference,
                                 details,
@@ -1090,22 +1055,11 @@
                                 timeline,
                             },
                             _ => {
-                                return Err(AdapterError::Unstructured(anyhow::anyhow!(
+                                return Err((AdapterError::Unstructured(anyhow::anyhow!(
                                     "unsupported data source for table"
-                                )))
+                                )), cached_expr))
                             }
                         },
-<<<<<<< HEAD
-                        _ => {
-                            return Err((
-                                AdapterError::Unstructured(anyhow::anyhow!(
-                                    "unsupported data source for table"
-                                )),
-                                cached_expr,
-                            ))
-                        }
-=======
->>>>>>> 3347ad7b
                     },
                 })
             }
@@ -1275,19 +1229,13 @@
                     initial_as_of,
                 })
             }
-<<<<<<< HEAD
             Plan::CreateContinualTask(plan) => {
-                let ct = match crate::continual_task::ct_item_from_plan(plan, id, resolved_ids) {
+                let ct = match crate::continual_task::ct_item_from_plan(plan, global_id, resolved_ids) {
                     Ok(ct) => ct,
                     Err(err) => return Err((err, cached_expr)),
                 };
                 CatalogItem::ContinualTask(ct)
             }
-=======
-            Plan::CreateContinualTask(plan) => CatalogItem::ContinualTask(
-                crate::continual_task::ct_item_from_plan(plan, global_id, resolved_ids)?,
-            ),
->>>>>>> 3347ad7b
             Plan::CreateIndex(CreateIndexPlan { index, .. }) => CatalogItem::Index(Index {
                 create_sql: index.create_sql,
                 global_id,
@@ -1317,7 +1265,6 @@
                 resolved_ids,
                 cluster_id: in_cluster,
             }),
-<<<<<<< HEAD
             Plan::CreateType(CreateTypePlan { typ, .. }) => {
                 let desc = match typ.inner.desc(&session_catalog) {
                     Ok(desc) => desc,
@@ -1325,6 +1272,7 @@
                 };
                 CatalogItem::Type(Type {
                     create_sql: Some(typ.create_sql),
+                    global_id,
                     desc,
                     details: CatalogTypeDetails {
                         array_id: None,
@@ -1334,19 +1282,6 @@
                     resolved_ids,
                 })
             }
-=======
-            Plan::CreateType(CreateTypePlan { typ, .. }) => CatalogItem::Type(Type {
-                create_sql: Some(typ.create_sql),
-                global_id,
-                desc: typ.inner.desc(&session_catalog)?,
-                details: CatalogTypeDetails {
-                    array_id: None,
-                    typ: typ.inner,
-                    pg_metadata: None,
-                },
-                resolved_ids,
-            }),
->>>>>>> 3347ad7b
             Plan::CreateSecret(CreateSecretPlan { secret, .. }) => CatalogItem::Secret(Secret {
                 create_sql: secret.create_sql,
                 global_id,
@@ -1374,12 +1309,8 @@
                 ))
             }
         };
-<<<<<<< HEAD
+
         Ok((item, uncached_expr))
-=======
-
-        Ok(item)
->>>>>>> 3347ad7b
     }
 
     /// Execute function `f` on `self`, with all "enable_for_item_parsing" feature flags enabled.
