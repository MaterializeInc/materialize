// Copyright Materialize, Inc. and contributors. All rights reserved.
//
// Use of this software is governed by the Business Source License
// included in the LICENSE file.
//
// As of the Change Date specified in that file, in accordance with
// the Business Source License, use of this software will be governed
// by the Apache License, Version 2.0.

use std::collections::{BTreeMap, BTreeSet};
use std::hash::Hash;
use std::iter::once;
use std::sync::Arc;
use std::time::Duration;

use itertools::{max, Itertools};
use serde::{Deserialize, Serialize};

use mz_audit_log::{EventDetails, EventType, ObjectType, VersionedEvent, VersionedStorageUsage};
use mz_controller::clusters::{ClusterId, ReplicaConfig, ReplicaId};
use mz_ore::cast::CastFrom;
use mz_ore::collections::CollectionExt;
use mz_ore::now::{EpochMillis, NowFn};
use mz_repr::GlobalId;
use mz_sql::catalog::{CatalogError as SqlCatalogError, CatalogItemType, RoleAttributes};
use mz_sql::names::{
    DatabaseId, ObjectQualifiers, QualifiedObjectName, ResolvedDatabaseSpecifier, RoleId, SchemaId,
    SchemaSpecifier,
};
use mz_stash::{AppendBatch, Stash, StashError, TableTransaction, TypedCollection};
use mz_storage_client::types::sources::Timeline;

use crate::catalog;
use crate::catalog::builtin::{
    BuiltinLog, BUILTIN_CLUSTERS, BUILTIN_CLUSTER_REPLICAS, BUILTIN_PREFIXES, BUILTIN_ROLES,
};
use crate::catalog::error::{Error, ErrorKind};
use crate::catalog::{is_reserved_name, SerializedRole, SystemObjectMapping, SYSTEM_USER};
use crate::catalog::{SerializedReplicaConfig, DEFAULT_CLUSTER_REPLICA_NAME};
use crate::coord::timeline;

use super::{SerializedCatalogItem, SerializedReplicaLocation, SerializedReplicaLogging};

const USER_VERSION: &str = "user_version";

const MATERIALIZE_DATABASE_ID: u64 = 1;
const MZ_CATALOG_SCHEMA_ID: u64 = 1;
const PG_CATALOG_SCHEMA_ID: u64 = 2;
const PUBLIC_SCHEMA_ID: u64 = 3;
const MZ_INTERNAL_SCHEMA_ID: u64 = 4;
const INFORMATION_SCHEMA_ID: u64 = 5;
const DEFAULT_USER_CLUSTER_ID: ClusterId = ClusterId::User(1);
const DEFAULT_REPLICA_ID: u64 = 1;

const DATABASE_ID_ALLOC_KEY: &str = "database";
const SCHEMA_ID_ALLOC_KEY: &str = "schema";
const USER_ROLE_ID_ALLOC_KEY: &str = "user_role";
const SYSTEM_ROLE_ID_ALLOC_KEY: &str = "system_role";
const USER_CLUSTER_ID_ALLOC_KEY: &str = "user_compute";
const SYSTEM_CLUSTER_ID_ALLOC_KEY: &str = "system_compute";
const REPLICA_ID_ALLOC_KEY: &str = "replica";
pub(crate) const AUDIT_LOG_ID_ALLOC_KEY: &str = "auditlog";
pub(crate) const STORAGE_USAGE_ID_ALLOC_KEY: &str = "storage_usage";

const MATERIALIZE_ROLE: &str = "materialize";

async fn migrate(
    stash: &mut Stash,
    version: u64,
    now: EpochMillis,
    bootstrap_args: &BootstrapArgs,
) -> Result<(), catalog::error::Error> {
    // Initial state.
    let migrations: &[for<'a> fn(
        &mut Transaction<'a>,
        EpochMillis,
        &'a BootstrapArgs,
    ) -> Result<(), catalog::error::Error>] = &[
        |txn: &mut Transaction<'_>, now, bootstrap_args| {
            txn.id_allocator.insert(
                IdAllocKey {
                    name: "user".into(),
                },
                IdAllocValue { next_id: 1 },
            )?;
            txn.id_allocator.insert(
                IdAllocKey {
                    name: "system".into(),
                },
                IdAllocValue { next_id: 1 },
            )?;
            txn.id_allocator.insert(
                IdAllocKey {
                    name: DATABASE_ID_ALLOC_KEY.into(),
                },
                IdAllocValue {
                    next_id: MATERIALIZE_DATABASE_ID + 1,
                },
            )?;
            txn.id_allocator.insert(
                IdAllocKey {
                    name: SCHEMA_ID_ALLOC_KEY.into(),
                },
                IdAllocValue {
                    next_id: max(&[
                        MZ_CATALOG_SCHEMA_ID,
                        PG_CATALOG_SCHEMA_ID,
                        PUBLIC_SCHEMA_ID,
                        MZ_INTERNAL_SCHEMA_ID,
                        INFORMATION_SCHEMA_ID,
                    ])
                    .expect("known to be non-empty")
                        + 1,
                },
            )?;
            txn.id_allocator.insert(
                IdAllocKey {
                    name: USER_ROLE_ID_ALLOC_KEY.into(),
                },
                IdAllocValue { next_id: 1 },
            )?;
            txn.id_allocator.insert(
                IdAllocKey {
                    name: SYSTEM_ROLE_ID_ALLOC_KEY.into(),
                },
                IdAllocValue { next_id: 1 },
            )?;
            txn.id_allocator.insert(
                IdAllocKey {
                    name: USER_CLUSTER_ID_ALLOC_KEY.into(),
                },
                IdAllocValue {
                    next_id: DEFAULT_USER_CLUSTER_ID.inner_id() + 1,
                },
            )?;
            txn.id_allocator.insert(
                IdAllocKey {
                    name: SYSTEM_CLUSTER_ID_ALLOC_KEY.into(),
                },
                IdAllocValue { next_id: 1 },
            )?;
            txn.id_allocator.insert(
                IdAllocKey {
                    name: REPLICA_ID_ALLOC_KEY.into(),
                },
                IdAllocValue {
                    next_id: DEFAULT_REPLICA_ID + 1,
                },
            )?;
            txn.id_allocator.insert(
                IdAllocKey {
                    name: AUDIT_LOG_ID_ALLOC_KEY.into(),
                },
                IdAllocValue { next_id: 1 },
            )?;
            txn.id_allocator.insert(
                IdAllocKey {
                    name: STORAGE_USAGE_ID_ALLOC_KEY.into(),
                },
                IdAllocValue { next_id: 1 },
            )?;
            txn.databases.insert(
                DatabaseKey {
                    id: MATERIALIZE_DATABASE_ID,
                },
                DatabaseValue {
                    name: "materialize".into(),
                },
            )?;
            let id = txn.get_and_increment_id(AUDIT_LOG_ID_ALLOC_KEY.to_string())?;
            txn.audit_log_updates.push((
                AuditLogKey {
                    event: VersionedEvent::new(
                        id,
                        EventType::Create,
                        ObjectType::Database,
                        EventDetails::IdNameV1(mz_audit_log::IdNameV1 {
                            id: MATERIALIZE_DATABASE_ID.to_string(),
                            name: "materialize".into(),
                        }),
                        None,
                        now,
                    ),
                },
                (),
                1,
            ));
            txn.schemas.insert(
                SchemaKey {
                    id: MZ_CATALOG_SCHEMA_ID,
                },
                SchemaValue {
                    database_id: None,
                    name: "mz_catalog".into(),
                },
            )?;
            txn.schemas.insert(
                SchemaKey {
                    id: PG_CATALOG_SCHEMA_ID,
                },
                SchemaValue {
                    database_id: None,
                    name: "pg_catalog".into(),
                },
            )?;
            txn.schemas.insert(
                SchemaKey {
                    id: PUBLIC_SCHEMA_ID,
                },
                SchemaValue {
                    database_id: Some(1),
                    name: "public".into(),
                },
            )?;
            let id = txn.get_and_increment_id(AUDIT_LOG_ID_ALLOC_KEY.to_string())?;
            txn.audit_log_updates.push((
                AuditLogKey {
                    event: VersionedEvent::new(
                        id,
                        EventType::Create,
                        ObjectType::Schema,
                        EventDetails::SchemaV1(mz_audit_log::SchemaV1 {
                            id: PUBLIC_SCHEMA_ID.to_string(),
                            name: "public".into(),
                            database_name: "materialize".into(),
                        }),
                        None,
                        now,
                    ),
                },
                (),
                1,
            ));
            txn.schemas.insert(
                SchemaKey {
                    id: MZ_INTERNAL_SCHEMA_ID,
                },
                SchemaValue {
                    database_id: None,
                    name: "mz_internal".into(),
                },
            )?;
            txn.schemas.insert(
                SchemaKey {
                    id: INFORMATION_SCHEMA_ID,
                },
                SchemaValue {
                    database_id: None,
                    name: "information_schema".into(),
                },
            )?;
<<<<<<< HEAD
            // TODO(jkosh44) This role should be removed, but we need to think of a good local
            //  dev workaround. Most likely something around making sure that when developing
            //  locally create_user_if_not_exists is set to true.
            txn.roles.insert(
                RoleKey {
                    id: RoleId::User(MATERIALIZE_ROLE_ID),
                },
                RoleValue {
                    role: SerializedRole {
                        name: MATERIALIZE_ROLE.into(),
                        attributes: Some(RoleAttributes::new()),
                    },
                },
            )?;
            let id = txn.get_and_increment_id(AUDIT_LOG_ID_ALLOC_KEY.to_string())?;
            txn.audit_log_updates.push((
                AuditLogKey {
                    event: VersionedEvent::new(
                        id,
                        EventType::Create,
                        ObjectType::Role,
                        EventDetails::IdNameV1(mz_audit_log::IdNameV1 {
                            id: MATERIALIZE_ROLE_ID.to_string(),
                            name: MATERIALIZE_ROLE.into(),
                        }),
                        None,
                        now,
                    ),
                },
                (),
                1,
            ));
=======
>>>>>>> 53cd9740
            let default_cluster = ClusterValue {
                name: "default".into(),
                linked_object_id: None,
            };
            let default_replica = ClusterReplicaValue {
                cluster_id: DEFAULT_USER_CLUSTER_ID,
                name: DEFAULT_CLUSTER_REPLICA_NAME.into(),
                config: default_cluster_replica_config(bootstrap_args),
            };
            txn.clusters.insert(
                ClusterKey {
                    id: DEFAULT_USER_CLUSTER_ID,
                },
                default_cluster.clone(),
            )?;
            txn.cluster_replicas.insert(
                ClusterReplicaKey {
                    id: DEFAULT_REPLICA_ID,
                },
                default_replica.clone(),
            )?;
            let id = txn.get_and_increment_id(AUDIT_LOG_ID_ALLOC_KEY.to_string())?;
            txn.audit_log_updates.push((
                AuditLogKey {
                    event: VersionedEvent::new(
                        id,
                        EventType::Create,
                        ObjectType::Cluster,
                        EventDetails::IdNameV1(mz_audit_log::IdNameV1 {
                            id: DEFAULT_USER_CLUSTER_ID.to_string(),
                            name: default_cluster.name.clone(),
                        }),
                        None,
                        now,
                    ),
                },
                (),
                1,
            ));
            let id = txn.get_and_increment_id(AUDIT_LOG_ID_ALLOC_KEY.to_string())?;
            txn.audit_log_updates.push((
                AuditLogKey {
                    event: VersionedEvent::new(
                        id,
                        EventType::Create,
                        ObjectType::ClusterReplica,
                        EventDetails::CreateClusterReplicaV1(
                            mz_audit_log::CreateClusterReplicaV1 {
                                cluster_id: DEFAULT_USER_CLUSTER_ID.to_string(),
                                cluster_name: default_cluster.name,
                                replica_name: default_replica.name,
                                replica_id: Some(DEFAULT_REPLICA_ID.to_string()),
                                logical_size: bootstrap_args.default_cluster_replica_size.clone(),
                            },
                        ),
                        None,
                        now,
                    ),
                },
                (),
                1,
            ));
            txn.configs
                .insert(USER_VERSION.to_string(), ConfigValue { value: 0 })?;
            Ok(())
        },
        // These three migrations were removed, but we need to keep empty migrations because the
        // user version depends on the length of this array. New migrations should still go after
        // these empty migrations.
        |_, _, _| Ok(()),
        |_, _, _| Ok(()),
        |_, _, _| Ok(()),
        // An optional field, `idle_arrangement_merge_effort`, was added to replica configs, which
        // should default to `None` for existing configs. The deserialization is able deserialize
        // the missing values as `None`. This migration updates the on-disk version to explicitly
        // have a `None` value instead of a missing value.
        //
        // Introduced in v0.39.0
        |txn: &mut Transaction<'_>, _now, _bootstrap_args| {
            txn.cluster_replicas.update(|_k, v| Some(v.clone()))?;
            Ok(())
        },
        // Attributes were added to role definitions.
        //
        // Introduced in v0.45.0
        //
        // TODO(jkosh44) Can be cleared (patched to be empty) in v0.46.0
        |txn: &mut Transaction<'_>, _now, _bootstrap_args| {
            txn.roles.update(|_role_key, role_value| {
                let mut role_value = role_value.clone();
                if role_value.role.attributes.is_none() {
                    let is_mz_system_role = role_value.role.name == SYSTEM_USER.name;
                    let mut attributes = RoleAttributes::new();
                    if is_mz_system_role {
                        attributes = attributes
                            .with_create_role()
                            .with_create_db()
                            .with_create_cluster();
                    }
                    role_value.role.attributes = Some(attributes);
                }
                Some(role_value)
            })?;
            Ok(())
        },
        // Add new migrations above.
        //
        // Migrations should be preceded with a comment of the following form:
        //
        //     > Short summary of migration's purpose.
        //     >
        //     > Introduced in <VERSION>.
        //     >
        //     > Optional additional commentary about safety or approach.
        //
        // Please include @mjibson and @jkosh44 on any code reviews that add or
        // edit migrations.
        // Migrations must preserve backwards compatibility with all past releases
        // of Materialize. Migrations can be edited up until they ship in a
        // release, after which they must never be removed, only patched by future
        // migrations. Migrations must be transactional or idempotent (in case of
        // midway failure).
    ];

    let mut txn = transaction(stash).await?;
    for (i, migration) in migrations
        .iter()
        .enumerate()
        .skip(usize::cast_from(version))
    {
        (migration)(&mut txn, now, bootstrap_args)?;
        txn.update_user_version(u64::cast_from(i))?;
    }
    add_new_builtin_roles_migration(&mut txn)?;
    add_new_builtin_clusters_migration(&mut txn)?;
    add_new_builtin_cluster_replicas_migration(&mut txn, bootstrap_args)?;
    txn.commit().await?;
    Ok(())
}

fn add_new_builtin_roles_migration(txn: &mut Transaction<'_>) -> Result<(), catalog::error::Error> {
    let role_names: BTreeSet<_> = txn
        .roles
        .items()
        .into_values()
        .map(|value| value.role.name)
        .collect();
    for builtin_role in &*BUILTIN_ROLES {
        assert!(
            is_reserved_name(builtin_role.name),
            "builtin role {builtin_role:?} must start with one of the following prefixes {}",
            BUILTIN_PREFIXES.join(", ")
        );
        if !role_names.contains(builtin_role.name) {
            txn.insert_system_role(SerializedRole::from(*builtin_role))?;
        }
    }
    Ok(())
}

fn add_new_builtin_clusters_migration(
    txn: &mut Transaction<'_>,
) -> Result<(), catalog::error::Error> {
    let cluster_names: BTreeSet<_> = txn
        .clusters
        .items()
        .into_values()
        .map(|value| value.name)
        .collect();

    for builtin_cluster in &*BUILTIN_CLUSTERS {
        assert!(
            is_reserved_name(builtin_cluster.name),
            "builtin cluster {builtin_cluster:?} must start with one of the following prefixes {}",
            BUILTIN_PREFIXES.join(", ")
        );
        if !cluster_names.contains(builtin_cluster.name) {
            let id = txn.get_and_increment_id(SYSTEM_CLUSTER_ID_ALLOC_KEY.to_string())?;
            let id = ClusterId::System(id);
            txn.insert_system_cluster(id, builtin_cluster.name, &vec![])?;
        }
    }
    Ok(())
}

fn add_new_builtin_cluster_replicas_migration(
    txn: &mut Transaction<'_>,
    bootstrap_args: &BootstrapArgs,
) -> Result<(), catalog::error::Error> {
    let cluster_lookup: BTreeMap<_, _> = txn
        .clusters
        .items()
        .into_iter()
        .map(|(key, value)| (value.name, key.id))
        .collect();

    let replicas: BTreeMap<_, _> =
        txn.cluster_replicas
            .items()
            .into_values()
            .fold(BTreeMap::new(), |mut acc, value| {
                acc.entry(value.cluster_id)
                    .or_insert_with(BTreeSet::new)
                    .insert(value.name);
                acc
            });

    for builtin_replica in &*BUILTIN_CLUSTER_REPLICAS {
        let cluster_id = cluster_lookup
            .get(builtin_replica.cluster_name)
            .expect("builtin cluster replica references non-existent cluster");

        let replica_names = replicas.get(cluster_id);
        if matches!(replica_names, None)
            || matches!(replica_names, Some(names) if !names.contains(builtin_replica.name))
        {
            let replica_id = txn.get_and_increment_id(REPLICA_ID_ALLOC_KEY.to_string())?;
            let config = builtin_cluster_replica_config(bootstrap_args);
            txn.insert_cluster_replica(*cluster_id, replica_id, builtin_replica.name, &config)?;
        }
    }
    Ok(())
}

fn default_cluster_replica_config(bootstrap_args: &BootstrapArgs) -> SerializedReplicaConfig {
    SerializedReplicaConfig {
        location: SerializedReplicaLocation::Managed {
            size: bootstrap_args.default_cluster_replica_size.clone(),
            availability_zone: bootstrap_args.default_availability_zone.clone(),
            az_user_specified: false,
        },
        logging: default_logging_config(),
        idle_arrangement_merge_effort: None,
    }
}

fn builtin_cluster_replica_config(bootstrap_args: &BootstrapArgs) -> SerializedReplicaConfig {
    SerializedReplicaConfig {
        location: SerializedReplicaLocation::Managed {
            size: bootstrap_args.builtin_cluster_replica_size.clone(),
            availability_zone: bootstrap_args.default_availability_zone.clone(),
            az_user_specified: false,
        },
        logging: default_logging_config(),
        idle_arrangement_merge_effort: None,
    }
}

fn default_logging_config() -> SerializedReplicaLogging {
    SerializedReplicaLogging {
        log_logging: false,
        interval: Some(Duration::from_secs(1)),
        sources: None,
        views: None,
    }
}

pub struct BootstrapArgs {
    pub default_cluster_replica_size: String,
    pub builtin_cluster_replica_size: String,
    pub default_availability_zone: String,
}

#[derive(Debug)]
pub struct Connection {
    stash: Stash,
    boot_ts: mz_repr::Timestamp,
}

impl Connection {
    #[tracing::instrument(name = "storage::open", level = "info", skip_all)]
    pub async fn open(
        mut stash: Stash,
        now: NowFn,
        bootstrap_args: &BootstrapArgs,
    ) -> Result<Connection, Error> {
        // The `user_version` field stores the index of the last migration that
        // was run. If the upper is min, the config collection is empty.
        let skip = if is_collection_uninitialized(&mut stash, &COLLECTION_CONFIG).await? {
            0
        } else {
            // An advanced collection must have had its user version set, so the unwrap
            // must succeed.
            COLLECTION_CONFIG
                .peek_key_one(&mut stash, USER_VERSION.to_string())
                .await?
                .expect("user_version must exist")
                .value
                + 1
        };

        // Initialize connection.
        initialize_stash(&mut stash).await?;

        // Choose a time at which to boot. This is the time at which we will run
        // internal migrations, and is also exposed upwards in case higher
        // layers want to run their own migrations at the same timestamp.
        //
        // This time is usually the current system time, but with protection
        // against backwards time jumps, even across restarts.
        let previous_now_ts = try_get_persisted_timestamp(&mut stash, &Timeline::EpochMilliseconds)
            .await?
            .unwrap_or(mz_repr::Timestamp::MIN);
        let boot_ts = timeline::monotonic_now(now, previous_now_ts);

        let mut conn = Connection { stash, boot_ts };

        if !conn.stash.is_readonly() {
            // IMPORTANT: we durably record the new timestamp before using it.
            conn.persist_timestamp(&Timeline::EpochMilliseconds, boot_ts)
                .await?;
            migrate(&mut conn.stash, skip, boot_ts.into(), bootstrap_args).await?;
        }

        Ok(conn)
    }

    /// Returns the timestamp at which the storage layer booted.
    ///
    /// This is the timestamp that will have been used to write any data during
    /// migrations. It is exposed so that higher layers performing their own
    /// migrations can write data at the same timestamp, if desired.
    ///
    /// The boot timestamp is derived from the durable timestamp oracle and is
    /// guaranteed to never go backwards, even in the face of backwards time
    /// jumps across restarts.
    pub fn boot_ts(&self) -> mz_repr::Timestamp {
        self.boot_ts
    }
}

impl Connection {
    async fn get_setting(&mut self, key: &str) -> Result<Option<String>, Error> {
        Self::get_setting_stash(&mut self.stash, key).await
    }

    async fn set_setting(&mut self, key: &str, value: &str) -> Result<(), Error> {
        Self::set_setting_stash(&mut self.stash, key, value).await
    }

    async fn get_setting_stash(stash: &mut Stash, key: &str) -> Result<Option<String>, Error> {
        let v = COLLECTION_SETTING
            .peek_key_one(
                stash,
                SettingKey {
                    name: key.to_string(),
                },
            )
            .await?;
        Ok(v.map(|v| v.value))
    }

    async fn set_setting_stash<V: Into<String> + std::fmt::Display>(
        stash: &mut Stash,
        key: &str,
        value: V,
    ) -> Result<(), Error> {
        let key = SettingKey {
            name: key.to_string(),
        };
        let value = SettingValue {
            value: value.into(),
        };
        COLLECTION_SETTING
            .upsert(stash, once((key, value)))
            .await
            .map_err(|e| e.into())
    }

    pub async fn get_catalog_content_version(&mut self) -> Result<Option<String>, Error> {
        self.get_setting("catalog_content_version").await
    }

    pub async fn set_catalog_content_version(&mut self, new_version: &str) -> Result<(), Error> {
        self.set_setting("catalog_content_version", new_version)
            .await
    }

    #[tracing::instrument(level = "info", skip_all)]
    pub async fn load_databases(&mut self) -> Result<Vec<(DatabaseId, String)>, Error> {
        Ok(COLLECTION_DATABASE
            .peek_one(&mut self.stash)
            .await?
            .into_iter()
            .map(|(k, v)| (DatabaseId::new(k.id), v.name))
            .collect())
    }

    #[tracing::instrument(level = "info", skip_all)]
    pub async fn load_schemas(
        &mut self,
    ) -> Result<Vec<(SchemaId, String, Option<DatabaseId>)>, Error> {
        Ok(COLLECTION_SCHEMA
            .peek_one(&mut self.stash)
            .await?
            .into_iter()
            .map(|(k, v)| {
                (
                    SchemaId::new(k.id),
                    v.name,
                    v.database_id.map(DatabaseId::new),
                )
            })
            .collect())
    }

    #[tracing::instrument(level = "info", skip_all)]
    pub async fn load_roles(&mut self) -> Result<Vec<(RoleId, SerializedRole)>, Error> {
        Ok(COLLECTION_ROLE
            .peek_one(&mut self.stash)
            .await?
            .into_iter()
            .map(|(k, v)| (k.id, v.role))
            .collect())
    }

    #[tracing::instrument(level = "info", skip_all)]
    pub async fn load_clusters(
        &mut self,
    ) -> Result<Vec<(ClusterId, String, Option<GlobalId>)>, Error> {
        Ok(COLLECTION_CLUSTERS
            .peek_one(&mut self.stash)
            .await?
            .into_iter()
            .map(|(k, v)| (k.id, v.name, v.linked_object_id))
            .collect())
    }

    #[tracing::instrument(level = "info", skip_all)]
    pub async fn load_cluster_replicas(
        &mut self,
    ) -> Result<Vec<(ClusterId, ReplicaId, String, SerializedReplicaConfig)>, Error> {
        Ok(COLLECTION_CLUSTER_REPLICAS
            .peek_one(&mut self.stash)
            .await?
            .into_iter()
            .map(|(k, v)| (v.cluster_id, k.id, v.name, v.config))
            .collect())
    }

    #[tracing::instrument(level = "info", skip_all)]
    pub async fn load_audit_log(&mut self) -> Result<impl Iterator<Item = VersionedEvent>, Error> {
        Ok(COLLECTION_AUDIT_LOG
            .peek_one(&mut self.stash)
            .await?
            .into_keys()
            .map(|ev| ev.event))
    }

    /// Loads storage usage events and permanently deletes from the stash those
    /// that happened more than the retention period ago from boot_ts.
    #[tracing::instrument(level = "info", skip_all)]
    pub async fn fetch_and_prune_storage_usage(
        &mut self,
        retention_period: Option<Duration>,
    ) -> Result<Vec<VersionedStorageUsage>, Error> {
        // If no usage retention period is set, set the cutoff to MIN so nothing
        // is removed.
        let cutoff_ts = match retention_period {
            None => u128::MIN,
            Some(period) => u128::from(self.boot_ts) - period.as_millis(),
        };
        Ok(self
            .stash
            .with_transaction(move |tx| {
                Box::pin(async move {
                    let collection = COLLECTION_STORAGE_USAGE.from_tx(&tx).await?;
                    let rows = tx.peek_one(collection).await?;
                    let mut events = Vec::with_capacity(rows.len());
                    let mut batch = collection.make_batch_tx(&tx).await?;
                    for ev in rows.into_keys() {
                        if u128::from(ev.metric.timestamp()) >= cutoff_ts {
                            events.push(ev.metric);
                        } else if retention_period.is_some() {
                            collection.append_to_batch(&mut batch, &ev, &(), -1);
                        }
                    }
                    // Delete things only if a retention period is
                    // specified (otherwise opening readonly catalogs
                    // can fail).
                    if retention_period.is_some() {
                        tx.append(vec![batch]).await?;
                    }
                    Ok(events)
                })
            })
            .await?)
    }

    /// Load the persisted mapping of system object to global ID. Key is (schema-name, object-name).
    #[tracing::instrument(level = "info", skip_all)]
    pub async fn load_system_gids(
        &mut self,
    ) -> Result<BTreeMap<(String, CatalogItemType, String), (GlobalId, String)>, Error> {
        Ok(COLLECTION_SYSTEM_GID_MAPPING
            .peek_one(&mut self.stash)
            .await?
            .into_iter()
            .map(|(k, v)| {
                (
                    (k.schema_name, k.object_type, k.object_name),
                    (GlobalId::System(v.id), v.fingerprint),
                )
            })
            .collect())
    }

    #[tracing::instrument(level = "info", skip_all)]
    pub async fn load_introspection_source_index_gids(
        &mut self,
        cluster_id: ClusterId,
    ) -> Result<BTreeMap<String, GlobalId>, Error> {
        Ok(COLLECTION_CLUSTER_INTROSPECTION_SOURCE_INDEX
            .peek_one(&mut self.stash)
            .await?
            .into_iter()
            .filter_map(|(k, v)| {
                if k.cluster_id == cluster_id {
                    Some((k.name, GlobalId::System(v.index_id)))
                } else {
                    None
                }
            })
            .collect())
    }

    /// Load the persisted server configurations.
    #[tracing::instrument(level = "info", skip_all)]
    pub async fn load_system_configuration(&mut self) -> Result<BTreeMap<String, String>, Error> {
        COLLECTION_SYSTEM_CONFIGURATION
            .peek_one(&mut self.stash)
            .await?
            .into_iter()
            .map(|(k, v)| Ok((k.name, v.value)))
            .collect()
    }

    /// Persist mapping from system objects to global IDs and fingerprints.
    ///
    /// Panics if provided id is not a system id.
    pub async fn set_system_object_mapping(
        &mut self,
        mappings: Vec<SystemObjectMapping>,
    ) -> Result<(), Error> {
        if mappings.is_empty() {
            return Ok(());
        }

        let mappings = mappings.into_iter().map(
            |SystemObjectMapping {
                 schema_name,
                 object_type,
                 object_name,
                 id,
                 fingerprint,
             }| {
                let id = if let GlobalId::System(id) = id {
                    id
                } else {
                    panic!("non-system id provided")
                };
                (
                    GidMappingKey {
                        schema_name,
                        object_type,
                        object_name,
                    },
                    GidMappingValue { id, fingerprint },
                )
            },
        );
        COLLECTION_SYSTEM_GID_MAPPING
            .upsert(&mut self.stash, mappings)
            .await
            .map_err(|e| e.into())
    }

    /// Panics if provided id is not a system id
    pub async fn set_introspection_source_index_gids(
        &mut self,
        mappings: Vec<(ClusterId, &str, GlobalId)>,
    ) -> Result<(), Error> {
        if mappings.is_empty() {
            return Ok(());
        }

        let mappings = mappings.into_iter().map(|(cluster_id, name, index_id)| {
            let index_id = if let GlobalId::System(id) = index_id {
                id
            } else {
                panic!("non-system id provided")
            };
            (
                ClusterIntrospectionSourceIndexKey {
                    cluster_id,
                    name: name.to_string(),
                },
                ClusterIntrospectionSourceIndexValue { index_id },
            )
        });
        COLLECTION_CLUSTER_INTROSPECTION_SOURCE_INDEX
            .upsert(&mut self.stash, mappings)
            .await
            .map_err(|e| e.into())
    }

    /// Set the configuration of a replica.
    /// This accepts only one item, as we currently use this only for the default cluster
    pub async fn set_replica_config(
        &mut self,
        replica_id: ReplicaId,
        cluster_id: ClusterId,
        name: String,
        config: &ReplicaConfig,
    ) -> Result<(), Error> {
        let key = ClusterReplicaKey { id: replica_id };
        let val = ClusterReplicaValue {
            cluster_id,
            name,
            config: config.clone().into(),
        };
        COLLECTION_CLUSTER_REPLICAS
            .upsert_key(&mut self.stash, key, |_| Ok::<_, Error>(val))
            .await??;
        Ok(())
    }

    pub async fn allocate_system_ids(&mut self, amount: u64) -> Result<Vec<GlobalId>, Error> {
        let id = self.allocate_id("system", amount).await?;

        Ok(id.into_iter().map(GlobalId::System).collect())
    }

    pub async fn allocate_user_id(&mut self) -> Result<GlobalId, Error> {
        let id = self.allocate_id("user", 1).await?;
        let id = id.into_element();
        Ok(GlobalId::User(id))
    }

    pub async fn allocate_system_cluster_id(&mut self) -> Result<ClusterId, Error> {
        let id = self.allocate_id(SYSTEM_CLUSTER_ID_ALLOC_KEY, 1).await?;
        let id = id.into_element();
        Ok(ClusterId::System(id))
    }

    pub async fn allocate_user_cluster_id(&mut self) -> Result<ClusterId, Error> {
        let id = self.allocate_id(USER_CLUSTER_ID_ALLOC_KEY, 1).await?;
        let id = id.into_element();
        Ok(ClusterId::User(id))
    }

    pub async fn allocate_replica_id(&mut self) -> Result<ReplicaId, Error> {
        let id = self.allocate_id(REPLICA_ID_ALLOC_KEY, 1).await?;
        Ok(id.into_element())
    }

    /// Get the next user id without allocating it.
    pub async fn get_next_user_global_id(&mut self) -> Result<GlobalId, Error> {
        self.get_next_id("user").await.map(GlobalId::User)
    }

    /// Get the next replica id without allocating it.
    pub async fn get_next_replica_id(&mut self) -> Result<ReplicaId, Error> {
        self.get_next_id(REPLICA_ID_ALLOC_KEY).await
    }

    async fn get_next_id(&mut self, id_type: &str) -> Result<u64, Error> {
        COLLECTION_ID_ALLOC
            .peek_key_one(
                &mut self.stash,
                IdAllocKey {
                    name: id_type.to_string(),
                },
            )
            .await
            .map(|x| x.expect("must exist").next_id)
            .map_err(Into::into)
    }

    #[tracing::instrument(level = "debug", skip(self))]
    async fn allocate_id(&mut self, id_type: &str, amount: u64) -> Result<Vec<u64>, Error> {
        if amount == 0 {
            return Ok(Vec::new());
        }
        let key = IdAllocKey {
            name: id_type.to_string(),
        };
        let (prev, next) = COLLECTION_ID_ALLOC
            .upsert_key(&mut self.stash, key, move |prev| {
                let id = prev.expect("must exist").next_id;
                match id.checked_add(amount) {
                    Some(next_gid) => Ok(IdAllocValue { next_id: next_gid }),
                    None => Err(Error::new(ErrorKind::IdExhaustion)),
                }
            })
            .await??;
        let id = prev.expect("must exist").next_id;
        Ok((id..next.next_id).collect())
    }

    /// Get all global timestamps that has been persisted to disk.
    pub async fn get_all_persisted_timestamps(
        &mut self,
    ) -> Result<BTreeMap<Timeline, mz_repr::Timestamp>, Error> {
        Ok(COLLECTION_TIMESTAMP
            .peek_one(&mut self.stash)
            .await?
            .into_iter()
            .map(|(k, v)| (k.id.parse().expect("invalid timeline persisted"), v.ts))
            .collect())
    }

    /// Persist new global timestamp for a timeline to disk.
    #[tracing::instrument(level = "debug", skip(self))]
    pub async fn persist_timestamp(
        &mut self,
        timeline: &Timeline,
        timestamp: mz_repr::Timestamp,
    ) -> Result<(), Error> {
        let key = TimestampKey {
            id: timeline.to_string(),
        };
        let (prev, next) = COLLECTION_TIMESTAMP
            .upsert_key(&mut self.stash, key, move |_| {
                Ok::<_, Error>(TimestampValue { ts: timestamp })
            })
            .await??;
        if let Some(prev) = prev {
            assert!(next >= prev, "global timestamp must always go up");
        }
        Ok(())
    }

    pub async fn transaction<'a>(&'a mut self) -> Result<Transaction<'a>, Error> {
        transaction(&mut self.stash).await
    }

    pub async fn confirm_leadership(&mut self) -> Result<(), Error> {
        Ok(self.stash.confirm_leadership().await?)
    }

    pub async fn consolidate(&mut self, collections: &[mz_stash::Id]) -> Result<(), Error> {
        Ok(self.stash.consolidate_batch(collections).await?)
    }
}

/// Gets a global timestamp for a timeline that has been persisted to disk.
///
/// Returns `None` if no persisted timestamp for the specified timeline exists.
async fn try_get_persisted_timestamp(
    stash: &mut Stash,
    timeline: &Timeline,
) -> Result<Option<mz_repr::Timestamp>, Error>
where
{
    let key = TimestampKey {
        id: timeline.to_string(),
    };
    Ok(COLLECTION_TIMESTAMP
        .peek_key_one(stash, key)
        .await?
        .map(|v| v.ts))
}

#[tracing::instrument(name = "storage::transaction", level = "trace", skip_all)]
pub async fn transaction<'a>(stash: &'a mut Stash) -> Result<Transaction<'a>, Error> {
    let (
        databases,
        schemas,
        roles,
        items,
        clusters,
        cluster_replicas,
        introspection_sources,
        id_allocator,
        configs,
        settings,
        timestamps,
        system_gid_mapping,
        system_configurations,
    ) = stash
        .with_transaction(|tx| {
            Box::pin(async move {
                // Peek the catalog collections in any order and a single transaction.
                futures::try_join!(
                    tx.peek_one(tx.collection(COLLECTION_DATABASE.name()).await?),
                    tx.peek_one(tx.collection(COLLECTION_SCHEMA.name()).await?),
                    tx.peek_one(tx.collection(COLLECTION_ROLE.name()).await?),
                    tx.peek_one(tx.collection(COLLECTION_ITEM.name()).await?),
                    tx.peek_one(tx.collection(COLLECTION_CLUSTERS.name()).await?),
                    tx.peek_one(tx.collection(COLLECTION_CLUSTER_REPLICAS.name()).await?),
                    tx.peek_one(
                        tx.collection(COLLECTION_CLUSTER_INTROSPECTION_SOURCE_INDEX.name())
                            .await?,
                    ),
                    tx.peek_one(tx.collection(COLLECTION_ID_ALLOC.name()).await?),
                    tx.peek_one(tx.collection(COLLECTION_CONFIG.name()).await?),
                    tx.peek_one(tx.collection(COLLECTION_SETTING.name()).await?),
                    tx.peek_one(tx.collection(COLLECTION_TIMESTAMP.name()).await?),
                    tx.peek_one(tx.collection(COLLECTION_SYSTEM_GID_MAPPING.name()).await?),
                    tx.peek_one(
                        tx.collection(COLLECTION_SYSTEM_CONFIGURATION.name())
                            .await?,
                    )
                )
            })
        })
        .await?;

    Ok(Transaction {
        stash,
        databases: TableTransaction::new(databases, |a, b| a.name == b.name),
        schemas: TableTransaction::new(schemas, |a, b| {
            a.database_id == b.database_id && a.name == b.name
        }),
        items: TableTransaction::new(items, |a, b| a.schema_id == b.schema_id && a.name == b.name),
        roles: TableTransaction::new(roles, |a, b| a.role.name == b.role.name),
        clusters: TableTransaction::new(clusters, |a, b| a.name == b.name),
        cluster_replicas: TableTransaction::new(cluster_replicas, |a, b| {
            a.cluster_id == b.cluster_id && a.name == b.name
        }),
        introspection_sources: TableTransaction::new(introspection_sources, |_a, _b| false),
        id_allocator: TableTransaction::new(id_allocator, |_a, _b| false),
        configs: TableTransaction::new(configs, |_a, _b| false),
        settings: TableTransaction::new(settings, |_a, _b| false),
        timestamps: TableTransaction::new(timestamps, |_a, _b| false),
        system_gid_mapping: TableTransaction::new(system_gid_mapping, |_a, _b| false),
        system_configurations: TableTransaction::new(system_configurations, |_a, _b| false),
        audit_log_updates: Vec::new(),
        storage_usage_updates: Vec::new(),
    })
}

pub struct Transaction<'a> {
    stash: &'a mut Stash,
    databases: TableTransaction<DatabaseKey, DatabaseValue>,
    schemas: TableTransaction<SchemaKey, SchemaValue>,
    items: TableTransaction<ItemKey, ItemValue>,
    roles: TableTransaction<RoleKey, RoleValue>,
    clusters: TableTransaction<ClusterKey, ClusterValue>,
    cluster_replicas: TableTransaction<ClusterReplicaKey, ClusterReplicaValue>,
    introspection_sources:
        TableTransaction<ClusterIntrospectionSourceIndexKey, ClusterIntrospectionSourceIndexValue>,
    id_allocator: TableTransaction<IdAllocKey, IdAllocValue>,
    configs: TableTransaction<String, ConfigValue>,
    settings: TableTransaction<SettingKey, SettingValue>,
    timestamps: TableTransaction<TimestampKey, TimestampValue>,
    system_gid_mapping: TableTransaction<GidMappingKey, GidMappingValue>,
    system_configurations: TableTransaction<ServerConfigurationKey, ServerConfigurationValue>,
    // Don't make this a table transaction so that it's not read into the stash
    // memory cache.
    audit_log_updates: Vec<(AuditLogKey, (), i64)>,
    storage_usage_updates: Vec<(StorageUsageKey, (), i64)>,
}

impl<'a> Transaction<'a> {
    pub fn loaded_items(&self) -> Vec<(GlobalId, QualifiedObjectName, SerializedCatalogItem)> {
        let databases = self.databases.items();
        let schemas = self.schemas.items();
        let mut items = Vec::new();
        self.items.for_values(|k, v| {
            let schema = match schemas.get(&SchemaKey { id: v.schema_id }) {
                Some(schema) => schema,
                None => panic!(
                    "corrupt stash! unknown schema id {}, for item with key \
                        {k:?} and value {v:?}",
                    v.schema_id
                ),
            };
            let database_spec = match schema.database_id {
                Some(id) => {
                    if databases.get(&DatabaseKey { id }).is_none() {
                        panic!(
                            "corrupt stash! unknown database id {id}, for item with key \
                        {k:?} and value {v:?}"
                        );
                    }
                    ResolvedDatabaseSpecifier::from(id)
                }
                None => ResolvedDatabaseSpecifier::Ambient,
            };
            items.push((
                k.gid,
                QualifiedObjectName {
                    qualifiers: ObjectQualifiers {
                        database_spec,
                        schema_spec: SchemaSpecifier::from(v.schema_id),
                    },
                    item: v.name.clone(),
                },
                v.definition.clone(),
            ));
        });
        items.sort_by_key(|(id, _, _)| *id);
        items
    }

    pub fn insert_audit_log_event(&mut self, event: VersionedEvent) {
        self.audit_log_updates.push((AuditLogKey { event }, (), 1));
    }

    pub fn insert_storage_usage_event(&mut self, metric: VersionedStorageUsage) {
        self.storage_usage_updates
            .push((StorageUsageKey { metric }, (), 1));
    }

    pub fn insert_database(&mut self, database_name: &str) -> Result<DatabaseId, Error> {
        let id = self.get_and_increment_id(DATABASE_ID_ALLOC_KEY.to_string())?;
        match self.databases.insert(
            DatabaseKey { id },
            DatabaseValue {
                name: database_name.to_string(),
            },
        ) {
            Ok(_) => Ok(DatabaseId::new(id)),
            Err(_) => Err(Error::new(ErrorKind::DatabaseAlreadyExists(
                database_name.to_owned(),
            ))),
        }
    }

    pub fn insert_schema(
        &mut self,
        database_id: DatabaseId,
        schema_name: &str,
    ) -> Result<SchemaId, Error> {
        let id = self.get_and_increment_id(SCHEMA_ID_ALLOC_KEY.to_string())?;
        match self.schemas.insert(
            SchemaKey { id },
            SchemaValue {
                database_id: Some(database_id.0),
                name: schema_name.to_string(),
            },
        ) {
            Ok(_) => Ok(SchemaId::new(id)),
            Err(_) => Err(Error::new(ErrorKind::SchemaAlreadyExists(
                schema_name.to_owned(),
            ))),
        }
    }

    pub fn insert_user_role(&mut self, role: SerializedRole) -> Result<RoleId, Error> {
        self.insert_role(role, USER_ROLE_ID_ALLOC_KEY, RoleId::User)
    }

    fn insert_system_role(&mut self, role: SerializedRole) -> Result<RoleId, Error> {
        self.insert_role(role, SYSTEM_ROLE_ID_ALLOC_KEY, RoleId::System)
    }

    fn insert_role<F>(
        &mut self,
        role: SerializedRole,
        id_alloc_key: &str,
        role_id_variant: F,
    ) -> Result<RoleId, Error>
    where
        F: Fn(u64) -> RoleId,
    {
        let id = self.get_and_increment_id(id_alloc_key.to_string())?;
        let id = role_id_variant(id);
        let name = role.name.clone();
        match self.roles.insert(RoleKey { id }, RoleValue { role }) {
            Ok(_) => Ok(id),
            Err(_) => Err(Error::new(ErrorKind::RoleAlreadyExists(name))),
        }
    }

    /// Panics if any introspection source id is not a system id
    pub fn insert_user_cluster(
        &mut self,
        cluster_id: ClusterId,
        cluster_name: &str,
        linked_object_id: Option<GlobalId>,
        introspection_source_indexes: &Vec<(&'static BuiltinLog, GlobalId)>,
    ) -> Result<(), Error> {
        self.insert_cluster(
            cluster_id,
            cluster_name,
            linked_object_id,
            introspection_source_indexes,
        )
    }

    /// Panics if any introspection source id is not a system id
    pub fn insert_system_cluster(
        &mut self,
        cluster_id: ClusterId,
        cluster_name: &str,
        introspection_source_indexes: &Vec<(&'static BuiltinLog, GlobalId)>,
    ) -> Result<(), Error> {
        self.insert_cluster(cluster_id, cluster_name, None, introspection_source_indexes)
    }

    fn insert_cluster(
        &mut self,
        cluster_id: ClusterId,
        cluster_name: &str,
        linked_object_id: Option<GlobalId>,
        introspection_source_indexes: &Vec<(&'static BuiltinLog, GlobalId)>,
    ) -> Result<(), Error> {
        if let Err(_) = self.clusters.insert(
            ClusterKey { id: cluster_id },
            ClusterValue {
                name: cluster_name.to_string(),
                linked_object_id,
            },
        ) {
            return Err(Error::new(ErrorKind::ClusterAlreadyExists(
                cluster_name.to_owned(),
            )));
        };

        for (builtin, index_id) in introspection_source_indexes {
            let index_id = if let GlobalId::System(id) = index_id {
                *id
            } else {
                panic!("non-system id provided")
            };
            self.introspection_sources
                .insert(
                    ClusterIntrospectionSourceIndexKey {
                        cluster_id,
                        name: builtin.name.to_string(),
                    },
                    ClusterIntrospectionSourceIndexValue { index_id },
                )
                .expect("no uniqueness violation");
        }

        Ok(())
    }

    pub fn insert_cluster_replica(
        &mut self,
        cluster_id: ClusterId,
        replica_id: ReplicaId,
        replica_name: &str,
        config: &SerializedReplicaConfig,
    ) -> Result<(), Error> {
        if let Err(_) = self.cluster_replicas.insert(
            ClusterReplicaKey { id: replica_id },
            ClusterReplicaValue {
                cluster_id,
                name: replica_name.into(),
                config: config.clone(),
            },
        ) {
            let cluster = self
                .clusters
                .get(&ClusterKey { id: cluster_id })
                .expect("cluster exists");
            return Err(Error::new(ErrorKind::DuplicateReplica(
                replica_name.to_string(),
                cluster.name.to_string(),
            )));
        };
        Ok(())
    }

    /// Updates persisted information about persisted introspection source
    /// indexes.
    ///
    /// Panics if provided id is not a system id.
    pub fn update_introspection_source_index_gids(
        &mut self,
        mappings: impl Iterator<Item = (ClusterId, impl Iterator<Item = (String, GlobalId)>)>,
    ) -> Result<(), Error> {
        for (cluster_id, updates) in mappings {
            for (name, id) in updates {
                let index_id = if let GlobalId::System(index_id) = id {
                    index_id
                } else {
                    panic!("Introspection source index should have a system id")
                };
                let prev = self.introspection_sources.set(
                    ClusterIntrospectionSourceIndexKey { cluster_id, name },
                    Some(ClusterIntrospectionSourceIndexValue { index_id }),
                )?;
                if prev.is_none() {
                    return Err(Error {
                        kind: ErrorKind::FailedBuiltinSchemaMigration(format!("{id}")),
                    });
                }
            }
        }
        Ok(())
    }

    pub fn insert_item(
        &mut self,
        id: GlobalId,
        schema_id: SchemaId,
        item_name: &str,
        item: SerializedCatalogItem,
    ) -> Result<(), Error> {
        match self.items.insert(
            ItemKey { gid: id },
            ItemValue {
                schema_id: schema_id.0,
                name: item_name.to_string(),
                definition: item,
            },
        ) {
            Ok(_) => Ok(()),
            Err(_) => Err(Error::new(ErrorKind::ItemAlreadyExists(
                id,
                item_name.to_owned(),
            ))),
        }
    }

    pub fn get_and_increment_id(&mut self, key: String) -> Result<u64, Error> {
        let id = self
            .id_allocator
            .items()
            .get(&IdAllocKey { name: key.clone() })
            .unwrap_or_else(|| panic!("{key} id allocator missing"))
            .next_id;
        let next_id = id
            .checked_add(1)
            .ok_or_else(|| Error::new(ErrorKind::IdExhaustion))?;
        let prev = self
            .id_allocator
            .set(IdAllocKey { name: key }, Some(IdAllocValue { next_id }))?;
        assert!(prev.is_some());
        Ok(id)
    }

    pub fn remove_database(&mut self, id: &DatabaseId) -> Result<(), Error> {
        let prev = self.databases.set(DatabaseKey { id: id.0 }, None)?;
        if prev.is_some() {
            Ok(())
        } else {
            Err(SqlCatalogError::UnknownDatabase(id.to_string()).into())
        }
    }

    pub fn remove_schema(
        &mut self,
        database_id: &DatabaseId,
        schema_id: &SchemaId,
    ) -> Result<(), Error> {
        let prev = self.schemas.set(SchemaKey { id: schema_id.0 }, None)?;
        if prev.is_some() {
            Ok(())
        } else {
            Err(SqlCatalogError::UnknownSchema(format!("{}.{}", database_id.0, schema_id.0)).into())
        }
    }

    pub fn remove_role(&mut self, name: &str) -> Result<(), Error> {
        let roles = self.roles.delete(|_k, v| v.role.name == name);
        assert!(
            roles.iter().all(|(k, _)| k.id.is_user()),
            "cannot delete non-user roles"
        );
        let n = roles.len();
        assert!(n <= 1);
        if n == 1 {
            Ok(())
        } else {
            Err(SqlCatalogError::UnknownRole(name.to_owned()).into())
        }
    }

    pub fn remove_cluster(&mut self, id: ClusterId) -> Result<(), Error> {
        let deleted = self.clusters.delete(|k, _v| k.id == id);
        if deleted.is_empty() {
            Err(SqlCatalogError::UnknownCluster(id.to_string()).into())
        } else {
            assert_eq!(deleted.len(), 1);
            // Cascade delete introspection sources and cluster replicas.
            //
            // TODO(benesch): this doesn't seem right. Cascade deletions should
            // be entirely the domain of the higher catalog layer, not the
            // storage layer.
            self.cluster_replicas.delete(|_k, v| v.cluster_id == id);
            self.introspection_sources
                .delete(|k, _v| k.cluster_id == id);
            Ok(())
        }
    }

    pub fn remove_cluster_replica(&mut self, id: ReplicaId) -> Result<(), Error> {
        let deleted = self.cluster_replicas.delete(|k, _v| k.id == id);
        if deleted.len() == 1 {
            Ok(())
        } else {
            assert!(deleted.is_empty());
            Err(SqlCatalogError::UnknownClusterReplica(id.to_string()).into())
        }
    }

    /// Removes item `id` from the transaction.
    ///
    /// Returns an error if `id` is not found.
    ///
    /// Runtime is linear with respect to the total number of items in the stash.
    /// DO NOT call this function in a loop, use [`Self::remove_items`] instead.
    pub fn remove_item(&mut self, id: GlobalId) -> Result<(), Error> {
        let prev = self.items.set(ItemKey { gid: id }, None)?;
        if prev.is_some() {
            Ok(())
        } else {
            Err(SqlCatalogError::UnknownItem(id.to_string()).into())
        }
    }

    /// Removes all items in `ids` from the transaction.
    ///
    /// Returns an error if any id in `ids` is not found.
    ///
    /// NOTE: On error, there still may be some items removed from the transaction. It is
    /// up to the called to either abort the transaction or commit.
    pub fn remove_items(&mut self, ids: BTreeSet<GlobalId>) -> Result<(), Error> {
        let n = self.items.delete(|k, _v| ids.contains(&k.gid)).len();
        if n == ids.len() {
            Ok(())
        } else {
            let item_gids = self.items.items().keys().map(|k| k.gid).collect();
            let mut unknown = ids.difference(&item_gids);
            Err(SqlCatalogError::UnknownItem(unknown.join(", ")).into())
        }
    }

    /// Updates item `id` in the transaction to `item_name` and `item`.
    ///
    /// Returns an error if `id` is not found.
    ///
    /// Runtime is linear with respect to the total number of items in the stash.
    /// DO NOT call this function in a loop, use [`Self::update_items`] instead.
    pub fn update_item(
        &mut self,
        id: GlobalId,
        item_name: &str,
        item: &SerializedCatalogItem,
    ) -> Result<(), Error> {
        let n = self.items.update(|k, v| {
            if k.gid == id {
                Some(ItemValue {
                    schema_id: v.schema_id,
                    name: item_name.to_string(),
                    definition: item.clone(),
                })
            } else {
                None
            }
        })?;
        assert!(n <= 1);
        if n == 1 {
            Ok(())
        } else {
            Err(SqlCatalogError::UnknownItem(id.to_string()).into())
        }
    }

    /// Updates all items with ids matching the keys of `items` in the transaction, to the
    /// corresponding value in `items`.
    ///
    /// Returns an error if any id in `items` is not found.
    ///
    /// NOTE: On error, there still may be some items updated in the transaction. It is
    /// up to the called to either abort the transaction or commit.
    pub fn update_items(
        &mut self,
        items: BTreeMap<GlobalId, (String, SerializedCatalogItem)>,
    ) -> Result<(), Error> {
        let n = self.items.update(|k, v| {
            if let Some((item_name, item)) = items.get(&k.gid) {
                Some(ItemValue {
                    schema_id: v.schema_id,
                    name: item_name.clone(),
                    definition: item.clone(),
                })
            } else {
                None
            }
        })?;
        let n = usize::try_from(n).expect("Must be positive and fit in usize");
        if n == items.len() {
            Ok(())
        } else {
            let update_ids: BTreeSet<_> = items.into_keys().collect();
            let item_ids: BTreeSet<_> = self.items.items().keys().map(|k| k.gid).collect();
            let mut unknown = update_ids.difference(&item_ids);
            Err(SqlCatalogError::UnknownItem(unknown.join(", ")).into())
        }
    }

    /// Updates role `id` in the transaction to `role`.
    ///
    /// Returns an error if `id` is not found.
    ///
    /// Runtime is linear with respect to the total number of items in the stash.
    /// DO NOT call this function in a loop, implement and use some `Self::update_roles` instead.
    /// You should model it after [`Self::update_items`].
    pub fn update_role(&mut self, id: RoleId, role: SerializedRole) -> Result<(), Error> {
        let n = self.roles.update(move |k, _v| {
            if k.id == id {
                Some(RoleValue { role: role.clone() })
            } else {
                None
            }
        })?;
        assert!(n <= 1);
        if n == 1 {
            Ok(())
        } else {
            Err(SqlCatalogError::UnknownItem(id.to_string()).into())
        }
    }

    pub fn update_user_version(&mut self, version: u64) -> Result<(), Error> {
        let prev = self.configs.set(
            USER_VERSION.to_string(),
            Some(ConfigValue { value: version }),
        )?;
        assert!(prev.is_some());
        Ok(())
    }

    /// Updates persisted mapping from system objects to global IDs and fingerprints. Each element
    /// of `mappings` should be (old-global-id, new-system-object-mapping).
    ///
    /// Panics if provided id is not a system id.
    pub fn update_system_object_mappings(
        &mut self,
        mappings: BTreeMap<GlobalId, SystemObjectMapping>,
    ) -> Result<(), Error> {
        let n = self.system_gid_mapping.update(|_k, v| {
            if let Some(mapping) = mappings.get(&GlobalId::System(v.id)) {
                let id = if let GlobalId::System(id) = mapping.id {
                    id
                } else {
                    panic!("non-system id provided")
                };
                Some(GidMappingValue {
                    id,
                    fingerprint: mapping.fingerprint.clone(),
                })
            } else {
                None
            }
        })?;

        if usize::try_from(n).expect("update diff should fit into usize") != mappings.len() {
            let id_str = mappings.keys().map(|id| id.to_string()).join(",");
            return Err(Error {
                kind: ErrorKind::FailedBuiltinSchemaMigration(id_str),
            });
        }

        Ok(())
    }

    /// Upserts persisted system configuration `name` to `value`.
    pub fn upsert_system_config(&mut self, name: &str, value: String) -> Result<(), Error> {
        let key = ServerConfigurationKey {
            name: name.to_string(),
        };
        let value = ServerConfigurationValue { value };
        self.system_configurations.set(key, Some(value))?;
        Ok(())
    }

    /// Removes persisted system configuration `name`.
    pub fn remove_system_config(&mut self, name: &str) {
        let key = ServerConfigurationKey {
            name: name.to_string(),
        };
        self.system_configurations
            .set(key, None)
            .expect("cannot have uniqueness violation");
    }

    /// Removes all persisted system configurations.
    pub fn clear_system_configs(&mut self) {
        self.system_configurations.delete(|_k, _v| true);
    }

    pub fn remove_timestamp(&mut self, timeline: Timeline) {
        let timeline_str = timeline.to_string();
        let prev = self
            .timestamps
            .set(TimestampKey { id: timeline_str }, None)
            .expect("cannot have uniqueness violation");
        assert!(prev.is_some());
    }

    /// Commits the storage transaction to the stash. Any error returned
    /// indicates the stash may be in an indeterminate state and needs to be
    /// fully re-read before proceeding. In general, this must be fatal to the
    /// calling process. We do not panic/halt inside this function itself so
    /// that errors can bubble up during initialization.
    #[tracing::instrument(level = "debug", skip_all)]
    pub async fn commit(self) -> Result<(), Error> {
        async fn add_batch<'tx, K, V>(
            tx: &'tx mz_stash::Transaction<'tx>,
            batches: &mut Vec<AppendBatch>,
            typed: &TypedCollection<K, V>,
            changes: &[(K, V, mz_stash::Diff)],
        ) -> Result<(), StashError>
        where
            K: mz_stash::Data + 'tx,
            V: mz_stash::Data + 'tx,
        {
            if changes.is_empty() {
                return Ok(());
            }
            let collection = tx.collection::<K, V>(typed.name()).await?;
            let upper = tx.upper(collection.id).await?;
            let mut batch = collection.make_batch_lower(upper)?;
            for (k, v, diff) in changes {
                collection.append_to_batch(&mut batch, k, v, *diff);
            }
            batches.push(batch);
            Ok(())
        }

        // The with_transaction fn below requires a Fn that can be cloned,
        // meaning anything it closes over must be Clone. The .pending() here
        // return Vecs. Thus, the Arcs here aren't strictly necessary because
        // Vecs are Clone. However, using an Arc means that we never clone the
        // Vec (which would happen at least one time when the txn starts), and
        // instead only clone the Arc.
        let databases = Arc::new(self.databases.pending());
        let schemas = Arc::new(self.schemas.pending());
        let items = Arc::new(self.items.pending());
        let roles = Arc::new(self.roles.pending());
        let clusters = Arc::new(self.clusters.pending());
        let cluster_replicas = Arc::new(self.cluster_replicas.pending());
        let introspection_sources = Arc::new(self.introspection_sources.pending());
        let id_allocator = Arc::new(self.id_allocator.pending());
        let configs = Arc::new(self.configs.pending());
        let settings = Arc::new(self.settings.pending());
        let timestamps = Arc::new(self.timestamps.pending());
        let system_gid_mapping = Arc::new(self.system_gid_mapping.pending());
        let system_configurations = Arc::new(self.system_configurations.pending());
        let audit_log_updates = Arc::new(self.audit_log_updates);
        let storage_usage_updates = Arc::new(self.storage_usage_updates);

        self.stash
            .with_transaction(move |tx| {
                Box::pin(async move {
                    let mut batches = Vec::new();
                    add_batch(&tx, &mut batches, &COLLECTION_DATABASE, &databases).await?;
                    add_batch(&tx, &mut batches, &COLLECTION_SCHEMA, &schemas).await?;
                    add_batch(&tx, &mut batches, &COLLECTION_ITEM, &items).await?;
                    add_batch(&tx, &mut batches, &COLLECTION_ROLE, &roles).await?;
                    add_batch(&tx, &mut batches, &COLLECTION_CLUSTERS, &clusters).await?;
                    add_batch(
                        &tx,
                        &mut batches,
                        &COLLECTION_CLUSTER_REPLICAS,
                        &cluster_replicas,
                    )
                    .await?;
                    add_batch(
                        &tx,
                        &mut batches,
                        &COLLECTION_CLUSTER_INTROSPECTION_SOURCE_INDEX,
                        &introspection_sources,
                    )
                    .await?;
                    add_batch(&tx, &mut batches, &COLLECTION_ID_ALLOC, &id_allocator).await?;
                    add_batch(&tx, &mut batches, &COLLECTION_CONFIG, &configs).await?;
                    add_batch(&tx, &mut batches, &COLLECTION_SETTING, &settings).await?;
                    add_batch(&tx, &mut batches, &COLLECTION_TIMESTAMP, &timestamps).await?;
                    add_batch(
                        &tx,
                        &mut batches,
                        &COLLECTION_SYSTEM_GID_MAPPING,
                        &system_gid_mapping,
                    )
                    .await?;
                    add_batch(
                        &tx,
                        &mut batches,
                        &COLLECTION_SYSTEM_CONFIGURATION,
                        &system_configurations,
                    )
                    .await?;
                    add_batch(&tx, &mut batches, &COLLECTION_AUDIT_LOG, &audit_log_updates).await?;
                    add_batch(
                        &tx,
                        &mut batches,
                        &COLLECTION_STORAGE_USAGE,
                        &storage_usage_updates,
                    )
                    .await?;
                    tx.append(batches).await?;
                    Ok(())
                })
            })
            .await?;
        Ok(())
    }
}

/// Returns true if collection is uninitialized, false otherwise.
pub async fn is_collection_uninitialized<K, V>(
    stash: &mut Stash,
    collection: &TypedCollection<K, V>,
) -> Result<bool, Error>
where
    K: mz_stash::Data,
    V: mz_stash::Data,
{
    Ok(collection.upper(stash).await?.elements() == [mz_stash::Timestamp::MIN])
}

/// Inserts empty values into all new collections, so the collections are readable.
#[tracing::instrument(level = "info", skip_all)]
pub async fn initialize_stash(stash: &mut Stash) -> Result<(), Error> {
    async fn add_batch<'tx, K, V>(
        tx: &'tx mz_stash::Transaction<'tx>,
        typed: &TypedCollection<K, V>,
    ) -> Result<Option<AppendBatch>, StashError>
    where
        K: mz_stash::Data,
        V: mz_stash::Data,
    {
        let collection = tx.collection::<K, V>(typed.name()).await?;
        let upper = tx.upper(collection.id).await?;
        if upper.elements() == [mz_stash::Timestamp::MIN] {
            Ok(Some(collection.make_batch_lower(upper)?))
        } else {
            Ok(None)
        }
    }

    stash
        .with_transaction(move |tx| {
            Box::pin(async move {
                // Query all collections in parallel. Makes for triplicated
                // names, but runs quick.
                let (
                    config,
                    setting,
                    id_alloc,
                    system_gid_mapping,
                    clusters,
                    cluster_introspection,
                    cluster_replicas,
                    database,
                    schema,
                    item,
                    role,
                    timestamp,
                    system_configuration,
                    audit_log,
                    storage_usage,
                ) = futures::try_join!(
                    add_batch(&tx, &COLLECTION_CONFIG),
                    add_batch(&tx, &COLLECTION_SETTING),
                    add_batch(&tx, &COLLECTION_ID_ALLOC),
                    add_batch(&tx, &COLLECTION_SYSTEM_GID_MAPPING),
                    add_batch(&tx, &COLLECTION_CLUSTERS),
                    add_batch(&tx, &COLLECTION_CLUSTER_INTROSPECTION_SOURCE_INDEX),
                    add_batch(&tx, &COLLECTION_CLUSTER_REPLICAS),
                    add_batch(&tx, &COLLECTION_DATABASE),
                    add_batch(&tx, &COLLECTION_SCHEMA),
                    add_batch(&tx, &COLLECTION_ITEM),
                    add_batch(&tx, &COLLECTION_ROLE),
                    add_batch(&tx, &COLLECTION_TIMESTAMP),
                    add_batch(&tx, &COLLECTION_SYSTEM_CONFIGURATION),
                    add_batch(&tx, &COLLECTION_AUDIT_LOG),
                    add_batch(&tx, &COLLECTION_STORAGE_USAGE),
                )?;
                let batches: Vec<AppendBatch> = [
                    config,
                    setting,
                    id_alloc,
                    system_gid_mapping,
                    clusters,
                    cluster_introspection,
                    cluster_replicas,
                    database,
                    schema,
                    item,
                    role,
                    timestamp,
                    system_configuration,
                    audit_log,
                    storage_usage,
                ]
                .into_iter()
                .filter_map(|b| b)
                .collect();
                tx.append(batches).await?;
                Ok(())
            })
        })
        .await
        .map_err(|err| err.into())
}

#[derive(Clone, Deserialize, Serialize, PartialOrd, PartialEq, Eq, Ord, Hash)]
pub struct SettingKey {
    name: String,
}

#[derive(Clone, Deserialize, Serialize, PartialOrd, PartialEq, Eq, Ord)]
pub struct SettingValue {
    value: String,
}

#[derive(Clone, Deserialize, Serialize, PartialOrd, PartialEq, Eq, Ord, Hash)]
pub struct IdAllocKey {
    name: String,
}

#[derive(Clone, Deserialize, Serialize, PartialOrd, PartialEq, Eq, Ord)]
pub struct IdAllocValue {
    next_id: u64,
}

#[derive(Clone, Deserialize, Serialize, PartialOrd, PartialEq, Eq, Ord, Hash)]
pub struct GidMappingKey {
    schema_name: String,
    object_type: CatalogItemType,
    object_name: String,
}

#[derive(Clone, Deserialize, Serialize, PartialOrd, PartialEq, Eq, Ord)]
pub struct GidMappingValue {
    id: u64,
    fingerprint: String,
}

#[derive(Clone, Deserialize, Serialize, PartialOrd, PartialEq, Eq, Ord, Hash)]
pub struct ClusterKey {
    id: ClusterId,
}

#[derive(Clone, Deserialize, Serialize, PartialOrd, PartialEq, Eq, Ord)]
pub struct ClusterValue {
    name: String,
    linked_object_id: Option<GlobalId>,
}

#[derive(Clone, Deserialize, Serialize, PartialOrd, PartialEq, Eq, Ord, Hash)]
pub struct ClusterIntrospectionSourceIndexKey {
    #[serde(rename = "compute_id")] // historical name
    cluster_id: ClusterId,
    name: String,
}

#[derive(Clone, Deserialize, Serialize, PartialOrd, PartialEq, Eq, Ord)]
pub struct ClusterIntrospectionSourceIndexValue {
    index_id: u64,
}

#[derive(Clone, Deserialize, Serialize, PartialOrd, PartialEq, Eq, Ord, Hash)]
pub struct DatabaseKey {
    id: u64,
}

#[derive(Clone, Deserialize, Serialize, PartialOrd, PartialEq, Eq, Ord, Hash)]
pub struct ClusterReplicaKey {
    id: ReplicaId,
}

#[derive(Clone, Deserialize, Serialize, PartialOrd, PartialEq, Eq, Ord)]
pub struct ClusterReplicaValue {
    #[serde(rename = "compute_instance_id")] // historical name
    cluster_id: ClusterId,
    name: String,
    config: SerializedReplicaConfig,
}

#[derive(Clone, Deserialize, Serialize, PartialOrd, PartialEq, Eq, Ord)]
pub struct DatabaseValue {
    name: String,
}

#[derive(Clone, Deserialize, Serialize, PartialOrd, PartialEq, Eq, Ord, Hash)]
pub struct SchemaKey {
    id: u64,
}

#[derive(Clone, Deserialize, Serialize, PartialOrd, PartialEq, Eq, Ord)]
pub struct SchemaValue {
    database_id: Option<u64>,
    name: String,
}

#[derive(Clone, Deserialize, Serialize, PartialOrd, PartialEq, Eq, Ord, Hash, Debug)]
pub struct ItemKey {
    gid: GlobalId,
}

#[derive(Clone, Deserialize, Serialize, PartialOrd, PartialEq, Eq, Ord, Debug)]
pub struct ItemValue {
    schema_id: u64,
    name: String,
    definition: SerializedCatalogItem,
}

#[derive(Clone, Deserialize, Serialize, PartialOrd, PartialEq, Eq, Ord, Hash, Debug)]
pub struct RoleKey {
    id: RoleId,
}

#[derive(Clone, Deserialize, Serialize, PartialOrd, PartialEq, Eq, Ord, Debug)]
pub struct RoleValue {
    // flatten needed for backwards compatibility.
    #[serde(flatten)]
    role: SerializedRole,
}

#[derive(Clone, Deserialize, Serialize, PartialOrd, PartialEq, Eq, Ord, Hash)]
pub struct ConfigValue {
    value: u64,
}

#[derive(Clone, Deserialize, Serialize, PartialOrd, PartialEq, Eq, Ord, Hash)]
pub struct AuditLogKey {
    event: VersionedEvent,
}

#[derive(Clone, Deserialize, Serialize, PartialOrd, PartialEq, Eq, Ord, Hash)]
pub struct StorageUsageKey {
    metric: VersionedStorageUsage,
}

#[derive(Clone, Deserialize, Serialize, PartialOrd, PartialEq, Eq, Ord, Hash)]
pub struct TimestampKey {
    id: String,
}

#[derive(Clone, Deserialize, Serialize, PartialOrd, PartialEq, Eq, Ord)]
pub struct TimestampValue {
    ts: mz_repr::Timestamp,
}

#[derive(Clone, Deserialize, Serialize, PartialOrd, PartialEq, Eq, Ord, Hash)]
pub struct ServerConfigurationKey {
    name: String,
}

#[derive(Clone, Deserialize, Serialize, PartialOrd, PartialEq, Eq, Ord)]
pub struct ServerConfigurationValue {
    value: String,
}

pub static COLLECTION_CONFIG: TypedCollection<String, ConfigValue> = TypedCollection::new("config");
pub static COLLECTION_SETTING: TypedCollection<SettingKey, SettingValue> =
    TypedCollection::new("setting");
pub static COLLECTION_ID_ALLOC: TypedCollection<IdAllocKey, IdAllocValue> =
    TypedCollection::new("id_alloc");
pub static COLLECTION_SYSTEM_GID_MAPPING: TypedCollection<GidMappingKey, GidMappingValue> =
    TypedCollection::new("system_gid_mapping");
pub static COLLECTION_CLUSTERS: TypedCollection<ClusterKey, ClusterValue> =
    TypedCollection::new("compute_instance"); // historical name
pub static COLLECTION_CLUSTER_INTROSPECTION_SOURCE_INDEX: TypedCollection<
    ClusterIntrospectionSourceIndexKey,
    ClusterIntrospectionSourceIndexValue,
> = TypedCollection::new("compute_introspection_source_index"); // historical name
pub static COLLECTION_CLUSTER_REPLICAS: TypedCollection<ClusterReplicaKey, ClusterReplicaValue> =
    TypedCollection::new("compute_replicas"); // historical name
pub static COLLECTION_DATABASE: TypedCollection<DatabaseKey, DatabaseValue> =
    TypedCollection::new("database");
pub static COLLECTION_SCHEMA: TypedCollection<SchemaKey, SchemaValue> =
    TypedCollection::new("schema");
pub static COLLECTION_ITEM: TypedCollection<ItemKey, ItemValue> = TypedCollection::new("item");
pub static COLLECTION_ROLE: TypedCollection<RoleKey, RoleValue> = TypedCollection::new("role");
pub static COLLECTION_TIMESTAMP: TypedCollection<TimestampKey, TimestampValue> =
    TypedCollection::new("timestamp");
pub static COLLECTION_SYSTEM_CONFIGURATION: TypedCollection<
    ServerConfigurationKey,
    ServerConfigurationValue,
> = TypedCollection::new("system_configuration");
pub static COLLECTION_AUDIT_LOG: TypedCollection<AuditLogKey, ()> =
    TypedCollection::new("audit_log");
pub static COLLECTION_STORAGE_USAGE: TypedCollection<StorageUsageKey, ()> =
    TypedCollection::new("storage_usage");

pub static ALL_COLLECTIONS: &[&str] = &[
    COLLECTION_CONFIG.name(),
    COLLECTION_SETTING.name(),
    COLLECTION_ID_ALLOC.name(),
    COLLECTION_SYSTEM_GID_MAPPING.name(),
    COLLECTION_CLUSTERS.name(),
    COLLECTION_CLUSTER_INTROSPECTION_SOURCE_INDEX.name(),
    COLLECTION_CLUSTER_REPLICAS.name(),
    COLLECTION_DATABASE.name(),
    COLLECTION_SCHEMA.name(),
    COLLECTION_ITEM.name(),
    COLLECTION_ROLE.name(),
    COLLECTION_TIMESTAMP.name(),
    COLLECTION_SYSTEM_CONFIGURATION.name(),
    COLLECTION_AUDIT_LOG.name(),
    COLLECTION_STORAGE_USAGE.name(),
];<|MERGE_RESOLUTION|>--- conflicted
+++ resolved
@@ -249,41 +249,6 @@
                     name: "information_schema".into(),
                 },
             )?;
-<<<<<<< HEAD
-            // TODO(jkosh44) This role should be removed, but we need to think of a good local
-            //  dev workaround. Most likely something around making sure that when developing
-            //  locally create_user_if_not_exists is set to true.
-            txn.roles.insert(
-                RoleKey {
-                    id: RoleId::User(MATERIALIZE_ROLE_ID),
-                },
-                RoleValue {
-                    role: SerializedRole {
-                        name: MATERIALIZE_ROLE.into(),
-                        attributes: Some(RoleAttributes::new()),
-                    },
-                },
-            )?;
-            let id = txn.get_and_increment_id(AUDIT_LOG_ID_ALLOC_KEY.to_string())?;
-            txn.audit_log_updates.push((
-                AuditLogKey {
-                    event: VersionedEvent::new(
-                        id,
-                        EventType::Create,
-                        ObjectType::Role,
-                        EventDetails::IdNameV1(mz_audit_log::IdNameV1 {
-                            id: MATERIALIZE_ROLE_ID.to_string(),
-                            name: MATERIALIZE_ROLE.into(),
-                        }),
-                        None,
-                        now,
-                    ),
-                },
-                (),
-                1,
-            ));
-=======
->>>>>>> 53cd9740
             let default_cluster = ClusterValue {
                 name: "default".into(),
                 linked_object_id: None,
