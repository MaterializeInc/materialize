--- conflicted
+++ resolved
@@ -639,7 +639,86 @@
 
             Ok(())
         },
-<<<<<<< HEAD
+        // Namespacing database ids and schema ids by User or System. Currently
+        // everything exists in the "User" schema.
+        //
+        // Introduced in v0.51.0
+        //
+        // TODO(parkertimmerman): Once we support more complex migrations, we
+        // should make DatabaseKey and SchemaKey more idomatic enums.
+        |txn: &mut Transaction<'_>, _now, _bootstrap_args| {
+            // Migrate all of our DatabaseKeys.
+            txn.databases.migrate(|key, value| {
+                match key.ns {
+                    // Set all keys without a namespace to the User namespace.
+                    None => {
+                        let new_key = DatabaseKey {
+                            id: key.id,
+                            ns: Some(DatabaseNamespace::User),
+                        };
+
+                        Some((new_key, value.clone()))
+                    }
+                    // If a namespace is already set, there is nothing to do.
+                    Some(_) => None,
+                }
+            })?;
+
+            // Migrate all of our SchemaKeys and SchemaValues
+            txn.schemas.migrate(|key, value| {
+                let new_key = match key.ns {
+                    // Set all keys without a namespace to the User namespace.
+                    None => {
+                        let new_key = SchemaKey {
+                            id: key.id,
+                            ns: Some(SchemaNamespace::User),
+                        };
+                        Some(new_key)
+                    }
+                    // If a namespace is already set, there is nothing to do.
+                    Some(_) => None,
+                };
+                let new_value = match value.database_ns {
+                    // Set all values without a database namespace to the User namespace.
+                    None => {
+                        let new_value = SchemaValue {
+                            database_id: value.database_id,
+                            database_ns: Some(DatabaseNamespace::User),
+                            name: value.name.clone(),
+                            owner_id: value.owner_id,
+                        };
+                        Some(new_value)
+                    }
+                    // If a namespace is already set, there is nothing to do.
+                    Some(_) => None,
+                };
+
+                match (new_key, new_value) {
+                    (Some(n_k), None) => Some((n_k, value.clone())),
+                    (None, Some(n_v)) => Some((key.clone(), n_v)),
+                    (Some(n_k), Some(n_v)) => Some((n_k, n_v)),
+                    (None, None) => None,
+                }
+            })?;
+
+            // Migrate all of our existing items, to set the Schema Namespace
+            txn.items.update(|_key, value| {
+                match value.schema_ns {
+                    // Set all schema namespaces to User.
+                    None => {
+                        let mut new_value = value.clone();
+                        let prev = new_value.schema_ns.replace(SchemaNamespace::User);
+                        assert!(prev.is_none(), "Logic changed, should be None");
+
+                        Some(new_value)
+                    }
+                    // If a schema namespace is already set, there is nothing to do.
+                    Some(_) => None,
+                }
+            })?;
+
+            Ok(())
+        },
         // Object privileges were added to object definitions.
         //
         // Introduced in v0.51.0
@@ -808,86 +887,6 @@
                 }
                 Some(cluster_value)
             })?;
-=======
-        // Namespacing database ids and schema ids by User or System. Currently
-        // everything exists in the "User" schema.
-        //
-        // Introduced in v0.51.0
-        //
-        // TODO(parkertimmerman): Once we support more complex migrations, we
-        // should make DatabaseKey and SchemaKey more idomatic enums.
-        |txn: &mut Transaction<'_>, _now, _bootstrap_args| {
-            // Migrate all of our DatabaseKeys.
-            txn.databases.migrate(|key, value| {
-                match key.ns {
-                    // Set all keys without a namespace to the User namespace.
-                    None => {
-                        let new_key = DatabaseKey {
-                            id: key.id,
-                            ns: Some(DatabaseNamespace::User),
-                        };
-
-                        Some((new_key, value.clone()))
-                    }
-                    // If a namespace is already set, there is nothing to do.
-                    Some(_) => None,
-                }
-            })?;
-
-            // Migrate all of our SchemaKeys and SchemaValues
-            txn.schemas.migrate(|key, value| {
-                let new_key = match key.ns {
-                    // Set all keys without a namespace to the User namespace.
-                    None => {
-                        let new_key = SchemaKey {
-                            id: key.id,
-                            ns: Some(SchemaNamespace::User),
-                        };
-                        Some(new_key)
-                    }
-                    // If a namespace is already set, there is nothing to do.
-                    Some(_) => None,
-                };
-                let new_value = match value.database_ns {
-                    // Set all values without a database namespace to the User namespace.
-                    None => {
-                        let new_value = SchemaValue {
-                            database_id: value.database_id,
-                            database_ns: Some(DatabaseNamespace::User),
-                            name: value.name.clone(),
-                            owner_id: value.owner_id,
-                        };
-                        Some(new_value)
-                    }
-                    // If a namespace is already set, there is nothing to do.
-                    Some(_) => None,
-                };
-
-                match (new_key, new_value) {
-                    (Some(n_k), None) => Some((n_k, value.clone())),
-                    (None, Some(n_v)) => Some((key.clone(), n_v)),
-                    (Some(n_k), Some(n_v)) => Some((n_k, n_v)),
-                    (None, None) => None,
-                }
-            })?;
-
-            // Migrate all of our existing items, to set the Schema Namespace
-            txn.items.update(|_key, value| {
-                match value.schema_ns {
-                    // Set all schema namespaces to User.
-                    None => {
-                        let mut new_value = value.clone();
-                        let prev = new_value.schema_ns.replace(SchemaNamespace::User);
-                        assert!(prev.is_none(), "Logic changed, should be None");
-
-                        Some(new_value)
-                    }
-                    // If a schema namespace is already set, there is nothing to do.
-                    Some(_) => None,
-                }
-            })?;
-
->>>>>>> d6e47161
             Ok(())
         },
         // Add new migrations above.
@@ -1221,20 +1220,11 @@
             .peek_one(&mut self.stash)
             .await?
             .into_iter()
-<<<<<<< HEAD
             .map(|(k, v)| Database {
-                id: DatabaseId::new(k.id),
+                id: DatabaseId::from(k.id),
                 name: v.name,
                 owner_id: v.owner_id.expect("owner ID not migrated"),
                 privileges: v.privileges.expect("privileges not migrated"),
-=======
-            .map(|(k, v)| {
-                (
-                    DatabaseId::from(k),
-                    v.name,
-                    v.owner_id.expect("owner ID not migrated"),
-                )
->>>>>>> d6e47161
             })
             .collect())
     }
@@ -1245,22 +1235,12 @@
             .peek_one(&mut self.stash)
             .await?
             .into_iter()
-<<<<<<< HEAD
             .map(|(k, v)| Schema {
-                id: SchemaId::new(k.id),
+                id: SchemaId::from(k.id),
                 name: v.name,
                 database_id: v.database_id.map(DatabaseId::new),
                 owner_id: v.owner_id.expect("owner ID not migrated"),
                 privileges: v.privileges.expect("privileges not migrated"),
-=======
-            .map(|(k, v)| {
-                (
-                    SchemaId::from(k),
-                    v.name,
-                    v.database_id.map(DatabaseId::User),
-                    v.owner_id.expect("owner ID not migrated"),
-                )
->>>>>>> d6e47161
             })
             .collect())
     }
@@ -1763,16 +1743,10 @@
                 }
                 None => ResolvedDatabaseSpecifier::Ambient,
             };
-<<<<<<< HEAD
+            let schema_id = SchemaId::from(schema_key);
             items.push(Item {
                 id: k.gid,
                 name: QualifiedItemName {
-=======
-            let schema_id = SchemaId::from(schema_key);
-            items.push((
-                k.gid,
-                QualifiedItemName {
->>>>>>> d6e47161
                     qualifiers: ItemQualifiers {
                         database_spec,
                         schema_spec: SchemaSpecifier::from(schema_id),
