--- conflicted
+++ resolved
@@ -639,8 +639,6 @@
 
             Ok(())
         },
-<<<<<<< HEAD
-=======
         // Namespacing database ids and schema ids by User or System. Currently
         // everything exists in the "User" schema.
         //
@@ -892,7 +890,6 @@
             })?;
             Ok(())
         },
->>>>>>> 2a0d4f52
         // Modify the grantor of all role membership to be mz_system.
         // See plan_grant_role for more details.
         //
