// Copyright Materialize, Inc. and contributors. All rights reserved.
//
// Use of this software is governed by the Business Source License
// included in the LICENSE file.
//
// As of the Change Date specified in that file, in accordance with
// the Business Source License, use of this software will be governed
// by the Apache License, Version 2.0.

use std::collections::{BTreeMap, BTreeSet};
use std::hash::Hash;
use std::iter::once;
use std::sync::Arc;
use std::time::Duration;

use futures::future::BoxFuture;
use itertools::{max, Itertools};
use serde::{Deserialize, Serialize};

use mz_audit_log::{
    EventDetails, EventType, EventV1, ObjectType, VersionedEvent, VersionedStorageUsage,
};
use mz_controller::clusters::{ClusterId, ReplicaConfig, ReplicaId};
use mz_ore::cast::CastFrom;
use mz_ore::collections::CollectionExt;
use mz_ore::now::{EpochMillis, NowFn};
use mz_repr::adt::mz_acl_item::{AclMode, MzAclItem};
use mz_repr::role_id::RoleId;
use mz_repr::GlobalId;
use mz_sql::catalog::{
    CatalogCluster, CatalogDatabase, CatalogError as SqlCatalogError, CatalogItemType,
    CatalogSchema, RoleAttributes,
};
use mz_sql::names::{
    DatabaseId, ItemQualifiers, QualifiedItemName, ResolvedDatabaseSpecifier, SchemaId,
    SchemaSpecifier, PUBLIC_ROLE_NAME,
};
use mz_sql_parser::ast::Statement;
use mz_stash::{AppendBatch, Data, Id, Stash, StashError, TableTransaction, TypedCollection};
use mz_storage_client::types::sources::Timeline;

use crate::catalog::builtin::{
    BuiltinLog, BUILTIN_CLUSTERS, BUILTIN_CLUSTER_REPLICAS, BUILTIN_PREFIXES,
    MZ_INTROSPECTION_CLUSTER, MZ_INTROSPECTION_ROLE, MZ_SYSTEM_ROLE,
};
use crate::catalog::error::{Error, ErrorKind};
use crate::catalog::{
    is_public_role, is_reserved_name, RoleMembership, SerializedRole, SystemObjectMapping,
};
use crate::catalog::{SerializedReplicaConfig, DEFAULT_CLUSTER_REPLICA_NAME};
use crate::coord::timeline;
use crate::{catalog, rbac};

use super::{SerializedCatalogItem, SerializedReplicaLocation, SerializedReplicaLogging};

const USER_VERSION: &str = "user_version";

const MATERIALIZE_DATABASE_ID: u64 = 1;
const MZ_CATALOG_SCHEMA_ID: u64 = 1;
const PG_CATALOG_SCHEMA_ID: u64 = 2;
const PUBLIC_SCHEMA_ID: u64 = 3;
const MZ_INTERNAL_SCHEMA_ID: u64 = 4;
const INFORMATION_SCHEMA_ID: u64 = 5;
const DEFAULT_USER_CLUSTER_ID: ClusterId = ClusterId::User(1);
const DEFAULT_REPLICA_ID: u64 = 1;
pub const MZ_SYSTEM_ROLE_ID: RoleId = RoleId::System(1);
pub const MZ_INTROSPECTION_ROLE_ID: RoleId = RoleId::System(2);

const DATABASE_ID_ALLOC_KEY: &str = "database";
const SCHEMA_ID_ALLOC_KEY: &str = "schema";
const USER_ROLE_ID_ALLOC_KEY: &str = "user_role";
const USER_CLUSTER_ID_ALLOC_KEY: &str = "user_compute";
const SYSTEM_CLUSTER_ID_ALLOC_KEY: &str = "system_compute";
const REPLICA_ID_ALLOC_KEY: &str = "replica";
pub(crate) const AUDIT_LOG_ID_ALLOC_KEY: &str = "auditlog";
pub(crate) const STORAGE_USAGE_ID_ALLOC_KEY: &str = "storage_usage";

async fn migrate(
    stash: &mut Stash,
    version: u64,
    now: EpochMillis,
    bootstrap_args: &BootstrapArgs,
) -> Result<(), catalog::error::Error> {
    // Initial state.
    let migrations: &[for<'a> fn(
        &mut Transaction<'a>,
        EpochMillis,
        &'a BootstrapArgs,
    ) -> Result<(), catalog::error::Error>] = &[
        |txn: &mut Transaction<'_>, now, bootstrap_args| {
            txn.id_allocator.insert(
                IdAllocKey {
                    name: "user".into(),
                },
                IdAllocValue { next_id: 1 },
            )?;
            txn.id_allocator.insert(
                IdAllocKey {
                    name: "system".into(),
                },
                IdAllocValue { next_id: 1 },
            )?;
            txn.id_allocator.insert(
                IdAllocKey {
                    name: DATABASE_ID_ALLOC_KEY.into(),
                },
                IdAllocValue {
                    next_id: MATERIALIZE_DATABASE_ID + 1,
                },
            )?;
            txn.id_allocator.insert(
                IdAllocKey {
                    name: SCHEMA_ID_ALLOC_KEY.into(),
                },
                IdAllocValue {
                    next_id: max(&[
                        MZ_CATALOG_SCHEMA_ID,
                        PG_CATALOG_SCHEMA_ID,
                        PUBLIC_SCHEMA_ID,
                        MZ_INTERNAL_SCHEMA_ID,
                        INFORMATION_SCHEMA_ID,
                    ])
                    .expect("known to be non-empty")
                        + 1,
                },
            )?;
            txn.id_allocator.insert(
                IdAllocKey {
                    name: USER_ROLE_ID_ALLOC_KEY.into(),
                },
                IdAllocValue { next_id: 1 },
            )?;
            txn.id_allocator.insert(
                IdAllocKey {
                    name: USER_CLUSTER_ID_ALLOC_KEY.into(),
                },
                IdAllocValue {
                    next_id: DEFAULT_USER_CLUSTER_ID.inner_id() + 1,
                },
            )?;
            txn.id_allocator.insert(
                IdAllocKey {
                    name: SYSTEM_CLUSTER_ID_ALLOC_KEY.into(),
                },
                IdAllocValue { next_id: 1 },
            )?;
            txn.id_allocator.insert(
                IdAllocKey {
                    name: REPLICA_ID_ALLOC_KEY.into(),
                },
                IdAllocValue {
                    next_id: DEFAULT_REPLICA_ID + 1,
                },
            )?;
            txn.id_allocator.insert(
                IdAllocKey {
                    name: AUDIT_LOG_ID_ALLOC_KEY.into(),
                },
                IdAllocValue { next_id: 1 },
            )?;
            txn.id_allocator.insert(
                IdAllocKey {
                    name: STORAGE_USAGE_ID_ALLOC_KEY.into(),
                },
                IdAllocValue { next_id: 1 },
            )?;
            txn.roles.insert(
                RoleKey {
                    id: MZ_SYSTEM_ROLE_ID,
                },
                RoleValue {
                    role: (&*MZ_SYSTEM_ROLE).into(),
                },
            )?;
            txn.roles.insert(
                RoleKey {
                    id: MZ_INTROSPECTION_ROLE_ID,
                },
                RoleValue {
                    role: (&*MZ_INTROSPECTION_ROLE).into(),
                },
            )?;
            txn.databases.insert(
                DatabaseKey {
                    id: MATERIALIZE_DATABASE_ID,
                    ns: None,
                },
                DatabaseValue {
                    name: "materialize".into(),
                    owner_id: Some(MZ_SYSTEM_ROLE_ID),
                    privileges: Some(vec![
                        MzAclItem {
                            grantee: RoleId::Public,
                            grantor: MZ_SYSTEM_ROLE_ID,
                            acl_mode: AclMode::USAGE,
                        },
                        rbac::owner_privilege(
                            mz_sql_parser::ast::ObjectType::Database,
                            MZ_SYSTEM_ROLE_ID,
                        ),
                    ]),
                },
            )?;
            let id = txn.get_and_increment_id(AUDIT_LOG_ID_ALLOC_KEY.to_string())?;
            txn.audit_log_updates.push((
                AuditLogKey {
                    event: VersionedEvent::new(
                        id,
                        EventType::Create,
                        ObjectType::Database,
                        EventDetails::IdNameV1(mz_audit_log::IdNameV1 {
                            id: MATERIALIZE_DATABASE_ID.to_string(),
                            name: "materialize".into(),
                        }),
                        None,
                        now,
                    ),
                },
                (),
                1,
            ));
            txn.schemas.insert(
                SchemaKey {
                    id: MZ_CATALOG_SCHEMA_ID,
                    ns: None,
                },
                SchemaValue {
                    database_id: None,
                    database_ns: None,
                    name: "mz_catalog".into(),
                    owner_id: Some(MZ_SYSTEM_ROLE_ID),
                    privileges: Some(vec![
                        rbac::default_catalog_privilege(mz_sql_parser::ast::ObjectType::Schema),
                        rbac::owner_privilege(
                            mz_sql_parser::ast::ObjectType::Schema,
                            MZ_SYSTEM_ROLE_ID,
                        ),
                    ]),
                },
            )?;
            txn.schemas.insert(
                SchemaKey {
                    id: PG_CATALOG_SCHEMA_ID,
                    ns: None,
                },
                SchemaValue {
                    database_id: None,
                    database_ns: None,
                    name: "pg_catalog".into(),
                    owner_id: Some(MZ_SYSTEM_ROLE_ID),
                    privileges: Some(vec![
                        rbac::default_catalog_privilege(mz_sql_parser::ast::ObjectType::Schema),
                        rbac::owner_privilege(
                            mz_sql_parser::ast::ObjectType::Schema,
                            MZ_SYSTEM_ROLE_ID,
                        ),
                    ]),
                },
            )?;
            txn.schemas.insert(
                SchemaKey {
                    id: PUBLIC_SCHEMA_ID,
                    ns: None,
                },
                SchemaValue {
                    database_id: Some(MATERIALIZE_DATABASE_ID),
                    database_ns: None,
                    name: "public".into(),
                    owner_id: Some(MZ_SYSTEM_ROLE_ID),
                    privileges: Some(vec![
                        MzAclItem {
                            grantee: RoleId::Public,
                            grantor: MZ_SYSTEM_ROLE_ID,
                            acl_mode: AclMode::USAGE,
                        },
                        rbac::owner_privilege(
                            mz_sql_parser::ast::ObjectType::Schema,
                            MZ_SYSTEM_ROLE_ID,
                        ),
                    ]),
                },
            )?;
            let id = txn.get_and_increment_id(AUDIT_LOG_ID_ALLOC_KEY.to_string())?;
            txn.audit_log_updates.push((
                AuditLogKey {
                    event: VersionedEvent::new(
                        id,
                        EventType::Create,
                        ObjectType::Schema,
                        EventDetails::SchemaV1(mz_audit_log::SchemaV1 {
                            id: PUBLIC_SCHEMA_ID.to_string(),
                            name: "public".into(),
                            database_name: "materialize".into(),
                        }),
                        None,
                        now,
                    ),
                },
                (),
                1,
            ));
            txn.schemas.insert(
                SchemaKey {
                    id: MZ_INTERNAL_SCHEMA_ID,
                    ns: None,
                },
                SchemaValue {
                    database_id: None,
                    database_ns: None,
                    name: "mz_internal".into(),
                    owner_id: Some(MZ_SYSTEM_ROLE_ID),
                    privileges: Some(vec![
                        rbac::default_catalog_privilege(mz_sql_parser::ast::ObjectType::Schema),
                        rbac::owner_privilege(
                            mz_sql_parser::ast::ObjectType::Schema,
                            MZ_SYSTEM_ROLE_ID,
                        ),
                    ]),
                },
            )?;
            txn.schemas.insert(
                SchemaKey {
                    id: INFORMATION_SCHEMA_ID,
                    ns: None,
                },
                SchemaValue {
                    database_id: None,
                    database_ns: None,
                    name: "information_schema".into(),
                    owner_id: Some(MZ_SYSTEM_ROLE_ID),
                    privileges: Some(vec![
                        rbac::default_catalog_privilege(mz_sql_parser::ast::ObjectType::Schema),
                        rbac::owner_privilege(
                            mz_sql_parser::ast::ObjectType::Schema,
                            MZ_SYSTEM_ROLE_ID,
                        ),
                    ]),
                },
            )?;
            let default_cluster = ClusterValue {
                name: "default".into(),
                linked_object_id: None,
                owner_id: Some(MZ_SYSTEM_ROLE_ID),
                privileges: Some(vec![
                    MzAclItem {
                        grantee: RoleId::Public,
                        grantor: MZ_SYSTEM_ROLE_ID,
                        acl_mode: AclMode::USAGE,
                    },
                    rbac::owner_privilege(
                        mz_sql_parser::ast::ObjectType::Cluster,
                        MZ_SYSTEM_ROLE_ID,
                    ),
                ]),
            };
            let default_replica = ClusterReplicaValue {
                cluster_id: DEFAULT_USER_CLUSTER_ID,
                name: DEFAULT_CLUSTER_REPLICA_NAME.into(),
                config: default_cluster_replica_config(bootstrap_args),
                owner_id: Some(MZ_SYSTEM_ROLE_ID),
            };
            txn.clusters.insert(
                ClusterKey {
                    id: DEFAULT_USER_CLUSTER_ID,
                },
                default_cluster.clone(),
            )?;
            txn.cluster_replicas.insert(
                ClusterReplicaKey {
                    id: DEFAULT_REPLICA_ID,
                },
                default_replica.clone(),
            )?;
            let id = txn.get_and_increment_id(AUDIT_LOG_ID_ALLOC_KEY.to_string())?;
            txn.audit_log_updates.push((
                AuditLogKey {
                    event: VersionedEvent::new(
                        id,
                        EventType::Create,
                        ObjectType::Cluster,
                        EventDetails::IdNameV1(mz_audit_log::IdNameV1 {
                            id: DEFAULT_USER_CLUSTER_ID.to_string(),
                            name: default_cluster.name.clone(),
                        }),
                        None,
                        now,
                    ),
                },
                (),
                1,
            ));
            let id = txn.get_and_increment_id(AUDIT_LOG_ID_ALLOC_KEY.to_string())?;
            txn.audit_log_updates.push((
                AuditLogKey {
                    event: VersionedEvent::new(
                        id,
                        EventType::Create,
                        ObjectType::ClusterReplica,
                        EventDetails::CreateClusterReplicaV1(
                            mz_audit_log::CreateClusterReplicaV1 {
                                cluster_id: DEFAULT_USER_CLUSTER_ID.to_string(),
                                cluster_name: default_cluster.name,
                                replica_name: default_replica.name,
                                replica_id: Some(DEFAULT_REPLICA_ID.to_string()),
                                logical_size: bootstrap_args.default_cluster_replica_size.clone(),
                            },
                        ),
                        None,
                        now,
                    ),
                },
                (),
                1,
            ));
            txn.configs
                .insert(USER_VERSION.to_string(), ConfigValue { value: 0 })?;
            Ok(())
        },
        // These migrations were removed, but we need to keep empty migrations because the
        // user version depends on the length of this array. New migrations should still go after
        // these empty migrations.
        |_, _, _| Ok(()),
        |_, _, _| Ok(()),
        |_, _, _| Ok(()),
        |_, _, _| Ok(()),
        |_, _, _| Ok(()),
        |_, _, _| Ok(()),
        // Role memberships were added to role definitions.
        //
        // Introduced in v0.46.0
        //
        // TODO(jkosh44) Can be cleared (patched to be empty) in v0.49.0
        |txn: &mut Transaction<'_>, _now, _bootstrap_args| {
            txn.roles.update(|_role_key, role_value| {
                let mut role_value = role_value.clone();
                if role_value.role.membership.is_none() {
                    role_value.role.membership = Some(RoleMembership::new());
                }
                Some(role_value)
            })?;
            Ok(())
        },
        // The PUBLIC psuedo role was added.
        //
        // Introduced in v0.48.0
        //
        // TODO(jkosh44) Can be coalesced into the first migration in v0.50.0
        |txn: &mut Transaction<'_>, now, _bootstrap_args| {
            // Delete any existing PUBLIC role.
            let roles = txn
                .roles
                .delete(|_role_key, role_value| is_public_role(role_value.role.name.as_str()));
            assert!(roles.len() <= 1, "duplicate roles are not allowed");
            for (role_key, role_value) in roles {
                let id = txn.get_and_increment_id(AUDIT_LOG_ID_ALLOC_KEY.to_string())?;
                txn.audit_log_updates.push((
                    AuditLogKey {
                        event: VersionedEvent::V1(EventV1 {
                            id,
                            event_type: EventType::Drop,
                            object_type: ObjectType::Role,
                            details: EventDetails::IdNameV1(mz_audit_log::IdNameV1 {
                                id: role_key.id.to_string(),
                                name: role_value.role.name,
                            }),
                            user: None,
                            occurred_at: now,
                        }),
                    },
                    (),
                    1,
                ));
            }

            txn.roles.insert(
                RoleKey { id: RoleId::Public },
                RoleValue {
                    role: SerializedRole {
                        name: PUBLIC_ROLE_NAME.as_str().to_lowercase(),
                        attributes: Some(RoleAttributes::new()),
                        membership: Some(RoleMembership::new()),
                    },
                },
            )?;
            Ok(())
        },
        // Object owners were added to object definitions.
        //
        // Introduced in v0.47.0
        //
        // TODO(jkosh44) Can be cleared (patched to be empty) in v0.50.0
        |txn: &mut Transaction<'_>, now, _bootstrap_args| {
            // Delete the system role id allocator. All system role ids will need
            // to be hard-coded going forward.
            txn.id_allocator
                .delete(|id_alloc_key, _| id_alloc_key.name == "system_role");

            // Delete all system roles so we can re-insert them with known IDs.
            let sys_roles = txn.roles.delete(|role_key, _| role_key.id.is_system());
            assert_eq!(2, sys_roles.len(), "unexpected number of system roles");
            txn.roles.insert(
                RoleKey {
                    id: MZ_SYSTEM_ROLE_ID,
                },
                RoleValue {
                    role: (&*MZ_SYSTEM_ROLE).into(),
                },
            )?;
            txn.roles.insert(
                RoleKey {
                    id: MZ_INTROSPECTION_ROLE_ID,
                },
                RoleValue {
                    role: (&*MZ_INTROSPECTION_ROLE).into(),
                },
            )?;

            // We need a default owner for all existing objects. So we just create a new role for
            // this purpose named "default_owner".
            let default_owner_name = "default_owner";
            let default_owner_id = match txn
                .roles
                .items()
                .iter()
                .filter(|(_, role_value)| role_value.role.name == default_owner_name)
                .next()
            {
                Some((_, _)) => {
                    panic!(
                        "Migration failed! Role named `default_owner` already exists. Please \
                    contact @jkosh44 (joe@materialize.com) and let him know. In order to fix this \
                    we'll need to ask the client to delete the `default_owner` role."
                    );
                }
                None => {
                    let role_id = txn.insert_user_role(SerializedRole {
                        name: default_owner_name.to_string(),
                        attributes: Some(RoleAttributes::new()),
                        membership: Some(RoleMembership::new()),
                    })?;
                    let audit_id = txn.get_and_increment_id(AUDIT_LOG_ID_ALLOC_KEY.to_string())?;
                    txn.audit_log_updates.push((
                        AuditLogKey {
                            event: VersionedEvent::new(
                                audit_id,
                                EventType::Create,
                                ObjectType::Role,
                                EventDetails::IdNameV1(mz_audit_log::IdNameV1 {
                                    id: role_id.to_string(),
                                    name: default_owner_name.to_string(),
                                }),
                                None,
                                now,
                            ),
                        },
                        (),
                        1,
                    ));
                    role_id
                }
            };

            txn.databases.update(|database_key, database_value| {
                let mut database_value = database_value.clone();
                if database_value.owner_id.is_none() {
                    if database_key.id == MATERIALIZE_DATABASE_ID {
                        database_value.owner_id = Some(MZ_SYSTEM_ROLE_ID);
                    } else {
                        database_value.owner_id = Some(default_owner_id);
                    }
                }
                Some(database_value)
            })?;

            txn.schemas.update(|schema_key, schema_value| {
                let mut schema_value = schema_value.clone();
                if schema_value.owner_id.is_none() {
                    if [
                        MZ_CATALOG_SCHEMA_ID,
                        PG_CATALOG_SCHEMA_ID,
                        PUBLIC_SCHEMA_ID,
                        MZ_INTERNAL_SCHEMA_ID,
                        INFORMATION_SCHEMA_ID,
                    ]
                    .into_iter()
                    .any(|schema_id| schema_id == schema_key.id)
                    {
                        schema_value.owner_id = Some(MZ_SYSTEM_ROLE_ID);
                    } else {
                        schema_value.owner_id = Some(default_owner_id);
                    }
                }
                Some(schema_value)
            })?;

            txn.items.update(|item_key, item_value| {
                let mut item_value = item_value.clone();
                if item_value.owner_id.is_none() {
                    if item_key.gid.is_system() {
                        item_value.owner_id = Some(MZ_SYSTEM_ROLE_ID);
                    } else {
                        item_value.owner_id = Some(default_owner_id);
                    }
                }
                Some(item_value)
            })?;

            txn.clusters.update(|cluster_key, cluster_value| {
                let mut cluster_value = cluster_value.clone();
                if cluster_value.owner_id.is_none() {
                    if cluster_key.id == DEFAULT_USER_CLUSTER_ID
                        || BUILTIN_CLUSTERS
                            .iter()
                            .any(|cluster| cluster.name == cluster_value.name)
                    {
                        cluster_value.owner_id = Some(MZ_SYSTEM_ROLE_ID);
                    } else {
                        cluster_value.owner_id = Some(default_owner_id);
                    }
                }
                Some(cluster_value)
            })?;

            txn.cluster_replicas.update(|replica_key, replica_value| {
                let mut replica_value = replica_value.clone();
                if replica_value.owner_id.is_none() {
                    if replica_key.id == DEFAULT_REPLICA_ID
                        || BUILTIN_CLUSTER_REPLICAS
                            .iter()
                            .any(|replica| replica.name == replica_value.name)
                    {
                        replica_value.owner_id = Some(MZ_SYSTEM_ROLE_ID);
                    } else {
                        replica_value.owner_id = Some(default_owner_id);
                    }
                }
                Some(replica_value)
            })?;

            Ok(())
        },
        // Namespacing database ids and schema ids by User or System. Currently
        // everything exists in the "User" schema.
        //
        // Introduced in v0.51.0
        //
        // TODO(parkertimmerman): Once we support more complex migrations, we
        // should make DatabaseKey and SchemaKey more idomatic enums.
        |txn: &mut Transaction<'_>, _now, _bootstrap_args| {
            // Migrate all of our DatabaseKeys.
            txn.databases.migrate(|key, value| {
                match key.ns {
                    // Set all keys without a namespace to the User namespace.
                    None => {
                        let new_key = DatabaseKey {
                            id: key.id,
                            ns: Some(DatabaseNamespace::User),
                        };

                        Some((new_key, value.clone()))
                    }
                    // If a namespace is already set, there is nothing to do.
                    Some(_) => None,
                }
            })?;

            // Migrate all of our SchemaKeys and SchemaValues
            txn.schemas.migrate(|key, value| {
                let new_key = match key.ns {
                    // Set all keys without a namespace to the User namespace.
                    None => {
                        let new_key = SchemaKey {
                            id: key.id,
                            ns: Some(SchemaNamespace::User),
                        };
                        Some(new_key)
                    }
                    // If a namespace is already set, there is nothing to do.
                    Some(_) => None,
                };
                let new_value = match value.database_ns {
                    // Set all values without a database namespace to the User namespace.
                    None => {
                        let new_value = SchemaValue {
                            database_id: value.database_id,
                            database_ns: Some(DatabaseNamespace::User),
                            name: value.name.clone(),
                            owner_id: value.owner_id,
                            privileges: value.privileges.clone(),
                        };
                        Some(new_value)
                    }
                    // If a namespace is already set, there is nothing to do.
                    Some(_) => None,
                };

                match (new_key, new_value) {
                    (Some(n_k), None) => Some((n_k, value.clone())),
                    (None, Some(n_v)) => Some((key.clone(), n_v)),
                    (Some(n_k), Some(n_v)) => Some((n_k, n_v)),
                    (None, None) => None,
                }
            })?;

            // Migrate all of our existing items, to set the Schema Namespace
            txn.items.update(|_key, value| {
                match value.schema_ns {
                    // Set all schema namespaces to User.
                    None => {
                        let mut new_value = value.clone();
                        let prev = new_value.schema_ns.replace(SchemaNamespace::User);
                        assert!(prev.is_none(), "Logic changed, should be None");

                        Some(new_value)
                    }
                    // If a schema namespace is already set, there is nothing to do.
                    Some(_) => None,
                }
            })?;

            Ok(())
        },
<<<<<<< HEAD
        // Modify the grantor of all role membership to be mz_system.
        // See plan_grant_role for more details.
        //
        // Introduced in v0.52.0
        //
        // TODO(jkosh44) Can be cleared (patched to be empty) in v0.55.0
        |txn: &mut Transaction<'_>, _now, _bootstrap_args| {
            // This might create a bunch of invalid audit-log updates, but it isn't possible to
            // modify old audit events. It's also probably unlikely that anyone has been using
            // role membership.
            txn.roles.update(|_role_key, role_value| {
                let mut role_value = role_value.clone();
                for grantor in role_value
                    .role
                    .membership
                    .as_mut()
                    .expect("role membership not migrated")
                    .map
                    .values_mut()
                {
                    *grantor = MZ_SYSTEM_ROLE_ID;
                }
                Some(role_value)
=======
        // Object privileges were added to object definitions.
        //
        // Introduced in v0.51.0
        //
        // TODO(jkosh44) Can be cleared (patched to be empty) in v0.54.0
        |txn: &mut Transaction<'_>, _now, _bootstrap_args| {
            txn.databases.update(|database_key, database_value| {
                let mut database_value = database_value.clone();
                if database_value.privileges.is_none() {
                    if database_key.id == MATERIALIZE_DATABASE_ID {
                        database_value.privileges = Some(vec![MzAclItem {
                            grantee: RoleId::Public,
                            grantor: MZ_SYSTEM_ROLE_ID,
                            acl_mode: AclMode::USAGE,
                        }]);
                    } else {
                        database_value.privileges = Some(Vec::new());
                    }
                    database_value
                        .privileges
                        .as_mut()
                        .expect("populated above")
                        .push(rbac::owner_privilege(
                            mz_sql_parser::ast::ObjectType::Database,
                            database_value
                                .owner_id
                                .clone()
                                .expect("owner_id not migrated"),
                        ));
                }
                Some(database_value)
            })?;

            txn.schemas.update(|schema_key, schema_value| {
                let mut schema_value = schema_value.clone();
                if schema_value.privileges.is_none() {
                    if [
                        MZ_CATALOG_SCHEMA_ID,
                        PG_CATALOG_SCHEMA_ID,
                        MZ_INTERNAL_SCHEMA_ID,
                        INFORMATION_SCHEMA_ID,
                    ]
                    .into_iter()
                    .any(|schema_id| schema_id == schema_key.id)
                    {
                        schema_value.privileges = Some(vec![rbac::default_catalog_privilege(
                            mz_sql_parser::ast::ObjectType::Schema,
                        )]);
                    } else if schema_key.id == PUBLIC_SCHEMA_ID {
                        schema_value.privileges = Some(vec![MzAclItem {
                            grantee: RoleId::Public,
                            grantor: MZ_SYSTEM_ROLE_ID,
                            acl_mode: AclMode::USAGE,
                        }]);
                    } else {
                        schema_value.privileges = Some(Vec::new());
                    }
                    schema_value
                        .privileges
                        .as_mut()
                        .expect("populated above")
                        .push(rbac::owner_privilege(
                            mz_sql_parser::ast::ObjectType::Schema,
                            schema_value
                                .owner_id
                                .clone()
                                .expect("owner_id not migrated"),
                        ));
                }
                Some(schema_value)
            })?;

            txn.items.update(|_item_key, item_value| {
                let mut item_value = item_value.clone();
                let create_sql = match &item_value.definition {
                    SerializedCatalogItem::V1 { create_sql } => create_sql,
                };
                let stmt = mz_sql::parse::parse(create_sql)
                    .expect("invalid create sql persisted")
                    .into_element();
                let object_type = match stmt {
                    Statement::CreateConnection(_) => mz_sql_parser::ast::ObjectType::Connection,
                    Statement::CreateSource(_) => mz_sql_parser::ast::ObjectType::Source,
                    Statement::CreateSubsource(_) => mz_sql_parser::ast::ObjectType::Source,
                    Statement::CreateSink(_) => mz_sql_parser::ast::ObjectType::Sink,
                    Statement::CreateView(_) => mz_sql_parser::ast::ObjectType::View,
                    Statement::CreateMaterializedView(_) => {
                        mz_sql_parser::ast::ObjectType::MaterializedView
                    }
                    Statement::CreateTable(_) => mz_sql_parser::ast::ObjectType::Table,
                    Statement::CreateIndex(_) => mz_sql_parser::ast::ObjectType::Index,
                    Statement::CreateType(_) => mz_sql_parser::ast::ObjectType::Type,
                    Statement::CreateSecret(_) => mz_sql_parser::ast::ObjectType::Secret,
                    _ => panic!("invalid create SQL for item: {create_sql}"),
                };
                if item_value.privileges.is_none() {
                    if [
                        MZ_CATALOG_SCHEMA_ID,
                        PG_CATALOG_SCHEMA_ID,
                        MZ_INTERNAL_SCHEMA_ID,
                        INFORMATION_SCHEMA_ID,
                    ]
                    .into_iter()
                    .any(|schema_id| schema_id == item_value.schema_id)
                    {
                        item_value.privileges =
                            Some(vec![rbac::default_catalog_privilege(object_type)]);
                    } else if object_type == mz_sql_parser::ast::ObjectType::Type {
                        // All types default to PUBLIC usage privileges.
                        item_value.privileges = Some(vec![MzAclItem {
                            grantee: RoleId::Public,
                            grantor: item_value.owner_id.clone().expect("owner_id not migrated"),
                            acl_mode: AclMode::USAGE,
                        }]);
                    } else {
                        item_value.privileges = Some(Vec::new());
                    }
                    item_value
                        .privileges
                        .as_mut()
                        .expect("populated above")
                        .push(rbac::owner_privilege(
                            object_type,
                            item_value.owner_id.clone().expect("owner_id not migrated"),
                        ))
                }
                Some(item_value)
            })?;

            txn.clusters.update(|cluster_key, cluster_value| {
                let mut cluster_value = cluster_value.clone();
                if cluster_value.privileges.is_none() {
                    if cluster_key.id == DEFAULT_USER_CLUSTER_ID {
                        cluster_value.privileges = Some(vec![MzAclItem {
                            grantee: RoleId::Public,
                            grantor: MZ_SYSTEM_ROLE_ID,
                            acl_mode: AclMode::USAGE.union(AclMode::CREATE),
                        }]);
                    } else if cluster_value.name == MZ_INTROSPECTION_CLUSTER.name {
                        cluster_value.privileges = Some(vec![
                            MzAclItem {
                                grantee: RoleId::Public,
                                grantor: MZ_SYSTEM_ROLE_ID,
                                acl_mode: AclMode::USAGE,
                            },
                            MzAclItem {
                                grantee: MZ_INTROSPECTION_ROLE_ID,
                                grantor: MZ_SYSTEM_ROLE_ID,
                                acl_mode: AclMode::USAGE,
                            },
                        ]);
                    } else {
                        cluster_value.privileges = Some(Vec::new());
                    }
                    cluster_value
                        .privileges
                        .as_mut()
                        .expect("populated above")
                        .push(rbac::owner_privilege(
                            mz_sql_parser::ast::ObjectType::Cluster,
                            cluster_value
                                .owner_id
                                .clone()
                                .expect("owner_id not migrated"),
                        ));
                }
                Some(cluster_value)
>>>>>>> 96795285
            })?;
            Ok(())
        },
        // Add new migrations above.
        //
        // Migrations should be preceded with a comment of the following form:
        //
        //     > Short summary of migration's purpose.
        //     >
        //     > Introduced in <VERSION>.
        //     >
        //     > Optional additional commentary about safety or approach.
        //
        // Please include @mjibson and @jkosh44 on any code reviews that add or
        // edit migrations.
        // Migrations must preserve backwards compatibility with all past releases
        // of Materialize. Migrations can be edited up until they ship in a
        // release, after which they must never be removed, only patched by future
        // migrations. Migrations must be transactional or idempotent (in case of
        // midway failure).
    ];

    // Before the pre-migration validity check, fix the broken collections.
    //
    // Released with version 0.50. Remove in a future version so that we can remove some then
    // unneeded Option types.
    fix_incorrect_retractions(stash).await?;

    let mut txn = transaction(stash).await?;
    for (i, migration) in migrations
        .iter()
        .enumerate()
        .skip(usize::cast_from(version))
    {
        (migration)(&mut txn, now, bootstrap_args)?;
        txn.update_user_version(u64::cast_from(i))?;
    }
    add_new_builtin_clusters_migration(&mut txn)?;
    add_new_builtin_cluster_replicas_migration(&mut txn, bootstrap_args)?;
    txn.commit_fix_migration_retractions().await?;

    Ok(())
}

// Some releases added fields to structs (which is only possible by using an Option, otherwise
// serializing the old data into the new struct would always fail). If a storage transaction ever
// then mutated one of those (either in a migration or user action), a retraction would be emitted
// for the old row. However, the retraction wouldn't match any on-disk rows because on-disk didn't
// contain the new field, and the retraction rows would contain something like `field: null` (the
// default serde_json Rust encoding for a None Option). Thus we'd end up with: a +1 diff for the old
// row, a -1 diff retracting a non-existent row, and a +1 diff for the new row.
//
// Interestingly, this doesn't cause any correctness issues on restart because, since we consolidate
// in Rust, the +1 diff of the old row and -1 retraction DO cancel eachother out because the Option
// in both cases has been populated to None, which consolidate removes. We do need to fix the
// on-disk data so we can remove the theoretically unneeded Option.
async fn fix_incorrect_retractions(stash: &mut Stash) -> Result<(), StashError> {
    let consolidate_ids = stash
        .with_transaction(|tx| {
            Box::pin(async move {
                async fn fix<'tx, K, V>(
                    tx: &'tx mz_stash::Transaction<'tx>,
                    typed: &TypedCollection<K, V>,
                    ids: &mut Vec<Id>,
                ) -> Result<(), StashError>
                where
                    K: Data,
                    V: Data,
                {
                    let col = typed.from_tx(tx).await?;
                    if tx.collection_fix_unconsolidated_rows(col).await? {
                        ids.push(col.id);
                    }
                    Ok(())
                }
                let mut ids = Vec::new();
                // The only collections that broke are ones that added an Option field. We don't
                // need to run the fix function (which does a full scan) on everything.
                fix(&tx, &COLLECTION_DATABASE, &mut ids).await?;
                fix(&tx, &COLLECTION_SCHEMA, &mut ids).await?;
                fix(&tx, &COLLECTION_ROLE, &mut ids).await?;
                fix(&tx, &COLLECTION_ITEM, &mut ids).await?;
                fix(&tx, &COLLECTION_CLUSTERS, &mut ids).await?;
                fix(&tx, &COLLECTION_CLUSTER_REPLICAS, &mut ids).await?;
                Ok(ids)
            })
        })
        .await?;

    // Wait for consolidation so we know the rows are no longer on disk, and so we can use updated Rust
    // structs for next release.
    for id in consolidate_ids {
        stash.consolidate_now(id).await?;
    }
    Ok(())
}

fn add_new_builtin_clusters_migration(
    txn: &mut Transaction<'_>,
) -> Result<(), catalog::error::Error> {
    let cluster_names: BTreeSet<_> = txn
        .clusters
        .items()
        .into_values()
        .map(|value| value.name)
        .collect();

    for builtin_cluster in &*BUILTIN_CLUSTERS {
        assert!(
            is_reserved_name(builtin_cluster.name),
            "builtin cluster {builtin_cluster:?} must start with one of the following prefixes {}",
            BUILTIN_PREFIXES.join(", ")
        );
        if !cluster_names.contains(builtin_cluster.name) {
            let id = txn.get_and_increment_id(SYSTEM_CLUSTER_ID_ALLOC_KEY.to_string())?;
            let id = ClusterId::System(id);
            txn.insert_system_cluster(
                id,
                builtin_cluster.name,
                &vec![],
                builtin_cluster.privileges.clone(),
            )?;
        }
    }
    Ok(())
}

fn add_new_builtin_cluster_replicas_migration(
    txn: &mut Transaction<'_>,
    bootstrap_args: &BootstrapArgs,
) -> Result<(), catalog::error::Error> {
    let cluster_lookup: BTreeMap<_, _> = txn
        .clusters
        .items()
        .into_iter()
        .map(|(key, value)| (value.name, key.id))
        .collect();

    let replicas: BTreeMap<_, _> =
        txn.cluster_replicas
            .items()
            .into_values()
            .fold(BTreeMap::new(), |mut acc, value| {
                acc.entry(value.cluster_id)
                    .or_insert_with(BTreeSet::new)
                    .insert(value.name);
                acc
            });

    for builtin_replica in &*BUILTIN_CLUSTER_REPLICAS {
        let cluster_id = cluster_lookup
            .get(builtin_replica.cluster_name)
            .expect("builtin cluster replica references non-existent cluster");

        let replica_names = replicas.get(cluster_id);
        if matches!(replica_names, None)
            || matches!(replica_names, Some(names) if !names.contains(builtin_replica.name))
        {
            let replica_id = txn.get_and_increment_id(REPLICA_ID_ALLOC_KEY.to_string())?;
            let config = builtin_cluster_replica_config(bootstrap_args);
            txn.insert_cluster_replica(
                *cluster_id,
                replica_id,
                builtin_replica.name,
                &config,
                MZ_SYSTEM_ROLE_ID,
            )?;
        }
    }
    Ok(())
}

fn default_cluster_replica_config(bootstrap_args: &BootstrapArgs) -> SerializedReplicaConfig {
    SerializedReplicaConfig {
        location: SerializedReplicaLocation::Managed {
            size: bootstrap_args.default_cluster_replica_size.clone(),
            availability_zone: bootstrap_args.default_availability_zone.clone(),
            az_user_specified: false,
        },
        logging: default_logging_config(),
        idle_arrangement_merge_effort: None,
    }
}

fn builtin_cluster_replica_config(bootstrap_args: &BootstrapArgs) -> SerializedReplicaConfig {
    SerializedReplicaConfig {
        location: SerializedReplicaLocation::Managed {
            size: bootstrap_args.builtin_cluster_replica_size.clone(),
            availability_zone: bootstrap_args.default_availability_zone.clone(),
            az_user_specified: false,
        },
        logging: default_logging_config(),
        idle_arrangement_merge_effort: None,
    }
}

fn default_logging_config() -> SerializedReplicaLogging {
    SerializedReplicaLogging {
        log_logging: false,
        interval: Some(Duration::from_secs(1)),
    }
}

pub struct BootstrapArgs {
    pub default_cluster_replica_size: String,
    pub builtin_cluster_replica_size: String,
    pub default_availability_zone: String,
}

#[derive(Debug)]
pub struct Connection {
    stash: Stash,
    boot_ts: mz_repr::Timestamp,
}

impl Connection {
    #[tracing::instrument(name = "storage::open", level = "info", skip_all)]
    pub async fn open(
        mut stash: Stash,
        now: NowFn,
        bootstrap_args: &BootstrapArgs,
    ) -> Result<Connection, Error> {
        // The `user_version` field stores the index of the last migration that
        // was run. If the upper is min, the config collection is empty.
        let skip = if is_collection_uninitialized(&mut stash, &COLLECTION_CONFIG).await? {
            0
        } else {
            // An advanced collection must have had its user version set, so the unwrap
            // must succeed.
            COLLECTION_CONFIG
                .peek_key_one(&mut stash, USER_VERSION.to_string())
                .await?
                .expect("user_version must exist")
                .value
                + 1
        };

        // Initialize connection.
        initialize_stash(&mut stash).await?;

        // Choose a time at which to boot. This is the time at which we will run
        // internal migrations, and is also exposed upwards in case higher
        // layers want to run their own migrations at the same timestamp.
        //
        // This time is usually the current system time, but with protection
        // against backwards time jumps, even across restarts.
        let previous_now_ts = try_get_persisted_timestamp(&mut stash, &Timeline::EpochMilliseconds)
            .await?
            .unwrap_or(mz_repr::Timestamp::MIN);
        let boot_ts = timeline::monotonic_now(now, previous_now_ts);

        let mut conn = Connection { stash, boot_ts };

        if !conn.stash.is_readonly() {
            // IMPORTANT: we durably record the new timestamp before using it.
            conn.persist_timestamp(&Timeline::EpochMilliseconds, boot_ts)
                .await?;
            migrate(&mut conn.stash, skip, boot_ts.into(), bootstrap_args).await?;
        }

        Ok(conn)
    }

    pub async fn set_connect_timeout(&mut self, connect_timeout: Duration) {
        self.stash.set_connect_timeout(connect_timeout).await;
    }

    /// Returns the timestamp at which the storage layer booted.
    ///
    /// This is the timestamp that will have been used to write any data during
    /// migrations. It is exposed so that higher layers performing their own
    /// migrations can write data at the same timestamp, if desired.
    ///
    /// The boot timestamp is derived from the durable timestamp oracle and is
    /// guaranteed to never go backwards, even in the face of backwards time
    /// jumps across restarts.
    pub fn boot_ts(&self) -> mz_repr::Timestamp {
        self.boot_ts
    }
}

impl Connection {
    async fn get_setting(&mut self, key: &str) -> Result<Option<String>, Error> {
        Self::get_setting_stash(&mut self.stash, key).await
    }

    async fn set_setting(&mut self, key: &str, value: &str) -> Result<(), Error> {
        Self::set_setting_stash(&mut self.stash, key, value).await
    }

    async fn get_setting_stash(stash: &mut Stash, key: &str) -> Result<Option<String>, Error> {
        let v = COLLECTION_SETTING
            .peek_key_one(
                stash,
                SettingKey {
                    name: key.to_string(),
                },
            )
            .await?;
        Ok(v.map(|v| v.value))
    }

    async fn set_setting_stash<V: Into<String> + std::fmt::Display>(
        stash: &mut Stash,
        key: &str,
        value: V,
    ) -> Result<(), Error> {
        let key = SettingKey {
            name: key.to_string(),
        };
        let value = SettingValue {
            value: value.into(),
        };
        COLLECTION_SETTING
            .upsert(stash, once((key, value)))
            .await
            .map_err(|e| e.into())
    }

    pub async fn get_catalog_content_version(&mut self) -> Result<Option<String>, Error> {
        self.get_setting("catalog_content_version").await
    }

    pub async fn set_catalog_content_version(&mut self, new_version: &str) -> Result<(), Error> {
        self.set_setting("catalog_content_version", new_version)
            .await
    }

    #[tracing::instrument(level = "info", skip_all)]
    pub async fn load_databases(&mut self) -> Result<Vec<Database>, Error> {
        Ok(COLLECTION_DATABASE
            .peek_one(&mut self.stash)
            .await?
            .into_iter()
            .map(|(k, v)| Database {
                id: DatabaseId::from(k),
                name: v.name,
                owner_id: v.owner_id.expect("owner ID not migrated"),
                privileges: v.privileges.expect("privileges not migrated"),
            })
            .collect())
    }

    #[tracing::instrument(level = "info", skip_all)]
    pub async fn load_schemas(&mut self) -> Result<Vec<Schema>, Error> {
        Ok(COLLECTION_SCHEMA
            .peek_one(&mut self.stash)
            .await?
            .into_iter()
            .map(|(k, v)| Schema {
                id: SchemaId::from(k),
                name: v.name,
                database_id: v.database_id.map(DatabaseId::User),
                owner_id: v.owner_id.expect("owner ID not migrated"),
                privileges: v.privileges.expect("privileges not migrated"),
            })
            .collect())
    }

    #[tracing::instrument(level = "info", skip_all)]
    pub async fn load_roles(&mut self) -> Result<Vec<Role>, Error> {
        Ok(COLLECTION_ROLE
            .peek_one(&mut self.stash)
            .await?
            .into_iter()
            .map(|(k, v)| Role {
                id: k.id,
                name: v.role.name,
                attributes: v.role.attributes.expect("attributes not migrated"),
                membership: v.role.membership.expect("membership not migrated"),
            })
            .collect())
    }

    #[tracing::instrument(level = "info", skip_all)]
    pub async fn load_clusters(&mut self) -> Result<Vec<Cluster>, Error> {
        Ok(COLLECTION_CLUSTERS
            .peek_one(&mut self.stash)
            .await?
            .into_iter()
            .map(|(k, v)| Cluster {
                id: k.id,
                name: v.name,
                linked_object_id: v.linked_object_id,
                owner_id: v.owner_id.expect("owner ID not migrated"),
                privileges: v.privileges.expect("privileges not migrated"),
            })
            .collect())
    }

    #[tracing::instrument(level = "info", skip_all)]
    pub async fn load_cluster_replicas(&mut self) -> Result<Vec<ClusterReplica>, Error> {
        Ok(COLLECTION_CLUSTER_REPLICAS
            .peek_one(&mut self.stash)
            .await?
            .into_iter()
            .map(|(k, v)| ClusterReplica {
                cluster_id: v.cluster_id,
                replica_id: k.id,
                name: v.name,
                serialized_config: v.config,
                owner_id: v.owner_id.expect("owner ID not migrated"),
            })
            .collect())
    }

    #[tracing::instrument(level = "info", skip_all)]
    pub async fn load_audit_log(&mut self) -> Result<impl Iterator<Item = VersionedEvent>, Error> {
        Ok(COLLECTION_AUDIT_LOG
            .peek_one(&mut self.stash)
            .await?
            .into_keys()
            .map(|ev| ev.event))
    }

    /// Loads storage usage events and permanently deletes from the stash those
    /// that happened more than the retention period ago from boot_ts.
    #[tracing::instrument(level = "info", skip_all)]
    pub async fn fetch_and_prune_storage_usage(
        &mut self,
        retention_period: Option<Duration>,
    ) -> Result<Vec<VersionedStorageUsage>, Error> {
        // If no usage retention period is set, set the cutoff to MIN so nothing
        // is removed.
        let cutoff_ts = match retention_period {
            None => u128::MIN,
            Some(period) => u128::from(self.boot_ts).saturating_sub(period.as_millis()),
        };
        Ok(self
            .stash
            .with_transaction(move |tx| {
                Box::pin(async move {
                    let collection = COLLECTION_STORAGE_USAGE.from_tx(&tx).await?;
                    let rows = tx.peek_one(collection).await?;
                    let mut events = Vec::with_capacity(rows.len());
                    let mut batch = collection.make_batch_tx(&tx).await?;
                    for ev in rows.into_keys() {
                        if u128::from(ev.metric.timestamp()) >= cutoff_ts {
                            events.push(ev.metric);
                        } else if retention_period.is_some() {
                            collection.append_to_batch(&mut batch, &ev, &(), -1);
                        }
                    }
                    // Delete things only if a retention period is
                    // specified (otherwise opening readonly catalogs
                    // can fail).
                    if retention_period.is_some() {
                        tx.append(vec![batch]).await?;
                    }
                    Ok(events)
                })
            })
            .await?)
    }

    /// Load the persisted mapping of system object to global ID. Key is (schema-name, object-name).
    #[tracing::instrument(level = "info", skip_all)]
    pub async fn load_system_gids(
        &mut self,
    ) -> Result<BTreeMap<(String, CatalogItemType, String), (GlobalId, String)>, Error> {
        Ok(COLLECTION_SYSTEM_GID_MAPPING
            .peek_one(&mut self.stash)
            .await?
            .into_iter()
            .map(|(k, v)| {
                (
                    (k.schema_name, k.object_type, k.object_name),
                    (GlobalId::System(v.id), v.fingerprint),
                )
            })
            .collect())
    }

    #[tracing::instrument(level = "info", skip_all)]
    pub async fn load_introspection_source_index_gids(
        &mut self,
        cluster_id: ClusterId,
    ) -> Result<BTreeMap<String, GlobalId>, Error> {
        Ok(COLLECTION_CLUSTER_INTROSPECTION_SOURCE_INDEX
            .peek_one(&mut self.stash)
            .await?
            .into_iter()
            .filter_map(|(k, v)| {
                if k.cluster_id == cluster_id {
                    Some((k.name, GlobalId::System(v.index_id)))
                } else {
                    None
                }
            })
            .collect())
    }

    /// Load the persisted server configurations.
    #[tracing::instrument(level = "info", skip_all)]
    pub async fn load_system_configuration(&mut self) -> Result<BTreeMap<String, String>, Error> {
        COLLECTION_SYSTEM_CONFIGURATION
            .peek_one(&mut self.stash)
            .await?
            .into_iter()
            .map(|(k, v)| Ok((k.name, v.value)))
            .collect()
    }

    /// Persist mapping from system objects to global IDs and fingerprints.
    ///
    /// Panics if provided id is not a system id.
    pub async fn set_system_object_mapping(
        &mut self,
        mappings: Vec<SystemObjectMapping>,
    ) -> Result<(), Error> {
        if mappings.is_empty() {
            return Ok(());
        }

        let mappings = mappings.into_iter().map(
            |SystemObjectMapping {
                 schema_name,
                 object_type,
                 object_name,
                 id,
                 fingerprint,
             }| {
                let id = if let GlobalId::System(id) = id {
                    id
                } else {
                    panic!("non-system id provided")
                };
                (
                    GidMappingKey {
                        schema_name,
                        object_type,
                        object_name,
                    },
                    GidMappingValue { id, fingerprint },
                )
            },
        );
        COLLECTION_SYSTEM_GID_MAPPING
            .upsert(&mut self.stash, mappings)
            .await
            .map_err(|e| e.into())
    }

    /// Panics if provided id is not a system id
    pub async fn set_introspection_source_index_gids(
        &mut self,
        mappings: Vec<(ClusterId, &str, GlobalId)>,
    ) -> Result<(), Error> {
        if mappings.is_empty() {
            return Ok(());
        }

        let mappings = mappings.into_iter().map(|(cluster_id, name, index_id)| {
            let index_id = if let GlobalId::System(id) = index_id {
                id
            } else {
                panic!("non-system id provided")
            };
            (
                ClusterIntrospectionSourceIndexKey {
                    cluster_id,
                    name: name.to_string(),
                },
                ClusterIntrospectionSourceIndexValue { index_id },
            )
        });
        COLLECTION_CLUSTER_INTROSPECTION_SOURCE_INDEX
            .upsert(&mut self.stash, mappings)
            .await
            .map_err(|e| e.into())
    }

    /// Set the configuration of a replica.
    /// This accepts only one item, as we currently use this only for the default cluster
    pub async fn set_replica_config(
        &mut self,
        replica_id: ReplicaId,
        cluster_id: ClusterId,
        name: String,
        config: &ReplicaConfig,
        owner_id: RoleId,
    ) -> Result<(), Error> {
        let key = ClusterReplicaKey { id: replica_id };
        let val = ClusterReplicaValue {
            cluster_id,
            name,
            config: config.clone().into(),
            owner_id: Some(owner_id),
        };
        COLLECTION_CLUSTER_REPLICAS
            .upsert_key(&mut self.stash, key, |_| Ok::<_, Error>(val))
            .await??;
        Ok(())
    }

    pub async fn allocate_system_ids(&mut self, amount: u64) -> Result<Vec<GlobalId>, Error> {
        let id = self.allocate_id("system", amount).await?;

        Ok(id.into_iter().map(GlobalId::System).collect())
    }

    pub async fn allocate_user_id(&mut self) -> Result<GlobalId, Error> {
        let id = self.allocate_id("user", 1).await?;
        let id = id.into_element();
        Ok(GlobalId::User(id))
    }

    pub async fn allocate_system_cluster_id(&mut self) -> Result<ClusterId, Error> {
        let id = self.allocate_id(SYSTEM_CLUSTER_ID_ALLOC_KEY, 1).await?;
        let id = id.into_element();
        Ok(ClusterId::System(id))
    }

    pub async fn allocate_user_cluster_id(&mut self) -> Result<ClusterId, Error> {
        let id = self.allocate_id(USER_CLUSTER_ID_ALLOC_KEY, 1).await?;
        let id = id.into_element();
        Ok(ClusterId::User(id))
    }

    pub async fn allocate_replica_id(&mut self) -> Result<ReplicaId, Error> {
        let id = self.allocate_id(REPLICA_ID_ALLOC_KEY, 1).await?;
        Ok(id.into_element())
    }

    /// Get the next user id without allocating it.
    pub async fn get_next_user_global_id(&mut self) -> Result<GlobalId, Error> {
        self.get_next_id("user").await.map(GlobalId::User)
    }

    /// Get the next replica id without allocating it.
    pub async fn get_next_replica_id(&mut self) -> Result<ReplicaId, Error> {
        self.get_next_id(REPLICA_ID_ALLOC_KEY).await
    }

    async fn get_next_id(&mut self, id_type: &str) -> Result<u64, Error> {
        COLLECTION_ID_ALLOC
            .peek_key_one(
                &mut self.stash,
                IdAllocKey {
                    name: id_type.to_string(),
                },
            )
            .await
            .map(|x| x.expect("must exist").next_id)
            .map_err(Into::into)
    }

    #[tracing::instrument(level = "debug", skip(self))]
    async fn allocate_id(&mut self, id_type: &str, amount: u64) -> Result<Vec<u64>, Error> {
        if amount == 0 {
            return Ok(Vec::new());
        }
        let key = IdAllocKey {
            name: id_type.to_string(),
        };
        let (prev, next) = COLLECTION_ID_ALLOC
            .upsert_key(&mut self.stash, key, move |prev| {
                let id = prev.expect("must exist").next_id;
                match id.checked_add(amount) {
                    Some(next_gid) => Ok(IdAllocValue { next_id: next_gid }),
                    None => Err(Error::new(ErrorKind::IdExhaustion)),
                }
            })
            .await??;
        let id = prev.expect("must exist").next_id;
        Ok((id..next.next_id).collect())
    }

    /// Get all global timestamps that has been persisted to disk.
    pub async fn get_all_persisted_timestamps(
        &mut self,
    ) -> Result<BTreeMap<Timeline, mz_repr::Timestamp>, Error> {
        Ok(COLLECTION_TIMESTAMP
            .peek_one(&mut self.stash)
            .await?
            .into_iter()
            .map(|(k, v)| (k.id.parse().expect("invalid timeline persisted"), v.ts))
            .collect())
    }

    /// Persist new global timestamp for a timeline to disk.
    #[tracing::instrument(level = "debug", skip(self))]
    pub async fn persist_timestamp(
        &mut self,
        timeline: &Timeline,
        timestamp: mz_repr::Timestamp,
    ) -> Result<(), Error> {
        let key = TimestampKey {
            id: timeline.to_string(),
        };
        let (prev, next) = COLLECTION_TIMESTAMP
            .upsert_key(&mut self.stash, key, move |_| {
                Ok::<_, Error>(TimestampValue { ts: timestamp })
            })
            .await??;
        if let Some(prev) = prev {
            assert!(next >= prev, "global timestamp must always go up");
        }
        Ok(())
    }

    pub async fn transaction<'a>(&'a mut self) -> Result<Transaction<'a>, Error> {
        transaction(&mut self.stash).await
    }

    pub async fn confirm_leadership(&mut self) -> Result<(), Error> {
        Ok(self.stash.confirm_leadership().await?)
    }

    pub async fn consolidate(&mut self, collections: &[mz_stash::Id]) -> Result<(), Error> {
        Ok(self.stash.consolidate_batch(collections).await?)
    }
}

/// Gets a global timestamp for a timeline that has been persisted to disk.
///
/// Returns `None` if no persisted timestamp for the specified timeline exists.
async fn try_get_persisted_timestamp(
    stash: &mut Stash,
    timeline: &Timeline,
) -> Result<Option<mz_repr::Timestamp>, Error>
where
{
    let key = TimestampKey {
        id: timeline.to_string(),
    };
    Ok(COLLECTION_TIMESTAMP
        .peek_key_one(stash, key)
        .await?
        .map(|v| v.ts))
}

#[tracing::instrument(name = "storage::transaction", level = "debug", skip_all)]
pub async fn transaction<'a>(stash: &'a mut Stash) -> Result<Transaction<'a>, Error> {
    let (
        databases,
        schemas,
        roles,
        items,
        clusters,
        cluster_replicas,
        introspection_sources,
        id_allocator,
        configs,
        settings,
        timestamps,
        system_gid_mapping,
        system_configurations,
    ) = stash
        .with_transaction(|tx| {
            Box::pin(async move {
                // Peek the catalog collections in any order and a single transaction.
                futures::try_join!(
                    tx.peek_one(tx.collection(COLLECTION_DATABASE.name()).await?),
                    tx.peek_one(tx.collection(COLLECTION_SCHEMA.name()).await?),
                    tx.peek_one(tx.collection(COLLECTION_ROLE.name()).await?),
                    tx.peek_one(tx.collection(COLLECTION_ITEM.name()).await?),
                    tx.peek_one(tx.collection(COLLECTION_CLUSTERS.name()).await?),
                    tx.peek_one(tx.collection(COLLECTION_CLUSTER_REPLICAS.name()).await?),
                    tx.peek_one(
                        tx.collection(COLLECTION_CLUSTER_INTROSPECTION_SOURCE_INDEX.name())
                            .await?,
                    ),
                    tx.peek_one(tx.collection(COLLECTION_ID_ALLOC.name()).await?),
                    tx.peek_one(tx.collection(COLLECTION_CONFIG.name()).await?),
                    tx.peek_one(tx.collection(COLLECTION_SETTING.name()).await?),
                    tx.peek_one(tx.collection(COLLECTION_TIMESTAMP.name()).await?),
                    tx.peek_one(tx.collection(COLLECTION_SYSTEM_GID_MAPPING.name()).await?),
                    tx.peek_one(
                        tx.collection(COLLECTION_SYSTEM_CONFIGURATION.name())
                            .await?,
                    )
                )
            })
        })
        .await?;

    Ok(Transaction {
        stash,
        databases: TableTransaction::new(databases, |a, b| a.name == b.name),
        schemas: TableTransaction::new(schemas, |a, b| {
            a.database_id == b.database_id && a.name == b.name
        }),
        items: TableTransaction::new(items, |a, b| a.schema_id == b.schema_id && a.name == b.name),
        roles: TableTransaction::new(roles, |a, b| a.role.name == b.role.name),
        clusters: TableTransaction::new(clusters, |a, b| a.name == b.name),
        cluster_replicas: TableTransaction::new(cluster_replicas, |a, b| {
            a.cluster_id == b.cluster_id && a.name == b.name
        }),
        introspection_sources: TableTransaction::new(introspection_sources, |_a, _b| false),
        id_allocator: TableTransaction::new(id_allocator, |_a, _b| false),
        configs: TableTransaction::new(configs, |_a, _b| false),
        settings: TableTransaction::new(settings, |_a, _b| false),
        timestamps: TableTransaction::new(timestamps, |_a, _b| false),
        system_gid_mapping: TableTransaction::new(system_gid_mapping, |_a, _b| false),
        system_configurations: TableTransaction::new(system_configurations, |_a, _b| false),
        audit_log_updates: Vec::new(),
        storage_usage_updates: Vec::new(),
    })
}

pub struct Transaction<'a> {
    stash: &'a mut Stash,
    databases: TableTransaction<DatabaseKey, DatabaseValue>,
    schemas: TableTransaction<SchemaKey, SchemaValue>,
    items: TableTransaction<ItemKey, ItemValue>,
    roles: TableTransaction<RoleKey, RoleValue>,
    clusters: TableTransaction<ClusterKey, ClusterValue>,
    cluster_replicas: TableTransaction<ClusterReplicaKey, ClusterReplicaValue>,
    introspection_sources:
        TableTransaction<ClusterIntrospectionSourceIndexKey, ClusterIntrospectionSourceIndexValue>,
    id_allocator: TableTransaction<IdAllocKey, IdAllocValue>,
    configs: TableTransaction<String, ConfigValue>,
    settings: TableTransaction<SettingKey, SettingValue>,
    timestamps: TableTransaction<TimestampKey, TimestampValue>,
    system_gid_mapping: TableTransaction<GidMappingKey, GidMappingValue>,
    system_configurations: TableTransaction<ServerConfigurationKey, ServerConfigurationValue>,
    // Don't make this a table transaction so that it's not read into the stash
    // memory cache.
    audit_log_updates: Vec<(AuditLogKey, (), i64)>,
    storage_usage_updates: Vec<(StorageUsageKey, (), i64)>,
}

impl<'a> Transaction<'a> {
    pub fn loaded_items(&self) -> Vec<Item> {
        let databases = self.databases.items();
        let schemas = self.schemas.items();
        let mut items = Vec::new();
        self.items.for_values(|k, v| {
            let schema_key = SchemaKey {
                id: v.schema_id,
                ns: v.schema_ns,
            };
            let schema = match schemas.get(&schema_key) {
                Some(schema) => schema,
                None => panic!(
                    "corrupt stash! unknown schema id {}, for item with key \
                        {k:?} and value {v:?}",
                    v.schema_id
                ),
            };
            let database_spec = match schema.database_id {
                Some(id) => {
                    let key = DatabaseKey {
                        id,
                        ns: schema.database_ns,
                    };
                    if databases.get(&key).is_none() {
                        panic!(
                            "corrupt stash! unknown database id {key:?}, for item with key \
                        {k:?} and value {v:?}"
                        );
                    }
                    ResolvedDatabaseSpecifier::from(DatabaseId::from(key))
                }
                None => ResolvedDatabaseSpecifier::Ambient,
            };
            let schema_id = SchemaId::from(schema_key);
            items.push(Item {
                id: k.gid,
                name: QualifiedItemName {
                    qualifiers: ItemQualifiers {
                        database_spec,
                        schema_spec: SchemaSpecifier::from(schema_id),
                    },
                    item: v.name.clone(),
                },
                definition: v.definition.clone(),
                owner_id: v.owner_id.expect("owner ID not migrated"),
                privileges: v.privileges.clone().expect("privileges not migrated"),
            });
        });
        items.sort_by_key(|Item { id, .. }| *id);
        items
    }

    pub fn insert_audit_log_event(&mut self, event: VersionedEvent) {
        self.audit_log_updates.push((AuditLogKey { event }, (), 1));
    }

    pub fn insert_storage_usage_event(&mut self, metric: VersionedStorageUsage) {
        self.storage_usage_updates
            .push((StorageUsageKey { metric }, (), 1));
    }

    pub fn insert_user_database(
        &mut self,
        database_name: &str,
        owner_id: RoleId,
        privileges: Vec<MzAclItem>,
    ) -> Result<DatabaseId, Error> {
        let id = self.get_and_increment_id(DATABASE_ID_ALLOC_KEY.to_string())?;
        match self.databases.insert(
            DatabaseKey {
                id,
                // TODO(parkertimmerman): Support creating databases in the System namespace.
                ns: Some(DatabaseNamespace::User),
            },
            DatabaseValue {
                name: database_name.to_string(),
                owner_id: Some(owner_id),
                privileges: Some(privileges),
            },
        ) {
            // TODO(parkertimmerman): Support creating databases in the System namespace.
            Ok(_) => Ok(DatabaseId::User(id)),
            Err(_) => Err(Error::new(ErrorKind::DatabaseAlreadyExists(
                database_name.to_owned(),
            ))),
        }
    }

    pub fn insert_user_schema(
        &mut self,
        database_id: DatabaseId,
        schema_name: &str,
        owner_id: RoleId,
        privileges: Vec<MzAclItem>,
    ) -> Result<SchemaId, Error> {
        let id = self.get_and_increment_id(SCHEMA_ID_ALLOC_KEY.to_string())?;
        let db = DatabaseKey::from(database_id);
        match self.schemas.insert(
            SchemaKey {
                id,
                // TODO(parkertimmerman): Support creating schemas in the System namespace.
                ns: Some(SchemaNamespace::User),
            },
            SchemaValue {
                database_id: Some(db.id),
                database_ns: db.ns,
                name: schema_name.to_string(),
                owner_id: Some(owner_id),
                privileges: Some(privileges),
            },
        ) {
            // TODO(parkertimmerman): Support creating schemas in the System namespace.
            Ok(_) => Ok(SchemaId::User(id)),
            Err(_) => Err(Error::new(ErrorKind::SchemaAlreadyExists(
                schema_name.to_owned(),
            ))),
        }
    }

    pub fn insert_user_role(&mut self, role: SerializedRole) -> Result<RoleId, Error> {
        let id = self.get_and_increment_id(USER_ROLE_ID_ALLOC_KEY.to_string())?;
        let id = RoleId::User(id);
        let name = role.name.clone();
        match self.roles.insert(RoleKey { id }, RoleValue { role }) {
            Ok(_) => Ok(id),
            Err(_) => Err(Error::new(ErrorKind::RoleAlreadyExists(name))),
        }
    }

    /// Panics if any introspection source id is not a system id
    pub fn insert_user_cluster(
        &mut self,
        cluster_id: ClusterId,
        cluster_name: &str,
        linked_object_id: Option<GlobalId>,
        introspection_source_indexes: &Vec<(&'static BuiltinLog, GlobalId)>,
        owner_id: RoleId,
        privileges: Vec<MzAclItem>,
    ) -> Result<(), Error> {
        self.insert_cluster(
            cluster_id,
            cluster_name,
            linked_object_id,
            introspection_source_indexes,
            owner_id,
            privileges,
        )
    }

    /// Panics if any introspection source id is not a system id
    pub fn insert_system_cluster(
        &mut self,
        cluster_id: ClusterId,
        cluster_name: &str,
        introspection_source_indexes: &Vec<(&'static BuiltinLog, GlobalId)>,
        privileges: Vec<MzAclItem>,
    ) -> Result<(), Error> {
        self.insert_cluster(
            cluster_id,
            cluster_name,
            None,
            introspection_source_indexes,
            MZ_SYSTEM_ROLE_ID,
            privileges,
        )
    }

    fn insert_cluster(
        &mut self,
        cluster_id: ClusterId,
        cluster_name: &str,
        linked_object_id: Option<GlobalId>,
        introspection_source_indexes: &Vec<(&'static BuiltinLog, GlobalId)>,
        owner_id: RoleId,
        privileges: Vec<MzAclItem>,
    ) -> Result<(), Error> {
        if let Err(_) = self.clusters.insert(
            ClusterKey { id: cluster_id },
            ClusterValue {
                name: cluster_name.to_string(),
                linked_object_id,
                owner_id: Some(owner_id),
                privileges: Some(privileges),
            },
        ) {
            return Err(Error::new(ErrorKind::ClusterAlreadyExists(
                cluster_name.to_owned(),
            )));
        };

        for (builtin, index_id) in introspection_source_indexes {
            let index_id = if let GlobalId::System(id) = index_id {
                *id
            } else {
                panic!("non-system id provided")
            };
            self.introspection_sources
                .insert(
                    ClusterIntrospectionSourceIndexKey {
                        cluster_id,
                        name: builtin.name.to_string(),
                    },
                    ClusterIntrospectionSourceIndexValue { index_id },
                )
                .expect("no uniqueness violation");
        }

        Ok(())
    }

    pub fn insert_cluster_replica(
        &mut self,
        cluster_id: ClusterId,
        replica_id: ReplicaId,
        replica_name: &str,
        config: &SerializedReplicaConfig,
        owner_id: RoleId,
    ) -> Result<(), Error> {
        if let Err(_) = self.cluster_replicas.insert(
            ClusterReplicaKey { id: replica_id },
            ClusterReplicaValue {
                cluster_id,
                name: replica_name.into(),
                config: config.clone(),
                owner_id: Some(owner_id),
            },
        ) {
            let cluster = self
                .clusters
                .get(&ClusterKey { id: cluster_id })
                .expect("cluster exists");
            return Err(Error::new(ErrorKind::DuplicateReplica(
                replica_name.to_string(),
                cluster.name.to_string(),
            )));
        };
        Ok(())
    }

    /// Updates persisted information about persisted introspection source
    /// indexes.
    ///
    /// Panics if provided id is not a system id.
    pub fn update_introspection_source_index_gids(
        &mut self,
        mappings: impl Iterator<Item = (ClusterId, impl Iterator<Item = (String, GlobalId)>)>,
    ) -> Result<(), Error> {
        for (cluster_id, updates) in mappings {
            for (name, id) in updates {
                let index_id = if let GlobalId::System(index_id) = id {
                    index_id
                } else {
                    panic!("Introspection source index should have a system id")
                };
                let prev = self.introspection_sources.set(
                    ClusterIntrospectionSourceIndexKey { cluster_id, name },
                    Some(ClusterIntrospectionSourceIndexValue { index_id }),
                )?;
                if prev.is_none() {
                    return Err(Error {
                        kind: ErrorKind::FailedBuiltinSchemaMigration(format!("{id}")),
                    });
                }
            }
        }
        Ok(())
    }

    pub fn insert_item(
        &mut self,
        id: GlobalId,
        schema_id: SchemaId,
        item_name: &str,
        item: SerializedCatalogItem,
        owner_id: RoleId,
        privileges: Vec<MzAclItem>,
    ) -> Result<(), Error> {
        let schema_key = SchemaKey::from(schema_id);
        match self.items.insert(
            ItemKey { gid: id },
            ItemValue {
                schema_id: schema_key.id,
                schema_ns: schema_key.ns,
                name: item_name.to_string(),
                definition: item,
                owner_id: Some(owner_id),
                privileges: Some(privileges),
            },
        ) {
            Ok(_) => Ok(()),
            Err(_) => Err(Error::new(ErrorKind::ItemAlreadyExists(
                id,
                item_name.to_owned(),
            ))),
        }
    }

    pub fn get_and_increment_id(&mut self, key: String) -> Result<u64, Error> {
        let id = self
            .id_allocator
            .items()
            .get(&IdAllocKey { name: key.clone() })
            .unwrap_or_else(|| panic!("{key} id allocator missing"))
            .next_id;
        let next_id = id
            .checked_add(1)
            .ok_or_else(|| Error::new(ErrorKind::IdExhaustion))?;
        let prev = self
            .id_allocator
            .set(IdAllocKey { name: key }, Some(IdAllocValue { next_id }))?;
        assert!(prev.is_some());
        Ok(id)
    }

    pub fn remove_database(&mut self, id: &DatabaseId) -> Result<(), Error> {
        let prev = self.databases.set(DatabaseKey::from(*id), None)?;
        if prev.is_some() {
            Ok(())
        } else {
            Err(SqlCatalogError::UnknownDatabase(id.to_string()).into())
        }
    }

    pub fn remove_schema(
        &mut self,
        database_id: &DatabaseId,
        schema_id: &SchemaId,
    ) -> Result<(), Error> {
        let prev = self.schemas.set(SchemaKey::from(*schema_id), None)?;
        if prev.is_some() {
            Ok(())
        } else {
            Err(SqlCatalogError::UnknownSchema(format!("{}.{}", database_id, schema_id)).into())
        }
    }

    pub fn remove_role(&mut self, name: &str) -> Result<(), Error> {
        let roles = self.roles.delete(|_k, v| v.role.name == name);
        assert!(
            roles.iter().all(|(k, _)| k.id.is_user()),
            "cannot delete non-user roles"
        );
        let n = roles.len();
        assert!(n <= 1);
        if n == 1 {
            Ok(())
        } else {
            Err(SqlCatalogError::UnknownRole(name.to_owned()).into())
        }
    }

    pub fn remove_cluster(&mut self, id: ClusterId) -> Result<(), Error> {
        let deleted = self.clusters.delete(|k, _v| k.id == id);
        if deleted.is_empty() {
            Err(SqlCatalogError::UnknownCluster(id.to_string()).into())
        } else {
            assert_eq!(deleted.len(), 1);
            // Cascade delete introspection sources and cluster replicas.
            //
            // TODO(benesch): this doesn't seem right. Cascade deletions should
            // be entirely the domain of the higher catalog layer, not the
            // storage layer.
            self.cluster_replicas.delete(|_k, v| v.cluster_id == id);
            self.introspection_sources
                .delete(|k, _v| k.cluster_id == id);
            Ok(())
        }
    }

    pub fn remove_cluster_replica(&mut self, id: ReplicaId) -> Result<(), Error> {
        let deleted = self.cluster_replicas.delete(|k, _v| k.id == id);
        if deleted.len() == 1 {
            Ok(())
        } else {
            assert!(deleted.is_empty());
            Err(SqlCatalogError::UnknownClusterReplica(id.to_string()).into())
        }
    }

    /// Removes item `id` from the transaction.
    ///
    /// Returns an error if `id` is not found.
    ///
    /// Runtime is linear with respect to the total number of items in the stash.
    /// DO NOT call this function in a loop, use [`Self::remove_items`] instead.
    pub fn remove_item(&mut self, id: GlobalId) -> Result<(), Error> {
        let prev = self.items.set(ItemKey { gid: id }, None)?;
        if prev.is_some() {
            Ok(())
        } else {
            Err(SqlCatalogError::UnknownItem(id.to_string()).into())
        }
    }

    /// Removes all items in `ids` from the transaction.
    ///
    /// Returns an error if any id in `ids` is not found.
    ///
    /// NOTE: On error, there still may be some items removed from the transaction. It is
    /// up to the called to either abort the transaction or commit.
    pub fn remove_items(&mut self, ids: BTreeSet<GlobalId>) -> Result<(), Error> {
        let n = self.items.delete(|k, _v| ids.contains(&k.gid)).len();
        if n == ids.len() {
            Ok(())
        } else {
            let item_gids = self.items.items().keys().map(|k| k.gid).collect();
            let mut unknown = ids.difference(&item_gids);
            Err(SqlCatalogError::UnknownItem(unknown.join(", ")).into())
        }
    }

    /// Updates item `id` in the transaction to `item_name` and `item`.
    ///
    /// Returns an error if `id` is not found.
    ///
    /// Runtime is linear with respect to the total number of items in the stash.
    /// DO NOT call this function in a loop, use [`Self::update_items`] instead.
    pub fn update_item(
        &mut self,
        id: GlobalId,
        item_name: &str,
        item: &SerializedCatalogItem,
    ) -> Result<(), Error> {
        let n = self.items.update(|k, v| {
            if k.gid == id {
                Some(ItemValue {
                    schema_id: v.schema_id,
                    schema_ns: v.schema_ns,
                    name: item_name.to_string(),
                    definition: item.clone(),
                    owner_id: v.owner_id,
                    privileges: v.clone().privileges,
                })
            } else {
                None
            }
        })?;
        assert!(n <= 1);
        if n == 1 {
            Ok(())
        } else {
            Err(SqlCatalogError::UnknownItem(id.to_string()).into())
        }
    }

    /// Updates all items with ids matching the keys of `items` in the transaction, to the
    /// corresponding value in `items`.
    ///
    /// Returns an error if any id in `items` is not found.
    ///
    /// NOTE: On error, there still may be some items updated in the transaction. It is
    /// up to the called to either abort the transaction or commit.
    pub fn update_items(
        &mut self,
        items: BTreeMap<GlobalId, (String, SerializedCatalogItem)>,
    ) -> Result<(), Error> {
        let n = self.items.update(|k, v| {
            if let Some((item_name, item)) = items.get(&k.gid) {
                Some(ItemValue {
                    schema_id: v.schema_id,
                    schema_ns: v.schema_ns,
                    name: item_name.clone(),
                    definition: item.clone(),
                    owner_id: v.owner_id,
                    privileges: v.privileges.clone(),
                })
            } else {
                None
            }
        })?;
        let n = usize::try_from(n).expect("Must be positive and fit in usize");
        if n == items.len() {
            Ok(())
        } else {
            let update_ids: BTreeSet<_> = items.into_keys().collect();
            let item_ids: BTreeSet<_> = self.items.items().keys().map(|k| k.gid).collect();
            let mut unknown = update_ids.difference(&item_ids);
            Err(SqlCatalogError::UnknownItem(unknown.join(", ")).into())
        }
    }

    /// Updates role `id` in the transaction to `role`.
    ///
    /// Returns an error if `id` is not found.
    ///
    /// Runtime is linear with respect to the total number of items in the stash.
    /// DO NOT call this function in a loop, implement and use some `Self::update_roles` instead.
    /// You should model it after [`Self::update_items`].
    pub fn update_role(&mut self, id: RoleId, role: SerializedRole) -> Result<(), Error> {
        let n = self.roles.update(move |k, _v| {
            if k.id == id {
                Some(RoleValue { role: role.clone() })
            } else {
                None
            }
        })?;
        assert!(n <= 1);
        if n == 1 {
            Ok(())
        } else {
            Err(SqlCatalogError::UnknownItem(id.to_string()).into())
        }
    }

    pub fn update_user_version(&mut self, version: u64) -> Result<(), Error> {
        let prev = self.configs.set(
            USER_VERSION.to_string(),
            Some(ConfigValue { value: version }),
        )?;
        assert!(prev.is_some());
        Ok(())
    }

    /// Updates persisted mapping from system objects to global IDs and fingerprints. Each element
    /// of `mappings` should be (old-global-id, new-system-object-mapping).
    ///
    /// Panics if provided id is not a system id.
    pub fn update_system_object_mappings(
        &mut self,
        mappings: BTreeMap<GlobalId, SystemObjectMapping>,
    ) -> Result<(), Error> {
        let n = self.system_gid_mapping.update(|_k, v| {
            if let Some(mapping) = mappings.get(&GlobalId::System(v.id)) {
                let id = if let GlobalId::System(id) = mapping.id {
                    id
                } else {
                    panic!("non-system id provided")
                };
                Some(GidMappingValue {
                    id,
                    fingerprint: mapping.fingerprint.clone(),
                })
            } else {
                None
            }
        })?;

        if usize::try_from(n).expect("update diff should fit into usize") != mappings.len() {
            let id_str = mappings.keys().map(|id| id.to_string()).join(",");
            return Err(Error {
                kind: ErrorKind::FailedBuiltinSchemaMigration(id_str),
            });
        }

        Ok(())
    }

    /// Updates cluster `id` in the transaction to `cluster`.
    ///
    /// Returns an error if `id` is not found.
    ///
    /// Runtime is linear with respect to the total number of clusters in the stash.
    /// DO NOT call this function in a loop.
    pub fn update_cluster(
        &mut self,
        id: ClusterId,
        cluster: &catalog::Cluster,
    ) -> Result<(), Error> {
        let n = self.clusters.update(|k, _v| {
            if k.id == id {
                Some(ClusterValue {
                    name: cluster.name().to_string(),
                    linked_object_id: cluster.linked_object_id(),
                    owner_id: Some(cluster.owner_id),
                    privileges: Some(cluster.privileges.clone()),
                })
            } else {
                None
            }
        })?;
        assert!(n <= 1);
        if n == 1 {
            Ok(())
        } else {
            Err(SqlCatalogError::UnknownCluster(id.to_string()).into())
        }
    }

    /// Updates cluster replica `replica_id` in the transaction to `replica`.
    ///
    /// Returns an error if `replica_id` is not found.
    ///
    /// Runtime is linear with respect to the total number of cluster replicas in the stash.
    /// DO NOT call this function in a loop.
    pub fn update_cluster_replica(
        &mut self,
        cluster_id: ClusterId,
        replica_id: ReplicaId,
        replica: &catalog::ClusterReplica,
    ) -> Result<(), Error> {
        let n = self.cluster_replicas.update(|k, _v| {
            if k.id == replica_id {
                Some(ClusterReplicaValue {
                    cluster_id,
                    name: replica.name.clone(),
                    config: replica.config.clone().into(),
                    owner_id: Some(replica.owner_id),
                })
            } else {
                None
            }
        })?;
        assert!(n <= 1);
        if n == 1 {
            Ok(())
        } else {
            Err(SqlCatalogError::UnknownClusterReplica(replica_id.to_string()).into())
        }
    }

    /// Updates database `id` in the transaction to `database`.
    ///
    /// Returns an error if `id` is not found.
    ///
    /// Runtime is linear with respect to the total number of databases in the stash.
    /// DO NOT call this function in a loop.
    pub fn update_database(
        &mut self,
        id: DatabaseId,
        database: &catalog::Database,
    ) -> Result<(), Error> {
        let n = self.databases.update(|k, _v| {
            if id == DatabaseId::from(*k) {
                Some(DatabaseValue {
                    name: database.name().to_string(),
                    owner_id: Some(database.owner_id),
                    privileges: Some(database.privileges.clone()),
                })
            } else {
                None
            }
        })?;
        assert!(n <= 1);
        if n == 1 {
            Ok(())
        } else {
            Err(SqlCatalogError::UnknownDatabase(id.to_string()).into())
        }
    }

    /// Updates schema `schema_id` in the transaction to `schema`.
    ///
    /// Returns an error if `schema_id` is not found.
    ///
    /// Runtime is linear with respect to the total number of schemas in the stash.
    /// DO NOT call this function in a loop.
    pub fn update_schema(
        &mut self,
        database_id: Option<DatabaseId>,
        schema_id: SchemaId,
        schema: &catalog::Schema,
    ) -> Result<(), Error> {
        let n = self.schemas.update(|k, _v| {
            let (db_id, db_ns) = match database_id {
                None => (None, None),
                Some(DatabaseId::System(id)) => (Some(id), Some(DatabaseNamespace::System)),
                Some(DatabaseId::User(id)) => (Some(id), Some(DatabaseNamespace::User)),
            };
            if schema_id == SchemaId::from(*k) {
                Some(SchemaValue {
                    database_id: db_id,
                    database_ns: db_ns,
                    name: schema.name().schema.clone(),
                    owner_id: Some(schema.owner_id),
                    privileges: Some(schema.privileges.clone()),
                })
            } else {
                None
            }
        })?;
        assert!(n <= 1);
        if n == 1 {
            Ok(())
        } else {
            Err(SqlCatalogError::UnknownSchema(schema_id.to_string()).into())
        }
    }

    /// Upserts persisted system configuration `name` to `value`.
    pub fn upsert_system_config(&mut self, name: &str, value: String) -> Result<(), Error> {
        let key = ServerConfigurationKey {
            name: name.to_string(),
        };
        let value = ServerConfigurationValue { value };
        self.system_configurations.set(key, Some(value))?;
        Ok(())
    }

    /// Removes persisted system configuration `name`.
    pub fn remove_system_config(&mut self, name: &str) {
        let key = ServerConfigurationKey {
            name: name.to_string(),
        };
        self.system_configurations
            .set(key, None)
            .expect("cannot have uniqueness violation");
    }

    /// Removes all persisted system configurations.
    pub fn clear_system_configs(&mut self) {
        self.system_configurations.delete(|_k, _v| true);
    }

    pub fn remove_timestamp(&mut self, timeline: Timeline) {
        let timeline_str = timeline.to_string();
        let prev = self
            .timestamps
            .set(TimestampKey { id: timeline_str }, None)
            .expect("cannot have uniqueness violation");
        assert!(prev.is_some());
    }

    /// Commits the storage transaction to the stash. Any error returned indicates the stash may be
    /// in an indeterminate state and needs to be fully re-read before proceeding. In general, this
    /// must be fatal to the calling process. We do not panic/halt inside this function itself so
    /// that errors can bubble up during initialization.
    #[tracing::instrument(level = "debug", skip_all)]
    pub async fn commit(self) -> Result<(), Error> {
        self.commit_inner(false).await
    }

    /// Like `commit`, but fixes retractions during migration.
    #[tracing::instrument(level = "debug", skip_all)]
    pub async fn commit_fix_migration_retractions(self) -> Result<(), Error> {
        self.commit_inner(true).await
    }

    /// If `fix_migration_retractions` is true, additionally fix collections that have retracted
    /// non-existent JSON rows, but whose Rust consolidations are the same (i.e., an Option field
    /// was added, so we no longer know how to retract the None variant).
    #[tracing::instrument(level = "debug", skip_all)]
    pub async fn commit_inner(self, fix_migration_retractions: bool) -> Result<(), Error> {
        async fn add_batch<'tx, K, V>(
            tx: &'tx mz_stash::Transaction<'tx>,
            batches: &mut Vec<AppendBatch>,
            migration_retractions: &mut Vec<BoxFuture<'tx, Result<Option<Id>, StashError>>>,
            typed: &'tx TypedCollection<K, V>,
            changes: &[(K, V, mz_stash::Diff)],
        ) -> Result<(), StashError>
        where
            K: mz_stash::Data + 'tx,
            V: mz_stash::Data + 'tx,
        {
            if changes.is_empty() {
                return Ok(());
            }
            let collection = typed.from_tx(tx).await?;
            let upper = tx.upper(collection.id).await?;
            let mut batch = collection.make_batch_lower(upper)?;
            let mut has_negative_diff = false;
            for (k, v, diff) in changes {
                collection.append_to_batch(&mut batch, k, v, *diff);
                if *diff < 0 {
                    has_negative_diff = true;
                }
            }
            batches.push(batch);
            if has_negative_diff {
                migration_retractions.push(Box::pin(async move {
                    let fixed = tx.collection_fix_unconsolidated_rows(collection).await?;
                    Ok(fixed.then_some(collection.id))
                }));
            }
            Ok(())
        }

        // The with_transaction fn below requires a Fn that can be cloned,
        // meaning anything it closes over must be Clone. The .pending() here
        // return Vecs. Thus, the Arcs here aren't strictly necessary because
        // Vecs are Clone. However, using an Arc means that we never clone the
        // Vec (which would happen at least one time when the txn starts), and
        // instead only clone the Arc.
        let databases = Arc::new(self.databases.pending());
        let schemas = Arc::new(self.schemas.pending());
        let items = Arc::new(self.items.pending());
        let roles = Arc::new(self.roles.pending());
        let clusters = Arc::new(self.clusters.pending());
        let cluster_replicas = Arc::new(self.cluster_replicas.pending());
        let introspection_sources = Arc::new(self.introspection_sources.pending());
        let id_allocator = Arc::new(self.id_allocator.pending());
        let configs = Arc::new(self.configs.pending());
        let settings = Arc::new(self.settings.pending());
        let timestamps = Arc::new(self.timestamps.pending());
        let system_gid_mapping = Arc::new(self.system_gid_mapping.pending());
        let system_configurations = Arc::new(self.system_configurations.pending());
        let audit_log_updates = Arc::new(self.audit_log_updates);
        let storage_usage_updates = Arc::new(self.storage_usage_updates);

        let consolidate_ids = self
            .stash
            .with_transaction(move |tx| {
                Box::pin(async move {
                    let mut batches = Vec::new();
                    let mut migration_retractions = Vec::new();
                    let mut consolidate_ids = Vec::new();

                    add_batch(
                        &tx,
                        &mut batches,
                        &mut migration_retractions,
                        &COLLECTION_DATABASE,
                        &databases,
                    )
                    .await?;
                    add_batch(
                        &tx,
                        &mut batches,
                        &mut migration_retractions,
                        &COLLECTION_SCHEMA,
                        &schemas,
                    )
                    .await?;
                    add_batch(
                        &tx,
                        &mut batches,
                        &mut migration_retractions,
                        &COLLECTION_ITEM,
                        &items,
                    )
                    .await?;
                    add_batch(
                        &tx,
                        &mut batches,
                        &mut migration_retractions,
                        &COLLECTION_ROLE,
                        &roles,
                    )
                    .await?;
                    add_batch(
                        &tx,
                        &mut batches,
                        &mut migration_retractions,
                        &COLLECTION_CLUSTERS,
                        &clusters,
                    )
                    .await?;
                    add_batch(
                        &tx,
                        &mut batches,
                        &mut migration_retractions,
                        &COLLECTION_CLUSTER_REPLICAS,
                        &cluster_replicas,
                    )
                    .await?;
                    add_batch(
                        &tx,
                        &mut batches,
                        &mut migration_retractions,
                        &COLLECTION_CLUSTER_INTROSPECTION_SOURCE_INDEX,
                        &introspection_sources,
                    )
                    .await?;
                    add_batch(
                        &tx,
                        &mut batches,
                        &mut migration_retractions,
                        &COLLECTION_ID_ALLOC,
                        &id_allocator,
                    )
                    .await?;
                    add_batch(
                        &tx,
                        &mut batches,
                        &mut migration_retractions,
                        &COLLECTION_CONFIG,
                        &configs,
                    )
                    .await?;
                    add_batch(
                        &tx,
                        &mut batches,
                        &mut migration_retractions,
                        &COLLECTION_SETTING,
                        &settings,
                    )
                    .await?;
                    add_batch(
                        &tx,
                        &mut batches,
                        &mut migration_retractions,
                        &COLLECTION_TIMESTAMP,
                        &timestamps,
                    )
                    .await?;
                    add_batch(
                        &tx,
                        &mut batches,
                        &mut migration_retractions,
                        &COLLECTION_SYSTEM_GID_MAPPING,
                        &system_gid_mapping,
                    )
                    .await?;
                    add_batch(
                        &tx,
                        &mut batches,
                        &mut migration_retractions,
                        &COLLECTION_SYSTEM_CONFIGURATION,
                        &system_configurations,
                    )
                    .await?;
                    add_batch(
                        &tx,
                        &mut batches,
                        &mut migration_retractions,
                        &COLLECTION_AUDIT_LOG,
                        &audit_log_updates,
                    )
                    .await?;
                    add_batch(
                        &tx,
                        &mut batches,
                        &mut migration_retractions,
                        &COLLECTION_STORAGE_USAGE,
                        &storage_usage_updates,
                    )
                    .await?;
                    tx.append(batches).await?;

                    if fix_migration_retractions {
                        // Run the unconsolidated rows cleanup fns.
                        for fut in migration_retractions {
                            // Wait for consolidations of fixed collections so that we're guaranteed
                            // any future envd boot will not observe old raw rows so that we can
                            // always use new structs.
                            consolidate_ids.extend(fut.await?);
                        }
                    }

                    Ok(consolidate_ids)
                })
            })
            .await?;

        for id in consolidate_ids {
            self.stash.consolidate_now(id).await?;
        }

        Ok(())
    }
}

/// Returns true if collection is uninitialized, false otherwise.
pub async fn is_collection_uninitialized<K, V>(
    stash: &mut Stash,
    collection: &TypedCollection<K, V>,
) -> Result<bool, Error>
where
    K: mz_stash::Data,
    V: mz_stash::Data,
{
    Ok(collection.upper(stash).await?.elements() == [mz_stash::Timestamp::MIN])
}

/// Inserts empty values into all new collections, so the collections are readable.
#[tracing::instrument(level = "info", skip_all)]
pub async fn initialize_stash(stash: &mut Stash) -> Result<(), Error> {
    async fn add_batch<'tx, K, V>(
        tx: &'tx mz_stash::Transaction<'tx>,
        typed: &TypedCollection<K, V>,
    ) -> Result<Option<AppendBatch>, StashError>
    where
        K: mz_stash::Data,
        V: mz_stash::Data,
    {
        let collection = tx.collection::<K, V>(typed.name()).await?;
        let upper = tx.upper(collection.id).await?;
        if upper.elements() == [mz_stash::Timestamp::MIN] {
            Ok(Some(collection.make_batch_lower(upper)?))
        } else {
            Ok(None)
        }
    }

    stash
        .with_transaction(move |tx| {
            Box::pin(async move {
                // Query all collections in parallel. Makes for triplicated
                // names, but runs quick.
                let (
                    config,
                    setting,
                    id_alloc,
                    system_gid_mapping,
                    clusters,
                    cluster_introspection,
                    cluster_replicas,
                    database,
                    schema,
                    item,
                    role,
                    timestamp,
                    system_configuration,
                    audit_log,
                    storage_usage,
                ) = futures::try_join!(
                    add_batch(&tx, &COLLECTION_CONFIG),
                    add_batch(&tx, &COLLECTION_SETTING),
                    add_batch(&tx, &COLLECTION_ID_ALLOC),
                    add_batch(&tx, &COLLECTION_SYSTEM_GID_MAPPING),
                    add_batch(&tx, &COLLECTION_CLUSTERS),
                    add_batch(&tx, &COLLECTION_CLUSTER_INTROSPECTION_SOURCE_INDEX),
                    add_batch(&tx, &COLLECTION_CLUSTER_REPLICAS),
                    add_batch(&tx, &COLLECTION_DATABASE),
                    add_batch(&tx, &COLLECTION_SCHEMA),
                    add_batch(&tx, &COLLECTION_ITEM),
                    add_batch(&tx, &COLLECTION_ROLE),
                    add_batch(&tx, &COLLECTION_TIMESTAMP),
                    add_batch(&tx, &COLLECTION_SYSTEM_CONFIGURATION),
                    add_batch(&tx, &COLLECTION_AUDIT_LOG),
                    add_batch(&tx, &COLLECTION_STORAGE_USAGE),
                )?;
                let batches: Vec<AppendBatch> = [
                    config,
                    setting,
                    id_alloc,
                    system_gid_mapping,
                    clusters,
                    cluster_introspection,
                    cluster_replicas,
                    database,
                    schema,
                    item,
                    role,
                    timestamp,
                    system_configuration,
                    audit_log,
                    storage_usage,
                ]
                .into_iter()
                .filter_map(|b| b)
                .collect();
                tx.append(batches).await?;
                Ok(())
            })
        })
        .await
        .map_err(|err| err.into())
}

// Structs used to pass information to outside modules.

pub struct Database {
    pub id: DatabaseId,
    pub name: String,
    pub owner_id: RoleId,
    pub privileges: Vec<MzAclItem>,
}

pub struct Schema {
    pub id: SchemaId,
    pub name: String,
    pub database_id: Option<DatabaseId>,
    pub owner_id: RoleId,
    pub privileges: Vec<MzAclItem>,
}

pub struct Role {
    pub id: RoleId,
    pub name: String,
    pub attributes: RoleAttributes,
    pub membership: RoleMembership,
}

pub struct Cluster {
    pub id: ClusterId,
    pub name: String,
    pub linked_object_id: Option<GlobalId>,
    pub owner_id: RoleId,
    pub privileges: Vec<MzAclItem>,
}

pub struct ClusterReplica {
    pub cluster_id: ClusterId,
    pub replica_id: ReplicaId,
    pub name: String,
    pub serialized_config: SerializedReplicaConfig,
    pub owner_id: RoleId,
}

pub struct Item {
    pub id: GlobalId,
    pub name: QualifiedItemName,
    pub definition: SerializedCatalogItem,
    pub owner_id: RoleId,
    pub privileges: Vec<MzAclItem>,
}

// Structs used internally to represent on disk-state.

#[derive(Clone, Deserialize, Serialize, PartialOrd, PartialEq, Eq, Ord, Hash)]
pub struct SettingKey {
    name: String,
}

#[derive(Clone, Deserialize, Serialize, PartialOrd, PartialEq, Eq, Ord)]
pub struct SettingValue {
    value: String,
}

#[derive(Clone, Deserialize, Serialize, PartialOrd, PartialEq, Eq, Ord, Hash)]
pub struct IdAllocKey {
    name: String,
}

#[derive(Clone, Deserialize, Serialize, PartialOrd, PartialEq, Eq, Ord)]
pub struct IdAllocValue {
    next_id: u64,
}

#[derive(Clone, Deserialize, Serialize, PartialOrd, PartialEq, Eq, Ord, Hash)]
pub struct GidMappingKey {
    schema_name: String,
    object_type: CatalogItemType,
    object_name: String,
}

#[derive(Clone, Deserialize, Serialize, PartialOrd, PartialEq, Eq, Ord)]
pub struct GidMappingValue {
    id: u64,
    fingerprint: String,
}

#[derive(Clone, Deserialize, Serialize, PartialOrd, PartialEq, Eq, Ord, Hash)]
pub struct ClusterKey {
    id: ClusterId,
}

#[derive(Clone, Deserialize, Serialize, PartialOrd, PartialEq, Eq, Ord)]
pub struct ClusterValue {
    name: String,
    linked_object_id: Option<GlobalId>,
    // TODO(jkosh44) Remove option in v0.50.0
    owner_id: Option<RoleId>,
    // TODO(jkosh44) Remove option in v0.54.0
    privileges: Option<Vec<MzAclItem>>,
}

#[derive(Clone, Deserialize, Serialize, PartialOrd, PartialEq, Eq, Ord, Hash)]
pub struct ClusterIntrospectionSourceIndexKey {
    #[serde(rename = "compute_id")] // historical name
    cluster_id: ClusterId,
    name: String,
}

#[derive(Clone, Deserialize, Serialize, PartialOrd, PartialEq, Eq, Ord)]
pub struct ClusterIntrospectionSourceIndexValue {
    index_id: u64,
}

#[derive(
    Default, Debug, Clone, Copy, Deserialize, Serialize, PartialOrd, PartialEq, Eq, Ord, Hash,
)]
pub enum DatabaseNamespace {
    #[default]
    User,
    System,
}

#[derive(Clone, Copy, Debug, Deserialize, Serialize, PartialOrd, PartialEq, Eq, Ord, Hash)]
pub struct DatabaseKey {
    id: u64,
    // TODO(parkertimmerman) Remove option in v0.53.0
    #[serde(skip_serializing_if = "Option::is_none")]
    ns: Option<DatabaseNamespace>,
}

impl From<DatabaseKey> for DatabaseId {
    fn from(value: DatabaseKey) -> Self {
        match value.ns {
            None | Some(DatabaseNamespace::User) => DatabaseId::User(value.id),
            Some(DatabaseNamespace::System) => DatabaseId::System(value.id),
        }
    }
}

impl From<DatabaseId> for DatabaseKey {
    fn from(value: DatabaseId) -> Self {
        match value {
            DatabaseId::User(id) => DatabaseKey {
                id,
                ns: Some(DatabaseNamespace::User),
            },
            DatabaseId::System(id) => DatabaseKey {
                id,
                ns: Some(DatabaseNamespace::System),
            },
        }
    }
}

#[derive(Clone, Deserialize, Serialize, PartialOrd, PartialEq, Eq, Ord, Hash)]
pub struct ClusterReplicaKey {
    id: ReplicaId,
}

#[derive(Clone, Deserialize, Serialize, PartialOrd, PartialEq, Eq, Ord)]
pub struct ClusterReplicaValue {
    #[serde(rename = "compute_instance_id")] // historical name
    cluster_id: ClusterId,
    name: String,
    config: SerializedReplicaConfig,
    // TODO(jkosh44) Remove option in v0.50.0
    owner_id: Option<RoleId>,
}

#[derive(Clone, Deserialize, Serialize, PartialOrd, PartialEq, Eq, Ord)]
pub struct DatabaseValue {
    name: String,
    // TODO(jkosh44) Remove option in v0.50.0
    owner_id: Option<RoleId>,
    // TODO(jkosh44) Remove option in v0.54.0
    privileges: Option<Vec<MzAclItem>>,
}

#[derive(
    Default, Debug, Copy, Clone, Deserialize, Serialize, PartialOrd, PartialEq, Eq, Ord, Hash,
)]
pub enum SchemaNamespace {
    #[default]
    User,
    System,
}

#[derive(Clone, Copy, Deserialize, Serialize, PartialOrd, PartialEq, Eq, Ord, Hash)]
pub struct SchemaKey {
    id: u64,
    // TODO(parkertimmerman) Remove option in v0.53.0
    #[serde(skip_serializing_if = "Option::is_none")]
    ns: Option<SchemaNamespace>,
}

impl From<SchemaKey> for SchemaId {
    fn from(value: SchemaKey) -> Self {
        match value.ns {
            None | Some(SchemaNamespace::User) => SchemaId::User(value.id),
            Some(SchemaNamespace::System) => SchemaId::System(value.id),
        }
    }
}

impl From<SchemaId> for SchemaKey {
    fn from(value: SchemaId) -> Self {
        match value {
            SchemaId::User(id) => SchemaKey {
                id,
                ns: Some(SchemaNamespace::User),
            },
            SchemaId::System(id) => SchemaKey {
                id,
                ns: Some(SchemaNamespace::System),
            },
        }
    }
}

#[derive(Clone, Deserialize, Serialize, PartialOrd, PartialEq, Eq, Ord)]
pub struct SchemaValue {
    database_id: Option<u64>,
    // TODO(parkertimmerman) Remove option in v0.53.0
    #[serde(skip_serializing_if = "Option::is_none")]
    database_ns: Option<DatabaseNamespace>,
    name: String,
    // TODO(jkosh44) Remove option in v0.50.0
    owner_id: Option<RoleId>,
    // TODO(jkosh44) Remove option in v0.54.0
    privileges: Option<Vec<MzAclItem>>,
}

#[derive(Clone, Deserialize, Serialize, PartialOrd, PartialEq, Eq, Ord, Hash, Debug)]
pub struct ItemKey {
    gid: GlobalId,
}

#[derive(Clone, Deserialize, Serialize, PartialOrd, PartialEq, Eq, Ord, Debug)]
pub struct ItemValue {
    schema_id: u64,
    // TODO(parkertimmerman) Remove option in v0.53.0
    #[serde(skip_serializing_if = "Option::is_none")]
    schema_ns: Option<SchemaNamespace>,
    name: String,
    definition: SerializedCatalogItem,
    // TODO(jkosh44) Remove option in v0.50.0
    owner_id: Option<RoleId>,
    // TODO(jkosh44) Remove option in v0.54.0
    privileges: Option<Vec<MzAclItem>>,
}

#[derive(Clone, Deserialize, Serialize, PartialOrd, PartialEq, Eq, Ord, Hash, Debug)]
pub struct RoleKey {
    id: RoleId,
}

#[derive(Clone, Deserialize, Serialize, PartialOrd, PartialEq, Eq, Ord, Debug)]
pub struct RoleValue {
    // flatten needed for backwards compatibility.
    #[serde(flatten)]
    role: SerializedRole,
}

#[derive(Clone, Deserialize, Serialize, PartialOrd, PartialEq, Eq, Ord, Hash)]
pub struct ConfigValue {
    value: u64,
}

#[derive(Clone, Deserialize, Serialize, PartialOrd, PartialEq, Eq, Ord, Hash)]
pub struct AuditLogKey {
    event: VersionedEvent,
}

#[derive(Clone, Deserialize, Serialize, PartialOrd, PartialEq, Eq, Ord, Hash)]
pub struct StorageUsageKey {
    metric: VersionedStorageUsage,
}

#[derive(Clone, Deserialize, Serialize, PartialOrd, PartialEq, Eq, Ord, Hash)]
pub struct TimestampKey {
    id: String,
}

#[derive(Clone, Deserialize, Serialize, PartialOrd, PartialEq, Eq, Ord)]
pub struct TimestampValue {
    ts: mz_repr::Timestamp,
}

#[derive(Clone, Deserialize, Serialize, PartialOrd, PartialEq, Eq, Ord, Hash)]
pub struct ServerConfigurationKey {
    name: String,
}

#[derive(Clone, Deserialize, Serialize, PartialOrd, PartialEq, Eq, Ord)]
pub struct ServerConfigurationValue {
    value: String,
}

pub static COLLECTION_CONFIG: TypedCollection<String, ConfigValue> = TypedCollection::new("config");
pub static COLLECTION_SETTING: TypedCollection<SettingKey, SettingValue> =
    TypedCollection::new("setting");
pub static COLLECTION_ID_ALLOC: TypedCollection<IdAllocKey, IdAllocValue> =
    TypedCollection::new("id_alloc");
pub static COLLECTION_SYSTEM_GID_MAPPING: TypedCollection<GidMappingKey, GidMappingValue> =
    TypedCollection::new("system_gid_mapping");
pub static COLLECTION_CLUSTERS: TypedCollection<ClusterKey, ClusterValue> =
    TypedCollection::new("compute_instance"); // historical name
pub static COLLECTION_CLUSTER_INTROSPECTION_SOURCE_INDEX: TypedCollection<
    ClusterIntrospectionSourceIndexKey,
    ClusterIntrospectionSourceIndexValue,
> = TypedCollection::new("compute_introspection_source_index"); // historical name
pub static COLLECTION_CLUSTER_REPLICAS: TypedCollection<ClusterReplicaKey, ClusterReplicaValue> =
    TypedCollection::new("compute_replicas"); // historical name
pub static COLLECTION_DATABASE: TypedCollection<DatabaseKey, DatabaseValue> =
    TypedCollection::new("database");
pub static COLLECTION_SCHEMA: TypedCollection<SchemaKey, SchemaValue> =
    TypedCollection::new("schema");
pub static COLLECTION_ITEM: TypedCollection<ItemKey, ItemValue> = TypedCollection::new("item");
pub static COLLECTION_ROLE: TypedCollection<RoleKey, RoleValue> = TypedCollection::new("role");
pub static COLLECTION_TIMESTAMP: TypedCollection<TimestampKey, TimestampValue> =
    TypedCollection::new("timestamp");
pub static COLLECTION_SYSTEM_CONFIGURATION: TypedCollection<
    ServerConfigurationKey,
    ServerConfigurationValue,
> = TypedCollection::new("system_configuration");
pub static COLLECTION_AUDIT_LOG: TypedCollection<AuditLogKey, ()> =
    TypedCollection::new("audit_log");
pub static COLLECTION_STORAGE_USAGE: TypedCollection<StorageUsageKey, ()> =
    TypedCollection::new("storage_usage");

pub static ALL_COLLECTIONS: &[&str] = &[
    COLLECTION_CONFIG.name(),
    COLLECTION_SETTING.name(),
    COLLECTION_ID_ALLOC.name(),
    COLLECTION_SYSTEM_GID_MAPPING.name(),
    COLLECTION_CLUSTERS.name(),
    COLLECTION_CLUSTER_INTROSPECTION_SOURCE_INDEX.name(),
    COLLECTION_CLUSTER_REPLICAS.name(),
    COLLECTION_DATABASE.name(),
    COLLECTION_SCHEMA.name(),
    COLLECTION_ITEM.name(),
    COLLECTION_ROLE.name(),
    COLLECTION_TIMESTAMP.name(),
    COLLECTION_SYSTEM_CONFIGURATION.name(),
    COLLECTION_AUDIT_LOG.name(),
    COLLECTION_STORAGE_USAGE.name(),
];

#[cfg(test)]
mod test {
    use super::{DatabaseKey, DatabaseNamespace};

    #[test]
    fn test_database_key_roundtrips() {
        let k_none = DatabaseKey { id: 42, ns: None };
        let k_user = DatabaseKey {
            id: 24,
            ns: Some(DatabaseNamespace::User),
        };
        let k_sys = DatabaseKey {
            id: 0,
            ns: Some(DatabaseNamespace::System),
        };

        for key in [k_none, k_user, k_sys] {
            let og_json = serde_json::to_string(&key).expect("valid key");

            // Make sure our type roundtrips.
            let after: DatabaseKey = serde_json::from_str(&og_json).expect("valid json");
            assert_eq!(after, key);

            // Our JSON should roundtrip too.
            let af_json = serde_json::to_string(&after).expect("valid key");
            assert_eq!(og_json, af_json);
        }

        let json_none = serde_json::json!({ "id": 42 }).to_string();

        let key: DatabaseKey = serde_json::from_str(&json_none).expect("valid json");
        let json_after = serde_json::to_string(&key).expect("valid key");

        assert_eq!(json_none, json_after);
    }
}<|MERGE_RESOLUTION|>--- conflicted
+++ resolved
@@ -720,31 +720,6 @@
 
             Ok(())
         },
-<<<<<<< HEAD
-        // Modify the grantor of all role membership to be mz_system.
-        // See plan_grant_role for more details.
-        //
-        // Introduced in v0.52.0
-        //
-        // TODO(jkosh44) Can be cleared (patched to be empty) in v0.55.0
-        |txn: &mut Transaction<'_>, _now, _bootstrap_args| {
-            // This might create a bunch of invalid audit-log updates, but it isn't possible to
-            // modify old audit events. It's also probably unlikely that anyone has been using
-            // role membership.
-            txn.roles.update(|_role_key, role_value| {
-                let mut role_value = role_value.clone();
-                for grantor in role_value
-                    .role
-                    .membership
-                    .as_mut()
-                    .expect("role membership not migrated")
-                    .map
-                    .values_mut()
-                {
-                    *grantor = MZ_SYSTEM_ROLE_ID;
-                }
-                Some(role_value)
-=======
         // Object privileges were added to object definitions.
         //
         // Introduced in v0.51.0
@@ -912,7 +887,32 @@
                         ));
                 }
                 Some(cluster_value)
->>>>>>> 96795285
+            })?;
+            Ok(())
+        },
+        // Modify the grantor of all role membership to be mz_system.
+        // See plan_grant_role for more details.
+        //
+        // Introduced in v0.52.0
+        //
+        // TODO(jkosh44) Can be cleared (patched to be empty) in v0.55.0
+        |txn: &mut Transaction<'_>, _now, _bootstrap_args| {
+            // This might create a bunch of invalid audit-log updates, but it isn't possible to
+            // modify old audit events. It's also probably unlikely that anyone has been using
+            // role membership.
+            txn.roles.update(|_role_key, role_value| {
+                let mut role_value = role_value.clone();
+                for grantor in role_value
+                    .role
+                    .membership
+                    .as_mut()
+                    .expect("role membership not migrated")
+                    .map
+                    .values_mut()
+                {
+                    *grantor = MZ_SYSTEM_ROLE_ID;
+                }
+                Some(role_value)
             })?;
             Ok(())
         },
