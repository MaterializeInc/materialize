// Copyright Materialize, Inc. and contributors. All rights reserved.
//
// Use of this software is governed by the Business Source License
// included in the LICENSE file.
//
// As of the Change Date specified in that file, in accordance with
// the Business Source License, use of this software will be governed
// by the Apache License, Version 2.0.

use std::collections::{BTreeMap, BTreeSet};
use std::hash::Hash;
use std::iter::once;
use std::sync::Arc;
use std::time::Duration;

use itertools::{max, Itertools};
use serde::{Deserialize, Serialize};

use mz_audit_log::{EventDetails, EventType, ObjectType, VersionedEvent, VersionedStorageUsage};
use mz_controller::clusters::{ClusterId, ReplicaConfig, ReplicaId};
use mz_ore::cast::CastFrom;
use mz_ore::collections::CollectionExt;
use mz_ore::now::{EpochMillis, NowFn};
use mz_repr::GlobalId;
use mz_sql::catalog::{CatalogError as SqlCatalogError, CatalogItemType};
use mz_sql::names::{
    DatabaseId, ObjectQualifiers, QualifiedObjectName, ResolvedDatabaseSpecifier, RoleId, SchemaId,
    SchemaSpecifier, PUBLIC_ROLE_NAME,
};
use mz_stash::{AppendBatch, Stash, StashError, TableTransaction, TypedCollection};
use mz_storage_client::types::sources::Timeline;

use crate::catalog;
use crate::catalog::builtin::{
    BuiltinLog, BUILTIN_CLUSTERS, BUILTIN_CLUSTER_REPLICAS, BUILTIN_PREFIXES, BUILTIN_ROLES,
};
use crate::catalog::error::{Error, ErrorKind};
use crate::catalog::{
    is_public_role, is_reserved_name, RoleMembership, SerializedRole, SystemObjectMapping,
};
use crate::catalog::{SerializedReplicaConfig, DEFAULT_CLUSTER_REPLICA_NAME};
use crate::coord::timeline;

use super::{SerializedCatalogItem, SerializedReplicaLocation, SerializedReplicaLogging};

const USER_VERSION: &str = "user_version";

const MATERIALIZE_DATABASE_ID: u64 = 1;
const MZ_CATALOG_SCHEMA_ID: u64 = 1;
const PG_CATALOG_SCHEMA_ID: u64 = 2;
const PUBLIC_SCHEMA_ID: u64 = 3;
const MZ_INTERNAL_SCHEMA_ID: u64 = 4;
const INFORMATION_SCHEMA_ID: u64 = 5;
const DEFAULT_USER_CLUSTER_ID: ClusterId = ClusterId::User(1);
const DEFAULT_REPLICA_ID: u64 = 1;

const DATABASE_ID_ALLOC_KEY: &str = "database";
const SCHEMA_ID_ALLOC_KEY: &str = "schema";
const USER_ROLE_ID_ALLOC_KEY: &str = "user_role";
const SYSTEM_ROLE_ID_ALLOC_KEY: &str = "system_role";
const USER_CLUSTER_ID_ALLOC_KEY: &str = "user_compute";
const SYSTEM_CLUSTER_ID_ALLOC_KEY: &str = "system_compute";
const REPLICA_ID_ALLOC_KEY: &str = "replica";
pub(crate) const AUDIT_LOG_ID_ALLOC_KEY: &str = "auditlog";
pub(crate) const STORAGE_USAGE_ID_ALLOC_KEY: &str = "storage_usage";

async fn migrate(
    stash: &mut Stash,
    version: u64,
    now: EpochMillis,
    bootstrap_args: &BootstrapArgs,
) -> Result<(), catalog::error::Error> {
    // Initial state.
    let migrations: &[for<'a> fn(
        &mut Transaction<'a>,
        EpochMillis,
        &'a BootstrapArgs,
    ) -> Result<(), catalog::error::Error>] = &[
        |txn: &mut Transaction<'_>, now, bootstrap_args| {
            txn.id_allocator.insert(
                IdAllocKey {
                    name: "user".into(),
                },
                IdAllocValue { next_id: 1 },
            )?;
            txn.id_allocator.insert(
                IdAllocKey {
                    name: "system".into(),
                },
                IdAllocValue { next_id: 1 },
            )?;
            txn.id_allocator.insert(
                IdAllocKey {
                    name: DATABASE_ID_ALLOC_KEY.into(),
                },
                IdAllocValue {
                    next_id: MATERIALIZE_DATABASE_ID + 1,
                },
            )?;
            txn.id_allocator.insert(
                IdAllocKey {
                    name: SCHEMA_ID_ALLOC_KEY.into(),
                },
                IdAllocValue {
                    next_id: max(&[
                        MZ_CATALOG_SCHEMA_ID,
                        PG_CATALOG_SCHEMA_ID,
                        PUBLIC_SCHEMA_ID,
                        MZ_INTERNAL_SCHEMA_ID,
                        INFORMATION_SCHEMA_ID,
                    ])
                    .expect("known to be non-empty")
                        + 1,
                },
            )?;
            txn.id_allocator.insert(
                IdAllocKey {
                    name: USER_ROLE_ID_ALLOC_KEY.into(),
                },
                IdAllocValue { next_id: 1 },
            )?;
            txn.id_allocator.insert(
                IdAllocKey {
                    name: SYSTEM_ROLE_ID_ALLOC_KEY.into(),
                },
                IdAllocValue { next_id: 1 },
            )?;
            txn.id_allocator.insert(
                IdAllocKey {
                    name: USER_CLUSTER_ID_ALLOC_KEY.into(),
                },
                IdAllocValue {
                    next_id: DEFAULT_USER_CLUSTER_ID.inner_id() + 1,
                },
            )?;
            txn.id_allocator.insert(
                IdAllocKey {
                    name: SYSTEM_CLUSTER_ID_ALLOC_KEY.into(),
                },
                IdAllocValue { next_id: 1 },
            )?;
            txn.id_allocator.insert(
                IdAllocKey {
                    name: REPLICA_ID_ALLOC_KEY.into(),
                },
                IdAllocValue {
                    next_id: DEFAULT_REPLICA_ID + 1,
                },
            )?;
            txn.id_allocator.insert(
                IdAllocKey {
                    name: AUDIT_LOG_ID_ALLOC_KEY.into(),
                },
                IdAllocValue { next_id: 1 },
            )?;
            txn.id_allocator.insert(
                IdAllocKey {
                    name: STORAGE_USAGE_ID_ALLOC_KEY.into(),
                },
                IdAllocValue { next_id: 1 },
            )?;
            txn.databases.insert(
                DatabaseKey {
                    id: MATERIALIZE_DATABASE_ID,
                },
                DatabaseValue {
                    name: "materialize".into(),
                },
            )?;
            let id = txn.get_and_increment_id(AUDIT_LOG_ID_ALLOC_KEY.to_string())?;
            txn.audit_log_updates.push((
                AuditLogKey {
                    event: VersionedEvent::new(
                        id,
                        EventType::Create,
                        ObjectType::Database,
                        EventDetails::IdNameV1(mz_audit_log::IdNameV1 {
                            id: MATERIALIZE_DATABASE_ID.to_string(),
                            name: "materialize".into(),
                        }),
                        None,
                        now,
                    ),
                },
                (),
                1,
            ));
            txn.schemas.insert(
                SchemaKey {
                    id: MZ_CATALOG_SCHEMA_ID,
                },
                SchemaValue {
                    database_id: None,
                    name: "mz_catalog".into(),
                },
            )?;
            txn.schemas.insert(
                SchemaKey {
                    id: PG_CATALOG_SCHEMA_ID,
                },
                SchemaValue {
                    database_id: None,
                    name: "pg_catalog".into(),
                },
            )?;
            txn.schemas.insert(
                SchemaKey {
                    id: PUBLIC_SCHEMA_ID,
                },
                SchemaValue {
                    database_id: Some(1),
                    name: "public".into(),
                },
            )?;
            let id = txn.get_and_increment_id(AUDIT_LOG_ID_ALLOC_KEY.to_string())?;
            txn.audit_log_updates.push((
                AuditLogKey {
                    event: VersionedEvent::new(
                        id,
                        EventType::Create,
                        ObjectType::Schema,
                        EventDetails::SchemaV1(mz_audit_log::SchemaV1 {
                            id: PUBLIC_SCHEMA_ID.to_string(),
                            name: "public".into(),
                            database_name: "materialize".into(),
                        }),
                        None,
                        now,
                    ),
                },
                (),
                1,
            ));
            txn.schemas.insert(
                SchemaKey {
                    id: MZ_INTERNAL_SCHEMA_ID,
                },
                SchemaValue {
                    database_id: None,
                    name: "mz_internal".into(),
                },
            )?;
            txn.schemas.insert(
                SchemaKey {
                    id: INFORMATION_SCHEMA_ID,
                },
                SchemaValue {
                    database_id: None,
                    name: "information_schema".into(),
                },
            )?;
            let default_cluster = ClusterValue {
                name: "default".into(),
                linked_object_id: None,
            };
            let default_replica = ClusterReplicaValue {
                cluster_id: DEFAULT_USER_CLUSTER_ID,
                name: DEFAULT_CLUSTER_REPLICA_NAME.into(),
                config: default_cluster_replica_config(bootstrap_args),
            };
            txn.clusters.insert(
                ClusterKey {
                    id: DEFAULT_USER_CLUSTER_ID,
                },
                default_cluster.clone(),
            )?;
            txn.cluster_replicas.insert(
                ClusterReplicaKey {
                    id: DEFAULT_REPLICA_ID,
                },
                default_replica.clone(),
            )?;
            let id = txn.get_and_increment_id(AUDIT_LOG_ID_ALLOC_KEY.to_string())?;
            txn.audit_log_updates.push((
                AuditLogKey {
                    event: VersionedEvent::new(
                        id,
                        EventType::Create,
                        ObjectType::Cluster,
                        EventDetails::IdNameV1(mz_audit_log::IdNameV1 {
                            id: DEFAULT_USER_CLUSTER_ID.to_string(),
                            name: default_cluster.name.clone(),
                        }),
                        None,
                        now,
                    ),
                },
                (),
                1,
            ));
            let id = txn.get_and_increment_id(AUDIT_LOG_ID_ALLOC_KEY.to_string())?;
            txn.audit_log_updates.push((
                AuditLogKey {
                    event: VersionedEvent::new(
                        id,
                        EventType::Create,
                        ObjectType::ClusterReplica,
                        EventDetails::CreateClusterReplicaV1(
                            mz_audit_log::CreateClusterReplicaV1 {
                                cluster_id: DEFAULT_USER_CLUSTER_ID.to_string(),
                                cluster_name: default_cluster.name,
                                replica_name: default_replica.name,
                                replica_id: Some(DEFAULT_REPLICA_ID.to_string()),
                                logical_size: bootstrap_args.default_cluster_replica_size.clone(),
                            },
                        ),
                        None,
                        now,
                    ),
                },
                (),
                1,
            ));
            txn.configs
                .insert(USER_VERSION.to_string(), ConfigValue { value: 0 })?;
            Ok(())
        },
        // These migrations were removed, but we need to keep empty migrations because the
        // user version depends on the length of this array. New migrations should still go after
        // these empty migrations.
        |_, _, _| Ok(()),
        |_, _, _| Ok(()),
        |_, _, _| Ok(()),
<<<<<<< HEAD
        |_, _, _| Ok(()),
        |_, _, _| Ok(()),
        |_, _, _| Ok(()),
=======
        // An optional field, `idle_arrangement_merge_effort`, was added to replica configs, which
        // should default to `None` for existing configs. The deserialization is able deserialize
        // the missing values as `None`. This migration updates the on-disk version to explicitly
        // have a `None` value instead of a missing value.
        //
        // Introduced in v0.39.0
        |txn: &mut Transaction<'_>, _now, _bootstrap_args| {
            txn.cluster_replicas.update(|_k, v| Some(v.clone()))?;
            Ok(())
        },
        // Remove the materialize role from existing deployments
        //
        // Introduced in v0.45.0
        //
        // TODO(jkosh44) Can be cleared (patched to be empty) in v0.46.0
        |txn: &mut Transaction<'_>, now, _bootstrap_args| {
            let roles = txn
                .roles
                .delete(|_role_key, role_value| &role_value.role.name == "materialize");
            assert!(roles.len() <= 1, "duplicate roles are not allowed");
            if roles.len() == 1 {
                let (role_key, role_value) = roles.into_element();
                let id = txn.get_and_increment_id(AUDIT_LOG_ID_ALLOC_KEY.to_string())?;
                txn.audit_log_updates.push((
                    AuditLogKey {
                        event: VersionedEvent::V1(EventV1 {
                            id,
                            event_type: EventType::Drop,
                            object_type: ObjectType::Role,
                            details: EventDetails::IdNameV1(mz_audit_log::IdNameV1 {
                                id: role_key.id.to_string(),
                                name: role_value.role.name,
                            }),
                            user: None,
                            occurred_at: now,
                        }),
                    },
                    (),
                    1,
                ));
            }
            Ok(())
        },
        // Attributes were added to role definitions.
        //
        // Introduced in v0.45.0
        //
        // TODO(jkosh44) Can be cleared (patched to be empty) in v0.48.0
        |txn: &mut Transaction<'_>, _now, _bootstrap_args| {
            txn.roles.update(|_role_key, role_value| {
                let mut role_value = role_value.clone();
                if role_value.role.attributes.is_none() {
                    let is_mz_system_role = role_value.role.name == SYSTEM_USER.name;
                    let mut attributes = RoleAttributes::new();
                    if is_mz_system_role {
                        attributes = attributes.with_all();
                    }
                    role_value.role.attributes = Some(attributes);
                }
                Some(role_value)
            })?;
            Ok(())
        },
        // Role memberships were added to role definitions.
        //
        // Introduced in v0.46.0
        //
        // TODO(jkosh44) Can be cleared (patched to be empty) in v0.49.0
        |txn: &mut Transaction<'_>, _now, _bootstrap_args| {
            txn.roles.update(|_role_key, role_value| {
                let mut role_value = role_value.clone();
                if role_value.role.membership.is_none() {
                    role_value.role.membership = Some(RoleMembership::new());
                }
                Some(role_value)
            })?;
            Ok(())
        },
        // The PUBLIC psuedo role was added.
        //
        // Introduced in v0.48.0
        //
        // TODO(jkosh44) Can be coalesced into the first migration in v0.50.0
        |txn: &mut Transaction<'_>, now, _bootstrap_args| {
            // Delete any existing PUBLIC role.
            let roles = txn
                .roles
                .delete(|_role_key, role_value| is_public_role(role_value.role.name.as_str()));
            assert!(roles.len() <= 1, "duplicate roles are not allowed");
            for (role_key, role_value) in roles {
                let id = txn.get_and_increment_id(AUDIT_LOG_ID_ALLOC_KEY.to_string())?;
                txn.audit_log_updates.push((
                    AuditLogKey {
                        event: VersionedEvent::V1(EventV1 {
                            id,
                            event_type: EventType::Drop,
                            object_type: ObjectType::Role,
                            details: EventDetails::IdNameV1(mz_audit_log::IdNameV1 {
                                id: role_key.id.to_string(),
                                name: role_value.role.name,
                            }),
                            user: None,
                            occurred_at: now,
                        }),
                    },
                    (),
                    1,
                ));
            }

            txn.roles.insert(
                RoleKey { id: RoleId::Public },
                RoleValue {
                    role: SerializedRole {
                        name: PUBLIC_ROLE_NAME.as_str().to_lowercase(),
                        attributes: Some(RoleAttributes::new()),
                        membership: Some(RoleMembership::new()),
                    },
                },
            )?;
            Ok(())
        },
>>>>>>> c686a01c
        // Add new migrations above.
        //
        // Migrations should be preceded with a comment of the following form:
        //
        //     > Short summary of migration's purpose.
        //     >
        //     > Introduced in <VERSION>.
        //     >
        //     > Optional additional commentary about safety or approach.
        //
        // Please include @mjibson and @jkosh44 on any code reviews that add or
        // edit migrations.
        // Migrations must preserve backwards compatibility with all past releases
        // of Materialize. Migrations can be edited up until they ship in a
        // release, after which they must never be removed, only patched by future
        // migrations. Migrations must be transactional or idempotent (in case of
        // midway failure).
    ];

    let mut txn = transaction(stash).await?;
    for (i, migration) in migrations
        .iter()
        .enumerate()
        .skip(usize::cast_from(version))
    {
        (migration)(&mut txn, now, bootstrap_args)?;
        txn.update_user_version(u64::cast_from(i))?;
    }
    add_new_builtin_roles_migration(&mut txn)?;
    add_new_builtin_clusters_migration(&mut txn)?;
    add_new_builtin_cluster_replicas_migration(&mut txn, bootstrap_args)?;
    txn.commit().await?;
    Ok(())
}

fn add_new_builtin_roles_migration(txn: &mut Transaction<'_>) -> Result<(), catalog::error::Error> {
    let role_names: BTreeSet<_> = txn
        .roles
        .items()
        .into_values()
        .map(|value| value.role.name)
        .collect();
    for builtin_role in &*BUILTIN_ROLES {
        assert!(
            is_reserved_name(builtin_role.name),
            "builtin role {builtin_role:?} must start with one of the following prefixes {}",
            BUILTIN_PREFIXES.join(", ")
        );
        if !role_names.contains(builtin_role.name) {
            txn.insert_system_role(SerializedRole::from(*builtin_role))?;
        }
    }
    Ok(())
}

fn add_new_builtin_clusters_migration(
    txn: &mut Transaction<'_>,
) -> Result<(), catalog::error::Error> {
    let cluster_names: BTreeSet<_> = txn
        .clusters
        .items()
        .into_values()
        .map(|value| value.name)
        .collect();

    for builtin_cluster in &*BUILTIN_CLUSTERS {
        assert!(
            is_reserved_name(builtin_cluster.name),
            "builtin cluster {builtin_cluster:?} must start with one of the following prefixes {}",
            BUILTIN_PREFIXES.join(", ")
        );
        if !cluster_names.contains(builtin_cluster.name) {
            let id = txn.get_and_increment_id(SYSTEM_CLUSTER_ID_ALLOC_KEY.to_string())?;
            let id = ClusterId::System(id);
            txn.insert_system_cluster(id, builtin_cluster.name, &vec![])?;
        }
    }
    Ok(())
}

fn add_new_builtin_cluster_replicas_migration(
    txn: &mut Transaction<'_>,
    bootstrap_args: &BootstrapArgs,
) -> Result<(), catalog::error::Error> {
    let cluster_lookup: BTreeMap<_, _> = txn
        .clusters
        .items()
        .into_iter()
        .map(|(key, value)| (value.name, key.id))
        .collect();

    let replicas: BTreeMap<_, _> =
        txn.cluster_replicas
            .items()
            .into_values()
            .fold(BTreeMap::new(), |mut acc, value| {
                acc.entry(value.cluster_id)
                    .or_insert_with(BTreeSet::new)
                    .insert(value.name);
                acc
            });

    for builtin_replica in &*BUILTIN_CLUSTER_REPLICAS {
        let cluster_id = cluster_lookup
            .get(builtin_replica.cluster_name)
            .expect("builtin cluster replica references non-existent cluster");

        let replica_names = replicas.get(cluster_id);
        if matches!(replica_names, None)
            || matches!(replica_names, Some(names) if !names.contains(builtin_replica.name))
        {
            let replica_id = txn.get_and_increment_id(REPLICA_ID_ALLOC_KEY.to_string())?;
            let config = builtin_cluster_replica_config(bootstrap_args);
            txn.insert_cluster_replica(*cluster_id, replica_id, builtin_replica.name, &config)?;
        }
    }
    Ok(())
}

fn default_cluster_replica_config(bootstrap_args: &BootstrapArgs) -> SerializedReplicaConfig {
    SerializedReplicaConfig {
        location: SerializedReplicaLocation::Managed {
            size: bootstrap_args.default_cluster_replica_size.clone(),
            availability_zone: bootstrap_args.default_availability_zone.clone(),
            az_user_specified: false,
        },
        logging: default_logging_config(),
        idle_arrangement_merge_effort: None,
    }
}

fn builtin_cluster_replica_config(bootstrap_args: &BootstrapArgs) -> SerializedReplicaConfig {
    SerializedReplicaConfig {
        location: SerializedReplicaLocation::Managed {
            size: bootstrap_args.builtin_cluster_replica_size.clone(),
            availability_zone: bootstrap_args.default_availability_zone.clone(),
            az_user_specified: false,
        },
        logging: default_logging_config(),
        idle_arrangement_merge_effort: None,
    }
}

fn default_logging_config() -> SerializedReplicaLogging {
    SerializedReplicaLogging {
        log_logging: false,
        interval: Some(Duration::from_secs(1)),
        sources: None,
        views: None,
    }
}

pub struct BootstrapArgs {
    pub default_cluster_replica_size: String,
    pub builtin_cluster_replica_size: String,
    pub default_availability_zone: String,
}

#[derive(Debug)]
pub struct Connection {
    stash: Stash,
    boot_ts: mz_repr::Timestamp,
}

impl Connection {
    #[tracing::instrument(name = "storage::open", level = "info", skip_all)]
    pub async fn open(
        mut stash: Stash,
        now: NowFn,
        bootstrap_args: &BootstrapArgs,
    ) -> Result<Connection, Error> {
        // The `user_version` field stores the index of the last migration that
        // was run. If the upper is min, the config collection is empty.
        let skip = if is_collection_uninitialized(&mut stash, &COLLECTION_CONFIG).await? {
            0
        } else {
            // An advanced collection must have had its user version set, so the unwrap
            // must succeed.
            COLLECTION_CONFIG
                .peek_key_one(&mut stash, USER_VERSION.to_string())
                .await?
                .expect("user_version must exist")
                .value
                + 1
        };

        // Initialize connection.
        initialize_stash(&mut stash).await?;

        // Choose a time at which to boot. This is the time at which we will run
        // internal migrations, and is also exposed upwards in case higher
        // layers want to run their own migrations at the same timestamp.
        //
        // This time is usually the current system time, but with protection
        // against backwards time jumps, even across restarts.
        let previous_now_ts = try_get_persisted_timestamp(&mut stash, &Timeline::EpochMilliseconds)
            .await?
            .unwrap_or(mz_repr::Timestamp::MIN);
        let boot_ts = timeline::monotonic_now(now, previous_now_ts);

        let mut conn = Connection { stash, boot_ts };

        if !conn.stash.is_readonly() {
            // IMPORTANT: we durably record the new timestamp before using it.
            conn.persist_timestamp(&Timeline::EpochMilliseconds, boot_ts)
                .await?;
            migrate(&mut conn.stash, skip, boot_ts.into(), bootstrap_args).await?;
        }

        Ok(conn)
    }

    pub async fn set_connect_timeout(&mut self, connect_timeout: Duration) {
        self.stash.set_connect_timeout(connect_timeout).await;
    }

    /// Returns the timestamp at which the storage layer booted.
    ///
    /// This is the timestamp that will have been used to write any data during
    /// migrations. It is exposed so that higher layers performing their own
    /// migrations can write data at the same timestamp, if desired.
    ///
    /// The boot timestamp is derived from the durable timestamp oracle and is
    /// guaranteed to never go backwards, even in the face of backwards time
    /// jumps across restarts.
    pub fn boot_ts(&self) -> mz_repr::Timestamp {
        self.boot_ts
    }
}

impl Connection {
    async fn get_setting(&mut self, key: &str) -> Result<Option<String>, Error> {
        Self::get_setting_stash(&mut self.stash, key).await
    }

    async fn set_setting(&mut self, key: &str, value: &str) -> Result<(), Error> {
        Self::set_setting_stash(&mut self.stash, key, value).await
    }

    async fn get_setting_stash(stash: &mut Stash, key: &str) -> Result<Option<String>, Error> {
        let v = COLLECTION_SETTING
            .peek_key_one(
                stash,
                SettingKey {
                    name: key.to_string(),
                },
            )
            .await?;
        Ok(v.map(|v| v.value))
    }

    async fn set_setting_stash<V: Into<String> + std::fmt::Display>(
        stash: &mut Stash,
        key: &str,
        value: V,
    ) -> Result<(), Error> {
        let key = SettingKey {
            name: key.to_string(),
        };
        let value = SettingValue {
            value: value.into(),
        };
        COLLECTION_SETTING
            .upsert(stash, once((key, value)))
            .await
            .map_err(|e| e.into())
    }

    pub async fn get_catalog_content_version(&mut self) -> Result<Option<String>, Error> {
        self.get_setting("catalog_content_version").await
    }

    pub async fn set_catalog_content_version(&mut self, new_version: &str) -> Result<(), Error> {
        self.set_setting("catalog_content_version", new_version)
            .await
    }

    #[tracing::instrument(level = "info", skip_all)]
    pub async fn load_databases(&mut self) -> Result<Vec<(DatabaseId, String)>, Error> {
        Ok(COLLECTION_DATABASE
            .peek_one(&mut self.stash)
            .await?
            .into_iter()
            .map(|(k, v)| (DatabaseId::new(k.id), v.name))
            .collect())
    }

    #[tracing::instrument(level = "info", skip_all)]
    pub async fn load_schemas(
        &mut self,
    ) -> Result<Vec<(SchemaId, String, Option<DatabaseId>)>, Error> {
        Ok(COLLECTION_SCHEMA
            .peek_one(&mut self.stash)
            .await?
            .into_iter()
            .map(|(k, v)| {
                (
                    SchemaId::new(k.id),
                    v.name,
                    v.database_id.map(DatabaseId::new),
                )
            })
            .collect())
    }

    #[tracing::instrument(level = "info", skip_all)]
    pub async fn load_roles(&mut self) -> Result<Vec<(RoleId, SerializedRole)>, Error> {
        Ok(COLLECTION_ROLE
            .peek_one(&mut self.stash)
            .await?
            .into_iter()
            .map(|(k, v)| (k.id, v.role))
            .collect())
    }

    #[tracing::instrument(level = "info", skip_all)]
    pub async fn load_clusters(
        &mut self,
    ) -> Result<Vec<(ClusterId, String, Option<GlobalId>)>, Error> {
        Ok(COLLECTION_CLUSTERS
            .peek_one(&mut self.stash)
            .await?
            .into_iter()
            .map(|(k, v)| (k.id, v.name, v.linked_object_id))
            .collect())
    }

    #[tracing::instrument(level = "info", skip_all)]
    pub async fn load_cluster_replicas(
        &mut self,
    ) -> Result<Vec<(ClusterId, ReplicaId, String, SerializedReplicaConfig)>, Error> {
        Ok(COLLECTION_CLUSTER_REPLICAS
            .peek_one(&mut self.stash)
            .await?
            .into_iter()
            .map(|(k, v)| (v.cluster_id, k.id, v.name, v.config))
            .collect())
    }

    #[tracing::instrument(level = "info", skip_all)]
    pub async fn load_audit_log(&mut self) -> Result<impl Iterator<Item = VersionedEvent>, Error> {
        Ok(COLLECTION_AUDIT_LOG
            .peek_one(&mut self.stash)
            .await?
            .into_keys()
            .map(|ev| ev.event))
    }

    /// Loads storage usage events and permanently deletes from the stash those
    /// that happened more than the retention period ago from boot_ts.
    #[tracing::instrument(level = "info", skip_all)]
    pub async fn fetch_and_prune_storage_usage(
        &mut self,
        retention_period: Option<Duration>,
    ) -> Result<Vec<VersionedStorageUsage>, Error> {
        // If no usage retention period is set, set the cutoff to MIN so nothing
        // is removed.
        let cutoff_ts = match retention_period {
            None => u128::MIN,
            Some(period) => u128::from(self.boot_ts) - period.as_millis(),
        };
        Ok(self
            .stash
            .with_transaction(move |tx| {
                Box::pin(async move {
                    let collection = COLLECTION_STORAGE_USAGE.from_tx(&tx).await?;
                    let rows = tx.peek_one(collection).await?;
                    let mut events = Vec::with_capacity(rows.len());
                    let mut batch = collection.make_batch_tx(&tx).await?;
                    for ev in rows.into_keys() {
                        if u128::from(ev.metric.timestamp()) >= cutoff_ts {
                            events.push(ev.metric);
                        } else if retention_period.is_some() {
                            collection.append_to_batch(&mut batch, &ev, &(), -1);
                        }
                    }
                    // Delete things only if a retention period is
                    // specified (otherwise opening readonly catalogs
                    // can fail).
                    if retention_period.is_some() {
                        tx.append(vec![batch]).await?;
                    }
                    Ok(events)
                })
            })
            .await?)
    }

    /// Load the persisted mapping of system object to global ID. Key is (schema-name, object-name).
    #[tracing::instrument(level = "info", skip_all)]
    pub async fn load_system_gids(
        &mut self,
    ) -> Result<BTreeMap<(String, CatalogItemType, String), (GlobalId, String)>, Error> {
        Ok(COLLECTION_SYSTEM_GID_MAPPING
            .peek_one(&mut self.stash)
            .await?
            .into_iter()
            .map(|(k, v)| {
                (
                    (k.schema_name, k.object_type, k.object_name),
                    (GlobalId::System(v.id), v.fingerprint),
                )
            })
            .collect())
    }

    #[tracing::instrument(level = "info", skip_all)]
    pub async fn load_introspection_source_index_gids(
        &mut self,
        cluster_id: ClusterId,
    ) -> Result<BTreeMap<String, GlobalId>, Error> {
        Ok(COLLECTION_CLUSTER_INTROSPECTION_SOURCE_INDEX
            .peek_one(&mut self.stash)
            .await?
            .into_iter()
            .filter_map(|(k, v)| {
                if k.cluster_id == cluster_id {
                    Some((k.name, GlobalId::System(v.index_id)))
                } else {
                    None
                }
            })
            .collect())
    }

    /// Load the persisted server configurations.
    #[tracing::instrument(level = "info", skip_all)]
    pub async fn load_system_configuration(&mut self) -> Result<BTreeMap<String, String>, Error> {
        COLLECTION_SYSTEM_CONFIGURATION
            .peek_one(&mut self.stash)
            .await?
            .into_iter()
            .map(|(k, v)| Ok((k.name, v.value)))
            .collect()
    }

    /// Persist mapping from system objects to global IDs and fingerprints.
    ///
    /// Panics if provided id is not a system id.
    pub async fn set_system_object_mapping(
        &mut self,
        mappings: Vec<SystemObjectMapping>,
    ) -> Result<(), Error> {
        if mappings.is_empty() {
            return Ok(());
        }

        let mappings = mappings.into_iter().map(
            |SystemObjectMapping {
                 schema_name,
                 object_type,
                 object_name,
                 id,
                 fingerprint,
             }| {
                let id = if let GlobalId::System(id) = id {
                    id
                } else {
                    panic!("non-system id provided")
                };
                (
                    GidMappingKey {
                        schema_name,
                        object_type,
                        object_name,
                    },
                    GidMappingValue { id, fingerprint },
                )
            },
        );
        COLLECTION_SYSTEM_GID_MAPPING
            .upsert(&mut self.stash, mappings)
            .await
            .map_err(|e| e.into())
    }

    /// Panics if provided id is not a system id
    pub async fn set_introspection_source_index_gids(
        &mut self,
        mappings: Vec<(ClusterId, &str, GlobalId)>,
    ) -> Result<(), Error> {
        if mappings.is_empty() {
            return Ok(());
        }

        let mappings = mappings.into_iter().map(|(cluster_id, name, index_id)| {
            let index_id = if let GlobalId::System(id) = index_id {
                id
            } else {
                panic!("non-system id provided")
            };
            (
                ClusterIntrospectionSourceIndexKey {
                    cluster_id,
                    name: name.to_string(),
                },
                ClusterIntrospectionSourceIndexValue { index_id },
            )
        });
        COLLECTION_CLUSTER_INTROSPECTION_SOURCE_INDEX
            .upsert(&mut self.stash, mappings)
            .await
            .map_err(|e| e.into())
    }

    /// Set the configuration of a replica.
    /// This accepts only one item, as we currently use this only for the default cluster
    pub async fn set_replica_config(
        &mut self,
        replica_id: ReplicaId,
        cluster_id: ClusterId,
        name: String,
        config: &ReplicaConfig,
    ) -> Result<(), Error> {
        let key = ClusterReplicaKey { id: replica_id };
        let val = ClusterReplicaValue {
            cluster_id,
            name,
            config: config.clone().into(),
        };
        COLLECTION_CLUSTER_REPLICAS
            .upsert_key(&mut self.stash, key, |_| Ok::<_, Error>(val))
            .await??;
        Ok(())
    }

    pub async fn allocate_system_ids(&mut self, amount: u64) -> Result<Vec<GlobalId>, Error> {
        let id = self.allocate_id("system", amount).await?;

        Ok(id.into_iter().map(GlobalId::System).collect())
    }

    pub async fn allocate_user_id(&mut self) -> Result<GlobalId, Error> {
        let id = self.allocate_id("user", 1).await?;
        let id = id.into_element();
        Ok(GlobalId::User(id))
    }

    pub async fn allocate_system_cluster_id(&mut self) -> Result<ClusterId, Error> {
        let id = self.allocate_id(SYSTEM_CLUSTER_ID_ALLOC_KEY, 1).await?;
        let id = id.into_element();
        Ok(ClusterId::System(id))
    }

    pub async fn allocate_user_cluster_id(&mut self) -> Result<ClusterId, Error> {
        let id = self.allocate_id(USER_CLUSTER_ID_ALLOC_KEY, 1).await?;
        let id = id.into_element();
        Ok(ClusterId::User(id))
    }

    pub async fn allocate_replica_id(&mut self) -> Result<ReplicaId, Error> {
        let id = self.allocate_id(REPLICA_ID_ALLOC_KEY, 1).await?;
        Ok(id.into_element())
    }

    /// Get the next user id without allocating it.
    pub async fn get_next_user_global_id(&mut self) -> Result<GlobalId, Error> {
        self.get_next_id("user").await.map(GlobalId::User)
    }

    /// Get the next replica id without allocating it.
    pub async fn get_next_replica_id(&mut self) -> Result<ReplicaId, Error> {
        self.get_next_id(REPLICA_ID_ALLOC_KEY).await
    }

    async fn get_next_id(&mut self, id_type: &str) -> Result<u64, Error> {
        COLLECTION_ID_ALLOC
            .peek_key_one(
                &mut self.stash,
                IdAllocKey {
                    name: id_type.to_string(),
                },
            )
            .await
            .map(|x| x.expect("must exist").next_id)
            .map_err(Into::into)
    }

    #[tracing::instrument(level = "debug", skip(self))]
    async fn allocate_id(&mut self, id_type: &str, amount: u64) -> Result<Vec<u64>, Error> {
        if amount == 0 {
            return Ok(Vec::new());
        }
        let key = IdAllocKey {
            name: id_type.to_string(),
        };
        let (prev, next) = COLLECTION_ID_ALLOC
            .upsert_key(&mut self.stash, key, move |prev| {
                let id = prev.expect("must exist").next_id;
                match id.checked_add(amount) {
                    Some(next_gid) => Ok(IdAllocValue { next_id: next_gid }),
                    None => Err(Error::new(ErrorKind::IdExhaustion)),
                }
            })
            .await??;
        let id = prev.expect("must exist").next_id;
        Ok((id..next.next_id).collect())
    }

    /// Get all global timestamps that has been persisted to disk.
    pub async fn get_all_persisted_timestamps(
        &mut self,
    ) -> Result<BTreeMap<Timeline, mz_repr::Timestamp>, Error> {
        Ok(COLLECTION_TIMESTAMP
            .peek_one(&mut self.stash)
            .await?
            .into_iter()
            .map(|(k, v)| (k.id.parse().expect("invalid timeline persisted"), v.ts))
            .collect())
    }

    /// Persist new global timestamp for a timeline to disk.
    #[tracing::instrument(level = "debug", skip(self))]
    pub async fn persist_timestamp(
        &mut self,
        timeline: &Timeline,
        timestamp: mz_repr::Timestamp,
    ) -> Result<(), Error> {
        let key = TimestampKey {
            id: timeline.to_string(),
        };
        let (prev, next) = COLLECTION_TIMESTAMP
            .upsert_key(&mut self.stash, key, move |_| {
                Ok::<_, Error>(TimestampValue { ts: timestamp })
            })
            .await??;
        if let Some(prev) = prev {
            assert!(next >= prev, "global timestamp must always go up");
        }
        Ok(())
    }

    pub async fn transaction<'a>(&'a mut self) -> Result<Transaction<'a>, Error> {
        transaction(&mut self.stash).await
    }

    pub async fn confirm_leadership(&mut self) -> Result<(), Error> {
        Ok(self.stash.confirm_leadership().await?)
    }

    pub async fn consolidate(&mut self, collections: &[mz_stash::Id]) -> Result<(), Error> {
        Ok(self.stash.consolidate_batch(collections).await?)
    }
}

/// Gets a global timestamp for a timeline that has been persisted to disk.
///
/// Returns `None` if no persisted timestamp for the specified timeline exists.
async fn try_get_persisted_timestamp(
    stash: &mut Stash,
    timeline: &Timeline,
) -> Result<Option<mz_repr::Timestamp>, Error>
where
{
    let key = TimestampKey {
        id: timeline.to_string(),
    };
    Ok(COLLECTION_TIMESTAMP
        .peek_key_one(stash, key)
        .await?
        .map(|v| v.ts))
}

#[tracing::instrument(name = "storage::transaction", level = "debug", skip_all)]
pub async fn transaction<'a>(stash: &'a mut Stash) -> Result<Transaction<'a>, Error> {
    let (
        databases,
        schemas,
        roles,
        items,
        clusters,
        cluster_replicas,
        introspection_sources,
        id_allocator,
        configs,
        settings,
        timestamps,
        system_gid_mapping,
        system_configurations,
    ) = stash
        .with_transaction(|tx| {
            Box::pin(async move {
                // Peek the catalog collections in any order and a single transaction.
                futures::try_join!(
                    tx.peek_one(tx.collection(COLLECTION_DATABASE.name()).await?),
                    tx.peek_one(tx.collection(COLLECTION_SCHEMA.name()).await?),
                    tx.peek_one(tx.collection(COLLECTION_ROLE.name()).await?),
                    tx.peek_one(tx.collection(COLLECTION_ITEM.name()).await?),
                    tx.peek_one(tx.collection(COLLECTION_CLUSTERS.name()).await?),
                    tx.peek_one(tx.collection(COLLECTION_CLUSTER_REPLICAS.name()).await?),
                    tx.peek_one(
                        tx.collection(COLLECTION_CLUSTER_INTROSPECTION_SOURCE_INDEX.name())
                            .await?,
                    ),
                    tx.peek_one(tx.collection(COLLECTION_ID_ALLOC.name()).await?),
                    tx.peek_one(tx.collection(COLLECTION_CONFIG.name()).await?),
                    tx.peek_one(tx.collection(COLLECTION_SETTING.name()).await?),
                    tx.peek_one(tx.collection(COLLECTION_TIMESTAMP.name()).await?),
                    tx.peek_one(tx.collection(COLLECTION_SYSTEM_GID_MAPPING.name()).await?),
                    tx.peek_one(
                        tx.collection(COLLECTION_SYSTEM_CONFIGURATION.name())
                            .await?,
                    )
                )
            })
        })
        .await?;

    Ok(Transaction {
        stash,
        databases: TableTransaction::new(databases, |a, b| a.name == b.name),
        schemas: TableTransaction::new(schemas, |a, b| {
            a.database_id == b.database_id && a.name == b.name
        }),
        items: TableTransaction::new(items, |a, b| a.schema_id == b.schema_id && a.name == b.name),
        roles: TableTransaction::new(roles, |a, b| a.role.name == b.role.name),
        clusters: TableTransaction::new(clusters, |a, b| a.name == b.name),
        cluster_replicas: TableTransaction::new(cluster_replicas, |a, b| {
            a.cluster_id == b.cluster_id && a.name == b.name
        }),
        introspection_sources: TableTransaction::new(introspection_sources, |_a, _b| false),
        id_allocator: TableTransaction::new(id_allocator, |_a, _b| false),
        configs: TableTransaction::new(configs, |_a, _b| false),
        settings: TableTransaction::new(settings, |_a, _b| false),
        timestamps: TableTransaction::new(timestamps, |_a, _b| false),
        system_gid_mapping: TableTransaction::new(system_gid_mapping, |_a, _b| false),
        system_configurations: TableTransaction::new(system_configurations, |_a, _b| false),
        audit_log_updates: Vec::new(),
        storage_usage_updates: Vec::new(),
    })
}

pub struct Transaction<'a> {
    stash: &'a mut Stash,
    databases: TableTransaction<DatabaseKey, DatabaseValue>,
    schemas: TableTransaction<SchemaKey, SchemaValue>,
    items: TableTransaction<ItemKey, ItemValue>,
    roles: TableTransaction<RoleKey, RoleValue>,
    clusters: TableTransaction<ClusterKey, ClusterValue>,
    cluster_replicas: TableTransaction<ClusterReplicaKey, ClusterReplicaValue>,
    introspection_sources:
        TableTransaction<ClusterIntrospectionSourceIndexKey, ClusterIntrospectionSourceIndexValue>,
    id_allocator: TableTransaction<IdAllocKey, IdAllocValue>,
    configs: TableTransaction<String, ConfigValue>,
    settings: TableTransaction<SettingKey, SettingValue>,
    timestamps: TableTransaction<TimestampKey, TimestampValue>,
    system_gid_mapping: TableTransaction<GidMappingKey, GidMappingValue>,
    system_configurations: TableTransaction<ServerConfigurationKey, ServerConfigurationValue>,
    // Don't make this a table transaction so that it's not read into the stash
    // memory cache.
    audit_log_updates: Vec<(AuditLogKey, (), i64)>,
    storage_usage_updates: Vec<(StorageUsageKey, (), i64)>,
}

impl<'a> Transaction<'a> {
    pub fn loaded_items(&self) -> Vec<(GlobalId, QualifiedObjectName, SerializedCatalogItem)> {
        let databases = self.databases.items();
        let schemas = self.schemas.items();
        let mut items = Vec::new();
        self.items.for_values(|k, v| {
            let schema = match schemas.get(&SchemaKey { id: v.schema_id }) {
                Some(schema) => schema,
                None => panic!(
                    "corrupt stash! unknown schema id {}, for item with key \
                        {k:?} and value {v:?}",
                    v.schema_id
                ),
            };
            let database_spec = match schema.database_id {
                Some(id) => {
                    if databases.get(&DatabaseKey { id }).is_none() {
                        panic!(
                            "corrupt stash! unknown database id {id}, for item with key \
                        {k:?} and value {v:?}"
                        );
                    }
                    ResolvedDatabaseSpecifier::from(id)
                }
                None => ResolvedDatabaseSpecifier::Ambient,
            };
            items.push((
                k.gid,
                QualifiedObjectName {
                    qualifiers: ObjectQualifiers {
                        database_spec,
                        schema_spec: SchemaSpecifier::from(v.schema_id),
                    },
                    item: v.name.clone(),
                },
                v.definition.clone(),
            ));
        });
        items.sort_by_key(|(id, _, _)| *id);
        items
    }

    pub fn insert_audit_log_event(&mut self, event: VersionedEvent) {
        self.audit_log_updates.push((AuditLogKey { event }, (), 1));
    }

    pub fn insert_storage_usage_event(&mut self, metric: VersionedStorageUsage) {
        self.storage_usage_updates
            .push((StorageUsageKey { metric }, (), 1));
    }

    pub fn insert_database(&mut self, database_name: &str) -> Result<DatabaseId, Error> {
        let id = self.get_and_increment_id(DATABASE_ID_ALLOC_KEY.to_string())?;
        match self.databases.insert(
            DatabaseKey { id },
            DatabaseValue {
                name: database_name.to_string(),
            },
        ) {
            Ok(_) => Ok(DatabaseId::new(id)),
            Err(_) => Err(Error::new(ErrorKind::DatabaseAlreadyExists(
                database_name.to_owned(),
            ))),
        }
    }

    pub fn insert_schema(
        &mut self,
        database_id: DatabaseId,
        schema_name: &str,
    ) -> Result<SchemaId, Error> {
        let id = self.get_and_increment_id(SCHEMA_ID_ALLOC_KEY.to_string())?;
        match self.schemas.insert(
            SchemaKey { id },
            SchemaValue {
                database_id: Some(database_id.0),
                name: schema_name.to_string(),
            },
        ) {
            Ok(_) => Ok(SchemaId::new(id)),
            Err(_) => Err(Error::new(ErrorKind::SchemaAlreadyExists(
                schema_name.to_owned(),
            ))),
        }
    }

    pub fn insert_user_role(&mut self, role: SerializedRole) -> Result<RoleId, Error> {
        self.insert_role(role, USER_ROLE_ID_ALLOC_KEY, RoleId::User)
    }

    fn insert_system_role(&mut self, role: SerializedRole) -> Result<RoleId, Error> {
        self.insert_role(role, SYSTEM_ROLE_ID_ALLOC_KEY, RoleId::System)
    }

    fn insert_role<F>(
        &mut self,
        role: SerializedRole,
        id_alloc_key: &str,
        role_id_variant: F,
    ) -> Result<RoleId, Error>
    where
        F: Fn(u64) -> RoleId,
    {
        let id = self.get_and_increment_id(id_alloc_key.to_string())?;
        let id = role_id_variant(id);
        let name = role.name.clone();
        match self.roles.insert(RoleKey { id }, RoleValue { role }) {
            Ok(_) => Ok(id),
            Err(_) => Err(Error::new(ErrorKind::RoleAlreadyExists(name))),
        }
    }

    /// Panics if any introspection source id is not a system id
    pub fn insert_user_cluster(
        &mut self,
        cluster_id: ClusterId,
        cluster_name: &str,
        linked_object_id: Option<GlobalId>,
        introspection_source_indexes: &Vec<(&'static BuiltinLog, GlobalId)>,
    ) -> Result<(), Error> {
        self.insert_cluster(
            cluster_id,
            cluster_name,
            linked_object_id,
            introspection_source_indexes,
        )
    }

    /// Panics if any introspection source id is not a system id
    pub fn insert_system_cluster(
        &mut self,
        cluster_id: ClusterId,
        cluster_name: &str,
        introspection_source_indexes: &Vec<(&'static BuiltinLog, GlobalId)>,
    ) -> Result<(), Error> {
        self.insert_cluster(cluster_id, cluster_name, None, introspection_source_indexes)
    }

    fn insert_cluster(
        &mut self,
        cluster_id: ClusterId,
        cluster_name: &str,
        linked_object_id: Option<GlobalId>,
        introspection_source_indexes: &Vec<(&'static BuiltinLog, GlobalId)>,
    ) -> Result<(), Error> {
        if let Err(_) = self.clusters.insert(
            ClusterKey { id: cluster_id },
            ClusterValue {
                name: cluster_name.to_string(),
                linked_object_id,
            },
        ) {
            return Err(Error::new(ErrorKind::ClusterAlreadyExists(
                cluster_name.to_owned(),
            )));
        };

        for (builtin, index_id) in introspection_source_indexes {
            let index_id = if let GlobalId::System(id) = index_id {
                *id
            } else {
                panic!("non-system id provided")
            };
            self.introspection_sources
                .insert(
                    ClusterIntrospectionSourceIndexKey {
                        cluster_id,
                        name: builtin.name.to_string(),
                    },
                    ClusterIntrospectionSourceIndexValue { index_id },
                )
                .expect("no uniqueness violation");
        }

        Ok(())
    }

    pub fn insert_cluster_replica(
        &mut self,
        cluster_id: ClusterId,
        replica_id: ReplicaId,
        replica_name: &str,
        config: &SerializedReplicaConfig,
    ) -> Result<(), Error> {
        if let Err(_) = self.cluster_replicas.insert(
            ClusterReplicaKey { id: replica_id },
            ClusterReplicaValue {
                cluster_id,
                name: replica_name.into(),
                config: config.clone(),
            },
        ) {
            let cluster = self
                .clusters
                .get(&ClusterKey { id: cluster_id })
                .expect("cluster exists");
            return Err(Error::new(ErrorKind::DuplicateReplica(
                replica_name.to_string(),
                cluster.name.to_string(),
            )));
        };
        Ok(())
    }

    /// Updates persisted information about persisted introspection source
    /// indexes.
    ///
    /// Panics if provided id is not a system id.
    pub fn update_introspection_source_index_gids(
        &mut self,
        mappings: impl Iterator<Item = (ClusterId, impl Iterator<Item = (String, GlobalId)>)>,
    ) -> Result<(), Error> {
        for (cluster_id, updates) in mappings {
            for (name, id) in updates {
                let index_id = if let GlobalId::System(index_id) = id {
                    index_id
                } else {
                    panic!("Introspection source index should have a system id")
                };
                let prev = self.introspection_sources.set(
                    ClusterIntrospectionSourceIndexKey { cluster_id, name },
                    Some(ClusterIntrospectionSourceIndexValue { index_id }),
                )?;
                if prev.is_none() {
                    return Err(Error {
                        kind: ErrorKind::FailedBuiltinSchemaMigration(format!("{id}")),
                    });
                }
            }
        }
        Ok(())
    }

    pub fn insert_item(
        &mut self,
        id: GlobalId,
        schema_id: SchemaId,
        item_name: &str,
        item: SerializedCatalogItem,
    ) -> Result<(), Error> {
        match self.items.insert(
            ItemKey { gid: id },
            ItemValue {
                schema_id: schema_id.0,
                name: item_name.to_string(),
                definition: item,
            },
        ) {
            Ok(_) => Ok(()),
            Err(_) => Err(Error::new(ErrorKind::ItemAlreadyExists(
                id,
                item_name.to_owned(),
            ))),
        }
    }

    pub fn get_and_increment_id(&mut self, key: String) -> Result<u64, Error> {
        let id = self
            .id_allocator
            .items()
            .get(&IdAllocKey { name: key.clone() })
            .unwrap_or_else(|| panic!("{key} id allocator missing"))
            .next_id;
        let next_id = id
            .checked_add(1)
            .ok_or_else(|| Error::new(ErrorKind::IdExhaustion))?;
        let prev = self
            .id_allocator
            .set(IdAllocKey { name: key }, Some(IdAllocValue { next_id }))?;
        assert!(prev.is_some());
        Ok(id)
    }

    pub fn remove_database(&mut self, id: &DatabaseId) -> Result<(), Error> {
        let prev = self.databases.set(DatabaseKey { id: id.0 }, None)?;
        if prev.is_some() {
            Ok(())
        } else {
            Err(SqlCatalogError::UnknownDatabase(id.to_string()).into())
        }
    }

    pub fn remove_schema(
        &mut self,
        database_id: &DatabaseId,
        schema_id: &SchemaId,
    ) -> Result<(), Error> {
        let prev = self.schemas.set(SchemaKey { id: schema_id.0 }, None)?;
        if prev.is_some() {
            Ok(())
        } else {
            Err(SqlCatalogError::UnknownSchema(format!("{}.{}", database_id.0, schema_id.0)).into())
        }
    }

    pub fn remove_role(&mut self, name: &str) -> Result<(), Error> {
        let roles = self.roles.delete(|_k, v| v.role.name == name);
        assert!(
            roles.iter().all(|(k, _)| k.id.is_user()),
            "cannot delete non-user roles"
        );
        let n = roles.len();
        assert!(n <= 1);
        if n == 1 {
            Ok(())
        } else {
            Err(SqlCatalogError::UnknownRole(name.to_owned()).into())
        }
    }

    pub fn remove_cluster(&mut self, id: ClusterId) -> Result<(), Error> {
        let deleted = self.clusters.delete(|k, _v| k.id == id);
        if deleted.is_empty() {
            Err(SqlCatalogError::UnknownCluster(id.to_string()).into())
        } else {
            assert_eq!(deleted.len(), 1);
            // Cascade delete introspection sources and cluster replicas.
            //
            // TODO(benesch): this doesn't seem right. Cascade deletions should
            // be entirely the domain of the higher catalog layer, not the
            // storage layer.
            self.cluster_replicas.delete(|_k, v| v.cluster_id == id);
            self.introspection_sources
                .delete(|k, _v| k.cluster_id == id);
            Ok(())
        }
    }

    pub fn remove_cluster_replica(&mut self, id: ReplicaId) -> Result<(), Error> {
        let deleted = self.cluster_replicas.delete(|k, _v| k.id == id);
        if deleted.len() == 1 {
            Ok(())
        } else {
            assert!(deleted.is_empty());
            Err(SqlCatalogError::UnknownClusterReplica(id.to_string()).into())
        }
    }

    /// Removes item `id` from the transaction.
    ///
    /// Returns an error if `id` is not found.
    ///
    /// Runtime is linear with respect to the total number of items in the stash.
    /// DO NOT call this function in a loop, use [`Self::remove_items`] instead.
    pub fn remove_item(&mut self, id: GlobalId) -> Result<(), Error> {
        let prev = self.items.set(ItemKey { gid: id }, None)?;
        if prev.is_some() {
            Ok(())
        } else {
            Err(SqlCatalogError::UnknownItem(id.to_string()).into())
        }
    }

    /// Removes all items in `ids` from the transaction.
    ///
    /// Returns an error if any id in `ids` is not found.
    ///
    /// NOTE: On error, there still may be some items removed from the transaction. It is
    /// up to the called to either abort the transaction or commit.
    pub fn remove_items(&mut self, ids: BTreeSet<GlobalId>) -> Result<(), Error> {
        let n = self.items.delete(|k, _v| ids.contains(&k.gid)).len();
        if n == ids.len() {
            Ok(())
        } else {
            let item_gids = self.items.items().keys().map(|k| k.gid).collect();
            let mut unknown = ids.difference(&item_gids);
            Err(SqlCatalogError::UnknownItem(unknown.join(", ")).into())
        }
    }

    /// Updates item `id` in the transaction to `item_name` and `item`.
    ///
    /// Returns an error if `id` is not found.
    ///
    /// Runtime is linear with respect to the total number of items in the stash.
    /// DO NOT call this function in a loop, use [`Self::update_items`] instead.
    pub fn update_item(
        &mut self,
        id: GlobalId,
        item_name: &str,
        item: &SerializedCatalogItem,
    ) -> Result<(), Error> {
        let n = self.items.update(|k, v| {
            if k.gid == id {
                Some(ItemValue {
                    schema_id: v.schema_id,
                    name: item_name.to_string(),
                    definition: item.clone(),
                })
            } else {
                None
            }
        })?;
        assert!(n <= 1);
        if n == 1 {
            Ok(())
        } else {
            Err(SqlCatalogError::UnknownItem(id.to_string()).into())
        }
    }

    /// Updates all items with ids matching the keys of `items` in the transaction, to the
    /// corresponding value in `items`.
    ///
    /// Returns an error if any id in `items` is not found.
    ///
    /// NOTE: On error, there still may be some items updated in the transaction. It is
    /// up to the called to either abort the transaction or commit.
    pub fn update_items(
        &mut self,
        items: BTreeMap<GlobalId, (String, SerializedCatalogItem)>,
    ) -> Result<(), Error> {
        let n = self.items.update(|k, v| {
            if let Some((item_name, item)) = items.get(&k.gid) {
                Some(ItemValue {
                    schema_id: v.schema_id,
                    name: item_name.clone(),
                    definition: item.clone(),
                })
            } else {
                None
            }
        })?;
        let n = usize::try_from(n).expect("Must be positive and fit in usize");
        if n == items.len() {
            Ok(())
        } else {
            let update_ids: BTreeSet<_> = items.into_keys().collect();
            let item_ids: BTreeSet<_> = self.items.items().keys().map(|k| k.gid).collect();
            let mut unknown = update_ids.difference(&item_ids);
            Err(SqlCatalogError::UnknownItem(unknown.join(", ")).into())
        }
    }

    /// Updates role `id` in the transaction to `role`.
    ///
    /// Returns an error if `id` is not found.
    ///
    /// Runtime is linear with respect to the total number of items in the stash.
    /// DO NOT call this function in a loop, implement and use some `Self::update_roles` instead.
    /// You should model it after [`Self::update_items`].
    pub fn update_role(&mut self, id: RoleId, role: SerializedRole) -> Result<(), Error> {
        let n = self.roles.update(move |k, _v| {
            if k.id == id {
                Some(RoleValue { role: role.clone() })
            } else {
                None
            }
        })?;
        assert!(n <= 1);
        if n == 1 {
            Ok(())
        } else {
            Err(SqlCatalogError::UnknownItem(id.to_string()).into())
        }
    }

    pub fn update_user_version(&mut self, version: u64) -> Result<(), Error> {
        let prev = self.configs.set(
            USER_VERSION.to_string(),
            Some(ConfigValue { value: version }),
        )?;
        assert!(prev.is_some());
        Ok(())
    }

    /// Updates persisted mapping from system objects to global IDs and fingerprints. Each element
    /// of `mappings` should be (old-global-id, new-system-object-mapping).
    ///
    /// Panics if provided id is not a system id.
    pub fn update_system_object_mappings(
        &mut self,
        mappings: BTreeMap<GlobalId, SystemObjectMapping>,
    ) -> Result<(), Error> {
        let n = self.system_gid_mapping.update(|_k, v| {
            if let Some(mapping) = mappings.get(&GlobalId::System(v.id)) {
                let id = if let GlobalId::System(id) = mapping.id {
                    id
                } else {
                    panic!("non-system id provided")
                };
                Some(GidMappingValue {
                    id,
                    fingerprint: mapping.fingerprint.clone(),
                })
            } else {
                None
            }
        })?;

        if usize::try_from(n).expect("update diff should fit into usize") != mappings.len() {
            let id_str = mappings.keys().map(|id| id.to_string()).join(",");
            return Err(Error {
                kind: ErrorKind::FailedBuiltinSchemaMigration(id_str),
            });
        }

        Ok(())
    }

    /// Upserts persisted system configuration `name` to `value`.
    pub fn upsert_system_config(&mut self, name: &str, value: String) -> Result<(), Error> {
        let key = ServerConfigurationKey {
            name: name.to_string(),
        };
        let value = ServerConfigurationValue { value };
        self.system_configurations.set(key, Some(value))?;
        Ok(())
    }

    /// Removes persisted system configuration `name`.
    pub fn remove_system_config(&mut self, name: &str) {
        let key = ServerConfigurationKey {
            name: name.to_string(),
        };
        self.system_configurations
            .set(key, None)
            .expect("cannot have uniqueness violation");
    }

    /// Removes all persisted system configurations.
    pub fn clear_system_configs(&mut self) {
        self.system_configurations.delete(|_k, _v| true);
    }

    pub fn remove_timestamp(&mut self, timeline: Timeline) {
        let timeline_str = timeline.to_string();
        let prev = self
            .timestamps
            .set(TimestampKey { id: timeline_str }, None)
            .expect("cannot have uniqueness violation");
        assert!(prev.is_some());
    }

    /// Commits the storage transaction to the stash. Any error returned
    /// indicates the stash may be in an indeterminate state and needs to be
    /// fully re-read before proceeding. In general, this must be fatal to the
    /// calling process. We do not panic/halt inside this function itself so
    /// that errors can bubble up during initialization.
    #[tracing::instrument(level = "debug", skip_all)]
    pub async fn commit(self) -> Result<(), Error> {
        async fn add_batch<'tx, K, V>(
            tx: &'tx mz_stash::Transaction<'tx>,
            batches: &mut Vec<AppendBatch>,
            typed: &TypedCollection<K, V>,
            changes: &[(K, V, mz_stash::Diff)],
        ) -> Result<(), StashError>
        where
            K: mz_stash::Data + 'tx,
            V: mz_stash::Data + 'tx,
        {
            if changes.is_empty() {
                return Ok(());
            }
            let collection = tx.collection::<K, V>(typed.name()).await?;
            let upper = tx.upper(collection.id).await?;
            let mut batch = collection.make_batch_lower(upper)?;
            for (k, v, diff) in changes {
                collection.append_to_batch(&mut batch, k, v, *diff);
            }
            batches.push(batch);
            Ok(())
        }

        // The with_transaction fn below requires a Fn that can be cloned,
        // meaning anything it closes over must be Clone. The .pending() here
        // return Vecs. Thus, the Arcs here aren't strictly necessary because
        // Vecs are Clone. However, using an Arc means that we never clone the
        // Vec (which would happen at least one time when the txn starts), and
        // instead only clone the Arc.
        let databases = Arc::new(self.databases.pending());
        let schemas = Arc::new(self.schemas.pending());
        let items = Arc::new(self.items.pending());
        let roles = Arc::new(self.roles.pending());
        let clusters = Arc::new(self.clusters.pending());
        let cluster_replicas = Arc::new(self.cluster_replicas.pending());
        let introspection_sources = Arc::new(self.introspection_sources.pending());
        let id_allocator = Arc::new(self.id_allocator.pending());
        let configs = Arc::new(self.configs.pending());
        let settings = Arc::new(self.settings.pending());
        let timestamps = Arc::new(self.timestamps.pending());
        let system_gid_mapping = Arc::new(self.system_gid_mapping.pending());
        let system_configurations = Arc::new(self.system_configurations.pending());
        let audit_log_updates = Arc::new(self.audit_log_updates);
        let storage_usage_updates = Arc::new(self.storage_usage_updates);

        self.stash
            .with_transaction(move |tx| {
                Box::pin(async move {
                    let mut batches = Vec::new();
                    add_batch(&tx, &mut batches, &COLLECTION_DATABASE, &databases).await?;
                    add_batch(&tx, &mut batches, &COLLECTION_SCHEMA, &schemas).await?;
                    add_batch(&tx, &mut batches, &COLLECTION_ITEM, &items).await?;
                    add_batch(&tx, &mut batches, &COLLECTION_ROLE, &roles).await?;
                    add_batch(&tx, &mut batches, &COLLECTION_CLUSTERS, &clusters).await?;
                    add_batch(
                        &tx,
                        &mut batches,
                        &COLLECTION_CLUSTER_REPLICAS,
                        &cluster_replicas,
                    )
                    .await?;
                    add_batch(
                        &tx,
                        &mut batches,
                        &COLLECTION_CLUSTER_INTROSPECTION_SOURCE_INDEX,
                        &introspection_sources,
                    )
                    .await?;
                    add_batch(&tx, &mut batches, &COLLECTION_ID_ALLOC, &id_allocator).await?;
                    add_batch(&tx, &mut batches, &COLLECTION_CONFIG, &configs).await?;
                    add_batch(&tx, &mut batches, &COLLECTION_SETTING, &settings).await?;
                    add_batch(&tx, &mut batches, &COLLECTION_TIMESTAMP, &timestamps).await?;
                    add_batch(
                        &tx,
                        &mut batches,
                        &COLLECTION_SYSTEM_GID_MAPPING,
                        &system_gid_mapping,
                    )
                    .await?;
                    add_batch(
                        &tx,
                        &mut batches,
                        &COLLECTION_SYSTEM_CONFIGURATION,
                        &system_configurations,
                    )
                    .await?;
                    add_batch(&tx, &mut batches, &COLLECTION_AUDIT_LOG, &audit_log_updates).await?;
                    add_batch(
                        &tx,
                        &mut batches,
                        &COLLECTION_STORAGE_USAGE,
                        &storage_usage_updates,
                    )
                    .await?;
                    tx.append(batches).await?;
                    Ok(())
                })
            })
            .await?;
        Ok(())
    }
}

/// Returns true if collection is uninitialized, false otherwise.
pub async fn is_collection_uninitialized<K, V>(
    stash: &mut Stash,
    collection: &TypedCollection<K, V>,
) -> Result<bool, Error>
where
    K: mz_stash::Data,
    V: mz_stash::Data,
{
    Ok(collection.upper(stash).await?.elements() == [mz_stash::Timestamp::MIN])
}

/// Inserts empty values into all new collections, so the collections are readable.
#[tracing::instrument(level = "info", skip_all)]
pub async fn initialize_stash(stash: &mut Stash) -> Result<(), Error> {
    async fn add_batch<'tx, K, V>(
        tx: &'tx mz_stash::Transaction<'tx>,
        typed: &TypedCollection<K, V>,
    ) -> Result<Option<AppendBatch>, StashError>
    where
        K: mz_stash::Data,
        V: mz_stash::Data,
    {
        let collection = tx.collection::<K, V>(typed.name()).await?;
        let upper = tx.upper(collection.id).await?;
        if upper.elements() == [mz_stash::Timestamp::MIN] {
            Ok(Some(collection.make_batch_lower(upper)?))
        } else {
            Ok(None)
        }
    }

    stash
        .with_transaction(move |tx| {
            Box::pin(async move {
                // Query all collections in parallel. Makes for triplicated
                // names, but runs quick.
                let (
                    config,
                    setting,
                    id_alloc,
                    system_gid_mapping,
                    clusters,
                    cluster_introspection,
                    cluster_replicas,
                    database,
                    schema,
                    item,
                    role,
                    timestamp,
                    system_configuration,
                    audit_log,
                    storage_usage,
                ) = futures::try_join!(
                    add_batch(&tx, &COLLECTION_CONFIG),
                    add_batch(&tx, &COLLECTION_SETTING),
                    add_batch(&tx, &COLLECTION_ID_ALLOC),
                    add_batch(&tx, &COLLECTION_SYSTEM_GID_MAPPING),
                    add_batch(&tx, &COLLECTION_CLUSTERS),
                    add_batch(&tx, &COLLECTION_CLUSTER_INTROSPECTION_SOURCE_INDEX),
                    add_batch(&tx, &COLLECTION_CLUSTER_REPLICAS),
                    add_batch(&tx, &COLLECTION_DATABASE),
                    add_batch(&tx, &COLLECTION_SCHEMA),
                    add_batch(&tx, &COLLECTION_ITEM),
                    add_batch(&tx, &COLLECTION_ROLE),
                    add_batch(&tx, &COLLECTION_TIMESTAMP),
                    add_batch(&tx, &COLLECTION_SYSTEM_CONFIGURATION),
                    add_batch(&tx, &COLLECTION_AUDIT_LOG),
                    add_batch(&tx, &COLLECTION_STORAGE_USAGE),
                )?;
                let batches: Vec<AppendBatch> = [
                    config,
                    setting,
                    id_alloc,
                    system_gid_mapping,
                    clusters,
                    cluster_introspection,
                    cluster_replicas,
                    database,
                    schema,
                    item,
                    role,
                    timestamp,
                    system_configuration,
                    audit_log,
                    storage_usage,
                ]
                .into_iter()
                .filter_map(|b| b)
                .collect();
                tx.append(batches).await?;
                Ok(())
            })
        })
        .await
        .map_err(|err| err.into())
}

#[derive(Clone, Deserialize, Serialize, PartialOrd, PartialEq, Eq, Ord, Hash)]
pub struct SettingKey {
    name: String,
}

#[derive(Clone, Deserialize, Serialize, PartialOrd, PartialEq, Eq, Ord)]
pub struct SettingValue {
    value: String,
}

#[derive(Clone, Deserialize, Serialize, PartialOrd, PartialEq, Eq, Ord, Hash)]
pub struct IdAllocKey {
    name: String,
}

#[derive(Clone, Deserialize, Serialize, PartialOrd, PartialEq, Eq, Ord)]
pub struct IdAllocValue {
    next_id: u64,
}

#[derive(Clone, Deserialize, Serialize, PartialOrd, PartialEq, Eq, Ord, Hash)]
pub struct GidMappingKey {
    schema_name: String,
    object_type: CatalogItemType,
    object_name: String,
}

#[derive(Clone, Deserialize, Serialize, PartialOrd, PartialEq, Eq, Ord)]
pub struct GidMappingValue {
    id: u64,
    fingerprint: String,
}

#[derive(Clone, Deserialize, Serialize, PartialOrd, PartialEq, Eq, Ord, Hash)]
pub struct ClusterKey {
    id: ClusterId,
}

#[derive(Clone, Deserialize, Serialize, PartialOrd, PartialEq, Eq, Ord)]
pub struct ClusterValue {
    name: String,
    linked_object_id: Option<GlobalId>,
}

#[derive(Clone, Deserialize, Serialize, PartialOrd, PartialEq, Eq, Ord, Hash)]
pub struct ClusterIntrospectionSourceIndexKey {
    #[serde(rename = "compute_id")] // historical name
    cluster_id: ClusterId,
    name: String,
}

#[derive(Clone, Deserialize, Serialize, PartialOrd, PartialEq, Eq, Ord)]
pub struct ClusterIntrospectionSourceIndexValue {
    index_id: u64,
}

#[derive(Clone, Deserialize, Serialize, PartialOrd, PartialEq, Eq, Ord, Hash)]
pub struct DatabaseKey {
    id: u64,
}

#[derive(Clone, Deserialize, Serialize, PartialOrd, PartialEq, Eq, Ord, Hash)]
pub struct ClusterReplicaKey {
    id: ReplicaId,
}

#[derive(Clone, Deserialize, Serialize, PartialOrd, PartialEq, Eq, Ord)]
pub struct ClusterReplicaValue {
    #[serde(rename = "compute_instance_id")] // historical name
    cluster_id: ClusterId,
    name: String,
    config: SerializedReplicaConfig,
}

#[derive(Clone, Deserialize, Serialize, PartialOrd, PartialEq, Eq, Ord)]
pub struct DatabaseValue {
    name: String,
}

#[derive(Clone, Deserialize, Serialize, PartialOrd, PartialEq, Eq, Ord, Hash)]
pub struct SchemaKey {
    id: u64,
}

#[derive(Clone, Deserialize, Serialize, PartialOrd, PartialEq, Eq, Ord)]
pub struct SchemaValue {
    database_id: Option<u64>,
    name: String,
}

#[derive(Clone, Deserialize, Serialize, PartialOrd, PartialEq, Eq, Ord, Hash, Debug)]
pub struct ItemKey {
    gid: GlobalId,
}

#[derive(Clone, Deserialize, Serialize, PartialOrd, PartialEq, Eq, Ord, Debug)]
pub struct ItemValue {
    schema_id: u64,
    name: String,
    definition: SerializedCatalogItem,
}

#[derive(Clone, Deserialize, Serialize, PartialOrd, PartialEq, Eq, Ord, Hash, Debug)]
pub struct RoleKey {
    id: RoleId,
}

#[derive(Clone, Deserialize, Serialize, PartialOrd, PartialEq, Eq, Ord, Debug)]
pub struct RoleValue {
    // flatten needed for backwards compatibility.
    #[serde(flatten)]
    role: SerializedRole,
}

#[derive(Clone, Deserialize, Serialize, PartialOrd, PartialEq, Eq, Ord, Hash)]
pub struct ConfigValue {
    value: u64,
}

#[derive(Clone, Deserialize, Serialize, PartialOrd, PartialEq, Eq, Ord, Hash)]
pub struct AuditLogKey {
    event: VersionedEvent,
}

#[derive(Clone, Deserialize, Serialize, PartialOrd, PartialEq, Eq, Ord, Hash)]
pub struct StorageUsageKey {
    metric: VersionedStorageUsage,
}

#[derive(Clone, Deserialize, Serialize, PartialOrd, PartialEq, Eq, Ord, Hash)]
pub struct TimestampKey {
    id: String,
}

#[derive(Clone, Deserialize, Serialize, PartialOrd, PartialEq, Eq, Ord)]
pub struct TimestampValue {
    ts: mz_repr::Timestamp,
}

#[derive(Clone, Deserialize, Serialize, PartialOrd, PartialEq, Eq, Ord, Hash)]
pub struct ServerConfigurationKey {
    name: String,
}

#[derive(Clone, Deserialize, Serialize, PartialOrd, PartialEq, Eq, Ord)]
pub struct ServerConfigurationValue {
    value: String,
}

pub static COLLECTION_CONFIG: TypedCollection<String, ConfigValue> = TypedCollection::new("config");
pub static COLLECTION_SETTING: TypedCollection<SettingKey, SettingValue> =
    TypedCollection::new("setting");
pub static COLLECTION_ID_ALLOC: TypedCollection<IdAllocKey, IdAllocValue> =
    TypedCollection::new("id_alloc");
pub static COLLECTION_SYSTEM_GID_MAPPING: TypedCollection<GidMappingKey, GidMappingValue> =
    TypedCollection::new("system_gid_mapping");
pub static COLLECTION_CLUSTERS: TypedCollection<ClusterKey, ClusterValue> =
    TypedCollection::new("compute_instance"); // historical name
pub static COLLECTION_CLUSTER_INTROSPECTION_SOURCE_INDEX: TypedCollection<
    ClusterIntrospectionSourceIndexKey,
    ClusterIntrospectionSourceIndexValue,
> = TypedCollection::new("compute_introspection_source_index"); // historical name
pub static COLLECTION_CLUSTER_REPLICAS: TypedCollection<ClusterReplicaKey, ClusterReplicaValue> =
    TypedCollection::new("compute_replicas"); // historical name
pub static COLLECTION_DATABASE: TypedCollection<DatabaseKey, DatabaseValue> =
    TypedCollection::new("database");
pub static COLLECTION_SCHEMA: TypedCollection<SchemaKey, SchemaValue> =
    TypedCollection::new("schema");
pub static COLLECTION_ITEM: TypedCollection<ItemKey, ItemValue> = TypedCollection::new("item");
pub static COLLECTION_ROLE: TypedCollection<RoleKey, RoleValue> = TypedCollection::new("role");
pub static COLLECTION_TIMESTAMP: TypedCollection<TimestampKey, TimestampValue> =
    TypedCollection::new("timestamp");
pub static COLLECTION_SYSTEM_CONFIGURATION: TypedCollection<
    ServerConfigurationKey,
    ServerConfigurationValue,
> = TypedCollection::new("system_configuration");
pub static COLLECTION_AUDIT_LOG: TypedCollection<AuditLogKey, ()> =
    TypedCollection::new("audit_log");
pub static COLLECTION_STORAGE_USAGE: TypedCollection<StorageUsageKey, ()> =
    TypedCollection::new("storage_usage");

pub static ALL_COLLECTIONS: &[&str] = &[
    COLLECTION_CONFIG.name(),
    COLLECTION_SETTING.name(),
    COLLECTION_ID_ALLOC.name(),
    COLLECTION_SYSTEM_GID_MAPPING.name(),
    COLLECTION_CLUSTERS.name(),
    COLLECTION_CLUSTER_INTROSPECTION_SOURCE_INDEX.name(),
    COLLECTION_CLUSTER_REPLICAS.name(),
    COLLECTION_DATABASE.name(),
    COLLECTION_SCHEMA.name(),
    COLLECTION_ITEM.name(),
    COLLECTION_ROLE.name(),
    COLLECTION_TIMESTAMP.name(),
    COLLECTION_SYSTEM_CONFIGURATION.name(),
    COLLECTION_AUDIT_LOG.name(),
    COLLECTION_STORAGE_USAGE.name(),
];<|MERGE_RESOLUTION|>--- conflicted
+++ resolved
@@ -321,74 +321,9 @@
         |_, _, _| Ok(()),
         |_, _, _| Ok(()),
         |_, _, _| Ok(()),
-<<<<<<< HEAD
         |_, _, _| Ok(()),
         |_, _, _| Ok(()),
         |_, _, _| Ok(()),
-=======
-        // An optional field, `idle_arrangement_merge_effort`, was added to replica configs, which
-        // should default to `None` for existing configs. The deserialization is able deserialize
-        // the missing values as `None`. This migration updates the on-disk version to explicitly
-        // have a `None` value instead of a missing value.
-        //
-        // Introduced in v0.39.0
-        |txn: &mut Transaction<'_>, _now, _bootstrap_args| {
-            txn.cluster_replicas.update(|_k, v| Some(v.clone()))?;
-            Ok(())
-        },
-        // Remove the materialize role from existing deployments
-        //
-        // Introduced in v0.45.0
-        //
-        // TODO(jkosh44) Can be cleared (patched to be empty) in v0.46.0
-        |txn: &mut Transaction<'_>, now, _bootstrap_args| {
-            let roles = txn
-                .roles
-                .delete(|_role_key, role_value| &role_value.role.name == "materialize");
-            assert!(roles.len() <= 1, "duplicate roles are not allowed");
-            if roles.len() == 1 {
-                let (role_key, role_value) = roles.into_element();
-                let id = txn.get_and_increment_id(AUDIT_LOG_ID_ALLOC_KEY.to_string())?;
-                txn.audit_log_updates.push((
-                    AuditLogKey {
-                        event: VersionedEvent::V1(EventV1 {
-                            id,
-                            event_type: EventType::Drop,
-                            object_type: ObjectType::Role,
-                            details: EventDetails::IdNameV1(mz_audit_log::IdNameV1 {
-                                id: role_key.id.to_string(),
-                                name: role_value.role.name,
-                            }),
-                            user: None,
-                            occurred_at: now,
-                        }),
-                    },
-                    (),
-                    1,
-                ));
-            }
-            Ok(())
-        },
-        // Attributes were added to role definitions.
-        //
-        // Introduced in v0.45.0
-        //
-        // TODO(jkosh44) Can be cleared (patched to be empty) in v0.48.0
-        |txn: &mut Transaction<'_>, _now, _bootstrap_args| {
-            txn.roles.update(|_role_key, role_value| {
-                let mut role_value = role_value.clone();
-                if role_value.role.attributes.is_none() {
-                    let is_mz_system_role = role_value.role.name == SYSTEM_USER.name;
-                    let mut attributes = RoleAttributes::new();
-                    if is_mz_system_role {
-                        attributes = attributes.with_all();
-                    }
-                    role_value.role.attributes = Some(attributes);
-                }
-                Some(role_value)
-            })?;
-            Ok(())
-        },
         // Role memberships were added to role definitions.
         //
         // Introduced in v0.46.0
@@ -448,7 +383,6 @@
             )?;
             Ok(())
         },
->>>>>>> c686a01c
         // Add new migrations above.
         //
         // Migrations should be preceded with a comment of the following form:
