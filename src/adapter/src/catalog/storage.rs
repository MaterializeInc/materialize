--- conflicted
+++ resolved
@@ -2168,29 +2168,16 @@
     value: String,
 }
 
-<<<<<<< HEAD
-#[derive(Clone, Deserialize, Serialize, PartialOrd, PartialEq, Eq, Ord, Hash)]
-pub struct DefaultPrivilegesKey {
-    role_id: RoleId,
-    #[serde(skip_serializing_if = "Option::is_none")]
-    database_spec: Option<ResolvedDatabaseSpecifier>,
-    #[serde(skip_serializing_if = "Option::is_none")]
-=======
 #[derive(Clone, PartialOrd, PartialEq, Eq, Ord, Hash)]
 pub struct DefaultPrivilegesKey {
     role_id: RoleId,
     database_spec: Option<ResolvedDatabaseSpecifier>,
->>>>>>> 7e91d54e
     schema_id: Option<SchemaId>,
     object_type: ObjectType,
     grantee: RoleId,
 }
 
-<<<<<<< HEAD
-#[derive(Clone, Deserialize, Serialize, PartialOrd, PartialEq, Eq, Ord, Hash)]
-=======
 #[derive(Clone, PartialOrd, PartialEq, Eq, Ord, Hash)]
->>>>>>> 7e91d54e
 pub struct DefaultPrivilegesValue {
     privileges: AclMode,
 }
