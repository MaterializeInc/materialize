--- conflicted
+++ resolved
@@ -331,30 +331,11 @@
             txn.cluster_replicas.update(|_k, v| Some(v.clone()))?;
             Ok(())
         },
-<<<<<<< HEAD
-        // Attributes were added to role definitions.
-=======
         // Remove the materialize role from existing deployments
->>>>>>> 213fef48
         //
         // Introduced in v0.45.0
         //
         // TODO(jkosh44) Can be cleared (patched to be empty) in v0.46.0
-<<<<<<< HEAD
-        |txn: &mut Transaction<'_>, _now, _bootstrap_args| {
-            txn.roles.update(|_role_key, role_value| {
-                let mut role_value = role_value.clone();
-                if role_value.role.attributes.is_none() {
-                    let is_mz_system_role = role_value.role.name == SYSTEM_USER.name;
-                    let mut attributes = RoleAttributes::new();
-                    if is_mz_system_role {
-                        attributes = attributes.with_all();
-                    }
-                    role_value.role.attributes = Some(attributes);
-                }
-                Some(role_value)
-            })?;
-=======
         |txn: &mut Transaction<'_>, now, _bootstrap_args| {
             let roles = txn
                 .roles
@@ -381,7 +362,26 @@
                     1,
                 ));
             }
->>>>>>> 213fef48
+            Ok(())
+        },
+        // Attributes were added to role definitions.
+        //
+        // Introduced in v0.45.0
+        //
+        // TODO(jkosh44) Can be cleared (patched to be empty) in v0.46.0
+        |txn: &mut Transaction<'_>, _now, _bootstrap_args| {
+            txn.roles.update(|_role_key, role_value| {
+                let mut role_value = role_value.clone();
+                if role_value.role.attributes.is_none() {
+                    let is_mz_system_role = role_value.role.name == SYSTEM_USER.name;
+                    let mut attributes = RoleAttributes::new();
+                    if is_mz_system_role {
+                        attributes = attributes.with_all();
+                    }
+                    role_value.role.attributes = Some(attributes);
+                }
+                Some(role_value)
+            })?;
             Ok(())
         },
         // Add new migrations above.
