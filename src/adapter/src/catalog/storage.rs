--- conflicted
+++ resolved
@@ -1091,7 +1091,6 @@
         Ok(())
     }
 
-<<<<<<< HEAD
     /// Updates persisted mapping from system objects to global IDs and fingerprints. Each element
     /// of `mappings` should be (old-global-id, new-system-object-mapping).
     ///
@@ -1124,12 +1123,12 @@
         }
 
         Ok(())
-=======
+    }
+
     pub fn remove_timestamp(&mut self, timeline: Timeline) {
         let timeline_str = timeline.to_string();
         let n = self.timestamps.delete(|k, _v| k.id == timeline_str).len();
         assert_eq!(n, 1);
->>>>>>> 133b9054
     }
 
     #[tracing::instrument(level = "debug", skip_all)]
