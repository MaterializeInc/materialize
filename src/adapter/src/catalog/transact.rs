--- conflicted
+++ resolved
@@ -925,63 +925,9 @@
                         details,
                     )?;
                 }
-                let num_processes = config.location.num_processes();
                 state.insert_cluster_replica(cluster_id, name.clone(), id, config, owner_id);
                 builtin_table_updates
                     .extend(state.pack_cluster_replica_update(cluster_id, &name, 1));
-                for process_id in 0..num_processes {
-                    let update = state.pack_cluster_replica_status_update(
-                        cluster_id,
-                        id,
-<<<<<<< HEAD
-                        &name,
-                        config.clone().into(),
-                        owner_id,
-                    )?;
-                    if let ReplicaLocation::Managed(ManagedReplicaLocation {
-                        size,
-                        disk,
-                        billed_as,
-                        internal,
-                        ..
-                    }) = &config.location
-                    {
-                        let (reason, scheduling_policies) = reason.into_audit_log();
-                        let details = EventDetails::CreateClusterReplicaV2(
-                            mz_audit_log::CreateClusterReplicaV2 {
-                                cluster_id: cluster_id.to_string(),
-                                cluster_name: cluster.name.clone(),
-                                replica_id: Some(id.to_string()),
-                                replica_name: name.clone(),
-                                logical_size: size.clone(),
-                                disk: *disk,
-                                billed_as: billed_as.clone(),
-                                internal: *internal,
-                                reason,
-                                scheduling_policies,
-                            },
-                        );
-                        state.add_to_audit_log(
-                            oracle_write_ts,
-                            session,
-                            tx,
-                            builtin_table_updates,
-                            audit_events,
-                            EventType::Create,
-                            ObjectType::ClusterReplica,
-                            details,
-                        )?;
-                    }
-                    state.insert_cluster_replica(cluster_id, name.clone(), id, config, owner_id);
-                    builtin_table_updates
-                        .extend(state.pack_cluster_replica_update(cluster_id, &name, 1));
-=======
-                        u64::cast_from(process_id),
-                        1,
-                    );
-                    builtin_table_updates.push(update);
->>>>>>> 291d421c
-                }
             }
             Op::CreateItem {
                 id,
@@ -1145,13 +1091,6 @@
                     ));
                 }
 
-<<<<<<< HEAD
-                        builtin_table_updates.extend(state.pack_cluster_replica_update(
-                            cluster_id,
-                            &replica.name,
-                            -1,
-                        ));
-=======
                 if let Some(new) = comment {
                     builtin_table_updates.push(state.pack_comment_update(
                         object_id,
@@ -1187,7 +1126,6 @@
                     .copied()
                     .collect();
                 tx.remove_items(&items_to_drop)?;
->>>>>>> 291d421c
 
                 for item_id in delta.items {
                     let entry = state.get_entry(&item_id);
@@ -1335,16 +1273,6 @@
                 for (replica_id, (cluster_id, reason)) in delta.replicas {
                     let cluster = state.get_cluster(cluster_id);
                     let replica = cluster.replica(replica_id).expect("Must exist");
-
-                    for process_id in replica.process_status.keys() {
-                        let update = state.pack_cluster_replica_status_update(
-                            cluster_id,
-                            replica_id,
-                            *process_id,
-                            -1,
-                        );
-                        builtin_table_updates.push(update);
-                    }
 
                     builtin_table_updates.extend(state.pack_cluster_replica_update(
                         cluster_id,
@@ -1840,19 +1768,6 @@
 
                     updates.push((id.clone(), dependent_item.name().clone(), to_entry.item));
                 }
-<<<<<<< HEAD
-                Op::UpdateItem { id, name, to_item } => {
-                    builtin_table_updates.extend(state.pack_item_update(id, -1));
-                    Self::update_item(
-                        state,
-                        builtin_table_updates,
-                        id,
-                        name.clone(),
-                        to_item.clone(),
-                    )?;
-                    let entry = state.get_entry(&id);
-                    tx.update_item(id, entry.clone().into())?;
-=======
                 if !new_entry.item().is_temporary() {
                     tx.update_item(id, new_entry.clone().into())?;
                 }
@@ -1873,7 +1788,6 @@
                         ErrorKind::ReservedSchemaName(new_name),
                     )));
                 }
->>>>>>> 291d421c
 
                 let conn_id = session
                     .map(|session| session.conn_id())
@@ -2173,29 +2087,6 @@
                 builtin_table_updates.extend(state.pack_cluster_update(&name, 1));
                 info!("update cluster {}", name);
             }
-            Op::UpdateClusterReplicaStatus { event } => {
-                builtin_table_updates.push(state.pack_cluster_replica_status_update(
-                    event.cluster_id,
-                    event.replica_id,
-                    event.process_id,
-                    -1,
-                ));
-                state.ensure_cluster_status(
-                    event.cluster_id,
-                    event.replica_id,
-                    event.process_id,
-                    ClusterReplicaProcessStatus {
-                        status: event.status,
-                        time: event.time,
-                    },
-                );
-                builtin_table_updates.push(state.pack_cluster_replica_status_update(
-                    event.cluster_id,
-                    event.replica_id,
-                    event.process_id,
-                    1,
-                ));
-            }
             Op::UpdateItem { id, name, to_item } => {
                 builtin_table_updates.extend(state.pack_item_update(id, -1));
                 Self::update_item(
@@ -2253,33 +2144,13 @@
                 if name == TXN_WAL_TABLES.name() {
                     tx.set_txn_wal_tables(state.system_configuration.txn_wal_tables())?;
                 }
-<<<<<<< HEAD
-                Op::WeirdBuiltinTableUpdates {
-                    builtin_table_update,
-                } => {
-                    builtin_table_updates.push(builtin_table_update);
-                }
-            };
-            tx.commit_op();
-        }
-
-        if dry_run_ops.is_empty() {
-            if let Some(c) = storage_controller {
-                c.prepare_state(
-                    tx,
-                    storage_collections_to_create,
-                    storage_collections_to_drop,
-                )
-                .await?;
-=======
->>>>>>> 291d421c
             }
             Op::ResetAllSystemConfiguration => {
                 state.clear_system_configuration();
                 tx.clear_system_configs();
                 tx.set_txn_wal_tables(state.system_configuration.txn_wal_tables())?;
             }
-            Op::SshTunnelConnectionsUpdates {
+            Op::WeirdBuiltinTableUpdates {
                 builtin_table_update,
             } => {
                 builtin_table_updates.push(builtin_table_update);
