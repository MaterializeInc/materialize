--- conflicted
+++ resolved
@@ -1058,7 +1058,6 @@
         .name("coordinator".to_string())
         .spawn(move || {
             let mut timestamp_oracles = BTreeMap::new();
-<<<<<<< HEAD
             for (timeline, mut initial_timestamp) in initial_timestamps {
                 if timeline == Timeline::EpochMilliseconds {
                     initial_timestamp = std::cmp::max(initial_timestamp, (now)().into());
@@ -1070,32 +1069,6 @@
                     |ts| catalog.persist_timestamp(&timeline, ts),
                     &mut timestamp_oracles,
                 ));
-=======
-            for (timeline, initial_timestamp) in initial_timestamps {
-                let oracle = if timeline == Timeline::EpochMilliseconds {
-                    let now = now.clone();
-                    handle.block_on(timeline::DurableTimestampOracle::new(
-                        initial_timestamp,
-                        move || (now)().into(),
-                        *timeline::TIMESTAMP_PERSIST_INTERVAL,
-                        |ts| catalog.persist_timestamp(&timeline, ts),
-                    ))
-                } else {
-                    handle.block_on(timeline::DurableTimestampOracle::new(
-                        initial_timestamp,
-                        Timestamp::minimum,
-                        *timeline::TIMESTAMP_PERSIST_INTERVAL,
-                        |ts| catalog.persist_timestamp(&timeline, ts),
-                    ))
-                };
-                timestamp_oracles.insert(
-                    timeline,
-                    TimelineState {
-                        oracle,
-                        read_holds: ReadHolds::new(),
-                    },
-                );
->>>>>>> a70afbe6
             }
 
             let segment_client =
