// Copyright Materialize, Inc. and contributors. All rights reserved.
//
// Use of this software is governed by the Business Source License
// included in the LICENSE file.
//
// As of the Change Date specified in that file, in accordance with
// the Business Source License, use of this software will be governed
// by the Apache License, Version 2.0.

//! Translation of SQL commands into timestamped `Controller` commands.
//!
//! The various SQL commands instruct the system to take actions that are not
//! yet explicitly timestamped. On the other hand, the underlying data continually
//! change as time moves forward. On the third hand, we greatly benefit from the
//! information that some times are no longer of interest, so that we may
//! compact the representation of the continually changing collections.
//!
//! The [`Coordinator`] curates these interactions by observing the progress
//! collections make through time, choosing timestamps for its own commands,
//! and eventually communicating that certain times have irretrievably "passed".
//!
//! ## Frontiers another way
//!
//! If the above description of frontiers left you with questions, this
//! repackaged explanation might help.
//!
//! - `since` is the least recent time (i.e. oldest time) that you can read
//!   from sources and be guaranteed that the returned data is accurate as of
//!   that time.
//!
//!   Reads at times less than `since` may return values that were not actually
//!   seen at the specified time, but arrived later (i.e. the results are
//!   compacted).
//!
//!   For correctness' sake, the coordinator never chooses to read at a time
//!   less than an arrangement's `since`.
//!
//! - `upper` is the first time after the most recent time that you can read
//!   from sources and receive an immediate response. Alternately, it is the
//!   least time at which the data may still change (that is the reason we may
//!   not be able to respond immediately).
//!
//!   Reads at times >= `upper` may not immediately return because the answer
//!   isn't known yet. However, once the `upper` is > the specified read time,
//!   the read can return.
//!
//!   For the sake of returned values' freshness, the coordinator prefers
//!   performing reads at an arrangement's `upper`. However, because we more
//!   strongly prefer correctness, the coordinator will choose timestamps
//!   greater than an object's `upper` if it is also being accessed alongside
//!   objects whose `since` times are >= its `upper`.
//!
//! This illustration attempts to show, with time moving left to right, the
//! relationship between `since` and `upper`.
//!
//! - `#`: possibly inaccurate results
//! - `-`: immediate, correct response
//! - `?`: not yet known
//! - `s`: since
//! - `u`: upper
//! - `|`: eligible for coordinator to select
//!
//! ```nofmt
//! ####s----u?????
//!     |||||||||||
//! ```
//!

use std::collections::{BTreeMap, BTreeSet, HashMap, HashSet, VecDeque};
use std::num::NonZeroUsize;
use std::ops::Neg;
use std::sync::Arc;
use std::thread;

use anyhow::Context;
use chrono::{DateTime, Utc};
use derivative::Derivative;
use futures::StreamExt;
use itertools::Itertools;
use rand::seq::SliceRandom;
use timely::progress::{Antichain, Timestamp as TimelyTimestamp};
use tokio::runtime::Handle as TokioHandle;
use tokio::select;
use tokio::sync::{mpsc, oneshot, watch};
use tracing::{span, Level};
use uuid::Uuid;

use mz_build_info::BuildInfo;
use mz_compute_client::command::ReplicaId;
use mz_compute_client::controller::ComputeInstanceId;
use mz_controller::ComputeInstanceEvent;
use mz_ore::metrics::MetricsRegistry;
use mz_ore::now::NowFn;
use mz_ore::stack;
use mz_ore::thread::JoinHandleExt;
use mz_repr::{Datum, Diff, GlobalId, Row, Timestamp};
use mz_secrets::SecretsController;
use mz_sql::ast::{CreateSourceStatement, Raw, Statement};
use mz_sql::names::Aug;
use mz_sql::plan::{MutationKind, Params};
use mz_stash::Append;
use mz_storage::controller::{CollectionDescription, ExportDescription};
use mz_storage::types::connections::ConnectionContext;
use mz_storage::types::sinks::{SinkAsOf, SinkConnection, TailSinkConnection};
use mz_storage::types::sources::{IngestionDescription, Timeline};
use mz_transform::Optimizer;

use crate::catalog::builtin::{BUILTINS, MZ_VIEW_FOREIGN_KEYS, MZ_VIEW_KEYS};
use crate::catalog::{
<<<<<<< HEAD
    self, storage, BuiltinMigrationMetadata, BuiltinTableUpdate, Catalog, CatalogItem,
    ClusterReplicaSizeMap, Sink, SinkConnectionState,
=======
    self, storage, BuiltinTableUpdate, Catalog, CatalogItem, ClusterReplicaSizeMap, Sink,
    SinkConnectionState, StorageHostSizeMap,
>>>>>>> 438ea318
};
use crate::client::{Client, ConnectionId, Handle};
use crate::command::{Canceled, Command, ExecuteResponse};
use crate::coord::appends::{AdvanceLocalInput, AdvanceTables, Deferred, PendingWriteTxn};
use crate::coord::id_bundle::CollectionIdBundle;
use crate::coord::peek::PendingPeek;
use crate::coord::read_policy::{ReadCapability, ReadHolds};
use crate::coord::timeline::{TimelineState, WriteTimestamp};
use crate::error::AdapterError;
use crate::session::Session;
use crate::sink_connection;
use crate::tail::PendingTail;
use crate::util::ClientTransmitter;

pub(crate) mod id_bundle;
pub(crate) mod peek;

mod appends;
mod command_handler;
mod dataflows;
mod ddl;
mod indexes;
mod message_handler;
mod read_policy;
mod sequencer;
mod sql;
mod timeline;
mod timestamp_selection;

/// The default is set to a second to track the default timestamp frequency for sources.
pub const DEFAULT_LOGICAL_COMPACTION_WINDOW_MS: Option<u64> = Some(1_000);

/// A dummy availability zone to use when no availability zones are explicitly
/// specified.
pub const DUMMY_AVAILABILITY_ZONE: &str = "";

#[derive(Debug)]
pub enum Message<T = mz_repr::Timestamp> {
    Command(Command),
    ControllerReady,
    CreateSourceStatementReady(CreateSourceStatementReady),
    SinkConnectionReady(SinkConnectionReady),
    SendDiffs(SendDiffs),
    WriteLockGrant(tokio::sync::OwnedMutexGuard<()>),
    AdvanceTimelines,
    AdvanceLocalInput(AdvanceLocalInput<T>),
    GroupCommit,
    ComputeInstanceStatus(ComputeInstanceEvent),
    RemovePendingPeeks { conn_id: ConnectionId },
}

#[derive(Derivative)]
#[derivative(Debug)]
pub struct SendDiffs {
    session: Session,
    #[derivative(Debug = "ignore")]
    tx: ClientTransmitter<ExecuteResponse>,
    pub id: GlobalId,
    pub diffs: Result<Vec<(Row, Diff)>, AdapterError>,
    pub kind: MutationKind,
    pub returning: Vec<(Row, NonZeroUsize)>,
}

#[derive(Derivative)]
#[derivative(Debug)]
pub struct CreateSourceStatementReady {
    pub session: Session,
    #[derivative(Debug = "ignore")]
    pub tx: ClientTransmitter<ExecuteResponse>,
    pub result: Result<CreateSourceStatement<Aug>, AdapterError>,
    pub params: Params,
    pub depends_on: Vec<GlobalId>,
    pub original_stmt: Statement<Raw>,
}

#[derive(Derivative)]
#[derivative(Debug)]
pub struct SinkConnectionReady {
    pub session: Session,
    #[derivative(Debug = "ignore")]
    pub tx: ClientTransmitter<ExecuteResponse>,
    pub id: GlobalId,
    pub oid: u32,
    pub result: Result<SinkConnection, AdapterError>,
    pub compute_instance: ComputeInstanceId,
}

/// Configures a coordinator.
pub struct Config<S> {
    pub dataflow_client: mz_controller::Controller,
    pub storage: storage::Connection<S>,
    pub unsafe_mode: bool,
    pub build_info: &'static BuildInfo,
    pub metrics_registry: MetricsRegistry,
    pub now: NowFn,
    pub secrets_controller: Arc<dyn SecretsController>,
    pub availability_zones: Vec<String>,
    pub cluster_replica_sizes: ClusterReplicaSizeMap,
    pub storage_host_sizes: StorageHostSizeMap,
    pub default_storage_host_size: Option<String>,
    pub connection_context: ConnectionContext,
}

/// Soft-state metadata about a compute replica
#[derive(Clone, Debug, Eq, PartialEq)]
pub struct ReplicaMetadata {
    /// The last time we heard from this replica (possibly rounded)
    pub last_heartbeat: DateTime<Utc>,
}

/// Metadata about an active connection.
struct ConnMeta {
    /// A watch channel shared with the client to inform the client of
    /// cancellation requests. The coordinator sets the contained value to
    /// `Canceled::Canceled` whenever it receives a cancellation request that
    /// targets this connection. It is the client's responsibility to check this
    /// value when appropriate and to reset the value to
    /// `Canceled::NotCanceled` before starting a new operation.
    cancel_tx: Arc<watch::Sender<Canceled>>,
    /// Pgwire specifies that every connection have a 32-bit secret associated
    /// with it, that is known to both the client and the server. Cancellation
    /// requests are required to authenticate with the secret of the connection
    /// that they are targeting.
    secret_key: u32,
}

struct TxnReads {
    // True iff all statements run so far in the transaction are independent
    // of the chosen logical timestamp (not the PlanContext walltime). This
    // happens if both 1) there are no referenced sources or indexes and 2)
    // `mz_logical_timestamp()` is not present.
    timestamp_independent: bool,
    read_holds: crate::coord::read_policy::ReadHolds<mz_repr::Timestamp>,
}

/// Glues the external world to the Timely workers.
pub struct Coordinator<S> {
    /// The controller for the storage and compute layers.
    controller: mz_controller::Controller,
    /// Optimizer instance for logical optimization of views.
    view_optimizer: Optimizer,
    catalog: Catalog<S>,

    /// Channel to manage internal commands from the coordinator to itself.
    internal_cmd_tx: mpsc::UnboundedSender<Message>,

    /// Mechanism for totally ordering write and read timestamps, so that all reads
    /// reflect exactly the set of writes that precede them, and no writes that follow.
    global_timelines: BTreeMap<Timeline, TimelineState<Timestamp>>,

    /// Tracks tables needing advancement, which can be processed at a low priority
    /// in the biased select loop.
    advance_tables: AdvanceTables<Timestamp>,

    transient_id_counter: u64,
    /// A map from connection ID to metadata about that connection for all
    /// active connections.
    active_conns: HashMap<ConnectionId, ConnMeta>,

    /// For each identifier, its read policy and any transaction holds on time.
    ///
    /// Transactions should introduce and remove constraints through the methods
    /// `acquire_read_holds` and `release_read_holds`, respectively. The base
    /// policy can also be updated, though one should be sure to communicate this
    /// to the controller for it to have an effect.
    ///
    /// Access to this field should be restricted to methods in the [`read_policy`] API.
    read_capability: HashMap<GlobalId, ReadCapability<mz_repr::Timestamp>>,
    /// For each transaction, the pinned storage and compute identifiers and time at
    /// which they are pinned.
    ///
    /// Upon completing a transaction, this timestamp should be removed from the holds
    /// in `self.read_capability[id]`, using the `release_read_holds` method.
    txn_reads: HashMap<ConnectionId, TxnReads>,

    /// Access to the peek fields should be restricted to methods in the [`peek`] API.
    /// A map from pending peek ids to the queue into which responses are sent, and
    /// the connection id of the client that initiated the peek.
    pending_peeks: HashMap<Uuid, PendingPeek>,
    /// A map from client connection ids to a set of all pending peeks for that client
    client_pending_peeks: HashMap<ConnectionId, BTreeMap<Uuid, ComputeInstanceId>>,

    /// A map from pending tails to the tail description.
    pending_tails: HashMap<GlobalId, PendingTail>,

    /// Serializes accesses to write critical sections.
    write_lock: Arc<tokio::sync::Mutex<()>>,
    /// Holds plans deferred due to write lock.
    write_lock_wait_group: VecDeque<Deferred>,
    /// Pending writes waiting for a group commit
    pending_writes: Vec<PendingWriteTxn>,

    /// Handle to secret manager that can create and delete secrets from
    /// an arbitrary secret storage engine.
    secrets_controller: Arc<dyn SecretsController>,

    /// Extra context to pass through to connection creation.
    connection_context: ConnectionContext,

    /// Metadata about replicas that doesn't need to be persisted.
    /// Intended for inclusion in system tables.
    ///
    /// `None` is used as a tombstone value for replicas that have been
    /// dropped and for which no further updates should be recorded.
    transient_replica_metadata: HashMap<ReplicaId, Option<ReplicaMetadata>>,
}

impl<S: Append + 'static> Coordinator<S> {
    /// Initializes coordinator state based on the contained catalog. Must be
    /// called after creating the coordinator and before calling the
    /// `Coordinator::serve` method.
    #[tracing::instrument(level = "debug", skip_all)]
    pub(crate) async fn bootstrap(
        &mut self,
        builtin_migration_metadata: BuiltinMigrationMetadata,
        mut builtin_table_updates: Vec<BuiltinTableUpdate>,
    ) -> Result<(), AdapterError> {
        let mut persisted_log_ids = vec![];
        for instance in self.catalog.compute_instances() {
            self.controller
                .create_instance(instance.id, instance.logging.clone())
                .await;
            for (replica_id, replica) in instance.replicas_by_id.clone() {
                let introspection_collections = replica
                    .config
                    .persisted_logs
                    .get_logs()
                    .iter()
                    .map(|(variant, id)| (*id, variant.desc().into()))
                    .collect();

                // Create collections does not recreate existing collections, so it is safe to
                // always call it.
                self.controller
                    .storage_mut()
                    .create_collections(introspection_collections)
                    .await
                    .unwrap();

                persisted_log_ids.extend(replica.config.persisted_logs.get_log_ids().iter());

                self.controller
                    .add_replica_to_instance(instance.id, replica_id, replica.config)
                    .await
                    .unwrap();
            }
        }

        self.initialize_storage_read_policies(
            persisted_log_ids,
            DEFAULT_LOGICAL_COMPACTION_WINDOW_MS,
        )
        .await;

        // Migrate builtin objects
        for (compute_id, sink_ids) in builtin_migration_metadata.previous_sink_ids {
            self.controller
                .compute_mut(compute_id)
                .unwrap()
                .drop_sinks_unvalidated(sink_ids)
                .await?;
        }
        for (compute_id, index_ids) in builtin_migration_metadata.previous_index_ids {
            self.controller
                .compute_mut(compute_id)
                .unwrap()
                .drop_indexes_unvalidated(index_ids)
                .await?;
        }
        for (compute_id, recorded_view_ids) in
            builtin_migration_metadata.previous_materialized_view_ids
        {
            self.controller
                .compute_mut(compute_id)
                .unwrap()
                .drop_sinks_unvalidated(recorded_view_ids.clone())
                .await?;
            self.controller
                .storage_mut()
                .drop_sources_unvalidated(recorded_view_ids)
                .await?;
        }
        self.controller
            .storage_mut()
            .drop_sources_unvalidated(builtin_migration_metadata.previous_source_ids)
            .await?;

        let mut entries: Vec<_> = self.catalog.entries().cloned().collect();
        // Topologically sort entries based on the used_by relationship
        entries.sort_unstable_by(|a, b| {
            use std::cmp::Ordering;
            if a.used_by().contains(&b.id()) {
                Ordering::Less
            } else if b.used_by().contains(&a.id()) {
                Ordering::Greater
            } else {
                Ordering::Equal
            }
        });

        let logs: HashSet<_> = BUILTINS::logs()
            .map(|log| self.catalog.resolve_builtin_log(log))
            .collect();

        // Capture identifiers that need to have their read holds relaxed once the bootstrap completes.
        let mut policies_to_set: CollectionIdBundle = Default::default();

        let source_status_collection_id = self
            .catalog
            .resolve_builtin_storage_collection(&crate::catalog::builtin::MZ_SOURCE_STATUS_HISTORY);

        for entry in &entries {
            match entry.item() {
                // Currently catalog item rebuild assumes that sinks and
                // indexes are always built individually and does not store information
                // about how it was built. If we start building multiple sinks and/or indexes
                // using a single dataflow, we have to make sure the rebuild process re-runs
                // the same multiple-build dataflow.
                CatalogItem::Source(source) => {
                    // Re-announce the source description.
                    let mut ingestion = IngestionDescription {
                        desc: source.source_desc.clone(),
                        source_imports: BTreeMap::new(),
                        storage_metadata: (),
                        typ: source.desc.typ().clone(),
                    };

                    for id in entry.uses() {
                        if self.catalog.state().get_entry(id).source().is_some() {
                            ingestion.source_imports.insert(*id, ());
                        }
                    }

                    self.controller
                        .storage_mut()
                        .create_collections(vec![(
                            entry.id(),
                            CollectionDescription {
                                desc: source.desc.clone(),
                                ingestion: Some(ingestion),
                                since: None,
                                status_collection_id: Some(source_status_collection_id),
                                host_config: Some(source.host_config.clone()),
                            },
                        )])
                        .await
                        .unwrap();

                    policies_to_set.storage_ids.insert(entry.id());
                }
                CatalogItem::Table(table) => {
                    let collection_desc = table.desc.clone().into();
                    self.controller
                        .storage_mut()
                        .create_collections(vec![(entry.id(), collection_desc)])
                        .await
                        .unwrap();

                    policies_to_set.storage_ids.insert(entry.id());
                }
                CatalogItem::Index(idx) => {
                    if logs.contains(&idx.on) {
                        policies_to_set
                            .compute_ids
                            .entry(idx.compute_instance)
                            .or_insert_with(BTreeSet::new)
                            .insert(entry.id());
                    } else {
                        let dataflow = self
                            .dataflow_builder(idx.compute_instance)
                            .build_index_dataflow(entry.id())?;
                        // What follows is morally equivalent to `self.ship_dataflow(df, idx.compute_instance)`,
                        // but we cannot call that as it will also downgrade the read hold on the index.
                        policies_to_set
                            .compute_ids
                            .entry(idx.compute_instance)
                            .or_insert_with(BTreeSet::new)
                            .extend(dataflow.export_ids());
                        let dataflow_plan =
                            vec![self.finalize_dataflow(dataflow, idx.compute_instance)];
                        self.controller
                            .compute_mut(idx.compute_instance)
                            .unwrap()
                            .create_dataflows(dataflow_plan)
                            .await
                            .unwrap();
                    }
                }
                CatalogItem::View(_) => (),
                CatalogItem::MaterializedView(mview) => {
                    // Re-create the storage collection.
                    let collection_desc = mview.desc.clone().into();
                    self.controller
                        .storage_mut()
                        .create_collections(vec![(entry.id(), collection_desc)])
                        .await
                        .unwrap();

                    policies_to_set.storage_ids.insert(entry.id());

                    // Re-create the sink on the compute instance.
                    let id_bundle = self
                        .index_oracle(mview.compute_instance)
                        .sufficient_collections(&mview.depends_on);
                    let as_of = self.least_valid_read(&id_bundle);
                    let internal_view_id = self.allocate_transient_id()?;
                    let df = self
                        .dataflow_builder(mview.compute_instance)
                        .build_materialized_view_dataflow(entry.id(), as_of, internal_view_id)?;
                    self.ship_dataflow(df, mview.compute_instance).await;
                }
                CatalogItem::Sink(sink) => {
                    // Re-create the sink on the compute instance.
                    let builder = match &sink.connection {
                        SinkConnectionState::Pending(builder) => builder,
                        SinkConnectionState::Ready(_) => {
                            panic!("sink already initialized during catalog boot")
                        }
                    };
                    let connection = sink_connection::build(
                        builder.clone(),
                        entry.id(),
                        self.connection_context.clone(),
                    )
                    .await
                    .with_context(|| format!("recreating sink {}", entry.name()))?;
                    // `builtin_table_updates` is the desired state of the system tables. However,
                    // it already contains a (cur_sink, +1) entry from [`Catalog::open`]. The line
                    // below this will negate that entry with a (cur_sink, -1) entry. The
                    // `handle_sink_connection_ready` call will delete the current sink, create a
                    // new sink, and send the following appends to STORAGE: (cur_sink, -1),
                    // (new_sink, +1). Then we add a (new_sink, +1) entry to
                    // `builtin_table_updates`.
                    builtin_table_updates.extend(self.catalog.pack_item_update(entry.id(), -1));
                    self.handle_sink_connection_ready(
                        entry.id(),
                        entry.oid(),
                        connection,
                        // The sink should be established on a specific compute instance.
                        sink.compute_instance,
                        None,
                    )
                    .await?;
                    builtin_table_updates.extend(self.catalog.pack_item_update(entry.id(), 1));
                }
                CatalogItem::StorageCollection(coll) => {
                    let collection_desc = coll.desc.clone().into();
                    self.controller
                        .storage_mut()
                        .create_collections(vec![(entry.id(), collection_desc)])
                        .await
                        .unwrap();

                    policies_to_set.storage_ids.insert(entry.id());
                }
                // Nothing to do for these cases
                CatalogItem::Log(_)
                | CatalogItem::Type(_)
                | CatalogItem::Func(_)
                | CatalogItem::Secret(_)
                | CatalogItem::Connection(_) => {}
            }
        }

        // Having installed all entries, creating all constraints, we can now relax read policies.
        self.initialize_read_policies(policies_to_set, DEFAULT_LOGICAL_COMPACTION_WINDOW_MS)
            .await;

        // Announce the completion of initialization.
        self.controller.initialization_complete();

        // Announce primary and foreign key relationships.
        let mz_view_keys = self.catalog.resolve_builtin_table(&MZ_VIEW_KEYS);
        for log in BUILTINS::logs() {
            let log_id = &self.catalog.resolve_builtin_log(log).to_string();
            builtin_table_updates.extend(
                log.variant
                    .desc()
                    .typ()
                    .keys
                    .iter()
                    .enumerate()
                    .flat_map(move |(index, key)| {
                        key.iter().map(move |k| {
                            let row = Row::pack_slice(&[
                                Datum::String(log_id),
                                Datum::Int64(*k as i64),
                                Datum::Int64(index as i64),
                            ]);
                            BuiltinTableUpdate {
                                id: mz_view_keys,
                                row,
                                diff: 1,
                            }
                        })
                    }),
            );

            let mz_foreign_keys = self.catalog.resolve_builtin_table(&MZ_VIEW_FOREIGN_KEYS);
            builtin_table_updates.extend(
                log.variant.foreign_keys().into_iter().enumerate().flat_map(
                    |(index, (parent, pairs))| {
                        let parent_log =
                            BUILTINS::logs().find(|src| src.variant == parent).unwrap();
                        let parent_id = self.catalog.resolve_builtin_log(parent_log).to_string();
                        pairs.into_iter().map(move |(c, p)| {
                            let row = Row::pack_slice(&[
                                Datum::String(&log_id),
                                Datum::Int64(c as i64),
                                Datum::String(&parent_id),
                                Datum::Int64(p as i64),
                                Datum::Int64(index as i64),
                            ]);
                            BuiltinTableUpdate {
                                id: mz_foreign_keys,
                                row,
                                diff: 1,
                            }
                        })
                    },
                ),
            )
        }

        // Advance all tables to the current timestamp
        let WriteTimestamp {
            timestamp: _,
            advance_to,
        } = self.get_and_step_local_write_ts().await;
        let appends = entries
            .iter()
            .filter(|entry| entry.is_table())
            .map(|entry| (entry.id(), Vec::new(), advance_to))
            .collect();
        self.controller
            .storage_mut()
            .append(appends)
            .expect("invalid updates")
            .await
            .expect("One-shot shouldn't fail")
            .unwrap();

        // Add builtin table updates the clear the contents of all system tables
        let read_ts = self.get_local_read_ts();
        for system_table in entries
            .iter()
            .filter(|entry| entry.is_table() && entry.id().is_system())
        {
            let current_contents = self
                .controller
                .storage_mut()
                .snapshot(system_table.id(), read_ts)
                .await
                .unwrap();
            let retractions = current_contents
                .into_iter()
                .map(|(row, diff)| BuiltinTableUpdate {
                    id: system_table.id(),
                    row,
                    diff: diff.neg(),
                });
            builtin_table_updates.extend(retractions);
        }

        self.send_builtin_table_updates(builtin_table_updates).await;

        Ok(())
    }

    /// Serves the coordinator, receiving commands from users over `cmd_rx`
    /// and feedback from dataflow workers over `feedback_rx`.
    ///
    /// You must call `bootstrap` before calling this method.
    async fn serve(
        mut self,
        mut internal_cmd_rx: mpsc::UnboundedReceiver<Message>,
        mut cmd_rx: mpsc::UnboundedReceiver<Command>,
    ) {
        // For the realtime timeline, an explicit SELECT or INSERT on a table will bump the
        // table's timestamps, but there are cases where timestamps are not bumped but
        // we expect the closed timestamps to advance (`AS OF X`, TAILing views over
        // RT sources and tables). To address these, spawn a task that forces table
        // timestamps to close on a regular interval. This roughly tracks the behavior
        // of realtime sources that close off timestamps on an interval.
        //
        // For non-realtime timelines, nothing pushes the timestamps forward, so we must do
        // it manually.
        let mut advance_timelines_interval =
            tokio::time::interval(self.catalog.config().timestamp_frequency);
        // Watcher that listens for and reports compute service status changes.
        let mut compute_events = self.controller.watch_compute_services();

        loop {
            // Before adding a branch to this select loop, please ensure that the branch is
            // cancellation safe and add a comment explaining why. You can refer here for more
            // info: https://docs.rs/tokio/latest/tokio/macro.select.html#cancellation-safety
            let msg = select! {
                // Order matters here. We want to process internal commands
                // before processing external commands.
                biased;

                // `recv()` on `UnboundedReceiver` is cancel-safe:
                // https://docs.rs/tokio/1.8.0/tokio/sync/mpsc/struct.UnboundedReceiver.html#cancel-safety
                Some(m) = internal_cmd_rx.recv() => m,
                // `next()` on any stream is cancel-safe:
                // https://docs.rs/tokio-stream/0.1.9/tokio_stream/trait.StreamExt.html#cancel-safety
                Some(event) = compute_events.next() => Message::ComputeInstanceStatus(event),
                // See [`mz_controller::Controller::Controller::ready`] for notes
                // on why this is cancel-safe.
                () = self.controller.ready() => {
                    Message::ControllerReady
                }
                // `recv()` on `UnboundedReceiver` is cancellation safe:
                // https://docs.rs/tokio/1.8.0/tokio/sync/mpsc/struct.UnboundedReceiver.html#cancel-safety
                m = cmd_rx.recv() => match m {
                    None => break,
                    Some(m) => Message::Command(m),
                },
                // `tick()` on `Interval` is cancel-safe:
                // https://docs.rs/tokio/1.19.2/tokio/time/struct.Interval.html#cancel-safety
                _ = advance_timelines_interval.tick() => Message::AdvanceTimelines,

                // At the lowest priority, process table advancements. This is a blocking
                // HashMap instead of a channel so that we can delay the determination of
                // which table to advance until we know we can process it. In the event of
                // very high traffic where a second AdvanceLocalInputs message occurs before
                // advance_tables is fully emptied, this allows us to replace an old request
                // with a new one, avoiding duplication of work, which wouldn't be possible if
                // we had already sent all AdvanceLocalInput messages on a channel.
                // See [`AdvanceTables::recv`] for notes on why this is cancel-safe.
                inputs = self.advance_tables.recv() => {
                    Message::AdvanceLocalInput(inputs)
                },
            };

            // All message processing functions trace. Start a parent span for them to make
            // it easy to find slow messages.
            let span = span!(Level::DEBUG, "coordinator message processing");
            let _enter = span.enter();

            self.handle_message(msg).await;

            if let Some(timestamp) = self.get_local_timestamp_oracle_mut().should_advance_to() {
                self.queue_local_input_advances(timestamp).await;
            }
        }
    }

    #[allow(dead_code)]
    async fn create_storage_export(&mut self, id: GlobalId, sink: &Sink) {
        let storage_sink_from_entry = self.catalog.get_entry(&sink.from);
        let storage_sink_desc = mz_storage::types::sinks::SinkDesc {
            from: sink.from,
            from_desc: storage_sink_from_entry
                .desc(&self.catalog.resolve_full_name(
                    storage_sink_from_entry.name(),
                    storage_sink_from_entry.conn_id(),
                ))
                .unwrap()
                .into_owned(),
            connection: SinkConnection::Tail(TailSinkConnection {}),
            envelope: Some(sink.envelope),
            as_of: SinkAsOf {
                frontier: Antichain::new(),
                strict: false,
            },
        };

        // TODO(chae): This is where we'll create the export/sink in storaged
        let _ = self
            .controller
            .storage_mut()
            .create_exports(vec![(
                id,
                ExportDescription {
                    sink: storage_sink_desc,
                    remote_addr: None,
                },
            )])
            .await
            .unwrap();
    }
}

/// Serves the coordinator based on the provided configuration.
///
/// For a high-level description of the coordinator, see the [crate
/// documentation](crate).
///
/// Returns a handle to the coordinator and a client to communicate with the
/// coordinator.
pub async fn serve<S: Append + 'static>(
    Config {
        dataflow_client,
        storage,
        unsafe_mode,
        build_info,
        metrics_registry,
        now,
        secrets_controller,
        cluster_replica_sizes,
        storage_host_sizes,
        default_storage_host_size,
        mut availability_zones,
        connection_context,
    }: Config<S>,
) -> Result<(Handle, Client), AdapterError> {
    let (cmd_tx, cmd_rx) = mpsc::unbounded_channel();
    let (internal_cmd_tx, internal_cmd_rx) = mpsc::unbounded_channel();

    // Validate and process availability zones.
    if !availability_zones.iter().all_unique() {
        coord_bail!("availability zones must be unique");
    }
    // Later on, we choose an AZ for every replica, so we need to have at least
    // one. If we're using an orchestrator that doesn't have the notion of AZs,
    // just create a fake, blank one.
    if availability_zones.is_empty() {
        availability_zones.push(DUMMY_AVAILABILITY_ZONE.into());
    }
    // Shuffle availability zones for unbiased selection in
    // Coordinator::sequence_create_compute_instance_replica.
    availability_zones.shuffle(&mut rand::thread_rng());

<<<<<<< HEAD
    let (mut catalog, builtin_migration_metadata, builtin_table_updates) =
        Catalog::open(catalog::Config {
            storage,
            unsafe_mode,
            build_info,
            now: now.clone(),
            skip_migrations: false,
            metrics_registry: &metrics_registry,
            cluster_replica_sizes,
            availability_zones,
        })
        .await?;
=======
    let (mut catalog, builtin_table_updates) = Catalog::open(catalog::Config {
        storage,
        unsafe_mode,
        build_info,
        now: now.clone(),
        skip_migrations: false,
        metrics_registry: &metrics_registry,
        cluster_replica_sizes,
        storage_host_sizes,
        default_storage_host_size,
        availability_zones,
    })
    .await?;
>>>>>>> 438ea318
    let cluster_id = catalog.config().cluster_id;
    let session_id = catalog.config().session_id;
    let start_instant = catalog.config().start_instant;

    // In order for the coordinator to support Rc and Refcell types, it cannot be
    // sent across threads. Spawn it in a thread and have this parent thread wait
    // for bootstrap completion before proceeding.
    let (bootstrap_tx, bootstrap_rx) = oneshot::channel();
    let handle = TokioHandle::current();

    let initial_timestamps = catalog.get_all_persisted_timestamps().await?;
    let thread = thread::Builder::new()
        // The Coordinator thread tends to keep a lot of data on its stack. To
        // prevent a stack overflow we allocate a stack twice as big as the default
        // stack.
        .stack_size(2 * stack::STACK_SIZE)
        .name("coordinator".to_string())
        .spawn(move || {
            let mut timestamp_oracles = BTreeMap::new();
            for (timeline, initial_timestamp) in initial_timestamps {
                let oracle = if timeline == Timeline::EpochMilliseconds {
                    let now = now.clone();
                    handle.block_on(timeline::DurableTimestampOracle::new(
                        initial_timestamp,
                        move || (*&(now))(),
                        *timeline::TIMESTAMP_PERSIST_INTERVAL,
                        |ts| catalog.persist_timestamp(&timeline, ts),
                    ))
                } else {
                    handle.block_on(timeline::DurableTimestampOracle::new(
                        initial_timestamp,
                        Timestamp::minimum,
                        *timeline::TIMESTAMP_PERSIST_INTERVAL,
                        |ts| catalog.persist_timestamp(&timeline, ts),
                    ))
                };
                timestamp_oracles.insert(
                    timeline,
                    TimelineState {
                        oracle,
                        read_holds: ReadHolds::new(initial_timestamp),
                    },
                );
            }

            let mut coord = Coordinator {
                controller: dataflow_client,
                view_optimizer: Optimizer::logical_optimizer(),
                catalog,
                internal_cmd_tx,
                global_timelines: timestamp_oracles,
                advance_tables: AdvanceTables::new(),
                transient_id_counter: 1,
                active_conns: HashMap::new(),
                read_capability: Default::default(),
                txn_reads: Default::default(),
                pending_peeks: HashMap::new(),
                client_pending_peeks: HashMap::new(),
                pending_tails: HashMap::new(),
                write_lock: Arc::new(tokio::sync::Mutex::new(())),
                write_lock_wait_group: VecDeque::new(),
                pending_writes: Vec::new(),
                secrets_controller,
                connection_context,
                transient_replica_metadata: HashMap::new(),
            };
            let bootstrap =
                handle.block_on(coord.bootstrap(builtin_migration_metadata, builtin_table_updates));
            let ok = bootstrap.is_ok();
            bootstrap_tx.send(bootstrap).unwrap();
            if ok {
                handle.block_on(coord.serve(internal_cmd_rx, cmd_rx));
            }
        })
        .unwrap();
    match bootstrap_rx.await.unwrap() {
        Ok(()) => {
            let handle = Handle {
                cluster_id,
                session_id,
                start_instant,
                _thread: thread.join_on_drop(),
            };
            let client = Client::new(cmd_tx);
            Ok((handle, client))
        }
        Err(e) => Err(e),
    }
}

pub trait CoordTimestamp:
    timely::progress::Timestamp
    + timely::order::TotalOrder
    + differential_dataflow::lattice::Lattice
    + std::fmt::Debug
{
    /// Advance a timestamp by the least amount possible such that
    /// `ts.less_than(ts.step_forward())` is true. Panic if unable to do so.
    fn step_forward(&self) -> Self;

    /// Advance a timestamp forward by the given `amount`. Panic if unable to do so.
    fn step_forward_by(&self, amount: &Self) -> Self;

    /// Retreat a timestamp by the least amount possible such that
    /// `ts.step_back().unwrap().less_than(ts)` is true. Return `None` if unable,
    /// which must only happen if the timestamp is `Timestamp::minimum()`.
    fn step_back(&self) -> Option<Self>;

    /// Return the maximum value for this timestamp.
    fn maximum() -> Self;
}

impl CoordTimestamp for mz_repr::Timestamp {
    fn step_forward(&self) -> Self {
        match self.checked_add(1) {
            Some(ts) => ts,
            None => panic!("could not step forward"),
        }
    }

    fn step_forward_by(&self, amount: &Self) -> Self {
        match self.checked_add(*amount) {
            Some(ts) => ts,
            None => panic!("could not step {self} forward by {amount}"),
        }
    }

    fn step_back(&self) -> Option<Self> {
        self.checked_sub(1)
    }

    fn maximum() -> Self {
        Self::MAX
    }
}<|MERGE_RESOLUTION|>--- conflicted
+++ resolved
@@ -107,13 +107,8 @@
 
 use crate::catalog::builtin::{BUILTINS, MZ_VIEW_FOREIGN_KEYS, MZ_VIEW_KEYS};
 use crate::catalog::{
-<<<<<<< HEAD
     self, storage, BuiltinMigrationMetadata, BuiltinTableUpdate, Catalog, CatalogItem,
-    ClusterReplicaSizeMap, Sink, SinkConnectionState,
-=======
-    self, storage, BuiltinTableUpdate, Catalog, CatalogItem, ClusterReplicaSizeMap, Sink,
-    SinkConnectionState, StorageHostSizeMap,
->>>>>>> 438ea318
+    ClusterReplicaSizeMap, Sink, SinkConnectionState, StorageHostSizeMap,
 };
 use crate::client::{Client, ConnectionId, Handle};
 use crate::command::{Canceled, Command, ExecuteResponse};
@@ -838,7 +833,6 @@
     // Coordinator::sequence_create_compute_instance_replica.
     availability_zones.shuffle(&mut rand::thread_rng());
 
-<<<<<<< HEAD
     let (mut catalog, builtin_migration_metadata, builtin_table_updates) =
         Catalog::open(catalog::Config {
             storage,
@@ -848,24 +842,11 @@
             skip_migrations: false,
             metrics_registry: &metrics_registry,
             cluster_replica_sizes,
+            storage_host_sizes,
+            default_storage_host_size,
             availability_zones,
         })
         .await?;
-=======
-    let (mut catalog, builtin_table_updates) = Catalog::open(catalog::Config {
-        storage,
-        unsafe_mode,
-        build_info,
-        now: now.clone(),
-        skip_migrations: false,
-        metrics_registry: &metrics_registry,
-        cluster_replica_sizes,
-        storage_host_sizes,
-        default_storage_host_size,
-        availability_zones,
-    })
-    .await?;
->>>>>>> 438ea318
     let cluster_id = catalog.config().cluster_id;
     let session_id = catalog.config().session_id;
     let start_instant = catalog.config().start_instant;
