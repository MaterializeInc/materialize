--- conflicted
+++ resolved
@@ -775,12 +775,8 @@
                 }
                 // `tick()` on `Interval` is cancel-safe:
                 // https://docs.rs/tokio/1.19.2/tokio/time/struct.Interval.html#cancel-safety
-<<<<<<< HEAD
                 _ = advance_timelines_interval.tick() => Message::GroupCommitInitiate,
-=======
-                _ = advance_timelines_interval.tick() => Message::AdvanceTimelines,
                 _ = storage_usage_update_interval.tick() => Message::StorageUsage,
->>>>>>> 4842c89e
             };
 
             // All message processing functions trace. Start a parent span for them to make
