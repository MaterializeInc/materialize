--- conflicted
+++ resolved
@@ -4330,17 +4330,11 @@
             }
         }
         {
-<<<<<<< HEAD
             for (instance, compute_ids) in &id_bundle.compute_ids {
-                let compute = self.dataflow_client.compute(*instance).unwrap();
+                let compute = self.controller.compute(*instance).unwrap();
                 for id in compute_ids.iter() {
                     since.join_assign(&compute.collection(*id).unwrap().implied_capability)
                 }
-=======
-            let compute = self.controller.compute(instance).unwrap();
-            for id in id_bundle.compute_ids.iter() {
-                since.join_assign(&compute.collection(*id).unwrap().implied_capability)
->>>>>>> 52bbb220
             }
         }
         since
@@ -4367,9 +4361,8 @@
             }
         }
         {
-<<<<<<< HEAD
             for (instance, compute_ids) in &id_bundle.compute_ids {
-                let compute = self.dataflow_client.compute(*instance).unwrap();
+                let compute = self.controller.compute(*instance).unwrap();
                 for id in compute_ids.iter() {
                     since.extend(
                         compute
@@ -4381,19 +4374,6 @@
                             .cloned(),
                     );
                 }
-=======
-            let compute = self.controller.compute(instance).unwrap();
-            for id in id_bundle.compute_ids.iter() {
-                since.extend(
-                    compute
-                        .collection(*id)
-                        .unwrap()
-                        .write_frontier
-                        .frontier()
-                        .iter()
-                        .cloned(),
-                );
->>>>>>> 52bbb220
             }
         }
         since
@@ -4501,14 +4481,13 @@
         if since.less_equal(&candidate) {
             Ok(candidate)
         } else {
-<<<<<<< HEAD
             let invalid_indexes =
                 if let Some(compute_ids) = id_bundle.compute_ids.get(&compute_instance) {
                     compute_ids
                         .iter()
                         .filter_map(|id| {
                             let since = self
-                                .dataflow_client
+                                .controller
                                 .compute(compute_instance)
                                 .unwrap()
                                 .collection(*id)
@@ -4526,28 +4505,6 @@
                 } else {
                     Vec::new()
                 };
-=======
-            let invalid_indexes = id_bundle
-                .compute_ids
-                .iter()
-                .filter_map(|id| {
-                    let since = self
-                        .controller
-                        .compute(compute_instance)
-                        .unwrap()
-                        .collection(*id)
-                        .unwrap()
-                        .read_capabilities
-                        .frontier()
-                        .to_owned();
-                    if since.less_equal(&candidate) {
-                        None
-                    } else {
-                        Some(since)
-                    }
-                })
-                .collect::<Vec<_>>();
->>>>>>> 52bbb220
             let invalid_sources = id_bundle.storage_ids.iter().filter_map(|id| {
                 let since = self
                     .controller
@@ -4906,9 +4863,8 @@
                     }
                 }
                 {
-<<<<<<< HEAD
                     if let Some(compute_ids) = id_bundle.compute_ids.get(&compute_instance) {
-                        let compute = self.dataflow_client.compute(compute_instance).unwrap();
+                        let compute = self.controller.compute(compute_instance).unwrap();
                         for id in compute_ids {
                             let state = compute.collection(*id).unwrap();
                             let name = self
@@ -4932,31 +4888,6 @@
                                     .to_vec(),
                             });
                         }
-=======
-                    let compute = self.controller.compute(compute_instance).unwrap();
-                    for id in id_bundle.compute_ids.iter() {
-                        let state = compute.collection(*id).unwrap();
-                        let name = self
-                            .catalog
-                            .try_get_entry(id)
-                            .map(|item| item.name())
-                            .map(|name| {
-                                self.catalog
-                                    .resolve_full_name(name, Some(session.conn_id()))
-                                    .to_string()
-                            })
-                            .unwrap_or_else(|| id.to_string());
-                        sources.push(TimestampSource {
-                            name: format!("{name} ({id}, compute)"),
-                            read_frontier: state.implied_capability.elements().to_vec(),
-                            write_frontier: state
-                                .write_frontier
-                                .frontier()
-                                .to_owned()
-                                .elements()
-                                .to_vec(),
-                        });
->>>>>>> 52bbb220
                     }
                 }
                 let explanation = TimestampExplanation {
@@ -6687,10 +6618,9 @@
             }
             storage.set_read_policy(policy_changes).await.unwrap();
             // Update COMPUTE read policies
-<<<<<<< HEAD
             for (compute_instance, compute_ids) in read_holds.id_bundle.compute_ids.iter() {
                 let mut policy_changes = Vec::new();
-                let mut compute = self.dataflow_client.compute_mut(*compute_instance).unwrap();
+                let mut compute = self.controller.compute_mut(*compute_instance).unwrap();
                 for id in compute_ids.iter() {
                     let collection = compute.as_ref().collection(*id).unwrap();
                     assert!(collection
@@ -6702,22 +6632,6 @@
                     policy_changes.push((*id, read_needs.policy()));
                 }
                 compute.set_read_policy(policy_changes).await.unwrap();
-=======
-            let mut policy_changes = Vec::new();
-            let mut compute = self
-                .controller
-                .compute_mut(read_holds.compute_instance)
-                .unwrap();
-            for id in read_holds.id_bundle.compute_ids.iter() {
-                let collection = compute.as_ref().collection(*id).unwrap();
-                assert!(collection
-                    .read_capabilities
-                    .frontier()
-                    .less_equal(&read_holds.time));
-                let read_needs = self.read_capability.get_mut(id).unwrap();
-                read_needs.holds.update_iter(Some((read_holds.time, 1)));
-                policy_changes.push((*id, read_needs.policy()));
->>>>>>> 52bbb220
             }
         }
         /// Release read holds on the indicated collections at the indicated time.
@@ -6762,15 +6676,9 @@
                         policy_changes.push((*id, read_needs.policy()));
                     }
                 }
-                if let Some(mut compute) = self.dataflow_client.compute_mut(*compute_instance) {
+                if let Some(mut compute) = self.controller.compute_mut(*compute_instance) {
                     compute.set_read_policy(policy_changes).await.unwrap();
                 }
-<<<<<<< HEAD
-=======
-            }
-            if let Some(mut compute) = self.controller.compute_mut(compute_instance) {
-                compute.set_read_policy(policy_changes).await.unwrap();
->>>>>>> 52bbb220
             }
         }
     }
