// Copyright Materialize, Inc. and contributors. All rights reserved.
//
// Use of this software is governed by the Business Source License
// included in the LICENSE file.
//
// As of the Change Date specified in that file, in accordance with
// the Business Source License, use of this software will be governed
// by the Apache License, Version 2.0.

//! Translation of SQL commands into timestamped `Controller` commands.
//!
//! The various SQL commands instruct the system to take actions that are not
//! yet explicitly timestamped. On the other hand, the underlying data continually
//! change as time moves forward. On the third hand, we greatly benefit from the
//! information that some times are no longer of interest, so that we may
//! compact the representation of the continually changing collections.
//!
//! The [`Coordinator`] curates these interactions by observing the progress
//! collections make through time, choosing timestamps for its own commands,
//! and eventually communicating that certain times have irretrievably "passed".
//!
//! ## Frontiers another way
//!
//! If the above description of frontiers left you with questions, this
//! repackaged explanation might help.
//!
//! - `since` is the least recent time (i.e. oldest time) that you can read
//!   from sources and be guaranteed that the returned data is accurate as of
//!   that time.
//!
//!   Reads at times less than `since` may return values that were not actually
//!   seen at the specified time, but arrived later (i.e. the results are
//!   compacted).
//!
//!   For correctness' sake, the coordinator never chooses to read at a time
//!   less than an arrangement's `since`.
//!
//! - `upper` is the first time after the most recent time that you can read
//!   from sources and receive an immediate response. Alternately, it is the
//!   least time at which the data may still change (that is the reason we may
//!   not be able to respond immediately).
//!
//!   Reads at times >= `upper` may not immediately return because the answer
//!   isn't known yet. However, once the `upper` is > the specified read time,
//!   the read can return.
//!
//!   For the sake of returned values' freshness, the coordinator prefers
//!   performing reads at an arrangement's `upper`. However, because we more
//!   strongly prefer correctness, the coordinator will choose timestamps
//!   greater than an object's `upper` if it is also being accessed alongside
//!   objects whose `since` times are >= its `upper`.
//!
//! This illustration attempts to show, with time moving left to right, the
//! relationship between `since` and `upper`.
//!
//! - `#`: possibly inaccurate results
//! - `-`: immediate, correct response
//! - `?`: not yet known
//! - `s`: since
//! - `u`: upper
//! - `|`: eligible for coordinator to select
//!
//! ```nofmt
//! ####s----u?????
//!     |||||||||||
//! ```
//!

use std::collections::{BTreeMap, BTreeSet, VecDeque};
use std::net::Ipv4Addr;
use std::ops::Neg;
use std::str::FromStr;
use std::sync::{Arc, Mutex};
use std::thread;
use std::time::{Duration, Instant};

use derivative::Derivative;
use differential_dataflow::lattice::Lattice;
use fail::fail_point;
use futures::future::{BoxFuture, FutureExt, LocalBoxFuture};
use futures::StreamExt;
use itertools::Itertools;
use mz_adapter_types::compaction::DEFAULT_LOGICAL_COMPACTION_WINDOW_TS;
use mz_adapter_types::connection::ConnectionId;
use mz_build_info::BuildInfo;
use mz_catalog::memory::objects::{CatalogEntry, CatalogItem, Connection, DataSourceDesc, Source};
use mz_cloud_resources::{CloudResourceController, VpcEndpointConfig};
use mz_compute_types::dataflows::DataflowDescription;
use mz_compute_types::plan::Plan;
use mz_compute_types::ComputeInstanceId;
use mz_controller::clusters::{ClusterConfig, ClusterEvent, CreateReplicaConfig};
use mz_controller_types::{ClusterId, ReplicaId};
use mz_expr::{MirRelationExpr, OptimizedMirRelationExpr};
use mz_orchestrator::ServiceProcessMetrics;
use mz_ore::metrics::MetricsRegistry;
use mz_ore::now::{EpochMillis, NowFn};
use mz_ore::task::spawn;
use mz_ore::thread::JoinHandleExt;
use mz_ore::tracing::{OpenTelemetryContext, TracingHandle};
use mz_ore::{soft_panic_or_log, stack};
use mz_persist_client::usage::{ShardsUsageReferenced, StorageUsageClient};
use mz_repr::explain::ExplainFormat;
use mz_repr::role_id::RoleId;
use mz_repr::{GlobalId, Timestamp};
use mz_secrets::cache::CachingSecretsReader;
use mz_secrets::{SecretsController, SecretsReader};
use mz_sql::ast::{CreateSubsourceStatement, Raw, Statement};
use mz_sql::catalog::EnvironmentId;
use mz_sql::names::{Aug, ResolvedIds};
use mz_sql::plan::{CopyFormat, CreateConnectionPlan, Params, QueryWhen};
use mz_sql::rbac::UnauthorizedError;
use mz_sql::session::user::{RoleMetadata, User};
use mz_sql::session::vars::{self, ConnectionCounter, OwnedVarInput, SystemVars};
use mz_storage_client::controller::{CollectionDescription, DataSource, DataSourceOther};
use mz_storage_types::connections::inline::IntoInlineConnection;
use mz_storage_types::connections::ConnectionContext;
use mz_storage_types::sources::Timeline;
use mz_transform::Optimizer;
use opentelemetry::trace::TraceContextExt;
use timely::progress::Antichain;
use timely::PartialOrder;
use tokio::runtime::Handle as TokioHandle;
use tokio::select;
use tokio::sync::{mpsc, oneshot, watch, OwnedMutexGuard};
use tracing::{debug, info, info_span, span, warn, Instrument, Level, Span};
use tracing_opentelemetry::OpenTelemetrySpanExt;
use uuid::Uuid;

use crate::catalog::{
    self, AwsPrincipalContext, BuiltinMigrationMetadata, BuiltinTableUpdate, Catalog,
    ClusterReplicaSizeMap,
};
use crate::client::{Client, Handle};
use crate::command::{Canceled, Command, ExecuteResponse};
use crate::config::{SynchronizedParameters, SystemParameterFrontend, SystemParameterSyncConfig};
use crate::coord::appends::{Deferred, GroupCommitPermit, PendingWriteTxn};
use crate::coord::dataflows::dataflow_import_id_bundle;
use crate::coord::id_bundle::CollectionIdBundle;
use crate::coord::peek::PendingPeek;
use crate::coord::read_policy::ReadCapability;
use crate::coord::timeline::{TimelineContext, TimelineState, WriteTimestamp};
use crate::coord::timestamp_oracle::catalog_oracle::CatalogTimestampPersistence;
use crate::coord::timestamp_oracle::postgres_oracle::{
    PostgresTimestampOracle, PostgresTimestampOracleConfig,
};
use crate::coord::timestamp_selection::TimestampContext;
use crate::error::AdapterError;
use crate::metrics::Metrics;
use crate::optimize::{self, Optimize, OptimizerConfig};
use crate::session::{EndTransactionAction, Session};
use crate::statement_logging::StatementEndedExecutionReason;
use crate::subscribe::ActiveSubscribe;
use crate::util::{ClientTransmitter, CompletedClientTransmitter, ComputeSinkId, ResultExt};
use crate::webhook::WebhookConcurrencyLimiter;
use crate::{flags, AdapterNotice, TimestampProvider};
use mz_catalog::builtin::BUILTINS;
use mz_catalog::durable::DurableCatalogState;

pub(crate) mod dataflows;
use self::statement_logging::{StatementLogging, StatementLoggingId};

pub(crate) mod id_bundle;
pub(crate) mod peek;
pub(crate) mod statement_logging;
pub(crate) mod timeline;
pub(crate) mod timestamp_oracle;
pub(crate) mod timestamp_selection;

mod appends;
mod command_handler;
pub mod consistency;
mod ddl;
mod indexes;
mod introspection;
mod message_handler;
mod read_policy;
mod sequencer;
mod sql;

#[derive(Debug)]
pub enum Message<T = mz_repr::Timestamp> {
    Command(Command),
    ControllerReady,
    PurifiedStatementReady(PurifiedStatementReady),
    CreateConnectionValidationReady(CreateConnectionValidationReady),
    AlterConnectionValidationReady(AlterConnectionValidationReady),
    WriteLockGrant(tokio::sync::OwnedMutexGuard<()>),
    /// Initiates a group commit.
    GroupCommitInitiate(Span, Option<GroupCommitPermit>),
    /// Makes a group commit visible to all clients.
    GroupCommitApply(
        /// Timestamp of the writes in the group commit.
        T,
        /// Clients waiting on responses from the group commit.
        Vec<CompletedClientTransmitter>,
        /// Optional lock if the group commit contained writes to user tables.
        Option<OwnedMutexGuard<()>>,
        /// Operations waiting on this group commit to finish.
        ///
        /// Note: this differs from the [`CompletedClientTransmitter`]s above because those are
        /// used to send a response to a request, which indicates the Coordinator has finished all
        /// of it's work, but these represent auxiliary work that still needs to be done, e.g.
        /// waiting for a write to Persist to complete.
        Vec<oneshot::Sender<()>>,
        /// Permit which limits how many group commits we run at once.
        Option<GroupCommitPermit>,
    ),
    AdvanceTimelines,
    ClusterEvent(ClusterEvent),
    RemovePendingPeeks {
        conn_id: ConnectionId,
    },
    LinearizeReads(Vec<PendingReadTxn>),
    StorageUsageFetch,
    StorageUsageUpdate(ShardsUsageReferenced),
    RealTimeRecencyTimestamp {
        conn_id: ConnectionId,
        real_time_recency_ts: Timestamp,
        validity: PlanValidity,
    },

    /// Performs any cleanup and logging actions necessary for
    /// finalizing a statement execution.
    RetireExecute {
        data: ExecuteContextExtra,
        reason: StatementEndedExecutionReason,
    },
    ExecuteSingleStatementTransaction {
        ctx: ExecuteContext,
        stmt: Statement<Raw>,
        params: mz_sql::plan::Params,
    },
    PeekStageReady {
        ctx: ExecuteContext,
        stage: PeekStage,
    },
    DrainStatementLog,
}

impl Message {
    /// Returns a string to identify the kind of [`Message`], useful for logging.
    pub const fn kind(&self) -> &'static str {
        match self {
            Message::Command(msg) => match msg {
                Command::CatalogSnapshot { .. } => "command-catalog_snapshot",
                Command::Startup { .. } => "command-startup",
                Command::Execute { .. } => "command-execute",
                Command::Commit { .. } => "command-commit",
                Command::CancelRequest { .. } => "command-cancel_request",
                Command::PrivilegedCancelRequest { .. } => "command-privileged_cancel_request",
                Command::AppendWebhook { .. } => "command-append_webhook",
                Command::GetSystemVars { .. } => "command-get_system_vars",
                Command::SetSystemVars { .. } => "command-set_system_vars",
                Command::Terminate { .. } => "command-terminate",
                Command::RetireExecute { .. } => "command-retire_execute",
                Command::CheckConsistency { .. } => "command-check_consistency",
            },
            Message::ControllerReady => "controller_ready",
            Message::PurifiedStatementReady(_) => "purified_statement_ready",
            Message::CreateConnectionValidationReady(_) => "create_connection_validation_ready",
            Message::WriteLockGrant(_) => "write_lock_grant",
            Message::GroupCommitInitiate(..) => "group_commit_initiate",
            Message::GroupCommitApply(..) => "group_commit_apply",
            Message::AdvanceTimelines => "advance_timelines",
            Message::ClusterEvent(_) => "cluster_event",
            Message::RemovePendingPeeks { .. } => "remove_pending_peeks",
            Message::LinearizeReads(_) => "linearize_reads",
            Message::StorageUsageFetch => "storage_usage_fetch",
            Message::StorageUsageUpdate(_) => "storage_usage_update",
            Message::RealTimeRecencyTimestamp { .. } => "real_time_recency_timestamp",
            Message::RetireExecute { .. } => "retire_execute",
            Message::ExecuteSingleStatementTransaction { .. } => {
                "execute_single_statement_transaction"
            }
            Message::PeekStageReady { .. } => "peek_stage_ready",
            Message::DrainStatementLog => "drain_statement_log",
            Message::AlterConnectionValidationReady(..) => "alter_connection_validation_ready",
        }
    }
}

#[derive(Derivative)]
#[derivative(Debug)]
pub struct BackgroundWorkResult<T> {
    #[derivative(Debug = "ignore")]
    pub ctx: ExecuteContext,
    pub result: Result<T, AdapterError>,
    pub params: Params,
    pub resolved_ids: ResolvedIds,
    pub original_stmt: Statement<Raw>,
    pub otel_ctx: OpenTelemetryContext,
}

pub type PurifiedStatementReady = BackgroundWorkResult<(
    Vec<(GlobalId, CreateSubsourceStatement<Aug>)>,
    Statement<Aug>,
)>;

#[derive(Derivative)]
#[derivative(Debug)]
pub struct ValidationReady<T> {
    #[derivative(Debug = "ignore")]
    pub ctx: ExecuteContext,
    pub result: Result<T, AdapterError>,
    pub connection_gid: GlobalId,
    pub plan_validity: PlanValidity,
    pub otel_ctx: OpenTelemetryContext,
}

pub type CreateConnectionValidationReady = ValidationReady<CreateConnectionPlan>;
pub type AlterConnectionValidationReady = ValidationReady<Connection>;

#[derive(Debug)]
pub enum RealTimeRecencyContext {
    ExplainTimestamp {
        ctx: ExecuteContext,
        format: ExplainFormat,
        cluster_id: ClusterId,
        optimized_plan: OptimizedMirRelationExpr,
        id_bundle: CollectionIdBundle,
    },
    Peek {
        ctx: ExecuteContext,
        copy_to: Option<CopyFormat>,
        when: QueryWhen,
        target_replica: Option<ReplicaId>,
        timeline_context: TimelineContext,
        oracle_read_ts: Option<Timestamp>,
        source_ids: BTreeSet<GlobalId>,
        in_immediate_multi_stmt_txn: bool,
        optimizer: optimize::peek::Optimizer,
        global_mir_plan: optimize::peek::GlobalMirPlan,
    },
}

impl RealTimeRecencyContext {
    pub(crate) fn take_context(self) -> ExecuteContext {
        match self {
            RealTimeRecencyContext::ExplainTimestamp { ctx, .. }
            | RealTimeRecencyContext::Peek { ctx, .. } => ctx,
        }
    }
}

#[derive(Debug)]
pub enum PeekStage {
    Validate(PeekStageValidate),
    Timestamp(PeekStageTimestamp),
    Optimize(PeekStageOptimize),
    RealTimeRecency(PeekStageRealTimeRecency),
    Finish(PeekStageFinish),
}

impl PeekStage {
    fn validity(&mut self) -> Option<&mut PlanValidity> {
        match self {
            PeekStage::Validate(_) => None,
            PeekStage::Timestamp(PeekStageTimestamp { validity, .. })
            | PeekStage::Optimize(PeekStageOptimize { validity, .. })
            | PeekStage::RealTimeRecency(PeekStageRealTimeRecency { validity, .. })
            | PeekStage::Finish(PeekStageFinish { validity, .. }) => Some(validity),
        }
    }
}

#[derive(Debug)]
pub struct PeekStageValidate {
    plan: mz_sql::plan::SelectPlan,
    target_cluster: TargetCluster,
}

#[derive(Debug)]
pub struct PeekStageTimestamp {
    validity: PlanValidity,
    source: MirRelationExpr,
    copy_to: Option<CopyFormat>,
    source_ids: BTreeSet<GlobalId>,
    when: QueryWhen,
    target_replica: Option<ReplicaId>,
    timeline_context: TimelineContext,
    in_immediate_multi_stmt_txn: bool,
    optimizer: optimize::peek::Optimizer,
}

#[derive(Debug)]
pub struct PeekStageOptimize {
    validity: PlanValidity,
    source: MirRelationExpr,
    copy_to: Option<CopyFormat>,
    source_ids: BTreeSet<GlobalId>,
    when: QueryWhen,
    target_replica: Option<ReplicaId>,
    timeline_context: TimelineContext,
    oracle_read_ts: Option<Timestamp>,
    in_immediate_multi_stmt_txn: bool,
    optimizer: optimize::peek::Optimizer,
}

#[derive(Debug)]
pub struct PeekStageRealTimeRecency {
    validity: PlanValidity,
    copy_to: Option<CopyFormat>,
    source_ids: BTreeSet<GlobalId>,
    id_bundle: CollectionIdBundle,
    when: QueryWhen,
    target_replica: Option<ReplicaId>,
    timeline_context: TimelineContext,
    oracle_read_ts: Option<Timestamp>,
    in_immediate_multi_stmt_txn: bool,
    optimizer: optimize::peek::Optimizer,
    global_mir_plan: optimize::peek::GlobalMirPlan,
}

#[derive(Debug)]
pub struct PeekStageFinish {
    validity: PlanValidity,
    copy_to: Option<CopyFormat>,
    id_bundle: Option<CollectionIdBundle>,
    when: QueryWhen,
    target_replica: Option<ReplicaId>,
    timeline_context: TimelineContext,
    oracle_read_ts: Option<Timestamp>,
    source_ids: BTreeSet<GlobalId>,
    real_time_recency_ts: Option<mz_repr::Timestamp>,
    optimizer: optimize::peek::Optimizer,
    global_mir_plan: optimize::peek::GlobalMirPlan,
}

/// An enum describing which cluster to run a statement on.
///
/// One example usage would be that if a query depends only on system tables, we might
/// automatically run it on the introspection cluster to benefit from indexes that exist there.
#[derive(Debug, Copy, Clone, PartialEq, Eq)]
pub enum TargetCluster {
    /// The introspection cluster.
    Introspection,
    /// The current user's active cluster.
    Active,
    /// The cluster selected at the start of a transaction.
    Transaction(ClusterId),
}

/// A struct to hold information about the validity of plans and if they should be abandoned after
/// doing work off of the Coordinator thread.
#[derive(Debug)]
pub struct PlanValidity {
    /// The most recent revision at which this plan was verified as valid.
    transient_revision: u64,
    /// Objects on which the plan depends.
    dependency_ids: BTreeSet<GlobalId>,
    cluster_id: Option<ComputeInstanceId>,
    replica_id: Option<ReplicaId>,
    role_metadata: RoleMetadata,
}

impl PlanValidity {
    /// Returns an error if the current catalog no longer has all dependencies.
    fn check(&mut self, catalog: &Catalog) -> Result<(), AdapterError> {
        if self.transient_revision == catalog.transient_revision() {
            return Ok(());
        }
        // If the transient revision changed, we have to recheck. If successful, bump the revision
        // so next check uses the above fast path.
        if let Some(cluster_id) = self.cluster_id {
            let Some(cluster) = catalog.try_get_cluster(cluster_id) else {
                return Err(AdapterError::ChangedPlan);
            };

            if let Some(replica_id) = self.replica_id {
                if cluster.replica(replica_id).is_none() {
                    return Err(AdapterError::ChangedPlan);
                }
            }
        }
        // It is sufficient to check that all the source_ids still exist because we assume:
        // - Ids do not mutate.
        // - Ids are not reused.
        // - If an id was dropped, this will detect it and error.
        for id in &self.dependency_ids {
            if catalog.try_get_entry(id).is_none() {
                return Err(AdapterError::ChangedPlan);
            }
        }
        if catalog
            .try_get_role(&self.role_metadata.current_role)
            .is_none()
        {
            return Err(AdapterError::Unauthorized(
                UnauthorizedError::ConcurrentRoleDrop(self.role_metadata.current_role.clone()),
            ));
        }
        if catalog
            .try_get_role(&self.role_metadata.session_role)
            .is_none()
        {
            return Err(AdapterError::Unauthorized(
                UnauthorizedError::ConcurrentRoleDrop(self.role_metadata.session_role.clone()),
            ));
        }

        if catalog
            .try_get_role(&self.role_metadata.authenticated_role)
            .is_none()
        {
            return Err(AdapterError::Unauthorized(
                UnauthorizedError::ConcurrentRoleDrop(
                    self.role_metadata.authenticated_role.clone(),
                ),
            ));
        }
        self.transient_revision = catalog.transient_revision();
        Ok(())
    }
}

/// Configures a coordinator.
pub struct Config {
    pub dataflow_client: mz_controller::Controller,
    pub storage: Box<dyn mz_catalog::durable::DurableCatalogState>,
    pub timestamp_oracle_url: Option<String>,
    pub unsafe_mode: bool,
    pub all_features: bool,
    pub build_info: &'static BuildInfo,
    pub environment_id: EnvironmentId,
    pub metrics_registry: MetricsRegistry,
    pub now: NowFn,
    pub secrets_controller: Arc<dyn SecretsController>,
    pub cloud_resource_controller: Option<Arc<dyn CloudResourceController>>,
    pub availability_zones: Vec<String>,
    pub cluster_replica_sizes: ClusterReplicaSizeMap,
    pub default_storage_cluster_size: Option<String>,
    pub builtin_cluster_replica_size: String,
    pub system_parameter_defaults: BTreeMap<String, String>,
    pub storage_usage_client: StorageUsageClient,
    pub storage_usage_collection_interval: Duration,
    pub storage_usage_retention_period: Option<Duration>,
    pub segment_client: Option<mz_segment::Client>,
    pub egress_ips: Vec<Ipv4Addr>,
    pub system_parameter_sync_config: Option<SystemParameterSyncConfig>,
    pub aws_account_id: Option<String>,
    pub aws_privatelink_availability_zones: Option<Vec<String>>,
    pub active_connection_count: Arc<Mutex<ConnectionCounter>>,
    pub webhook_concurrency_limit: WebhookConcurrencyLimiter,
    pub http_host_name: Option<String>,
    pub tracing_handle: TracingHandle,
}

/// Soft-state metadata about a compute replica
#[derive(Clone, Default, Debug, Eq, PartialEq)]
pub struct ReplicaMetadata {
    /// The last known CPU and memory metrics
    pub metrics: Option<Vec<ServiceProcessMetrics>>,
}

/// Metadata about an active connection.
#[derive(Debug)]
pub struct ConnMeta {
    /// A watch channel shared with the client to inform the client of
    /// cancellation requests. The coordinator sets the contained value to
    /// `Canceled::Canceled` whenever it receives a cancellation request that
    /// targets this connection. It is the client's responsibility to check this
    /// value when appropriate and to reset the value to
    /// `Canceled::NotCanceled` before starting a new operation.
    cancel_tx: Arc<watch::Sender<Canceled>>,
    /// Pgwire specifies that every connection have a 32-bit secret associated
    /// with it, that is known to both the client and the server. Cancellation
    /// requests are required to authenticate with the secret of the connection
    /// that they are targeting.
    secret_key: u32,
    /// The time when the session's connection was initiated.
    connected_at: EpochMillis,
    user: User,
    application_name: String,
    uuid: Uuid,
    conn_id: ConnectionId,

    /// Sinks that will need to be dropped when the current transaction, if
    /// any, is cleared.
    drop_sinks: Vec<ComputeSinkId>,

    /// Channel on which to send notices to a session.
    notice_tx: mpsc::UnboundedSender<AdapterNotice>,

    /// The role that initiated the database context. Fixed for the duration of the connection.
    /// WARNING: This role reference is not updated when the role is dropped.
    /// Consumers should not assume that this role exist.
    authenticated_role: RoleId,
}

impl ConnMeta {
    pub fn conn_id(&self) -> &ConnectionId {
        &self.conn_id
    }

    pub fn user(&self) -> &User {
        &self.user
    }

    pub fn application_name(&self) -> &str {
        &self.application_name
    }

    pub fn authenticated_role_id(&self) -> &RoleId {
        &self.authenticated_role
    }

    pub fn uuid(&self) -> Uuid {
        self.uuid
    }

    pub fn connected_at(&self) -> EpochMillis {
        self.connected_at
    }
}

#[derive(Debug)]
/// A pending transaction waiting to be committed.
pub struct PendingTxn {
    /// Context used to send a response back to the client.
    ctx: ExecuteContext,
    /// Client response for transaction.
    response: Result<PendingTxnResponse, AdapterError>,
    /// The action to take at the end of the transaction.
    action: EndTransactionAction,
}

#[derive(Debug)]
/// The response we'll send for a [`PendingTxn`].
pub enum PendingTxnResponse {
    /// The transaction will be committed.
    Committed {
        /// Parameters that will change, and their values, once this transaction is complete.
        params: BTreeMap<&'static str, String>,
    },
    /// The transaction will be rolled back.
    Rolledback {
        /// Parameters that will change, and their values, once this transaction is complete.
        params: BTreeMap<&'static str, String>,
    },
}

impl PendingTxnResponse {
    pub fn extend_params(&mut self, p: impl IntoIterator<Item = (&'static str, String)>) {
        match self {
            PendingTxnResponse::Committed { params }
            | PendingTxnResponse::Rolledback { params } => params.extend(p),
        }
    }
}

impl From<PendingTxnResponse> for ExecuteResponse {
    fn from(value: PendingTxnResponse) -> Self {
        match value {
            PendingTxnResponse::Committed { params } => {
                ExecuteResponse::TransactionCommitted { params }
            }
            PendingTxnResponse::Rolledback { params } => {
                ExecuteResponse::TransactionRolledBack { params }
            }
        }
    }
}

#[derive(Debug)]
/// A pending read transaction waiting to be linearized along with metadata about it's state
pub struct PendingReadTxn {
    /// The transaction type
    txn: PendingRead,
    /// When we created this pending txn, when the transaction ends. Only used for metrics.
    created: Instant,
    /// Number of times we requeued the processing of this pending read txn.
    /// Requeueing is necessary if the time we executed the query is after the current oracle time;
    /// see [`Coordinator::message_linearize_reads`] for more details.
    num_requeues: u64,
}

#[derive(Debug)]
/// A pending read transaction waiting to be linearized.
enum PendingRead {
    Read {
        /// The inner transaction.
        txn: PendingTxn,
        /// The timestamp context of the transaction.
        timestamp_context: TimestampContext<mz_repr::Timestamp>,
    },
    ReadThenWrite {
        /// Channel used to alert the transaction that the read has been linearized.
        tx: oneshot::Sender<()>,
        /// Timestamp and timeline of the read.
        timestamp: (mz_repr::Timestamp, Timeline),
    },
}

impl PendingRead {
    /// Return the timestamp context of the pending read transaction.
    pub fn timestamp_context(&self) -> TimestampContext<mz_repr::Timestamp> {
        match &self {
            PendingRead::Read {
                timestamp_context, ..
            } => timestamp_context.clone(),
            PendingRead::ReadThenWrite {
                timestamp: (timestamp, timeline),
                ..
            } => TimestampContext::TimelineTimestamp {
                timeline: timeline.clone(),
                chosen_ts: timestamp.clone(),
                oracle_ts: None, // For writes, we always pick the oracle
                                 // timestamp!
            },
        }
    }

    /// Alert the client that the read has been linearized.
    ///
    /// If it is necessary to finalize an execute, return the state necessary to do so
    /// (execution context and result)
    pub fn finish(self) -> Option<(ExecuteContext, Result<ExecuteResponse, AdapterError>)> {
        match self {
            PendingRead::Read {
                txn:
                    PendingTxn {
                        mut ctx,
                        response,
                        action,
                    },
                ..
            } => {
                let changed = ctx.session_mut().vars_mut().end_transaction(action);
                // Append any parameters that changed to the response.
                let response = response.map(|mut r| {
                    r.extend_params(changed);
                    ExecuteResponse::from(r)
                });

                Some((ctx, response))
            }
            PendingRead::ReadThenWrite { tx, .. } => {
                // Ignore errors if the caller has hung up.
                let _ = tx.send(());
                None
            }
        }
    }

    fn label(&self) -> &'static str {
        match self {
            PendingRead::Read { .. } => "read",
            PendingRead::ReadThenWrite { .. } => "read_then_write",
        }
    }
}

/// State that the coordinator must process as part of retiring
/// command execution.  `ExecuteContextExtra::Default` is guaranteed
/// to produce a value that will cause the coordinator to do nothing, and
/// is intended for use by code that invokes the execution processing flow
/// (i.e., `sequence_plan`) without actually being a statement execution.
///
/// This struct must not be dropped if it contains non-trivial
/// state. The only valid way to get rid of it is to pass it to the
/// coordinator for retirement. To enforce this, we assert in the
/// `Drop` implementation.
#[derive(Debug, Default)]
#[must_use]
pub struct ExecuteContextExtra {
    statement_uuid: Option<StatementLoggingId>,
}

impl ExecuteContextExtra {
    pub(crate) fn new(statement_uuid: Option<StatementLoggingId>) -> Self {
        Self { statement_uuid }
    }
    pub fn is_trivial(&self) -> bool {
        let Self { statement_uuid } = self;
        statement_uuid.is_none()
    }
    pub fn contents(&self) -> Option<StatementLoggingId> {
        let Self { statement_uuid } = self;
        *statement_uuid
    }
    /// Take responsibility for the contents.  This should only be
    /// called from code that knows what to do to finish up logging
    /// based on the inner value.
    #[must_use]
    fn retire(mut self) -> Option<StatementLoggingId> {
        let Self { statement_uuid } = &mut self;
        statement_uuid.take()
    }
}

impl Drop for ExecuteContextExtra {
    fn drop(&mut self) {
        let Self { statement_uuid } = &*self;
        if let Some(statement_uuid) = statement_uuid {
            // Note: the impact when this error hits
            // is that the statement will never be marked
            // as finished in the statement log.
            soft_panic_or_log!("execute context for statement {statement_uuid:?} dropped without being properly retired.");
        }
    }
}

/// Bundle of state related to statement execution.
///
/// This struct collects a bundle of state that needs to be threaded
/// through various functions as part of statement execution.
/// Currently, it is only used to finalize execution, by calling one
/// of the methods `retire` or `retire_aysnc`. Finalizing execution
/// involves sending the session back to the pgwire layer so that it
/// may be used to process further commands. In the future, it will
/// also involve performing some work on the main coordinator thread
/// (e.g., recording the time at which the statement finished
/// executing) the state necessary to perform this work is bundled in
/// the `ExecuteContextExtra` object (today, it is simply empty).
#[derive(Debug)]
pub struct ExecuteContext {
    tx: ClientTransmitter<ExecuteResponse>,
    internal_cmd_tx: mpsc::UnboundedSender<Message>,
    session: Session,
    extra: ExecuteContextExtra,
}

impl ExecuteContext {
    pub fn session(&self) -> &Session {
        &self.session
    }

    pub fn session_mut(&mut self) -> &mut Session {
        &mut self.session
    }

    pub fn tx(&self) -> &ClientTransmitter<ExecuteResponse> {
        &self.tx
    }

    pub fn tx_mut(&mut self) -> &mut ClientTransmitter<ExecuteResponse> {
        &mut self.tx
    }

    pub fn from_parts(
        tx: ClientTransmitter<ExecuteResponse>,
        internal_cmd_tx: mpsc::UnboundedSender<Message>,
        session: Session,
        extra: ExecuteContextExtra,
    ) -> Self {
        Self {
            tx,
            session,
            extra,
            internal_cmd_tx,
        }
    }

    /// By calling this function, the caller takes responsibility for
    /// dealing with the instance of `ExecuteContextExtra`. This is
    /// intended to support protocols (like `COPY FROM`) that involve
    /// multiple passes of sending the session back and forth between
    /// the coordinator and the pgwire layer. As part of any such
    /// protocol, we must ensure that the `ExecuteContextExtra`
    /// (possibly wrapped in a new `ExecuteContext`) is passed back to the coordinator for
    /// eventual retirement.
    pub fn into_parts(
        self,
    ) -> (
        ClientTransmitter<ExecuteResponse>,
        mpsc::UnboundedSender<Message>,
        Session,
        ExecuteContextExtra,
    ) {
        let Self {
            tx,
            internal_cmd_tx,
            session,
            extra,
        } = self;
        (tx, internal_cmd_tx, session, extra)
    }

    /// Retire the execution, by sending a message to the coordinator.
    pub fn retire(self, result: Result<ExecuteResponse, AdapterError>) {
        let Self {
            tx,
            internal_cmd_tx,
            session,
            extra,
        } = self;
        let reason = if extra.is_trivial() {
            None
        } else {
            Some((&result).into())
        };
        tx.send(result, session);
        if let Some(reason) = reason {
            if let Err(e) = internal_cmd_tx.send(Message::RetireExecute {
                data: extra,
                reason,
            }) {
                warn!("internal_cmd_rx dropped before we could send: {:?}", e);
            }
        }
    }

    pub fn extra(&self) -> &ExecuteContextExtra {
        &self.extra
    }

    pub fn extra_mut(&mut self) -> &mut ExecuteContextExtra {
        &mut self.extra
    }
}

/// Glues the external world to the Timely workers.
#[derive(Derivative)]
#[derivative(Debug)]
pub struct Coordinator {
    /// The controller for the storage and compute layers.
    #[derivative(Debug = "ignore")]
    controller: mz_controller::Controller,
    /// Optimizer instance for logical optimization of views.
    view_optimizer: Optimizer,
    /// The catalog in an Arc suitable for readonly references. The Arc allows
    /// us to hand out cheap copies of the catalog to functions that can use it
    /// off of the main coordinator thread. If the coordinator needs to mutate
    /// the catalog, call [`Self::catalog_mut`], which will clone this struct member,
    /// allowing it to be mutated here while the other off-thread references can
    /// read their catalog as long as needed. In the future we would like this
    /// to be a pTVC, but for now this is sufficient.
    catalog: Arc<Catalog>,

    /// Channel to manage internal commands from the coordinator to itself.
    internal_cmd_tx: mpsc::UnboundedSender<Message>,
    /// Notification that triggers a group commit.
    group_commit_tx: appends::GroupCommitNotifier,

    /// Channel for strict serializable reads ready to commit.
    strict_serializable_reads_tx: mpsc::UnboundedSender<PendingReadTxn>,

    /// Mechanism for totally ordering write and read timestamps, so that all reads
    /// reflect exactly the set of writes that precede them, and no writes that follow.
    global_timelines: BTreeMap<Timeline, TimelineState<Timestamp>>,

    transient_id_counter: u64,
    /// A map from connection ID to metadata about that connection for all
    /// active connections.
    active_conns: BTreeMap<ConnectionId, ConnMeta>,

    /// For each identifier in STORAGE, its read policy and any read holds on time.
    ///
    /// Transactions should introduce and remove constraints through the methods
    /// `acquire_read_holds` and `release_read_holds`, respectively. The base
    /// policy can also be updated, though one should be sure to communicate this
    /// to the controller for it to have an effect.
    ///
    /// Access to this field should be restricted to methods in the [`read_policy`] API.
    storage_read_capabilities: BTreeMap<GlobalId, ReadCapability<mz_repr::Timestamp>>,
    /// For each identifier in COMPUTE, its read policy and any read holds on time.
    ///
    /// Transactions should introduce and remove constraints through the methods
    /// `acquire_read_holds` and `release_read_holds`, respectively. The base
    /// policy can also be updated, though one should be sure to communicate this
    /// to the controller for it to have an effect.
    ///
    /// Access to this field should be restricted to methods in the [`read_policy`] API.
    compute_read_capabilities: BTreeMap<GlobalId, ReadCapability<mz_repr::Timestamp>>,

    /// For each transaction, the pinned storage and compute identifiers and time at
    /// which they are pinned.
    ///
    /// Upon completing a transaction, this timestamp should be removed from the holds
    /// in `self.read_capability[id]`, using the `release_read_holds` method.
    txn_reads: BTreeMap<ConnectionId, crate::coord::read_policy::ReadHolds<mz_repr::Timestamp>>,

    /// Access to the peek fields should be restricted to methods in the [`peek`] API.
    /// A map from pending peek ids to the queue into which responses are sent, and
    /// the connection id of the client that initiated the peek.
    pending_peeks: BTreeMap<Uuid, PendingPeek>,
    /// A map from client connection ids to a set of all pending peeks for that client.
    client_pending_peeks: BTreeMap<ConnectionId, BTreeMap<Uuid, ClusterId>>,

    /// A map from client connection ids to a pending real time recency timestamps.
    pending_real_time_recency_timestamp: BTreeMap<ConnectionId, RealTimeRecencyContext>,

    /// A map from active subscribes to the subscribe description.
    active_subscribes: BTreeMap<GlobalId, ActiveSubscribe>,

    /// Serializes accesses to write critical sections.
    write_lock: Arc<tokio::sync::Mutex<()>>,
    /// Holds plans deferred due to write lock.
    write_lock_wait_group: VecDeque<Deferred>,
    /// Pending writes waiting for a group commit.
    pending_writes: Vec<PendingWriteTxn>,
    /// For the realtime timeline, an explicit SELECT or INSERT on a table will bump the
    /// table's timestamps, but there are cases where timestamps are not bumped but
    /// we expect the closed timestamps to advance (`AS OF X`, SUBSCRIBing views over
    /// RT sources and tables). To address these, spawn a task that forces table
    /// timestamps to close on a regular interval. This roughly tracks the behavior
    /// of realtime sources that close off timestamps on an interval.
    ///
    /// For non-realtime timelines, nothing pushes the timestamps forward, so we must do
    /// it manually.
    advance_timelines_interval: tokio::time::Interval,

    /// Handle to secret manager that can create and delete secrets from
    /// an arbitrary secret storage engine.
    secrets_controller: Arc<dyn SecretsController>,
    /// A secrets reader than maintains an in-memory cache, where values have a set TTL.
    caching_secrets_reader: CachingSecretsReader,

    /// Handle to a manager that can create and delete kubernetes resources
    /// (ie: VpcEndpoint objects)
    cloud_resource_controller: Option<Arc<dyn CloudResourceController>>,

    /// Metadata about replicas that doesn't need to be persisted.
    /// Intended for inclusion in system tables.
    ///
    /// `None` is used as a tombstone value for replicas that have been
    /// dropped and for which no further updates should be recorded.
    transient_replica_metadata: BTreeMap<ReplicaId, Option<ReplicaMetadata>>,

    /// Persist client for fetching storage metadata such as size metrics.
    storage_usage_client: StorageUsageClient,
    /// The interval at which to collect storage usage information.
    storage_usage_collection_interval: Duration,

    /// Segment analytics client.
    #[derivative(Debug = "ignore")]
    segment_client: Option<mz_segment::Client>,

    /// Coordinator metrics.
    metrics: Metrics,

    /// For registering new metrics.
    timestamp_oracle_metrics: Arc<timestamp_oracle::metrics::Metrics>,

    /// Tracing handle.
    tracing_handle: TracingHandle,

    /// Data used by the statement logging feature.
    statement_logging: StatementLogging,

    /// Limit for how many conncurrent webhook requests we allow.
    webhook_concurrency_limit: WebhookConcurrencyLimiter,

    /// Implementation of
    /// [`TimestampOracle`](crate::coord::timestamp_oracle::TimestampOracle) to
    /// use.
    timestamp_oracle_impl: vars::TimestampOracleImpl,

    /// Postgres connection URL for the Postgres/CRDB-backed timestamp oracle.
    timestamp_oracle_url: Option<String>,
}

impl Coordinator {
    /// Initializes coordinator state based on the contained catalog. Must be
    /// called after creating the coordinator and before calling the
    /// `Coordinator::serve` method.
    #[tracing::instrument(level = "info", skip_all)]
    pub(crate) async fn bootstrap(
        &mut self,
        builtin_migration_metadata: BuiltinMigrationMetadata,
        mut builtin_table_updates: Vec<BuiltinTableUpdate>,
    ) -> Result<(), AdapterError> {
        info!("coordinator init: beginning bootstrap");

        // Inform the controllers about their initial configuration.
        let system_config = self.catalog().system_config();
        let compute_config = flags::compute_config(system_config);
        let storage_config = flags::storage_config(system_config);
        let scheduling_config = flags::orchestrator_scheduling_config(system_config);
        let merge_effort = system_config.default_idle_arrangement_merge_effort();
        let exert_prop = system_config.default_arrangement_exert_proportionality();
        self.controller.compute.update_configuration(compute_config);
        self.controller.storage.update_configuration(storage_config);
        self.controller
            .update_orchestrator_scheduling_config(scheduling_config);
        self.controller
            .set_default_idle_arrangement_merge_effort(merge_effort);
        self.controller
            .set_default_arrangement_exert_proportionality(exert_prop);

        // Capture identifiers that need to have their read holds relaxed once the bootstrap completes.
        //
        // TODO[btv] -- This is of type `Timestamp` because that's what `initialize_read_policies`
        // takes, but it's not clear that that type makes sense. Read policies are logically
        // durations, not instants.
        //
        // Ultimately, it doesn't concretely matter today, because the type ends up just being
        // u64 anyway.
        let mut policies_to_set: BTreeMap<Timestamp, CollectionIdBundle> = Default::default();
        policies_to_set.insert(DEFAULT_LOGICAL_COMPACTION_WINDOW_TS, Default::default());

        debug!("coordinator init: creating compute replicas");
        let mut replicas_to_start = vec![];
        for instance in self.catalog.clusters() {
            self.controller.create_cluster(
                instance.id,
                ClusterConfig {
                    arranged_logs: instance.log_indexes.clone(),
                },
            )?;
            for replica in instance.replicas() {
                let role = instance.role();
                replicas_to_start.push(CreateReplicaConfig {
                    cluster_id: instance.id,
                    replica_id: replica.replica_id,
                    role,
                    config: replica.config.clone(),
                });
            }
        }
        self.controller.create_replicas(replicas_to_start).await?;

        debug!("coordinator init: migrating builtin objects");
        // Migrate builtin objects.
        self.controller
            .storage
            .drop_sources_unvalidated(builtin_migration_metadata.previous_materialized_view_ids);

        self.controller
            .storage
            .drop_sources_unvalidated(builtin_migration_metadata.previous_source_ids);
        self.controller
            .storage
            .drop_sinks_unvalidated(builtin_migration_metadata.previous_sink_ids);

        debug!("coordinator init: initializing storage collections");
        self.bootstrap_storage_collections().await;

        // Load catalog entries based on topological dependency sorting. We do
        // this to reinforce that `GlobalId`'s `Ord` implementation does not
        // express the entries' dependency graph.
        let mut entries_awaiting_dependencies: BTreeMap<
            GlobalId,
            Vec<(CatalogEntry, Vec<GlobalId>)>,
        > = BTreeMap::new();

        let mut loaded_items = BTreeSet::new();

        // Subsources must be created immediately before their primary source
        // without any intermediary collections between them. This version of MZ
        // needs this because it sets tighter bounds on collections' sinces.
        // Without this, dependent collections can place read holds on the
        // subsource, which can result in panics if we adjust the subsource's
        // since.
        //
        // This can likely be removed in the next version of Materialize
        // (v0.46).
        let mut entries_awaiting_dependent: BTreeMap<GlobalId, Vec<CatalogEntry>> = BTreeMap::new();
        let mut awaited_dependent_seen = BTreeSet::new();

        let mut unsorted_entries: VecDeque<_> = self
            .catalog()
            .entries()
            .cloned()
            .map(|entry| {
                let remaining_deps = entry.uses().into_iter().collect::<Vec<_>>();
                (entry, remaining_deps)
            })
            .collect();
        let mut entries = Vec::with_capacity(unsorted_entries.len());

        while let Some((entry, mut remaining_deps)) = unsorted_entries.pop_front() {
            let awaiting_this_dep = entries_awaiting_dependent.get(&entry.id());
            remaining_deps.retain(|dep| {
                // Consider dependency filled if item is loaded or if this
                // dependency is waiting on this entry.
                !loaded_items.contains(dep)
                    && awaiting_this_dep
                        .map(|awaiting| awaiting.iter().all(|e| e.id() != *dep))
                        .unwrap_or(true)
            });

            // While you cannot assume anything about the ordering of
            // dependencies based on their GlobalId, it is not secret knowledge
            // that the most likely final dependency is that with the greatest
            // ID.
            match remaining_deps.last() {
                Some(dep) => {
                    entries_awaiting_dependencies
                        .entry(*dep)
                        .or_default()
                        .push((entry, remaining_deps));
                }
                None => {
                    let id = entry.id();

                    if let Some(waiting_on_this_dep) = entries_awaiting_dependencies.remove(&id) {
                        unsorted_entries.extend(waiting_on_this_dep);
                    }

                    if let Some(waiting_on_this_dependent) = entries_awaiting_dependent.remove(&id)
                    {
                        mz_ore::soft_assert! {{
                            let subsources =  entry.subsources();
                            let w: Vec<_> = waiting_on_this_dependent.iter().map(|e| e.id()).collect();
                            w.iter().all(|w| subsources.contains(w))
                        }, "expect that items are exactly source's subsources"}

                        // Re-enqueue objects and continue.
                        for entry in
                            std::iter::once(entry).chain(waiting_on_this_dependent.into_iter())
                        {
                            awaited_dependent_seen.insert(entry.id());
                            unsorted_entries.push_front((entry, vec![]));
                        }
                        continue;
                    }

                    // Subsources wait on their primary source before being
                    // added.
                    if entry.is_subsource() && !awaited_dependent_seen.contains(&id) {
                        let min = entry
                            .used_by()
                            .into_iter()
                            .min()
                            .expect("subsource always used");

                        entries_awaiting_dependent
                            .entry(*min)
                            .or_default()
                            .push(entry);
                        continue;
                    }

                    awaited_dependent_seen.remove(&id);
                    loaded_items.insert(id);
                    entries.push(entry);
                }
            }
        }

        assert!(
            entries_awaiting_dependent.is_empty() && entries_awaiting_dependencies.is_empty(),
            "items not cleared from queue {entries_awaiting_dependent:?}, {entries_awaiting_dependencies:?}"
        );

        debug!("coordinator init: optimizing dataflow plans");
        self.bootstrap_dataflow_plans(&entries)?;

        // Discover what indexes MVs depend on. Needed for as-of selection below.
        // This step relies on the dataflow plans created by `bootstrap_dataflow_plans`.
        let mut index_dependent_matviews = self.collect_index_dependent_matviews();

        let logs: BTreeSet<_> = BUILTINS::logs()
            .map(|log| self.catalog().resolve_builtin_log(log))
            .collect();

        debug!("coordinator init: installing existing objects in catalog");
        let mut privatelink_connections = BTreeMap::new();

        for entry in &entries {
            debug!(
                "coordinator init: installing {} {}",
                entry.item().typ(),
                entry.id()
            );
            let policy = entry
                .item()
                .initial_logical_compaction_window()
                .map(|duration| {
                    let ts = Timestamp::from(
                        u64::try_from(duration.as_millis())
                            .expect("Timestamp millis must fit in u64"),
                    );
                    ts
                });
            match entry.item() {
                // Currently catalog item rebuild assumes that sinks and
                // indexes are always built individually and does not store information
                // about how it was built. If we start building multiple sinks and/or indexes
                // using a single dataflow, we have to make sure the rebuild process re-runs
                // the same multiple-build dataflow.
                CatalogItem::Source(_) => {
                    policies_to_set
                        .entry(policy.expect("sources have a compaction window"))
                        .or_insert_with(Default::default)
                        .storage_ids
                        .insert(entry.id());
                }
                CatalogItem::Table(_) => {
                    policies_to_set
                        .entry(policy.expect("tables have a compaction window"))
                        .or_insert_with(Default::default)
                        .storage_ids
                        .insert(entry.id());
                }
                CatalogItem::Index(idx) => {
                    let policy_entry = policies_to_set
                        .entry(policy.expect("indexes have a compaction window"))
                        .or_insert_with(Default::default);

                    if logs.contains(&idx.on) {
                        policy_entry
                            .compute_ids
                            .entry(idx.cluster_id)
                            .or_insert_with(BTreeSet::new)
                            .insert(entry.id());
                    } else {
                        let mut df_desc = self
                            .catalog()
                            .try_get_physical_plan(&entry.id())
                            .expect("added in `bootstrap_dataflow_plans`")
                            .clone();

                        // Timestamp selection
                        let dependent_matviews = index_dependent_matviews
                            .remove(&entry.id())
                            .expect("all index dependants were collected");
                        let as_of = self.bootstrap_index_as_of(
                            &df_desc,
                            idx.cluster_id,
                            idx.is_retained_metrics_object,
                            dependent_matviews,
                        );
                        df_desc.set_as_of(as_of);

                        // What follows is morally equivalent to `self.ship_dataflow(df, idx.cluster_id)`,
                        // but we cannot call that as it will also downgrade the read hold on the index.
                        policy_entry
                            .compute_ids
                            .entry(idx.cluster_id)
                            .or_insert_with(Default::default)
                            .extend(df_desc.export_ids());

                        self.controller
                            .active_compute()
                            .create_dataflow(idx.cluster_id, df_desc)
                            .unwrap_or_terminate("cannot fail to create dataflows");
                    }
                }
                CatalogItem::View(_) => (),
                CatalogItem::MaterializedView(mview) => {
                    policies_to_set
                        .entry(policy.expect("materialized views have a compaction window"))
                        .or_insert_with(Default::default)
                        .storage_ids
                        .insert(entry.id());

                    let mut df_desc = self
                        .catalog()
                        .try_get_physical_plan(&entry.id())
                        .expect("added in `bootstrap_dataflow_plans`")
                        .clone();

                    // Timestamp selection
                    let as_of = self.bootstrap_materialized_view_as_of(&df_desc, mview.cluster_id);
                    df_desc.set_as_of(as_of);

                    self.ship_dataflow(df_desc, mview.cluster_id).await;
                }
                CatalogItem::Sink(sink) => {
                    let id = entry.id();
                    self.create_storage_export(id, sink)
                        .await
                        .unwrap_or_terminate("cannot fail to create exports");
                }
                CatalogItem::Connection(catalog_connection) => {
                    if let mz_storage_types::connections::Connection::AwsPrivatelink(conn) =
                        &catalog_connection.connection
                    {
                        privatelink_connections.insert(
                            entry.id(),
                            VpcEndpointConfig {
                                aws_service_name: conn.service_name.clone(),
                                availability_zone_ids: conn.availability_zones.clone(),
                            },
                        );
                    }
                }
                // Nothing to do for these cases
                CatalogItem::Log(_)
                | CatalogItem::Type(_)
                | CatalogItem::Func(_)
                | CatalogItem::Secret(_) => {}
            }
        }

        if let Some(cloud_resource_controller) = &self.cloud_resource_controller {
            // Clean up any extraneous VpcEndpoints that shouldn't exist.
            let existing_vpc_endpoints = cloud_resource_controller.list_vpc_endpoints().await?;
            let existing_vpc_endpoints = BTreeSet::from_iter(existing_vpc_endpoints.into_keys());
            let desired_vpc_endpoints = privatelink_connections.keys().cloned().collect();
            let vpc_endpoints_to_remove = existing_vpc_endpoints.difference(&desired_vpc_endpoints);
            for id in vpc_endpoints_to_remove {
                cloud_resource_controller.delete_vpc_endpoint(*id).await?;
            }

            // Ensure desired VpcEndpoints are up to date.
            for (id, spec) in privatelink_connections {
                cloud_resource_controller
                    .ensure_vpc_endpoint(id, spec)
                    .await?;
            }
        }

        // Having installed all entries, creating all constraints, we can now relax read policies.
        //
        // TODO -- Improve `initialize_read_policies` API so we can avoid calling this in a loop.
        //
        // As of this writing, there can only be at most two keys in `policies_to_set`,
        // so the extra load isn't crazy, but that might not be true in general if we
        // open up custom compaction windows to users.
        for (ts, policies) in policies_to_set {
            self.initialize_read_policies(&policies, Some(ts)).await;
        }

        debug!("coordinator init: announcing completion of initialization to controller");
        // Announce the completion of initialization.
        self.controller.initialization_complete();

        // Expose mapping from T-shirt sizes to actual sizes
        builtin_table_updates.extend(self.catalog().state().pack_all_replica_size_updates());

        // Advance all tables to the current timestamp
        debug!("coordinator init: advancing all tables to current timestamp");
        let WriteTimestamp {
            timestamp: write_ts,
            advance_to,
        } = self.get_local_write_ts().await;
        let appends = entries
            .iter()
            .filter(|entry| entry.is_table())
            .map(|entry| (entry.id(), Vec::new()))
            .collect();
        self.controller
            .storage
            .append_table(write_ts.clone(), advance_to, appends)
            .expect("invalid updates")
            .await
            .expect("One-shot shouldn't be dropped during bootstrap")
            .unwrap_or_terminate("cannot fail to append");
        self.apply_local_write(write_ts).await;

        // Add builtin table updates the clear the contents of all system tables
        debug!("coordinator init: resetting system tables");
        let read_ts = self.get_local_read_ts().await;
        for system_table in entries
            .iter()
            .filter(|entry| entry.is_table() && entry.id().is_system())
        {
            debug!(
                "coordinator init: resetting system table {} ({})",
                self.catalog().resolve_full_name(system_table.name(), None),
                system_table.id()
            );
            let current_contents = self
                .controller
                .storage
                .snapshot(system_table.id(), read_ts)
                .await
                .unwrap_or_terminate("cannot fail to fetch snapshot");
            debug!("coordinator init: table size {}", current_contents.len());
            let retractions = current_contents
                .into_iter()
                .map(|(row, diff)| BuiltinTableUpdate {
                    id: system_table.id(),
                    row,
                    diff: diff.neg(),
                });
            builtin_table_updates.extend(retractions);
        }

        debug!("coordinator init: sending builtin table updates");
        self.send_builtin_table_updates_blocking(builtin_table_updates)
            .await;

        // Signal to the storage controller that it is now free to reconcile its
        // state with what it has learned from the adapter.
        self.controller.storage.reconcile_state().await;

        // Cleanup orphaned secrets. Errors during list() or delete() do not
        // need to prevent bootstrap from succeeding; we will retry next
        // startup.
        match self.secrets_controller.list().await {
            Ok(controller_secrets) => {
                // Fetch all IDs from the catalog to future-proof against other
                // things using secrets. Today, SECRET and CONNECTION objects use
                // secrets_controller.ensure, but more things could in the future
                // that would be easy to miss adding here.
                let catalog_ids: BTreeSet<GlobalId> =
                    self.catalog().entries().map(|entry| entry.id()).collect();
                let controller_secrets: BTreeSet<GlobalId> =
                    controller_secrets.into_iter().collect();
                let orphaned = controller_secrets.difference(&catalog_ids);
                for id in orphaned {
                    info!("coordinator init: deleting orphaned secret {id}");
                    fail_point!("orphan_secrets");
                    if let Err(e) = self.secrets_controller.delete(*id).await {
                        warn!("Dropping orphaned secret has encountered an error: {}", e);
                    }
                }
            }
            Err(e) => warn!("Failed to list secrets during orphan cleanup: {:?}", e),
        }

        info!("coordinator init: bootstrap complete");
        Ok(())
    }

    /// Initializes all storage collections required by catalog objects in the storage controller.
    ///
    /// This method takes care of collection creation, as well as migration of existing
    /// collections.
    ///
    /// Creating all storage collections in a single `create_collections` call, rather than on
    /// demand, is more efficient as it reduces the number of writes to durable storage. It also
    /// allows subsequent bootstrap logic to fetch metadata (such as frontiers) of arbitrary
    /// storage collections, without needing to worry about dependency order.
    async fn bootstrap_storage_collections(&mut self) {
        // Reset the txns and table shards to a known set of invariants.
        //
        // TODO: This can be removed once we've flipped to the new txns system
        // for good and there is no possibility of the old code running
        // concurrently with the new code.
        let init_ts = self.get_local_write_ts().await.timestamp;
        self.controller
            .storage
            .init_txns(init_ts)
            .await
            .unwrap_or_terminate("init_txns");
        self.apply_local_write(init_ts).await;

        let catalog = self.catalog();
        let source_status_collection_id = catalog
            .resolve_builtin_storage_collection(&mz_catalog::builtin::MZ_SOURCE_STATUS_HISTORY);

        let source_desc = |source: &Source| {
            let (data_source, status_collection_id) = match &source.data_source {
                // Re-announce the source description.
                DataSourceDesc::Ingestion(ingestion) => {
                    let ingestion = ingestion.clone().into_inline_connection(catalog.state());

                    (
                        DataSource::Ingestion(ingestion.clone()),
                        Some(source_status_collection_id),
                    )
                }
                // Subsources use source statuses.
                DataSourceDesc::Source => (
                    DataSource::Other(DataSourceOther::Source),
                    Some(source_status_collection_id),
                ),
                DataSourceDesc::Webhook { .. } => {
                    (DataSource::Webhook, Some(source_status_collection_id))
                }
                DataSourceDesc::Progress => (DataSource::Progress, None),
                DataSourceDesc::Introspection(introspection) => {
                    (DataSource::Introspection(*introspection), None)
                }
            };
            CollectionDescription {
                desc: source.desc.clone(),
                data_source,
                since: None,
                status_collection_id,
            }
        };

        let collections: Vec<_> = catalog
            .entries()
            .filter_map(|entry| {
                let id = entry.id();
                match entry.item() {
                    CatalogItem::Source(source) => Some((id, source_desc(source))),
                    CatalogItem::Table(table) => {
                        let collection_desc = CollectionDescription::from_desc(
                            table.desc.clone(),
                            DataSourceOther::TableWrites,
                        );
                        Some((id, collection_desc))
                    }
                    CatalogItem::MaterializedView(mv) => {
                        let collection_desc = CollectionDescription::from_desc(
                            mv.desc.clone(),
                            DataSourceOther::Compute,
                        );
                        Some((id, collection_desc))
                    }
                    _ => None,
                }
            })
            .collect();

        self.controller
            .storage
            .migrate_collections(collections.clone())
            .await
            .unwrap_or_terminate("cannot fail to migrate collections");

        let register_ts = self.get_local_write_ts().await.timestamp;

        self.controller
            .storage
            .create_collections(Some(register_ts), collections)
            .await
            .unwrap_or_terminate("cannot fail to create collections");

        self.apply_local_write(register_ts).await;
    }

    /// Invokes the optimizer on all indexes and materialized views in the catalog and inserts the
    /// resulting dataflow plans into the catalog state.
    ///
    /// `ordered_catalog_entries` must by sorted in dependency order, with dependencies ordered
    /// before their dependants.
    ///
    /// This method does not perform timestamp selection for the dataflows, nor does it create them
    /// in the compute controller. Both of these steps happen later during bootstrapping.
    fn bootstrap_dataflow_plans(
        &mut self,
        ordered_catalog_entries: &[CatalogEntry],
    ) -> Result<(), AdapterError> {
        // The optimizer expects to be able to query its `ComputeInstanceSnapshot` for
        // collections the current dataflow can depend on. But since we don't yet install anything
        // on compute instances, the snapshot information is incomplete. We fix that by manually
        // updating `ComputeInstanceSnapshot` objects to ensure they contain collections previously
        // optimized.
        let mut instance_snapshots = BTreeMap::new();

        let optimizer_config = OptimizerConfig::from(self.catalog().system_config());

        for entry in ordered_catalog_entries {
            let id = entry.id();
            match entry.item() {
                CatalogItem::Index(idx) => {
                    // Collect optimizer parameters.
                    let compute_instance =
                        instance_snapshots.entry(idx.cluster_id).or_insert_with(|| {
                            self.instance_snapshot(idx.cluster_id)
                                .expect("compute instance exists")
                        });

                    // The index may already be installed on the compute instance. For example,
                    // this is the case for introspection indexes.
                    if compute_instance.contains_collection(&id) {
                        continue;
                    }

                    // Build an optimizer for this INDEX.
                    let mut optimizer = optimize::index::Optimizer::new(
                        self.owned_catalog(),
                        compute_instance.clone(),
                        entry.id(),
                        optimizer_config.clone(),
                    );

                    // MIR ⇒ MIR optimization (global)
                    let index_plan = optimize::index::Index::new(entry.name(), &idx.on, &idx.keys);
                    let global_mir_plan = optimizer.optimize(index_plan)?;
                    let optimized_plan = global_mir_plan.df_desc().clone();

                    // MIR ⇒ LIR lowering and LIR ⇒ LIR optimization (global)
                    let global_lir_plan = optimizer.optimize(global_mir_plan)?;

                    let (physical_plan, metainfo) = global_lir_plan.unapply();

                    let catalog = self.catalog_mut();
                    catalog.set_optimized_plan(id, optimized_plan);
                    catalog.set_physical_plan(id, physical_plan);
                    catalog.set_dataflow_metainfo(id, metainfo);

                    compute_instance.insert_collection(id);
                }
                CatalogItem::MaterializedView(mv) => {
                    // Collect optimizer parameters.
                    let compute_instance =
                        instance_snapshots.entry(mv.cluster_id).or_insert_with(|| {
                            self.instance_snapshot(mv.cluster_id)
                                .expect("compute instance exists")
                        });
                    let internal_view_id = self.allocate_transient_id()?;
                    let debug_name = self
                        .catalog()
                        .resolve_full_name(entry.name(), None)
                        .to_string();

                    // Build an optimizer for this MATERIALIZED VIEW.
                    let mut optimizer = optimize::materialized_view::Optimizer::new(
                        self.owned_catalog(),
                        compute_instance.clone(),
                        entry.id(),
                        internal_view_id,
                        mv.desc.iter_names().cloned().collect(),
                        mv.non_null_assertions.clone(),
                        debug_name,
                        optimizer_config.clone(),
                    );

                    // MIR ⇒ MIR optimization (global)
                    let global_mir_plan = optimizer.optimize(mv.optimized_expr.clone())?;
                    let optimized_plan = global_mir_plan.df_desc().clone();

                    // MIR ⇒ LIR lowering and LIR ⇒ LIR optimization (global)
                    let global_lir_plan = optimizer.optimize(global_mir_plan)?;

                    let (physical_plan, metainfo) = global_lir_plan.unapply();

                    let catalog = self.catalog_mut();
                    catalog.set_optimized_plan(id, optimized_plan);
                    catalog.set_physical_plan(id, physical_plan);
                    catalog.set_dataflow_metainfo(id, metainfo);

                    compute_instance.insert_collection(id);
                }
                _ => (),
            }
        }

        Ok(())
    }

    /// Collects for each index the materialized views that depend on it, either directly or
    /// transitively through other indexes (but not through other MVs).
    ///
    /// The returned information is required during coordinator bootstrap for index as-of
    /// selection, to ensure that selected as-ofs satisfy the requirements of downstream MVs.
    ///
    /// This method expects all dataflow plans to be available, so it must run after
    /// [`Coordinator::bootstrap_dataflow_plans`].
    fn collect_index_dependent_matviews(&self) -> BTreeMap<GlobalId, BTreeSet<GlobalId>> {
        // Collect imports of all indexes and MVs in the catalog.
        let mut index_imports = BTreeMap::new();
        let mut mv_imports = BTreeMap::new();
        let catalog = self.catalog();
        for entry in catalog.entries() {
            let id = entry.id();
            if let Some(plan) = catalog.try_get_physical_plan(&id) {
                let imports: Vec<_> = plan.import_ids().collect();
                if entry.is_index() {
                    index_imports.insert(id, imports);
                } else if entry.is_materialized_view() {
                    mv_imports.insert(id, imports);
                }
            }
        }

        // Start with an empty set of dependants for each index.
        let mut dependants: BTreeMap<_, _> = index_imports
            .keys()
            .map(|id| (*id, BTreeSet::new()))
            .collect();

        // Collect direct dependants first.
        for (mv_id, mv_deps) in &mv_imports {
            for dep_id in mv_deps {
                if let Some(ids) = dependants.get_mut(dep_id) {
                    ids.insert(*mv_id);
                } else {
                    // `dep_id` references a source import.
                    // We ignore it since we only want to collect dependants on indexes.
                }
            }
        }

        // Collect transitive dependants.
        loop {
            let mut changed = false;

            // Objects with larger IDs tend to depend on objects with smaller IDs. We don't want to
            // rely on that being true, but we can use it to be more efficient.
            for (idx_id, idx_deps) in index_imports.iter().rev() {
                // For each dependency of this index, and each MV depending on this index, add the
                // transitive dependency to `dependants`.
                //
                // I.e., if `dep_id <- idx_id` and `idx_id <- mv_id`, then we add `dep_id <- mv_id`
                // to `dependants`.

                let mv_ids = dependants.get(idx_id).expect("inserted above").clone();
                if mv_ids.is_empty() {
                    continue;
                }

                for dep_id in idx_deps {
                    if let Some(ids) = dependants.get_mut(dep_id) {
                        changed |= mv_ids.iter().any(|mv_id| ids.insert(*mv_id));
                    } else {
                        // `dep_id` references a source import.
                    }
                }
            }

            if !changed {
                break;
            }
        }

        dependants
    }

    /// Returns an `as_of` suitable for bootstrapping the given index dataflow.
    fn bootstrap_index_as_of(
        &self,
        dataflow: &DataflowDescription<Plan>,
        cluster_id: ComputeInstanceId,
        is_retained_metrics_index: bool,
        dependent_matviews: BTreeSet<GlobalId>,
    ) -> Antichain<Timestamp> {
        // All inputs must be readable at the chosen `as_of`, so it must be at least the join of
        // the `since`s of all dependencies.
        let id_bundle = dataflow_import_id_bundle(dataflow, cluster_id);
        let min_as_of = self.least_valid_read(&id_bundle);

        // For compute reconciliation to recognize that an existing dataflow can be reused, we want
        // to advance the `as_of` far enough that it is beyond the `as_of`s of all dataflows that
        // might still be installed on replicas, but ideally not much farther as that would just
        // increase the wait time until the index becomes readable. We advance the `as_of` to the
        // meet of the `upper`s of all dependencies, as we know that no replica can have produced
        // output for that time, so we can assume that no replica `as_of` has been adanced beyond
        // this time either.
        let write_frontier = self.least_valid_write(&id_bundle);
        // Things go wrong if we try to create a dataflow with `as_of = []`, so avoid that.
        if write_frontier.is_empty() {
            tracing::info!(
                export_ids = %dataflow.display_export_ids(),
                %cluster_id,
                min_as_of = ?min_as_of.elements(),
                write_frontier = ?write_frontier.elements(),
                "selecting index `as_of` as {:?}",
                min_as_of.elements(),
            );

            return min_as_of;
        }

        // Advancing the `as_of` to the write frontier means that we lose some historical data.
        // That might be acceptable for the default 1-second index compaction window, but not for
        // retained-metrics indexes. So we need to regress the write frontier by the retention
        // duration of the index.
        //
        // NOTE: If we ever allow custom index compaction windows, we'll need to apply those here
        // as well.
        let lag = if is_retained_metrics_index {
            let retention = self.catalog().state().system_config().metrics_retention();
            Timestamp::new(u64::try_from(retention.as_millis()).unwrap_or_else(|_| {
                tracing::error!("absurd metrics retention duration: {retention:?}");
                u64::MAX
            }))
        } else {
            DEFAULT_LOGICAL_COMPACTION_WINDOW_TS
        };

        let time = write_frontier.clone().into_option().expect("checked above");
        let time = time.saturating_sub(lag);
        let max_compaction_frontier = Antichain::from_elem(time);

        // We must not select an `as_of` that is beyond any times that have not yet been written to
        // downstream materialized views. If we would, we might skip times in the output of these
        // materialized views, violating correctness. So our chosen `as_of` must be at most the
        // meet of the `upper`s of all dependent materialized views.
        //
        // An exception are materialized views that have an `upper` that's less than their `since`
        // (most likely because they have not yet produced their snapshot). For these views we only
        // need to provide output starting from their `since`s, so these serve as upper bounds for
        // our `as_of`.
        let mut max_as_of = Antichain::new();
        for mv_id in &dependent_matviews {
            let since = self.storage_implied_capability(*mv_id);
            let upper = self.storage_write_frontier(*mv_id);
            max_as_of.meet_assign(&since.join(upper));
        }

        let as_of = if PartialOrder::less_equal(&min_as_of, &max_as_of) {
            min_as_of.join(&max_compaction_frontier).meet(&max_as_of)
        } else {
            // This should not happen. If we get here that means we _will_ skip times in some of
            // the dependent materialized views, which is a correctness bug. However, skipping
            // times in materialized views is probably preferable to panicking and thus making the
            // entire environment unavailable. So we chose to handle this case gracefully and only
            // log an error, unless soft-asserts are enabled, and continue with the `min_as_of` to
            // make the dependent materialized views skip as few times as possible.

            mz_ore::soft_panic_or_log!(
                "error bootstrapping index `as_of`: \
                 `min_as_of` {:?} greater than `max_as_of` {:?} \
                 (import_ids={}, export_ids={}, dependent_matviews={:?})",
                min_as_of.elements(),
                max_as_of.elements(),
                dataflow.display_import_ids(),
                dataflow.display_export_ids(),
                dependent_matviews,
            );

            min_as_of.clone()
        };

        tracing::info!(
            export_ids = %dataflow.display_export_ids(),
            %cluster_id,
            as_of = ?as_of.elements(),
            min_as_of = ?min_as_of.elements(),
            max_as_of = ?max_as_of.elements(),
            write_frontier = ?write_frontier.elements(),
            %lag,
            max_compaction_frontier = ?max_compaction_frontier.elements(),
            "bootstrapping index `as_of`",
        );

        as_of
    }

    /// Returns an `as_of` suitable for bootstrapping the given materialized view dataflow.
    fn bootstrap_materialized_view_as_of(
        &self,
        dataflow: &DataflowDescription<Plan>,
        cluster_id: ComputeInstanceId,
    ) -> Antichain<Timestamp> {
        // All inputs must be readable at the chosen `as_of`, so it must be at least the join of
        // the `since`s of all dependencies.
        let id_bundle = dataflow_import_id_bundle(dataflow, cluster_id);
        let min_as_of = self.least_valid_read(&id_bundle);

        // For compute reconciliation to recognize that an existing dataflow can be reused, we want
        // to advance the `as_of` as far as possible. If a storage collection for the MV already
        // exists, we can advance to that collection's upper. This is the most we can advance the
        // `as_of` without skipping times in the MV output.
        let sink_id = dataflow
            .sink_exports
            .keys()
            .exactly_one()
            .expect("MV dataflow must export a sink");
        let write_frontier = self.storage_write_frontier(*sink_id);

        // Things go wrong if we try to create a dataflow with `as_of = []`, so avoid that.
        let as_of = if write_frontier.is_empty() {
            min_as_of.clone()
        } else {
            min_as_of.join(write_frontier)
        };

        tracing::info!(
            export_ids = %dataflow.display_export_ids(),
            %cluster_id,
            as_of = ?as_of.elements(),
            min_as_of = ?min_as_of.elements(),
            write_frontier = ?write_frontier.elements(),
            "bootstrapping materialized view `as_of`",
        );

        as_of
    }

    /// Serves the coordinator, receiving commands from users over `cmd_rx`
    /// and feedback from dataflow workers over `feedback_rx`.
    ///
    /// You must call `bootstrap` before calling this method.
    ///
    /// BOXED FUTURE: As of Nov 2023 the returned Future from this function was 92KB. This would
    /// get stored on the stack which is bad for runtime performance, and blow up our stack usage.
    /// Because of that we purposefully move this Future onto the heap (i.e. Box it).
    fn serve(
        mut self,
        mut internal_cmd_rx: mpsc::UnboundedReceiver<Message>,
        mut strict_serializable_reads_rx: mpsc::UnboundedReceiver<PendingReadTxn>,
        mut cmd_rx: mpsc::UnboundedReceiver<Command>,
        group_commit_rx: appends::GroupCommitWaiter,
    ) -> LocalBoxFuture<'static, ()> {
        async move {
            // Watcher that listens for and reports cluster service status changes.
            let mut cluster_events = self.controller.events_stream();
            let last_message_kind = Arc::new(Mutex::new("none"));

            let (idle_tx, mut idle_rx) = tokio::sync::mpsc::channel(1);
            let idle_metric = self.metrics.queue_busy_seconds.with_label_values(&[]);
            let last_message_kind_watchdog = Arc::clone(&last_message_kind);

            spawn(|| "coord watchdog", async move {
                // Every 5 seconds, attempt to measure how long it takes for the
                // coord select loop to be empty, because this message is the last
                // processed. If it is idle, this will result in some microseconds
                // of measurement.
                let mut interval = tokio::time::interval(Duration::from_secs(5));
                // If we end up having to wait more than 5 seconds for the coord to respond, then the
                // behavior of Delay results in the interval "restarting" from whenever we yield
                // instead of trying to catch up.
                interval.set_missed_tick_behavior(tokio::time::MissedTickBehavior::Delay);

                // Track if we become stuck to de-dupe error reporting.
                let mut coord_stuck = false;

                loop {
                    interval.tick().await;

                    // Wait for space in the channel, if we timeout then the coordinator is stuck!
                    let duration = tokio::time::Duration::from_secs(60);
                    let timeout = tokio::time::timeout(duration, idle_tx.reserve()).await;
                    let Ok(maybe_permit) = timeout else {
                        // Only log the error if we're newly stuck, to prevent logging repeatedly.
                        if !coord_stuck {
                            let last_message = last_message_kind_watchdog
                                .lock()
                                .map(|g| *g)
                                .unwrap_or("poisoned");
                            tracing::error!(
                                "Coordinator is stuck on {last_message}, did not respond after {duration:?}"
                            );
                        }
                        coord_stuck = true;

                        continue;
                    };

                    // We got a permit, we're not stuck!
                    if coord_stuck {
                        tracing::info!("Coordinator became unstuck");
                    }
                    coord_stuck = false;

                    // If we failed to acquire a permit it's because we're shutting down.
                    let Ok(permit) = maybe_permit else {
                        break;
                    };

                    permit.send(idle_metric.start_timer());
                }
            });

            self.schedule_storage_usage_collection().await;
            self.spawn_statement_logging_task();
            flags::tracing_config(self.catalog.system_config()).apply(&self.tracing_handle);

            // Report if the handling of a single message takes longer than this threshold.
            let prometheus_threshold = self
                .catalog
                .system_config()
                .coord_slow_message_reporting_threshold();

            loop {
                // Before adding a branch to this select loop, please ensure that the branch is
                // cancellation safe and add a comment explaining why. You can refer here for more
                // info: https://docs.rs/tokio/latest/tokio/macro.select.html#cancellation-safety
                let msg = select! {
                    // Order matters here. We want to process internal commands
                    // before processing external commands.
                    biased;

                    // `recv()` on `UnboundedReceiver` is cancel-safe:
                    // https://docs.rs/tokio/1.8.0/tokio/sync/mpsc/struct.UnboundedReceiver.html#cancel-safety
                    Some(m) = internal_cmd_rx.recv() => m,
                    // `next()` on any stream is cancel-safe:
                    // https://docs.rs/tokio-stream/0.1.9/tokio_stream/trait.StreamExt.html#cancel-safety
                    Some(event) = cluster_events.next() => Message::ClusterEvent(event),
                    // See [`mz_controller::Controller::Controller::ready`] for notes
                    // on why this is cancel-safe.
                    () = self.controller.ready() => {
                        Message::ControllerReady
                    }
                    // See [`appends::GroupCommitWaiter`] for notes on why this is cancel safe.
                    permit = group_commit_rx.ready() => {
                        // If we happen to have batched exactly one user write, use
                        // that span so the `emit_trace_id_notice` hooks up.
                        // Otherwise, the best we can do is invent a new root span
                        // and make it follow from all the Spans in the pending
                        // writes.
                        let user_write_spans = self.pending_writes.iter().flat_map(|x| match x {
                            PendingWriteTxn::User{span, ..} => Some(span),
                            PendingWriteTxn::System{..} => None,
                        });
                        let span = match user_write_spans.exactly_one() {
                            Ok(span) => span.clone(),
                            Err(user_write_spans) => {
                                let span = info_span!(parent: None, "group_commit_notify");
                                for s in user_write_spans {
                                    span.follows_from(s);
                                }
                                span
                            }
                        };
                        Message::GroupCommitInitiate(span, Some(permit))
                    },
                    // `recv()` on `UnboundedReceiver` is cancellation safe:
                    // https://docs.rs/tokio/1.8.0/tokio/sync/mpsc/struct.UnboundedReceiver.html#cancel-safety
                    m = cmd_rx.recv() => match m {
                        None => break,
                        Some(m) => Message::Command(m),
                    },
                    // `recv()` on `UnboundedReceiver` is cancellation safe:
                    // https://docs.rs/tokio/1.8.0/tokio/sync/mpsc/struct.UnboundedReceiver.html#cancel-safety
                    Some(pending_read_txn) = strict_serializable_reads_rx.recv() => {
                        let mut pending_read_txns = vec![pending_read_txn];
                        while let Ok(pending_read_txn) = strict_serializable_reads_rx.try_recv() {
                            pending_read_txns.push(pending_read_txn);
                        }
                        Message::LinearizeReads(pending_read_txns)
                    }
                    // `tick()` on `Interval` is cancel-safe:
                    // https://docs.rs/tokio/1.19.2/tokio/time/struct.Interval.html#cancel-safety
                    _ = self.advance_timelines_interval.tick() => {
                        let span = info_span!(parent: None, "advance_timelines_interval");
                        span.follows_from(Span::current());
                        Message::GroupCommitInitiate(span, None)
                    },

                    // Process the idle metric at the lowest priority to sample queue non-idle time.
                    // `recv()` on `Receiver` is cancellation safe:
                    // https://docs.rs/tokio/1.8.0/tokio/sync/mpsc/struct.Receiver.html#cancel-safety
                    timer = idle_rx.recv() => {
                        timer.expect("does not drop").observe_duration();
                        continue;
                    }
                };

                let msg_kind = msg.kind();
                let span = span!(Level::DEBUG, "coordinator processing", kind = msg_kind);
                let otel_context = span.context().span().span_context().clone();

                // Record the last kind of message incase we get stuck.
                if let Ok(mut guard) = last_message_kind.lock() {
                    *guard = msg_kind;
                }

                let start = Instant::now();
                self.handle_message(msg)
                    // All message processing functions trace. Start a parent span for them to make
                    // it easy to find slow messages.
                    .instrument(span)
                    .await;
                let duration = start.elapsed();

                // Report slow messages to Prometheus.
                if duration > prometheus_threshold {
                    self.metrics
                        .slow_message_handling
                        .with_label_values(&[msg_kind])
                        .observe(duration.as_secs_f64());
                }

                // If something is _really_ slow, print a trace id for debugging, if OTEL is enabled.
                let trace_id_threshold = Duration::from_secs(5).min(prometheus_threshold * 25);
                if duration > trace_id_threshold && otel_context.is_valid() {
                    let trace_id = otel_context.trace_id();
                    tracing::warn!(
                        ?msg_kind,
                        ?trace_id,
                        ?duration,
                        "very slow coordinator message"
                    );
                }
            }
            // Try and cleanup as a best effort. There may be some async tasks out there holding a
            // reference that prevents us from cleaning up.
            if let Some(catalog) = Arc::into_inner(self.catalog) {
                catalog.expire().await;
            }
        }
        .boxed_local()
    }

    /// Obtain a read-only Catalog reference.
    fn catalog(&self) -> &Catalog {
        &self.catalog
    }

    /// Obtain a read-only Catalog snapshot, suitable for giving out to
    /// non-Coordinator thread tasks.
    fn owned_catalog(&self) -> Arc<Catalog> {
        Arc::clone(&self.catalog)
    }

    /// Obtain a writeable Catalog reference.
    fn catalog_mut(&mut self) -> &mut Catalog {
        // make_mut will cause any other Arc references (from owned_catalog) to
        // continue to be valid by cloning the catalog, putting it in a new Arc,
        // which lives at self._catalog. If there are no other Arc references,
        // then no clone is made, and it returns a reference to the existing
        // object. This makes this method and owned_catalog both very cheap: at
        // most one clone per catalog mutation, but only if there's a read-only
        // reference to it.
        Arc::make_mut(&mut self.catalog)
    }

    /// Obtain a reference to the coordinator's connection context.
    fn connection_context(&self) -> &ConnectionContext {
        self.controller.connection_context()
    }

    /// Obtain a reference to the coordinator's secret reader.
    fn secrets_reader(&self) -> &dyn SecretsReader {
        &*self.connection_context().secrets_reader
    }

    /// Publishes a notice message to all sessions.
    pub(crate) fn broadcast_notice(&mut self, notice: AdapterNotice) {
        for meta in self.active_conns.values() {
            let _ = meta.notice_tx.send(notice.clone());
        }
    }

    pub(crate) fn active_conns(&self) -> &BTreeMap<ConnectionId, ConnMeta> {
        &self.active_conns
    }

    #[tracing::instrument(level = "debug", skip(self, ctx_extra))]
    pub(crate) fn retire_execution(
        &mut self,
        reason: StatementEndedExecutionReason,
        ctx_extra: ExecuteContextExtra,
    ) {
        if let Some(uuid) = ctx_extra.retire() {
            self.end_statement_execution(uuid, reason);
        }
    }
}

/// Serves the coordinator based on the provided configuration.
///
/// For a high-level description of the coordinator, see the [crate
/// documentation](crate).
///
/// Returns a handle to the coordinator and a client to communicate with the
/// coordinator.
///
/// BOXED FUTURE: As of Nov 2023 the returned Future from this function was 42KB. This would
/// get stored on the stack which is bad for runtime performance, and blow up our stack usage.
/// Because of that we purposefully move this Future onto the heap (i.e. Box it).
pub fn serve(
    Config {
        dataflow_client,
        mut storage,
        timestamp_oracle_url,
        unsafe_mode,
        all_features,
        build_info,
        environment_id,
        metrics_registry,
        now,
        secrets_controller,
        cloud_resource_controller,
        cluster_replica_sizes,
        default_storage_cluster_size,
        builtin_cluster_replica_size,
        system_parameter_defaults,
        availability_zones,
        storage_usage_client,
        storage_usage_collection_interval,
        storage_usage_retention_period,
        segment_client,
        egress_ips,
        aws_account_id,
        aws_privatelink_availability_zones,
        system_parameter_sync_config,
        active_connection_count,
        webhook_concurrency_limit,
        http_host_name,
        tracing_handle,
    }: Config,
) -> BoxFuture<'static, Result<(Handle, Client), AdapterError>> {
    async move {
        info!("coordinator init: beginning");

        let (cmd_tx, cmd_rx) = mpsc::unbounded_channel();
        let (internal_cmd_tx, internal_cmd_rx) = mpsc::unbounded_channel();
        let (group_commit_tx, group_commit_rx) = appends::notifier();
        let (strict_serializable_reads_tx, strict_serializable_reads_rx) =
            mpsc::unbounded_channel();

        // Validate and process availability zones.
        if !availability_zones.iter().all_unique() {
            coord_bail!("availability zones must be unique");
        }

        let aws_principal_context = match (
            aws_account_id,
            dataflow_client
                .connection_context()
                .aws_external_id_prefix
                .clone(),
        ) {
            (Some(aws_account_id), Some(aws_external_id_prefix)) => Some(AwsPrincipalContext {
                aws_account_id,
                aws_external_id_prefix,
            }),
            _ => None,
        };

        let aws_privatelink_availability_zones = aws_privatelink_availability_zones
            .map(|azs_vec| BTreeSet::from_iter(azs_vec.iter().cloned()));

        info!("coordinator init: opening catalog");
        let remote_system_parameters =
            load_remote_system_parameters(&mut storage, system_parameter_sync_config).await?;
        let (catalog, builtin_migration_metadata, builtin_table_updates, _last_catalog_version) =
            Catalog::open(catalog::Config {
                storage,
                metrics_registry: &metrics_registry,
                storage_usage_retention_period,
                state: catalog::StateConfig {
                    unsafe_mode,
                    all_features,
                    build_info,
                    environment_id: environment_id.clone(),
                    now: now.clone(),
                    skip_migrations: false,
                    cluster_replica_sizes,
                    default_storage_cluster_size,
                    builtin_cluster_replica_size,
                    system_parameter_defaults,
                    remote_system_parameters,
                    availability_zones,
                    egress_ips,
                    aws_principal_context,
                    aws_privatelink_availability_zones,
<<<<<<< HEAD
                    connection_context: Some(connection_context.clone()),
=======
                    system_parameter_sync_config,
                    connection_context: dataflow_client.connection_context().clone(),
>>>>>>> 6a483e42
                    active_connection_count,
                    http_host_name,
                },
            })
            .await?;
        let session_id = catalog.config().session_id;
        let start_instant = catalog.config().start_instant;

        // In order for the coordinator to support Rc and Refcell types, it cannot be
        // sent across threads. Spawn it in a thread and have this parent thread wait
        // for bootstrap completion before proceeding.
        let (bootstrap_tx, bootstrap_rx) = oneshot::channel();
        let handle = TokioHandle::current();

        let metrics = Metrics::register_into(&metrics_registry);
        let metrics_clone = metrics.clone();
        let timestamp_oracle_metrics =
            Arc::new(timestamp_oracle::metrics::Metrics::new(&metrics_registry));
        let segment_client_clone = segment_client.clone();
        let span = tracing::Span::current();
        let coord_now = now.clone();
        let advance_timelines_interval = tokio::time::interval(catalog.config().timestamp_interval);

        // We get the timestamp oracle impl once on startup, to ensure that it
        // doesn't change in between when the system var changes: all oracles must
        // use the same impl!
        let timestamp_oracle_impl = catalog.system_config().timestamp_oracle_impl();

        let initial_timestamps = get_initial_oracle_timestamps(
            &catalog,
            &timestamp_oracle_url,
            &timestamp_oracle_metrics,
        )
        .await?;

        let thread = thread::Builder::new()
            // The Coordinator thread tends to keep a lot of data on its stack. To
            // prevent a stack overflow we allocate a stack three times as big as the default
            // stack.
            .stack_size(3 * stack::STACK_SIZE)
            .name("coordinator".to_string())
            .spawn(move || {
                let catalog = Arc::new(catalog);

                let mut timestamp_oracles = BTreeMap::new();
                for (timeline, initial_timestamp) in initial_timestamps {
                    let persistence =
                        CatalogTimestampPersistence::new(timeline.clone(), Arc::clone(&catalog));

                    handle.block_on(Coordinator::ensure_timeline_state_with_initial_time(
                        &timeline,
                        initial_timestamp,
                        coord_now.clone(),
                        timestamp_oracle_impl,
                        persistence,
                        timestamp_oracle_url.clone(),
                        &timestamp_oracle_metrics,
                        &mut timestamp_oracles,
                    ));
                }

                let caching_secrets_reader = CachingSecretsReader::new(secrets_controller.reader());
                let mut coord = Coordinator {
                    controller: dataflow_client,
                    view_optimizer: Optimizer::logical_optimizer(
                        &mz_transform::typecheck::empty_context(),
                    ),
                    catalog,
                    internal_cmd_tx,
                    group_commit_tx,
                    strict_serializable_reads_tx,
                    global_timelines: timestamp_oracles,
                    transient_id_counter: 1,
                    active_conns: BTreeMap::new(),
                    storage_read_capabilities: Default::default(),
                    compute_read_capabilities: Default::default(),
                    txn_reads: Default::default(),
                    pending_peeks: BTreeMap::new(),
                    client_pending_peeks: BTreeMap::new(),
                    pending_real_time_recency_timestamp: BTreeMap::new(),
                    active_subscribes: BTreeMap::new(),
                    write_lock: Arc::new(tokio::sync::Mutex::new(())),
                    write_lock_wait_group: VecDeque::new(),
                    pending_writes: Vec::new(),
                    advance_timelines_interval,
                    secrets_controller,
                    caching_secrets_reader,
                    cloud_resource_controller,
                    transient_replica_metadata: BTreeMap::new(),
                    storage_usage_client,
                    storage_usage_collection_interval,
                    segment_client,
                    metrics,
                    timestamp_oracle_metrics,
                    tracing_handle,
                    statement_logging: StatementLogging::new(),
                    webhook_concurrency_limit,
                    timestamp_oracle_impl,
                    timestamp_oracle_url,
                };
                let bootstrap = handle.block_on(async {
                    coord
                        .bootstrap(builtin_migration_metadata, builtin_table_updates)
                        .instrument(span)
                        .await?;
                    coord
                        .controller
                        .remove_orphaned_replicas(
                            coord.catalog().get_next_user_replica_id().await?,
                            coord.catalog().get_next_system_replica_id().await?,
                        )
                        .await
                        .map_err(AdapterError::Orchestrator)?;
                    Ok(())
                });
                let ok = bootstrap.is_ok();
                bootstrap_tx
                    .send(bootstrap)
                    .expect("bootstrap_rx is not dropped until it receives this message");
                if ok {
                    handle.block_on(coord.serve(
                        internal_cmd_rx,
                        strict_serializable_reads_rx,
                        cmd_rx,
                        group_commit_rx,
                    ));
                }
            })
            .expect("failed to create coordinator thread");
        match bootstrap_rx
            .await
            .expect("bootstrap_tx always sends a message or panics/halts")
        {
            Ok(()) => {
                info!("coordinator init: complete");
                let handle = Handle {
                    session_id,
                    start_instant,
                    _thread: thread.join_on_drop(),
                };
                let client = Client::new(
                    build_info,
                    cmd_tx.clone(),
                    metrics_clone,
                    now,
                    environment_id,
                    segment_client_clone,
                );
                Ok((handle, client))
            }
            Err(e) => Err(e),
        }
    }
    .boxed()
}

// While we have two implementations of TimestampOracle (catalog-backed and
// postgres/crdb-backed), we determine the highest timestamp for each timeline
// on bootstrap, to initialize the currently-configured oracle. This mostly
// works, but there can be linearizability violations, because there is no
// central moment where do distributed coordination for both oracle types.
// Working around this seems prohibitively hard, maybe even impossible so we
// have to live with this window of potential violations during the upgrade
// window (which is the only point where we should switch oracle
// implementations).
//
// NOTE: We can remove all this code, including the pre-existing code below that
// initializes oracles on bootstrap, once we have fully migrated to the new
// postgres/crdb-backed oracle.
async fn get_initial_oracle_timestamps(
    catalog: &Catalog,
    pg_timestamp_oracle_url: &Option<String>,
    timestamp_oracle_metrics: &Arc<timestamp_oracle::metrics::Metrics>,
) -> Result<BTreeMap<Timeline, Timestamp>, AdapterError> {
    let catalog_oracle_timestamps = catalog.get_all_persisted_timestamps().await?;
    let debug_msg = || {
        catalog_oracle_timestamps
            .iter()
            .map(|(timeline, ts)| format!("{:?} -> {}", timeline, ts))
            .join(", ")
    };
    info!(
        "current timestamps from the catalog-backed timestamp oracle: {}",
        debug_msg()
    );

    let mut initial_timestamps = catalog_oracle_timestamps;
    if let Some(timestamp_oracle_url) = pg_timestamp_oracle_url {
        let oracle_config = PostgresTimestampOracleConfig::new(
            timestamp_oracle_url,
            Arc::clone(timestamp_oracle_metrics),
        );
        let postgres_oracle_timestamps =
            PostgresTimestampOracle::<NowFn>::get_all_timelines(oracle_config).await?;

        let debug_msg = || {
            postgres_oracle_timestamps
                .iter()
                .map(|(timeline, ts)| format!("{:?} -> {}", timeline, ts))
                .join(", ")
        };
        info!(
            "current timestamps from the postgres-backed timestamp oracle: {}",
            debug_msg()
        );

        for (timeline, ts) in postgres_oracle_timestamps {
            let entry = initial_timestamps
                .entry(Timeline::from_str(&timeline).expect("could not parse timeline"));

            entry
                .and_modify(|current_ts| *current_ts = std::cmp::max(*current_ts, ts))
                .or_insert(ts);
        }
    } else {
        info!("no postgres url for postgres-backed timestamp oracle configured!");
    };

    let debug_msg = || {
        initial_timestamps
            .iter()
            .map(|(timeline, ts)| format!("{:?}: {}", timeline, ts))
            .join(", ")
    };
    info!("initial oracle timestamps: {}", debug_msg());

    Ok(initial_timestamps)
}

/// Potentially load system parameters from a remote frontend server.
#[tracing::instrument(level = "info", skip_all)]
async fn load_remote_system_parameters(
    storage: &mut Box<dyn DurableCatalogState>,
    system_parameter_sync_config: Option<SystemParameterSyncConfig>,
) -> Result<Option<BTreeMap<String, OwnedVarInput>>, AdapterError> {
    if let Some(system_parameter_sync_config) = system_parameter_sync_config {
        tracing::info!("parameter sync on boot: start sync");

        // We intentionally block initial startup, potentially forever,
        // on initializing LaunchDarkly. This may seem scary, but the
        // alternative is even scarier. Over time, we expect that the
        // compiled-in default values for the system parameters will
        // drift substantially from the defaults configured in
        // LaunchDarkly, to the point that starting an environment
        // without loading the latest values from LaunchDarkly will
        // result in running an untested configuration.
        //
        // Note this only applies during initial startup. Restarting
        // after we've synced once doesn't block on LaunchDarkly, as it
        // seems reasonable to assume that the last-synced configuration
        // was valid enough.
        //
        // This philosophy appears to provide a good balance between not
        // running untested configurations in production while also not
        // making LaunchDarkly a "tier 1" dependency for existing
        // environments.
        //
        // If this proves to be an issue, we could seek to address the
        // configuration drift in a different way--for example, by
        // writing a script that runs in CI nightly and checks for
        // deviation between the compiled Rust code and LaunchDarkly.
        //
        // If it is absolutely necessary to bring up a new environment
        // while LaunchDarkly is down, the following manual mitigation
        // can be performed:
        //
        //    1. Edit the environmentd startup parameters to omit the
        //       LaunchDarkly configuration.
        //    2. Boot environmentd.
        //    3. Use the catalog-debug tool to run `edit config "{\"key\":\"system_config_synced\"}" "{\"value\": 1}"`.
        //    4. Adjust any other parameters as necessary to avoid
        //       running a nonstandard configuration in production.
        //    5. Edit the environmentd startup parameters to restore the
        //       LaunchDarkly configuration, for when LaunchDarkly comes
        //       back online.
        //    6. Reboot environmentd.
        if storage.is_read_only() {
            tracing::info!("parameter sync on boot: skipping sync as catalog is read-only");
        } else if !storage.has_system_config_synced_once().await? {
            let mut params = SynchronizedParameters::new(SystemVars::default());
            let frontend = SystemParameterFrontend::from(&system_parameter_sync_config).await?;
            frontend.pull(&mut params);
            let ops = params
                .modified()
                .into_iter()
                .map(|param| {
                    let name = param.name;
                    let value = param.value;
                    tracing::info!(name, value, initial = true, "sync parameter");
                    (name, OwnedVarInput::Flat(value))
                })
                .collect();
            tracing::info!("parameter sync on boot: end sync");
            return Ok(Some(ops));
        } else {
            tracing::info!("parameter sync on boot: skipping sync as config has synced once");
        }
    }

    Ok(None)
}<|MERGE_RESOLUTION|>--- conflicted
+++ resolved
@@ -2299,12 +2299,7 @@
                     egress_ips,
                     aws_principal_context,
                     aws_privatelink_availability_zones,
-<<<<<<< HEAD
-                    connection_context: Some(connection_context.clone()),
-=======
-                    system_parameter_sync_config,
                     connection_context: dataflow_client.connection_context().clone(),
->>>>>>> 6a483e42
                     active_connection_count,
                     http_host_name,
                 },
