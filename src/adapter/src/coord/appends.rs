// Copyright Materialize, Inc. and contributors. All rights reserved.
//
// Use of this software is governed by the Business Source License
// included in the LICENSE file.
//
// As of the Change Date specified in that file, in accordance with
// the Business Source License, use of this software will be governed
// by the Apache License, Version 2.0.

//! Logic and types for all appends executed by the [`Coordinator`].

use std::collections::{HashMap, HashSet, VecDeque};
use std::sync::Arc;
use std::time::{Duration, Instant};

use derivative::Derivative;
use tokio::sync::OwnedMutexGuard;

use mz_ore::task;
use mz_repr::{Diff, GlobalId, Row};
use mz_sql::plan::Plan;
use mz_stash::Append;
use mz_storage::protocol::client::Update;

use crate::catalog::BuiltinTableUpdate;
use crate::coord::timeline::WriteTimestamp;
use crate::coord::{CoordTimestamp, Coordinator, Message, PendingTxn};
use crate::session::{Session, WriteOp};
use crate::util::ClientTransmitter;
use crate::ExecuteResponse;

#[derive(Debug)]
pub struct AdvanceLocalInput<T> {
    advance_to: T,
    ids: Vec<GlobalId>,
}

/// Holds tables needing advancement.
pub(crate) struct AdvanceTables<T> {
    /// The current number of tables to advance in a single batch.
    batch_size: usize,
    /// The set of tables to advance.
    set: HashSet<GlobalId>,
    /// An ordered set of work to ensure fairness. Elements may be duplicated here,
    /// so there's no guarantee that there is a corresponding element in `set`.
    work: VecDeque<GlobalId>,
    /// Timestamp at which to advance the tables.
    advance_to: T,
}

impl<T: CoordTimestamp> AdvanceTables<T> {
    pub(crate) fn new() -> Self {
        Self {
            batch_size: 1,
            set: HashSet::new(),
            work: VecDeque::new(),
            advance_to: T::minimum(),
        }
    }

    // Inserts ids to be advanced to ts.
    fn insert<I: Iterator<Item = GlobalId>>(&mut self, ts: T, ids: I) {
        assert!(self.advance_to.less_than(&ts));
        self.advance_to = ts;
        let ids = ids.collect::<Vec<_>>();
        self.set.extend(&ids);
        self.work.extend(ids);
    }

    /// Returns the set of tables to advance. Blocks forever if there are none.
    ///
    /// This method is cancel-safe because there are no await points when the set is non-empty.
    pub(crate) async fn recv(&mut self) -> AdvanceLocalInput<T> {
        if self.set.is_empty() {
            futures::future::pending::<()>().await;
        }
        let mut remaining = self.batch_size;
        let mut inputs = AdvanceLocalInput {
            advance_to: self.advance_to.clone(),
            ids: Vec::new(),
        };
        // Fetch out of the work queue to ensure that no table is starved from
        // advancement in the case that the periodic advancement interval is less than
        // the total time to advance all tables.
        while let Some(id) = self.work.pop_front() {
            // Items can be duplicated in work, so there's no guarantee that they will
            // always apper in set.
            if self.set.remove(&id) {
                inputs.ids.push(id);
                remaining -= 1;
                if remaining == 0 {
                    break;
                }
            }
        }
        inputs
    }

    // Decreases the batch size to return from insert.
    fn decrease_batch(&mut self) {
        if self.batch_size > 1 {
            self.batch_size = self.batch_size.saturating_sub(1);
        }
    }

    // Increases the batch size to return from insert.
    fn increase_batch(&mut self) {
        self.batch_size = self.batch_size.saturating_add(1);
    }
}

/// An operation that is deferred while waiting for a lock.
pub(crate) enum Deferred {
    Plan(DeferredPlan),
    GroupCommit,
}

/// This is the struct meant to be paired with [`Message::WriteLockGrant`], but
/// could theoretically be used to queue any deferred plan.
#[derive(Derivative)]
#[derivative(Debug)]
pub(crate) struct DeferredPlan {
    #[derivative(Debug = "ignore")]
    pub tx: ClientTransmitter<ExecuteResponse>,
    pub session: Session,
    pub plan: Plan,
}

/// A pending write transaction that will be committing during the next group commit.
<<<<<<< HEAD
pub(crate) enum PendingWriteTxn {
    /// Write to a user table.
    User {
        /// List of all write operations within the transaction.
        writes: Vec<WriteOp>,
        /// Transmitter used to send a response back to the client.
        client_transmitter: ClientTransmitter<ExecuteResponse>,
        /// Client response for transaction.
        response: Result<ExecuteResponse, AdapterError>,
        /// Session of the client who initiated the transaction.
        session: Session,
        /// The action to take at the end of the transaction.
        action: EndTransactionAction,
        /// Holds the coordinator's write lock.
        write_lock_guard: Option<OwnedMutexGuard<()>>,
    },
    /// Write to a system table.
    System(BuiltinTableUpdate),
=======
pub(crate) struct PendingWriteTxn {
    /// List of all write operations within the transaction.
    pub(crate) writes: Vec<WriteOp>,
    /// Holds the coordinator's write lock.
    pub(crate) write_lock_guard: Option<OwnedMutexGuard<()>>,
    /// Inner transaction.
    pub(crate) pending_txn: PendingTxn,
>>>>>>> f5f63698
}

impl PendingWriteTxn {
    fn take_write_lock(&mut self) -> Option<OwnedMutexGuard<()>> {
        match self {
            PendingWriteTxn::User {
                write_lock_guard, ..
            } => std::mem::take(write_lock_guard),
            PendingWriteTxn::System(_) => None,
        }
    }
}

impl From<BuiltinTableUpdate> for PendingWriteTxn {
    fn from(update: BuiltinTableUpdate) -> Self {
        Self::System(update)
    }
}

/// Enforces critical section invariants for functions that perform writes to
/// tables, e.g. `INSERT`, `UPDATE`.
///
/// If the provided session doesn't currently hold the write lock, attempts to
/// grant it. If the coord cannot immediately grant the write lock, defers
/// executing the provided plan until the write lock is available, and exits the
/// function.
///
/// # Parameters
/// - `$coord: &mut Coord`
/// - `$tx: ClientTransmitter<ExecuteResponse>`
/// - `mut $session: Session`
/// - `$plan_to_defer: Plan`
///
/// Note that making this a macro rather than a function lets us avoid taking
/// ownership of e.g. session and lets us unilaterally enforce the return when
/// deferring work.
#[macro_export]
macro_rules! guard_write_critical_section {
    ($coord:expr, $tx:expr, $session:expr, $plan_to_defer: expr) => {
        if !$session.has_write_lock() {
            if $coord.try_grant_session_write_lock(&mut $session).is_err() {
                $coord.defer_write(Deferred::Plan(DeferredPlan {
                    tx: $tx,
                    session: $session,
                    plan: $plan_to_defer,
                }));
                return;
            }
        }
    };
}

impl<S: Append + 'static> Coordinator<S> {
    /// Attempts to commit all pending write transactions in a group commit. If the timestamp
    /// chosen for the writes is not ahead of `now()`, then we can execute and commit the writes
    /// immediately. Otherwise we must wait for `now()` to advance past the timestamp chosen for the
    /// writes.
    #[tracing::instrument(level = "debug", skip(self))]
    pub(crate) async fn try_group_commit(&mut self) {
        if self.pending_writes.is_empty() {
            return;
        }

        // If we need to sleep below, then it's possible that some DDL may execute while we sleep.
        // In that case, the DDL will use some timestamp greater than or equal to the time that we
        // peeked, closing the peeked time and making it invalid for future writes. Therefore, we
        // must get a new valid timestamp everytime this method is called.
        // In the future we should include DDL in group commits, to avoid this issue. Then
        // `self.peek_local_write_ts()` can be removed. Instead we can call
        // `self.get_and_step_local_write_ts()` and safely use that value once we wake up.
        let timestamp = self.peek_local_ts();
        let now = (self.catalog.config().now)();
        if timestamp > now {
            // Cap retry time to 1s. In cases where the system clock has retreated by
            // some large amount of time, this prevents against then waiting for that
            // large amount of time in case the system clock then advances back to near
            // what it was.
            let remaining_ms = std::cmp::min(timestamp.saturating_sub(now), 1_000);
            let internal_cmd_tx = self.internal_cmd_tx.clone();
            task::spawn(|| "group_commit", async move {
                tokio::time::sleep(Duration::from_millis(remaining_ms)).await;
                internal_cmd_tx
                    .send(Message::GroupCommit)
                    .expect("sending to internal_cmd_tx cannot fail");
            });
        } else {
            self.group_commit().await;
        }
    }

    /// Commits all pending write transactions at the same timestamp. All pending writes will be
    /// combined into a single Append command and sent to STORAGE as a single batch. All writes will
    /// happen at the same timestamp and all involved tables will be advanced to some timestamp
    /// larger than the timestamp of the write.
    #[tracing::instrument(level = "debug", skip_all)]
    pub(crate) async fn group_commit(&mut self) {
        if self.pending_writes.is_empty() {
            return;
        }

        let (_write_lock_guard, pending_writes): (_, Vec<_>) = if self
            .pending_writes
            .iter()
            .all(|write| matches!(write, PendingWriteTxn::System { .. }))
        {
            // If all pending transactions are for system tables, then we don't need the write lock.
            (None, self.pending_writes.drain(..).collect())
        } else if let Some(guard) = self
            .pending_writes
            .iter_mut()
            .filter_map(|write| write.take_write_lock())
            .next()
        {
            // If some pending transaction already holds the write lock, then we can execute a group
            // commit.
            (Some(guard), self.pending_writes.drain(..).collect())
        } else if let Ok(guard) = Arc::clone(&self.write_lock).try_lock_owned() {
            // If no pending transaction holds the write lock, then we need to acquire it.
            (Some(guard), self.pending_writes.drain(..).collect())
        } else {
            // If some running transaction already holds the write lock, then one of the
            // following things will happen:
            //   1. The transaction will submit a write which will transfer the
            //      ownership of the lock to group commit and trigger another group
            //      group commit.
            //   2. The transaction will complete without submitting a write (abort,
            //      empty writes, etc) which will drop the lock. The deferred group
            //      commit will then acquire the lock and execute a group commit.
            self.defer_write(Deferred::GroupCommit);

            // Without the write lock we can only apply writes to system tables.
            // TODO(jkosh44) replace with drain_filter when it's stable.
            let mut pending_writes = Vec::new();
            let mut i = 0;
            while i < self.pending_writes.len() {
                if matches!(&self.pending_writes[i], PendingWriteTxn::System(_)) {
                    pending_writes.push(self.pending_writes.remove(i));
                } else {
                    i += 1;
                }
            }
            if pending_writes.is_empty() {
                return;
            }
            (None, pending_writes)
        };

        // The value returned here still might be ahead of `now()` if `now()` has gone backwards at
        // any point during this method. We will still commit the write without waiting for `now()`
        // to advance. This is ok because the next batch of writes will trigger the wait loop in
        // `try_group_commit()` if `now()` hasn't advanced past the global timeline, preventing
        // an unbounded advancing of the global timeline ahead of `now()`.
        let WriteTimestamp {
            timestamp,
            advance_to,
        } = self.get_and_step_local_write_ts().await;
        let mut appends: HashMap<GlobalId, Vec<(Row, Diff)>> =
            HashMap::with_capacity(self.pending_writes.len());
        let mut responses = Vec::with_capacity(self.pending_writes.len());
<<<<<<< HEAD
        for pending_write_txn in pending_writes {
            match pending_write_txn {
                PendingWriteTxn::User {
                    writes,
=======
        for PendingWriteTxn {
            writes,
            write_lock_guard: _,
            pending_txn:
                PendingTxn {
>>>>>>> f5f63698
                    client_transmitter,
                    response,
                    session,
                    action,
<<<<<<< HEAD
                    write_lock_guard: _,
                } => {
                    for WriteOp { id, rows } in writes {
                        // If the table that some write was targeting has been deleted while the write was
                        // waiting, then the write will be ignored and we respond to the client that the
                        // write was successful. This is only possible if the write and the delete were
                        // concurrent. Therefore, we are free to order the write before the delete without
                        // violating any consistency guarantees.
                        if self.catalog.try_get_entry(&id).is_some() {
                            appends.entry(id).or_default().extend(rows);
                        }
                    }
                    responses.push((client_transmitter, response, session, action));
                }
                PendingWriteTxn::System(update) => {
                    appends
                        .entry(update.id)
                        .or_default()
                        .push((update.row, update.diff));
=======
                },
        } in self.pending_writes.drain(..)
        {
            for WriteOp { id, rows } in writes {
                // If the table that some write was targeting has been deleted while the write was
                // waiting, then the write will be ignored and we respond to the client that the
                // write was successful. This is only possible if the write and the delete were
                // concurrent. Therefore, we are free to order the write before the delete without
                // violating any consistency guarantees.
                if self.catalog.try_get_entry(&id).is_some() {
                    let updates = rows
                        .into_iter()
                        .map(|(row, diff)| Update {
                            row,
                            diff,
                            timestamp,
                        })
                        .collect::<Vec<_>>();
                    appends.entry(id).or_default().extend(updates);
>>>>>>> f5f63698
                }
            }
        }

        for (_, updates) in &mut appends {
            differential_dataflow::consolidation::consolidate(updates);
        }
        let appends = appends
            .into_iter()
            .map(|(id, updates)| {
                let updates = updates
                    .into_iter()
                    .map(|(row, diff)| Update {
                        row,
                        diff,
                        timestamp,
                    })
                    .collect();
                (id, updates, advance_to)
            })
            .collect();
        self.controller
            .storage_mut()
            .append(appends)
            .expect("invalid updates")
            .await
            .expect("One-shot shouldn't fail")
            .unwrap();
        for (client_transmitter, response, mut session, action) in responses {
            session.vars_mut().end_transaction(action);
            client_transmitter.send(response, session);
        }
    }

    /// Submit a write to be executed during the next group commit.
    pub(crate) fn submit_write(&mut self, pending_write_txn: PendingWriteTxn) {
        self.internal_cmd_tx
            .send(Message::GroupCommit)
            .expect("sending to internal_cmd_tx cannot fail");
        self.pending_writes.push(pending_write_txn);
    }

    #[tracing::instrument(level = "debug", skip_all, fields(updates = updates.len()))]
    pub(crate) async fn send_builtin_table_updates(&mut self, updates: Vec<BuiltinTableUpdate>) {
        // Most DDL queries cause writes to system tables. Unlike writes to user tables, system
        // table writes do not wait for a group commit, they explicitly trigger one. There is a
        // possibility that if a user is executing DDL at a rate faster than 1 query per
        // millisecond, then the global timeline will unboundedly advance past the system clock.
        // This can cause future queries to block, but will not affect correctness. Since this
        // rate of DDL is unlikely, we allow DDL to explicitly trigger group commit.
        self.pending_writes
            .extend(updates.into_iter().map(|update| update.into()));
        self.group_commit().await;
    }

    /// Enqueue requests to advance all local inputs (tables) to the current wall
    /// clock or at least a time greater than any previous table read (if wall
    /// clock has gone backward). These are not processed in a single append call
    /// because they currently processed serially by persist. In order to allow
    /// other coordinator messages to be processed (like user queries), split up the
    /// processing of this work.
    pub(crate) async fn queue_local_input_advances(&mut self, advance_to: mz_repr::Timestamp) {
        self.advance_tables.insert(
            advance_to,
            self.catalog.entries().filter_map(|e| {
                if e.is_table() || e.is_storage_collection() {
                    Some(e.id())
                } else {
                    None
                }
            }),
        );
    }

    /// Advance a local input (table). This downgrades the capability of a table,
    /// which means that it can no longer produce new data before this timestamp.
    #[tracing::instrument(level = "debug", skip_all, fields(num_tables = inputs.ids.len()))]
    pub(crate) async fn advance_local_inputs(
        &mut self,
        inputs: AdvanceLocalInput<mz_repr::Timestamp>,
    ) {
        // We split up table advancement into batches of requests so that user queries
        // are not blocked waiting for this periodic work to complete. MAX_WAIT is the
        // maximum amount of time we are willing to block user queries for. We could
        // process tables one at a time, but that increases the overall processing time
        // because we miss out on batching the requests to the postgres server. To
        // balance these two goals (not blocking user queries, minimizing time to
        // advance tables), we record how long a batch takes to process, and will
        // adjust the size of the next batch up or down based on the response time.
        //
        // On one extreme, should we ever be able to advance all tables in less time
        // than MAX_WAIT (probably due to connection pools or other actual parallelism
        // on the persist side), great, we've minimized the total processing time
        // without blocking user queries for more than our target. On the other extreme
        // where we can only process one table at a time (probably due to the postgres
        // server being over used or some other cloud/network slowdown inbetween), the
        // AdvanceTables struct will gracefully attempt to close tables in a bounded
        // and fair manner.
        const MAX_WAIT: Duration = Duration::from_millis(50);
        // Advancement that occurs within WINDOW from MAX_WAIT is fine, and won't
        // change the batch size.
        const WINDOW: Duration = Duration::from_millis(10);
        let start = Instant::now();
        let storage = self.controller.storage();
        let appends = inputs
            .ids
            .into_iter()
            .filter_map(|id| {
                if self.catalog.try_get_entry(&id).is_none()
                    || !storage
                        .collection(id)
                        .unwrap()
                        .write_frontier
                        .less_than(&inputs.advance_to)
                {
                    // Filter out tables that were dropped while waiting for advancement.
                    // Filter out tables whose upper is already advanced. This is not needed for
                    // correctness (advance_to and write_frontier should be equal here), just
                    // performance, as it's a no-op.
                    None
                } else {
                    Some((id, vec![], inputs.advance_to))
                }
            })
            .collect::<Vec<_>>();
        let num_updates = appends.len();
        // Note: Do not await the result; let it drop (as we don't need to block on completion)
        // The error that could be return
        self.controller
            .storage_mut()
            .append(appends)
            .expect("Empty updates cannot be invalid");
        let elapsed = start.elapsed();
        if elapsed > (MAX_WAIT + WINDOW) {
            self.advance_tables.decrease_batch();
        } else if elapsed < (MAX_WAIT - WINDOW) && num_updates == self.advance_tables.batch_size {
            // Only increase the batch size if it completed under the window and the batch
            // was full.
            self.advance_tables.increase_batch();
        }
    }

    /// Defers executing `deferred` until the write lock becomes available; waiting
    /// occurs in a green-thread, so callers of this function likely want to
    /// return after calling it.
    pub(crate) fn defer_write(&mut self, deferred: Deferred) {
        let id = match &deferred {
            Deferred::Plan(plan) => plan.session.conn_id().to_string(),
            Deferred::GroupCommit => "group_commit".to_string(),
        };
        self.write_lock_wait_group.push_back(deferred);

        let internal_cmd_tx = self.internal_cmd_tx.clone();
        let write_lock = Arc::clone(&self.write_lock);
        // TODO(guswynn): see if there is more relevant info to add to this name
        task::spawn(|| format!("defer_write:{id}"), async move {
            let guard = write_lock.lock_owned().await;
            internal_cmd_tx
                .send(Message::WriteLockGrant(guard))
                .expect("sending to internal_cmd_tx cannot fail");
        });
    }

    /// Attempts to immediately grant `session` access to the write lock or
    /// errors if the lock is currently held.
    pub(crate) fn try_grant_session_write_lock(
        &self,
        session: &mut Session,
    ) -> Result<(), tokio::sync::TryLockError> {
        Arc::clone(&self.write_lock).try_lock_owned().map(|p| {
            session.grant_write_lock(p);
        })
    }
}<|MERGE_RESOLUTION|>--- conflicted
+++ resolved
@@ -127,34 +127,18 @@
 }
 
 /// A pending write transaction that will be committing during the next group commit.
-<<<<<<< HEAD
 pub(crate) enum PendingWriteTxn {
     /// Write to a user table.
     User {
         /// List of all write operations within the transaction.
         writes: Vec<WriteOp>,
-        /// Transmitter used to send a response back to the client.
-        client_transmitter: ClientTransmitter<ExecuteResponse>,
-        /// Client response for transaction.
-        response: Result<ExecuteResponse, AdapterError>,
-        /// Session of the client who initiated the transaction.
-        session: Session,
-        /// The action to take at the end of the transaction.
-        action: EndTransactionAction,
         /// Holds the coordinator's write lock.
         write_lock_guard: Option<OwnedMutexGuard<()>>,
+        /// Inner transaction.
+        pending_txn: PendingTxn,
     },
     /// Write to a system table.
     System(BuiltinTableUpdate),
-=======
-pub(crate) struct PendingWriteTxn {
-    /// List of all write operations within the transaction.
-    pub(crate) writes: Vec<WriteOp>,
-    /// Holds the coordinator's write lock.
-    pub(crate) write_lock_guard: Option<OwnedMutexGuard<()>>,
-    /// Inner transaction.
-    pub(crate) pending_txn: PendingTxn,
->>>>>>> f5f63698
 }
 
 impl PendingWriteTxn {
@@ -314,24 +298,18 @@
         let mut appends: HashMap<GlobalId, Vec<(Row, Diff)>> =
             HashMap::with_capacity(self.pending_writes.len());
         let mut responses = Vec::with_capacity(self.pending_writes.len());
-<<<<<<< HEAD
         for pending_write_txn in pending_writes {
             match pending_write_txn {
                 PendingWriteTxn::User {
                     writes,
-=======
-        for PendingWriteTxn {
-            writes,
-            write_lock_guard: _,
-            pending_txn:
-                PendingTxn {
->>>>>>> f5f63698
-                    client_transmitter,
-                    response,
-                    session,
-                    action,
-<<<<<<< HEAD
                     write_lock_guard: _,
+                    pending_txn:
+                    PendingTxn {
+                        client_transmitter,
+                        response,
+                        session,
+                        action,
+                    },
                 } => {
                     for WriteOp { id, rows } in writes {
                         // If the table that some write was targeting has been deleted while the write was
@@ -350,27 +328,6 @@
                         .entry(update.id)
                         .or_default()
                         .push((update.row, update.diff));
-=======
-                },
-        } in self.pending_writes.drain(..)
-        {
-            for WriteOp { id, rows } in writes {
-                // If the table that some write was targeting has been deleted while the write was
-                // waiting, then the write will be ignored and we respond to the client that the
-                // write was successful. This is only possible if the write and the delete were
-                // concurrent. Therefore, we are free to order the write before the delete without
-                // violating any consistency guarantees.
-                if self.catalog.try_get_entry(&id).is_some() {
-                    let updates = rows
-                        .into_iter()
-                        .map(|(row, diff)| Update {
-                            row,
-                            diff,
-                            timestamp,
-                        })
-                        .collect::<Vec<_>>();
-                    appends.entry(id).or_default().extend(updates);
->>>>>>> f5f63698
                 }
             }
         }
