// Copyright Materialize, Inc. and contributors. All rights reserved.
//
// Use of this software is governed by the Business Source License
// included in the LICENSE file.
//
// As of the Change Date specified in that file, in accordance with
// the Business Source License, use of this software will be governed
// by the Apache License, Version 2.0.

//! Logic for  processing client [`Command`]s. Each [`Command`] is initiated by a
//! client via some external Materialize API (ex: HTTP and psql).

use std::collections::BTreeSet;
use std::sync::Arc;

use mz_compute_client::protocol::response::PeekResponse;
use mz_ore::task;
use mz_ore::tracing::OpenTelemetryContext;
use mz_repr::role_id::RoleId;
use mz_sql::ast::{
    CopyRelation, CopyStatement, InsertSource, Query, Raw, SetExpr, Statement, SubscribeStatement,
};
use mz_sql::catalog::RoleAttributes;
use mz_sql::names::{PartialItemName, ResolvedIds};
use mz_sql::plan::{
    AbortTransactionPlan, CommitTransactionPlan, CreateRolePlan, Params, Plan, TransactionType,
};
use mz_sql::rbac;
use mz_sql::session::user::{RoleMetadata, User};
use mz_sql::session::vars::{
    EndTransactionAction, OwnedVarInput, Var, STATEMENT_LOGGING_SAMPLE_RATE,
};
use opentelemetry::trace::TraceContextExt;
use tokio::sync::{mpsc, oneshot, watch};
use tracing::Instrument;
use tracing_opentelemetry::OpenTelemetrySpanExt;

use crate::catalog::{CatalogItem, DataSourceDesc, Source};
use crate::client::{ConnectionId, ConnectionIdType};
use crate::command::{
    AppendWebhookResponse, AppendWebhookValidator, Canceled, CatalogSnapshot, Command,
    ExecuteResponse, GetVariablesResponse, StartupResponse,
};
use crate::coord::appends::{Deferred, PendingWriteTxn};
use crate::coord::peek::PendingPeek;
use crate::coord::{ConnMeta, Coordinator, Message, PendingTxn, PurifiedStatementReady};
use crate::error::AdapterError;
use crate::notice::AdapterNotice;
use crate::session::{Session, TransactionOps, TransactionStatus};
use crate::util::{ClientTransmitter, ResultExt};
use crate::{catalog, metrics, ExecuteContext};

use super::ExecuteContextExtra;

impl Coordinator {
    pub(crate) async fn handle_command(&mut self, mut cmd: Command) {
        if let Some(session) = cmd.session_mut() {
            session.apply_external_metadata_updates();
        }
        match cmd {
            Command::Startup {
                cancel_tx,
                tx,
                set_setting_keys,
                user,
                conn_id,
                secret_key,
                uuid,
                application_name,
                notice_tx,
            } => {
                // Note: We purposefully do not use a ClientTransmitter here because startup
                // handles errors and cleanup of sessions itself.
                self.handle_startup(
                    cancel_tx,
                    tx,
                    set_setting_keys,
                    user,
                    conn_id,
                    secret_key,
                    uuid,
                    application_name,
                    notice_tx,
                )
                .await;
            }

            Command::Execute {
                portal_name,
                session,
                tx,
                span,
                outer_ctx_extra,
            } => {
                let tx = ClientTransmitter::new(tx, self.internal_cmd_tx.clone());
                let span = span
                    .in_scope(|| tracing::debug_span!("message_command (execute)").or_current());

                self.handle_execute(portal_name, session, tx, outer_ctx_extra)
                    .instrument(span)
                    .await;
            }

            Command::RetireExecute { data, reason } => self.retire_execution(reason, data),

            Command::CancelRequest {
                conn_id,
                secret_key,
            } => {
                self.handle_cancel(conn_id, secret_key);
            }

            Command::PrivilegedCancelRequest { conn_id } => {
                self.handle_privileged_cancel(conn_id);
            }

            Command::AppendWebhook {
                database,
                schema,
                name,
                conn_id,
                tx,
            } => {
                self.handle_append_webhook(database, schema, name, conn_id, tx);
            }

            Command::GetSystemVars { conn_id, tx } => {
                let conn = &self.active_conns[&conn_id];
                let vars =
                    GetVariablesResponse::new(self.catalog.system_config().iter().filter(|var| {
                        var.visible(conn.user(), Some(self.catalog.system_config()))
                            .is_ok()
                    }));
                let _ = tx.send(Ok(vars));
            }

            Command::SetSystemVars { vars, conn_id, tx } => {
                let mut ops = Vec::with_capacity(vars.len());
                let conn = &self.active_conns[&conn_id];

                for (name, value) in vars {
                    if let Err(e) = self.catalog().system_config().get(&name).and_then(|var| {
                        var.visible(conn.user(), Some(self.catalog.system_config()))
                    }) {
                        let _ = tx.send(Err(e.into()));
                        return;
                    }

                    ops.push(catalog::Op::UpdateSystemConfiguration {
                        name,
                        value: OwnedVarInput::Flat(value),
                    });
                }

                let result = self.catalog_transact_conn(Some(&conn_id), ops).await;
                let _ = tx.send(result);
            }

            Command::Terminate { conn_id, tx } => {
                self.handle_terminate(conn_id).await;
                // Note: We purposefully do not use a ClientTransmitter here because we're already
                // terminating the provided session.
                if let Some(tx) = tx {
                    let _ = tx.send(Ok(()));
                }
            }

            Command::Commit {
                action,
                session,
                tx,
                otel_ctx,
            } => {
                let tx = ClientTransmitter::new(tx, self.internal_cmd_tx.clone());
                // We reach here not through a statement execution, but from the
                // "commit" pgwire command. Thus, we just generate a default statement
                // execution context (once statement logging is implemented, this will cause nothing to be logged
                // when the execution finishes.)
                let ctx = ExecuteContext::from_parts(
                    tx,
                    self.internal_cmd_tx.clone(),
                    session,
                    Default::default(),
                );
                let plan = match action {
                    EndTransactionAction::Commit => {
                        Plan::CommitTransaction(CommitTransactionPlan {
                            transaction_type: TransactionType::Implicit,
                        })
                    }
                    EndTransactionAction::Rollback => {
                        Plan::AbortTransaction(AbortTransactionPlan {
                            transaction_type: TransactionType::Implicit,
                        })
                    }
                };
                // TODO: We need a Span that is not none for the otel_ctx to
                // attach the parent relationship to. If we do the TODO to swap
                // otel_ctx in `Command::Commit` for a Span, we can downgrade
                // this to a debug_span.
                let span = tracing::info_span!("message_command (commit)");
                span.in_scope(|| otel_ctx.attach_as_parent());
                self.sequence_plan(ctx, plan, ResolvedIds(BTreeSet::new()))
                    .instrument(span)
                    .await;
            }

            Command::CatalogSnapshot { tx } => {
                let _ = tx.send(CatalogSnapshot {
                    catalog: self.owned_catalog(),
                });
            }
        }
    }

    async fn handle_startup(
        &mut self,
        cancel_tx: Arc<watch::Sender<Canceled>>,
        tx: oneshot::Sender<Result<StartupResponse, AdapterError>>,
        set_setting_keys: Vec<String>,
        user: User,
        conn_id: ConnectionId,
        secret_key: u32,
        uuid: uuid::Uuid,
        application_name: String,
        notice_tx: mpsc::UnboundedSender<AdapterNotice>,
    ) {
        // Early return if successful, otherwise cleanup any possible state.
        match self.handle_startup_inner(&user, &conn_id).await {
            Ok(role_id) => {
                let mut set_vars = Vec::new();
                if !set_setting_keys
                    .iter()
                    .any(|k| k == STATEMENT_LOGGING_SAMPLE_RATE.name())
                {
                    let default = self
                        .catalog()
                        .state()
                        .system_config()
                        .statement_logging_default_sample_rate();
                    set_vars.push((
                        STATEMENT_LOGGING_SAMPLE_RATE.name().to_string(),
                        default.to_string(),
                    ));
                }

                let session_type = metrics::session_type_label_value(&user);
                self.metrics
                    .active_sessions
                    .with_label_values(&[session_type])
                    .inc();
                let conn = ConnMeta {
                    cancel_tx,
                    secret_key,
                    notice_tx,
                    drop_sinks: Vec::new(),
                    // TODO: Switch to authenticated role once implemented.
                    authenticated_role: role_id,
                    connected_at: self.now(),
                    user,
                    application_name,
                    role_metadata: RoleMetadata {
                        current_role: role_id,
                        session_role: role_id,
                    },
                    uuid,
                    conn_id: conn_id.clone(),
                };
                let update = self.catalog().state().pack_session_update(&conn, 1);
                self.begin_session_for_statement_logging(&conn);
                self.active_conns.insert(conn_id.clone(), conn);
                self.send_builtin_table_updates(vec![update]).await;

                let resp = Ok(StartupResponse {
                    role_id,
                    set_vars,
                    catalog: self.owned_catalog(),
                });
                if tx.send(resp).is_err() {
                    // Failed to send to adapter, but everything is setup so we can terminate
                    // normally.
                    self.handle_terminate(conn_id).await;
                }
            }
            Err(_) => {
                // Error during startup or sending to adapter, cleanup possible state created by
                // handle_startup_inner. A user may have been created and it can stay; no need to
                // delete it.
                self.catalog_mut()
                    .drop_temporary_schema(&conn_id)
                    .unwrap_or_terminate("unable to drop temporary schema");
            }
        }
    }

    // Failible startup work that needs to be cleaned up on error.
    async fn handle_startup_inner(
        &mut self,
        user: &User,
        conn_id: &ConnectionId,
    ) -> Result<RoleId, AdapterError> {
        if self.catalog().try_get_role_by_name(&user.name).is_none() {
            // If the user has made it to this point, that means they have been fully authenticated.
            // This includes preventing any user, except a pre-defined set of system users, from
            // connecting to an internal port. Therefore it's ok to always create a new role for the
            // user.
            let attributes = RoleAttributes::new();
            let plan = CreateRolePlan {
                name: user.name.to_string(),
                attributes,
            };
            self.sequence_create_role_for_startup(plan).await?;
        }
        let role_id = self
            .catalog()
            .try_get_role_by_name(&user.name)
            .expect("created above")
            .id;
        self.catalog_mut()
            .create_temporary_schema(conn_id, role_id)?;
        Ok(role_id)
    }

    /// Handles an execute command.
    #[tracing::instrument(level = "debug", skip_all)]
    pub(crate) async fn handle_execute(
        &mut self,
        portal_name: String,
        mut session: Session,
        tx: ClientTransmitter<ExecuteResponse>,
        // If this command was part of another execute command
        // (for example, executing a `FETCH` statement causes an execute to be
        //  issued for the cursor it references),
        // then `outer_context` should be `Some`.
        // This instructs the coordinator that the
        // outer execute should be considered finished once the inner one is.
        outer_context: Option<ExecuteContextExtra>,
    ) {
        if session.vars().emit_trace_id_notice() {
            let span_context = tracing::Span::current()
                .context()
                .span()
                .span_context()
                .clone();
            if span_context.is_valid() {
                session.add_notice(AdapterNotice::QueryTrace {
                    trace_id: span_context.trace_id(),
                });
            }
        }

        if let Err(err) = self.verify_portal(&mut session, &portal_name) {
            // If statement logging hasn't started yet, we don't need
            // to add any "end" event, so just make up a no-op
            // `ExecuteContextExtra` here, via `Default::default`.
            //
            // It's a bit unfortunate because the edge case of failed
            // portal verifications won't show up in statement
            // logging, but there seems to be nothing else we can do,
            // because we need access to the portal to begin logging.
            //
            // Another option would be to log a begin and end event, but just fill in NULLs
            // for everything we get from the portal (prepared statement id, params).
            let extra = outer_context.unwrap_or_else(Default::default);
            let ctx = ExecuteContext::from_parts(tx, self.internal_cmd_tx.clone(), session, extra);
            return ctx.retire(Err(err));
        }

        // The reference to `portal` can't outlive `session`, which we
        // use to construct the context, so scope the reference to this block where we
        // get everything we need from the portal for later.
        let (stmt, ctx, params) = {
            let portal = session
                .get_portal_unverified(&portal_name)
                .expect("known to exist");
            let params = portal.parameters.clone();
            let stmt = portal.stmt.clone();
            let logging = Arc::clone(&portal.logging);

            let extra = if let Some(extra) = outer_context {
                // We are executing in the context of another SQL statement, so we don't
                // want to begin statement logging anew. The context of the actual statement
                // being executed is the one that should be retired once this finishes.
                extra
            } else {
                // This is a new statement, log it and return the context
                let maybe_uuid =
                    self.begin_statement_execution(&mut session, params.clone(), &logging);

                ExecuteContextExtra::new(maybe_uuid)
            };
            let ctx = ExecuteContext::from_parts(tx, self.internal_cmd_tx.clone(), session, extra);
            (stmt, ctx, params)
        };

        let stmt = match stmt {
            Some(stmt) => stmt,
            None => return ctx.retire(Ok(ExecuteResponse::EmptyQuery)),
        };

        let session_type = metrics::session_type_label_value(ctx.session().user());
        let stmt_type = metrics::statement_type_label_value(&stmt);
        self.metrics
            .query_total
            .with_label_values(&[session_type, stmt_type])
            .inc();
        match &stmt {
            Statement::Subscribe(SubscribeStatement { output, .. })
            | Statement::Copy(CopyStatement {
                relation: CopyRelation::Subscribe(SubscribeStatement { output, .. }),
                ..
            }) => {
                self.metrics
                    .subscribe_outputs
                    .with_label_values(&[
                        session_type,
                        metrics::subscribe_output_label_value(output),
                    ])
                    .inc();
            }
            _ => {}
        }

        self.handle_execute_inner(stmt, params, ctx).await
    }

    #[tracing::instrument(level = "trace", skip(self, ctx))]
    pub(crate) async fn handle_execute_inner(
        &mut self,
        stmt: Statement<Raw>,
        params: Params,
        mut ctx: ExecuteContext,
    ) {
        // Verify that this statement type can be executed in the current
        // transaction state.
        match ctx.session_mut().transaction_mut() {
            // By this point we should be in a running transaction.
            TransactionStatus::Default => unreachable!(),

            // Failed transactions have already been checked in pgwire for a safe statement
            // (COMMIT, ROLLBACK, etc.) and can proceed.
            TransactionStatus::Failed(_) => {}

            // Started is a deceptive name, and means different things depending on which
            // protocol was used. It's either exactly one statement (known because this
            // is the simple protocol and the parser parsed the entire string, and it had
            // one statement). Or from the extended protocol, it means *some* query is
            // being executed, but there might be others after it before the Sync (commit)
            // message. Postgres handles this by teaching Started to eagerly commit certain
            // statements that can't be run in a transaction block.
            TransactionStatus::Started(_) => {
                if let Statement::Declare(_) = stmt {
                    // Declare is an exception. Although it's not against any spec to execute
                    // it, it will always result in nothing happening, since all portals will be
                    // immediately closed. Users don't know this detail, so this error helps them
                    // understand what's going wrong. Postgres does this too.
                    return ctx.retire(Err(AdapterError::OperationRequiresTransaction(
                        "DECLARE CURSOR".into(),
                    )));
                }

                // TODO(mjibson): The current code causes DDL statements (well, any statement
                // that doesn't call `add_transaction_ops`) to execute outside of the extended
                // protocol transaction. For example, executing in extended a SELECT, then
                // CREATE, then SELECT, followed by a Sync would register the transaction
                // as read only in the first SELECT, then the CREATE ignores the transaction
                // ops, and the last SELECT will use the timestamp from the first. This isn't
                // correct, but this is an edge case that we can fix later.
            }

            // Implicit or explicit transactions.
            //
            // Implicit transactions happen when a multi-statement query is executed
            // (a "simple query"). However if a "BEGIN" appears somewhere in there,
            // then the existing implicit transaction will be upgraded to an explicit
            // transaction. Thus, we should not separate what implicit and explicit
            // transactions can do unless there's some additional checking to make sure
            // something disallowed in explicit transactions did not previously take place
            // in the implicit portion.
            txn @ TransactionStatus::InTransactionImplicit(_)
            | txn @ TransactionStatus::InTransaction(_) => {
                match stmt {
                    // Statements that are safe in a transaction. We still need to verify that we
                    // don't interleave reads and writes since we can't perform those serializably.
                    Statement::Close(_)
                    | Statement::Commit(_)
                    | Statement::Copy(_)
                    | Statement::Deallocate(_)
                    | Statement::Declare(_)
                    | Statement::Discard(_)
                    | Statement::Execute(_)
                    | Statement::ExplainPlan(_)
                    | Statement::ExplainTimestamp(_)
                    | Statement::Fetch(_)
                    | Statement::Prepare(_)
                    | Statement::Rollback(_)
                    | Statement::Select(_)
                    | Statement::SetTransaction(_)
                    | Statement::Show(_)
                    | Statement::SetVariable(_)
                    | Statement::ResetVariable(_)
                    | Statement::StartTransaction(_)
                    | Statement::Subscribe(_)
                    | Statement::Raise(_) => {
                        // Always safe.
                    }

                    Statement::Insert(ref insert_statement)
                        if matches!(
                            insert_statement.source,
                            InsertSource::Query(Query {
                                body: SetExpr::Values(..),
                                ..
                            }) | InsertSource::DefaultValues
                        ) =>
                    {
                        // Inserting from default? values statements
                        // is always safe.
                    }

                    // Statements below must by run singly (in Started).
                    Statement::AlterCluster(_)
                    | Statement::AlterConnection(_)
                    | Statement::AlterDefaultPrivileges(_)
                    | Statement::AlterIndex(_)
                    | Statement::AlterSetCluster(_)
                    | Statement::AlterObjectRename(_)
                    | Statement::AlterOwner(_)
                    | Statement::AlterRole(_)
                    | Statement::AlterSecret(_)
                    | Statement::AlterSink(_)
                    | Statement::AlterSource(_)
                    | Statement::AlterSystemReset(_)
                    | Statement::AlterSystemResetAll(_)
                    | Statement::AlterSystemSet(_)
                    | Statement::CreateCluster(_)
                    | Statement::CreateClusterReplica(_)
                    | Statement::CreateConnection(_)
                    | Statement::CreateDatabase(_)
                    | Statement::CreateIndex(_)
                    | Statement::CreateMaterializedView(_)
                    | Statement::CreateRole(_)
                    | Statement::CreateSchema(_)
                    | Statement::CreateSecret(_)
                    | Statement::CreateSink(_)
                    | Statement::CreateSource(_)
                    | Statement::CreateSubsource(_)
                    | Statement::CreateTable(_)
                    | Statement::CreateType(_)
                    | Statement::CreateView(_)
                    | Statement::CreateWebhookSource(_)
                    | Statement::Delete(_)
                    | Statement::DropObjects(_)
                    | Statement::DropOwned(_)
                    | Statement::GrantPrivileges(_)
                    | Statement::GrantRole(_)
                    | Statement::Insert(_)
                    | Statement::ReassignOwned(_)
                    | Statement::RevokePrivileges(_)
                    | Statement::RevokeRole(_)
                    | Statement::Update(_)
                    | Statement::ValidateConnection(_)
                    | Statement::Comment(_) => {
                        // If we're not in an implicit transaction and we could generate exactly one
                        // valid ExecuteResponse, we can delay execution until commit.
                        if !txn.is_implicit() {
                            // Statements whose tag is trivial (known only from an unexecuted statement) can
                            // be run in a special single-statement explicit mode. In this mode (`BEGIN;
                            // <stmt>; COMMIT`), we generate the expected tag from a successful <stmt>, but
                            // delay execution until `COMMIT`.
                            if let Ok(resp) = ExecuteResponse::try_from(&stmt) {
                                if let Err(err) =
                                    txn.add_ops(TransactionOps::SingleStatement { stmt, params })
                                {
                                    ctx.retire(Err(err));
                                    return;
                                }
                                ctx.retire(Ok(resp));
                                return;
                            }
                        }

                        return ctx.retire(Err(AdapterError::OperationProhibitsTransaction(
                            stmt.to_string(),
                        )));
                    }
                }
            }
        }

        let catalog = self.catalog();
        let catalog = catalog.for_session(ctx.session());
        let original_stmt = stmt.clone();
        let (stmt, resolved_ids) = match mz_sql::names::resolve(&catalog, stmt) {
            Ok(resolved) => resolved,
            Err(e) => return ctx.retire(Err(e.into())),
        };
        // N.B. The catalog can change during purification so we must validate that the dependencies still exist after
        // purification.  This should be done back on the main thread.
        // We do the validation:
        //   - In the handler for `Message::PurifiedStatementReady`, before we handle the purified statement.
        // If we add special handling for more types of `Statement`s, we'll need to ensure similar verification
        // occurs.
        match stmt {
            // `CREATE SOURCE` statements must be purified off the main
            // coordinator thread of control.
            stmt @ (Statement::CreateSource(_) | Statement::AlterSource(_)) => {
                let internal_cmd_tx = self.internal_cmd_tx.clone();
                let conn_id = ctx.session().conn_id().clone();
                let catalog = self.owned_catalog();
                let now = self.now();
                let connection_context = self.connection_context.clone();
                let otel_ctx = OpenTelemetryContext::obtain();
                task::spawn(|| format!("purify:{conn_id}"), async move {
                    let catalog = catalog.for_session(ctx.session());

                    // Checks if the session is authorized to purify a statement. Usually
                    // authorization is checked after planning, however purification happens before
                    // planning, which may require the use of some connections and secrets.
<<<<<<< HEAD
                    if let Err(e) = rbac::check_item_usage(&catalog, ctx.session(), &resolved_ids) {
                        return ctx.retire(Err(e));
=======
                    if let Err(e) = rbac::check_item_usage(
                        &catalog,
                        ctx.session().role_metadata(),
                        ctx.session().vars(),
                        &resolved_ids,
                        None,
                    ) {
                        return ctx.retire(Err(e.into()));
>>>>>>> 04a15771
                    }

                    let result =
                        mz_sql::pure::purify_statement(catalog, now, stmt, connection_context)
                            .await
                            .map_err(|e| e.into());
                    // It is not an error for purification to complete after `internal_cmd_rx` is dropped.
                    let result = internal_cmd_tx.send(Message::PurifiedStatementReady(
                        PurifiedStatementReady {
                            ctx,
                            result,
                            params,
                            resolved_ids,
                            original_stmt,
                            otel_ctx,
                        },
                    ));
                    if let Err(e) = result {
                        tracing::warn!("internal_cmd_rx dropped before we could send: {:?}", e);
                    }
                });
            }

            // `CREATE SUBSOURCE` statements are disallowed for users and are only generated
            // automatically as part of purification
            Statement::CreateSubsource(_) => ctx.retire(Err(AdapterError::Unsupported(
                "CREATE SUBSOURCE statements",
            ))),

            // All other statements are handled immediately.
            _ => match self.plan_statement(ctx.session(), stmt, &params, &resolved_ids) {
                Ok(plan) => self.sequence_plan(ctx, plan, resolved_ids).await,
                Err(e) => ctx.retire(Err(e)),
            },
        }
    }

    /// Instruct the dataflow layer to cancel any ongoing, interactive work for
    /// the named `conn_id` if the correct secret key is specified.
    ///
    /// Note: Here we take a [`ConnectionIdType`] as opposed to an owned
    /// `ConnectionId` because this method gets called by external clients when
    /// they request to cancel a request.
    fn handle_cancel(&mut self, conn_id: ConnectionIdType, secret_key: u32) {
        if let Some((id_handle, conn_meta)) = self.active_conns.get_key_value(&conn_id) {
            // If the secret key specified by the client doesn't match the
            // actual secret key for the target connection, we treat this as a
            // rogue cancellation request and ignore it.
            if conn_meta.secret_key != secret_key {
                return;
            }

            // Now that we've verified the secret key, this is a privileged
            // cancellation request. We can upgrade the raw connection ID to a
            // proper `IdHandle`.
            self.handle_privileged_cancel(id_handle.clone())
        }
    }

    /// Unconditionally instructs the dataflow layer to cancel any ongoing,
    /// interactive work for the named `conn_id`.
    pub(crate) fn handle_privileged_cancel(&mut self, conn_id: ConnectionId) {
        if let Some(conn_meta) = self.active_conns.get(&conn_id) {
            // Cancel pending writes. There is at most one pending write per session.
            let mut maybe_ctx = None;
            if let Some(idx) = self.pending_writes.iter().position(|pending_write_txn| {
                matches!(pending_write_txn, PendingWriteTxn::User {
                    pending_txn: PendingTxn { ctx, .. },
                    ..
                } if *ctx.session().conn_id() == conn_id)
            }) {
                if let PendingWriteTxn::User {
                    pending_txn: PendingTxn { ctx, .. },
                    ..
                } = self.pending_writes.remove(idx)
                {
                    maybe_ctx = Some(ctx);
                }
            }

            // Cancel deferred writes. There is at most one deferred write per session.
            if let Some(idx) = self
                .write_lock_wait_group
                .iter()
                .position(|ready| matches!(ready, Deferred::Plan(ready) if *ready.ctx.session().conn_id() == conn_id))
            {
                let ready = self.write_lock_wait_group.remove(idx).expect("known to exist from call to `position` above");
                if let Deferred::Plan(ready) = ready {
                    maybe_ctx = Some(ready.ctx);
                }
            }

            // Cancel commands waiting on a real time recency timestamp. There is at most one  per session.
            if let Some(real_time_recency_context) =
                self.pending_real_time_recency_timestamp.remove(&conn_id)
            {
                let ctx = real_time_recency_context.take_context();
                maybe_ctx = Some(ctx);
            }

            if let Some(ctx) = maybe_ctx {
                ctx.retire(Ok(ExecuteResponse::Canceled));
            }

            // Inform the target session (if it asks) about the cancellation.
            let _ = conn_meta.cancel_tx.send(Canceled::Canceled);

            for PendingPeek {
                sender: rows_tx,
                conn_id: _,
                cluster_id: _,
                depends_on: _,
                // We take responsibility for retiring the
                // peek in `self.cancel_pending_peeks`,
                // so we don't need to do anything with `ctx_extra` here.
                ctx_extra: _,
                is_fast_path: _,
            } in self.cancel_pending_peeks(&conn_id)
            {
                // Cancel messages can be sent after the connection has hung
                // up, but before the connection's state has been cleaned up.
                // So we ignore errors when sending the response.
                let _ = rows_tx.send(PeekResponse::Canceled);
            }
        }
    }

    /// Handle termination of a client session.
    ///
    /// This cleans up any state in the coordinator associated with the session.
    async fn handle_terminate(&mut self, conn_id: ConnectionId) {
        if self.active_conns.get(&conn_id).is_none() {
            // If the session doesn't exist in `active_conns`, then this method will panic later on.
            // Instead we explicitly panic here while dumping the entire Coord to the logs to help
            // debug. This panic is very infrequent so we want as much information as possible.
            // See https://github.com/MaterializeInc/materialize/issues/18996.
            panic!("unknown connection: {conn_id:?}\n\n{self:?}")
        }

        // We do not need to call clear_transaction here because there are no side effects to run
        // based on any session transaction state.
        self.clear_connection(&conn_id);

        self.drop_temp_items(&conn_id).await;
        self.catalog_mut()
            .drop_temporary_schema(&conn_id)
            .unwrap_or_terminate("unable to drop temporary schema");
        let conn = self.active_conns.remove(&conn_id).expect("conn must exist");
        let session_type = metrics::session_type_label_value(conn.user());
        self.metrics
            .active_sessions
            .with_label_values(&[session_type])
            .dec();
        self.cancel_pending_peeks(conn.conn_id());
        self.end_session_for_statement_logging(conn.uuid());
        let update = self.catalog().state().pack_session_update(&conn, -1);
        self.send_builtin_table_updates(vec![update]).await;
    }

    fn handle_append_webhook(
        &mut self,
        database: String,
        schema: String,
        name: String,
        conn_id: ConnectionId,
        tx: oneshot::Sender<Result<AppendWebhookResponse, AdapterError>>,
    ) {
        // Make sure the feature is enabled before doing anything else.
        if !self.catalog().system_config().enable_webhook_sources() {
            // We don't care if the listener went away.
            let _ = tx.send(Err(AdapterError::Unsupported("enable_webhook_sources")));
            return;
        }

        /// Attempts to resolve a Webhook source from a provided `database.schema.name` path.
        ///
        /// Returns a struct that can be used to append data to the underlying storate collection, and the
        /// types we should cast the request to.
        fn resolve(
            coord: &Coordinator,
            database: String,
            schema: String,
            name: String,
            conn_id: ConnectionId,
        ) -> Result<AppendWebhookResponse, PartialItemName> {
            // Resolve our collection.
            let name = PartialItemName {
                database: Some(database),
                schema: Some(schema),
                item: name,
            };
            let Ok(entry) = coord
                .catalog()
                .resolve_entry(None, &vec![], &name, &conn_id)
            else {
                return Err(name);
            };

            let (body_ty, header_tys, validator) = match entry.item() {
                CatalogItem::Source(Source {
                    data_source:
                        DataSourceDesc::Webhook {
                            validate_using,
                            headers,
                            ..
                        },
                    desc,
                    ..
                }) => {
                    // Assert we have one column for the body, and how ever many are required for
                    // the headers.
                    let num_columns = headers.num_columns() + 1;
                    mz_ore::soft_assert!(desc.arity() <= num_columns);

                    let body = desc
                        .get_by_name(&"body".into())
                        .map(|(_idx, ty)| ty.clone())
                        .ok_or(name.clone())?;

                    // Create a validator that can be called to validate a webhook request.
                    let validator = validate_using.as_ref().map(|v| {
                        let validation = v.clone();
                        AppendWebhookValidator::new(
                            validation,
                            coord.caching_secrets_reader.clone(),
                        )
                    });
                    (body, headers.clone(), validator)
                }
                _ => return Err(name),
            };

            // Get a channel so we can queue updates to be written.
            let row_tx = coord
                .controller
                .storage
                .monotonic_appender(entry.id())
                .map_err(|_| name)?;
            Ok(AppendWebhookResponse {
                tx: row_tx,
                body_ty,
                header_tys,
                validator,
            })
        }

        let response = resolve(self, database, schema, name, conn_id).map_err(|name| {
            AdapterError::UnknownWebhookSource {
                database: name.database.expect("provided"),
                schema: name.schema.expect("provided"),
                name: name.item,
            }
        });
        let _ = tx.send(response);
    }
}<|MERGE_RESOLUTION|>--- conflicted
+++ resolved
@@ -617,19 +617,13 @@
                     // Checks if the session is authorized to purify a statement. Usually
                     // authorization is checked after planning, however purification happens before
                     // planning, which may require the use of some connections and secrets.
-<<<<<<< HEAD
-                    if let Err(e) = rbac::check_item_usage(&catalog, ctx.session(), &resolved_ids) {
-                        return ctx.retire(Err(e));
-=======
                     if let Err(e) = rbac::check_item_usage(
                         &catalog,
                         ctx.session().role_metadata(),
                         ctx.session().vars(),
                         &resolved_ids,
-                        None,
                     ) {
                         return ctx.retire(Err(e.into()));
->>>>>>> 04a15771
                     }
 
                     let result =
