--- conflicted
+++ resolved
@@ -455,30 +455,18 @@
             }
 
             // Cancel pending writes. There is at most one pending write per session.
-<<<<<<< HEAD
             if let Some(idx) = self
                 .pending_writes
                 .iter()
                 .position(|pending_write_txn| matches!(pending_write_txn, PendingWriteTxn::User {session, ..} if session.conn_id() == conn_id))
             {
                 if let PendingWriteTxn::User {
-                    client_transmitter,
-                    session,
-=======
-            if let Some(idx) = self.pending_writes.iter().position(
-                |PendingWriteTxn {
-                     pending_txn: PendingTxn { session, .. },
-                     ..
-                 }| session.conn_id() == conn_id,
-            ) {
-                let PendingWriteTxn {
                     pending_txn:
-                        PendingTxn {
-                            client_transmitter,
-                            session,
-                            ..
-                        },
->>>>>>> f5f63698
+                    PendingTxn {
+                        client_transmitter,
+                        session,
+                        ..
+                    },
                     ..
                 } = self.pending_writes.remove(idx) {
                     let _ = client_transmitter.send(Ok(ExecuteResponse::Canceled), session);
