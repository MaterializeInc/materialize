// Copyright Materialize, Inc. and contributors. All rights reserved.
//
// Use of this software is governed by the Business Source License
// included in the LICENSE file.
//
// As of the Change Date specified in that file, in accordance with
// the Business Source License, use of this software will be governed
// by the Apache License, Version 2.0.

//! Logic for  processing client [`Command`]s. Each [`Command`] is initiated by a
//! client via some external Materialize API (ex: HTTP and psql).

use std::collections::BTreeMap;
use std::sync::Arc;

use opentelemetry::trace::TraceContextExt;
use tokio::sync::{oneshot, watch};
use tracing::Instrument;
use tracing_opentelemetry::OpenTelemetrySpanExt;

use mz_compute_client::protocol::response::PeekResponse;
use mz_ore::task;
use mz_ore::tracing::OpenTelemetryContext;
use mz_repr::ScalarType;
use mz_sql::ast::{InsertSource, Query, Raw, SetExpr, Statement};
use mz_sql::catalog::{RoleAttributes, SessionCatalog};
use mz_sql::plan::{CreateRolePlan, Params};

use crate::client::ConnectionId;
use crate::command::{
    Canceled, Command, ExecuteResponse, Response, StartupMessage, StartupResponse,
};
use crate::coord::appends::{Deferred, PendingWriteTxn};
use crate::coord::peek::PendingPeek;
use crate::coord::{ConnMeta, Coordinator, CreateSourceStatementReady, Message, PendingTxn};
use crate::error::AdapterError;
use crate::notice::AdapterNotice;
use crate::session::vars::OwnedVarInput;
use crate::session::{PreparedStatement, Session, TransactionStatus};
use crate::util::{ClientTransmitter, ResultExt};
use crate::{catalog, metrics};

impl Coordinator {
    pub(crate) async fn handle_command(&mut self, cmd: Command) {
        match cmd {
            Command::Startup {
                session,
                cancel_tx,
                tx,
            } => {
                self.handle_startup(session, cancel_tx, tx).await;
            }

            Command::Execute {
                portal_name,
                session,
                tx,
                span,
            } => {
                let tx = ClientTransmitter::new(tx, self.internal_cmd_tx.clone());

                let span = tracing::debug_span!(parent: &span, "message_command (execute)");
                self.handle_execute(portal_name, session, tx)
                    .instrument(span)
                    .await;
            }

            Command::Declare {
                name,
                stmt,
                param_types,
                mut session,
                tx,
            } => {
                let result = self.declare(&mut session, name, stmt, param_types);
                let _ = tx.send(Response { result, session });
            }

            Command::Describe {
                name,
                stmt,
                param_types,
                mut session,
                tx,
            } => {
                let result = self.handle_describe(&mut session, name, stmt, param_types);
                let _ = tx.send(Response { result, session });
            }

            Command::CancelRequest {
                conn_id,
                secret_key,
            } => {
                self.handle_cancel(conn_id, secret_key);
            }

            Command::DumpCatalog { session, tx } => {
                // TODO(benesch/jkosh44): when we have RBAC, dumping the catalog should
                // require superuser permissions.

                let _ = tx.send(Response {
                    result: Ok(self.catalog.dump()),
                    session,
                });
            }

            Command::CopyRows {
                id,
                columns,
                rows,
                mut session,
                tx,
            } => {
                let result = self.sequence_copy_rows(&mut session, id, columns, rows);
                let _ = tx.send(Response { result, session });
            }

            Command::GetSystemVars { session, tx } => {
                let mut vars = BTreeMap::new();
                for var in self.catalog.system_config().iter() {
                    vars.insert(var.name().to_string(), var.value());
                }
                let _ = tx.send(Response {
                    result: Ok(vars),
                    session,
                });
            }

            Command::SetSystemVars { vars, session, tx } => {
                let ops = vars
                    .into_iter()
                    .map(|(name, value)| catalog::Op::UpdateSystemConfiguration {
                        name,
                        value: OwnedVarInput::Flat(value),
                    })
                    .collect();
                let result = self.catalog_transact(Some(&session), ops).await;
                let _ = tx.send(Response { result, session });
            }

            Command::Terminate { mut session, tx } => {
                self.handle_terminate(&mut session).await;
                if let Some(tx) = tx {
                    let _ = tx.send(Response {
                        result: Ok(()),
                        session,
                    });
                }
            }

            Command::StartTransaction {
                implicit,
                session,
                tx,
            } => {
                let now = self.now_datetime();
                let (session, result) = match implicit {
                    None => session.start_transaction(now, None, None),
                    Some(stmts) => (session.start_transaction_implicit(now, stmts), Ok(())),
                };
                let _ = tx.send(Response { result, session });
            }

            Command::Commit {
                action,
                session,
                tx,
            } => {
                let tx = ClientTransmitter::new(tx, self.internal_cmd_tx.clone());
                self.sequence_end_transaction(tx, session, action);
            }

            Command::VerifyPreparedStatement {
                name,
                mut session,
                tx,
            } => {
                let result = self.verify_prepared_statement(&mut session, &name);
                let _ = tx.send(Response { result, session });
            }
        }
    }

    async fn handle_startup(
        &mut self,
        session: Session,
        cancel_tx: Arc<watch::Sender<Canceled>>,
        tx: oneshot::Sender<Response<StartupResponse>>,
    ) {
        // TODO(jkosh44) SUPERUSER should be derived and added to the session. Make sure that
        //  `MZ_SYSTEM` always has SUPERUSER. This will be done in a follow-up PR.
        if self
            .catalog
            .for_session(&session)
            .resolve_role(&session.user().name)
            .is_err()
        {
<<<<<<< HEAD
            if !create_user_if_not_exists {
                let _ = tx.send(Response {
                    result: Err(AdapterError::UnknownLoginRole(session.user().name.clone())),
                    session,
                });
                return;
            }
            let attributes = RoleAttributes::new();
=======
            // If the user has made it to this point, that means they have been fully authenticated.
            // This includes preventing any user, except a pre-defined set of system users, from
            // connecting to an internal port. Therefore it's ok to always create a new role for
            // the user.
>>>>>>> 53cd9740
            let plan = CreateRolePlan {
                name: session.user().name.to_string(),
                attributes,
            };
            if let Err(err) = self.sequence_create_role(&session, plan).await {
                let _ = tx.send(Response {
                    result: Err(err),
                    session,
                });
                return;
            }
        }

        if let Err(e) = self.catalog.create_temporary_schema(session.conn_id()) {
            let _ = tx.send(Response {
                result: Err(e.into()),
                session,
            });
            return;
        }

        let mut messages = vec![];
        let catalog = self.catalog.for_session(&session);
        if catalog.active_database().is_none() {
            messages.push(StartupMessage::UnknownSessionDatabase(
                session.vars().database().into(),
            ));
        }

        let session_type = metrics::session_type_label_value(&session);
        self.metrics
            .active_sessions
            .with_label_values(&[session_type])
            .inc();
        self.active_conns.insert(
            session.conn_id(),
            ConnMeta {
                cancel_tx,
                secret_key: session.secret_key(),
                notice_tx: session.retain_notice_transmitter(),
                drop_sinks: Vec::new(),
            },
        );

        ClientTransmitter::new(tx, self.internal_cmd_tx.clone())
            .send(Ok(StartupResponse { messages }), session)
    }

    /// Handles an execute command.
    #[tracing::instrument(level = "debug", skip_all)]
    async fn handle_execute(
        &mut self,
        portal_name: String,
        mut session: Session,
        tx: ClientTransmitter<ExecuteResponse>,
    ) {
        if session.vars().emit_trace_id_notice() {
            let span_context = tracing::Span::current()
                .context()
                .span()
                .span_context()
                .clone();
            if span_context.is_valid() {
                session.add_notice(AdapterNotice::QueryTrace {
                    trace_id: span_context.trace_id(),
                });
            }
        }

        if let Err(err) = self.verify_portal(&mut session, &portal_name) {
            return tx.send(Err(err), session);
        }

        let portal = session
            .get_portal_unverified(&portal_name)
            .expect("known to exist");

        let stmt = match &portal.stmt {
            Some(stmt) => stmt.clone(),
            None => return tx.send(Ok(ExecuteResponse::EmptyQuery), session),
        };

        let session_type = metrics::session_type_label_value(&session);
        let stmt_type = metrics::statement_type_label_value(&stmt);
        self.metrics
            .query_total
            .with_label_values(&[session_type, stmt_type])
            .inc();

        let params = portal.parameters.clone();
        self.handle_execute_inner(stmt, params, session, tx).await
    }

    #[tracing::instrument(level = "trace", skip(self, tx, session))]
    pub(crate) async fn handle_execute_inner(
        &mut self,
        stmt: Statement<Raw>,
        params: Params,
        mut session: Session,
        tx: ClientTransmitter<ExecuteResponse>,
    ) {
        // Verify that this statement type can be executed in the current
        // transaction state.
        match session.transaction() {
            // By this point we should be in a running transaction.
            TransactionStatus::Default => unreachable!(),

            // Failed transactions have already been checked in pgwire for a safe statement
            // (COMMIT, ROLLBACK, etc.) and can proceed.
            TransactionStatus::Failed(_) => {}

            // Started is a deceptive name, and means different things depending on which
            // protocol was used. It's either exactly one statement (known because this
            // is the simple protocol and the parser parsed the entire string, and it had
            // one statement). Or from the extended protocol, it means *some* query is
            // being executed, but there might be others after it before the Sync (commit)
            // message. Postgres handles this by teaching Started to eagerly commit certain
            // statements that can't be run in a transaction block.
            TransactionStatus::Started(_) => {
                if let Statement::Declare(_) = stmt {
                    // Declare is an exception. Although it's not against any spec to execute
                    // it, it will always result in nothing happening, since all portals will be
                    // immediately closed. Users don't know this detail, so this error helps them
                    // understand what's going wrong. Postgres does this too.
                    return tx.send(
                        Err(AdapterError::OperationRequiresTransaction(
                            "DECLARE CURSOR".into(),
                        )),
                        session,
                    );
                }

                // TODO(mjibson): The current code causes DDL statements (well, any statement
                // that doesn't call `add_transaction_ops`) to execute outside of the extended
                // protocol transaction. For example, executing in extended a SELECT, then
                // CREATE, then SELECT, followed by a Sync would register the transaction
                // as read only in the first SELECT, then the CREATE ignores the transaction
                // ops, and the last SELECT will use the timestamp from the first. This isn't
                // correct, but this is an edge case that we can fix later.
            }

            // Implicit or explicit transactions.
            //
            // Implicit transactions happen when a multi-statement query is executed
            // (a "simple query"). However if a "BEGIN" appears somewhere in there,
            // then the existing implicit transaction will be upgraded to an explicit
            // transaction. Thus, we should not separate what implicit and explicit
            // transactions can do unless there's some additional checking to make sure
            // something disallowed in explicit transactions did not previously take place
            // in the implicit portion.
            TransactionStatus::InTransactionImplicit(_) | TransactionStatus::InTransaction(_) => {
                match stmt {
                    // Statements that are safe in a transaction. We still need to verify that we
                    // don't interleave reads and writes since we can't perform those serializably.
                    Statement::Close(_)
                    | Statement::Commit(_)
                    | Statement::Copy(_)
                    | Statement::Deallocate(_)
                    | Statement::Declare(_)
                    | Statement::Discard(_)
                    | Statement::Execute(_)
                    | Statement::Explain(_)
                    | Statement::Fetch(_)
                    | Statement::Prepare(_)
                    | Statement::Rollback(_)
                    | Statement::Select(_)
                    | Statement::SetTransaction(_)
                    | Statement::Show(_)
                    | Statement::SetVariable(_)
                    | Statement::ResetVariable(_)
                    | Statement::StartTransaction(_)
                    | Statement::Subscribe(_)
                    | Statement::Raise(_) => {
                        // Always safe.
                    }

                    Statement::Insert(ref insert_statement)
                        if matches!(
                            insert_statement.source,
                            InsertSource::Query(Query {
                                body: SetExpr::Values(..),
                                ..
                            }) | InsertSource::DefaultValues
                        ) =>
                    {
                        // Inserting from default? values statements
                        // is always safe.
                    }

                    // Statements below must by run singly (in Started).
                    Statement::AlterConnection(_)
                    | Statement::AlterIndex(_)
                    | Statement::AlterSecret(_)
                    | Statement::AlterSink(_)
                    | Statement::AlterSource(_)
                    | Statement::AlterObjectRename(_)
                    | Statement::AlterRole(_)
                    | Statement::AlterSystemSet(_)
                    | Statement::AlterSystemReset(_)
                    | Statement::AlterSystemResetAll(_)
                    | Statement::CreateConnection(_)
                    | Statement::CreateDatabase(_)
                    | Statement::CreateIndex(_)
                    | Statement::CreateRole(_)
                    | Statement::CreateCluster(_)
                    | Statement::CreateClusterReplica(_)
                    | Statement::CreateSchema(_)
                    | Statement::CreateSecret(_)
                    | Statement::CreateSink(_)
                    | Statement::CreateSource(_)
                    | Statement::CreateSubsource(_)
                    | Statement::CreateTable(_)
                    | Statement::CreateType(_)
                    | Statement::CreateView(_)
                    | Statement::CreateMaterializedView(_)
                    | Statement::Delete(_)
                    | Statement::DropDatabase(_)
                    | Statement::DropSchema(_)
                    | Statement::DropObjects(_)
                    | Statement::DropRoles(_)
                    | Statement::DropClusters(_)
                    | Statement::DropClusterReplicas(_)
                    | Statement::Insert(_)
                    | Statement::Update(_) => {
                        return tx.send(
                            Err(AdapterError::OperationProhibitsTransaction(
                                stmt.to_string(),
                            )),
                            session,
                        )
                    }
                }
            }
        }

        let catalog = self.catalog.for_session(&session);
        let original_stmt = stmt.clone();
        let (stmt, depends_on) = match mz_sql::names::resolve(&catalog, stmt) {
            Ok(resolved) => resolved,
            Err(e) => return tx.send(Err(e.into()), session),
        };
        let depends_on = depends_on.into_iter().collect();
        // N.B. The catalog can change during purification so we must validate that the dependencies still exist after
        // purification.  This should be done back on the main thread.
        // We do the validation:
        //   - In the handler for `Message::CreateSourceStatementReady`, before we handle the purified statement.
        // If we add special handling for more types of `Statement`s, we'll need to ensure similar verification
        // occurs.
        match stmt {
            // `CREATE SOURCE` statements must be purified off the main
            // coordinator thread of control.
            Statement::CreateSource(stmt) => {
                let internal_cmd_tx = self.internal_cmd_tx.clone();
                let conn_id = session.conn_id();
                let purify_fut = mz_sql::pure::purify_create_source(
                    Box::new(catalog.into_owned()),
                    self.now(),
                    stmt,
                    self.connection_context.clone(),
                );
                let otel_ctx = OpenTelemetryContext::obtain();
                task::spawn(|| format!("purify:{conn_id}"), async move {
                    let result = purify_fut.await.map_err(|e| e.into());
                    // It is not an error for purification to complete after `internal_cmd_rx` is dropped.
                    let result = internal_cmd_tx.send(Message::CreateSourceStatementReady(
                        CreateSourceStatementReady {
                            session,
                            tx,
                            result,
                            params,
                            depends_on,
                            original_stmt,
                            otel_ctx,
                        },
                    ));
                    if let Err(e) = result {
                        tracing::warn!("internal_cmd_rx dropped before we could send: {:?}", e);
                    }
                });
            }

            // `CREATE SUBSOURCE` statements are disallowed for users and are only generated
            // automatically as part of purification
            Statement::CreateSubsource(_) => tx.send(
                Err(AdapterError::Unsupported("CREATE SUBSOURCE statements")),
                session,
            ),

            // All other statements are handled immediately.
            _ => match self.plan_statement(&mut session, stmt, &params) {
                Ok(plan) => self.sequence_plan(tx, session, plan, depends_on).await,
                Err(e) => tx.send(Err(e), session),
            },
        }
    }

    fn handle_describe(
        &self,
        session: &mut Session,
        name: String,
        stmt: Option<Statement<Raw>>,
        param_types: Vec<Option<ScalarType>>,
    ) -> Result<(), AdapterError> {
        let desc = self.describe(session, stmt.clone(), param_types)?;
        session.set_prepared_statement(
            name,
            PreparedStatement::new(stmt, desc, self.catalog.transient_revision()),
        );
        Ok(())
    }

    /// Instruct the dataflow layer to cancel any ongoing, interactive work for
    /// the named `conn_id`.
    fn handle_cancel(&mut self, conn_id: ConnectionId, secret_key: u32) {
        if let Some(conn_meta) = self.active_conns.get(&conn_id) {
            // If the secret key specified by the client doesn't match the
            // actual secret key for the target connection, we treat this as a
            // rogue cancellation request and ignore it.
            if conn_meta.secret_key != secret_key {
                return;
            }

            // Cancel pending writes. There is at most one pending write per session.
            if let Some(idx) = self.pending_writes.iter().position(|pending_write_txn| {
                matches!(pending_write_txn, PendingWriteTxn::User {
                    pending_txn: PendingTxn { session, .. },
                    ..
                } if session.conn_id() == conn_id)
            }) {
                if let PendingWriteTxn::User {
                    pending_txn:
                        PendingTxn {
                            client_transmitter,
                            session,
                            ..
                        },
                    ..
                } = self.pending_writes.remove(idx)
                {
                    let _ = client_transmitter.send(Ok(ExecuteResponse::Canceled), session);
                }
            }

            // Cancel deferred writes. There is at most one deferred write per session.
            if let Some(idx) = self
                .write_lock_wait_group
                .iter()
                .position(|ready| matches!(ready, Deferred::Plan(ready) if ready.session.conn_id() == conn_id))
            {
                let ready = self.write_lock_wait_group.remove(idx).expect("known to exist from call to `position` above");
                if let Deferred::Plan(ready) = ready {
                    ready.tx.send(Ok(ExecuteResponse::Canceled), ready.session);
                }
            }

            // Cancel commands waiting on a real time recency timestamp. There is at most one  per session.
            if let Some(real_time_recency_context) =
                self.pending_real_time_recency_timestamp.remove(&conn_id)
            {
                let (tx, session) = real_time_recency_context.take_tx_and_session();
                tx.send(Ok(ExecuteResponse::Canceled), session);
            }

            // Inform the target session (if it asks) about the cancellation.
            let _ = conn_meta.cancel_tx.send(Canceled::Canceled);

            for PendingPeek {
                sender: rows_tx,
                conn_id: _,
                cluster_id: _,
                depends_on: _,
            } in self.cancel_pending_peeks(&conn_id)
            {
                // Cancel messages can be sent after the connection has hung
                // up, but before the connection's state has been cleaned up.
                // So we ignore errors when sending the response.
                let _ = rows_tx.send(PeekResponse::Canceled);
            }
        }
    }

    /// Handle termination of a client session.
    ///
    /// This cleans up any state in the coordinator associated with the session.
    async fn handle_terminate(&mut self, session: &mut Session) {
        self.clear_transaction(session);

        self.drop_temp_items(session).await;
        self.catalog
            .drop_temporary_schema(&session.conn_id())
            .unwrap_or_terminate("unable to drop temporary schema");
        let session_type = metrics::session_type_label_value(session);
        self.metrics
            .active_sessions
            .with_label_values(&[session_type])
            .dec();
        self.active_conns.remove(&session.conn_id());
        self.cancel_pending_peeks(&session.conn_id());
    }
}<|MERGE_RESOLUTION|>--- conflicted
+++ resolved
@@ -195,21 +195,11 @@
             .resolve_role(&session.user().name)
             .is_err()
         {
-<<<<<<< HEAD
-            if !create_user_if_not_exists {
-                let _ = tx.send(Response {
-                    result: Err(AdapterError::UnknownLoginRole(session.user().name.clone())),
-                    session,
-                });
-                return;
-            }
-            let attributes = RoleAttributes::new();
-=======
             // If the user has made it to this point, that means they have been fully authenticated.
             // This includes preventing any user, except a pre-defined set of system users, from
             // connecting to an internal port. Therefore it's ok to always create a new role for
             // the user.
->>>>>>> 53cd9740
+            let attributes = RoleAttributes::new();
             let plan = CreateRolePlan {
                 name: session.user().name.to_string(),
                 attributes,
