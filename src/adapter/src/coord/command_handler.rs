// Copyright Materialize, Inc. and contributors. All rights reserved.
//
// Use of this software is governed by the Business Source License
// included in the LICENSE file.
//
// As of the Change Date specified in that file, in accordance with
// the Business Source License, use of this software will be governed
// by the Apache License, Version 2.0.

//! Logic for  processing client [`Command`]s. Each [`Command`] is initiated by a
//! client via some external Materialize API (ex: HTTP and psql).

use std::collections::BTreeSet;
use std::sync::Arc;
use std::time::Duration;

use mz_compute_client::protocol::response::PeekResponse;
use mz_expr::EvalError;
use mz_ore::task;
use mz_ore::tracing::OpenTelemetryContext;
use mz_repr::{Datum, RowArena, ScalarType};
use mz_sql::ast::{
    CopyRelation, CopyStatement, InsertSource, Query, Raw, SetExpr, Statement, SubscribeStatement,
};
use mz_sql::catalog::{RoleAttributes, SessionCatalog};
use mz_sql::names::{PartialItemName, ResolvedIds};
use mz_sql::plan::{
    AbortTransactionPlan, CommitTransactionPlan, CopyRowsPlan, CreateRolePlan, Params, Plan,
    TransactionType,
};
use mz_sql::session::vars::{EndTransactionAction, OwnedVarInput};
use opentelemetry::trace::TraceContextExt;
use tokio::sync::{oneshot, watch};
use tracing::Instrument;
use tracing_opentelemetry::OpenTelemetrySpanExt;

use crate::catalog::{CatalogItem, DataSourceDesc, Source};
use crate::client::{ConnectionId, ConnectionIdType};
use crate::command::{
    AppendWebhookResponse, AppendWebhookValidation, Canceled, Command, ExecuteResponse,
    GetVariablesResponse, Response, StartupMessage, StartupResponse,
};
use crate::coord::appends::{Deferred, PendingWriteTxn};
use crate::coord::peek::PendingPeek;
use crate::coord::{ConnMeta, Coordinator, Message, PendingTxn, PurifiedStatementReady};
use crate::error::AdapterError;
use crate::notice::AdapterNotice;
use crate::session::{PreparedStatement, Session, TransactionStatus};
use crate::util::{ClientTransmitter, ResultExt};
use crate::{catalog, metrics, rbac, ExecuteContext};

use super::ExecuteContextExtra;

impl Coordinator {
    pub(crate) fn retire_execute(&mut self, _data: ExecuteContextExtra) {
        // Do nothing, for now.
        // In the future this is where we will log that statement execution finished.
    }
    fn send_error(&mut self, cmd: Command, e: AdapterError) {
        fn send<T>(tx: oneshot::Sender<Response<T>>, session: Session, e: AdapterError) {
            let _ = tx.send(Response::<T> {
                result: Err(e),
                session,
            });
        }
        match cmd {
            Command::Startup { tx, session, .. } => send(tx, session, e),
            Command::Declare { tx, session, .. } => send(tx, session, e),
            Command::Prepare { tx, session, .. } => send(tx, session, e),
            Command::VerifyPreparedStatement { tx, session, .. } => send(tx, session, e),
            Command::Execute { tx, session, .. } => send(tx, session, e),
            Command::Commit { tx, session, .. } => send(tx, session, e),
            Command::CancelRequest { .. } | Command::PrivilegedCancelRequest { .. } => {}
            Command::DumpCatalog { tx, session, .. } => send(tx, session, e),
            Command::CopyRows { tx, session, .. } => send(tx, session, e),
            Command::GetSystemVars { tx, session, .. } => send(tx, session, e),
            Command::SetSystemVars { tx, session, .. } => send(tx, session, e),
            Command::AppendWebhook { tx, .. } => {
                // We don't care if our listener went away.
                let _ = tx.send(Err(e));
            }
            Command::Terminate { tx, session, .. } => {
                if let Some(tx) = tx {
                    send(tx, session, e)
                }
            }
        }
    }

    pub(crate) async fn handle_command(&mut self, mut cmd: Command) {
        if let Some(session) = cmd.session_mut() {
            session.apply_external_metadata_updates();
        }
        if let Err(e) = rbac::check_command(self.catalog(), &cmd) {
            self.send_error(cmd, e.into());
            return;
        }
        match cmd {
            Command::Startup {
                session,
                cancel_tx,
                tx,
            } => {
                // Note: We purposefully do not use a ClientTransmitter here because startup
                // handles errors and cleanup of sessions itself.
                self.handle_startup(session, cancel_tx, tx).await;
            }

            Command::Execute {
                portal_name,
                session,
                tx,
                span,
            } => {
                let tx = ClientTransmitter::new(tx, self.internal_cmd_tx.clone());
                let ctx = ExecuteContext::from_parts(
                    tx,
                    self.internal_cmd_tx.clone(),
                    session,
                    ExecuteContextExtra,
                );

                let span = tracing::debug_span!(parent: &span, "message_command (execute)");
                self.handle_execute(portal_name, ctx).instrument(span).await;
            }

            Command::Declare {
                name,
                stmt,
                param_types,
                session,
                tx,
            } => {
                let tx = ClientTransmitter::new(tx, self.internal_cmd_tx.clone());
                let ctx = ExecuteContext::from_parts(
                    tx,
                    self.internal_cmd_tx.clone(),
                    session,
                    Default::default(),
                );
                self.declare(ctx, name, stmt, param_types);
            }

            Command::Prepare {
                name,
                stmt,
                param_types,
                session,
                tx,
            } => {
                let tx = ClientTransmitter::new(tx, self.internal_cmd_tx.clone());
                self.handle_prepare(tx, session, name, stmt, param_types);
            }

            Command::CancelRequest {
                conn_id,
                secret_key,
            } => {
                self.handle_cancel(conn_id, secret_key);
            }

            Command::PrivilegedCancelRequest { conn_id } => {
                self.handle_privileged_cancel(conn_id);
            }

            Command::DumpCatalog { session, tx } => {
                let tx = ClientTransmitter::new(tx, self.internal_cmd_tx.clone());
                tx.send(Ok(self.catalog().dump()), session);
            }

            Command::CopyRows {
                id,
                columns,
                rows,
                session,
                tx,
                ctx_extra,
            } => {
                let ctx = ExecuteContext::from_parts(
                    ClientTransmitter::new(tx, self.internal_cmd_tx.clone()),
                    self.internal_cmd_tx.clone(),
                    session,
                    ctx_extra,
                );
                self.sequence_plan(
                    ctx,
                    Plan::CopyRows(CopyRowsPlan { id, columns, rows }),
                    ResolvedIds(BTreeSet::new()),
                )
                .await;
            }

            Command::AppendWebhook {
                database,
                schema,
                name,
                conn_id,
                tx,
            } => {
                self.handle_append_webhook(database, schema, name, conn_id, tx);
            }

            Command::GetSystemVars { session, tx } => {
                let vars =
                    GetVariablesResponse::new(self.catalog.system_config().iter().filter(|var| {
                        var.visible(session.user(), Some(self.catalog.system_config()))
                            .is_ok()
                    }));
                let tx = ClientTransmitter::new(tx, self.internal_cmd_tx.clone());
                tx.send(Ok(vars), session);
            }

            Command::SetSystemVars { vars, session, tx } => {
                let mut ops = Vec::with_capacity(vars.len());
                let tx = ClientTransmitter::new(tx, self.internal_cmd_tx.clone());

                for (name, value) in vars {
                    if let Err(e) = self.catalog().system_config().get(&name).and_then(|var| {
                        var.visible(session.user(), Some(self.catalog.system_config()))
                    }) {
                        return tx.send(Err(e.into()), session);
                    }

                    ops.push(catalog::Op::UpdateSystemConfiguration {
                        name,
                        value: OwnedVarInput::Flat(value),
                    });
                }

                let result = self.catalog_transact(Some(&session), ops).await;
                tx.send(result, session);
            }

            Command::Terminate { mut session, tx } => {
                self.handle_terminate(&mut session).await;
                // Note: We purposefully do not use a ClientTransmitter here because we're already
                // terminating the provided session.
                if let Some(tx) = tx {
                    let _ = tx.send(Response {
                        result: Ok(()),
                        session,
                    });
                }
            }

            Command::Commit {
                action,
                session,
                tx,
            } => {
                let tx = ClientTransmitter::new(tx, self.internal_cmd_tx.clone());
                // We reach here not through a statement execution, but from the
                // "commit" pgwire command. Thus, we just generate a default statement
                // execution context (once statement logging is implemented, this will cause nothing to be logged
                // when the execution finishes.)
                let ctx = ExecuteContext::from_parts(
                    tx,
                    self.internal_cmd_tx.clone(),
                    session,
                    Default::default(),
                );
                let plan = match action {
                    EndTransactionAction::Commit => {
                        Plan::CommitTransaction(CommitTransactionPlan {
                            transaction_type: TransactionType::Implicit,
                        })
                    }
                    EndTransactionAction::Rollback => {
                        Plan::AbortTransaction(AbortTransactionPlan {
                            transaction_type: TransactionType::Implicit,
                        })
                    }
                };
                self.sequence_plan(ctx, plan, ResolvedIds(BTreeSet::new()))
                    .await;
            }

            Command::VerifyPreparedStatement {
                name,
                mut session,
                tx,
            } => {
                let tx = ClientTransmitter::new(tx, self.internal_cmd_tx.clone());
                let catalog = self.owned_catalog();
                mz_ore::task::spawn(|| "coord::VerifyPreparedStatement", async move {
                    let result = Self::verify_prepared_statement(&catalog, &mut session, &name);
                    tx.send(result, session);
                });
            }
        }
    }

    async fn handle_startup(
        &mut self,
        mut session: Session,
        cancel_tx: Arc<watch::Sender<Canceled>>,
        tx: oneshot::Sender<Response<StartupResponse>>,
    ) {
        if self
            .catalog()
            .try_get_role_by_name(&session.user().name)
            .is_none()
        {
            // If the user has made it to this point, that means they have been fully authenticated.
            // This includes preventing any user, except a pre-defined set of system users, from
            // connecting to an internal port. Therefore it's ok to always create a new role for
            // the user.
            let attributes = RoleAttributes::new();
            let plan = CreateRolePlan {
                name: session.user().name.to_string(),
                attributes,
            };
            if let Err(err) = self.sequence_create_role_for_startup(&session, plan).await {
                let _ = tx.send(Response {
                    result: Err(err),
                    session,
                });
                return;
            }
        }

        let role_id = self
            .catalog()
            .try_get_role_by_name(&session.user().name)
            .expect("created above")
            .id;
        session.initialize_role_metadata(role_id);

        if let Err(e) = self
            .catalog_mut()
            .create_temporary_schema(session.conn_id(), role_id)
        {
            let _ = tx.send(Response {
                result: Err(e.into()),
                session,
            });
            return;
        }

        let mut messages = vec![];
        let catalog = self.catalog();
        let catalog = catalog.for_session(&session);
        if catalog.active_database().is_none() {
            messages.push(StartupMessage::UnknownSessionDatabase(
                session.vars().database().into(),
            ));
        }

        let session_type = metrics::session_type_label_value(session.user());
        self.metrics
            .active_sessions
            .with_label_values(&[session_type])
            .inc();
        self.active_conns.insert(
            session.conn_id().clone(),
            ConnMeta {
                cancel_tx,
                secret_key: session.secret_key(),
                notice_tx: session.retain_notice_transmitter(),
                drop_sinks: Vec::new(),
                // TODO: Switch to authenticated role once implemented.
                authenticated_role: session.session_role_id().clone(),
            },
        );
        let update = self.catalog().state().pack_session_update(&session, 1);
        self.send_builtin_table_updates(vec![update]).await;

        ClientTransmitter::new(tx, self.internal_cmd_tx.clone())
            .send(Ok(StartupResponse { messages }), session)
    }

    /// Handles an execute command.
    #[tracing::instrument(level = "debug", skip_all)]
    pub(crate) async fn handle_execute(&mut self, portal_name: String, mut ctx: ExecuteContext) {
        if ctx.session().vars().emit_trace_id_notice() {
            let span_context = tracing::Span::current()
                .context()
                .span()
                .span_context()
                .clone();
            if span_context.is_valid() {
                ctx.session().add_notice(AdapterNotice::QueryTrace {
                    trace_id: span_context.trace_id(),
                });
            }
        }

        if let Err(err) = self.verify_portal(ctx.session_mut(), &portal_name) {
            return ctx.retire(Err(err));
        }

        let portal = ctx
            .session()
            .get_portal_unverified(&portal_name)
            .expect("known to exist");

        let stmt = match &portal.stmt {
            Some(stmt) => stmt.clone(),
            None => return ctx.retire(Ok(ExecuteResponse::EmptyQuery)),
        };

        let session_type = metrics::session_type_label_value(ctx.session().user());
        let stmt_type = metrics::statement_type_label_value(&stmt);
        self.metrics
            .query_total
            .with_label_values(&[session_type, stmt_type])
            .inc();
        match &stmt {
            Statement::Subscribe(SubscribeStatement { output, .. })
            | Statement::Copy(CopyStatement {
                relation: CopyRelation::Subscribe(SubscribeStatement { output, .. }),
                ..
            }) => {
                self.metrics
                    .subscribe_outputs
                    .with_label_values(&[
                        session_type,
                        metrics::subscribe_output_label_value(output),
                    ])
                    .inc();
            }
            _ => {}
        }

        let params = portal.parameters.clone();
        self.handle_execute_inner(stmt, params, ctx).await
    }

    #[tracing::instrument(level = "trace", skip(self, ctx))]
    pub(crate) async fn handle_execute_inner(
        &mut self,
        stmt: Statement<Raw>,
        params: Params,
        mut ctx: ExecuteContext,
    ) {
        // Verify that this statement type can be executed in the current
        // transaction state.
        match ctx.session().transaction() {
            // By this point we should be in a running transaction.
            TransactionStatus::Default => unreachable!(),

            // Failed transactions have already been checked in pgwire for a safe statement
            // (COMMIT, ROLLBACK, etc.) and can proceed.
            TransactionStatus::Failed(_) => {}

            // Started is a deceptive name, and means different things depending on which
            // protocol was used. It's either exactly one statement (known because this
            // is the simple protocol and the parser parsed the entire string, and it had
            // one statement). Or from the extended protocol, it means *some* query is
            // being executed, but there might be others after it before the Sync (commit)
            // message. Postgres handles this by teaching Started to eagerly commit certain
            // statements that can't be run in a transaction block.
            TransactionStatus::Started(_) => {
                if let Statement::Declare(_) = stmt {
                    // Declare is an exception. Although it's not against any spec to execute
                    // it, it will always result in nothing happening, since all portals will be
                    // immediately closed. Users don't know this detail, so this error helps them
                    // understand what's going wrong. Postgres does this too.
                    return ctx.retire(Err(AdapterError::OperationRequiresTransaction(
                        "DECLARE CURSOR".into(),
                    )));
                }

                // TODO(mjibson): The current code causes DDL statements (well, any statement
                // that doesn't call `add_transaction_ops`) to execute outside of the extended
                // protocol transaction. For example, executing in extended a SELECT, then
                // CREATE, then SELECT, followed by a Sync would register the transaction
                // as read only in the first SELECT, then the CREATE ignores the transaction
                // ops, and the last SELECT will use the timestamp from the first. This isn't
                // correct, but this is an edge case that we can fix later.
            }

            // Implicit or explicit transactions.
            //
            // Implicit transactions happen when a multi-statement query is executed
            // (a "simple query"). However if a "BEGIN" appears somewhere in there,
            // then the existing implicit transaction will be upgraded to an explicit
            // transaction. Thus, we should not separate what implicit and explicit
            // transactions can do unless there's some additional checking to make sure
            // something disallowed in explicit transactions did not previously take place
            // in the implicit portion.
            TransactionStatus::InTransactionImplicit(_) | TransactionStatus::InTransaction(_) => {
                match stmt {
                    // Statements that are safe in a transaction. We still need to verify that we
                    // don't interleave reads and writes since we can't perform those serializably.
                    Statement::Close(_)
                    | Statement::Commit(_)
                    | Statement::Copy(_)
                    | Statement::Deallocate(_)
                    | Statement::Declare(_)
                    | Statement::Discard(_)
                    | Statement::Execute(_)
                    | Statement::Explain(_)
                    | Statement::Fetch(_)
                    | Statement::Prepare(_)
                    | Statement::Rollback(_)
                    | Statement::Select(_)
                    | Statement::SetTransaction(_)
                    | Statement::Show(_)
                    | Statement::SetVariable(_)
                    | Statement::ResetVariable(_)
                    | Statement::StartTransaction(_)
                    | Statement::Subscribe(_)
                    | Statement::Raise(_) => {
                        // Always safe.
                    }

                    Statement::Insert(ref insert_statement)
                        if matches!(
                            insert_statement.source,
                            InsertSource::Query(Query {
                                body: SetExpr::Values(..),
                                ..
                            }) | InsertSource::DefaultValues
                        ) =>
                    {
                        // Inserting from default? values statements
                        // is always safe.
                    }

                    // Statements below must by run singly (in Started).
                    Statement::AlterCluster(_)
                    | Statement::AlterConnection(_)
                    | Statement::AlterIndex(_)
                    | Statement::AlterSecret(_)
                    | Statement::AlterSink(_)
                    | Statement::AlterSource(_)
                    | Statement::AlterObjectRename(_)
                    | Statement::AlterRole(_)
                    | Statement::AlterSystemSet(_)
                    | Statement::AlterSystemReset(_)
                    | Statement::AlterSystemResetAll(_)
                    | Statement::AlterOwner(_)
                    | Statement::CreateConnection(_)
                    | Statement::CreateDatabase(_)
                    | Statement::CreateIndex(_)
                    | Statement::CreateRole(_)
                    | Statement::CreateCluster(_)
                    | Statement::CreateClusterReplica(_)
                    | Statement::CreateSchema(_)
                    | Statement::CreateSecret(_)
                    | Statement::CreateSink(_)
                    | Statement::CreateWebhookSource(_)
                    | Statement::CreateSource(_)
                    | Statement::CreateSubsource(_)
                    | Statement::CreateTable(_)
                    | Statement::CreateType(_)
                    | Statement::CreateView(_)
                    | Statement::CreateMaterializedView(_)
                    | Statement::Delete(_)
                    | Statement::DropObjects(_)
                    | Statement::DropOwned(_)
                    | Statement::GrantPrivileges(_)
                    | Statement::GrantRole(_)
                    | Statement::Insert(_)
                    | Statement::RevokePrivileges(_)
                    | Statement::AlterDefaultPrivileges(_)
                    | Statement::RevokeRole(_)
                    | Statement::Update(_)
                    | Statement::ValidateConnection(_)
                    | Statement::ReassignOwned(_) => {
                        return ctx.retire(Err(AdapterError::OperationProhibitsTransaction(
                            stmt.to_string(),
                        )))
                    }
                }
            }
        }

        let catalog = self.catalog();
        let catalog = catalog.for_session(ctx.session());
        let original_stmt = stmt.clone();
        let (stmt, resolved_ids) = match mz_sql::names::resolve(&catalog, stmt) {
            Ok(resolved) => resolved,
            Err(e) => return ctx.retire(Err(e.into())),
        };
        // N.B. The catalog can change during purification so we must validate that the dependencies still exist after
        // purification.  This should be done back on the main thread.
        // We do the validation:
        //   - In the handler for `Message::PurifiedStatementReady`, before we handle the purified statement.
        // If we add special handling for more types of `Statement`s, we'll need to ensure similar verification
        // occurs.
        match stmt {
            // `CREATE SOURCE` statements must be purified off the main
            // coordinator thread of control.
<<<<<<< HEAD
            Statement::CreateSource(stmt) => {
                // Checks if the session is authorized to purify a CREATE SOURCE statement. Usually
                // authorization is checked after planning, however purification happens before
                // planning, which may require the use of some connections and secrets.
                if let Err(e) = rbac::check_item_usage(&catalog, ctx.session(), &resolved_ids) {
                    return ctx.retire(Err(e));
                }
=======
            stmt @ (Statement::CreateSource(_) | Statement::AlterSource(_)) => {
>>>>>>> c8c1ec78
                let internal_cmd_tx = self.internal_cmd_tx.clone();
                let conn_id = ctx.session().conn_id().clone();
                let purify_fut = mz_sql::pure::purify_statement(
                    Box::new(catalog.into_owned()),
                    self.now(),
                    stmt,
                    self.connection_context.clone(),
                );
                let otel_ctx = OpenTelemetryContext::obtain();
                task::spawn(|| format!("purify:{conn_id}"), async move {
                    let result = purify_fut.await.map_err(|e| e.into());
                    // It is not an error for purification to complete after `internal_cmd_rx` is dropped.
                    let result = internal_cmd_tx.send(Message::PurifiedStatementReady(
                        PurifiedStatementReady {
                            ctx,
                            result,
                            params,
                            resolved_ids,
                            original_stmt,
                            otel_ctx,
                        },
                    ));
                    if let Err(e) = result {
                        tracing::warn!("internal_cmd_rx dropped before we could send: {:?}", e);
                    }
                });
            }

            // `CREATE SUBSOURCE` statements are disallowed for users and are only generated
            // automatically as part of purification
            Statement::CreateSubsource(_) => ctx.retire(Err(AdapterError::Unsupported(
                "CREATE SUBSOURCE statements",
            ))),

            // All other statements are handled immediately.
            _ => match self.plan_statement(ctx.session_mut(), stmt, &params) {
                Ok(plan) => self.sequence_plan(ctx, plan, resolved_ids).await,
                Err(e) => ctx.retire(Err(e)),
            },
        }
    }

    fn handle_prepare(
        &self,
        tx: ClientTransmitter<()>,
        mut session: Session,
        name: String,
        stmt: Option<Statement<Raw>>,
        param_types: Vec<Option<ScalarType>>,
    ) {
        let catalog = self.owned_catalog();
        mz_ore::task::spawn(|| "coord::handle_prepare", async move {
            // Note: This failpoint is used to simulate a request outliving the external connection
            // that made it.
            let mut async_pause = false;
            (|| {
                fail::fail_point!("async_prepare", |val| {
                    async_pause = val.map_or(false, |val| val.parse().unwrap_or(false))
                });
            })();
            if async_pause {
                tokio::time::sleep(Duration::from_secs(1)).await;
            };

            let res = match Self::describe(&catalog, &session, stmt.clone(), param_types) {
                Ok(desc) => {
                    session.set_prepared_statement(
                        name,
                        PreparedStatement::new(stmt, desc, catalog.transient_revision()),
                    );
                    Ok(())
                }
                Err(err) => Err(err),
            };
            tx.send(res, session);
        });
    }

    /// Instruct the dataflow layer to cancel any ongoing, interactive work for
    /// the named `conn_id` if the correct secret key is specified.
    ///
    /// Note: Here we take a [`ConnectionIdType`] as opposed to an owned
    /// `ConnectionId` because this method gets called by external clients when
    /// they request to cancel a request.
    fn handle_cancel(&mut self, conn_id: ConnectionIdType, secret_key: u32) {
        if let Some((id_handle, conn_meta)) = self.active_conns.get_key_value(&conn_id) {
            // If the secret key specified by the client doesn't match the
            // actual secret key for the target connection, we treat this as a
            // rogue cancellation request and ignore it.
            if conn_meta.secret_key != secret_key {
                return;
            }

            // Now that we've verified the secret key, this is a privileged
            // cancellation request. We can upgrade the raw connection ID to a
            // proper `IdHandle`.
            self.handle_privileged_cancel(id_handle.clone())
        }
    }

    /// Unconditionally instructs the dataflow layer to cancel any ongoing,
    /// interactive work for the named `conn_id`.
    pub(crate) fn handle_privileged_cancel(&mut self, conn_id: ConnectionId) {
        if let Some(conn_meta) = self.active_conns.get(&conn_id) {
            // Cancel pending writes. There is at most one pending write per session.
            let mut maybe_ctx = None;
            if let Some(idx) = self.pending_writes.iter().position(|pending_write_txn| {
                matches!(pending_write_txn, PendingWriteTxn::User {
                    pending_txn: PendingTxn { ctx, .. },
                    ..
                } if *ctx.session().conn_id() == conn_id)
            }) {
                if let PendingWriteTxn::User {
                    pending_txn: PendingTxn { ctx, .. },
                    ..
                } = self.pending_writes.remove(idx)
                {
                    maybe_ctx = Some(ctx);
                }
            }

            // Cancel deferred writes. There is at most one deferred write per session.
            if let Some(idx) = self
                .write_lock_wait_group
                .iter()
                .position(|ready| matches!(ready, Deferred::Plan(ready) if *ready.ctx.session().conn_id() == conn_id))
            {
                let ready = self.write_lock_wait_group.remove(idx).expect("known to exist from call to `position` above");
                if let Deferred::Plan(ready) = ready {
                    maybe_ctx = Some(ready.ctx);
                }
            }

            // Cancel commands waiting on a real time recency timestamp. There is at most one  per session.
            if let Some(real_time_recency_context) =
                self.pending_real_time_recency_timestamp.remove(&conn_id)
            {
                let ctx = real_time_recency_context.take_context();
                maybe_ctx = Some(ctx);
            }

            if let Some(ctx) = maybe_ctx {
                ctx.retire(Ok(ExecuteResponse::Canceled));
            }

            // Inform the target session (if it asks) about the cancellation.
            let _ = conn_meta.cancel_tx.send(Canceled::Canceled);

            for PendingPeek {
                sender: rows_tx,
                conn_id: _,
                cluster_id: _,
                depends_on: _,
            } in self.cancel_pending_peeks(&conn_id)
            {
                // Cancel messages can be sent after the connection has hung
                // up, but before the connection's state has been cleaned up.
                // So we ignore errors when sending the response.
                let _ = rows_tx.send(PeekResponse::Canceled);
            }
        }
    }

    /// Handle termination of a client session.
    ///
    /// This cleans up any state in the coordinator associated with the session.
    async fn handle_terminate(&mut self, session: &mut Session) {
        if self.active_conns.get(session.conn_id()).is_none() {
            // If the session doesn't exist in `active_conns`, then this method will panic later on.
            // Instead we explicitly panic here while dumping the entire Coord to the logs to help
            // debug. This panic is very infrequent so we want as much information as possible.
            // See https://github.com/MaterializeInc/materialize/issues/18996.
            panic!("unknown session: {session:?}\n\n{self:?}")
        }

        self.clear_transaction(session);

        self.drop_temp_items(session).await;
        self.catalog_mut()
            .drop_temporary_schema(session.conn_id())
            .unwrap_or_terminate("unable to drop temporary schema");
        let session_type = metrics::session_type_label_value(session.user());
        self.metrics
            .active_sessions
            .with_label_values(&[session_type])
            .dec();
        self.active_conns.remove(session.conn_id());
        self.cancel_pending_peeks(session.conn_id());
        let update = self.catalog().state().pack_session_update(session, -1);
        self.send_builtin_table_updates(vec![update]).await;
    }

    fn handle_append_webhook(
        &mut self,
        database: String,
        schema: String,
        name: String,
        conn_id: ConnectionId,
        tx: oneshot::Sender<Result<AppendWebhookResponse, AdapterError>>,
    ) {
        // Make sure the feature is enabled before doing anything else.
        if !self.catalog().system_config().enable_webhook_sources() {
            // We don't care if the listener went away.
            let _ = tx.send(Err(AdapterError::Unsupported("enable_webhook_sources")));
            return;
        }

        /// Attempts to resolve a Webhook source from a provided `database.schema.name` path.
        ///
        /// Returns a struct that can be used to append data to the underlying storate collection, and the
        /// types we should cast the request to.
        fn resolve(
            coord: &Coordinator,
            database: String,
            schema: String,
            name: String,
            conn_id: ConnectionId,
        ) -> Result<AppendWebhookResponse, PartialItemName> {
            // Resolve our collection.
            let name = PartialItemName {
                database: Some(database),
                schema: Some(schema),
                item: name,
            };
            let Ok(entry) = coord.catalog().resolve_entry(None, &vec![], &name, &conn_id) else {
                return Err(name);
            };

            let (body_ty, header_ty, validate_using) = match entry.item() {
                CatalogItem::Source(Source {
                    data_source: DataSourceDesc::Webhook { validate_using },
                    desc,
                    ..
                }) => {
                    // All Webhook sources should have at most 2 columns.
                    mz_ore::soft_assert!(desc.arity() <= 2);

                    let body = desc
                        .get_by_name(&"body".into())
                        .map(|(_idx, ty)| ty.clone())
                        .ok_or(name)?;
                    let header = desc
                        .get_by_name(&"headers".into())
                        .map(|(_idx, ty)| ty.clone());

                    // Create a closure that we can call to validate a webhook request.
                    let validate = validate_using.as_ref().map(|expr| {
                        let expr = expr.clone();
                        let f: AppendWebhookValidation =
                            Box::new(move |body, headers| -> Result<bool, EvalError> {
                                // TODO(parkmycar): When we add rate limiting for the number of
                                // concurrent validations, we should make a pool of workers each
                                // with a single RowArena that continuously gets re-used.
                                let temp_storage = RowArena::default();
                                let valid = expr.eval(&[body, headers], &temp_storage)?;

                                match valid {
                                    Datum::True => Ok(true),
                                    Datum::False | Datum::Null => Ok(false),
                                    _ => unreachable!(
                                        "Creating a webhook source asserts we return a boolean"
                                    ),
                                }
                            });
                        f
                    });
                    (body, header, validate)
                }
                _ => return Err(name),
            };

            // Get a channel so we can queue updates to be written.
            let row_tx = coord.controller.storage.monotonic_appender(entry.id());
            Ok(AppendWebhookResponse {
                tx: row_tx,
                body_ty,
                header_ty,
                validate_expr: validate_using,
            })
        }

        let response = resolve(self, database, schema, name, conn_id).map_err(|name| {
            AdapterError::UnknownWebhookSource {
                database: name.database.expect("provided"),
                schema: name.schema.expect("provided"),
                name: name.item,
            }
        });
        let _ = tx.send(response);
    }
}<|MERGE_RESOLUTION|>--- conflicted
+++ resolved
@@ -583,17 +583,13 @@
         match stmt {
             // `CREATE SOURCE` statements must be purified off the main
             // coordinator thread of control.
-<<<<<<< HEAD
-            Statement::CreateSource(stmt) => {
-                // Checks if the session is authorized to purify a CREATE SOURCE statement. Usually
+            stmt @ (Statement::CreateSource(_) | Statement::AlterSource(_)) => {
+                // Checks if the session is authorized to purify a statement. Usually
                 // authorization is checked after planning, however purification happens before
                 // planning, which may require the use of some connections and secrets.
                 if let Err(e) = rbac::check_item_usage(&catalog, ctx.session(), &resolved_ids) {
                     return ctx.retire(Err(e));
                 }
-=======
-            stmt @ (Statement::CreateSource(_) | Statement::AlterSource(_)) => {
->>>>>>> c8c1ec78
                 let internal_cmd_tx = self.internal_cmd_tx.clone();
                 let conn_id = ctx.session().conn_id().clone();
                 let purify_fut = mz_sql::pure::purify_statement(
