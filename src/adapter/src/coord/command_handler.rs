// Copyright Materialize, Inc. and contributors. All rights reserved.
//
// Use of this software is governed by the Business Source License
// included in the LICENSE file.
//
// As of the Change Date specified in that file, in accordance with
// the Business Source License, use of this software will be governed
// by the Apache License, Version 2.0.

//! Logic for  processing client [`Command`]s. Each [`Command`] is initiated by a
//! client via some external Materialize API (ex: HTTP and psql).

use std::collections::BTreeMap;
use std::sync::Arc;

use opentelemetry::trace::TraceContextExt;
use tokio::sync::{oneshot, watch};
use tracing::Instrument;
use tracing_opentelemetry::OpenTelemetrySpanExt;

use mz_compute_client::protocol::response::PeekResponse;
use mz_ore::task;
use mz_ore::tracing::OpenTelemetryContext;
use mz_repr::ScalarType;
use mz_sql::ast::{InsertSource, Query, Raw, SetExpr, Statement};
use mz_sql::catalog::{RoleAttributes, SessionCatalog};
use mz_sql::plan::{
    AbortTransactionPlan, CommitTransactionPlan, CopyRowsPlan, CreateRolePlan, Params, Plan,
    TransactionType,
};
use mz_sql::session::vars::{EndTransactionAction, OwnedVarInput};

use crate::client::ConnectionId;
use crate::command::{
    Canceled, Command, ExecuteResponse, Response, StartupMessage, StartupResponse,
};
use crate::coord::appends::{Deferred, PendingWriteTxn};
use crate::coord::peek::PendingPeek;
use crate::coord::{ConnMeta, Coordinator, CreateSourceStatementReady, Message, PendingTxn};
use crate::error::AdapterError;
use crate::notice::AdapterNotice;
use crate::session::{PreparedStatement, Session, TransactionStatus};
use crate::util::{ClientTransmitter, ResultExt};
use crate::{catalog, metrics, rbac};

impl Coordinator {
    pub(crate) async fn handle_command(&mut self, mut cmd: Command) {
        if let Some(session) = cmd.session() {
            session.apply_external_metadata_updates();
        }
        if let Err(e) = rbac::check_command(self.catalog(), &cmd) {
            cmd.send_error(e.into());
            return;
        }
        match cmd {
            Command::Startup {
                session,
                cancel_tx,
                tx,
            } => {
                self.handle_startup(session, cancel_tx, tx).await;
            }

            Command::Execute {
                portal_name,
                session,
                tx,
                span,
            } => {
                let tx = ClientTransmitter::new(tx, self.internal_cmd_tx.clone());

                let span = tracing::debug_span!(parent: &span, "message_command (execute)");
                self.handle_execute(portal_name, session, tx)
                    .instrument(span)
                    .await;
            }

            Command::Declare {
                name,
                stmt,
                param_types,
                session,
                tx,
            } => {
                let tx = ClientTransmitter::new(tx, self.internal_cmd_tx.clone());
                self.declare(tx, session, name, stmt, param_types);
            }

            Command::Describe {
                name,
                stmt,
                param_types,
                session,
                tx,
            } => {
                let tx = ClientTransmitter::new(tx, self.internal_cmd_tx.clone());
                self.handle_describe(tx, session, name, stmt, param_types);
            }

            Command::CancelRequest {
                conn_id,
                secret_key,
            } => {
                self.handle_cancel(conn_id, secret_key);
            }

            Command::DumpCatalog { session, tx } => {
                // TODO(benesch/jkosh44): when we have RBAC, dumping the catalog should
                // require superuser permissions.

                let _ = tx.send(Response {
                    result: Ok(self.catalog().dump()),
                    session,
                });
            }

            Command::CopyRows {
                id,
                columns,
                rows,
                session,
                tx,
            } => {
                self.sequence_plan(
                    ClientTransmitter::new(tx, self.internal_cmd_tx.clone()),
                    session,
                    Plan::CopyRows(CopyRowsPlan { id, columns, rows }),
                    Vec::new(),
                )
                .await;
            }

            Command::GetSystemVars { session, tx } => {
                let mut vars = BTreeMap::new();
                for var in self.catalog().system_config().iter() {
                    vars.insert(var.name().to_string(), var.value());
                }
                let _ = tx.send(Response {
                    result: Ok(vars),
                    session,
                });
            }

            Command::SetSystemVars { vars, session, tx } => {
                let ops = vars
                    .into_iter()
                    .map(|(name, value)| catalog::Op::UpdateSystemConfiguration {
                        name,
                        value: OwnedVarInput::Flat(value),
                    })
                    .collect();
                let result = self.catalog_transact(Some(&session), ops).await;
                let _ = tx.send(Response { result, session });
            }

            Command::Terminate { mut session, tx } => {
                self.handle_terminate(&mut session).await;
                if let Some(tx) = tx {
                    let _ = tx.send(Response {
                        result: Ok(()),
                        session,
                    });
                }
            }

            Command::Commit {
                action,
                session,
                tx,
            } => {
                let tx = ClientTransmitter::new(tx, self.internal_cmd_tx.clone());
                let plan = match action {
                    EndTransactionAction::Commit => {
                        Plan::CommitTransaction(CommitTransactionPlan {
                            transaction_type: TransactionType::Implicit,
                        })
                    }
                    EndTransactionAction::Rollback => {
                        Plan::AbortTransaction(AbortTransactionPlan {
                            transaction_type: TransactionType::Implicit,
                        })
                    }
                };
                self.sequence_plan(tx, session, plan, Vec::new()).await;
            }

            Command::VerifyPreparedStatement {
                name,
                mut session,
                tx,
            } => {
                let tx = ClientTransmitter::new(tx, self.internal_cmd_tx.clone());
                let catalog = self.owned_catalog();
                mz_ore::task::spawn(|| "coord::VerifyPreparedStatement", async move {
                    let result = Self::verify_prepared_statement(&catalog, &mut session, &name);
                    tx.send(result, session);
                });
            }
        }
    }

    async fn handle_startup(
        &mut self,
        mut session: Session,
        cancel_tx: Arc<watch::Sender<Canceled>>,
        tx: oneshot::Sender<Response<StartupResponse>>,
    ) {
        if self
            .catalog()
            .try_get_role_by_name(&session.user().name)
            .is_none()
        {
            // If the user has made it to this point, that means they have been fully authenticated.
            // This includes preventing any user, except a pre-defined set of system users, from
            // connecting to an internal port. Therefore it's ok to always create a new role for
            // the user.
            let attributes = RoleAttributes::new();
            let plan = CreateRolePlan {
                name: session.user().name.to_string(),
                attributes,
            };
            if let Err(err) = self.sequence_create_role_for_startup(&session, plan).await {
                let _ = tx.send(Response {
                    result: Err(err),
                    session,
                });
                return;
            }
        }

        let role_id = self
            .catalog()
            .try_get_role_by_name(&session.user().name)
            .expect("created above")
            .id;
        session.set_role_id(role_id);

        if let Err(e) = self
<<<<<<< HEAD
            .catalog
            .create_temporary_schema(session.conn_id(), role_id)
=======
            .catalog_mut()
            .create_temporary_schema(session.conn_id())
>>>>>>> 56d37ab5
        {
            let _ = tx.send(Response {
                result: Err(e.into()),
                session,
            });
            return;
        }

        let mut messages = vec![];
        let catalog = self.catalog();
        let catalog = catalog.for_session(&session);
        if catalog.active_database().is_none() {
            messages.push(StartupMessage::UnknownSessionDatabase(
                session.vars().database().into(),
            ));
        }

        let session_type = metrics::session_type_label_value(session.user());
        self.metrics
            .active_sessions
            .with_label_values(&[session_type])
            .inc();
        self.active_conns.insert(
            session.conn_id(),
            ConnMeta {
                cancel_tx,
                secret_key: session.secret_key(),
                notice_tx: session.retain_notice_transmitter(),
                drop_sinks: Vec::new(),
            },
        );

        ClientTransmitter::new(tx, self.internal_cmd_tx.clone())
            .send(Ok(StartupResponse { messages }), session)
    }

    /// Handles an execute command.
    #[tracing::instrument(level = "debug", skip_all)]
    async fn handle_execute(
        &mut self,
        portal_name: String,
        mut session: Session,
        tx: ClientTransmitter<ExecuteResponse>,
    ) {
        if session.vars().emit_trace_id_notice() {
            let span_context = tracing::Span::current()
                .context()
                .span()
                .span_context()
                .clone();
            if span_context.is_valid() {
                session.add_notice(AdapterNotice::QueryTrace {
                    trace_id: span_context.trace_id(),
                });
            }
        }

        if let Err(err) = self.verify_portal(&mut session, &portal_name) {
            return tx.send(Err(err), session);
        }

        let portal = session
            .get_portal_unverified(&portal_name)
            .expect("known to exist");

        let stmt = match &portal.stmt {
            Some(stmt) => stmt.clone(),
            None => return tx.send(Ok(ExecuteResponse::EmptyQuery), session),
        };

        let session_type = metrics::session_type_label_value(session.user());
        let stmt_type = metrics::statement_type_label_value(&stmt);
        self.metrics
            .query_total
            .with_label_values(&[session_type, stmt_type])
            .inc();

        let params = portal.parameters.clone();
        self.handle_execute_inner(stmt, params, session, tx).await
    }

    #[tracing::instrument(level = "trace", skip(self, tx, session))]
    pub(crate) async fn handle_execute_inner(
        &mut self,
        stmt: Statement<Raw>,
        params: Params,
        mut session: Session,
        tx: ClientTransmitter<ExecuteResponse>,
    ) {
        // Verify that this statement type can be executed in the current
        // transaction state.
        match session.transaction() {
            // By this point we should be in a running transaction.
            TransactionStatus::Default => unreachable!(),

            // Failed transactions have already been checked in pgwire for a safe statement
            // (COMMIT, ROLLBACK, etc.) and can proceed.
            TransactionStatus::Failed(_) => {}

            // Started is a deceptive name, and means different things depending on which
            // protocol was used. It's either exactly one statement (known because this
            // is the simple protocol and the parser parsed the entire string, and it had
            // one statement). Or from the extended protocol, it means *some* query is
            // being executed, but there might be others after it before the Sync (commit)
            // message. Postgres handles this by teaching Started to eagerly commit certain
            // statements that can't be run in a transaction block.
            TransactionStatus::Started(_) => {
                if let Statement::Declare(_) = stmt {
                    // Declare is an exception. Although it's not against any spec to execute
                    // it, it will always result in nothing happening, since all portals will be
                    // immediately closed. Users don't know this detail, so this error helps them
                    // understand what's going wrong. Postgres does this too.
                    return tx.send(
                        Err(AdapterError::OperationRequiresTransaction(
                            "DECLARE CURSOR".into(),
                        )),
                        session,
                    );
                }

                // TODO(mjibson): The current code causes DDL statements (well, any statement
                // that doesn't call `add_transaction_ops`) to execute outside of the extended
                // protocol transaction. For example, executing in extended a SELECT, then
                // CREATE, then SELECT, followed by a Sync would register the transaction
                // as read only in the first SELECT, then the CREATE ignores the transaction
                // ops, and the last SELECT will use the timestamp from the first. This isn't
                // correct, but this is an edge case that we can fix later.
            }

            // Implicit or explicit transactions.
            //
            // Implicit transactions happen when a multi-statement query is executed
            // (a "simple query"). However if a "BEGIN" appears somewhere in there,
            // then the existing implicit transaction will be upgraded to an explicit
            // transaction. Thus, we should not separate what implicit and explicit
            // transactions can do unless there's some additional checking to make sure
            // something disallowed in explicit transactions did not previously take place
            // in the implicit portion.
            TransactionStatus::InTransactionImplicit(_) | TransactionStatus::InTransaction(_) => {
                match stmt {
                    // Statements that are safe in a transaction. We still need to verify that we
                    // don't interleave reads and writes since we can't perform those serializably.
                    Statement::Close(_)
                    | Statement::Commit(_)
                    | Statement::Copy(_)
                    | Statement::Deallocate(_)
                    | Statement::Declare(_)
                    | Statement::Discard(_)
                    | Statement::Execute(_)
                    | Statement::Explain(_)
                    | Statement::Fetch(_)
                    | Statement::Prepare(_)
                    | Statement::Rollback(_)
                    | Statement::Select(_)
                    | Statement::SetTransaction(_)
                    | Statement::Show(_)
                    | Statement::SetVariable(_)
                    | Statement::ResetVariable(_)
                    | Statement::StartTransaction(_)
                    | Statement::Subscribe(_)
                    | Statement::Raise(_) => {
                        // Always safe.
                    }

                    Statement::Insert(ref insert_statement)
                        if matches!(
                            insert_statement.source,
                            InsertSource::Query(Query {
                                body: SetExpr::Values(..),
                                ..
                            }) | InsertSource::DefaultValues
                        ) =>
                    {
                        // Inserting from default? values statements
                        // is always safe.
                    }

                    // Statements below must by run singly (in Started).
                    Statement::AlterConnection(_)
                    | Statement::AlterIndex(_)
                    | Statement::AlterSecret(_)
                    | Statement::AlterSink(_)
                    | Statement::AlterSource(_)
                    | Statement::AlterObjectRename(_)
                    | Statement::AlterRole(_)
                    | Statement::AlterSystemSet(_)
                    | Statement::AlterSystemReset(_)
                    | Statement::AlterSystemResetAll(_)
                    | Statement::CreateConnection(_)
                    | Statement::CreateDatabase(_)
                    | Statement::CreateIndex(_)
                    | Statement::CreateRole(_)
                    | Statement::CreateCluster(_)
                    | Statement::CreateClusterReplica(_)
                    | Statement::CreateSchema(_)
                    | Statement::CreateSecret(_)
                    | Statement::CreateSink(_)
                    | Statement::CreateSource(_)
                    | Statement::CreateSubsource(_)
                    | Statement::CreateTable(_)
                    | Statement::CreateType(_)
                    | Statement::CreateView(_)
                    | Statement::CreateMaterializedView(_)
                    | Statement::Delete(_)
                    | Statement::DropDatabase(_)
                    | Statement::DropSchema(_)
                    | Statement::DropObjects(_)
                    | Statement::DropRoles(_)
                    | Statement::DropClusters(_)
                    | Statement::DropClusterReplicas(_)
                    | Statement::GrantRole(_)
                    | Statement::Insert(_)
                    | Statement::RevokeRole(_)
                    | Statement::Update(_) => {
                        return tx.send(
                            Err(AdapterError::OperationProhibitsTransaction(
                                stmt.to_string(),
                            )),
                            session,
                        )
                    }
                }
            }
        }

        let catalog = self.catalog();
        let catalog = catalog.for_session(&session);
        let original_stmt = stmt.clone();
        let (stmt, depends_on) = match mz_sql::names::resolve(&catalog, stmt) {
            Ok(resolved) => resolved,
            Err(e) => return tx.send(Err(e.into()), session),
        };
        let depends_on = depends_on.into_iter().collect();
        // N.B. The catalog can change during purification so we must validate that the dependencies still exist after
        // purification.  This should be done back on the main thread.
        // We do the validation:
        //   - In the handler for `Message::CreateSourceStatementReady`, before we handle the purified statement.
        // If we add special handling for more types of `Statement`s, we'll need to ensure similar verification
        // occurs.
        match stmt {
            // `CREATE SOURCE` statements must be purified off the main
            // coordinator thread of control.
            Statement::CreateSource(stmt) => {
                let internal_cmd_tx = self.internal_cmd_tx.clone();
                let conn_id = session.conn_id();
                let purify_fut = mz_sql::pure::purify_create_source(
                    Box::new(catalog.into_owned()),
                    self.now(),
                    stmt,
                    self.connection_context.clone(),
                );
                let otel_ctx = OpenTelemetryContext::obtain();
                task::spawn(|| format!("purify:{conn_id}"), async move {
                    let result = purify_fut.await.map_err(|e| e.into());
                    // It is not an error for purification to complete after `internal_cmd_rx` is dropped.
                    let result = internal_cmd_tx.send(Message::CreateSourceStatementReady(
                        CreateSourceStatementReady {
                            session,
                            tx,
                            result,
                            params,
                            depends_on,
                            original_stmt,
                            otel_ctx,
                        },
                    ));
                    if let Err(e) = result {
                        tracing::warn!("internal_cmd_rx dropped before we could send: {:?}", e);
                    }
                });
            }

            // `CREATE SUBSOURCE` statements are disallowed for users and are only generated
            // automatically as part of purification
            Statement::CreateSubsource(_) => tx.send(
                Err(AdapterError::Unsupported("CREATE SUBSOURCE statements")),
                session,
            ),

            // All other statements are handled immediately.
            _ => match self.plan_statement(&mut session, stmt, &params) {
                Ok(plan) => self.sequence_plan(tx, session, plan, depends_on).await,
                Err(e) => tx.send(Err(e), session),
            },
        }
    }

    fn handle_describe(
        &self,
        tx: ClientTransmitter<()>,
        mut session: Session,
        name: String,
        stmt: Option<Statement<Raw>>,
        param_types: Vec<Option<ScalarType>>,
    ) {
        let catalog = self.owned_catalog();
        mz_ore::task::spawn(|| "coord::handle_describe", async move {
            let res = match Self::describe(&catalog, &session, stmt.clone(), param_types) {
                Ok(desc) => {
                    session.set_prepared_statement(
                        name,
                        PreparedStatement::new(stmt, desc, catalog.transient_revision()),
                    );
                    Ok(())
                }
                Err(err) => Err(err),
            };
            tx.send(res, session);
        });
    }

    /// Instruct the dataflow layer to cancel any ongoing, interactive work for
    /// the named `conn_id`.
    fn handle_cancel(&mut self, conn_id: ConnectionId, secret_key: u32) {
        if let Some(conn_meta) = self.active_conns.get(&conn_id) {
            // If the secret key specified by the client doesn't match the
            // actual secret key for the target connection, we treat this as a
            // rogue cancellation request and ignore it.
            if conn_meta.secret_key != secret_key {
                return;
            }

            // Cancel pending writes. There is at most one pending write per session.
            if let Some(idx) = self.pending_writes.iter().position(|pending_write_txn| {
                matches!(pending_write_txn, PendingWriteTxn::User {
                    pending_txn: PendingTxn { session, .. },
                    ..
                } if session.conn_id() == conn_id)
            }) {
                if let PendingWriteTxn::User {
                    pending_txn:
                        PendingTxn {
                            client_transmitter,
                            session,
                            ..
                        },
                    ..
                } = self.pending_writes.remove(idx)
                {
                    let _ = client_transmitter.send(Ok(ExecuteResponse::Canceled), session);
                }
            }

            // Cancel deferred writes. There is at most one deferred write per session.
            if let Some(idx) = self
                .write_lock_wait_group
                .iter()
                .position(|ready| matches!(ready, Deferred::Plan(ready) if ready.session.conn_id() == conn_id))
            {
                let ready = self.write_lock_wait_group.remove(idx).expect("known to exist from call to `position` above");
                if let Deferred::Plan(ready) = ready {
                    ready.tx.send(Ok(ExecuteResponse::Canceled), ready.session);
                }
            }

            // Cancel commands waiting on a real time recency timestamp. There is at most one  per session.
            if let Some(real_time_recency_context) =
                self.pending_real_time_recency_timestamp.remove(&conn_id)
            {
                let (tx, session) = real_time_recency_context.take_tx_and_session();
                tx.send(Ok(ExecuteResponse::Canceled), session);
            }

            // Inform the target session (if it asks) about the cancellation.
            let _ = conn_meta.cancel_tx.send(Canceled::Canceled);

            for PendingPeek {
                sender: rows_tx,
                conn_id: _,
                cluster_id: _,
                depends_on: _,
            } in self.cancel_pending_peeks(&conn_id)
            {
                // Cancel messages can be sent after the connection has hung
                // up, but before the connection's state has been cleaned up.
                // So we ignore errors when sending the response.
                let _ = rows_tx.send(PeekResponse::Canceled);
            }
        }
    }

    /// Handle termination of a client session.
    ///
    /// This cleans up any state in the coordinator associated with the session.
    async fn handle_terminate(&mut self, session: &mut Session) {
        self.clear_transaction(session);

        self.drop_temp_items(session).await;
        self.catalog_mut()
            .drop_temporary_schema(&session.conn_id())
            .unwrap_or_terminate("unable to drop temporary schema");
        let session_type = metrics::session_type_label_value(session.user());
        self.metrics
            .active_sessions
            .with_label_values(&[session_type])
            .dec();
        self.active_conns.remove(&session.conn_id());
        self.cancel_pending_peeks(&session.conn_id());
    }
}<|MERGE_RESOLUTION|>--- conflicted
+++ resolved
@@ -236,13 +236,8 @@
         session.set_role_id(role_id);
 
         if let Err(e) = self
-<<<<<<< HEAD
-            .catalog
+            .catalog_mut()
             .create_temporary_schema(session.conn_id(), role_id)
-=======
-            .catalog_mut()
-            .create_temporary_schema(session.conn_id())
->>>>>>> 56d37ab5
         {
             let _ = tx.send(Response {
                 result: Err(e.into()),
