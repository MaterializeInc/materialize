--- conflicted
+++ resolved
@@ -388,19 +388,7 @@
         self.controller.storage.drop_sources(sources).unwrap();
     }
 
-<<<<<<< HEAD
     pub(crate) fn drop_compute_sinks(&mut self, sinks: impl IntoIterator<Item = ComputeSinkId>) {
-        let by_cluster = sinks
-            .into_iter()
-            .map(
-                |ComputeSinkId {
-                     cluster_id,
-                     global_id,
-                 }| (cluster_id, global_id),
-            )
-            .into_group_map();
-=======
-    pub(crate) fn drop_compute_sinks(&mut self, sinks: Vec<ComputeSinkId>) {
         let mut by_cluster: BTreeMap<_, Vec<_>> = BTreeMap::new();
         for sink in sinks {
             if self.drop_compute_read_policy(&sink.global_id) {
@@ -412,7 +400,6 @@
                 tracing::error!("Instructed to drop a compute sink that isn't one");
             }
         }
->>>>>>> a4a7db1e
         let mut compute = self.controller.active_compute();
         for (cluster_id, ids) in by_cluster {
             // A cluster could have been dropped, so verify it exists.
