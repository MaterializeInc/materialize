--- conflicted
+++ resolved
@@ -1227,11 +1227,7 @@
                     | CatalogItem::Func(_) => {}
                 },
                 Op::AlterRole { .. }
-<<<<<<< HEAD
-=======
                 | Op::AlterRetainHistory { .. }
-                | Op::AlterSetCluster { .. }
->>>>>>> 2dd73183
                 | Op::UpdatePrivilege { .. }
                 | Op::UpdateDefaultPrivilege { .. }
                 | Op::GrantRole { .. }
