--- conflicted
+++ resolved
@@ -391,17 +391,12 @@
         }
         let mut compute = self.controller.active_compute();
         for (cluster_id, ids) in by_cluster {
-<<<<<<< HEAD
-            self.controller
-                .active_compute()
-                .drop_collections(cluster_id, ids)
-                .unwrap_or_terminate("cannot fail to drop collections");
-=======
             // A cluster could have been dropped, so verify it exists.
             if compute.instance_exists(cluster_id) {
-                compute.drop_collections(cluster_id, ids).unwrap();
-            }
->>>>>>> a4a7db1e
+                compute
+                    .drop_collections(cluster_id, ids)
+                    .unwrap_or_terminate("cannot fail to drop collections");
+            }
         }
     }
 
