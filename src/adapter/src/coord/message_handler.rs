// Copyright Materialize, Inc. and contributors. All rights reserved.
//
// Use of this software is governed by the Business Source License
// included in the LICENSE file.
//
// As of the Change Date specified in that file, in accordance with
// the Business Source License, use of this software will be governed
// by the Apache License, Version 2.0.

//! Logic for processing [`Coordinator`] messages. The [`Coordinator`] receives
//! messages from various sources (ex: controller, clients, background tasks, etc).

use std::collections::HashMap;
use std::time::Duration;

use chrono::DurationRound;
use tracing::{event, warn, Level};

use mz_compute_client::controller::{ComputeInstanceEvent, ComputeInstanceStatus};
use mz_controller::ControllerResponse;
use mz_ore::now::EpochMillis;
use mz_ore::task;
use mz_persist_client::ShardId;
use mz_sql::ast::Statement;
use mz_sql::plan::{Plan, SendDiffsPlan};
use mz_stash::Append;

use crate::command::{Command, ExecuteResponse};
use crate::coord::appends::{BuiltinTableUpdateSource, Deferred};
use crate::util::ResultExt;
use crate::{catalog, AdapterNotice};

use crate::coord::{
    Coordinator, CreateSourceStatementReady, Message, PendingReadTxn, ReplicaMetadata, SendDiffs,
    SinkConnectionReady,
};

impl<S: Append + 'static> Coordinator<S> {
    pub(crate) async fn handle_message(&mut self, msg: Message) {
        match msg {
            Message::Command(cmd) => self.message_command(cmd).await,
            Message::ControllerReady => {
                if let Some(m) = self.controller.process().await.unwrap() {
                    self.message_controller(m).await
                }
            }
            Message::CreateSourceStatementReady(ready) => {
                self.message_create_source_statement_ready(ready).await
            }
            Message::SinkConnectionReady(ready) => self.message_sink_connection_ready(ready).await,
            Message::WriteLockGrant(write_lock_guard) => {
                self.message_write_lock_grant(write_lock_guard).await;
            }
            Message::SendDiffs(diffs) => self.message_send_diffs(diffs),
            Message::GroupCommitInitiate => {
                self.try_group_commit().await;
            }
            Message::GroupCommitApply(timestamp, responses, write_lock_guard) => {
                self.group_commit_apply(timestamp, responses, write_lock_guard)
                    .await;
            }
            Message::AdvanceTimelines => {
                self.advance_timelines().await;
            }
            Message::ComputeInstanceStatus(status) => {
                self.message_compute_instance_status(status).await
            }
            // Processing this message DOES NOT send a response to the client;
            // in any situation where you use it, you must also have a code
            // path that responds to the client (e.g. reporting an error).
            Message::RemovePendingPeeks { conn_id } => {
                self.cancel_pending_peeks(conn_id);
            }
            Message::LinearizeReads(pending_read_txns) => {
                self.message_linearize_reads(pending_read_txns).await;
            }
            Message::StorageUsageFetch => {
                self.storage_usage_fetch().await;
            }
            Message::StorageUsageUpdate(sizes) => {
                self.storage_usage_update(sizes).await;
            }
            Message::Consolidate(collections) => {
                self.consolidate(&collections).await;
            }
        }
    }

    #[tracing::instrument(level = "debug", skip_all)]
    async fn consolidate(&mut self, collections: &[mz_stash::Id]) {
        if let Err(err) = self.catalog.consolidate(collections).await {
            warn!("consolidation error: {:?}", err);
        }
    }

    #[tracing::instrument(level = "debug", skip_all)]
    async fn storage_usage_fetch(&self) {
        let internal_cmd_tx = self.internal_cmd_tx.clone();
        let client = self.storage_usage_client.clone();
        task::spawn(|| "storage_usage_fetch", async move {
            let shard_sizes = client.shard_sizes().await;
            // It is not an error for shard sizes to become ready after `internal_cmd_rx`
            // is dropped.
            let result = internal_cmd_tx.send(Message::StorageUsageUpdate(shard_sizes));
            if let Err(e) = result {
                warn!("internal_cmd_rx dropped before we could send: {:?}", e);
            }
        });
    }

    #[tracing::instrument(level = "debug", skip_all)]
    async fn storage_usage_update(&mut self, shard_sizes: HashMap<Option<ShardId>, u64>) {
        let collection_timestamp = (self.catalog.config().now)();
        let mut ops = vec![];
        for (shard_id, size_bytes) in shard_sizes {
            ops.push(catalog::Op::UpdateStorageUsage {
                shard_id: shard_id.map(|shard_id| shard_id.to_string()),
                size_bytes,
                collection_timestamp,
            });
        }

        if let Err(err) = self.catalog_transact(None, ops, |_| Ok(())).await {
            tracing::warn!("Failed to update storage metrics: {:?}", err);
        }
        self.schedule_storage_usage_collection().await;
    }

    pub async fn schedule_storage_usage_collection(&self) {
        let previous_collection_ts = self
            .catalog
            .most_recent_storage_usage_collection()
            .await
            .expect("unable to get storage usage")
            .unwrap_or(EpochMillis::MIN);
        let time_since_previous_collection = self.now().saturating_sub(previous_collection_ts);
        let next_collection_interval = self
            .storage_usage_collection_interval
            .saturating_sub(Duration::from_millis(time_since_previous_collection));
        let internal_cmd_tx = self.internal_cmd_tx.clone();
        task::spawn(|| "storage_usage_collection", async move {
            tokio::time::sleep(next_collection_interval).await;
            if internal_cmd_tx.send(Message::StorageUsageFetch).is_err() {
                // If sending fails, the main thread has shutdown.
            }
        });
    }

    #[tracing::instrument(level = "debug", skip_all)]
    async fn message_command(&mut self, cmd: Command) {
        event!(Level::TRACE, cmd = format!("{:?}", cmd));
        self.handle_command(cmd).await;
    }

    #[tracing::instrument(level = "debug", skip_all)]
    async fn message_controller(&mut self, message: ControllerResponse) {
        event!(Level::TRACE, message = format!("{:?}", message));
        match message {
            ControllerResponse::PeekResponse(uuid, response, otel_ctx) => {
                self.send_peek_response(uuid, response, otel_ctx);
            }
            ControllerResponse::SubscribeResponse(sink_id, response) => {
                // We use an `if let` here because the peek could have been canceled already.
                // We can also potentially receive multiple `Complete` responses, followed by
                // a `Dropped` response.
                if let Some(pending_subscribes) = self.pending_subscribes.get_mut(&sink_id) {
                    let remove = pending_subscribes.process_response(response);
                    if remove {
                        self.pending_subscribes.remove(&sink_id);
                        self.metrics.active_subscribes.dec();
                    }
                }
            }
            ControllerResponse::ComputeReplicaHeartbeat(replica_id, when) => {
                let replica_status_interval = chrono::Duration::seconds(60);
                let when_coarsened = when
                    .duration_trunc(replica_status_interval)
                    .expect("Time coarsening should not fail");
                let new = ReplicaMetadata {
                    last_heartbeat: when_coarsened,
                };
                let old = match self
                    .transient_replica_metadata
                    .insert(replica_id, Some(new.clone()))
                {
                    None => None,
                    // `None` is the tombstone for a removed replica
                    Some(None) => return,
                    Some(Some(md)) => Some(md),
                };

                if old.as_ref() != Some(&new) {
                    let retraction = old.map(|old| {
                        self.catalog
                            .state()
                            .pack_replica_heartbeat_update(replica_id, old, -1)
                    });
                    let insertion = self
                        .catalog
                        .state()
                        .pack_replica_heartbeat_update(replica_id, new, 1);
                    let updates = if let Some(retraction) = retraction {
                        vec![retraction, insertion]
                    } else {
                        vec![insertion]
                    };
                    self.send_builtin_table_updates(updates, BuiltinTableUpdateSource::Background)
                        .await;
                }
            }
        }
    }

    #[tracing::instrument(level = "debug", skip(self, tx, session))]
    async fn message_create_source_statement_ready(
        &mut self,
        CreateSourceStatementReady {
            mut session,
            tx,
            result,
            params,
            depends_on,
            original_stmt,
            otel_ctx,
        }: CreateSourceStatementReady,
    ) {
        otel_ctx.attach_as_parent();

        // Ensure that all dependencies still exist after purification, as a
        // `DROP CONNECTION` may have sneaked in. If any have gone missing, we
        // repurify the original statement. This will either produce a nice
        // "unknown connector" error, or pick up a new connector that has
        // replaced the dropped connector.
        //
        // WARNING: If we support `ALTER CONNECTION`, we'll need to also check
        // for connectors that were altered while we were purifying.
        if !depends_on
            .iter()
            .all(|id| self.catalog.try_get_entry(id).is_some())
        {
            self.handle_execute_inner(original_stmt, params, session, tx)
                .await;
            return;
        }

        let (subsource_stmts, stmt) = match result {
            Ok(ok) => ok,
            Err(e) => return tx.send(Err(e), session),
        };

        let mut plans = vec![];
        let mut id_allocation = HashMap::new();

        // First we'll allocate global ids for each subsource and plan them
        for (transient_id, subsource_stmt) in subsource_stmts {
            let depends_on = Vec::from_iter(mz_sql::names::visit_dependencies(&subsource_stmt));
            let source_id = match self.catalog.allocate_user_id().await {
                Ok(id) => id,
                Err(e) => return tx.send(Err(e.into()), session),
            };
            let plan = match self.plan_statement(
                &mut session,
                Statement::CreateSubsource(subsource_stmt),
                &params,
            ) {
                Ok(Plan::CreateSource(plan)) => plan,
                Ok(_) => {
                    unreachable!("planning CREATE SUBSOURCE must result in a Plan::CreateSource")
                }
                Err(e) => return tx.send(Err(e), session),
            };
            id_allocation.insert(transient_id, source_id);
            plans.push((source_id, plan, depends_on));
        }

        // Then, we'll rewrite the source statement to point to the newly minted global ids and
        // plan it too
        let stmt = match mz_sql::names::resolve_transient_ids(&id_allocation, stmt) {
            Ok(ok) => ok,
            Err(e) => return tx.send(Err(e.into()), session),
        };
        let depends_on = Vec::from_iter(mz_sql::names::visit_dependencies(&stmt));
        let source_id = match self.catalog.allocate_user_id().await {
            Ok(id) => id,
            Err(e) => return tx.send(Err(e.into()), session),
        };
        let plan = match self.plan_statement(&mut session, Statement::CreateSource(stmt), &params) {
            Ok(Plan::CreateSource(plan)) => plan,
            Ok(_) => {
                unreachable!("planning CREATE SOURCE must result in a Plan::CreateSource")
            }
            Err(e) => return tx.send(Err(e), session),
        };
        plans.push((source_id, plan, depends_on));

        // Finally, sequence all plans in one go
        let result = self.sequence_create_source(&mut session, plans).await;
        tx.send(result, session);
    }

    #[tracing::instrument(level = "debug", skip(self, session_and_tx))]
    async fn message_sink_connection_ready(
        &mut self,
        SinkConnectionReady {
            session_and_tx,
            id,
            oid,
            create_export_token,
            result,
        }: SinkConnectionReady,
    ) {
        match result {
            Ok(connection) => {
                // NOTE: we must not fail from here on out. We have a
                // connection, which means there is external state (like
                // a Kafka topic) that's been created on our behalf. If
                // we fail now, we'll leak that external state.
                if self.catalog.try_get_entry(&id).is_some() {
                    // TODO(benesch): this `expect` here is possibly scary, but
                    // no better solution presents itself. Possibly sinks should
                    // have an error bit, and an error here would set the error
                    // bit on the sink.
                    self.handle_sink_connection_ready(
                        id,
                        oid,
                        connection,
                        create_export_token,
                        session_and_tx.as_ref().map(|(ref session, _tx)| session),
                    )
                    .await
                    // XXX(chae): I really don't like this -- especially as we're now doing cross
                    // process calls to start a sink.
                    .expect("sinks should be validated by sequence_create_sink");
                } else {
                    // Another session dropped the sink while we were
                    // creating the connection. Report to the client that
                    // we created the sink, because from their
                    // perspective we did, as there is state (e.g. a
                    // Kafka topic) they need to clean up.
                }
                if let Some((session, tx)) = session_and_tx {
                    tx.send(Ok(ExecuteResponse::CreatedSink), session);
                }
            }
            Err(e) => {
                // Drop the placeholder sink if still present.
                if self.catalog.try_get_entry(&id).is_some() {
                    self.catalog_transact(
                        session_and_tx.as_ref().map(|(ref session, _tx)| session),
                        vec![catalog::Op::DropItem(id)],
                        |_| Ok(()),
                    )
                    .await
                    .expect("deleting placeholder sink cannot fail");
                } else {
                    // Another session may have dropped the placeholder sink while we were
                    // attempting to create the connection, in which case we don't need to do
                    // anything.
                }
                // Drop the placeholder sink in the storage controller
                let () = self
                    .controller
                    .storage
                    .cancel_prepare_export(create_export_token)
                    .await;
                if let Some((session, tx)) = session_and_tx {
                    tx.send(Err(e), session);
                }
            }
        }
    }

    async fn message_write_lock_grant(
        &mut self,
        write_lock_guard: tokio::sync::OwnedMutexGuard<()>,
    ) {
        // It's possible to have more incoming write lock grants
        // than pending writes because of cancellations.
        if let Some(ready) = self.write_lock_wait_group.pop_front() {
            match ready {
                Deferred::Plan(mut ready) => {
                    ready.session.grant_write_lock(write_lock_guard);
                    // Write statements never need to track catalog
                    // dependencies.
                    let depends_on = vec![];
                    self.sequence_plan(ready.tx, ready.session, ready.plan, depends_on)
                        .await;
                }
                Deferred::GroupCommit => self.group_commit_initiate(Some(write_lock_guard)).await,
            }
        }
        // N.B. if no deferred plans, write lock is released by drop
        // here.
    }

    #[tracing::instrument(level = "debug", skip_all, fields(id, kind))]
    fn message_send_diffs(
        &mut self,
        SendDiffs {
            mut session,
            tx,
            id,
            diffs,
            kind,
            returning,
        }: SendDiffs,
    ) {
        event!(Level::TRACE, diffs = format!("{:?}", diffs));
        match diffs {
            Ok(diffs) => {
                tx.send(
                    self.sequence_send_diffs(
                        &mut session,
                        SendDiffsPlan {
                            id,
                            updates: diffs,
                            kind,
                            returning,
                        },
                    ),
                    session,
                );
            }
            Err(e) => {
                tx.send(Err(e), session);
            }
        }
    }

    #[tracing::instrument(level = "debug", skip_all)]
    async fn message_compute_instance_status(&mut self, event: ComputeInstanceEvent) {
        event!(Level::TRACE, event = format!("{:?}", event));

        let (instance_name, replica_name) = self
            .catalog
            .compute_instances()
            .find(|i| i.id == event.instance_id)
            .map(|i| {
                let mut replica = event.replica_id.to_string();
                for (name, id) in &i.replica_id_by_name {
                    if *id == event.replica_id {
                        replica = name.clone();
                        break;
                    }
                }
                (i.name.clone(), replica)
            })
            .unwrap_or_else(|| (event.instance_id.to_string(), event.replica_id.to_string()));

        if matches!(event.status, ComputeInstanceStatus::NotReady) {
            self.broadcast_notice(AdapterNotice::ClusterReplicaStatusChanged {
                cluster: instance_name,
                replica: replica_name,
                status: event.status,
            });
        }

        self.catalog_transact(
            None,
            vec![catalog::Op::UpdateComputeInstanceStatus { event }],
            |_| Ok(()),
        )
        .await
        .unwrap_or_terminate("updating compute instance status cannot fail");
    }

    #[tracing::instrument(level = "debug", skip_all)]
<<<<<<< HEAD
    /// Linearizes sending the results of a read transaction by,
    ///   1. Holding back any results that were executed at some point in the future, until the
    ///   containing timeline has advanced to that point in the future.
    ///   2. Confirming that we are still the current leader before sending results to the client.
    async fn message_linearize_reads(&mut self, pending_read_txns: Vec<PendingReadTxn>) {
        let mut shortest_wait = Duration::from_millis(0);
        let mut ready_txns = Vec::new();
        let mut deferred_txns = Vec::new();

        for read_txn in pending_read_txns {
            if let Some((timestamp, Some(timeline))) = &read_txn.timestamp() {
                let timestamp_oracle = self.get_timestamp_oracle_mut(timeline);
                let read_ts = timestamp_oracle.read_ts();
                if timestamp <= &read_ts {
                    ready_txns.push(read_txn);
                } else {
                    let wait = Duration::from_millis(timestamp.saturating_sub(read_ts).into());
                    if wait < shortest_wait {
                        shortest_wait = wait;
                    }
                    deferred_txns.push(read_txn);
                }
            } else {
                ready_txns.push(read_txn);
            }
        }

        if !ready_txns.is_empty() {
            self.catalog
                .confirm_leadership()
                .await
                .expect("unable to confirm leadership");
            for ready_txn in ready_txns {
                ready_txn.finish();
            }
        }

        if !deferred_txns.is_empty() {
            // Cap wait time to 1s.
            let remaining_ms = std::cmp::min(shortest_wait, Duration::from_millis(1_000));
            let internal_cmd_tx = self.internal_cmd_tx.clone();
            task::spawn(|| "deferred_read_txns", async move {
                tokio::time::sleep(remaining_ms).await;
                // It is not an error for this task to be running after `internal_cmd_rx` is dropped.
                let result = internal_cmd_tx.send(Message::LinearizeReads(deferred_txns));
                if let Err(e) = result {
                    warn!("internal_cmd_rx dropped before we could send: {:?}", e);
                }
            });
=======
    async fn message_linearize_reads(&mut self, pending_read_txns: Vec<PendingTxn>) {
        self.catalog
            .confirm_leadership()
            .await
            .unwrap_or_terminate("unable to confirm leadership");
        for PendingTxn {
            client_transmitter,
            response,
            mut session,
            action,
        } in pending_read_txns
        {
            session.vars_mut().end_transaction(action);
            client_transmitter.send(response, session);
>>>>>>> 15272a8c
        }
    }
}<|MERGE_RESOLUTION|>--- conflicted
+++ resolved
@@ -465,7 +465,6 @@
     }
 
     #[tracing::instrument(level = "debug", skip_all)]
-<<<<<<< HEAD
     /// Linearizes sending the results of a read transaction by,
     ///   1. Holding back any results that were executed at some point in the future, until the
     ///   containing timeline has advanced to that point in the future.
@@ -497,7 +496,7 @@
             self.catalog
                 .confirm_leadership()
                 .await
-                .expect("unable to confirm leadership");
+                .unwrap_or_terminate("unable to confirm leadership");
             for ready_txn in ready_txns {
                 ready_txn.finish();
             }
@@ -515,22 +514,6 @@
                     warn!("internal_cmd_rx dropped before we could send: {:?}", e);
                 }
             });
-=======
-    async fn message_linearize_reads(&mut self, pending_read_txns: Vec<PendingTxn>) {
-        self.catalog
-            .confirm_leadership()
-            .await
-            .unwrap_or_terminate("unable to confirm leadership");
-        for PendingTxn {
-            client_transmitter,
-            response,
-            mut session,
-            action,
-        } in pending_read_txns
-        {
-            session.vars_mut().end_transaction(action);
-            client_transmitter.send(response, session);
->>>>>>> 15272a8c
         }
     }
 }