--- conflicted
+++ resolved
@@ -24,11 +24,7 @@
 use mz_ore::now::EpochMillis;
 use mz_ore::task;
 use mz_sql::ast::Statement;
-<<<<<<< HEAD
-use mz_sql::plan::{CreateSourcePlans, Plan, SendDiffsPlan};
-=======
-use mz_sql::plan::Plan;
->>>>>>> d9a5542e
+use mz_sql::plan::{CreateSourcePlans, Plan};
 use mz_storage_client::controller::CollectionMetadata;
 
 use crate::client::ConnectionId;
@@ -63,10 +59,6 @@
             Message::WriteLockGrant(write_lock_guard) => {
                 self.message_write_lock_grant(write_lock_guard).await;
             }
-<<<<<<< HEAD
-            Message::SendDiffs(diffs) => self.message_send_diffs(diffs).await,
-=======
->>>>>>> d9a5542e
             Message::GroupCommitInitiate => {
                 self.try_group_commit().await;
             }
@@ -561,43 +553,6 @@
         // here.
     }
 
-<<<<<<< HEAD
-    #[tracing::instrument(level = "debug", skip_all, fields(id, kind))]
-    async fn message_send_diffs(
-        &mut self,
-        SendDiffs {
-            session,
-            tx,
-            id,
-            diffs,
-            kind,
-            returning,
-        }: SendDiffs,
-    ) {
-        event!(Level::TRACE, diffs = format!("{:?}", diffs));
-        match diffs {
-            Ok(diffs) => {
-                self.sequence_plan(
-                    tx,
-                    session,
-                    Plan::SendDiffs(SendDiffsPlan {
-                        id,
-                        updates: diffs,
-                        kind,
-                        returning,
-                    }),
-                    Vec::new(),
-                )
-                .await;
-            }
-            Err(e) => {
-                tx.send(Err(e), session);
-            }
-        }
-    }
-
-=======
->>>>>>> d9a5542e
     #[tracing::instrument(level = "debug", skip_all)]
     async fn message_cluster_event(&mut self, event: ClusterEvent) {
         event!(Level::TRACE, event = format!("{:?}", event));
