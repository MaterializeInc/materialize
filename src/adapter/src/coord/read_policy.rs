// Copyright Materialize, Inc. and contributors. All rights reserved.
//
// Use of this software is governed by the Business Source License
// included in the LICENSE file.
//
// As of the Change Date specified in that file, in accordance with
// the Business Source License, use of this software will be governed
// by the Apache License, Version 2.0.

//! Types and methods related to initializing, updating, and removing read policies
//! on collections.
//!
//! This module contains the API for read holds on collections. A "read hold" prevents
//! the controller from compacting the associated collections, and ensures that they
//! remain "readable" at a specific time, as long as the hold is held.

use differential_dataflow::lattice::Lattice;
use std::collections::{BTreeMap, BTreeSet, HashMap};
use std::hash::Hash;

use timely::progress::frontier::MutableAntichain;
use timely::progress::{Antichain, Timestamp as TimelyTimestamp};

use mz_compute_client::controller::ComputeInstanceId;

use mz_repr::{GlobalId, Timestamp};
use mz_stash::Append;
use mz_storage::controller::ReadPolicy;

use crate::coord::id_bundle::CollectionIdBundle;
use crate::coord::timeline::TimelineState;

/// Information about the read capability requirements of a collection.
///
/// This type tracks both a default policy, as well as various holds that may
/// be expressed, as by transactions to ensure collections remain readable.
pub(crate) struct ReadCapability<T = mz_repr::Timestamp>
where
    T: timely::progress::Timestamp,
{
    /// The default read policy for the collection when no holds are present.
    pub(crate) base_policy: ReadPolicy<T>,
    /// Holds expressed by transactions, that should prevent compaction.
    pub(crate) holds: MutableAntichain<T>,
}

impl<T: timely::progress::Timestamp> From<ReadPolicy<T>> for ReadCapability<T> {
    fn from(base_policy: ReadPolicy<T>) -> Self {
        Self {
            base_policy,
            holds: MutableAntichain::new(),
        }
    }
}

impl<T: timely::progress::Timestamp> ReadCapability<T> {
    /// Acquires the effective read policy, reflecting both the base policy and any holds.
    pub(crate) fn policy(&self) -> ReadPolicy<T> {
        // TODO: This could be "optimized" when `self.holds.frontier` is empty.
        ReadPolicy::Multiple(vec![
            ReadPolicy::ValidFrom(self.holds.frontier().to_owned()),
            self.base_policy.clone(),
        ])
    }
}

/// Relevant information for acquiring or releasing a bundle of read holds.
#[derive(Clone)]
pub(crate) struct ReadHolds<T> {
    holds: HashMap<Antichain<T>, CollectionIdBundle>,
}

impl<T: Eq + Hash + Ord> ReadHolds<T> {
    /// Return empty `ReadHolds`.
    pub fn new() -> Self {
        ReadHolds {
            holds: HashMap::new(),
        }
    }

    /// Returns whether the `ReadHolds` is empty.
    pub fn is_empty(&self) -> bool {
        self.holds.is_empty()
    }

    /// Returns an iterator over all times at which a read hold exists.
    pub fn times(&self) -> impl Iterator<Item = &Antichain<T>> {
        self.holds.keys()
    }

    /// Return a `CollectionIdBundle` containing all the IDs in the `ReadHolds`.
    pub fn id_bundle(&self) -> CollectionIdBundle {
        self.holds
            .values()
            .fold(CollectionIdBundle::default(), |mut accum, id_bundle| {
                accum.extend(id_bundle);
                accum
            })
    }

    /// Returns an iterator over all storage ids and the time at which their read hold exists.
    pub fn storage_ids(&self) -> impl Iterator<Item = (&Antichain<T>, &GlobalId)> {
        self.holds
            .iter()
            .flat_map(|(time, id_bundle)| std::iter::repeat(time).zip(id_bundle.storage_ids.iter()))
    }

    /// Returns an iterator over all compute ids by compute instance and the time at which their
    /// read hold exists.
    pub fn compute_ids(
        &self,
    ) -> impl Iterator<
        Item = (
            &ComputeInstanceId,
            impl Iterator<Item = (&Antichain<T>, &GlobalId)>,
        ),
    > {
        let compute_instances: BTreeSet<_> = self
            .holds
            .iter()
            .flat_map(|(_, id_bundle)| id_bundle.compute_ids.keys())
            .collect();

        compute_instances.into_iter().map(|compute_instance| {
            let inner_iter = self
                .holds
                .iter()
                .filter_map(|(time, id_bundle)| {
                    id_bundle
                        .compute_ids
                        .get(compute_instance)
                        .map(|ids| std::iter::repeat(time).zip(ids.iter()))
                })
                .flatten();
            (compute_instance, inner_iter)
        })
    }

    /// Extends a `ReadHolds` with the contents of another `ReadHolds`.
    pub fn extend(&mut self, other: ReadHolds<T>) {
        for (time, id_bundle) in other.holds {
            self.holds.entry(time).or_default().extend(&id_bundle);
        }
    }

    /// If the read hold contains a storage ID equal to `id`, removes it from the read hold and
    /// drops it.
    pub fn remove_storage_id(&mut self, id: &GlobalId) {
        for (_, id_bundle) in &mut self.holds {
            id_bundle.storage_ids.remove(id);
        }
        self.holds.retain(|_, id_bundle| !id_bundle.is_empty());
    }

    /// If the read hold contains a compute ID equal to `id` in `compute_instance`, removes it from
    /// the read hold and drops it.
    pub fn remove_compute_id(&mut self, compute_instance: &ComputeInstanceId, id: &GlobalId) {
        for (_, id_bundle) in &mut self.holds {
            if let Some(compute_ids) = id_bundle.compute_ids.get_mut(compute_instance) {
                compute_ids.remove(id);
                if compute_ids.is_empty() {
                    id_bundle.compute_ids.remove(compute_instance);
                }
            }
        }
        self.holds.retain(|_, id_bundle| !id_bundle.is_empty());
    }

    /// If the read hold contains a compute instance equal `compute_instance`, removes it from
    /// the read hold and drops it.
    pub fn remove_compute_instance(&mut self, compute_instance: &ComputeInstanceId) {
        for (_, id_bundle) in &mut self.holds {
            id_bundle.compute_ids.remove(compute_instance);
        }
        self.holds.retain(|_, id_bundle| !id_bundle.is_empty());
    }
}

impl<S: Append + 'static> crate::coord::Coordinator<S> {
    /// Initialize the storage read policies.
    ///
    /// This should be called only after a storage collection is created, and
    /// ideally very soon afterwards. The collection is otherwise initialized
    /// with a read policy that allows no compaction.
    pub(crate) async fn initialize_storage_read_policies(
        &mut self,
        ids: Vec<GlobalId>,
        compaction_window_ms: Option<Timestamp>,
    ) {
        self.initialize_read_policies(
            CollectionIdBundle {
                storage_ids: ids.into_iter().collect(),
                compute_ids: BTreeMap::new(),
            },
            compaction_window_ms,
        )
        .await;
    }

    /// Initialize the compute read policies.
    ///
    /// This should be called only after a compute collection is created, and
    /// ideally very soon afterwards. The collection is otherwise initialized
    /// with a read policy that allows no compaction.
    pub(crate) async fn initialize_compute_read_policies(
        &mut self,
        ids: Vec<GlobalId>,
        instance: ComputeInstanceId,
        compaction_window_ms: Option<Timestamp>,
    ) {
        let mut compute_ids: BTreeMap<_, BTreeSet<_>> = BTreeMap::new();
        compute_ids.insert(instance, ids.into_iter().collect());
        self.initialize_read_policies(
            CollectionIdBundle {
                storage_ids: BTreeSet::new(),
                compute_ids,
            },
            compaction_window_ms,
        )
        .await;
    }

    /// Initialize the storage and compute read policies.
    ///
    /// This should be called only after a collection is created, and
    /// ideally very soon afterwards. The collection is otherwise initialized
    /// with a read policy that allows no compaction.
    #[tracing::instrument(level = "debug", skip_all)]
    pub(crate) async fn initialize_read_policies(
        &mut self,
        id_bundle: CollectionIdBundle,
        compaction_window_ms: Option<Timestamp>,
    ) {
        let mut compute_policy_updates: BTreeMap<ComputeInstanceId, Vec<_>> = BTreeMap::new();
        let mut storage_policy_updates = Vec::new();
        let mut id_bundles = HashMap::new();

        // Update the Coordinator's timeline read hold state and organize all id bundles by time.
        for (timeline, id_bundle) in self.partition_ids_by_timeline(id_bundle) {
            match timeline {
                Some(timeline) => {
                    let TimelineState { oracle, .. } =
                        self.ensure_timeline_state(timeline.clone()).await;
                    let read_ts = oracle.read_ts();
                    let new_read_holds = self.initialize_read_holds(read_ts, id_bundle);
                    let TimelineState { read_holds, .. } =
<<<<<<< HEAD
                        self.ensure_timeline_state(&timeline).await;
                    if !initial_frontier.less_equal(&read_holds.time) {
                        // This error *SHOULD* be fatal, but it is not currently maintained and cannot merge as an assert.
                        tracing::error!("Compute collection {:?} (instance {:?}) has read frontier {:?} not less-equal to read_hold.time: {:?}",
                            id,
                            compute_instance,
                            initial_frontier,
                            read_holds.time,
                        );
=======
                        self.ensure_timeline_state(timeline).await;
                    for (time, id_bundle) in &new_read_holds.holds {
                        id_bundles.insert(Some(time.clone()), id_bundle.clone());
>>>>>>> a70afbe6
                    }
                    read_holds.extend(new_read_holds);
                }
                None => {
                    id_bundles.insert(None, id_bundle);
                }
            }
        }

        // Create read capabilities for all objects.
        for (time, id_bundle) in id_bundles {
            for (compute_instance, compute_ids) in id_bundle.compute_ids {
                for id in compute_ids {
                    let mut read_capability = Self::default_read_capability(compaction_window_ms);
                    if let Some(time) = &time {
                        read_capability
                            .holds
                            .update_iter(time.iter().map(|t| (*t, 1)));
                    }
                    self.read_capability.insert(id, read_capability);
                    compute_policy_updates
                        .entry(compute_instance)
                        .or_default()
                        .push((id, self.read_capability[&id].policy()));
                }
            }

            for id in id_bundle.storage_ids {
                let mut read_capability = Self::default_read_capability(compaction_window_ms);
                if let Some(time) = &time {
                    read_capability
                        .holds
                        .update_iter(time.iter().map(|t| (*t, 1)));
                }
                self.read_capability.insert(id, read_capability);
                storage_policy_updates.push((id, self.read_capability[&id].policy()));
            }
        }

        // Apply read capabilities.
        for (compute_instance, compute_policy_updates) in compute_policy_updates {
            self.controller
                .active_compute()
                .set_read_policy(compute_instance, compute_policy_updates)
                .await
                .unwrap();
        }
<<<<<<< HEAD

        let mut storage_policy_updates = Vec::new();
        for id in id_bundle.storage_ids.iter() {
            let policy = match compaction_window_ms {
                Some(time) => ReadPolicy::lag_writes_by(time),
                None => ReadPolicy::ValidFrom(Antichain::from_elem(Timestamp::minimum())),
            };

            let mut read_capability: ReadCapability<_> = policy.into();

            if let Some(timeline) = self.get_timeline(*id) {
                let initial_frontier = self
                    .controller
                    .storage
                    .collection(*id)
                    .unwrap()
                    .read_capabilities
                    .frontier()
                    .to_owned();
                let TimelineState { read_holds, .. } = self.ensure_timeline_state(&timeline).await;
                if !initial_frontier.less_equal(&read_holds.time) {
                    // This error *SHOULD* be fatal, but it is not currently maintained and cannot merge as an assert.
                    tracing::error!("Storage collection {:?} has read frontier {:?} not less-equal to read_hold.time: {:?}",
                        id,
                        initial_frontier,
                        read_holds.time,
                    );
                }
                read_capability
                    .holds
                    .update_iter(Some((read_holds.time, 1)));
                read_holds.id_bundle.storage_ids.insert(*id);
            }

            self.read_capability.insert(*id, read_capability);
            storage_policy_updates.push((*id, self.read_capability[id].policy()));
        }
=======
>>>>>>> a70afbe6
        self.controller
            .storage
            .set_read_policy(storage_policy_updates)
            .await
            .unwrap();
    }

    fn default_read_capability(
        compaction_window_ms: Option<Timestamp>,
    ) -> ReadCapability<Timestamp> {
        let policy = match compaction_window_ms {
            Some(time) => ReadPolicy::lag_writes_by(time),
            None => ReadPolicy::ValidFrom(Antichain::from_elem(Timestamp::minimum())),
        };
        policy.into()
    }

    pub(crate) async fn update_compute_base_read_policy(
        &mut self,
        compute_instance: ComputeInstanceId,
        id: GlobalId,
        base_policy: ReadPolicy<mz_repr::Timestamp>,
    ) {
        let capability = self
            .read_capability
            .get_mut(&id)
            .expect("coord out of sync");
        capability.base_policy = base_policy;
        self.controller
            .active_compute()
            .set_read_policy(compute_instance, vec![(id, capability.policy())])
            .await
            .unwrap();
    }

    /// Drop read policy for `id`.
    ///
    /// Returns true if `id` had a read policy and false otherwise
    pub(crate) fn drop_read_policy(&mut self, id: &GlobalId) -> bool {
        self.read_capability.remove(id).is_some()
    }

    /// Creates a `ReadHolds` struct that creates a read hold for each id in
    /// `id_bundle`. The time of each read holds is at `time`, if possible
    /// otherwise it is at the lowest possible time.
    ///
    /// This does not apply the read holds in STORAGE or COMPUTE. It is up
    /// to the caller to apply the read holds.
    fn initialize_read_holds(
        &mut self,
        time: mz_repr::Timestamp,
        id_bundle: CollectionIdBundle,
    ) -> ReadHolds<mz_repr::Timestamp> {
        let mut read_holds = ReadHolds::new();
        let time = Antichain::from_elem(time);

        for id in id_bundle.storage_ids.iter() {
            let collection = self.controller.storage.collection(*id).unwrap();
            let read_frontier = collection.read_capabilities.frontier().to_owned();
            let time = time.join(&read_frontier);
            read_holds
                .holds
                .entry(time)
                .or_default()
                .storage_ids
                .insert(*id);
        }
        for (compute_instance, compute_ids) in id_bundle.compute_ids.iter() {
            let compute = self.controller.active_compute();
            for id in compute_ids.iter() {
                let collection = compute.collection(*compute_instance, *id).unwrap();
                let read_frontier = collection.read_frontier().to_owned();
                let time = time.join(&read_frontier);
                read_holds
                    .holds
                    .entry(time)
                    .or_default()
                    .compute_ids
                    .entry(*compute_instance)
                    .or_default()
                    .insert(*id);
            }
        }

        read_holds
    }

    /// Attempt to acquire read holds on the indicated collections at the indicated `time`.
    ///
    /// If we are unable to acquire a read hold at the provided `time` for a specific id, then we
    /// will acquire a read hold at the lowest possible time for that id.
    pub(crate) async fn acquire_read_holds(
        &mut self,
        time: mz_repr::Timestamp,
        id_bundle: CollectionIdBundle,
    ) -> ReadHolds<mz_repr::Timestamp> {
        let read_holds = self.initialize_read_holds(time, id_bundle);
        // Update STORAGE read policies.
        let mut policy_changes = Vec::new();
        for (time, id) in read_holds.storage_ids() {
            let read_needs = self.read_capability.get_mut(id).unwrap();
            read_needs.holds.update_iter(time.iter().map(|t| (*t, 1)));
            policy_changes.push((*id, read_needs.policy()));
        }
        self.controller
            .storage
            .set_read_policy(policy_changes)
            .await
            .unwrap();
        // Update COMPUTE read policies
        for (compute_instance, compute_ids) in read_holds.compute_ids() {
            let mut policy_changes = Vec::new();
            let mut compute = self.controller.active_compute();
            for (time, id) in compute_ids {
                let read_needs = self.read_capability.get_mut(id).unwrap();
                read_needs.holds.update_iter(time.iter().map(|t| (*t, 1)));
                policy_changes.push((*id, read_needs.policy()));
            }
            compute
                .set_read_policy(*compute_instance, policy_changes)
                .await
                .unwrap();
        }

        read_holds
    }

    /// Attempt to update the timestamp of the read holds on the indicated collections from the
    /// indicated times within `read_holds` to `new_time`.
    ///
    /// If we are unable to update a read hold at the provided `time` for a specific id, then we
    /// leave it unchanged.
    ///
    /// This method relies on a previous call to `acquire_read_holds` with the same
    /// `read_holds` argument or a previous call to `update_read_hold` that returned
    /// `read_holds`, and its behavior will be erratic if called on anything else.
    pub(super) async fn update_read_hold(
        &mut self,
        read_holds: ReadHolds<mz_repr::Timestamp>,
        new_time: mz_repr::Timestamp,
    ) -> ReadHolds<mz_repr::Timestamp> {
        let mut new_read_holds = ReadHolds::new();
        let mut storage_policy_changes = Vec::new();
        let mut compute_policy_changes: BTreeMap<_, Vec<_>> = BTreeMap::new();
        let new_time = Antichain::from_elem(new_time);

        for (old_time, id_bundle) in read_holds.holds {
            let new_time = old_time.join(&new_time);
            if old_time != new_time {
                new_read_holds
                    .holds
                    .entry(new_time.clone())
                    .or_default()
                    .extend(&id_bundle);
                for id in id_bundle.storage_ids {
                    let collection = self.controller.storage.collection(id).unwrap();
                    assert!(collection.read_capabilities.frontier().le(&new_time.borrow()),
                            "Storage collection {:?} has read frontier {:?} not less-equal new time {:?}; old time: {:?}",
                            id,
                            collection.read_capabilities.frontier(),
                            new_time,
                            old_time,
                    );
                    let read_needs = self.read_capability.get_mut(&id).unwrap();
                    read_needs
                        .holds
                        .update_iter(new_time.iter().map(|t| (*t, 1)));
                    read_needs
                        .holds
                        .update_iter(old_time.iter().map(|t| (*t, -1)));
                    storage_policy_changes.push((id, read_needs.policy()));
                }

                for (compute_instance, compute_ids) in id_bundle.compute_ids {
                    let compute = self.controller.active_compute();
                    for id in compute_ids {
                        let collection = compute.collection(compute_instance, id).unwrap();
                        assert!(collection.read_frontier().le(&new_time.borrow()),
                                "Compute collection {:?} (instance {:?}) has read frontier {:?} not less-equal new time {:?}; old time: {:?}",
                                id,
                                compute_instance,
                                collection.read_frontier(),
                                new_time,
                                old_time,
                        );
                        let read_needs = self.read_capability.get_mut(&id).unwrap();
                        read_needs
                            .holds
                            .update_iter(new_time.iter().map(|t| (*t, 1)));
                        read_needs
                            .holds
                            .update_iter(old_time.iter().map(|t| (*t, -1)));
                        compute_policy_changes
                            .entry(compute_instance)
                            .or_default()
                            .push((id, read_needs.policy()));
                    }
                }
            } else {
                new_read_holds
                    .holds
                    .entry(old_time)
                    .or_default()
                    .extend(&id_bundle);
            }
        }

        // Update STORAGE read policies.
        self.controller
            .storage
            .set_read_policy(storage_policy_changes)
            .await
            .unwrap();

        // Update COMPUTE read policies
        let mut compute = self.controller.active_compute();
        for (compute_instance, compute_policy_changes) in compute_policy_changes {
            compute
                .set_read_policy(compute_instance, compute_policy_changes)
                .await
                .unwrap();
        }

        new_read_holds
    }
    /// Release read holds on the indicated collections at the indicated times.
    ///
    /// This method relies on a previous call to `acquire_read_holds` with the same
    /// argument, or a previous call to `update_read_hold` that returned
    /// `read_holds`, and its behavior will be erratic if called on anything else,
    /// or if called more than once on the same bundle of read holds.
    pub(super) async fn release_read_hold(&mut self, read_holds: &ReadHolds<mz_repr::Timestamp>) {
        // Update STORAGE read policies.
        let mut policy_changes = Vec::new();
        for (time, id) in read_holds.storage_ids() {
            // It's possible that a concurrent DDL statement has already dropped this GlobalId
            if let Some(read_needs) = self.read_capability.get_mut(id) {
                read_needs.holds.update_iter(time.iter().map(|t| (*t, -1)));
                policy_changes.push((*id, read_needs.policy()));
            }
        }
        self.controller
            .storage
            .set_read_policy(policy_changes)
            .await
            .unwrap();
        // Update COMPUTE read policies
        let mut compute = self.controller.active_compute();
        for (compute_instance, compute_ids) in read_holds.compute_ids() {
            let mut policy_changes = Vec::new();
            for (time, id) in compute_ids {
                // It's possible that a concurrent DDL statement has already dropped this GlobalId
                if let Some(read_needs) = self.read_capability.get_mut(id) {
                    read_needs.holds.update_iter(time.iter().map(|t| (*t, -1)));
                    policy_changes.push((*id, read_needs.policy()));
                }
            }
            if compute.instance_exists(*compute_instance) {
                compute
                    .set_read_policy(*compute_instance, policy_changes)
                    .await
                    .unwrap();
            }
        }
    }
}<|MERGE_RESOLUTION|>--- conflicted
+++ resolved
@@ -240,25 +240,13 @@
             match timeline {
                 Some(timeline) => {
                     let TimelineState { oracle, .. } =
-                        self.ensure_timeline_state(timeline.clone()).await;
+                        self.ensure_timeline_state(&timeline.clone()).await;
                     let read_ts = oracle.read_ts();
                     let new_read_holds = self.initialize_read_holds(read_ts, id_bundle);
                     let TimelineState { read_holds, .. } =
-<<<<<<< HEAD
                         self.ensure_timeline_state(&timeline).await;
-                    if !initial_frontier.less_equal(&read_holds.time) {
-                        // This error *SHOULD* be fatal, but it is not currently maintained and cannot merge as an assert.
-                        tracing::error!("Compute collection {:?} (instance {:?}) has read frontier {:?} not less-equal to read_hold.time: {:?}",
-                            id,
-                            compute_instance,
-                            initial_frontier,
-                            read_holds.time,
-                        );
-=======
-                        self.ensure_timeline_state(timeline).await;
                     for (time, id_bundle) in &new_read_holds.holds {
                         id_bundles.insert(Some(time.clone()), id_bundle.clone());
->>>>>>> a70afbe6
                     }
                     read_holds.extend(new_read_holds);
                 }
@@ -306,46 +294,6 @@
                 .await
                 .unwrap();
         }
-<<<<<<< HEAD
-
-        let mut storage_policy_updates = Vec::new();
-        for id in id_bundle.storage_ids.iter() {
-            let policy = match compaction_window_ms {
-                Some(time) => ReadPolicy::lag_writes_by(time),
-                None => ReadPolicy::ValidFrom(Antichain::from_elem(Timestamp::minimum())),
-            };
-
-            let mut read_capability: ReadCapability<_> = policy.into();
-
-            if let Some(timeline) = self.get_timeline(*id) {
-                let initial_frontier = self
-                    .controller
-                    .storage
-                    .collection(*id)
-                    .unwrap()
-                    .read_capabilities
-                    .frontier()
-                    .to_owned();
-                let TimelineState { read_holds, .. } = self.ensure_timeline_state(&timeline).await;
-                if !initial_frontier.less_equal(&read_holds.time) {
-                    // This error *SHOULD* be fatal, but it is not currently maintained and cannot merge as an assert.
-                    tracing::error!("Storage collection {:?} has read frontier {:?} not less-equal to read_hold.time: {:?}",
-                        id,
-                        initial_frontier,
-                        read_holds.time,
-                    );
-                }
-                read_capability
-                    .holds
-                    .update_iter(Some((read_holds.time, 1)));
-                read_holds.id_bundle.storage_ids.insert(*id);
-            }
-
-            self.read_capability.insert(*id, read_capability);
-            storage_policy_updates.push((*id, self.read_capability[id].policy()));
-        }
-=======
->>>>>>> a70afbe6
         self.controller
             .storage
             .set_read_policy(storage_policy_updates)
