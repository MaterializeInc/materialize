--- conflicted
+++ resolved
@@ -529,113 +529,4 @@
         self.transient_id_counter += 1;
         Ok(GlobalId::Transient(id))
     }
-<<<<<<< HEAD
-
-    /// TODO(jkosh44) This function will verify the privileges for the mz_introspection user.
-    ///  All of the privileges are hard coded into this function. In the future if we ever add
-    ///  a more robust privileges framework, then this function should be replaced with that
-    ///  framework.
-    fn mz_introspection_user_privilege_hack(
-        &self,
-        session: &Session,
-        plan: &Plan,
-        depends_on: &Vec<GlobalId>,
-    ) -> Result<(), AdapterError> {
-        if session.user().name != MZ_INTROSPECTION_ROLE.name {
-            return Ok(());
-        }
-
-        match plan {
-            Plan::Subscribe(_)
-            | Plan::Peek(_)
-            | Plan::CopyFrom(_)
-            | Plan::SendRows(_)
-            | Plan::Explain(_)
-            | Plan::ShowAllVariables
-            | Plan::ShowVariable(_)
-            | Plan::SetVariable(_)
-            | Plan::ResetVariable(_)
-            | Plan::StartTransaction(_)
-            | Plan::CommitTransaction(_)
-            | Plan::AbortTransaction(_)
-            | Plan::EmptyQuery
-            | Plan::Declare(_)
-            | Plan::Fetch(_)
-            | Plan::Close(_)
-            | Plan::Prepare(_)
-            | Plan::Execute(_)
-            | Plan::Deallocate(_) => {}
-
-            Plan::CreateConnection(_)
-            | Plan::CreateDatabase(_)
-            | Plan::CreateSchema(_)
-            | Plan::CreateRole(_)
-            | Plan::CreateCluster(_)
-            | Plan::CreateClusterReplica(_)
-            | Plan::CreateSource(_)
-            | Plan::CreateSources(_)
-            | Plan::CreateSecret(_)
-            | Plan::CreateSink(_)
-            | Plan::CreateTable(_)
-            | Plan::CreateView(_)
-            | Plan::CreateMaterializedView(_)
-            | Plan::CreateIndex(_)
-            | Plan::CreateType(_)
-            | Plan::DiscardTemp
-            | Plan::DiscardAll
-            | Plan::DropDatabase(_)
-            | Plan::DropSchema(_)
-            | Plan::DropRoles(_)
-            | Plan::DropClusters(_)
-            | Plan::DropClusterReplicas(_)
-            | Plan::DropItems(_)
-            | Plan::Insert(_)
-            | Plan::AlterNoop(_)
-            | Plan::AlterIndexSetOptions(_)
-            | Plan::AlterIndexResetOptions(_)
-            | Plan::AlterRole(_)
-            | Plan::AlterSink(_)
-            | Plan::AlterSource(_)
-            | Plan::AlterItemRename(_)
-            | Plan::AlterSecret(_)
-            | Plan::AlterSystemSet(_)
-            | Plan::AlterSystemReset(_)
-            | Plan::AlterSystemResetAll(_)
-            | Plan::AlterOwner(_)
-            | Plan::ReadThenWrite(_)
-            | Plan::Raise(_)
-            | Plan::RotateKeys(_)
-            | Plan::GrantRole(_)
-            | Plan::RevokeRole(_)
-            | Plan::CopyRows(_) => {
-                return Err(AdapterError::Unauthorized(
-                    rbac::UnauthorizedError::privilege(plan.name().to_string(), None),
-                ))
-            }
-        }
-
-        for id in depends_on {
-            let entry = self.catalog().get_entry(id);
-            let full_name = self
-                .catalog()
-                .resolve_full_name(entry.name(), Some(session.conn_id()));
-            let schema = &full_name.schema;
-            if schema != MZ_CATALOG_SCHEMA
-                && schema != PG_CATALOG_SCHEMA
-                && schema != MZ_INTERNAL_SCHEMA
-                && schema != INFORMATION_SCHEMA
-            {
-                return Err(AdapterError::Unauthorized(
-                    rbac::UnauthorizedError::privilege(
-                        format!("interact with object {full_name}"),
-                        None,
-                    ),
-                ));
-            }
-        }
-
-        Ok(())
-    }
-=======
->>>>>>> 0e30a119
 }