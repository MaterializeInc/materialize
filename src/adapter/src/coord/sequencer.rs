// Copyright Materialize, Inc. and contributors. All rights reserved.
//
// Use of this software is governed by the Business Source License
// included in the LICENSE file.
//
// As of the Change Date specified in that file, in accordance with
// the Business Source License, use of this software will be governed
// by the Apache License, Version 2.0.

//! Logic for executing a planned SQL query.

use std::collections::{BTreeMap, BTreeSet, HashMap};
use std::fmt::Write;
use std::num::{NonZeroI64, NonZeroUsize};
use std::time::{Duration, Instant};

use anyhow::anyhow;
use timely::progress::{Antichain, Timestamp as TimelyTimestamp};
use tokio::sync::{mpsc, OwnedMutexGuard};
use tracing::{event, warn, Level};

use mz_compute_client::command::{
    BuildDesc, DataflowDesc, DataflowDescription, IndexDesc, ReplicaId,
};
use mz_compute_client::controller::ComputeInstanceId;
use mz_compute_client::explain::{
    DataflowGraphFormatter, Explanation, JsonViewFormatter, TimestampExplanation, TimestampSource,
};
use mz_controller::{ConcreteComputeInstanceReplicaConfig, ConcreteComputeInstanceReplicaLogging};
use mz_expr::{
    permutation_for_arrangement, CollectionPlan, MirRelationExpr, MirScalarExpr,
    OptimizedMirRelationExpr, RowSetFinishing,
};
use mz_ore::task;
use mz_repr::adt::interval::Interval;
use mz_repr::adt::numeric::{Numeric, NumericMaxScale};
use mz_repr::explain_new::Explain;
use mz_repr::{Datum, Diff, GlobalId, RelationDesc, Row, RowArena, ScalarType, Timestamp};
use mz_sql::ast::{ExplainStageNew, ExplainStageOld, IndexOptionName, ObjectType};
use mz_sql::catalog::{CatalogComputeInstance, CatalogError, CatalogItemType, CatalogTypeDetails};
use mz_sql::names::QualifiedObjectName;
use mz_sql::plan::{
    AlterIndexResetOptionsPlan, AlterIndexSetOptionsPlan, AlterItemRenamePlan, AlterSecretPlan,
    ComputeInstanceReplicaConfig, CreateComputeInstancePlan, CreateComputeInstanceReplicaPlan,
    CreateConnectionPlan, CreateDatabasePlan, CreateIndexPlan, CreateMaterializedViewPlan,
    CreateRolePlan, CreateSchemaPlan, CreateSecretPlan, CreateSinkPlan, CreateSourcePlan,
    CreateTablePlan, CreateTypePlan, CreateViewPlan, CreateViewsPlan,
    DropComputeInstanceReplicaPlan, DropComputeInstancesPlan, DropDatabasePlan, DropItemsPlan,
    DropRolesPlan, DropSchemaPlan, ExecutePlan, ExplainPlan, ExplainPlanNew, ExplainPlanOld,
    FetchPlan, HirRelationExpr, IndexOption, InsertPlan, MaterializedView, MutationKind,
    OptimizerConfig, PeekPlan, Plan, QueryWhen, RaisePlan, ReadThenWritePlan, ResetVariablePlan,
    SendDiffsPlan, SetVariablePlan, ShowVariablePlan, TailFrom, TailPlan, View,
};
use mz_stash::Append;
use mz_storage::controller::{CollectionDescription, ReadPolicy};
use mz_storage::types::sinks::{SinkAsOf, SinkConnection, SinkDesc, TailSinkConnection};
use mz_storage::types::sources::IngestionDescription;

use crate::catalog::{
    self, Catalog, CatalogItem, ComputeInstance, Connection,
    SerializedComputeInstanceReplicaLocation,
};
use crate::command::{Command, ExecuteResponse};
use crate::coord::appends::{Deferred, DeferredPlan, PendingWriteTxn};
use crate::coord::dataflows::{prep_relation_expr, prep_scalar_expr, ExprPrepStyle};
use crate::coord::{
    peek, read_policy, Coordinator, Message, PendingTxn, SendDiffs, SinkConnectionReady, TxnReads,
    DEFAULT_LOGICAL_COMPACTION_WINDOW_MS,
};
use crate::error::AdapterError;
use crate::explain_new::{ExplainContext, Explainable, UsedIndexes};
use crate::session::vars::IsolationLevel;
use crate::session::{
    EndTransactionAction, PreparedStatement, Session, TransactionOps, TransactionStatus, WriteOp,
};
use crate::tail::PendingTail;
use crate::util::{duration_to_timestamp_millis, send_immediate_rows, ClientTransmitter};
use crate::{guard_write_critical_section, sink_connection, PeekResponseUnary};

impl<S: Append + 'static> Coordinator<S> {
    #[tracing::instrument(level = "debug", skip_all)]
    pub(crate) async fn sequence_plan(
        &mut self,
        tx: ClientTransmitter<ExecuteResponse>,
        mut session: Session,
        plan: Plan,
        depends_on: Vec<GlobalId>,
    ) {
        event!(Level::TRACE, plan = format!("{:?}", plan));
        match plan {
            Plan::CreateSource(_) => unreachable!("handled separately"),
            Plan::CreateConnection(plan) => {
                tx.send(
                    self.sequence_create_connection(&session, plan, depends_on)
                        .await,
                    session,
                );
            }
            Plan::CreateDatabase(plan) => {
                tx.send(self.sequence_create_database(&session, plan).await, session);
            }
            Plan::CreateSchema(plan) => {
                tx.send(self.sequence_create_schema(&session, plan).await, session);
            }
            Plan::CreateRole(plan) => {
                tx.send(self.sequence_create_role(&session, plan).await, session);
            }
            Plan::CreateComputeInstance(plan) => {
                tx.send(
                    self.sequence_create_compute_instance(&session, plan).await,
                    session,
                );
            }
            Plan::CreateComputeInstanceReplica(plan) => {
                tx.send(
                    self.sequence_create_compute_instance_replica(&session, plan)
                        .await,
                    session,
                );
            }
            Plan::CreateTable(plan) => {
                tx.send(
                    self.sequence_create_table(&session, plan, depends_on).await,
                    session,
                );
            }
            Plan::CreateSecret(plan) => {
                tx.send(self.sequence_create_secret(&session, plan).await, session);
            }
            Plan::CreateSink(plan) => {
                self.sequence_create_sink(session, plan, depends_on, tx)
                    .await;
            }
            Plan::CreateView(plan) => {
                tx.send(
                    self.sequence_create_view(&session, plan, depends_on).await,
                    session,
                );
            }
            Plan::CreateViews(plan) => {
                tx.send(
                    self.sequence_create_views(&mut session, plan, depends_on)
                        .await,
                    session,
                );
            }
            Plan::CreateMaterializedView(plan) => {
                tx.send(
                    self.sequence_create_materialized_view(&session, plan, depends_on)
                        .await,
                    session,
                );
            }
            Plan::CreateIndex(plan) => {
                tx.send(
                    self.sequence_create_index(&session, plan, depends_on).await,
                    session,
                );
            }
            Plan::CreateType(plan) => {
                tx.send(
                    self.sequence_create_type(&session, plan, depends_on).await,
                    session,
                );
            }
            Plan::DropDatabase(plan) => {
                tx.send(self.sequence_drop_database(&session, plan).await, session);
            }
            Plan::DropSchema(plan) => {
                tx.send(self.sequence_drop_schema(&session, plan).await, session);
            }
            Plan::DropRoles(plan) => {
                tx.send(self.sequence_drop_roles(&session, plan).await, session);
            }
            Plan::DropComputeInstances(plan) => {
                tx.send(
                    self.sequence_drop_compute_instances(&session, plan).await,
                    session,
                );
            }
            Plan::DropComputeInstanceReplica(plan) => {
                tx.send(
                    self.sequence_drop_compute_instance_replica(&session, plan)
                        .await,
                    session,
                );
            }
            Plan::DropItems(plan) => {
                tx.send(self.sequence_drop_items(&session, plan).await, session);
            }
            Plan::EmptyQuery => {
                tx.send(Ok(ExecuteResponse::EmptyQuery), session);
            }
            Plan::ShowAllVariables => {
                tx.send(self.sequence_show_all_variables(&session), session);
            }
            Plan::ShowVariable(plan) => {
                tx.send(self.sequence_show_variable(&session, plan), session);
            }
            Plan::SetVariable(plan) => {
                tx.send(self.sequence_set_variable(&mut session, plan), session);
            }
            Plan::ResetVariable(plan) => {
                tx.send(self.sequence_reset_variable(&mut session, plan), session);
            }
            Plan::StartTransaction(plan) => {
                let duplicated =
                    matches!(session.transaction(), TransactionStatus::InTransaction(_));
                let session = session.start_transaction(
                    self.now_datetime(),
                    plan.access,
                    plan.isolation_level,
                );
                tx.send(
                    Ok(ExecuteResponse::StartedTransaction { duplicated }),
                    session,
                )
            }
            Plan::CommitTransaction | Plan::AbortTransaction => {
                let action = match plan {
                    Plan::CommitTransaction => EndTransactionAction::Commit,
                    Plan::AbortTransaction => EndTransactionAction::Rollback,
                    _ => unreachable!(),
                };
                self.sequence_end_transaction(tx, session, action).await;
            }
            Plan::Peek(plan) => {
                tx.send(self.sequence_peek(&mut session, plan).await, session);
            }
            Plan::Tail(plan) => {
                tx.send(
                    self.sequence_tail(&mut session, plan, depends_on).await,
                    session,
                );
            }
            Plan::SendRows(plan) => {
                tx.send(Ok(send_immediate_rows(plan.rows)), session);
            }
            Plan::CopyFrom(plan) => {
                tx.send(
                    Ok(ExecuteResponse::CopyFrom {
                        id: plan.id,
                        columns: plan.columns,
                        params: plan.params,
                    }),
                    session,
                );
            }
            Plan::Explain(plan) => {
                tx.send(self.sequence_explain(&session, plan), session);
            }
            Plan::SendDiffs(plan) => {
                tx.send(self.sequence_send_diffs(&mut session, plan), session);
            }
            Plan::Insert(plan) => {
                self.sequence_insert(tx, session, plan).await;
            }
            Plan::ReadThenWrite(plan) => {
                self.sequence_read_then_write(tx, session, plan).await;
            }
            Plan::AlterNoop(plan) => {
                tx.send(
                    Ok(ExecuteResponse::AlteredObject(plan.object_type)),
                    session,
                );
            }
            Plan::AlterItemRename(plan) => {
                tx.send(
                    self.sequence_alter_item_rename(&session, plan).await,
                    session,
                );
            }
            Plan::AlterIndexSetOptions(plan) => {
                tx.send(self.sequence_alter_index_set_options(plan).await, session);
            }
            Plan::AlterIndexResetOptions(plan) => {
                tx.send(self.sequence_alter_index_reset_options(plan).await, session);
            }
            Plan::AlterSecret(plan) => {
                tx.send(self.sequence_alter_secret(&session, plan).await, session);
            }
            Plan::DiscardTemp => {
                self.drop_temp_items(&session).await;
                tx.send(Ok(ExecuteResponse::DiscardedTemp), session);
            }
            Plan::DiscardAll => {
                let ret = if let TransactionStatus::Started(_) = session.transaction() {
                    self.drop_temp_items(&session).await;
                    let drop_sinks = session.reset();
                    self.drop_sinks(drop_sinks).await;
                    Ok(ExecuteResponse::DiscardedAll)
                } else {
                    Err(AdapterError::OperationProhibitsTransaction(
                        "DISCARD ALL".into(),
                    ))
                };
                tx.send(ret, session);
            }
            Plan::Declare(plan) => {
                let param_types = vec![];
                let res = self
                    .declare(&mut session, plan.name, plan.stmt, param_types)
                    .map(|()| ExecuteResponse::DeclaredCursor);
                tx.send(res, session);
            }
            Plan::Fetch(FetchPlan {
                name,
                count,
                timeout,
            }) => {
                tx.send(
                    Ok(ExecuteResponse::Fetch {
                        name,
                        count,
                        timeout,
                    }),
                    session,
                );
            }
            Plan::Close(plan) => {
                if session.remove_portal(&plan.name) {
                    tx.send(Ok(ExecuteResponse::ClosedCursor), session);
                } else {
                    tx.send(Err(AdapterError::UnknownCursor(plan.name)), session);
                }
            }
            Plan::Prepare(plan) => {
                if session
                    .get_prepared_statement_unverified(&plan.name)
                    .is_some()
                {
                    tx.send(
                        Err(AdapterError::PreparedStatementExists(plan.name)),
                        session,
                    );
                } else {
                    session.set_prepared_statement(
                        plan.name,
                        PreparedStatement::new(
                            Some(plan.stmt),
                            plan.desc,
                            self.catalog.transient_revision(),
                        ),
                    );
                    tx.send(Ok(ExecuteResponse::Prepare), session);
                }
            }
            Plan::Execute(plan) => {
                match self.sequence_execute(&mut session, plan) {
                    Ok(portal_name) => {
                        self.internal_cmd_tx
                            .send(Message::Command(Command::Execute {
                                portal_name,
                                session,
                                tx: tx.take(),
                                span: tracing::Span::none(),
                            }))
                            .expect("sending to internal_cmd_tx cannot fail");
                    }
                    Err(err) => tx.send(Err(err), session),
                };
            }
            Plan::Deallocate(plan) => match plan.name {
                Some(name) => {
                    if session.remove_prepared_statement(&name) {
                        tx.send(Ok(ExecuteResponse::Deallocate { all: false }), session);
                    } else {
                        tx.send(Err(AdapterError::UnknownPreparedStatement(name)), session);
                    }
                }
                None => {
                    session.remove_all_prepared_statements();
                    tx.send(Ok(ExecuteResponse::Deallocate { all: true }), session);
                }
            },
            Plan::Raise(RaisePlan { severity }) => {
                tx.send(Ok(ExecuteResponse::Raise { severity }), session);
            }
        }
    }

    pub(crate) async fn sequence_create_source(
        &mut self,
        session: &mut Session,
        plan: CreateSourcePlan,
        depends_on: Vec<GlobalId>,
    ) -> Result<ExecuteResponse, AdapterError> {
        let mut ops = vec![];
        let source_id = self.catalog.allocate_user_id().await?;
        let source_oid = self.catalog.allocate_oid().await?;
        let host_config = self.catalog.resolve_storage_host_config(plan.host_config)?;
        let source = catalog::Source {
            create_sql: plan.source.create_sql,
            source_desc: plan.source.source_desc,
            desc: plan.source.desc,
            timeline: plan.timeline,
            depends_on,
            remote_addr: plan.remote,
            host_config,
        };
        ops.push(catalog::Op::CreateItem {
            id: source_id,
            oid: source_oid,
            name: plan.name.clone(),
            item: CatalogItem::Source(source.clone()),
        });
        match self
            .catalog_transact(Some(session), ops, move |_| Ok(()))
            .await
        {
            Ok(()) => {
                // Do everything to instantiate the source at the coordinator and
                // inform the timestamper and dataflow workers of its existence before
                // shipping any dataflows that depend on its existence.

                let mut ingestion = IngestionDescription {
                    desc: source.source_desc.clone(),
                    source_imports: BTreeMap::new(),
                    storage_metadata: (),
                    typ: source.desc.typ().clone(),
                };

                for id in self.catalog.state().get_entry(&source_id).uses() {
                    if self.catalog.state().get_entry(id).source().is_some() {
                        ingestion.source_imports.insert(*id, ());
                    }
                }

                let source_status_collection_id = self.catalog.resolve_builtin_storage_collection(
                    &crate::catalog::builtin::MZ_SOURCE_STATUS_HISTORY,
                );

                self.controller
                    .storage_mut()
                    .create_collections(vec![(
                        source_id,
                        CollectionDescription {
                            desc: source.desc.clone(),
                            ingestion: Some(ingestion),
                            since: None,
                            status_collection_id: Some(source_status_collection_id),
                            host_config: Some(source.host_config),
                        },
                    )])
                    .await
                    .unwrap();

                self.initialize_storage_read_policies(
                    vec![source_id],
                    DEFAULT_LOGICAL_COMPACTION_WINDOW_MS,
                )
                .await;
                Ok(ExecuteResponse::CreatedSource { existed: false })
            }
            Err(AdapterError::Catalog(catalog::Error {
                kind: catalog::ErrorKind::ItemAlreadyExists(_),
                ..
            })) if plan.if_not_exists => Ok(ExecuteResponse::CreatedSource { existed: true }),
            Err(err) => Err(err),
        }
    }

    async fn sequence_create_connection(
        &mut self,
        session: &Session,
        plan: CreateConnectionPlan,
        depends_on: Vec<GlobalId>,
    ) -> Result<ExecuteResponse, AdapterError> {
        let connection_oid = self.catalog.allocate_oid().await?;
        let connection_gid = self.catalog.allocate_user_id().await?;
        let ops = vec![catalog::Op::CreateItem {
            id: connection_gid,
            oid: connection_oid,
            name: plan.name.clone(),
            item: CatalogItem::Connection(Connection {
                create_sql: plan.connection.create_sql,
                connection: plan.connection.connection,
                depends_on,
            }),
        }];
        match self.catalog_transact(Some(session), ops, |_| Ok(())).await {
            Ok(_) => Ok(ExecuteResponse::CreatedConnection { existed: false }),
            Err(AdapterError::Catalog(catalog::Error {
                kind: catalog::ErrorKind::ItemAlreadyExists(_),
                ..
            })) if plan.if_not_exists => Ok(ExecuteResponse::CreatedConnection { existed: true }),
            Err(err) => Err(err),
        }
    }

    async fn sequence_create_database(
        &mut self,
        session: &Session,
        plan: CreateDatabasePlan,
    ) -> Result<ExecuteResponse, AdapterError> {
        let db_oid = self.catalog.allocate_oid().await?;
        let schema_oid = self.catalog.allocate_oid().await?;
        let ops = vec![catalog::Op::CreateDatabase {
            name: plan.name.clone(),
            oid: db_oid,
            public_schema_oid: schema_oid,
        }];
        match self.catalog_transact(Some(session), ops, |_| Ok(())).await {
            Ok(_) => Ok(ExecuteResponse::CreatedDatabase { existed: false }),
            Err(AdapterError::Catalog(catalog::Error {
                kind: catalog::ErrorKind::DatabaseAlreadyExists(_),
                ..
            })) if plan.if_not_exists => Ok(ExecuteResponse::CreatedDatabase { existed: true }),
            Err(err) => Err(err),
        }
    }

    async fn sequence_create_schema(
        &mut self,
        session: &Session,
        plan: CreateSchemaPlan,
    ) -> Result<ExecuteResponse, AdapterError> {
        let oid = self.catalog.allocate_oid().await?;
        let op = catalog::Op::CreateSchema {
            database_id: plan.database_spec,
            schema_name: plan.schema_name,
            oid,
        };
        match self
            .catalog_transact(Some(session), vec![op], |_| Ok(()))
            .await
        {
            Ok(_) => Ok(ExecuteResponse::CreatedSchema { existed: false }),
            Err(AdapterError::Catalog(catalog::Error {
                kind: catalog::ErrorKind::SchemaAlreadyExists(_),
                ..
            })) if plan.if_not_exists => Ok(ExecuteResponse::CreatedSchema { existed: true }),
            Err(err) => Err(err),
        }
    }

    pub(crate) async fn sequence_create_role(
        &mut self,
        session: &Session,
        plan: CreateRolePlan,
    ) -> Result<ExecuteResponse, AdapterError> {
        let oid = self.catalog.allocate_oid().await?;
        let op = catalog::Op::CreateRole {
            name: plan.name,
            oid,
        };
        self.catalog_transact(Some(session), vec![op], |_| Ok(()))
            .await
            .map(|_| ExecuteResponse::CreatedRole)
    }

    // Utility function used by both `sequence_create_compute_instance`
    // and `sequence_create_compute_instance_replica`. Chooses the availability zone
    // for a replica arbitrarily based on some state (currently: the number of replicas
    // of the given cluster per AZ).
    //
    // I put this in the `Coordinator`'s impl block in case we ever want to change the logic
    // and make it depend on some other state, but for now it's a pure function of the `n_replicas_per_az`
    // state.
    fn choose_az<'a>(n_replicas_per_az: &'a HashMap<String, usize>) -> String {
        let min = *n_replicas_per_az
            .values()
            .min()
            .expect("Must have at least one availability zone");
        let first_argmin = n_replicas_per_az
            .iter()
            .find_map(|(k, v)| (*v == min).then(|| k))
            .expect("Must have at least one availability zone");
        first_argmin.clone()
    }

    async fn sequence_create_compute_instance(
        &mut self,
        session: &Session,
        CreateComputeInstancePlan {
            name,
            config: compute_instance_config,
            replicas,
        }: CreateComputeInstancePlan,
    ) -> Result<ExecuteResponse, AdapterError> {
        tracing::debug!("sequence_create_compute_instance");
        let introspection_sources = if compute_instance_config.is_some() {
            self.catalog.allocate_introspection_source_indexes().await
        } else {
            Vec::new()
        };
        let mut ops = vec![catalog::Op::CreateComputeInstance {
            name: name.clone(),
            config: compute_instance_config.clone(),
            introspection_sources,
        }];

        let azs = self.catalog.state().availability_zones();
        let mut n_replicas_per_az = azs
            .iter()
            .map(|s| (s.clone(), 0))
            .collect::<HashMap<_, _>>();
        for (_name, r) in replicas.iter() {
            if let Some(az) = r.get_az() {
                let ct: &mut usize = n_replicas_per_az.get_mut(az).ok_or_else(|| {
                    AdapterError::InvalidClusterReplicaAz {
                        az: az.to_string(),
                        expected: azs.to_vec(),
                    }
                })?;
                *ct += 1
            }
        }

        // This vector collects introspection sources of all replicas of this compute instance
        let mut introspection_collections = Vec::new();

        for (replica_name, replica_config) in replicas.into_iter() {
            // If the AZ was not specified, choose one, round-robin, from the ones with
            // the lowest number of configured replicas for this cluster.
            let location = match replica_config {
                ComputeInstanceReplicaConfig::Remote { addrs } => {
                    SerializedComputeInstanceReplicaLocation::Remote { addrs }
                }
                ComputeInstanceReplicaConfig::Managed {
                    size,
                    availability_zone,
                } => {
                    let (availability_zone, user_specified) =
                        availability_zone.map(|az| (az, true)).unwrap_or_else(|| {
                            let az = Self::choose_az(&n_replicas_per_az);
                            *n_replicas_per_az.get_mut(&az).unwrap() += 1;
                            (az, false)
                        });
                    SerializedComputeInstanceReplicaLocation::Managed {
                        size,
                        availability_zone,
                        az_user_specified: user_specified,
                    }
                }
            };
            // These are the persisted, per replica persisted logs
            let persisted_logs = if compute_instance_config.is_some() {
                self.catalog
                    .allocate_persisted_introspection_source_indexes()
                    .await
            } else {
                ConcreteComputeInstanceReplicaLogging::Concrete(Vec::new())
            };

            introspection_collections.extend(
                persisted_logs
                    .get_logs()
                    .iter()
                    .map(|(variant, id)| (*id, variant.desc().into())),
            );

            let config = ConcreteComputeInstanceReplicaConfig {
                location: self.catalog.concretize_replica_location(location)?,
                persisted_logs,
            };

            ops.push(catalog::Op::CreateComputeInstanceReplica {
                name: replica_name,
                config,
                on_cluster_name: name.clone(),
            });
        }

        self.catalog_transact(Some(session), ops, |_| Ok(()))
            .await?;

        let introspection_collection_ids: Vec<GlobalId> = introspection_collections
            .iter()
            .map(|(id, _)| *id)
            .collect();

        self.controller
            .storage_mut()
            .create_collections(introspection_collections)
            .await
            .unwrap();

        let instance = self
            .catalog
            .resolve_compute_instance(&name)
            .expect("compute instance must exist after creation");
        self.controller
            .create_instance(instance.id, instance.logging.clone())
            .await;
        for (replica_id, replica) in instance.replicas_by_id.clone() {
            self.controller
                .add_replica_to_instance(instance.id, replica_id, replica.config)
                .await
                .unwrap();
        }

        if !introspection_collection_ids.is_empty() {
            self.initialize_storage_read_policies(
                introspection_collection_ids,
                DEFAULT_LOGICAL_COMPACTION_WINDOW_MS,
            )
            .await;
        }

        Ok(ExecuteResponse::CreatedComputeInstance { existed: false })
    }

    async fn sequence_create_compute_instance_replica(
        &mut self,
        session: &Session,
        CreateComputeInstanceReplicaPlan {
            name,
            of_cluster,
            config,
        }: CreateComputeInstanceReplicaPlan,
    ) -> Result<ExecuteResponse, AdapterError> {
        let instance = self.catalog.resolve_compute_instance(&of_cluster)?;

        let persisted_logs = if instance.logging.is_some() {
            self.catalog
                .allocate_persisted_introspection_source_indexes()
                .await
        } else {
            ConcreteComputeInstanceReplicaLogging::Concrete(Vec::new())
        };

        let persisted_log_ids = persisted_logs.get_log_ids();
        let persisted_logs_collections = persisted_logs
            .get_logs()
            .iter()
            .map(|(variant, id)| (*id, variant.desc().into()))
            .collect();

        // Choose default AZ if necessary
        let location = match config {
            ComputeInstanceReplicaConfig::Remote { addrs } => {
                SerializedComputeInstanceReplicaLocation::Remote { addrs }
            }
            ComputeInstanceReplicaConfig::Managed {
                size,
                availability_zone,
            } => {
                let (availability_zone, user_specified) = match availability_zone {
                    Some(az) => {
                        let azs = self.catalog.state().availability_zones();
                        if !azs.contains(&az) {
                            return Err(AdapterError::InvalidClusterReplicaAz {
                                az,
                                expected: azs.to_vec(),
                            });
                        }
                        (az, true)
                    }
                    None => {
                        // Choose the least popular AZ among all replicas of this cluster as the default
                        // if none was specified. If there is a tie for "least popular", pick the first one.
                        // That is globally unbiased (for Materialize, not necessarily for this customer)
                        // because we shuffle the AZs on boot in `crate::serve`.
                        let instance = self.catalog.resolve_compute_instance(&of_cluster)?;
                        let azs = self.catalog.state().availability_zones();
                        let mut n_replicas_per_az = azs
                            .iter()
                            .map(|s| (s.clone(), 0))
                            .collect::<HashMap<_, _>>();
                        for r in instance.replicas_by_id.values() {
                            if let Some(az) = r.config.location.get_az() {
                                *n_replicas_per_az.get_mut(az).expect("unknown AZ") += 1;
                            }
                        }
                        let az = Self::choose_az(&n_replicas_per_az);
                        (az, false)
                    }
                };
                SerializedComputeInstanceReplicaLocation::Managed {
                    size,
                    availability_zone,
                    az_user_specified: user_specified,
                }
            }
        };

        let config = ConcreteComputeInstanceReplicaConfig {
            location: self.catalog.concretize_replica_location(location)?,
            persisted_logs,
        };

        let op = catalog::Op::CreateComputeInstanceReplica {
            name: name.clone(),
            config,
            on_cluster_name: of_cluster.clone(),
        };

        self.catalog_transact(Some(session), vec![op], |_| Ok(()))
            .await?;

        let instance = self.catalog.resolve_compute_instance(&of_cluster)?;
        let replica_id = instance.replica_id_by_name[&name];
        let replica_concrete_config = instance.replicas_by_id[&replica_id].config.clone();

        self.controller
            .storage_mut()
            .create_collections(persisted_logs_collections)
            .await
            .unwrap();

        let instance = self.catalog.resolve_compute_instance(&of_cluster)?;
        let instance_id = instance.id;
        let replica_id = instance.replica_id_by_name[&name];

        if instance.logging.is_some() {
            self.initialize_storage_read_policies(
                persisted_log_ids,
                DEFAULT_LOGICAL_COMPACTION_WINDOW_MS,
            )
            .await;
        }

        self.controller
            .add_replica_to_instance(instance_id, replica_id, replica_concrete_config)
            .await
            .unwrap();

        Ok(ExecuteResponse::CreatedComputeInstanceReplica { existed: false })
    }

    #[tracing::instrument(level = "debug", skip(self))]
    async fn sequence_create_table(
        &mut self,
        session: &Session,
        plan: CreateTablePlan,
        depends_on: Vec<GlobalId>,
    ) -> Result<ExecuteResponse, AdapterError> {
        let CreateTablePlan {
            name,
            table,
            if_not_exists,
        } = plan;

        let conn_id = if table.temporary {
            Some(session.conn_id())
        } else {
            None
        };
        let table_id = self.catalog.allocate_user_id().await?;
        let table = catalog::Table {
            create_sql: table.create_sql,
            desc: table.desc,
            defaults: table.defaults,
            conn_id,
            depends_on,
        };
        let table_oid = self.catalog.allocate_oid().await?;
        let ops = vec![catalog::Op::CreateItem {
            id: table_id,
            oid: table_oid,
            name,
            item: CatalogItem::Table(table.clone()),
        }];
        match self.catalog_transact(Some(session), ops, |_| Ok(())).await {
            Ok(()) => {
                // Determine the initial validity for the table.
                let since_ts = self.get_local_write_ts().await;

                let collection_desc = table.desc.clone().into();
                self.controller
                    .storage_mut()
                    .create_collections(vec![(table_id, collection_desc)])
                    .await
                    .unwrap();

                let policy = ReadPolicy::ValidFrom(Antichain::from_elem(since_ts));
                self.controller
                    .storage_mut()
                    .set_read_policy(vec![(table_id, policy)])
                    .await
                    .unwrap();

                self.initialize_storage_read_policies(
                    vec![table_id],
                    DEFAULT_LOGICAL_COMPACTION_WINDOW_MS,
                )
                .await;
                Ok(ExecuteResponse::CreatedTable { existed: false })
            }
            Err(AdapterError::Catalog(catalog::Error {
                kind: catalog::ErrorKind::ItemAlreadyExists(_),
                ..
            })) if if_not_exists => Ok(ExecuteResponse::CreatedTable { existed: true }),
            Err(err) => Err(err),
        }
    }

    async fn sequence_create_secret(
        &mut self,
        session: &Session,
        plan: CreateSecretPlan,
    ) -> Result<ExecuteResponse, AdapterError> {
        let CreateSecretPlan {
            name,
            mut secret,
            full_name,
            if_not_exists,
        } = plan;

        let payload = self.extract_secret(session, &mut secret.secret_as)?;

        let id = self.catalog.allocate_user_id().await?;
        let oid = self.catalog.allocate_oid().await?;
        let secret = catalog::Secret {
            create_sql: format!("CREATE SECRET {} AS '********'", full_name),
        };

        self.secrets_controller.ensure(id, &payload).await?;

        let ops = vec![catalog::Op::CreateItem {
            id,
            oid,
            name,
            item: CatalogItem::Secret(secret.clone()),
        }];

        match self.catalog_transact(Some(session), ops, |_| Ok(())).await {
            Ok(()) => Ok(ExecuteResponse::CreatedSecret { existed: false }),
            Err(AdapterError::Catalog(catalog::Error {
                kind: catalog::ErrorKind::ItemAlreadyExists(_),
                ..
            })) if if_not_exists => Ok(ExecuteResponse::CreatedSecret { existed: true }),
            Err(err) => {
                if let Err(e) = self.secrets_controller.delete(id).await {
                    warn!(
                        "Dropping newly created secrets has encountered an error: {}",
                        e
                    );
                }
                Err(err)
            }
        }
    }

    async fn sequence_create_sink(
        &mut self,
        session: Session,
        plan: CreateSinkPlan,
        depends_on: Vec<GlobalId>,
        tx: ClientTransmitter<ExecuteResponse>,
    ) {
        let CreateSinkPlan {
            name,
            sink,
            with_snapshot,
            if_not_exists,
        } = plan;

        // The dataflow must (eventually) be built on a specific compute instance.
        // Use this in `catalog_transact` and stash for eventual sink construction.
        let compute_instance = sink.compute_instance;

        // First try to allocate an ID and an OID. If either fails, we're done.
        let id = match self.catalog.allocate_user_id().await {
            Ok(id) => id,
            Err(e) => {
                tx.send(Err(e.into()), session);
                return;
            }
        };
        let oid = match self.catalog.allocate_oid().await {
            Ok(id) => id,
            Err(e) => {
                tx.send(Err(e.into()), session);
                return;
            }
        };

        // Then try to create a placeholder catalog item with an unknown
        // connection. If that fails, we're done, though if the client specified
        // `if_not_exists` we'll tell the client we succeeded.
        //
        // This placeholder catalog item reserves the name while we create
        // the sink connection, which could take an arbitrarily long time.
        let op = catalog::Op::CreateItem {
            id,
            oid,
            name,
            item: CatalogItem::Sink(catalog::Sink {
                create_sql: sink.create_sql,
                from: sink.from,
                connection: catalog::SinkConnectionState::Pending(sink.connection_builder.clone()),
                envelope: sink.envelope,
                with_snapshot,
                depends_on,
                compute_instance,
            }),
        };

        let transact_result = self
            .catalog_transact(
                Some(&session),
                vec![op],
                |txn| -> Result<(), AdapterError> {
                    let from_entry = txn.catalog.get_entry(&sink.from);
                    // Insert a dummy dataflow to trigger validation before we try to actually create
                    // the external sink resources (e.g. Kafka Topics)
                    txn.dataflow_builder(sink.compute_instance)
                        .build_sink_dataflow(
                            "dummy".into(),
                            id,
                            mz_storage::types::sinks::SinkDesc {
                                from: sink.from,
                                from_desc: from_entry
                                    .desc(
                                        &txn.catalog.resolve_full_name(
                                            from_entry.name(),
                                            from_entry.conn_id(),
                                        ),
                                    )
                                    .unwrap()
                                    .into_owned(),
                                connection: SinkConnection::Tail(TailSinkConnection {}),
                                envelope: Some(sink.envelope),
                                as_of: SinkAsOf {
                                    frontier: Antichain::new(),
                                    strict: false,
                                },
                            },
                        )
                        .map(|_ok| ())
                },
            )
            .await;

        match transact_result {
            Ok(()) => {}
            Err(AdapterError::Catalog(catalog::Error {
                kind: catalog::ErrorKind::ItemAlreadyExists(_),
                ..
            })) if if_not_exists => {
                tx.send(Ok(ExecuteResponse::CreatedSink { existed: true }), session);
                return;
            }
            Err(e) => {
                tx.send(Err(e), session);
                return;
            }
        }

        // Now we're ready to create the sink connection. Arrange to notify the
        // main coordinator thread when the future completes.
        let connection_builder = sink.connection_builder;
        let internal_cmd_tx = self.internal_cmd_tx.clone();
        let connection_context = self.connection_context.clone();
        task::spawn(
            || format!("sink_connection_ready:{}", sink.from),
            async move {
                internal_cmd_tx
                    .send(Message::SinkConnectionReady(SinkConnectionReady {
                        session,
                        tx,
                        id,
                        oid,
                        result: sink_connection::build(connection_builder, id, connection_context)
                            .await,
                        compute_instance,
                    }))
                    .expect("sending to internal_cmd_tx cannot fail");
            },
        );
    }

    async fn sequence_create_view(
        &mut self,
        session: &Session,
        plan: CreateViewPlan,
        depends_on: Vec<GlobalId>,
    ) -> Result<ExecuteResponse, AdapterError> {
        let if_not_exists = plan.if_not_exists;
        let ops = self
            .generate_view_ops(
                session,
                plan.name,
                plan.view.clone(),
                plan.replace,
                depends_on,
            )
            .await?;
        match self.catalog_transact(Some(session), ops, |_| Ok(())).await {
            Ok(()) => Ok(ExecuteResponse::CreatedView { existed: false }),
            Err(AdapterError::Catalog(catalog::Error {
                kind: catalog::ErrorKind::ItemAlreadyExists(_),
                ..
            })) if if_not_exists => Ok(ExecuteResponse::CreatedView { existed: true }),
            Err(err) => Err(err),
        }
    }

    async fn sequence_create_views(
        &mut self,
        session: &mut Session,
        plan: CreateViewsPlan,
        depends_on: Vec<GlobalId>,
    ) -> Result<ExecuteResponse, AdapterError> {
        let mut ops = vec![];

        for (name, view) in plan.views {
            let mut view_ops = self
                .generate_view_ops(session, name, view, None, depends_on.clone())
                .await?;
            ops.append(&mut view_ops);
        }
        match self.catalog_transact(Some(session), ops, |_| Ok(())).await {
            Ok(()) => Ok(ExecuteResponse::CreatedView { existed: false }),
            Err(_) if plan.if_not_exists => Ok(ExecuteResponse::CreatedView { existed: true }),
            Err(err) => Err(err),
        }
    }

    async fn generate_view_ops(
        &mut self,
        session: &Session,
        name: QualifiedObjectName,
        view: View,
        replace: Option<GlobalId>,
        depends_on: Vec<GlobalId>,
    ) -> Result<Vec<catalog::Op>, AdapterError> {
        self.validate_timeline(view.expr.depends_on())?;

        let mut ops = vec![];

        if let Some(id) = replace {
            ops.extend(self.catalog.drop_items_ops(&[id]));
        }
        let view_id = self.catalog.allocate_user_id().await?;
        let view_oid = self.catalog.allocate_oid().await?;
        let optimized_expr = self.view_optimizer.optimize(view.expr)?;
        let desc = RelationDesc::new(optimized_expr.typ(), view.column_names);
        let view = catalog::View {
            create_sql: view.create_sql,
            optimized_expr,
            desc,
            conn_id: if view.temporary {
                Some(session.conn_id())
            } else {
                None
            },
            depends_on,
        };
        ops.push(catalog::Op::CreateItem {
            id: view_id,
            oid: view_oid,
            name: name.clone(),
            item: CatalogItem::View(view),
        });

        Ok(ops)
    }

    async fn sequence_create_materialized_view(
        &mut self,
        session: &Session,
        plan: CreateMaterializedViewPlan,
        depends_on: Vec<GlobalId>,
    ) -> Result<ExecuteResponse, AdapterError> {
        let CreateMaterializedViewPlan {
            name,
            materialized_view:
                MaterializedView {
                    create_sql,
                    expr: view_expr,
                    column_names,
                    compute_instance,
                },
            replace,
            if_not_exists,
        } = plan;

        self.validate_timeline(depends_on.clone())?;

        // Materialized views are not allowed to depend on log sources, as replicas
        // are not producing the same definite collection for these.
        // TODO(teskje): Remove this check once arrangement-based log sources
        // are replaced with persist-based ones.
        let log_names = depends_on
            .iter()
            .flat_map(|id| self.catalog.active_log_dependencies(*id))
            .map(|id| self.catalog.get_entry(&id).name().item.clone())
            .collect::<Vec<_>>();
        if !log_names.is_empty() {
            return Err(AdapterError::InvalidLogDependency {
                object_type: "materialized view".into(),
                log_names,
            });
        }

        // Allocate IDs for the materialized view in the catalog.
        let id = self.catalog.allocate_user_id().await?;
        let oid = self.catalog.allocate_oid().await?;
        // Allocate a unique ID that can be used by the dataflow builder to
        // connect the view dataflow to the storage sink.
        let internal_view_id = self.allocate_transient_id()?;

        let optimized_expr = self.view_optimizer.optimize(view_expr)?;
        let desc = RelationDesc::new(optimized_expr.typ(), column_names);

        // Pick the least valid read timestamp as the as-of for the view
        // dataflow. This makes the materialized view include the maximum possible
        // amount of historical detail.
        let id_bundle = self
            .index_oracle(compute_instance)
            .sufficient_collections(&depends_on);
        let as_of = self.least_valid_read(&id_bundle);

        let mut ops = Vec::new();
        if let Some(drop_id) = replace {
            ops.extend(self.catalog.drop_items_ops(&[drop_id]));
        }
        ops.push(catalog::Op::CreateItem {
            id,
            oid,
            name,
            item: CatalogItem::MaterializedView(catalog::MaterializedView {
                create_sql,
                optimized_expr,
                desc: desc.clone(),
                depends_on,
                compute_instance,
            }),
        });

        match self
            .catalog_transact(Some(session), ops, |txn| {
                // Create a dataflow that materializes the view query and sinks
                // it to storage.
                let df = txn
                    .dataflow_builder(compute_instance)
                    .build_materialized_view_dataflow(id, as_of.clone(), internal_view_id)?;
                Ok(df)
            })
            .await
        {
            Ok(df) => {
                // Announce the creation of the materialized view source.
                self.controller
                    .storage_mut()
                    .create_collections(vec![(
                        id,
                        CollectionDescription {
                            desc,
                            ingestion: None,
                            since: Some(as_of),
                            status_collection_id: None,
                            host_config: None,
                        },
                    )])
                    .await
                    .unwrap();

                self.initialize_storage_read_policies(
                    vec![id],
                    DEFAULT_LOGICAL_COMPACTION_WINDOW_MS,
                )
                .await;

                self.ship_dataflow(df, compute_instance).await;

                Ok(ExecuteResponse::CreatedMaterializedView { existed: false })
            }
            Err(AdapterError::Catalog(catalog::Error {
                kind: catalog::ErrorKind::ItemAlreadyExists(_),
                ..
            })) if if_not_exists => Ok(ExecuteResponse::CreatedMaterializedView { existed: true }),
            Err(err) => Err(err),
        }
    }

    async fn sequence_create_index(
        &mut self,
        session: &Session,
        plan: CreateIndexPlan,
        depends_on: Vec<GlobalId>,
    ) -> Result<ExecuteResponse, AdapterError> {
        let CreateIndexPlan {
            name,
            index,
            options,
            if_not_exists,
        } = plan;

        // An index must be created on a specific compute instance.
        let compute_instance = index.compute_instance;

        let id = self.catalog.allocate_user_id().await?;
        let index = catalog::Index {
            create_sql: index.create_sql,
            keys: index.keys,
            on: index.on,
            conn_id: None,
            depends_on,
            compute_instance,
        };
        let oid = self.catalog.allocate_oid().await?;
        let op = catalog::Op::CreateItem {
            id,
            oid,
            name,
            item: CatalogItem::Index(index),
        };
        match self
            .catalog_transact(Some(session), vec![op], |txn| {
                let mut builder = txn.dataflow_builder(compute_instance);
                let df = builder.build_index_dataflow(id)?;
                Ok(df)
            })
            .await
        {
            Ok(df) => {
                self.ship_dataflow(df, compute_instance).await;
                self.set_index_options(id, options)
                    .await
                    .expect("index enabled");
                Ok(ExecuteResponse::CreatedIndex { existed: false })
            }
            Err(AdapterError::Catalog(catalog::Error {
                kind: catalog::ErrorKind::ItemAlreadyExists(_),
                ..
            })) if if_not_exists => Ok(ExecuteResponse::CreatedIndex { existed: true }),
            Err(err) => Err(err),
        }
    }

    async fn sequence_create_type(
        &mut self,
        session: &Session,
        plan: CreateTypePlan,
        depends_on: Vec<GlobalId>,
    ) -> Result<ExecuteResponse, AdapterError> {
        let typ = catalog::Type {
            create_sql: plan.typ.create_sql,
            details: CatalogTypeDetails {
                array_id: None,
                typ: plan.typ.inner,
            },
            depends_on,
        };
        let id = self.catalog.allocate_user_id().await?;
        let oid = self.catalog.allocate_oid().await?;
        let op = catalog::Op::CreateItem {
            id,
            oid,
            name: plan.name,
            item: CatalogItem::Type(typ),
        };
        match self
            .catalog_transact(Some(session), vec![op], |_| Ok(()))
            .await
        {
            Ok(()) => Ok(ExecuteResponse::CreatedType),
            Err(err) => Err(err),
        }
    }

    async fn sequence_drop_database(
        &mut self,
        session: &Session,
        plan: DropDatabasePlan,
    ) -> Result<ExecuteResponse, AdapterError> {
        let ops = self.catalog.drop_database_ops(plan.id);
        self.catalog_transact(Some(session), ops, |_| Ok(()))
            .await?;
        Ok(ExecuteResponse::DroppedDatabase)
    }

    async fn sequence_drop_schema(
        &mut self,
        session: &Session,
        plan: DropSchemaPlan,
    ) -> Result<ExecuteResponse, AdapterError> {
        let ops = self.catalog.drop_schema_ops(plan.id);
        self.catalog_transact(Some(session), ops, |_| Ok(()))
            .await?;
        Ok(ExecuteResponse::DroppedSchema)
    }

    async fn sequence_drop_roles(
        &mut self,
        session: &Session,
        plan: DropRolesPlan,
    ) -> Result<ExecuteResponse, AdapterError> {
        let ops = plan
            .names
            .into_iter()
            .map(|name| catalog::Op::DropRole { name })
            .collect();
        self.catalog_transact(Some(session), ops, |_| Ok(()))
            .await?;
        Ok(ExecuteResponse::DroppedRole)
    }

    async fn sequence_drop_compute_instances(
        &mut self,
        session: &Session,
        plan: DropComputeInstancesPlan,
    ) -> Result<ExecuteResponse, AdapterError> {
        let mut ops = Vec::new();
        let mut instance_replica_drop_sets = Vec::with_capacity(plan.names.len());
        for compute_name in plan.names {
            let instance = self.catalog.resolve_compute_instance(&compute_name)?;
            instance_replica_drop_sets.push((instance.id, instance.replicas_by_id.clone()));
            for replica_name in instance.replica_id_by_name.keys() {
                ops.push(catalog::Op::DropComputeInstanceReplica {
                    name: replica_name.to_string(),
                    compute_name: compute_name.clone(),
                });
            }

            let mut ids_to_drop: Vec<GlobalId> = instance.exports().iter().cloned().collect();

            // Determine from the replica which additional items to drop. This is the set
            // of items that depend on the introspection sources. The sources
            // itself are removed with Op::DropComputeInstanceReplica.
            for replica in instance.replicas_by_id.values() {
                let log_ids = replica.config.persisted_logs.get_log_ids();
                for log_id in log_ids {
                    ids_to_drop.extend(self.catalog.get_entry(&log_id).used_by());
                }
            }

            ops.extend(self.catalog.drop_items_ops(&ids_to_drop));
            ops.push(catalog::Op::DropComputeInstance { name: compute_name });
        }

        self.catalog_transact(Some(session), ops, |_| Ok(()))
            .await?;
        for (instance_id, replicas) in instance_replica_drop_sets {
            for (replica_id, replica) in replicas {
                self.drop_replica(instance_id, replica_id, replica.config)
                    .await
                    .unwrap();
            }
            self.controller.drop_instance(instance_id).await.unwrap();
        }

        Ok(ExecuteResponse::DroppedComputeInstance)
    }

    async fn sequence_drop_compute_instance_replica(
        &mut self,
        session: &Session,
        DropComputeInstanceReplicaPlan { names }: DropComputeInstanceReplicaPlan,
    ) -> Result<ExecuteResponse, AdapterError> {
        if names.is_empty() {
            return Ok(ExecuteResponse::DroppedComputeInstanceReplicas);
        }
        let mut ops = Vec::with_capacity(names.len());
        let mut replicas_to_drop = Vec::with_capacity(names.len());
        let mut ids_to_drop = vec![];
        for (instance_name, replica_name) in names {
            let instance = self.catalog.resolve_compute_instance(&instance_name)?;
            ops.push(catalog::Op::DropComputeInstanceReplica {
                name: replica_name.clone(),
                compute_name: instance_name.clone(),
            });
            let replica_id = instance.replica_id_by_name[&replica_name];

            // Determine from the replica which additional items to drop. This is the set
            // of items that depend on the introspection sources. The sources
            // itself are removed with Op::DropComputeInstanceReplica.
            for log_id in instance
                .replicas_by_id
                .get(&replica_id)
                .unwrap()
                .config
                .persisted_logs
                .get_log_ids()
            {
                ids_to_drop.extend(self.catalog.get_entry(&log_id).used_by());
            }

            replicas_to_drop.push((
                instance.id,
                replica_id,
                instance.replicas_by_id[&replica_id].clone(),
            ));
        }

        ops.extend(self.catalog.drop_items_ops(&ids_to_drop));

        self.catalog_transact(Some(session), ops, |_| Ok(()))
            .await?;

        for (compute_id, replica_id, replica) in replicas_to_drop {
            self.drop_replica(compute_id, replica_id, replica.config)
                .await
                .unwrap();
        }

        Ok(ExecuteResponse::DroppedComputeInstanceReplicas)
    }

    async fn drop_replica(
        &mut self,
        instance_id: ComputeInstanceId,
        replica_id: ReplicaId,
        replica_config: ConcreteComputeInstanceReplicaConfig,
    ) -> Result<(), anyhow::Error> {
        if let Some(Some(metadata)) = self.transient_replica_metadata.insert(replica_id, None) {
            let retraction = self
                .catalog
                .state()
                .pack_replica_heartbeat_update(replica_id, metadata, -1);
            self.send_builtin_table_updates(vec![retraction]).await;
        }
        self.controller
            .drop_replica(instance_id, replica_id, replica_config)
            .await
    }

    async fn sequence_drop_items(
        &mut self,
        session: &Session,
        plan: DropItemsPlan,
    ) -> Result<ExecuteResponse, AdapterError> {
        let ops = self.catalog.drop_items_ops(&plan.items);
        self.catalog_transact(Some(session), ops, |_| Ok(()))
            .await?;
        Ok(match plan.ty {
            ObjectType::Source => ExecuteResponse::DroppedSource,
            ObjectType::View => ExecuteResponse::DroppedView,
            ObjectType::MaterializedView => ExecuteResponse::DroppedMaterializedView,
            ObjectType::Table => ExecuteResponse::DroppedTable,
            ObjectType::Sink => ExecuteResponse::DroppedSink,
            ObjectType::Index => ExecuteResponse::DroppedIndex,
            ObjectType::Type => ExecuteResponse::DroppedType,
            ObjectType::Secret => ExecuteResponse::DroppedSecret,
            ObjectType::Connection => ExecuteResponse::DroppedConnection,
            ObjectType::Role | ObjectType::Cluster | ObjectType::ClusterReplica => {
                unreachable!("handled through their respective sequence_drop functions")
            }
            ObjectType::Object => unreachable!("generic OBJECT cannot be dropped"),
        })
    }

    fn sequence_show_all_variables(
        &mut self,
        session: &Session,
    ) -> Result<ExecuteResponse, AdapterError> {
        Ok(send_immediate_rows(
            session
                .vars()
                .iter()
                .filter(|v| !v.experimental())
                .map(|v| {
                    Row::pack_slice(&[
                        Datum::String(v.name()),
                        Datum::String(&v.value()),
                        Datum::String(v.description()),
                    ])
                })
                .collect(),
        ))
    }

    fn sequence_show_variable(
        &self,
        session: &Session,
        plan: ShowVariablePlan,
    ) -> Result<ExecuteResponse, AdapterError> {
        let variable = session.vars().get(&plan.name)?;
        let row = Row::pack_slice(&[Datum::String(&variable.value())]);
        Ok(send_immediate_rows(vec![row]))
    }

    fn sequence_set_variable(
        &self,
        session: &mut Session,
        plan: SetVariablePlan,
    ) -> Result<ExecuteResponse, AdapterError> {
        use mz_sql::ast::{SetVariableValue, Value};

        let vars = session.vars_mut();
        let (name, local) = (plan.name, plan.local);
        match plan.value {
            SetVariableValue::Literal(Value::String(s)) => vars.set(&name, &s, local)?,
            SetVariableValue::Literal(lit) => vars.set(&name, &lit.to_string(), local)?,
            SetVariableValue::Ident(ident) => vars.set(&name, &ident.into_string(), local)?,
            SetVariableValue::Default => vars.reset(&name, local)?,
        }

        Ok(ExecuteResponse::SetVariable { name, tag: "SET" })
    }

    fn sequence_reset_variable(
        &self,
        session: &mut Session,
        plan: ResetVariablePlan,
    ) -> Result<ExecuteResponse, AdapterError> {
        session.vars_mut().reset(&plan.name, false)?;
        Ok(ExecuteResponse::SetVariable {
            name: plan.name,
            tag: "RESET",
        })
    }

    pub(crate) async fn sequence_end_transaction(
        &mut self,
        tx: ClientTransmitter<ExecuteResponse>,
        mut session: Session,
        mut action: EndTransactionAction,
    ) {
        // If the transaction has failed, we can only rollback.
        if let (EndTransactionAction::Commit, TransactionStatus::Failed(_)) =
            (&action, session.transaction())
        {
            action = EndTransactionAction::Rollback;
        }
        let response = Ok(ExecuteResponse::TransactionExited {
            tag: action.tag(),
            was_implicit: session.transaction().is_implicit(),
        });

        let result = self
            .sequence_end_transaction_inner(&mut session, action)
            .await;

        let (response, action) = match result {
<<<<<<< HEAD
            Ok((Some(writes), _)) if writes.is_empty() => (response, action),
            Ok((Some(writes), write_lock_guard)) => {
                self.submit_write(PendingWriteTxn::User {
=======
            Ok((Some(TransactionOps::Writes(writes)), _)) if writes.is_empty() => {
                (response, action)
            }
            Ok((Some(TransactionOps::Writes(writes)), write_lock_guard)) => {
                self.submit_write(PendingWriteTxn {
>>>>>>> f5f63698
                    writes,
                    write_lock_guard,
                    pending_txn: PendingTxn {
                        client_transmitter: tx,
                        response,
                        session,
                        action,
                    },
                });
                return;
            }
            Ok((Some(TransactionOps::Peeks(_)), _))
                if session.vars().transaction_isolation()
                    == &IsolationLevel::StrictSerializable =>
            {
                self.strict_serializable_reads_tx
                    .send(PendingTxn {
                        client_transmitter: tx,
                        response,
                        session,
                        action,
                    })
                    .expect("sending to strict_serializable_reads_tx cannot fail");
                return;
            }
            Ok((_, _)) => (response, action),
            Err(err) => (Err(err), EndTransactionAction::Rollback),
        };
        session.vars_mut().end_transaction(action);
        tx.send(response, session);
    }

    async fn sequence_end_transaction_inner(
        &mut self,
        session: &mut Session,
        action: EndTransactionAction,
    ) -> Result<
        (
            Option<TransactionOps<Timestamp>>,
            Option<OwnedMutexGuard<()>>,
        ),
        AdapterError,
    > {
        let txn = self.clear_transaction(session).await;

        if let EndTransactionAction::Commit = action {
            if let (Some(mut ops), write_lock_guard) = txn.into_ops_and_lock_guard() {
                if let TransactionOps::Writes(writes) = &mut ops {
                    for WriteOp { id, .. } in &mut writes.iter() {
                        // Re-verify this id exists.
                        let _ = self.catalog.try_get_entry(&id).ok_or_else(|| {
                            AdapterError::SqlCatalog(CatalogError::UnknownItem(id.to_string()))
                        })?;
                    }

                    // `rows` can be empty if, say, a DELETE's WHERE clause had 0 results.
                    writes.retain(|WriteOp { rows, .. }| !rows.is_empty());
                }
                return Ok((Some(ops), write_lock_guard));
            }
        }

        Ok((None, None))
    }

    /// Sequence a peek, determining a timestamp and the most efficient dataflow interaction.
    ///
    /// Peeks are sequenced by assigning a timestamp for evaluation, and then determining and
    /// deploying the most efficient evaluation plan. The peek could evaluate to a constant,
    /// be a simple read out of an existing arrangement, or required a new dataflow to build
    /// the results to return.
    #[tracing::instrument(level = "debug", skip_all)]
    async fn sequence_peek(
        &mut self,
        session: &mut Session,
        plan: PeekPlan,
    ) -> Result<ExecuteResponse, AdapterError> {
        event!(Level::TRACE, plan = format!("{:?}", plan));
        fn check_no_invalid_log_reads<S: Append>(
            catalog: &Catalog<S>,
            compute_instance: &ComputeInstance,
            source_ids: &BTreeSet<GlobalId>,
            target_replica: &mut Option<ReplicaId>,
        ) -> Result<(), AdapterError> {
            let log_names = source_ids
                .iter()
                .flat_map(|id| catalog.active_log_dependencies(*id))
                .map(|id| catalog.get_entry(&id).name().item.clone())
                .collect::<Vec<_>>();

            if log_names.is_empty() {
                return Ok(());
            }

            // If logging is not initialized for the cluster, no indexes are set
            // up for log sources. This check ensures that we don't try to read
            // from the raw sources, which is not supported.
            if compute_instance.logging.is_none() {
                return Err(AdapterError::IntrospectionDisabled { log_names });
            }

            // Reading from log sources on replicated compute instances is only
            // allowed if a target replica is selected. Otherwise, we have no
            // way of knowing which replica we read the introspection data from.
            let num_replicas = compute_instance.replicas_by_id.len();
            if target_replica.is_none() {
                if num_replicas == 1 {
                    *target_replica = compute_instance.replicas_by_id.keys().next().copied();
                } else {
                    return Err(AdapterError::UntargetedLogRead { log_names });
                }
            }
            Ok(())
        }

        let PeekPlan {
            mut source,
            when,
            finishing,
            copy_to,
        } = plan;

        let compute_instance = self
            .catalog
            .resolve_compute_instance(session.vars().cluster())?;

        let target_replica_name = session.vars().cluster_replica();
        let mut target_replica = target_replica_name
            .map(|name| {
                compute_instance
                    .replica_id_by_name
                    .get(name)
                    .copied()
                    .ok_or(AdapterError::UnknownClusterReplica {
                        cluster_name: compute_instance.name.clone(),
                        replica_name: name.to_string(),
                    })
            })
            .transpose()?;

        if compute_instance.replicas_by_id.is_empty() {
            return Err(AdapterError::NoClusterReplicasAvailable(
                compute_instance.name.clone(),
            ));
        }

        let source_ids = source.depends_on();
        check_no_invalid_log_reads(
            &self.catalog,
            compute_instance,
            &source_ids,
            &mut target_replica,
        )?;

        let compute_instance = compute_instance.id;

        let timeline = self.validate_timeline(source_ids.clone())?;
        let conn_id = session.conn_id();
        let in_transaction = matches!(
            session.transaction(),
            &TransactionStatus::InTransaction(_) | &TransactionStatus::InTransactionImplicit(_)
        );
        // Queries are independent of the logical timestamp iff there are no referenced
        // sources or indexes and there is no reference to `mz_logical_timestamp()`.
        let timestamp_independent = source_ids.is_empty() && !source.contains_temporal();
        // For explicit or implicit transactions that do not use AS OF, get the
        // timestamp of the in-progress transaction or create one. If this is an AS OF
        // query, we don't care about any possible transaction timestamp. If this is a
        // single-statement transaction (TransactionStatus::Started), we don't need to
        // worry about preventing compaction or choosing a valid timestamp for future
        // queries.
        let timestamp = if in_transaction && when == QueryWhen::Immediately {
            // If all previous statements were timestamp-independent and the current one is
            // not, clear the transaction ops so it can get a new timestamp and timedomain.
            if let Some(read_txn) = self.txn_reads.get(&conn_id) {
                if read_txn.timestamp_independent && !timestamp_independent {
                    session.clear_transaction_ops();
                }
            }

            let timestamp = match session.get_transaction_timestamp() {
                Some(ts) => ts,
                _ => {
                    // Determine a timestamp that will be valid for anything in any schema
                    // referenced by the first query.
                    let id_bundle =
                        self.timedomain_for(&source_ids, &timeline, conn_id, compute_instance)?;

                    // We want to prevent compaction of the indexes consulted by
                    // determine_timestamp, not the ones listed in the query.
                    let timestamp = self.determine_timestamp(
                        session,
                        &id_bundle,
                        &QueryWhen::Immediately,
                        compute_instance,
                    )?;
                    let read_holds = read_policy::ReadHolds {
                        time: timestamp,
                        id_bundle,
                    };
                    self.acquire_read_holds(&read_holds).await;
                    let txn_reads = TxnReads {
                        timestamp_independent,
                        read_holds,
                    };
                    self.txn_reads.insert(conn_id, txn_reads);
                    timestamp
                }
            };

            // Verify that the references and indexes for this query are in the
            // current read transaction.
            let id_bundle = self
                .index_oracle(compute_instance)
                .sufficient_collections(&source_ids);
            let allowed_id_bundle = &self.txn_reads.get(&conn_id).unwrap().read_holds.id_bundle;
            // Find the first reference or index (if any) that is not in the transaction. A
            // reference could be caused by a user specifying an object in a different
            // schema than the first query. An index could be caused by a CREATE INDEX
            // after the transaction started.
            let outside = id_bundle.difference(allowed_id_bundle);
            if !outside.is_empty() {
                let mut names: Vec<_> = allowed_id_bundle
                    .iter()
                    // This could filter out a view that has been replaced in another transaction.
                    .filter_map(|id| self.catalog.try_get_entry(&id))
                    .map(|item| item.name())
                    .map(|name| {
                        self.catalog
                            .resolve_full_name(name, Some(session.conn_id()))
                            .to_string()
                    })
                    .collect();
                let mut outside: Vec<_> = outside
                    .iter()
                    .filter_map(|id| self.catalog.try_get_entry(&id))
                    .map(|item| item.name())
                    .map(|name| {
                        self.catalog
                            .resolve_full_name(name, Some(session.conn_id()))
                            .to_string()
                    })
                    .collect();
                // Sort so error messages are deterministic.
                names.sort();
                outside.sort();
                return Err(AdapterError::RelationOutsideTimeDomain {
                    relations: outside,
                    names,
                });
            }

            timestamp
        } else {
            // TODO(guswynn): acquire_read_holds for linearized reads
            let id_bundle = self
                .index_oracle(compute_instance)
                .sufficient_collections(&source_ids);
            self.determine_timestamp(session, &id_bundle, &when, compute_instance)?
        };

        // before we have the corrected timestamp ^
        // TODO(guswynn&mjibson): partition `sequence_peek` by the response to
        // `linearize_sources(source_ids.iter().collect()).await`
        // ------------------------------
        // after we have the timestamp \/

        let source = self.view_optimizer.optimize(source)?;

        // We create a dataflow and optimize it, to determine if we can avoid building it.
        // This can happen if the result optimizes to a constant, or to a `Get` expression
        // around a maintained arrangement.
        let typ = source.typ();
        let key: Vec<MirScalarExpr> = typ
            .default_key()
            .iter()
            .map(|k| MirScalarExpr::Column(*k))
            .collect();
        let (permutation, thinning) = permutation_for_arrangement(&key, typ.arity());
        // Two transient allocations. We could reclaim these if we don't use them, potentially.
        // TODO: reclaim transient identifiers in fast path cases.
        let view_id = self.allocate_transient_id()?;
        let index_id = self.allocate_transient_id()?;
        // The assembled dataflow contains a view and an index of that view.
        let mut dataflow = DataflowDesc::new(format!("temp-view-{}", view_id));
        dataflow.set_as_of(Antichain::from_elem(timestamp));
        let mut builder = self.dataflow_builder(compute_instance);
        builder.import_view_into_dataflow(&view_id, &source, &mut dataflow)?;
        for BuildDesc { plan, .. } in &mut dataflow.objects_to_build {
            prep_relation_expr(
                self.catalog.state(),
                plan,
                ExprPrepStyle::OneShot {
                    logical_time: Some(timestamp),
                    session,
                },
            )?;
        }
        dataflow.export_index(
            index_id,
            IndexDesc {
                on_id: view_id,
                key: key.clone(),
            },
            typ,
        );

        // Optimize the dataflow across views, and any other ways that appeal.
        mz_transform::optimize_dataflow(&mut dataflow, &builder.index_oracle())?;

        // At this point, `dataflow_plan` contains our best optimized dataflow.
        // We will check the plan to see if there is a fast path to escape full dataflow construction.
        let fast_path = peek::create_plan(
            dataflow,
            view_id,
            index_id,
            key,
            permutation,
            thinning.len(),
        )?;

        // Finalization optimizes the dataflow as much as possible.
        let fast_path =
            fast_path.finalize(|dataflow| self.finalize_dataflow(dataflow, compute_instance));

        // We only track the peeks in the session if the query doesn't use AS OF, it's a
        // non-constant or timestamp dependent query.
        if when == QueryWhen::Immediately
            && (!matches!(fast_path, peek::Plan::Constant(_)) || !timestamp_independent)
        {
            session.add_transaction_ops(TransactionOps::Peeks(timestamp))?;
        }

        // Implement the peek, and capture the response.
        let resp = self
            .implement_fast_path_peek(
                fast_path,
                timestamp,
                finishing,
                conn_id,
                source.arity(),
                compute_instance,
                target_replica,
            )
            .await?;

        match copy_to {
            None => Ok(resp),
            Some(format) => Ok(ExecuteResponse::CopyTo {
                format,
                resp: Box::new(resp),
            }),
        }
    }

    async fn sequence_tail(
        &mut self,
        session: &mut Session,
        plan: TailPlan,
        depends_on: Vec<GlobalId>,
    ) -> Result<ExecuteResponse, AdapterError> {
        let TailPlan {
            from,
            with_snapshot,
            when,
            copy_to,
            emit_progress,
        } = plan;

        let compute_instance = self
            .catalog
            .resolve_compute_instance(session.vars().cluster())?
            .id;

        // TAIL AS OF, similar to peeks, doesn't need to worry about transaction
        // timestamp semantics.
        if when == QueryWhen::Immediately {
            // If this isn't a TAIL AS OF, the TAIL can be in a transaction if it's the
            // only operation.
            session.add_transaction_ops(TransactionOps::Tail)?;
        }

        let make_sink_desc = |coord: &mut Coordinator<S>, from, from_desc, uses| {
            // Determine the frontier of updates to tail *from*.
            // Updates greater or equal to this frontier will be produced.
            let id_bundle = coord
                .index_oracle(compute_instance)
                .sufficient_collections(uses);
            // If a timestamp was explicitly requested, use that.
            let timestamp =
                coord.determine_timestamp(session, &id_bundle, &when, compute_instance)?;

            Ok::<_, AdapterError>(SinkDesc {
                from,
                from_desc,
                connection: SinkConnection::Tail(TailSinkConnection::default()),
                envelope: None,
                as_of: SinkAsOf {
                    frontier: Antichain::from_elem(timestamp),
                    strict: !with_snapshot,
                },
            })
        };

        let dataflow = match from {
            TailFrom::Id(from_id) => {
                let from = self.catalog.get_entry(&from_id);
                let from_desc = from
                    .desc(
                        &self
                            .catalog
                            .resolve_full_name(from.name(), Some(session.conn_id())),
                    )
                    .unwrap()
                    .into_owned();
                let sink_id = self.catalog.allocate_user_id().await?;
                let sink_desc = make_sink_desc(self, from_id, from_desc, &[from_id][..])?;
                let sink_name = format!("tail-{}", sink_id);
                self.dataflow_builder(compute_instance)
                    .build_sink_dataflow(sink_name, sink_id, sink_desc)?
            }
            TailFrom::Query { expr, desc } => {
                let id = self.allocate_transient_id()?;
                let expr = self.view_optimizer.optimize(expr)?;
                let desc = RelationDesc::new(expr.typ(), desc.iter_names());
                let sink_desc = make_sink_desc(self, id, desc, &depends_on)?;
                let mut dataflow = DataflowDesc::new(format!("tail-{}", id));
                let mut dataflow_builder = self.dataflow_builder(compute_instance);
                dataflow_builder.import_view_into_dataflow(&id, &expr, &mut dataflow)?;
                dataflow_builder.build_sink_dataflow_into(&mut dataflow, id, sink_desc)?;
                dataflow
            }
        };

        let (sink_id, sink_desc) = dataflow.sink_exports.iter().next().unwrap();
        session.add_drop_sink(compute_instance, *sink_id);
        let arity = sink_desc.from_desc.arity();
        let (tx, rx) = mpsc::unbounded_channel();
        self.pending_tails
            .insert(*sink_id, PendingTail::new(tx, emit_progress, arity));
        self.ship_dataflow(dataflow, compute_instance).await;

        let resp = ExecuteResponse::Tailing { rx };
        match copy_to {
            None => Ok(resp),
            Some(format) => Ok(ExecuteResponse::CopyTo {
                format,
                resp: Box::new(resp),
            }),
        }
    }

    fn sequence_explain(
        &mut self,
        session: &Session,
        plan: ExplainPlan,
    ) -> Result<ExecuteResponse, AdapterError> {
        match plan {
            ExplainPlan::New(plan) => self.sequence_explain_new(session, plan),
            ExplainPlan::Old(plan) => self.sequence_explain_old(session, plan),
        }
    }

    fn sequence_explain_new(
        &mut self,
        session: &Session,
        plan: ExplainPlanNew,
    ) -> Result<ExecuteResponse, AdapterError> {
        let compute_instance = self
            .catalog
            .resolve_compute_instance(session.vars().cluster())?
            .id;

        let ExplainPlanNew {
            mut raw_plan,
            row_set_finishing,
            stage,
            format,
            config,
        } = plan;

        let decorrelate = |raw_plan: HirRelationExpr| -> Result<MirRelationExpr, AdapterError> {
            let decorrelated_plan = raw_plan.optimize_and_lower(&OptimizerConfig {
                qgm_optimizations: session.vars().qgm_optimizations(),
            })?;
            Ok(decorrelated_plan)
        };

        let optimize =
            |coord: &mut Self,
             decorrelated_plan: MirRelationExpr|
             -> Result<DataflowDescription<OptimizedMirRelationExpr>, AdapterError> {
                let optimized_plan = coord.view_optimizer.optimize(decorrelated_plan)?;
                let mut dataflow = DataflowDesc::new(format!("explanation"));
                coord
                    .dataflow_builder(compute_instance)
                    .import_view_into_dataflow(
                        // TODO: If explaining a view, pipe the actual id of the view.
                        &GlobalId::Explain,
                        &optimized_plan,
                        &mut dataflow,
                    )?;
                mz_transform::optimize_dataflow(
                    &mut dataflow,
                    &coord.index_oracle(compute_instance),
                )?;
                Ok(dataflow)
            };

        let explanation_string = match stage {
            ExplainStageNew::RawPlan => {
                // construct explanation context
                let catalog = self.catalog.for_session(session);
                let context = ExplainContext {
                    config: &config,
                    humanizer: &catalog,
                    used_indexes: UsedIndexes::new(Default::default()),
                    finishing: row_set_finishing,
                    fast_path_plan: Default::default(),
                };
                // explain plan
                Explainable::new(&mut raw_plan).explain(&format, &config, &context)?
            }
            ExplainStageNew::QueryGraph => {
                // run partial pipeline
                let mut model = mz_sql::query_model::Model::try_from(raw_plan)?;
                // construct explanation context
                let catalog = self.catalog.for_session(session);
                let context = ExplainContext {
                    config: &config,
                    humanizer: &catalog,
                    used_indexes: UsedIndexes::new(Default::default()),
                    finishing: row_set_finishing,
                    fast_path_plan: Default::default(),
                };
                // explain plan
                Explainable::new(&mut model).explain(&format, &config, &context)?
            }
            ExplainStageNew::OptimizedQueryGraph => {
                // run partial pipeline
                let mut model = mz_sql::query_model::Model::try_from(raw_plan)?;
                model.optimize();
                // construct explanation context
                let catalog = self.catalog.for_session(session);
                let context = ExplainContext {
                    config: &config,
                    humanizer: &catalog,
                    used_indexes: UsedIndexes::new(Default::default()),
                    finishing: row_set_finishing,
                    fast_path_plan: Default::default(),
                };
                // explain plan
                Explainable::new(&mut model).explain(&format, &config, &context)?
            }
            ExplainStageNew::DecorrelatedPlan => {
                // run partial pipeline
                let decorrelated_plan = decorrelate(raw_plan)?;
                self.validate_timeline(decorrelated_plan.depends_on())?;
                let mut dataflow = OptimizedMirRelationExpr::declare_optimized(decorrelated_plan);
                // construct explanation context
                let catalog = self.catalog.for_session(session);
                let context = ExplainContext {
                    config: &config,
                    humanizer: &catalog,
                    used_indexes: UsedIndexes::new(Default::default()),
                    finishing: row_set_finishing,
                    fast_path_plan: Default::default(),
                };
                // explain plan
                Explainable::new(&mut dataflow).explain(&format, &config, &context)?
            }
            ExplainStageNew::OptimizedPlan => {
                // run partial pipeline
                let decorrelated_plan = decorrelate(raw_plan)?;
                self.validate_timeline(decorrelated_plan.depends_on())?;
                let mut dataflow = optimize(self, decorrelated_plan)?;
                // construct explanation context
                let catalog = self.catalog.for_session(session);
                let context = ExplainContext {
                    config: &config,
                    humanizer: &catalog,
                    used_indexes: UsedIndexes::new(Default::default()),
                    finishing: row_set_finishing,
                    fast_path_plan: Default::default(),
                };
                // explain plan
                Explainable::new(&mut dataflow).explain(&format, &config, &context)?
            }
            ExplainStageNew::PhysicalPlan => {
                // run partial pipeline
                let decorrelated_plan = decorrelate(raw_plan)?;
                self.validate_timeline(decorrelated_plan.depends_on())?;
                let dataflow = optimize(self, decorrelated_plan)?;
                let mut dataflow_plan =
                    mz_compute_client::plan::Plan::<mz_repr::Timestamp>::finalize_dataflow(
                        dataflow,
                    )
                    .expect("Dataflow planning failed; unrecoverable error");
                // construct explanation context
                let catalog = self.catalog.for_session(session);
                let context = ExplainContext {
                    config: &config,
                    humanizer: &catalog,
                    used_indexes: UsedIndexes::new(Default::default()),
                    finishing: row_set_finishing,
                    fast_path_plan: Default::default(),
                };
                // explain plan
                Explainable::new(&mut dataflow_plan).explain(&format, &config, &context)?
            }
            ExplainStageNew::Trace => {
                let feature = "ExplainStageNew::Trace";
                Err(AdapterError::Unsupported(feature))?
            }
        };

        let rows = vec![Row::pack_slice(&[Datum::from(&*explanation_string)])];
        Ok(send_immediate_rows(rows))
    }

    fn sequence_explain_old(
        &mut self,
        session: &Session,
        plan: ExplainPlanOld,
    ) -> Result<ExecuteResponse, AdapterError> {
        let compute_instance = self
            .catalog
            .resolve_compute_instance(session.vars().cluster())?
            .id;

        let ExplainPlanOld {
            raw_plan,
            row_set_finishing,
            stage,
            options,
        } = plan;

        struct Timings {
            decorrelation: Option<Duration>,
            optimization: Option<Duration>,
        }

        let mut timings = Timings {
            decorrelation: None,
            optimization: None,
        };

        let decorrelate = |timings: &mut Timings,
                           raw_plan: HirRelationExpr|
         -> Result<MirRelationExpr, AdapterError> {
            let start = Instant::now();
            let decorrelated_plan = raw_plan.optimize_and_lower(&OptimizerConfig {
                qgm_optimizations: session.vars().qgm_optimizations(),
            })?;
            timings.decorrelation = Some(start.elapsed());
            Ok(decorrelated_plan)
        };

        let optimize =
            |timings: &mut Timings,
             coord: &mut Self,
             decorrelated_plan: MirRelationExpr|
             -> Result<DataflowDescription<OptimizedMirRelationExpr>, AdapterError> {
                let start = Instant::now();
                let optimized_plan = coord.view_optimizer.optimize(decorrelated_plan)?;
                let mut dataflow = DataflowDesc::new(format!("explanation"));
                coord
                    .dataflow_builder(compute_instance)
                    .import_view_into_dataflow(
                        // TODO: If explaining a view, pipe the actual id of the view.
                        &GlobalId::Explain,
                        &optimized_plan,
                        &mut dataflow,
                    )?;
                mz_transform::optimize_dataflow(
                    &mut dataflow,
                    &coord.index_oracle(compute_instance),
                )?;
                timings.optimization = Some(start.elapsed());
                Ok(dataflow)
            };

        let mut explanation_string = match stage {
            ExplainStageOld::RawPlan => {
                let catalog = self.catalog.for_session(session);
                let mut explanation = mz_sql::plan::Explanation::new(&raw_plan, &catalog);
                if let Some(row_set_finishing) = row_set_finishing {
                    explanation.explain_row_set_finishing(row_set_finishing);
                }
                if options.typed {
                    explanation.explain_types(&BTreeMap::new());
                }
                explanation.to_string()
            }
            ExplainStageOld::QueryGraph => {
                let catalog = self.catalog.for_session(session);
                let mut model = mz_sql::query_model::Model::try_from(raw_plan)?;
                model.as_dot("", &catalog, options.typed)?
            }
            ExplainStageOld::OptimizedQueryGraph => {
                let catalog = self.catalog.for_session(session);
                let mut model = mz_sql::query_model::Model::try_from(raw_plan)?;
                model.optimize();
                model.as_dot("", &catalog, options.typed)?
            }
            ExplainStageOld::DecorrelatedPlan => {
                let decorrelated_plan = OptimizedMirRelationExpr::declare_optimized(decorrelate(
                    &mut timings,
                    raw_plan,
                )?);
                let catalog = self.catalog.for_session(session);
                let formatter = DataflowGraphFormatter::new(&catalog, options.typed);
                let mut explanation = Explanation::new(&decorrelated_plan, &catalog, &formatter);
                if let Some(row_set_finishing) = row_set_finishing {
                    explanation.explain_row_set_finishing(row_set_finishing);
                }
                explanation.to_string()
            }
            ExplainStageOld::OptimizedPlan => {
                let decorrelated_plan = decorrelate(&mut timings, raw_plan)?;
                self.validate_timeline(decorrelated_plan.depends_on())?;
                let dataflow = optimize(&mut timings, self, decorrelated_plan)?;
                let catalog = self.catalog.for_session(session);
                let formatter = DataflowGraphFormatter::new(&catalog, options.typed);
                let mut explanation =
                    Explanation::new_from_dataflow(&dataflow, &catalog, &formatter);
                if let Some(row_set_finishing) = row_set_finishing {
                    explanation.explain_row_set_finishing(row_set_finishing);
                }
                explanation.to_string()
            }
            ExplainStageOld::PhysicalPlan => {
                let decorrelated_plan = decorrelate(&mut timings, raw_plan)?;
                self.validate_timeline(decorrelated_plan.depends_on())?;
                let dataflow = optimize(&mut timings, self, decorrelated_plan)?;
                let dataflow_plan =
                    mz_compute_client::plan::Plan::<mz_repr::Timestamp>::finalize_dataflow(
                        dataflow,
                    )
                    .expect("Dataflow planning failed; unrecoverable error");
                let catalog = self.catalog.for_session(session);
                let mut explanation =
                    Explanation::new_from_dataflow(&dataflow_plan, &catalog, &JsonViewFormatter {});
                if let Some(row_set_finishing) = row_set_finishing {
                    explanation.explain_row_set_finishing(row_set_finishing);
                }
                explanation.to_string()
            }
            ExplainStageOld::Timestamp => {
                let decorrelated_plan = decorrelate(&mut timings, raw_plan)?;
                let optimized_plan = self.view_optimizer.optimize(decorrelated_plan)?;
                self.validate_timeline(optimized_plan.depends_on())?;
                let source_ids = optimized_plan.depends_on();
                let id_bundle = self
                    .index_oracle(compute_instance)
                    .sufficient_collections(&source_ids);
                // TODO: determine_timestamp takes a mut self to track table linearizability,
                // so explaining a plan involving tables has side effects. Removing those side
                // effects would be good.
                let timestamp = self.determine_timestamp(
                    &session,
                    &id_bundle,
                    &QueryWhen::Immediately,
                    compute_instance,
                )?;
                let since = self.least_valid_read(&id_bundle).elements().to_vec();
                let upper = self.least_valid_write(&id_bundle).elements().to_vec();
                let has_table = id_bundle.iter().any(|id| self.catalog.uses_tables(id));
                let table_read_ts = if has_table {
                    Some(self.get_local_read_ts())
                } else {
                    None
                };
                let mut sources = Vec::new();
                {
                    let storage = self.controller.storage();
                    for id in id_bundle.storage_ids.iter() {
                        let state = storage.collection(*id).unwrap();
                        let name = self
                            .catalog
                            .try_get_entry(id)
                            .map(|item| item.name())
                            .map(|name| {
                                self.catalog
                                    .resolve_full_name(name, Some(session.conn_id()))
                                    .to_string()
                            })
                            .unwrap_or_else(|| id.to_string());
                        sources.push(TimestampSource {
                            name: format!("{name} ({id}, storage)"),
                            read_frontier: state.implied_capability.elements().to_vec(),
                            write_frontier: state
                                .write_frontier
                                .frontier()
                                .to_owned()
                                .elements()
                                .to_vec(),
                        });
                    }
                }
                {
                    if let Some(compute_ids) = id_bundle.compute_ids.get(&compute_instance) {
                        let compute = self.controller.compute(compute_instance).unwrap();
                        for id in compute_ids {
                            let state = compute.collection(*id).unwrap();
                            let name = self
                                .catalog
                                .try_get_entry(id)
                                .map(|item| item.name())
                                .map(|name| {
                                    self.catalog
                                        .resolve_full_name(name, Some(session.conn_id()))
                                        .to_string()
                                })
                                .unwrap_or_else(|| id.to_string());
                            sources.push(TimestampSource {
                                name: format!("{name} ({id}, compute)"),
                                read_frontier: state.implied_capability.elements().to_vec(),
                                write_frontier: state
                                    .write_frontier
                                    .frontier()
                                    .to_owned()
                                    .elements()
                                    .to_vec(),
                            });
                        }
                    }
                }
                let explanation = TimestampExplanation {
                    timestamp,
                    since,
                    upper,
                    has_table,
                    table_read_ts,
                    sources,
                };
                explanation.to_string()
            }
        };
        if options.timing {
            if let Some(decorrelation) = &timings.decorrelation {
                write!(
                    explanation_string,
                    "\nDecorrelation time: {}",
                    Interval {
                        months: 0,
                        days: 0,
                        micros: decorrelation.as_micros().try_into().unwrap(),
                    }
                )
                .expect("Write failed");
            }
            if let Some(optimization) = &timings.optimization {
                write!(
                    explanation_string,
                    "\nOptimization time: {}",
                    Interval {
                        months: 0,
                        days: 0,
                        micros: optimization.as_micros().try_into().unwrap(),
                    }
                )
                .expect("Write failed");
            }
            if timings.decorrelation.is_some() || timings.optimization.is_some() {
                explanation_string.push_str("\n");
            }
        }
        let rows = vec![Row::pack_slice(&[Datum::from(&*explanation_string)])];
        Ok(send_immediate_rows(rows))
    }

    #[tracing::instrument(level = "debug", skip_all)]
    pub(crate) fn sequence_send_diffs(
        &mut self,
        session: &mut Session,
        mut plan: SendDiffsPlan,
    ) -> Result<ExecuteResponse, AdapterError> {
        let affected_rows = {
            let mut affected_rows = Diff::from(0);
            let mut all_positive_diffs = true;
            // If all diffs are positive, the number of affected rows is just the
            // sum of all unconsolidated diffs.
            for (_, diff) in plan.updates.iter() {
                if *diff < 0 {
                    all_positive_diffs = false;
                    break;
                }

                affected_rows += diff;
            }

            if !all_positive_diffs {
                // Consolidate rows. This is useful e.g. for an UPDATE where the row
                // doesn't change, and we need to reflect that in the number of
                // affected rows.
                differential_dataflow::consolidation::consolidate(&mut plan.updates);

                affected_rows = 0;
                // With retractions, the number of affected rows is not the number
                // of rows we see, but the sum of the absolute value of their diffs,
                // e.g. if one row is retracted and another is added, the total
                // number of rows affected is 2.
                for (_, diff) in plan.updates.iter() {
                    affected_rows += diff.abs();
                }
            }

            usize::try_from(affected_rows).expect("positive isize must fit")
        };
        event!(
            Level::TRACE,
            affected_rows,
            id = format!("{:?}", plan.id),
            kind = format!("{:?}", plan.kind),
            updates = plan.updates.len(),
            returning = plan.returning.len(),
        );

        session.add_transaction_ops(TransactionOps::Writes(vec![WriteOp {
            id: plan.id,
            rows: plan.updates,
        }]))?;
        if !plan.returning.is_empty() {
            let finishing = RowSetFinishing {
                order_by: Vec::new(),
                limit: None,
                offset: 0,
                project: (0..plan.returning[0].0.iter().count()).collect(),
            };
            return Ok(send_immediate_rows(finishing.finish(plan.returning)));
        }
        Ok(match plan.kind {
            MutationKind::Delete => ExecuteResponse::Deleted(affected_rows),
            MutationKind::Insert => ExecuteResponse::Inserted(affected_rows),
            MutationKind::Update => ExecuteResponse::Updated(affected_rows / 2),
        })
    }

    async fn sequence_insert(
        &mut self,
        tx: ClientTransmitter<ExecuteResponse>,
        mut session: Session,
        plan: InsertPlan,
    ) {
        let optimized_mir = if let MirRelationExpr::Constant { .. } = &plan.values {
            // We don't perform any optimizations on an expression that is already
            // a constant for writes, as we want to maximize bulk-insert throughput.
            OptimizedMirRelationExpr(plan.values)
        } else {
            match self.view_optimizer.optimize(plan.values) {
                Ok(m) => m,
                Err(e) => {
                    tx.send(Err(e.into()), session);
                    return;
                }
            }
        };

        match optimized_mir.into_inner() {
            constants @ MirRelationExpr::Constant { .. } if plan.returning.is_empty() => tx.send(
                self.sequence_insert_constant(&mut session, plan.id, constants),
                session,
            ),
            // All non-constant values must be planned as read-then-writes.
            mut selection => {
                let desc_arity = match self.catalog.try_get_entry(&plan.id) {
                    Some(table) => table
                        .desc(
                            &self
                                .catalog
                                .resolve_full_name(table.name(), Some(session.conn_id())),
                        )
                        .expect("desc called on table")
                        .arity(),
                    None => {
                        tx.send(
                            Err(AdapterError::SqlCatalog(CatalogError::UnknownItem(
                                plan.id.to_string(),
                            ))),
                            session,
                        );
                        return;
                    }
                };

                if selection.contains_temporal() {
                    tx.send(
                        Err(AdapterError::Unsupported(
                            "calls to mz_logical_timestamp in write statements",
                        )),
                        session,
                    );
                    return;
                }

                let finishing = RowSetFinishing {
                    order_by: vec![],
                    limit: None,
                    offset: 0,
                    project: (0..desc_arity).collect(),
                };

                let read_then_write_plan = ReadThenWritePlan {
                    id: plan.id,
                    selection,
                    finishing,
                    assignments: HashMap::new(),
                    kind: MutationKind::Insert,
                    returning: plan.returning,
                };

                self.sequence_read_then_write(tx, session, read_then_write_plan)
                    .await;
            }
        }
    }

    fn sequence_insert_constant(
        &mut self,
        session: &mut Session,
        id: GlobalId,
        constants: MirRelationExpr,
    ) -> Result<ExecuteResponse, AdapterError> {
        // Insert can be queued, so we need to re-verify the id exists.
        let desc = match self.catalog.try_get_entry(&id) {
            Some(table) => table.desc(
                &self
                    .catalog
                    .resolve_full_name(table.name(), Some(session.conn_id())),
            )?,
            None => {
                return Err(AdapterError::SqlCatalog(CatalogError::UnknownItem(
                    id.to_string(),
                )))
            }
        };

        match constants {
            MirRelationExpr::Constant { rows, typ: _ } => {
                let rows = rows?;
                for (row, _) in &rows {
                    for (i, datum) in row.iter().enumerate() {
                        desc.constraints_met(i, &datum)?;
                    }
                }
                let diffs_plan = SendDiffsPlan {
                    id,
                    updates: rows,
                    kind: MutationKind::Insert,
                    returning: Vec::new(),
                };
                self.sequence_send_diffs(session, diffs_plan)
            }
            o => panic!(
                "tried using sequence_insert_constant on non-constant MirRelationExpr {:?}",
                o
            ),
        }
    }

    pub(crate) fn sequence_copy_rows(
        &mut self,
        session: &mut Session,
        id: GlobalId,
        columns: Vec<usize>,
        rows: Vec<Row>,
    ) -> Result<ExecuteResponse, AdapterError> {
        let catalog = self.catalog.for_session(session);
        let values = mz_sql::plan::plan_copy_from(&session.pcx(), &catalog, id, columns, rows)?;
        let values = self.view_optimizer.optimize(values.lower())?;
        // Copied rows must always be constants.
        self.sequence_insert_constant(session, id, values.into_inner())
    }

    // ReadThenWrite is a plan whose writes depend on the results of a
    // read. This works by doing a Peek then queuing a SendDiffs. No writes
    // or read-then-writes can occur between the Peek and SendDiff otherwise a
    // serializability violation could occur.
    async fn sequence_read_then_write(
        &mut self,
        tx: ClientTransmitter<ExecuteResponse>,
        mut session: Session,
        plan: ReadThenWritePlan,
    ) {
        guard_write_critical_section!(self, tx, session, Plan::ReadThenWrite(plan));

        let ReadThenWritePlan {
            id,
            kind,
            selection,
            assignments,
            finishing,
            returning,
        } = plan;

        // Read then writes can be queued, so re-verify the id exists.
        let desc = match self.catalog.try_get_entry(&id) {
            Some(table) => table
                .desc(
                    &self
                        .catalog
                        .resolve_full_name(table.name(), Some(session.conn_id())),
                )
                .expect("desc called on table")
                .into_owned(),
            None => {
                tx.send(
                    Err(AdapterError::SqlCatalog(CatalogError::UnknownItem(
                        id.to_string(),
                    ))),
                    session,
                );
                return;
            }
        };

        // Ensure all objects `selection` depends on are valid for
        // `ReadThenWrite` operations, i.e. they do not refer to any objects
        // whose notion of time moves differently than that of user tables.
        // `true` indicates they're all valid; `false` there are > 0 invalid
        // dependencies.
        //
        // This limitation is meant to ensure no writes occur between this read
        // and the subsequent write.
        fn validate_read_dependencies<S>(catalog: &Catalog<S>, id: &GlobalId) -> bool
        where
            S: mz_stash::Append,
        {
            use CatalogItemType::*;
            match catalog.try_get_entry(id) {
                Some(entry) => match entry.item().typ() {
                    typ @ (Func | View | MaterializedView) => {
                        let valid_id = id.is_user() || matches!(typ, Func);
                        valid_id
                            && (
                                // empty `uses` indicates either system func or
                                // view created from constants
                                entry.uses().is_empty()
                                    || entry
                                        .uses()
                                        .iter()
                                        .all(|id| validate_read_dependencies(catalog, id))
                            )
                    }
                    Source | Secret | Connection => false,
                    // Cannot select from sinks or indexes
                    Sink | Index => unreachable!(),
                    Table => id.is_user(),
                    Type => true,
                },
                None => false,
            }
        }

        for id in selection.depends_on() {
            if !validate_read_dependencies(&self.catalog, &id) {
                tx.send(Err(AdapterError::InvalidTableMutationSelection), session);
                return;
            }
        }

        let ts = self.get_local_read_ts();
        let ts = MirScalarExpr::literal_ok(
            Datum::from(Numeric::from(ts)),
            ScalarType::Numeric {
                max_scale: Some(NumericMaxScale::ZERO),
            },
        );
        let peek_response = match self
            .sequence_peek(
                &mut session,
                PeekPlan {
                    source: selection,
                    when: QueryWhen::AtTimestamp(ts),
                    finishing,
                    copy_to: None,
                },
            )
            .await
        {
            Ok(resp) => resp,
            Err(e) => {
                tx.send(Err(e), session);
                return;
            }
        };

        let timeout_dur = *session.vars().statement_timeout();

        let internal_cmd_tx = self.internal_cmd_tx.clone();
        task::spawn(|| format!("sequence_read_then_write:{id}"), async move {
            let arena = RowArena::new();
            let diffs = match peek_response {
                ExecuteResponse::SendingRows {
                    future: batch,
                    span: _,
                } => {
                    // TODO: This timeout should be removed once #11782 lands;
                    // we should instead periodically ensure clusters are
                    // healthy and actively cancel any work waiting on unhealthy
                    // clusters.
                    match tokio::time::timeout(timeout_dur, batch).await {
                        Ok(res) => match res {
                            PeekResponseUnary::Rows(rows) => {
                                |rows: Vec<Row>| -> Result<Vec<(Row, Diff)>, AdapterError> {
                                    // Use 2x row len incase there's some assignments.
                                    let mut diffs = Vec::with_capacity(rows.len() * 2);
                                    let mut datum_vec = mz_repr::DatumVec::new();
                                    for row in rows {
                                        if !assignments.is_empty() {
                                            assert!(
                                                matches!(kind, MutationKind::Update),
                                                "only updates support assignments"
                                            );
                                            let mut datums = datum_vec.borrow_with(&row);
                                            let mut updates = vec![];
                                            for (idx, expr) in &assignments {
                                                let updated = match expr.eval(&datums, &arena) {
                                                    Ok(updated) => updated,
                                                    Err(e) => {
                                                        return Err(AdapterError::Unstructured(
                                                            anyhow!(e),
                                                        ))
                                                    }
                                                };
                                                desc.constraints_met(*idx, &updated)?;
                                                updates.push((*idx, updated));
                                            }
                                            for (idx, new_value) in updates {
                                                datums[idx] = new_value;
                                            }
                                            let updated = Row::pack_slice(&datums);
                                            diffs.push((updated, 1));
                                        }
                                        match kind {
                                            // Updates and deletes always remove the
                                            // current row. Updates will also add an
                                            // updated value.
                                            MutationKind::Update | MutationKind::Delete => {
                                                diffs.push((row, -1))
                                            }
                                            MutationKind::Insert => diffs.push((row, 1)),
                                        }
                                    }
                                    Ok(diffs)
                                }(rows)
                            }
                            PeekResponseUnary::Canceled => {
                                Err(AdapterError::Unstructured(anyhow!("execution canceled")))
                            }
                            PeekResponseUnary::Error(e) => {
                                Err(AdapterError::Unstructured(anyhow!(e)))
                            }
                        },
                        Err(_) => {
                            // We timed out, so remove the pending peek. This is
                            // best-effort and doesn't guarantee we won't
                            // receive a response.
                            internal_cmd_tx
                                .send(Message::RemovePendingPeeks {
                                    conn_id: session.conn_id(),
                                })
                                .expect("sending to internal_cmd_tx cannot fail");
                            Err(AdapterError::StatementTimeout)
                        }
                    }
                }
                _ => Err(AdapterError::Unstructured(anyhow!("expected SendingRows"))),
            };
            let mut returning_rows = Vec::new();
            let mut diff_err: Option<AdapterError> = None;
            if !returning.is_empty() && diffs.is_ok() {
                let arena = RowArena::new();
                for (row, diff) in diffs.as_ref().unwrap() {
                    if diff < &1 {
                        continue;
                    }
                    let mut returning_row = Row::with_capacity(returning.len());
                    let mut packer = returning_row.packer();
                    for expr in &returning {
                        let datums: Vec<_> = row.iter().collect();
                        match expr.eval(&datums, &arena) {
                            Ok(datum) => {
                                packer.push(datum);
                            }
                            Err(err) => {
                                diff_err = Some(err.into());
                                break;
                            }
                        }
                    }
                    let diff = NonZeroI64::try_from(*diff).expect("known to be >= 1");
                    let diff = match NonZeroUsize::try_from(diff) {
                        Ok(diff) => diff,
                        Err(err) => {
                            diff_err = Some(err.into());
                            break;
                        }
                    };
                    returning_rows.push((returning_row, diff));
                    if diff_err.is_some() {
                        break;
                    }
                }
            }
            let diffs = if let Some(err) = diff_err {
                Err(err)
            } else {
                diffs
            };
            internal_cmd_tx
                .send(Message::SendDiffs(SendDiffs {
                    session,
                    tx,
                    id,
                    diffs,
                    kind,
                    returning: returning_rows,
                }))
                .expect("sending to internal_cmd_tx cannot fail");
        });
    }

    async fn sequence_alter_item_rename(
        &mut self,
        session: &Session,
        plan: AlterItemRenamePlan,
    ) -> Result<ExecuteResponse, AdapterError> {
        let op = catalog::Op::RenameItem {
            id: plan.id,
            current_full_name: plan.current_full_name,
            to_name: plan.to_name,
        };
        match self
            .catalog_transact(Some(session), vec![op], |_| Ok(()))
            .await
        {
            Ok(()) => Ok(ExecuteResponse::AlteredObject(plan.object_type)),
            Err(err) => Err(err),
        }
    }

    async fn sequence_alter_index_set_options(
        &mut self,
        plan: AlterIndexSetOptionsPlan,
    ) -> Result<ExecuteResponse, AdapterError> {
        self.set_index_options(plan.id, plan.options).await?;
        Ok(ExecuteResponse::AlteredObject(ObjectType::Index))
    }

    async fn sequence_alter_index_reset_options(
        &mut self,
        plan: AlterIndexResetOptionsPlan,
    ) -> Result<ExecuteResponse, AdapterError> {
        let mut options = Vec::with_capacity(plan.options.len());
        for o in plan.options {
            options.push(match o {
                IndexOptionName::LogicalCompactionWindow => IndexOption::LogicalCompactionWindow(
                    DEFAULT_LOGICAL_COMPACTION_WINDOW_MS.map(Duration::from_millis),
                ),
            });
        }

        self.set_index_options(plan.id, options).await?;

        Ok(ExecuteResponse::AlteredObject(ObjectType::Index))
    }

    async fn set_index_options(
        &mut self,
        id: GlobalId,
        options: Vec<IndexOption>,
    ) -> Result<(), AdapterError> {
        for o in options {
            match o {
                IndexOption::LogicalCompactionWindow(window) => {
                    // The index is on a specific compute instance.
                    let compute_instance = self
                        .catalog
                        .get_entry(&id)
                        .index()
                        .expect("setting options on index")
                        .compute_instance;
                    let window = window.map(duration_to_timestamp_millis);
                    let policy = match window {
                        Some(time) => ReadPolicy::lag_writes_by(time),
                        None => ReadPolicy::ValidFrom(Antichain::from_elem(Timestamp::minimum())),
                    };
                    self.update_compute_base_read_policy(compute_instance, id, policy)
                        .await;
                }
            }
        }
        Ok(())
    }

    async fn sequence_alter_secret(
        &mut self,
        session: &Session,
        plan: AlterSecretPlan,
    ) -> Result<ExecuteResponse, AdapterError> {
        let AlterSecretPlan { id, mut secret_as } = plan;

        let payload = self.extract_secret(session, &mut secret_as)?;

        self.secrets_controller.ensure(id, &payload).await?;

        Ok(ExecuteResponse::AlteredObject(ObjectType::Secret))
    }

    fn extract_secret(
        &mut self,
        session: &Session,
        mut secret_as: &mut MirScalarExpr,
    ) -> Result<Vec<u8>, AdapterError> {
        let temp_storage = RowArena::new();
        prep_scalar_expr(
            self.catalog.state(),
            &mut secret_as,
            ExprPrepStyle::OneShot {
                logical_time: None,
                session,
            },
        )?;
        let evaled = secret_as.eval(&[], &temp_storage)?;

        if evaled == Datum::Null {
            coord_bail!("secret value can not be null");
        }

        let payload = evaled.unwrap_bytes();

        // Limit the size of a secret to 512 KiB
        // This is the largest size of a single secret in Consul/Kubernetes
        // We are enforcing this limit across all types of Secrets Controllers
        // Most secrets are expected to be roughly 75B
        if payload.len() > 1024 * 512 {
            coord_bail!("secrets can not be bigger than 512KiB")
        }

        return Ok(Vec::from(payload));
    }

    // Returns the name of the portal to execute.
    fn sequence_execute(
        &mut self,
        session: &mut Session,
        plan: ExecutePlan,
    ) -> Result<String, AdapterError> {
        // Verify the stmt is still valid.
        self.verify_prepared_statement(session, &plan.name)?;
        let ps = session
            .get_prepared_statement_unverified(&plan.name)
            .expect("known to exist");
        let sql = ps.sql().cloned();
        let desc = ps.desc().clone();
        let revision = ps.catalog_revision;
        session.create_new_portal(sql, desc, plan.params, Vec::new(), revision)
    }

    pub(crate) fn allocate_transient_id(&mut self) -> Result<GlobalId, AdapterError> {
        let id = self.transient_id_counter;
        if id == u64::MAX {
            coord_bail!("id counter overflows i64");
        }
        self.transient_id_counter += 1;
        Ok(GlobalId::Transient(id))
    }
}<|MERGE_RESOLUTION|>--- conflicted
+++ resolved
@@ -1617,17 +1617,11 @@
             .await;
 
         let (response, action) = match result {
-<<<<<<< HEAD
-            Ok((Some(writes), _)) if writes.is_empty() => (response, action),
-            Ok((Some(writes), write_lock_guard)) => {
-                self.submit_write(PendingWriteTxn::User {
-=======
             Ok((Some(TransactionOps::Writes(writes)), _)) if writes.is_empty() => {
                 (response, action)
             }
             Ok((Some(TransactionOps::Writes(writes)), write_lock_guard)) => {
-                self.submit_write(PendingWriteTxn {
->>>>>>> f5f63698
+                self.submit_write(PendingWriteTxn::User {
                     writes,
                     write_lock_guard,
                     pending_txn: PendingTxn {
