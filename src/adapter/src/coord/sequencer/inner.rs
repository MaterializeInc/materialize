--- conflicted
+++ resolved
@@ -4052,15 +4052,11 @@
             let privileges = self
                 .catalog()
                 .get_privileges(&object_id, session.conn_id())
-<<<<<<< HEAD
-                .expect("cannot grant privileges on objects without privileges");
-=======
                 // Should be unreachable since the parser will refuse to parse grant/revoke
                 // statements on objects without privileges.
                 .ok_or(AdapterError::Unsupported(
                     "GRANTs/REVOKEs on an object type with no privileges",
                 ))?;
->>>>>>> 4d4f9172
 
             for grantee in &grantees {
                 self.catalog().ensure_not_system_role(grantee)?;
