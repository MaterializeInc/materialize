--- conflicted
+++ resolved
@@ -3944,11 +3944,7 @@
         };
         for privilege_object in &privilege_objects {
             self.catalog()
-<<<<<<< HEAD
                 .ensure_not_system_role(&privilege_object.role_id)?;
-=======
-                .ensure_not_reserved_role(&privilege_object.role_id)?;
->>>>>>> b009696c
             if let Some(database_id) = privilege_object.database_id {
                 self.catalog()
                     .ensure_not_reserved_object(&database_id.into(), session.conn_id())?;
