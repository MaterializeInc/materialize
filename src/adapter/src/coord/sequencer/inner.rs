// Copyright Materialize, Inc. and contributors. All rights reserved.
//
// Use of this software is governed by the Business Source License
// included in the LICENSE file.
//
// As of the Change Date specified in that file, in accordance with
// the Business Source License, use of this software will be governed
// by the Apache License, Version 2.0.

use std::borrow::Cow;
use std::collections::{BTreeMap, BTreeSet};
use std::iter;
use std::num::{NonZeroI64, NonZeroUsize};
use std::panic::AssertUnwindSafe;
use std::sync::Arc;
use std::time::{Duration, Instant};

use anyhow::anyhow;
use futures::future::BoxFuture;
use itertools::Itertools;
use maplit::btreeset;
use mz_cloud_resources::VpcEndpointConfig;
use mz_compute_types::dataflows::{DataflowDesc, DataflowDescription, IndexDesc};
use mz_compute_types::sinks::{ComputeSinkConnection, ComputeSinkDesc, SubscribeSinkConnection};
use mz_controller_types::{ClusterId, ReplicaId};
use mz_expr::{
    permutation_for_arrangement, CollectionPlan, MirScalarExpr, OptimizedMirRelationExpr,
    RowSetFinishing,
};
use mz_ore::collections::CollectionExt;
use mz_ore::tracing::OpenTelemetryContext;
use mz_ore::vec::VecExt;
use mz_ore::{soft_assert, task};
use mz_repr::adt::jsonb::Jsonb;
use mz_repr::adt::mz_acl_item::{MzAclItem, PrivilegeMap};
use mz_repr::explain::{ExplainFormat, ExprHumanizer, UsedIndexes};
use mz_repr::role_id::RoleId;
use mz_repr::{Datum, Diff, GlobalId, RelationDesc, RelationType, Row, RowArena, Timestamp};
use mz_sql::ast::{ExplainStage, IndexOptionName};
use mz_sql::catalog::{
    CatalogCluster, CatalogClusterReplica, CatalogDatabase, CatalogError,
    CatalogItem as SqlCatalogItem, CatalogItemType, CatalogRole, CatalogSchema, CatalogTypeDetails,
    ErrorMessageObjectDescription, ObjectType, SessionCatalog,
};
use mz_sql::names::{
    ObjectId, QualifiedItemName, ResolvedDatabaseSpecifier, ResolvedIds, ResolvedItemName,
    SchemaSpecifier, SystemObjectId,
};
// Import `plan` module, but only import select elements to avoid merge conflicts on use statements.
use mz_sql::plan::{
    AlterOptionParameter, Explainee, IndexOption, MaterializedView, MutationKind, OptimizerConfig,
    Params, Plan, QueryWhen, SideEffectingFunc, SourceSinkClusterConfig, SubscribeFrom,
    UpdatePrivilege,
};
use mz_sql::session::vars::{
    IsolationLevel, OwnedVarInput, Var, VarInput, CLUSTER_VAR_NAME, DATABASE_VAR_NAME,
    ENABLE_RBAC_CHECKS, SCHEMA_ALIAS, TRANSACTION_ISOLATION_VAR_NAME,
};
use mz_sql::{plan, rbac};
use mz_sql_parser::ast::display::AstDisplay;
use mz_sql_parser::ast::{
    AlterSourceAddSubsourceOptionName, CreateSourceConnection, CreateSourceSubsource,
    DeferredItemName, PgConfigOption, PgConfigOptionName, ReferencedSubsources, Statement,
    TransactionMode, WithOptionValue,
};
use mz_ssh_util::keys::SshKeyPairSet;
use mz_storage_client::controller::{
    CollectionDescription, DataSource, DataSourceOther, ReadPolicy,
};
use mz_storage_types::connections::inline::IntoInlineConnection;
use mz_storage_types::controller::StorageError;
use mz_storage_types::sinks::StorageSinkConnectionBuilder;
use mz_transform::dataflow::DataflowMetainfo;
use mz_transform::optimizer_notices::OptimizerNotice;
use mz_transform::{EmptyStatisticsOracle, Optimizer, StatisticsOracle};
use timely::progress::{Antichain, Timestamp as TimelyTimestamp};
use tokio::sync::{mpsc, oneshot, OwnedMutexGuard};
use tracing::instrument::WithSubscriber;
use tracing::{event, warn, Level};

use crate::catalog::{
    self, Catalog, CatalogItem, CatalogState, Cluster, ConnCatalog, Connection, DataSourceDesc,
    StorageSinkConnectionState, UpdatePrivilegeVariant,
};
use crate::client::ConnectionId;
use crate::command::{ExecuteResponse, Response};
use crate::coord::appends::{Deferred, DeferredPlan, PendingWriteTxn};
use crate::coord::dataflows::{
    prep_relation_expr, prep_scalar_expr, ComputeInstanceSnapshot, DataflowBuilder, EvalTime,
    ExprPrepStyle,
};
use crate::coord::id_bundle::CollectionIdBundle;
use crate::coord::peek::{FastPathPlan, PlannedPeek};
use crate::coord::read_policy::SINCE_GRANULARITY;
use crate::coord::timeline::TimelineContext;
use crate::coord::timestamp_selection::{
    TimestampContext, TimestampDetermination, TimestampProvider, TimestampSource,
};
use crate::coord::{
    peek, Coordinator, CreateConnectionValidationReady, ExecuteContext, Message, PeekStage,
    PeekStageFinish, PeekStageOptimize, PeekStageTimestamp, PeekStageValidate, PendingRead,
    PendingReadTxn, PendingTxn, PendingTxnResponse, PlanValidity, RealTimeRecencyContext,
    SinkConnectionReady, TargetCluster, DEFAULT_LOGICAL_COMPACTION_WINDOW_TS,
};
use crate::error::AdapterError;
use crate::explain::explain_dataflow;
use crate::explain::optimizer_trace::OptimizerTrace;
use crate::notice::{AdapterNotice, DroppedInUseIndex};
use crate::session::{EndTransactionAction, Session, TransactionOps, TransactionStatus, WriteOp};
use crate::subscribe::ActiveSubscribe;
use crate::util::{viewable_variables, ClientTransmitter, ComputeSinkId, ResultExt};
use crate::{guard_write_critical_section, PeekResponseUnary, TimestampExplanation};

/// Attempts to evaluate an expression. If an error is returned then the error is sent
/// to the client and the function is exited.
macro_rules! return_if_err {
    ($expr:expr, $ctx:expr) => {
        match $expr {
            Ok(v) => v,
            Err(e) => return $ctx.retire(Err(e.into())),
        }
    };
}

pub(super) use return_if_err;

struct DropOps {
    ops: Vec<catalog::Op>,
    dropped_active_db: bool,
    dropped_active_cluster: bool,
    dropped_in_use_indexes: Vec<DroppedInUseIndex>,
}

// A bundle of values returned from create_source_inner
struct CreateSourceInner {
    ops: Vec<catalog::Op>,
    sources: Vec<(GlobalId, catalog::Source)>,
    if_not_exists_ids: BTreeMap<GlobalId, QualifiedItemName>,
}

impl Coordinator {
    async fn create_source_inner(
        &mut self,
        session: &mut Session,
        plans: Vec<plan::CreateSourcePlans>,
    ) -> Result<CreateSourceInner, AdapterError> {
        let mut ops = vec![];
        let mut sources = vec![];

        let if_not_exists_ids = plans
            .iter()
            .filter_map(
                |plan::CreateSourcePlans {
                     source_id,
                     plan,
                     resolved_ids: _,
                 }| {
                    if plan.if_not_exists {
                        Some((*source_id, plan.name.clone()))
                    } else {
                        None
                    }
                },
            )
            .collect::<BTreeMap<_, _>>();

        for plan::CreateSourcePlans {
            source_id,
            plan,
            resolved_ids,
        } in plans
        {
            let name = plan.name.clone();
            let source_oid = self.catalog_mut().allocate_oid()?;
            let cluster_id = match plan.source.data_source {
                mz_sql::plan::DataSourceDesc::Ingestion(_) => Some(
                    self.create_linked_cluster_ops(
                        source_id,
                        &plan.name,
                        &plan.cluster_config,
                        &mut ops,
                        session,
                    )
                    .await?,
                ),
                mz_sql::plan::DataSourceDesc::Webhook { .. } => {
                    plan.cluster_config.cluster_id().cloned()
                }
                _ => None,
            };
            let source =
                catalog::Source::new(source_id, plan, cluster_id, resolved_ids, None, false);
            ops.push(catalog::Op::CreateItem {
                id: source_id,
                oid: source_oid,
                name,
                item: CatalogItem::Source(source.clone()),
                owner_id: *session.current_role_id(),
            });
            sources.push((source_id, source));
        }

        Ok(CreateSourceInner {
            ops,
            sources,
            if_not_exists_ids,
        })
    }

    #[tracing::instrument(level = "debug", skip(self))]
    pub(super) async fn sequence_create_source(
        &mut self,
        session: &mut Session,
        plans: Vec<plan::CreateSourcePlans>,
    ) -> Result<ExecuteResponse, AdapterError> {
        let CreateSourceInner {
            ops,
            sources,
            if_not_exists_ids,
        } = self.create_source_inner(session, plans).await?;

        match self.catalog_transact(Some(session), ops).await {
            Ok(()) => {
                let mut source_ids = Vec::with_capacity(sources.len());
                for (source_id, source) in sources {
                    let source_status_collection_id =
                        Some(self.catalog().resolve_builtin_storage_collection(
                            &mz_catalog::builtin::MZ_SOURCE_STATUS_HISTORY,
                        ));

                    let (data_source, status_collection_id) = match source.data_source {
                        DataSourceDesc::Ingestion(ingestion) => {
                            let ingestion =
                                ingestion.into_inline_connection(self.catalog().state());

                            (
                                DataSource::Ingestion(ingestion),
                                source_status_collection_id,
                            )
                        }
                        // Subsources use source statuses.
                        DataSourceDesc::Source => (
                            DataSource::Other(DataSourceOther::Source),
                            source_status_collection_id,
                        ),
                        DataSourceDesc::Progress => (DataSource::Progress, None),
                        DataSourceDesc::Webhook { .. } => {
                            if let Some(url) =
                                self.catalog().state().try_get_webhook_url(&source_id)
                            {
                                session.add_notice(AdapterNotice::WebhookSourceCreated { url })
                            }

                            (DataSource::Webhook, None)
                        }
                        DataSourceDesc::Introspection(_) => {
                            unreachable!("cannot create sources with introspection data sources")
                        }
                    };

                    self.maybe_create_linked_cluster(source_id).await;

                    self.controller
                        .storage
                        .create_collections(vec![(
                            source_id,
                            CollectionDescription {
                                desc: source.desc.clone(),
                                data_source,
                                since: None,
                                status_collection_id,
                            },
                        )])
                        .await
                        .unwrap_or_terminate("cannot fail to create collections");

                    source_ids.push(source_id);
                }

                self.initialize_storage_read_policies(
                    source_ids,
                    Some(DEFAULT_LOGICAL_COMPACTION_WINDOW_TS),
                )
                .await;

                Ok(ExecuteResponse::CreatedSource)
            }
            Err(AdapterError::Catalog(catalog::Error {
                kind: catalog::ErrorKind::Sql(CatalogError::ItemAlreadyExists(id, _)),
            })) if if_not_exists_ids.contains_key(&id) => {
                session.add_notice(AdapterNotice::ObjectAlreadyExists {
                    name: if_not_exists_ids[&id].item.clone(),
                    ty: "source",
                });
                Ok(ExecuteResponse::CreatedSource)
            }
            Err(err) => Err(err),
        }
    }

    #[tracing::instrument(level = "debug", skip(self))]
    pub(super) async fn sequence_create_connection(
        &mut self,
        mut ctx: ExecuteContext,
        mut plan: plan::CreateConnectionPlan,
        resolved_ids: ResolvedIds,
    ) {
        let connection_gid = match self.catalog_mut().allocate_user_id().await {
            Ok(gid) => gid,
            Err(err) => return ctx.retire(Err(err.into())),
        };

        match plan.connection.connection {
            mz_storage_types::connections::Connection::Ssh(ref mut ssh) => {
                let key_set = match SshKeyPairSet::new() {
                    Ok(key) => key,
                    Err(err) => return ctx.retire(Err(err.into())),
                };
                let secret = key_set.to_bytes();
                match self
                    .secrets_controller
                    .ensure(connection_gid, &secret)
                    .await
                {
                    Ok(()) => (),
                    Err(err) => return ctx.retire(Err(err.into())),
                }
                ssh.public_keys = Some(key_set.public_keys());
            }
            _ => {}
        }

        if plan.validate {
            let internal_cmd_tx = self.internal_cmd_tx.clone();
            let transient_revision = self.catalog().transient_revision();
            let conn_id = ctx.session().conn_id().clone();
            let connection_context = self.connection_context.clone();
            let otel_ctx = OpenTelemetryContext::obtain();
            let role_metadata = ctx.session().role_metadata().clone();

            let connection = plan
                .connection
                .connection
                .clone()
                .into_inline_connection(self.catalog().state());

            task::spawn(|| format!("validate_connection:{conn_id}"), async move {
                let result = match connection
                    .validate(connection_gid, &connection_context)
                    .await
                {
                    Ok(()) => Ok(plan),
                    Err(err) => Err(err.into()),
                };

                // It is not an error for validation to complete after `internal_cmd_rx` is dropped.
                let result = internal_cmd_tx.send(Message::CreateConnectionValidationReady(
                    CreateConnectionValidationReady {
                        ctx,
                        result,
                        connection_gid,
                        plan_validity: PlanValidity {
                            transient_revision,
                            dependency_ids: resolved_ids.0,
                            cluster_id: None,
                            replica_id: None,
                            role_metadata,
                        },
                        otel_ctx,
                    },
                ));
                if let Err(e) = result {
                    tracing::warn!("internal_cmd_rx dropped before we could send: {:?}", e);
                }
            });
        } else {
            let result = self
                .sequence_create_connection_stage_finish(
                    ctx.session_mut(),
                    connection_gid,
                    plan,
                    resolved_ids,
                )
                .await;
            ctx.retire(result);
        }
    }

    #[tracing::instrument(level = "debug", skip(self))]
    pub(crate) async fn sequence_create_connection_stage_finish(
        &mut self,
        session: &mut Session,
        connection_gid: GlobalId,
        plan: plan::CreateConnectionPlan,
        resolved_ids: ResolvedIds,
    ) -> Result<ExecuteResponse, AdapterError> {
        let connection_oid = self.catalog_mut().allocate_oid()?;

        let ops = vec![catalog::Op::CreateItem {
            id: connection_gid,
            oid: connection_oid,
            name: plan.name.clone(),
            item: CatalogItem::Connection(Connection {
                create_sql: plan.connection.create_sql,
                connection: plan.connection.connection.clone(),
                resolved_ids,
            }),
            owner_id: *session.current_role_id(),
        }];

        match self.catalog_transact(Some(session), ops).await {
            Ok(_) => {
                match plan.connection.connection {
                    mz_storage_types::connections::Connection::AwsPrivatelink(ref privatelink) => {
                        let spec = VpcEndpointConfig {
                            aws_service_name: privatelink.service_name.to_owned(),
                            availability_zone_ids: privatelink.availability_zones.to_owned(),
                        };
                        self.cloud_resource_controller
                            .as_ref()
                            .ok_or(AdapterError::Unsupported("AWS PrivateLink connections"))?
                            .ensure_vpc_endpoint(connection_gid, spec)
                            .await?;
                    }
                    _ => {}
                }
                Ok(ExecuteResponse::CreatedConnection)
            }
            Err(AdapterError::Catalog(catalog::Error {
                kind: catalog::ErrorKind::Sql(CatalogError::ItemAlreadyExists(_, _)),
            })) if plan.if_not_exists => Ok(ExecuteResponse::CreatedConnection),
            Err(err) => Err(err),
        }
    }

    pub(super) async fn sequence_rotate_keys(
        &mut self,
        session: &Session,
        id: GlobalId,
    ) -> Result<ExecuteResponse, AdapterError> {
        let secret = self.secrets_controller.reader().read(id).await?;
        let previous_key_set = SshKeyPairSet::from_bytes(&secret)?;
        let new_key_set = previous_key_set.rotate()?;
        self.secrets_controller
            .ensure(id, &new_key_set.to_bytes())
            .await?;

        let ops = vec![catalog::Op::UpdateRotatedKeys {
            id,
            previous_public_key_pair: previous_key_set.public_keys(),
            new_public_key_pair: new_key_set.public_keys(),
        }];

        match self.catalog_transact(Some(session), ops).await {
            Ok(_) => Ok(ExecuteResponse::AlteredObject(ObjectType::Connection)),
            Err(err) => Err(err),
        }
    }

    #[tracing::instrument(level = "debug", skip(self))]
    pub(super) async fn sequence_create_database(
        &mut self,
        session: &mut Session,
        plan: plan::CreateDatabasePlan,
    ) -> Result<ExecuteResponse, AdapterError> {
        let db_oid = self.catalog_mut().allocate_oid()?;
        let schema_oid = self.catalog_mut().allocate_oid()?;
        let ops = vec![catalog::Op::CreateDatabase {
            name: plan.name.clone(),
            oid: db_oid,
            public_schema_oid: schema_oid,
            owner_id: *session.current_role_id(),
        }];
        match self.catalog_transact(Some(session), ops).await {
            Ok(_) => Ok(ExecuteResponse::CreatedDatabase),
            Err(AdapterError::Catalog(catalog::Error {
                kind: catalog::ErrorKind::Sql(CatalogError::DatabaseAlreadyExists(_)),
            })) if plan.if_not_exists => {
                session.add_notice(AdapterNotice::DatabaseAlreadyExists { name: plan.name });
                Ok(ExecuteResponse::CreatedDatabase)
            }
            Err(err) => Err(err),
        }
    }

    #[tracing::instrument(level = "debug", skip(self))]
    pub(super) async fn sequence_create_schema(
        &mut self,
        session: &mut Session,
        plan: plan::CreateSchemaPlan,
    ) -> Result<ExecuteResponse, AdapterError> {
        let oid = self.catalog_mut().allocate_oid()?;
        let op = catalog::Op::CreateSchema {
            database_id: plan.database_spec,
            schema_name: plan.schema_name.clone(),
            oid,
            owner_id: *session.current_role_id(),
        };
        match self.catalog_transact(Some(session), vec![op]).await {
            Ok(_) => Ok(ExecuteResponse::CreatedSchema),
            Err(AdapterError::Catalog(catalog::Error {
                kind: catalog::ErrorKind::Sql(CatalogError::SchemaAlreadyExists(_)),
            })) if plan.if_not_exists => {
                session.add_notice(AdapterNotice::SchemaAlreadyExists {
                    name: plan.schema_name,
                });
                Ok(ExecuteResponse::CreatedSchema)
            }
            Err(err) => Err(err),
        }
    }

    #[tracing::instrument(level = "debug", skip(self))]
    pub(super) async fn sequence_create_role(
        &mut self,
        conn_id: Option<&ConnectionId>,
        plan::CreateRolePlan { name, attributes }: plan::CreateRolePlan,
    ) -> Result<ExecuteResponse, AdapterError> {
        let oid = self.catalog_mut().allocate_oid()?;
        let op = catalog::Op::CreateRole {
            name,
            oid,
            attributes,
        };
        self.catalog_transact_conn(conn_id, vec![op])
            .await
            .map(|_| ExecuteResponse::CreatedRole)
    }

    #[tracing::instrument(level = "debug", skip(self))]
    pub(super) async fn sequence_create_table(
        &mut self,
        session: &mut Session,
        plan: plan::CreateTablePlan,
        resolved_ids: ResolvedIds,
    ) -> Result<ExecuteResponse, AdapterError> {
        let plan::CreateTablePlan {
            name,
            table,
            if_not_exists,
        } = plan;

        let conn_id = if table.temporary {
            Some(session.conn_id())
        } else {
            None
        };
        let table_id = self.catalog_mut().allocate_user_id().await?;
        let table = catalog::Table {
            create_sql: table.create_sql,
            desc: table.desc,
            defaults: table.defaults,
            conn_id: conn_id.cloned(),
            resolved_ids,
            custom_logical_compaction_window: None,
            is_retained_metrics_object: false,
        };
        let table_oid = self.catalog_mut().allocate_oid()?;
        let ops = vec![catalog::Op::CreateItem {
            id: table_id,
            oid: table_oid,
            name: name.clone(),
            item: CatalogItem::Table(table.clone()),
            owner_id: *session.current_role_id(),
        }];
        match self.catalog_transact(Some(session), ops).await {
            Ok(()) => {
                // Determine the initial validity for the table.
                let since_ts = self.peek_local_write_ts();

                let collection_desc = CollectionDescription::from_desc(
                    table.desc.clone(),
                    DataSourceOther::TableWrites,
                );
                self.controller
                    .storage
                    .create_collections(vec![(table_id, collection_desc)])
                    .await
                    .unwrap_or_terminate("cannot fail to create collections");

                let policy = ReadPolicy::ValidFrom(Antichain::from_elem(since_ts));
                self.controller
                    .storage
                    .set_read_policy(vec![(table_id, policy)]);

                self.initialize_storage_read_policies(
                    vec![table_id],
                    Some(DEFAULT_LOGICAL_COMPACTION_WINDOW_TS),
                )
                .await;

                // Advance the new table to a timestamp higher than the current read timestamp so
                // that the table is immediately readable.
                let upper = since_ts.step_forward();
                let appends = vec![(table_id, Vec::new(), upper)];
                self.controller
                    .storage
                    .append_table(appends)
                    .expect("invalid table upper initialization")
                    .await
                    .expect("One-shot dropped while waiting synchronously")
                    .unwrap_or_terminate("cannot fail to append");
                Ok(ExecuteResponse::CreatedTable)
            }
            Err(AdapterError::Catalog(catalog::Error {
                kind: catalog::ErrorKind::Sql(CatalogError::ItemAlreadyExists(_, _)),
            })) if if_not_exists => {
                session.add_notice(AdapterNotice::ObjectAlreadyExists {
                    name: name.item,
                    ty: "table",
                });
                Ok(ExecuteResponse::CreatedTable)
            }
            Err(err) => Err(err),
        }
    }

    #[tracing::instrument(level = "debug", skip(self))]
    pub(super) async fn sequence_create_secret(
        &mut self,
        session: &mut Session,
        plan: plan::CreateSecretPlan,
    ) -> Result<ExecuteResponse, AdapterError> {
        let plan::CreateSecretPlan {
            name,
            mut secret,
            if_not_exists,
        } = plan;

        let payload = self.extract_secret(session, &mut secret.secret_as)?;

        let id = self.catalog_mut().allocate_user_id().await?;
        let oid = self.catalog_mut().allocate_oid()?;
        let secret = catalog::Secret {
            create_sql: secret.create_sql,
        };

        self.secrets_controller.ensure(id, &payload).await?;

        let ops = vec![catalog::Op::CreateItem {
            id,
            oid,
            name: name.clone(),
            item: CatalogItem::Secret(secret.clone()),
            owner_id: *session.current_role_id(),
        }];

        match self.catalog_transact(Some(session), ops).await {
            Ok(()) => Ok(ExecuteResponse::CreatedSecret),
            Err(AdapterError::Catalog(catalog::Error {
                kind: catalog::ErrorKind::Sql(CatalogError::ItemAlreadyExists(_, _)),
            })) if if_not_exists => {
                session.add_notice(AdapterNotice::ObjectAlreadyExists {
                    name: name.item,
                    ty: "secret",
                });
                Ok(ExecuteResponse::CreatedSecret)
            }
            Err(err) => {
                if let Err(e) = self.secrets_controller.delete(id).await {
                    warn!(
                        "Dropping newly created secrets has encountered an error: {}",
                        e
                    );
                }
                Err(err)
            }
        }
    }

    #[tracing::instrument(level = "debug", skip(self, ctx))]
    pub(super) async fn sequence_create_sink(
        &mut self,
        ctx: ExecuteContext,
        plan: plan::CreateSinkPlan,
        resolved_ids: ResolvedIds,
    ) {
        let plan::CreateSinkPlan {
            name,
            sink,
            with_snapshot,
            if_not_exists,
            cluster_config: plan_cluster_config,
        } = plan;

        // First try to allocate an ID and an OID. If either fails, we're done.
        let id = return_if_err!(self.catalog_mut().allocate_user_id().await, ctx);
        let oid = return_if_err!(self.catalog_mut().allocate_oid(), ctx);

        let mut ops = vec![];
        let cluster_id = return_if_err!(
            self.create_linked_cluster_ops(
                id,
                &name,
                &plan_cluster_config,
                &mut ops,
                ctx.session()
            )
            .await,
            ctx
        );

        // Knowing that we're only handling kafka sinks here helps us simplify.
        let StorageSinkConnectionBuilder::Kafka(connection_builder) =
            sink.connection_builder.clone();

        // Then try to create a placeholder catalog item with an unknown
        // connection. If that fails, we're done, though if the client specified
        // `if_not_exists` we'll tell the client we succeeded.
        //
        // This placeholder catalog item reserves the name while we create
        // the sink connection, which could take an arbitrarily long time.

        let catalog_sink = catalog::Sink {
            create_sql: sink.create_sql,
            from: sink.from,
            connection: StorageSinkConnectionState::Pending(StorageSinkConnectionBuilder::Kafka(
                connection_builder,
            )),
            envelope: sink.envelope,
            with_snapshot,
            resolved_ids,
            cluster_id,
        };

        ops.push(catalog::Op::CreateItem {
            id,
            oid,
            name: name.clone(),
            item: CatalogItem::Sink(catalog_sink.clone()),
            owner_id: *ctx.session().current_role_id(),
        });

        let from = self.catalog().get_entry(&catalog_sink.from);
        let from_name = from.name().item.clone();
        let from_type = from.item().typ().to_string();
        let result = self
            .catalog_transact_with(Some(ctx.session().conn_id()), ops, move |txn| {
                // Validate that the from collection is in fact a persist collection we can export.
                txn.dataflow_client
                    .storage
                    .collection(sink.from)
                    .map_err(|e| match e {
                        StorageError::IdentifierMissing(_) => AdapterError::Unstructured(anyhow!(
                            "{from_name} is a {from_type}, which cannot be exported as a sink"
                        )),
                        e => AdapterError::Storage(e),
                    })?;
                Ok(())
            })
            .await;

        match result {
            Ok(()) => {}
            Err(AdapterError::Catalog(catalog::Error {
                kind: catalog::ErrorKind::Sql(CatalogError::ItemAlreadyExists(_, _)),
            })) if if_not_exists => {
                ctx.session()
                    .add_notice(AdapterNotice::ObjectAlreadyExists {
                        name: name.item,
                        ty: "sink",
                    });
                ctx.retire(Ok(ExecuteResponse::CreatedSink));
                return;
            }
            Err(e) => {
                ctx.retire(Err(e));
                return;
            }
        }

        self.maybe_create_linked_cluster(id).await;

        let create_export_token = return_if_err!(
            self.controller
                .storage
                .prepare_export(id, catalog_sink.from),
            ctx
        );

        let referenced_builder = sink.connection_builder.clone();

        // Now we're ready to create the sink connection. Arrange to notify the
        // main coordinator thread when the future completes.
        let connection_builder = sink
            .connection_builder
            .into_inline_connection(self.catalog().state());

        let internal_cmd_tx = self.internal_cmd_tx.clone();
        let connection_context = self.connection_context.clone();
        task::spawn(
            || format!("sink_connection_ready:{}", sink.from),
            async move {
                // It is not an error for sink connections to become ready after `internal_cmd_rx` is dropped.
                let result =
                    internal_cmd_tx.send(Message::SinkConnectionReady(SinkConnectionReady {
                        ctx: Some(ctx),
                        id,
                        oid,
                        create_export_token,
                        result: mz_storage_client::sink::build_sink_connection(
                            connection_builder,
                            referenced_builder,
                            connection_context,
                        )
                        .await
                        .map_err(Into::into),
                    }));
                if let Err(e) = result {
                    warn!("internal_cmd_rx dropped before we could send: {:?}", e);
                }
            },
        );
    }

    /// Validates that a view definition does not contain any expressions that may lead to
    /// ambiguous column references to system tables. For example `NATURAL JOIN` or `SELECT *`.
    ///
    /// We prevent these expressions so that we can add columns to system tables without
    /// changing the definition of the view.
    ///
    /// Here is a bit of a hand wavy proof as to why we only need to check the
    /// immediate view definition for system objects and ambiguous column
    /// references, and not the entire dependency tree:
    ///
    ///   - A view with no object references cannot have any ambiguous column
    ///   references to a system object, because it has no system objects.
    ///   - A view with a direct reference to a system object and a * or
    ///   NATURAL JOIN will be rejected due to ambiguous column references.
    ///   - A view with system objects but no * or NATURAL JOINs cannot have
    ///   any ambiguous column references to a system object, because all column
    ///   references are explicitly named.
    ///   - A view with * or NATURAL JOINs, that doesn't directly reference a
    ///   system object cannot have any ambiguous column references to a system
    ///   object, because there are no system objects in the top level view and
    ///   all sub-views are guaranteed to have no ambiguous column references to
    ///   system objects.
    fn validate_system_column_references(
        &self,
        uses_ambiguous_columns: bool,
        depends_on: &BTreeSet<GlobalId>,
    ) -> Result<(), AdapterError> {
        if uses_ambiguous_columns
            && depends_on
                .iter()
                .any(|id| id.is_system() && self.catalog().get_entry(id).is_relation())
        {
            Err(AdapterError::AmbiguousSystemColumnReference)
        } else {
            Ok(())
        }
    }

    #[tracing::instrument(level = "debug", skip(self))]
    pub(super) async fn sequence_create_view(
        &mut self,
        session: &mut Session,
        plan: plan::CreateViewPlan,
        resolved_ids: ResolvedIds,
    ) -> Result<ExecuteResponse, AdapterError> {
        let if_not_exists = plan.if_not_exists;
        let ops = self.generate_view_ops(session, &plan, resolved_ids).await?;
        match self.catalog_transact(Some(session), ops).await {
            Ok(()) => Ok(ExecuteResponse::CreatedView),
            Err(AdapterError::Catalog(catalog::Error {
                kind: catalog::ErrorKind::Sql(CatalogError::ItemAlreadyExists(_, _)),
            })) if if_not_exists => {
                session.add_notice(AdapterNotice::ObjectAlreadyExists {
                    name: plan.name.item,
                    ty: "view",
                });
                Ok(ExecuteResponse::CreatedView)
            }
            Err(err) => Err(err),
        }
    }

    async fn generate_view_ops(
        &mut self,
        session: &Session,
        plan::CreateViewPlan {
            name,
            view,
            drop_ids,
            ambiguous_columns,
            ..
        }: &plan::CreateViewPlan,
        resolved_ids: ResolvedIds,
    ) -> Result<Vec<catalog::Op>, AdapterError> {
        // Validate any references in the view's expression. We do this on the
        // unoptimized plan to better reflect what the user typed. We want to
        // reject queries that depend on a relation in the wrong timeline, for
        // example, even if we can *technically* optimize that reference away.
        let depends_on = view.expr.depends_on();
        self.validate_timeline_context(depends_on.iter().copied())?;
        self.validate_system_column_references(*ambiguous_columns, &depends_on)?;

        let mut ops = vec![];

        ops.extend(
            drop_ids
                .iter()
                .map(|id| catalog::Op::DropObject(ObjectId::Item(*id))),
        );
        let view_id = self.catalog_mut().allocate_user_id().await?;
        let view_oid = self.catalog_mut().allocate_oid()?;
        let optimized_expr = self.view_optimizer.optimize(view.expr.clone())?;
        let desc = RelationDesc::new(optimized_expr.typ(), view.column_names.clone());
        let view = catalog::View {
            create_sql: view.create_sql.clone(),
            optimized_expr,
            desc,
            conn_id: if view.temporary {
                Some(session.conn_id().clone())
            } else {
                None
            },
            resolved_ids,
        };
        ops.push(catalog::Op::CreateItem {
            id: view_id,
            oid: view_oid,
            name: name.clone(),
            item: CatalogItem::View(view),
            owner_id: *session.current_role_id(),
        });

        Ok(ops)
    }

    #[tracing::instrument(level = "debug", skip(self))]
    pub(super) async fn sequence_create_materialized_view(
        &mut self,
        session: &mut Session,
        plan: plan::CreateMaterializedViewPlan,
        resolved_ids: ResolvedIds,
    ) -> Result<ExecuteResponse, AdapterError> {
        let plan::CreateMaterializedViewPlan {
            name,
            materialized_view:
                MaterializedView {
                    create_sql,
                    expr: view_expr,
                    column_names,
                    cluster_id,
                },
            replace: _,
            drop_ids,
            if_not_exists,
            ambiguous_columns,
        } = plan;

        if !self
            .catalog()
            .state()
            .is_system_schema_specifier(&name.qualifiers.schema_spec)
            && !self.is_compute_cluster(cluster_id)
        {
            let cluster_name = self.catalog().get_cluster(cluster_id).name.clone();
            return Err(AdapterError::BadItemInStorageCluster { cluster_name });
        }

        // Validate any references in the materialized view's expression. We do
        // this on the unoptimized plan to better reflect what the user typed.
        // We want to reject queries that depend on log sources, for example,
        // even if we can *technically* optimize that reference away.
        let expr_depends_on = view_expr.depends_on();
        self.validate_timeline_context(expr_depends_on.iter().cloned())?;
        self.validate_system_column_references(ambiguous_columns, &expr_depends_on)?;
        // Materialized views are not allowed to depend on log sources, as replicas
        // are not producing the same definite collection for these.
        // TODO(teskje): Remove this check once arrangement-based log sources
        // are replaced with persist-based ones.
        let log_names = expr_depends_on
            .iter()
            .flat_map(|id| self.catalog().introspection_dependencies(*id))
            .map(|id| self.catalog().get_entry(&id).name().item.clone())
            .collect::<Vec<_>>();
        if !log_names.is_empty() {
            return Err(AdapterError::InvalidLogDependency {
                object_type: "materialized view".into(),
                log_names,
            });
        }

        // Allocate IDs for the materialized view in the catalog.
        let id = self.catalog_mut().allocate_user_id().await?;
        let oid = self.catalog_mut().allocate_oid()?;
        // Allocate a unique ID that can be used by the dataflow builder to
        // connect the view dataflow to the storage sink.
        let internal_view_id = self.allocate_transient_id()?;
        let optimized_expr = self.view_optimizer.optimize(view_expr)?;
        let desc = RelationDesc::new(optimized_expr.typ(), column_names);
        let debug_name = self.catalog().resolve_full_name(&name, None).to_string();

        // Pick the least valid read timestamp as the as-of for the view
        // dataflow. This makes the materialized view include the maximum possible
        // amount of historical detail.
        let id_bundle = self
            .index_oracle(cluster_id)
            .sufficient_collections(&expr_depends_on);
        let as_of = self.least_valid_read(&id_bundle);

        let mut ops = Vec::new();
        ops.extend(
            drop_ids
                .into_iter()
                .map(|id| catalog::Op::DropObject(ObjectId::Item(id))),
        );
        ops.push(catalog::Op::CreateItem {
            id,
            oid,
            name: name.clone(),
            item: CatalogItem::MaterializedView(catalog::MaterializedView {
                create_sql,
                optimized_expr,
                desc: desc.clone(),
                resolved_ids,
                cluster_id,
            }),
            owner_id: *session.current_role_id(),
        });

        match self
            .catalog_transact_with(Some(session.conn_id()), ops, |txn| {
                // Create a dataflow that materializes the view query and sinks
                // it to storage.
                let CatalogItem::MaterializedView(mv) = txn.catalog.get_entry(&id).item() else {
                    unreachable!()
                };

                let mut builder = txn.dataflow_builder(cluster_id);
                let (df, df_metainfo) = builder.build_materialized_view(
                    id,
                    internal_view_id,
                    debug_name,
                    &mv.optimized_expr,
                    &mv.desc,
                )?;

                Ok((df, df_metainfo))
            })
            .await
        {
            Ok((mut df, df_metainfo)) => {
                self.emit_optimizer_notices(session, &df_metainfo.optimizer_notices);
                // Announce the creation of the materialized view source.
                self.controller
                    .storage
                    .create_collections(vec![(
                        id,
                        CollectionDescription {
                            desc,
                            data_source: DataSource::Other(DataSourceOther::Compute),
                            since: Some(as_of.clone()),
                            status_collection_id: None,
                        },
                    )])
                    .await
                    .unwrap_or_terminate("cannot fail to append");

                self.initialize_storage_read_policies(
                    vec![id],
                    Some(DEFAULT_LOGICAL_COMPACTION_WINDOW_TS),
                )
                .await;

                self.catalog_mut().set_optimized_plan(id, df.clone());
                self.catalog_mut().set_dataflow_metainfo(id, df_metainfo);

                df.set_as_of(as_of);
                let df = self.must_ship_dataflow(df, cluster_id).await;
                self.catalog_mut().set_physical_plan(id, df);

                Ok(ExecuteResponse::CreatedMaterializedView)
            }
            Err(AdapterError::Catalog(catalog::Error {
                kind: catalog::ErrorKind::Sql(CatalogError::ItemAlreadyExists(_, _)),
            })) if if_not_exists => {
                session.add_notice(AdapterNotice::ObjectAlreadyExists {
                    name: name.item,
                    ty: "materialized view",
                });
                Ok(ExecuteResponse::CreatedMaterializedView)
            }
            Err(err) => Err(err),
        }
    }

    #[tracing::instrument(level = "debug", skip(self))]
    pub(super) async fn sequence_create_index(
        &mut self,
        session: &mut Session,
        plan: plan::CreateIndexPlan,
        resolved_ids: ResolvedIds,
    ) -> Result<ExecuteResponse, AdapterError> {
        let plan::CreateIndexPlan {
            name,
            index,
            options,
            if_not_exists,
        } = plan;

        // An index must be created on a specific cluster.
        let cluster_id = index.cluster_id;

        if !self
            .catalog()
            .state()
            .is_system_schema_specifier(&name.qualifiers.schema_spec)
            && !self.is_compute_cluster(cluster_id)
        {
            let cluster_name = self.catalog().get_cluster(cluster_id).name.clone();
            return Err(AdapterError::BadItemInStorageCluster { cluster_name });
        }

        let empty_key = index.keys.is_empty();

        let id = self.catalog_mut().allocate_user_id().await?;
        let index = catalog::Index {
            create_sql: index.create_sql,
            keys: index.keys,
            on: index.on,
            conn_id: None,
            resolved_ids,
            cluster_id,
            is_retained_metrics_object: false,
            custom_logical_compaction_window: None,
        };
        let oid = self.catalog_mut().allocate_oid()?;
        let on = self.catalog().get_entry(&index.on);
        // Indexes have the same owner as their parent relation.
        let owner_id = *on.owner_id();
        let op = catalog::Op::CreateItem {
            id,
            oid,
            name: name.clone(),
            item: CatalogItem::Index(index),
            owner_id,
        };
        match self
            .catalog_transact_with(Some(session.conn_id()), vec![op], |txn| {
                let mut builder = txn.dataflow_builder(cluster_id);
                let (df, df_metainfo) = builder.build_index_dataflow(id)?;
                Ok((df, df_metainfo))
            })
            .await
        {
            Ok((df, mut df_metainfo)) => {
                if empty_key {
                    df_metainfo.push_optimizer_notice_dedup(OptimizerNotice::IndexKeyEmpty);
                }

                self.emit_optimizer_notices(session, &df_metainfo.optimizer_notices);

                self.catalog_mut().set_optimized_plan(id, df.clone());
                self.catalog_mut().set_dataflow_metainfo(id, df_metainfo);

                let df = self.must_ship_dataflow(df, cluster_id).await;
                self.catalog_mut().set_physical_plan(id, df);

                self.set_index_options(id, options).expect("index enabled");
                Ok(ExecuteResponse::CreatedIndex)
            }
            Err(AdapterError::Catalog(catalog::Error {
                kind: catalog::ErrorKind::Sql(CatalogError::ItemAlreadyExists(_, _)),
            })) if if_not_exists => {
                session.add_notice(AdapterNotice::ObjectAlreadyExists {
                    name: name.item,
                    ty: "index",
                });
                Ok(ExecuteResponse::CreatedIndex)
            }
            Err(err) => Err(err),
        }
    }

    #[tracing::instrument(level = "debug", skip(self))]
    pub(super) async fn sequence_create_type(
        &mut self,
        session: &Session,
        plan: plan::CreateTypePlan,
        resolved_ids: ResolvedIds,
    ) -> Result<ExecuteResponse, AdapterError> {
        let typ = catalog::Type {
            create_sql: plan.typ.create_sql,
            details: CatalogTypeDetails {
                array_id: None,
                typ: plan.typ.inner,
                typreceive_oid: None,
            },
            resolved_ids,
        };
        let id = self.catalog_mut().allocate_user_id().await?;
        let oid = self.catalog_mut().allocate_oid()?;
        let op = catalog::Op::CreateItem {
            id,
            oid,
            name: plan.name,
            item: CatalogItem::Type(typ),
            owner_id: *session.current_role_id(),
        };
        match self.catalog_transact(Some(session), vec![op]).await {
            Ok(()) => Ok(ExecuteResponse::CreatedType),
            Err(err) => Err(err),
        }
    }

    pub(super) async fn sequence_comment_on(
        &mut self,
        session: &Session,
        plan: plan::CommentPlan,
    ) -> Result<ExecuteResponse, AdapterError> {
        let op = catalog::Op::Comment {
            object_id: plan.object_id,
            sub_component: plan.sub_component,
            comment: plan.comment,
        };
        self.catalog_transact(Some(session), vec![op]).await?;
        Ok(ExecuteResponse::Comment)
    }

    pub(super) async fn sequence_drop_objects(
        &mut self,
        session: &mut Session,
        plan::DropObjectsPlan {
            drop_ids,
            object_type,
            referenced_ids: _,
        }: plan::DropObjectsPlan,
    ) -> Result<ExecuteResponse, AdapterError> {
        let DropOps {
            ops,
            dropped_active_db,
            dropped_active_cluster,
            dropped_in_use_indexes,
        } = self.sequence_drop_common(session, drop_ids)?;

        self.catalog_transact(Some(session), ops).await?;

        fail::fail_point!("after_sequencer_drop_replica");

        if dropped_active_db {
            session.add_notice(AdapterNotice::DroppedActiveDatabase {
                name: session.vars().database().to_string(),
            });
        }
        if dropped_active_cluster {
            session.add_notice(AdapterNotice::DroppedActiveCluster {
                name: session.vars().cluster().to_string(),
            });
        }
        for dropped_in_use_index in dropped_in_use_indexes {
            session.add_notice(AdapterNotice::DroppedInUseIndex(dropped_in_use_index));
        }
        Ok(ExecuteResponse::DroppedObject(object_type))
    }

    fn validate_dropped_role_ownership(
        &self,
        session: &Session,
        dropped_roles: &BTreeMap<RoleId, &str>,
    ) -> Result<(), AdapterError> {
        fn privilege_check(
            privileges: &PrivilegeMap,
            dropped_roles: &BTreeMap<RoleId, &str>,
            dependent_objects: &mut BTreeMap<String, Vec<String>>,
            object_id: &SystemObjectId,
            catalog: &ConnCatalog,
        ) {
            for privilege in privileges.all_values() {
                if let Some(role_name) = dropped_roles.get(&privilege.grantee) {
                    let grantor_name = catalog.get_role(&privilege.grantor).name();
                    let object_description =
                        ErrorMessageObjectDescription::from_id(object_id, catalog);
                    dependent_objects
                        .entry(role_name.to_string())
                        .or_default()
                        .push(format!(
                            "privileges on {object_description} granted by {grantor_name}",
                        ));
                }
                if let Some(role_name) = dropped_roles.get(&privilege.grantor) {
                    let grantee_name = catalog.get_role(&privilege.grantee).name();
                    let object_description =
                        ErrorMessageObjectDescription::from_id(object_id, catalog);
                    dependent_objects
                        .entry(role_name.to_string())
                        .or_default()
                        .push(format!(
                            "privileges granted on {object_description} to {grantee_name}"
                        ));
                }
            }
        }

        let catalog = self.catalog().for_session(session);
        let mut dependent_objects: BTreeMap<_, Vec<_>> = BTreeMap::new();
        for entry in self.catalog.entries() {
            let id = SystemObjectId::Object(entry.id().into());
            if let Some(role_name) = dropped_roles.get(entry.owner_id()) {
                let object_description = ErrorMessageObjectDescription::from_id(&id, &catalog);
                dependent_objects
                    .entry(role_name.to_string())
                    .or_default()
                    .push(format!("owner of {object_description}"));
            }
            privilege_check(
                entry.privileges(),
                dropped_roles,
                &mut dependent_objects,
                &id,
                &catalog,
            );
        }
        for database in self.catalog.databases() {
            let database_id = SystemObjectId::Object(database.id().into());
            if let Some(role_name) = dropped_roles.get(&database.owner_id) {
                let object_description =
                    ErrorMessageObjectDescription::from_id(&database_id, &catalog);
                dependent_objects
                    .entry(role_name.to_string())
                    .or_default()
                    .push(format!("owner of {object_description}"));
            }
            privilege_check(
                &database.privileges,
                dropped_roles,
                &mut dependent_objects,
                &database_id,
                &catalog,
            );
            for schema in database.schemas_by_id.values() {
                let schema_id = SystemObjectId::Object(
                    (ResolvedDatabaseSpecifier::Id(database.id()), *schema.id()).into(),
                );
                if let Some(role_name) = dropped_roles.get(&schema.owner_id) {
                    let object_description =
                        ErrorMessageObjectDescription::from_id(&schema_id, &catalog);
                    dependent_objects
                        .entry(role_name.to_string())
                        .or_default()
                        .push(format!("owner of {object_description}"));
                }
                privilege_check(
                    &schema.privileges,
                    dropped_roles,
                    &mut dependent_objects,
                    &schema_id,
                    &catalog,
                );
            }
        }
        for cluster in self.catalog.clusters() {
            let cluster_id = SystemObjectId::Object(cluster.id().into());
            if let Some(role_name) = dropped_roles.get(&cluster.owner_id) {
                let object_description =
                    ErrorMessageObjectDescription::from_id(&cluster_id, &catalog);
                dependent_objects
                    .entry(role_name.to_string())
                    .or_default()
                    .push(format!("owner of {object_description}"));
            }
            privilege_check(
                &cluster.privileges,
                dropped_roles,
                &mut dependent_objects,
                &cluster_id,
                &catalog,
            );
            for replica in cluster.replicas_by_id.values() {
                if let Some(role_name) = dropped_roles.get(&replica.owner_id) {
                    let replica_id =
                        SystemObjectId::Object((replica.cluster_id(), replica.replica_id()).into());
                    let object_description =
                        ErrorMessageObjectDescription::from_id(&replica_id, &catalog);
                    dependent_objects
                        .entry(role_name.to_string())
                        .or_default()
                        .push(format!("owner of {object_description}"));
                }
            }
        }
        privilege_check(
            self.catalog().system_privileges(),
            dropped_roles,
            &mut dependent_objects,
            &SystemObjectId::System,
            &catalog,
        );
        for (default_privilege_object, default_privilege_acl_items) in
            self.catalog.default_privileges()
        {
            if let Some(role_name) = dropped_roles.get(&default_privilege_object.role_id) {
                dependent_objects
                    .entry(role_name.to_string())
                    .or_default()
                    .push(format!(
                        "default privileges on {}S created by {}",
                        default_privilege_object.object_type, role_name
                    ));
            }
            for default_privilege_acl_item in default_privilege_acl_items {
                if let Some(role_name) = dropped_roles.get(&default_privilege_acl_item.grantee) {
                    dependent_objects
                        .entry(role_name.to_string())
                        .or_default()
                        .push(format!(
                            "default privileges on {}S granted to {}",
                            default_privilege_object.object_type, role_name
                        ));
                }
            }
        }

        if !dependent_objects.is_empty() {
            Err(AdapterError::DependentObject(dependent_objects))
        } else {
            Ok(())
        }
    }

    pub(super) async fn sequence_drop_owned(
        &mut self,
        session: &mut Session,
        plan: plan::DropOwnedPlan,
    ) -> Result<ExecuteResponse, AdapterError> {
        for role_id in &plan.role_ids {
            self.catalog().ensure_not_reserved_role(role_id)?;
        }

        let mut privilege_revokes = plan.privilege_revokes;

        // Make sure this stays in sync with the beginning of `rbac::check_plan`.
        let session_catalog = self.catalog().for_session(session);
        if rbac::is_rbac_enabled_for_session(session_catalog.system_vars(), session.vars())
            && !session.is_superuser()
        {
            // Obtain all roles that the current session is a member of.
            let role_membership =
                session_catalog.collect_role_membership(session.current_role_id());
            let invalid_revokes: BTreeSet<_> = privilege_revokes
                .drain_filter_swapping(|(_, privilege)| {
                    !role_membership.contains(&privilege.grantor)
                })
                .map(|(object_id, _)| object_id)
                .collect();
            for invalid_revoke in invalid_revokes {
                let object_description =
                    ErrorMessageObjectDescription::from_id(&invalid_revoke, &session_catalog);
                session.add_notice(AdapterNotice::CannotRevoke { object_description });
            }
        }

        let privilege_revoke_ops = privilege_revokes.into_iter().map(|(object_id, privilege)| {
            catalog::Op::UpdatePrivilege {
                target_id: object_id,
                privilege,
                variant: UpdatePrivilegeVariant::Revoke,
            }
        });
        let default_privilege_revoke_ops = plan.default_privilege_revokes.into_iter().map(
            |(privilege_object, privilege_acl_item)| catalog::Op::UpdateDefaultPrivilege {
                privilege_object,
                privilege_acl_item,
                variant: UpdatePrivilegeVariant::Revoke,
            },
        );
        let DropOps {
            ops: drop_ops,
            dropped_active_db,
            dropped_active_cluster,
            dropped_in_use_indexes,
        } = self.sequence_drop_common(session, plan.drop_ids)?;

        let ops = privilege_revoke_ops
            .chain(default_privilege_revoke_ops)
            .chain(drop_ops.into_iter())
            .collect();

        self.catalog_transact(Some(session), ops).await?;

        if dropped_active_db {
            session.add_notice(AdapterNotice::DroppedActiveDatabase {
                name: session.vars().database().to_string(),
            });
        }
        if dropped_active_cluster {
            session.add_notice(AdapterNotice::DroppedActiveCluster {
                name: session.vars().cluster().to_string(),
            });
        }
        for dropped_in_use_index in dropped_in_use_indexes {
            session.add_notice(AdapterNotice::DroppedInUseIndex(dropped_in_use_index));
        }
        Ok(ExecuteResponse::DroppedOwned)
    }

    fn sequence_drop_common(
        &self,
        session: &mut Session,
        ids: Vec<ObjectId>,
    ) -> Result<DropOps, AdapterError> {
        let mut dropped_active_db = false;
        let mut dropped_active_cluster = false;
        let mut dropped_in_use_indexes = Vec::new();
        let mut dropped_roles = BTreeMap::new();
        let mut dropped_databases = BTreeSet::new();
        let mut dropped_schemas = BTreeSet::new();
        // Dropping either the group role or the member role of a role membership will trigger a
        // revoke role. We use a Set for the revokes to avoid trying to attempt to revoke the same
        // role membership twice.
        let mut role_revokes = BTreeSet::new();
        // Dropping a database or a schema will revoke all default roles associated with that
        // database or schema.
        let mut default_privilege_revokes = BTreeSet::new();
<<<<<<< HEAD
=======

        let ids_set = ids.iter().collect::<BTreeSet<_>>();
>>>>>>> 2f490030
        for id in &ids {
            match id {
                ObjectId::Database(id) => {
                    let name = self.catalog().get_database(id).name();
                    if name == session.vars().database() {
                        dropped_active_db = true;
                    }
                    dropped_databases.insert(id);
                }
                ObjectId::Schema((_, spec)) => {
                    if let SchemaSpecifier::Id(id) = spec {
                        dropped_schemas.insert(id);
                    }
                }
                ObjectId::Cluster(id) => {
                    if let Some(active_id) = self
                        .catalog()
                        .active_cluster(session)
                        .ok()
                        .map(|cluster| cluster.id())
                    {
                        if id == &active_id {
                            dropped_active_cluster = true;
                        }
                    }
                }
                ObjectId::Role(id) => {
                    let role = self.catalog().get_role(id);
                    let name = role.name();
                    dropped_roles.insert(*id, name);
                    // We must revoke all role memberships that the dropped roles belongs to.
                    for (group_id, grantor_id) in &role.membership.map {
                        role_revokes.insert((*group_id, *id, *grantor_id));
                    }
                }
                ObjectId::Item(id) => {
                    if let Some(index) = self.catalog().get_entry(id).index() {
                        let humanizer = self.catalog().for_session(session);
                        let dependants = self
                            .controller
                            .compute
                            .collection_reverse_dependencies(index.cluster_id, *id)
                            .ok()
                            .into_iter()
                            .flatten()
                            .filter(|dependant_id| {
                                // Transient Ids belong to Peeks. We are not interested for now in
                                // peeks depending on a dropped index.
                                // TODO: show a different notice in this case. Something like
                                // "There is an in-progress ad hoc SELECT that uses the dropped
                                // index. The resources used by the index will be freed when all
                                // such SELECTs complete."
                                !matches!(dependant_id, GlobalId::Transient(..)) &&
                                // If the dependent object is also being dropped, then there is no
                                // problem, so we don't want a notice.
                                !ids_set.contains(&ObjectId::Item(**dependant_id))
                            })
                            .map(|dependant_id| {
                                humanizer
                                    .humanize_id(*dependant_id)
                                    .unwrap_or(id.to_string())
                            })
                            .collect_vec();
                        if !dependants.is_empty() {
                            dropped_in_use_indexes.push(DroppedInUseIndex {
                                index_name: humanizer.humanize_id(*id).unwrap_or(id.to_string()),
                                dependant_objects: dependants,
                            });
                        }
                    }
                }
                _ => {}
            }
        }

        for role_id in dropped_roles.keys() {
            self.catalog().ensure_not_reserved_role(role_id)?;
        }
        self.validate_dropped_role_ownership(session, &dropped_roles)?;
        // If any role is a member of a dropped role, then we must revoke that membership.
        let dropped_role_ids: BTreeSet<_> = dropped_roles.keys().collect();
        for role in self.catalog().user_roles() {
            for dropped_role_id in
                dropped_role_ids.intersection(&role.membership.map.keys().collect())
            {
                role_revokes.insert((
                    **dropped_role_id,
                    role.id(),
                    *role
                        .membership
                        .map
                        .get(*dropped_role_id)
                        .expect("included in keys above"),
                ));
            }
        }

        for (default_privilege_object, default_privilege_acls) in
            self.catalog().default_privileges()
        {
            if matches!(&default_privilege_object.database_id, Some(database_id) if dropped_databases.contains(database_id))
                || matches!(&default_privilege_object.schema_id, Some(schema_id) if dropped_schemas.contains(schema_id))
            {
                for default_privilege_acl in default_privilege_acls {
                    default_privilege_revokes.insert((
                        default_privilege_object.clone(),
                        default_privilege_acl.clone(),
                    ));
                }
            }
        }

        let ops = role_revokes
            .into_iter()
            .map(|(role_id, member_id, grantor_id)| catalog::Op::RevokeRole {
                role_id,
                member_id,
                grantor_id,
            })
            .chain(default_privilege_revokes.into_iter().map(
                |(privilege_object, privilege_acl_item)| catalog::Op::UpdateDefaultPrivilege {
                    privilege_object,
                    privilege_acl_item,
                    variant: UpdatePrivilegeVariant::Revoke,
                },
            ))
            .chain(ids.into_iter().map(catalog::Op::DropObject))
            .collect();

        Ok(DropOps {
            ops,
            dropped_active_db,
            dropped_active_cluster,
            dropped_in_use_indexes,
        })
    }

    pub(super) fn sequence_show_all_variables(
        &mut self,
        session: &Session,
    ) -> Result<ExecuteResponse, AdapterError> {
        let mut rows = viewable_variables(self.catalog().state(), session)
            .map(|v| (v.name(), v.value(), v.description()))
            .collect::<Vec<_>>();
        rows.sort_by_cached_key(|(name, _, _)| name.to_lowercase());
        Ok(Self::send_immediate_rows(
            rows.into_iter()
                .map(|(name, val, desc)| {
                    Row::pack_slice(&[
                        Datum::String(name),
                        Datum::String(&val),
                        Datum::String(desc),
                    ])
                })
                .collect(),
        ))
    }

    pub(super) fn sequence_show_variable(
        &mut self,
        session: &Session,
        plan: plan::ShowVariablePlan,
    ) -> Result<ExecuteResponse, AdapterError> {
        if &plan.name == SCHEMA_ALIAS {
            let schemas = self.catalog.resolve_search_path(session);
            let schema = schemas.first();
            return match schema {
                Some((database_spec, schema_spec)) => {
                    let schema_name = &self
                        .catalog
                        .get_schema(database_spec, schema_spec, session.conn_id())
                        .name()
                        .schema;
                    let row = Row::pack_slice(&[Datum::String(schema_name)]);
                    Ok(Self::send_immediate_rows(vec![row]))
                }
                None => {
                    session.add_notice(AdapterNotice::NoResolvableSearchPathSchema {
                        search_path: session
                            .vars()
                            .search_path()
                            .into_iter()
                            .map(|schema| schema.to_string())
                            .collect(),
                    });
                    Ok(Self::send_immediate_rows(vec![Row::pack_slice(&[
                        Datum::Null,
                    ])]))
                }
            };
        }

        let variable = session
            .vars()
            .get(Some(self.catalog().system_config()), &plan.name)
            .or_else(|_| self.catalog().system_config().get(&plan.name))?;

        // In lieu of plumbing the user to all system config functions, just check that the var is
        // visible.
        variable.visible(session.user(), Some(self.catalog().system_config()))?;

        let row = Row::pack_slice(&[Datum::String(&variable.value())]);
        if variable.name() == DATABASE_VAR_NAME
            && matches!(
                self.catalog().resolve_database(&variable.value()),
                Err(CatalogError::UnknownDatabase(_))
            )
        {
            let name = variable.value();
            session.add_notice(AdapterNotice::DatabaseDoesNotExist { name });
        } else if variable.name() == CLUSTER_VAR_NAME
            && matches!(
                self.catalog().resolve_cluster(&variable.value()),
                Err(CatalogError::UnknownCluster(_))
            )
        {
            let name = variable.value();
            session.add_notice(AdapterNotice::ClusterDoesNotExist { name });
        }
        Ok(Self::send_immediate_rows(vec![row]))
    }

    pub(super) async fn sequence_inspect_shard(
        &self,
        session: &Session,
        plan: plan::InspectShardPlan,
    ) -> Result<ExecuteResponse, AdapterError> {
        // TODO: Not thrilled about this rbac special case here, but probably
        // sufficient for now.
        if !session.user().is_internal() {
            return Err(AdapterError::Unauthorized(
                rbac::UnauthorizedError::MzSystem {
                    action: "inspect".into(),
                },
            ));
        }
        let state = self
            .controller
            .storage
            .inspect_persist_state(plan.id)
            .await?;
        let jsonb = Jsonb::from_serde_json(state)?;
        Ok(Self::send_immediate_rows(vec![jsonb.into_row()]))
    }

    pub(super) fn sequence_set_variable(
        &self,
        session: &mut Session,
        plan: plan::SetVariablePlan,
    ) -> Result<ExecuteResponse, AdapterError> {
        let (name, local) = (plan.name, plan.local);
        if &name == TRANSACTION_ISOLATION_VAR_NAME {
            self.validate_set_isolation_level(session)?;
        }

        let vars = session.vars_mut();
        let values = match plan.value {
            plan::VariableValue::Default => None,
            plan::VariableValue::Values(values) => Some(values),
        };

        match values {
            Some(values) => {
                vars.set(
                    Some(self.catalog().system_config()),
                    &name,
                    VarInput::SqlSet(&values),
                    local,
                )?;

                // Database or cluster value does not correspond to a catalog item.
                if name.as_str() == DATABASE_VAR_NAME
                    && matches!(
                        self.catalog().resolve_database(vars.database()),
                        Err(CatalogError::UnknownDatabase(_))
                    )
                {
                    let name = vars.database().to_string();
                    session.add_notice(AdapterNotice::DatabaseDoesNotExist { name });
                } else if name.as_str() == CLUSTER_VAR_NAME
                    && matches!(
                        self.catalog().resolve_cluster(vars.cluster()),
                        Err(CatalogError::UnknownCluster(_))
                    )
                {
                    let name = vars.cluster().to_string();
                    session.add_notice(AdapterNotice::ClusterDoesNotExist { name });
                } else if name.as_str() == TRANSACTION_ISOLATION_VAR_NAME {
                    let v = values.into_first().to_lowercase();
                    if v == IsolationLevel::ReadUncommitted.as_str()
                        || v == IsolationLevel::ReadCommitted.as_str()
                        || v == IsolationLevel::RepeatableRead.as_str()
                    {
                        session.add_notice(AdapterNotice::UnimplementedIsolationLevel {
                            isolation_level: v,
                        });
                    }
                }
            }
            None => vars.reset(Some(self.catalog().system_config()), &name, local)?,
        }

        Ok(ExecuteResponse::SetVariable { name, reset: false })
    }

    pub(super) fn sequence_reset_variable(
        &self,
        session: &mut Session,
        plan: plan::ResetVariablePlan,
    ) -> Result<ExecuteResponse, AdapterError> {
        let name = plan.name;
        if &name == TRANSACTION_ISOLATION_VAR_NAME {
            self.validate_set_isolation_level(session)?;
        }
        session
            .vars_mut()
            .reset(Some(self.catalog().system_config()), &name, false)?;
        Ok(ExecuteResponse::SetVariable { name, reset: true })
    }

    pub(super) fn sequence_set_transaction(
        &self,
        session: &mut Session,
        plan: plan::SetTransactionPlan,
    ) -> Result<ExecuteResponse, AdapterError> {
        // TODO(jkosh44) Only supports isolation levels for now.
        for mode in plan.modes {
            match mode {
                TransactionMode::AccessMode(_) => {
                    return Err(AdapterError::Unsupported("SET TRANSACTION <access-mode>"))
                }
                TransactionMode::IsolationLevel(isolation_level) => {
                    self.validate_set_isolation_level(session)?;

                    session.vars_mut().set(
                        Some(self.catalog().system_config()),
                        TRANSACTION_ISOLATION_VAR_NAME.as_str(),
                        VarInput::Flat(&isolation_level.to_ast_string_stable()),
                        plan.local,
                    )?
                }
            }
        }
        Ok(ExecuteResponse::SetVariable {
            name: TRANSACTION_ISOLATION_VAR_NAME.to_string(),
            reset: false,
        })
    }

    fn validate_set_isolation_level(&self, session: &Session) -> Result<(), AdapterError> {
        if session.transaction().contains_ops() {
            Err(AdapterError::InvalidSetIsolationLevel)
        } else {
            Ok(())
        }
    }

    pub(super) fn sequence_end_transaction(
        &mut self,
        mut ctx: ExecuteContext,
        mut action: EndTransactionAction,
    ) {
        // If the transaction has failed, we can only rollback.
        if let (EndTransactionAction::Commit, TransactionStatus::Failed(_)) =
            (&action, ctx.session().transaction())
        {
            action = EndTransactionAction::Rollback;
        }
        let response = match action {
            EndTransactionAction::Commit => Ok(PendingTxnResponse::Committed {
                params: BTreeMap::new(),
            }),
            EndTransactionAction::Rollback => Ok(PendingTxnResponse::Rolledback {
                params: BTreeMap::new(),
            }),
        };

        let result = self.sequence_end_transaction_inner(ctx.session_mut(), action);

        let (response, action) = match result {
            Ok((Some(TransactionOps::Writes(writes)), _)) if writes.is_empty() => {
                (response, action)
            }
            Ok((Some(TransactionOps::Writes(writes)), write_lock_guard)) => {
                self.submit_write(PendingWriteTxn::User {
                    writes,
                    write_lock_guard,
                    pending_txn: PendingTxn {
                        ctx,
                        response,
                        action,
                    },
                });
                return;
            }
            Ok((Some(TransactionOps::Peeks(determination)), _))
                if ctx.session().vars().transaction_isolation()
                    == &IsolationLevel::StrictSerializable =>
            {
                self.strict_serializable_reads_tx
                    .send(PendingReadTxn {
                        txn: PendingRead::Read {
                            txn: PendingTxn {
                                ctx,
                                response,
                                action,
                            },
                            timestamp_context: determination.timestamp_context,
                        },
                        created: Instant::now(),
                        num_requeues: 0,
                    })
                    .expect("sending to strict_serializable_reads_tx cannot fail");
                return;
            }
            Ok((Some(TransactionOps::SingleStatement { stmt, params }), _)) => {
                self.internal_cmd_tx
                    .send(Message::ExecuteSingleStatementTransaction { ctx, stmt, params })
                    .expect("must send");
                return;
            }
            Ok((_, _)) => (response, action),
            Err(err) => (Err(err), EndTransactionAction::Rollback),
        };
        let changed = ctx.session_mut().vars_mut().end_transaction(action);
        // Append any parameters that changed to the response.
        let response = response.map(|mut r| {
            r.extend_params(changed);
            ExecuteResponse::from(r)
        });

        ctx.retire(response);
    }

    fn sequence_end_transaction_inner(
        &mut self,
        session: &mut Session,
        action: EndTransactionAction,
    ) -> Result<
        (
            Option<TransactionOps<Timestamp>>,
            Option<OwnedMutexGuard<()>>,
        ),
        AdapterError,
    > {
        let txn = self.clear_transaction(session);

        if let EndTransactionAction::Commit = action {
            if let (Some(mut ops), write_lock_guard) = txn.into_ops_and_lock_guard() {
                if let TransactionOps::Writes(writes) = &mut ops {
                    for WriteOp { id, .. } in &mut writes.iter() {
                        // Re-verify this id exists.
                        let _ = self.catalog().try_get_entry(id).ok_or_else(|| {
                            AdapterError::Catalog(catalog::Error {
                                kind: catalog::ErrorKind::Sql(CatalogError::UnknownItem(
                                    id.to_string(),
                                )),
                            })
                        })?;
                    }

                    // `rows` can be empty if, say, a DELETE's WHERE clause had 0 results.
                    writes.retain(|WriteOp { rows, .. }| !rows.is_empty());
                }
                return Ok((Some(ops), write_lock_guard));
            }
        }

        Ok((None, None))
    }

    pub(super) fn sequence_side_effecting_func(
        &mut self,
        plan: SideEffectingFunc,
    ) -> Result<ExecuteResponse, AdapterError> {
        match plan {
            SideEffectingFunc::PgCancelBackend { connection_id } => {
                let res = if let Some((id_handle, _conn_meta)) =
                    self.active_conns.get_key_value(&connection_id)
                {
                    // check_plan already verified role membership.
                    self.handle_privileged_cancel(id_handle.clone());
                    Datum::True
                } else {
                    Datum::False
                };
                Ok(Self::send_immediate_rows(vec![Row::pack_slice(&[res])]))
            }
        }
    }

    /// Sequence a peek, determining a timestamp and the most efficient dataflow interaction.
    ///
    /// Peeks are sequenced by assigning a timestamp for evaluation, and then determining and
    /// deploying the most efficient evaluation plan. The peek could evaluate to a constant,
    /// be a simple read out of an existing arrangement, or required a new dataflow to build
    /// the results to return.
    #[tracing::instrument(level = "debug", skip_all)]
    pub(super) async fn sequence_peek(
        &mut self,
        ctx: ExecuteContext,
        plan: plan::SelectPlan,
        target_cluster: TargetCluster,
    ) {
        event!(Level::TRACE, plan = format!("{:?}", plan));

        self.sequence_peek_stage(
            ctx,
            PeekStage::Validate(PeekStageValidate {
                plan,
                target_cluster,
            }),
        )
        .await;
    }

    /// Processes as many peek stages as possible.
    pub(crate) async fn sequence_peek_stage(
        &mut self,
        mut ctx: ExecuteContext,
        mut stage: PeekStage,
    ) {
        // Process the current stage and allow for processing the next.
        loop {
            event!(Level::TRACE, stage = format!("{:?}", stage));

            // Always verify peek validity. This is cheap, and prevents programming errors
            // if we move any stages off thread.
            if let Some(validity) = stage.validity() {
                if let Err(err) = validity.check(self.catalog()) {
                    ctx.retire(Err(err));
                    return;
                }
            }

            (ctx, stage) = match stage {
                PeekStage::Validate(stage) => {
                    let next =
                        return_if_err!(self.peek_stage_validate(ctx.session_mut(), stage), ctx);
                    (ctx, PeekStage::Optimize(next))
                }
                PeekStage::Optimize(stage) => {
                    self.peek_stage_optimize(ctx, stage).await;
                    return;
                }
                PeekStage::Timestamp(stage) => match self.peek_stage_timestamp(ctx, stage) {
                    Some((ctx, next)) => (ctx, PeekStage::Finish(next)),
                    None => return,
                },
                PeekStage::Finish(stage) => {
                    let res = self.peek_stage_finish(&mut ctx, stage).await;
                    ctx.retire(res);
                    return;
                }
            }
        }
    }

    // Do some simple validation. We must defer most of it until after any off-thread work.
    fn peek_stage_validate(
        &mut self,
        session: &mut Session,
        PeekStageValidate {
            plan,
            target_cluster,
        }: PeekStageValidate,
    ) -> Result<PeekStageOptimize, AdapterError> {
        let plan::SelectPlan {
            source,
            when,
            finishing,
            copy_to,
        } = plan;

        // Two transient allocations. We could reclaim these if we don't use them, potentially.
        // TODO: reclaim transient identifiers in fast path cases.
        let view_id = self.allocate_transient_id()?;
        let index_id = self.allocate_transient_id()?;
        let catalog = self.catalog();

        let cluster = catalog.resolve_target_cluster(target_cluster, session)?;

        let target_replica_name = session.vars().cluster_replica();
        let mut target_replica = target_replica_name
            .map(|name| {
                cluster.replica_id_by_name.get(name).copied().ok_or(
                    AdapterError::UnknownClusterReplica {
                        cluster_name: cluster.name.clone(),
                        replica_name: name.to_string(),
                    },
                )
            })
            .transpose()?;

        if cluster.replicas_by_id.is_empty() {
            return Err(AdapterError::NoClusterReplicasAvailable(
                cluster.name.clone(),
            ));
        }

        let source_ids = source.depends_on();
        let mut timeline_context = self.validate_timeline_context(source_ids.clone())?;
        if matches!(timeline_context, TimelineContext::TimestampIndependent)
            && source.contains_temporal()
        {
            // If the source IDs are timestamp independent but the query contains temporal functions,
            // then the timeline context needs to be upgraded to timestamp dependent. This is
            // required because `source_ids` doesn't contain functions.
            timeline_context = TimelineContext::TimestampDependent;
        }
        let in_immediate_multi_stmt_txn = session.transaction().is_in_multi_statement_transaction()
            && when == QueryWhen::Immediately;

        check_no_invalid_log_reads(catalog, cluster, &source_ids, &mut target_replica)?;

        let validity = PlanValidity {
            transient_revision: catalog.transient_revision(),
            dependency_ids: source_ids.clone(),
            cluster_id: Some(cluster.id()),
            replica_id: target_replica,
            role_metadata: session.role_metadata().clone(),
        };

        Ok(PeekStageOptimize {
            validity,
            source,
            finishing,
            copy_to,
            view_id,
            index_id,
            source_ids,
            cluster_id: cluster.id(),
            when,
            target_replica,
            timeline_context,
            in_immediate_multi_stmt_txn,
        })
    }

    async fn peek_stage_optimize(&mut self, ctx: ExecuteContext, mut stage: PeekStageOptimize) {
        // Generate data structures that can be moved to another task where we will perform possibly
        // expensive optimizations.
        let catalog = self.owned_catalog();
        let compute = ComputeInstanceSnapshot::new(&self.controller, stage.cluster_id)
            .expect("compute instance does not exist");
        let internal_cmd_tx = self.internal_cmd_tx.clone();

        // TODO: Is there a way to avoid making two dataflow_builders (the second is in
        // optimize_peek)?
        let id_bundle = self
            .dataflow_builder(stage.cluster_id)
            .sufficient_collections(&stage.source_ids);
        // Although we have added `sources.depends_on()` to the validity already, also add the
        // sufficient collections for safety.
        stage.validity.dependency_ids.extend(id_bundle.iter());

        let stats = {
            match self.determine_timestamp(
                ctx.session(),
                &id_bundle,
                &stage.when,
                stage.cluster_id,
                &stage.timeline_context,
                None,
            ) {
                Err(_) => Box::new(EmptyStatisticsOracle),
                Ok(query_as_of) => self
                    .statistics_oracle(
                        ctx.session(),
                        &stage.source_ids,
                        query_as_of.timestamp_context.antichain(),
                        true,
                    )
                    .await
                    .unwrap_or_else(|_| Box::new(EmptyStatisticsOracle)),
            }
        };

        mz_ore::task::spawn_blocking(
            || "optimize peek",
            move || match Self::optimize_peek(
                catalog.state(),
                compute,
                ctx.session(),
                stats,
                id_bundle,
                stage,
            ) {
                Ok(stage) => {
                    let stage = PeekStage::Timestamp(stage);
                    // Ignore errors if the coordinator has shut down.
                    let _ = internal_cmd_tx.send(Message::PeekStageReady { ctx, stage });
                }
                Err(err) => ctx.retire(Err(err)),
            },
        );
    }

    fn optimize_peek(
        catalog: &CatalogState,
        compute: ComputeInstanceSnapshot,
        session: &Session,
        stats: Box<dyn StatisticsOracle>,
        id_bundle: CollectionIdBundle,
        PeekStageOptimize {
            validity,
            source,
            finishing,
            copy_to,
            view_id,
            index_id,
            source_ids,
            cluster_id,
            when,
            target_replica,
            timeline_context,
            in_immediate_multi_stmt_txn,
        }: PeekStageOptimize,
    ) -> Result<PeekStageTimestamp, AdapterError> {
        let optimizer = Optimizer::logical_optimizer(&mz_transform::typecheck::empty_context());
        let source = optimizer.optimize(source)?;
        let mut builder = DataflowBuilder::new(catalog, compute);

        // We create a dataflow and optimize it, to determine if we can avoid building it.
        // This can happen if the result optimizes to a constant, or to a `Get` expression
        // around a maintained arrangement.
        let typ = source.typ();
        let key: Vec<MirScalarExpr> = typ
            .default_key()
            .iter()
            .map(|k| MirScalarExpr::Column(*k))
            .collect();
        // The assembled dataflow contains a view and an index of that view.
        let mut dataflow = DataflowDesc::new(format!("oneshot-select-{}", view_id));
        builder.import_view_into_dataflow(&view_id, &source, &mut dataflow)?;

        // Resolve all unmaterializable function calls except mz_now(), because we don't yet have a
        // timestamp.
        let style = ExprPrepStyle::OneShot {
            logical_time: EvalTime::Deferred,
            session,
        };
        dataflow.visit_children(
            |r| prep_relation_expr(catalog, r, style),
            |s| prep_scalar_expr(catalog, s, style),
        )?;

        dataflow.export_index(
            index_id,
            IndexDesc {
                on_id: view_id,
                key: key.clone(),
            },
            typ.clone(),
        );

        // Optimize the dataflow across views, and any other ways that appeal.
        let dataflow_metainfo = mz_transform::optimize_dataflow(&mut dataflow, &builder, &*stats)?;

        Ok(PeekStageTimestamp {
            validity,
            dataflow,
            finishing,
            copy_to,
            view_id,
            index_id,
            source_ids,
            cluster_id,
            id_bundle,
            when,
            target_replica,
            timeline_context,
            in_immediate_multi_stmt_txn,
            key,
            typ,
            dataflow_metainfo,
        })
    }

    #[tracing::instrument(level = "debug", skip_all)]
    fn peek_stage_timestamp(
        &mut self,
        ctx: ExecuteContext,
        PeekStageTimestamp {
            validity,
            dataflow,
            finishing,
            copy_to,
            view_id,
            index_id,
            source_ids,
            cluster_id,
            id_bundle,
            when,
            target_replica,
            timeline_context,
            in_immediate_multi_stmt_txn,
            key,
            typ,
            dataflow_metainfo,
        }: PeekStageTimestamp,
    ) -> Option<(ExecuteContext, PeekStageFinish)> {
        match self.recent_timestamp(ctx.session(), source_ids.iter().cloned()) {
            Some(fut) => {
                let internal_cmd_tx = self.internal_cmd_tx.clone();
                let conn_id = ctx.session().conn_id().clone();
                self.pending_real_time_recency_timestamp.insert(
                    conn_id.clone(),
                    RealTimeRecencyContext::Peek {
                        ctx,
                        finishing,
                        copy_to,
                        dataflow,
                        cluster_id,
                        when,
                        target_replica,
                        view_id,
                        index_id,
                        timeline_context,
                        source_ids,
                        in_immediate_multi_stmt_txn,
                        key,
                        typ,
                        dataflow_metainfo,
                    },
                );
                task::spawn(|| "real_time_recency_peek", async move {
                    let real_time_recency_ts = fut.await;
                    // It is not an error for these results to be ready after `internal_cmd_rx` has been dropped.
                    let result = internal_cmd_tx.send(Message::RealTimeRecencyTimestamp {
                        conn_id: conn_id.clone(),
                        real_time_recency_ts,
                        validity,
                    });
                    if let Err(e) = result {
                        warn!("internal_cmd_rx dropped before we could send: {:?}", e);
                    }
                });
                None
            }
            None => Some((
                ctx,
                PeekStageFinish {
                    validity,
                    finishing,
                    copy_to,
                    dataflow,
                    cluster_id,
                    id_bundle: Some(id_bundle),
                    when,
                    target_replica,
                    view_id,
                    index_id,
                    timeline_context,
                    source_ids,
                    real_time_recency_ts: None,
                    key,
                    typ,
                    dataflow_metainfo,
                },
            )),
        }
    }

    #[tracing::instrument(level = "debug", skip_all)]
    async fn peek_stage_finish(
        &mut self,
        ctx: &mut ExecuteContext,
        PeekStageFinish {
            validity: _,
            finishing,
            copy_to,
            dataflow,
            cluster_id,
            id_bundle,
            when,
            target_replica,
            view_id,
            index_id,
            timeline_context,
            source_ids,
            real_time_recency_ts,
            key,
            typ,
            dataflow_metainfo,
        }: PeekStageFinish,
    ) -> Result<ExecuteResponse, AdapterError> {
        let id_bundle = id_bundle.unwrap_or_else(|| {
            self.index_oracle(cluster_id)
                .sufficient_collections(&source_ids)
        });
        let peek_plan = self.plan_peek(
            dataflow,
            ctx.session_mut(),
            &when,
            cluster_id,
            view_id,
            index_id,
            timeline_context,
            source_ids,
            &id_bundle,
            real_time_recency_ts,
            key,
            typ,
            &finishing,
        )?;

        let determination = peek_plan.determination.clone();

        let max_query_result_size = std::cmp::min(
            ctx.session().vars().max_query_result_size(),
            self.catalog().system_config().max_result_size(),
        );
        // Implement the peek, and capture the response.
        let resp = self
            .implement_peek_plan(
                ctx.extra_mut(),
                peek_plan,
                finishing,
                cluster_id,
                target_replica,
                max_query_result_size,
            )
            .await?;

        if ctx.session().vars().emit_timestamp_notice() {
            let explanation =
                self.explain_timestamp(ctx.session(), cluster_id, &id_bundle, determination);
            ctx.session()
                .add_notice(AdapterNotice::QueryTimestamp { explanation });
        }
        self.emit_optimizer_notices(ctx.session(), &dataflow_metainfo.optimizer_notices);

        match copy_to {
            None => Ok(resp),
            Some(format) => Ok(ExecuteResponse::CopyTo {
                format,
                resp: Box::new(resp),
            }),
        }
    }

    /// Determines the query timestamp and acquires read holds on dependent sources
    /// if necessary.
    fn sequence_peek_timestamp(
        &mut self,
        session: &mut Session,
        when: &QueryWhen,
        cluster_id: ClusterId,
        timeline_context: TimelineContext,
        source_bundle: &CollectionIdBundle,
        source_ids: &BTreeSet<GlobalId>,
        real_time_recency_ts: Option<Timestamp>,
    ) -> Result<TimestampDetermination<Timestamp>, AdapterError> {
        let in_immediate_multi_stmt_txn = session.transaction().in_immediate_multi_stmt_txn(when);
        let timedomain_bundle;

        // Fetch or generate a timestamp for this query and what the read holds would be if we need to set
        // them.
        let (determination, potential_read_holds) =
            match session.get_transaction_timestamp_determination() {
                // Use the transaction's timestamp if it exists and this isn't an AS OF query.
                Some(
                    determination @ TimestampDetermination {
                        timestamp_context: TimestampContext::TimelineTimestamp(_, _),
                        ..
                    },
                ) if in_immediate_multi_stmt_txn => (determination, None),
                _ => {
                    let determine_bundle = if in_immediate_multi_stmt_txn {
                        // In a transaction, determine a timestamp that will be valid for anything in
                        // any schema referenced by the first query.
                        timedomain_bundle = self.timedomain_for(
                            source_ids,
                            &timeline_context,
                            session.conn_id(),
                            cluster_id,
                        )?;
                        &timedomain_bundle
                    } else {
                        // If not in a transaction, use the source.
                        source_bundle
                    };
                    let determination = self.determine_timestamp(
                        session,
                        determine_bundle,
                        when,
                        cluster_id,
                        &timeline_context,
                        real_time_recency_ts,
                    )?;
                    // We only need read holds if the read depends on a timestamp. We don't set the
                    // read holds here because it makes the code a bit more clear to handle the two
                    // cases for "is this the first statement in a transaction?" in an if/else block
                    // below.
                    let read_holds = determination
                        .timestamp_context
                        .timestamp()
                        .map(|timestamp| (timestamp.clone(), determine_bundle));
                    (determination, read_holds)
                }
            };

        // If we're in a multi-statement transaction and the query does not use `AS OF`,
        // acquire read holds on any sources in the current time-domain if they have not
        // already been acquired. If the query does use `AS OF`, it is not necessary to
        // acquire read holds.
        if in_immediate_multi_stmt_txn {
            // Either set the valid read ids for this transaction (if it's the first statement in a
            // transaction) otherwise verify the ids referenced in this query are in the timedomain.
            if let Some(txn_reads) = self.txn_reads.get(session.conn_id()) {
                // Find referenced ids not in the read hold. A reference could be caused by a
                // user specifying an object in a different schema than the first query. An
                // index could be caused by a CREATE INDEX after the transaction started.
                let allowed_id_bundle = txn_reads.id_bundle();
                let outside = source_bundle.difference(&allowed_id_bundle);
                // Queries without a timestamp and timeline can belong to any existing timedomain.
                if determination.timestamp_context.contains_timestamp() && !outside.is_empty() {
                    let valid_names =
                        self.resolve_collection_id_bundle_names(session, &allowed_id_bundle);
                    let invalid_names = self.resolve_collection_id_bundle_names(session, &outside);
                    return Err(AdapterError::RelationOutsideTimeDomain {
                        relations: invalid_names,
                        names: valid_names,
                    });
                }
            } else {
                if let Some((timestamp, bundle)) = potential_read_holds {
                    let read_holds = self.acquire_read_holds(timestamp, bundle);
                    self.txn_reads.insert(session.conn_id().clone(), read_holds);
                }
            }
        }

        // TODO: Checking for only `InTransaction` and not `Implied` (also `Started`?) seems
        // arbitrary and we don't recall why we did it (possibly an error!). Change this to always
        // set the transaction ops. Decide and document what our policy should be on AS OF queries.
        // Maybe they shouldn't be allowed in transactions at all because it's hard to explain
        // what's going on there. This should probably get a small design document.

        // We only track the peeks in the session if the query doesn't use AS
        // OF or we're inside an explicit transaction. The latter case is
        // necessary to support PG's `BEGIN` semantics, whose behavior can
        // depend on whether or not reads have occurred in the txn.
        let mut transaction_determination = determination.clone();
        if when.is_transactional() {
            session.add_transaction_ops(TransactionOps::Peeks(transaction_determination))?;
        } else if matches!(session.transaction(), &TransactionStatus::InTransaction(_)) {
            // If the query uses AS OF, then ignore the timestamp.
            transaction_determination.timestamp_context = TimestampContext::NoTimestamp;
            session.add_transaction_ops(TransactionOps::Peeks(transaction_determination))?;
        };

        Ok(determination)
    }

    fn plan_peek(
        &mut self,
        mut dataflow: DataflowDescription<OptimizedMirRelationExpr>,
        session: &mut Session,
        when: &QueryWhen,
        cluster_id: ClusterId,
        view_id: GlobalId,
        index_id: GlobalId,
        timeline_context: TimelineContext,
        source_ids: BTreeSet<GlobalId>,
        id_bundle: &CollectionIdBundle,
        real_time_recency_ts: Option<Timestamp>,
        key: Vec<MirScalarExpr>,
        typ: RelationType,
        finishing: &RowSetFinishing,
    ) -> Result<PlannedPeek, AdapterError> {
        let conn_id = session.conn_id().clone();
        let determination = self.sequence_peek_timestamp(
            session,
            when,
            cluster_id,
            timeline_context,
            id_bundle,
            &source_ids,
            real_time_recency_ts,
        )?;

        // Now that we have a timestamp, set the as of and resolve calls to mz_now().
        dataflow.set_as_of(determination.timestamp_context.antichain());
        let style = ExprPrepStyle::OneShot {
            logical_time: EvalTime::Time(determination.timestamp_context.timestamp_or_default()),
            session,
        };
        let state = self.catalog().state();
        dataflow.visit_children(
            |r| prep_relation_expr(state, r, style),
            |s| prep_scalar_expr(state, s, style),
        )?;

        let (permutation, thinning) = permutation_for_arrangement(&key, typ.arity());

        // At this point, `dataflow_plan` contains our best optimized dataflow.
        // We will check the plan to see if there is a fast path to escape full dataflow construction.
        let peek_plan = self.create_peek_plan(
            dataflow,
            view_id,
            cluster_id,
            index_id,
            key,
            permutation,
            thinning.len(),
            finishing,
        )?;

        Ok(PlannedPeek {
            plan: peek_plan,
            determination,
            conn_id,
            source_arity: typ.arity(),
            source_ids,
        })
    }

    /// Checks to see if the session needs a real time recency timestamp and if so returns
    /// a future that will return the timestamp.
    fn recent_timestamp(
        &self,
        session: &Session,
        source_ids: impl Iterator<Item = GlobalId>,
    ) -> Option<BoxFuture<'static, Timestamp>> {
        // Ideally this logic belongs inside of
        // `mz-adapter::coord::timestamp_selection::determine_timestamp`. However, including the
        // logic in there would make it extremely difficult and inconvenient to pull the waiting off
        // of the main coord thread.
        if session.vars().real_time_recency()
            && session.vars().transaction_isolation() == &IsolationLevel::StrictSerializable
            && !session.contains_read_timestamp()
        {
            Some(self.controller.recent_timestamp(source_ids))
        } else {
            None
        }
    }

    pub(super) async fn sequence_subscribe(
        &mut self,
        ctx: &mut ExecuteContext,
        plan: plan::SubscribePlan,
        target_cluster: TargetCluster,
    ) -> Result<ExecuteResponse, AdapterError> {
        let plan::SubscribePlan {
            from,
            with_snapshot,
            when,
            copy_to,
            emit_progress,
            up_to,
            output,
        } = plan;

        let cluster = self
            .catalog()
            .resolve_target_cluster(target_cluster, ctx.session())?;
        let cluster_id = cluster.id;

        let target_replica_name = ctx.session().vars().cluster_replica();
        let mut target_replica = target_replica_name
            .map(|name| {
                cluster.replica_id_by_name.get(name).copied().ok_or(
                    AdapterError::UnknownClusterReplica {
                        cluster_name: cluster.name.clone(),
                        replica_name: name.to_string(),
                    },
                )
            })
            .transpose()?;

        // SUBSCRIBE AS OF, similar to peeks, doesn't need to worry about transaction
        // timestamp semantics.
        if when == QueryWhen::Immediately {
            // If this isn't a SUBSCRIBE AS OF, the SUBSCRIBE can be in a transaction if it's the
            // only operation.
            ctx.session_mut()
                .add_transaction_ops(TransactionOps::Subscribe)?;
        }

        // Determine the frontier of updates to subscribe *from*.
        // Updates greater or equal to this frontier will be produced.
        let depends_on = from.depends_on();
        check_no_invalid_log_reads(self.catalog(), cluster, &depends_on, &mut target_replica)?;
        let id_bundle = self
            .index_oracle(cluster_id)
            .sufficient_collections(&depends_on);
        let mut timeline = self.validate_timeline_context(depends_on.clone())?;
        if matches!(timeline, TimelineContext::TimestampIndependent) && from.contains_temporal() {
            // If the from IDs are timestamp independent but the query contains temporal functions
            // then the timeline context needs to be upgraded to timestamp dependent.
            timeline = TimelineContext::TimestampDependent;
        }
        let as_of = self
            .determine_timestamp(
                ctx.session(),
                &id_bundle,
                &when,
                cluster_id,
                &timeline,
                None,
            )?
            .timestamp_context
            .timestamp_or_default();

        let make_sink_desc = |coord: &mut Coordinator, session: &mut Session, from, from_desc| {
            let up_to = up_to
                .map(|expr| Coordinator::evaluate_when(coord.catalog().state(), expr, session))
                .transpose()?;
            if let Some(up_to) = up_to {
                if as_of == up_to {
                    session.add_notice(AdapterNotice::EqualSubscribeBounds { bound: up_to });
                } else if as_of > up_to {
                    return Err(AdapterError::AbsurdSubscribeBounds { as_of, up_to });
                }
            }
            let up_to = up_to.map(Antichain::from_elem).unwrap_or_default();
            Ok::<_, AdapterError>(ComputeSinkDesc {
                from,
                from_desc,
                connection: ComputeSinkConnection::Subscribe(SubscribeSinkConnection::default()),
                with_snapshot,
                up_to,
            })
        };

        let (mut dataflow, dataflow_metainfo) = match from {
            SubscribeFrom::Id(from_id) => {
                let from = self.catalog().get_entry(&from_id);
                let from_desc = from
                    .desc(
                        &self
                            .catalog()
                            .resolve_full_name(from.name(), Some(ctx.session().conn_id())),
                    )
                    .expect("subscribes can only be run on items with descs")
                    .into_owned();
                let sink_id = self.allocate_transient_id()?;
                let sink_desc = make_sink_desc(self, ctx.session_mut(), from_id, from_desc)?;
                let sink_name = format!("subscribe-{}", sink_id);
                self.dataflow_builder(cluster_id)
                    .build_sink_dataflow(sink_name, sink_id, sink_desc)?
            }
            SubscribeFrom::Query { expr, desc } => {
                let id = self.allocate_transient_id()?;
                let expr = self.view_optimizer.optimize(expr)?;
                let desc = RelationDesc::new(expr.typ(), desc.iter_names());
                let sink_desc = make_sink_desc(self, ctx.session_mut(), id, desc)?;
                let mut dataflow = DataflowDesc::new(format!("subscribe-{}", id));
                let mut dataflow_builder = self.dataflow_builder(cluster_id);
                dataflow_builder.import_view_into_dataflow(&id, &expr, &mut dataflow)?;
                let dataflow_metainfo =
                    dataflow_builder.build_sink_dataflow_into(&mut dataflow, id, sink_desc)?;
                (dataflow, dataflow_metainfo)
            }
        };

        self.emit_optimizer_notices(ctx.session(), &dataflow_metainfo.optimizer_notices);

        dataflow.set_as_of(Antichain::from_elem(as_of));

        let (&sink_id, sink_desc) = dataflow
            .sink_exports
            .iter()
            .next()
            .expect("subscribes have a single sink export");
        let (tx, rx) = mpsc::unbounded_channel();
        let active_subscribe = ActiveSubscribe {
            user: ctx.session().user().clone(),
            conn_id: ctx.session().conn_id().clone(),
            channel: tx,
            emit_progress,
            as_of,
            arity: sink_desc.from_desc.arity(),
            cluster_id,
            depends_on: depends_on.into_iter().collect(),
            start_time: self.now(),
            dropping: false,
            output,
        };
        active_subscribe.initialize();
        self.add_active_subscribe(sink_id, active_subscribe).await;

        match self.ship_dataflow(dataflow, cluster_id).await {
            Ok(_) => {}
            Err(e) => {
                self.remove_active_subscribe(sink_id).await;
                return Err(e);
            }
        };
        if let Some(target) = target_replica {
            self.controller
                .compute
                .set_subscribe_target_replica(cluster_id, sink_id, target)
                .unwrap_or_terminate("cannot fail to set subscribe target replica");
        }

        self.active_conns
            .get_mut(ctx.session().conn_id())
            .expect("must exist for active sessions")
            .drop_sinks
            .push(ComputeSinkId {
                cluster_id,
                global_id: sink_id,
            });

        let resp = ExecuteResponse::Subscribing {
            rx,
            ctx_extra: std::mem::take(ctx.extra_mut()),
        };
        match copy_to {
            None => Ok(resp),
            Some(format) => Ok(ExecuteResponse::CopyTo {
                format,
                resp: Box::new(resp),
            }),
        }
    }

    pub(super) async fn sequence_explain_plan(
        &mut self,
        mut ctx: ExecuteContext,
        plan: plan::ExplainPlanPlan,
        target_cluster: TargetCluster,
    ) {
        let result = match plan.explainee {
            Explainee::Query { .. } => {
                let result = self.explain_query(&mut ctx, plan, target_cluster);
                result.await
            }
            Explainee::MaterializedView(_) => {
                let result = self.explain_materialized_view(&mut ctx, plan);
                result
            }
            Explainee::Index(_) => {
                let result = self.explain_index(&mut ctx, plan);
                result
            }
        };
        ctx.retire(result);
    }

    fn explain_materialized_view(
        &mut self,
        ctx: &mut ExecuteContext,
        plan: plan::ExplainPlanPlan,
    ) -> Result<ExecuteResponse, AdapterError> {
        let plan::ExplainPlanPlan {
            stage,
            format,
            config,
            explainee,
        } = plan;

        let Explainee::MaterializedView(id) = explainee else {
            // This is currently asserted in the `sequence_explain_plan` code that
            // calls this method.
            unreachable!()
        };

        let CatalogItem::MaterializedView(_) = self.catalog().get_entry(&id).item() else {
            // This is currently asserted in the planner. However, this
            // assumption might change when we make changes for #18089.
            unreachable!()
        };

        let Some(dataflow_metainfo) = self.catalog().try_get_dataflow_metainfo(&id) else {
            tracing::error!(
                "cannot find dataflow metainformation for materialized view {id} in catalog"
            );
            coord_bail!(
                "cannot find dataflow metainformation for materialized view {id} in catalog"
            );
        };

        let explain = match stage {
            ExplainStage::OptimizedPlan => {
                let Some(plan) = self.catalog().try_get_optimized_plan(&id).cloned() else {
                    tracing::error!("cannot find {stage} for materialized view {id} in catalog");
                    coord_bail!("cannot find {stage} for materialized view in catalog");
                };
                explain_dataflow(
                    plan,
                    format,
                    &config,
                    &self.catalog().for_session(ctx.session()),
                    dataflow_metainfo,
                )?
            }
            ExplainStage::PhysicalPlan => {
                let Some(plan) = self.catalog().try_get_physical_plan(&id).cloned() else {
                    tracing::error!("cannot find {stage} for materialized view {id} in catalog");
                    coord_bail!("cannot find {stage} for materialized view in catalog");
                };
                explain_dataflow(
                    plan,
                    format,
                    &config,
                    &self.catalog().for_session(ctx.session()),
                    dataflow_metainfo,
                )?
            }
            _ => {
                coord_bail!("cannot EXPLAIN {} FOR MATERIALIZED VIEW", stage);
            }
        };

        let rows = vec![Row::pack_slice(&[Datum::from(explain.as_str())])];

        Ok(Self::send_immediate_rows(rows))
    }

    fn explain_index(
        &mut self,
        ctx: &mut ExecuteContext,
        plan: plan::ExplainPlanPlan,
    ) -> Result<ExecuteResponse, AdapterError> {
        let plan::ExplainPlanPlan {
            stage,
            format,
            config,
            explainee,
        } = plan;

        let Explainee::Index(id) = explainee else {
            // This is currently asserted in the `sequence_explain_plan` code that
            // calls this method.
            unreachable!()
        };

        let CatalogItem::Index(_) = self.catalog().get_entry(&id).item() else {
            // This is currently asserted in the planner. However, this
            // assumption might change when we make changes for #18089.
            unreachable!()
        };

        let Some(dataflow_metainfo) = self.catalog().try_get_dataflow_metainfo(&id) else {
            tracing::error!("cannot find dataflow metainformation for index {id} in catalog");
            coord_bail!("cannot find dataflow metainformation for index {id} in catalog");
        };

        let explain = match stage {
            ExplainStage::OptimizedPlan => {
                let Some(plan) = self.catalog().try_get_optimized_plan(&id).cloned() else {
                    tracing::error!("cannot find {stage} for index {id} in catalog");
                    coord_bail!("cannot find {stage} for index in catalog");
                };
                explain_dataflow(
                    plan,
                    format,
                    &config,
                    &self.catalog().for_session(ctx.session()),
                    dataflow_metainfo,
                )?
            }
            ExplainStage::PhysicalPlan => {
                let Some(plan) = self.catalog().try_get_physical_plan(&id).cloned() else {
                    tracing::error!("cannot find {stage} for index {id} in catalog");
                    coord_bail!("cannot find {stage} for index in catalog");
                };
                explain_dataflow(
                    plan,
                    format,
                    &config,
                    &self.catalog().for_session(ctx.session()),
                    dataflow_metainfo,
                )?
            }
            _ => {
                coord_bail!("cannot EXPLAIN {} FOR INDEX", stage);
            }
        };

        let rows = vec![Row::pack_slice(&[Datum::from(explain.as_str())])];

        Ok(Self::send_immediate_rows(rows))
    }

    async fn explain_query(
        &mut self,
        ctx: &mut ExecuteContext,
        plan: plan::ExplainPlanPlan,
        target_cluster: TargetCluster,
    ) -> Result<ExecuteResponse, AdapterError> {
        let plan::ExplainPlanPlan {
            stage,
            format,
            config,
            explainee,
        } = plan;

        let Explainee::Query {
            raw_plan,
            row_set_finishing,
            broken,
        } = explainee
        else {
            // This is currently asserted in the `sequence_explain_plan` code that
            // calls this method.
            unreachable!()
        };

        let optimizer_trace = match stage {
            ExplainStage::Trace => OptimizerTrace::new(), // collect all trace entries
            stage => OptimizerTrace::find(stage.path()), // collect a trace entry only the selected stage
        };

        let pipeline_result = {
            self.explain_query_optimizer_pipeline(
                raw_plan,
                broken,
                target_cluster,
                ctx.session_mut(),
                &row_set_finishing,
            )
            .with_subscriber(&optimizer_trace)
            .await
        };

        let (used_indexes, fast_path_plan, dataflow_metainfo) = match pipeline_result {
            Ok((used_indexes, fast_path_plan, dataflow_metainfo)) => {
                (used_indexes, fast_path_plan, dataflow_metainfo)
            }
            Err(err) => {
                if broken {
                    tracing::error!("error while handling EXPLAIN statement: {}", err);

                    let used_indexes = UsedIndexes::default();
                    let fast_path_plan: Option<FastPathPlan> = None;
                    let dataflow_metainfo = DataflowMetainfo::default();

                    (used_indexes, fast_path_plan, dataflow_metainfo)
                } else {
                    return Err(err);
                }
            }
        };

        let trace = optimizer_trace.drain_all(
            format,
            config,
            self.catalog().for_session(ctx.session()),
            row_set_finishing,
            used_indexes,
            fast_path_plan,
            dataflow_metainfo,
        )?;

        let rows = match stage {
            ExplainStage::Trace => {
                // For the `Trace` (pseudo-)stage, return the entire trace as (time,
                // path, plan) triples.
                let rows = trace
                    .into_iter()
                    .map(|entry| {
                        // The trace would have to take over 584 years to overflow a u64.
                        let span_duration =
                            u64::try_from(entry.span_duration.as_nanos()).unwrap_or(u64::MAX);
                        Row::pack_slice(&[
                            Datum::from(span_duration),
                            Datum::from(entry.path.as_str()),
                            Datum::from(entry.plan.as_str()),
                        ])
                    })
                    .collect();
                rows
            }
            stage => {
                // For everything else, return the plan for the stage identified
                // by the corresponding path.
                let row = trace
                    .into_iter()
                    .find(|entry| entry.path == stage.path())
                    .map(|entry| Row::pack_slice(&[Datum::from(entry.plan.as_str())]))
                    .ok_or_else(|| {
                        AdapterError::Internal(format!(
                            "stage `{}` not present in the collected optimizer trace",
                            stage.path(),
                        ))
                    })?;
                vec![row]
            }
        };

        Ok(Self::send_immediate_rows(rows))
    }

    #[tracing::instrument(level = "info", name = "optimize", skip_all)]
    async fn explain_query_optimizer_pipeline(
        &mut self,
        raw_plan: mz_sql::plan::HirRelationExpr,
        no_errors: bool,
        target_cluster: TargetCluster,
        session: &mut Session,
        finishing: &Option<RowSetFinishing>,
    ) -> Result<(UsedIndexes, Option<FastPathPlan>, DataflowMetainfo), AdapterError> {
        use mz_repr::explain::trace_plan;

        /// Like [`mz_ore::panic::catch_unwind`], with an extra guard that must be true
        /// in order to wrap the function call in a [`mz_ore::panic::catch_unwind`] call.
        fn catch_unwind<R, E, F>(guard: bool, stage: &'static str, f: F) -> Result<R, AdapterError>
        where
            F: FnOnce() -> Result<R, E>,
            E: Into<AdapterError>,
        {
            if guard {
                let r: Result<Result<R, E>, _> = mz_ore::panic::catch_unwind(AssertUnwindSafe(f));
                match r {
                    Ok(result) => result.map_err(Into::into),
                    Err(_) => {
                        let msg = format!("panic at the `{}` optimization stage", stage);
                        Err(AdapterError::Internal(msg))
                    }
                }
            } else {
                f().map_err(Into::into)
            }
        }

        let catalog = self.catalog();
        let cluster_id = catalog.resolve_target_cluster(target_cluster, session)?.id;
        // Set parameter values for optimizing one-shot SELECT queries.
        let explainee_id = GlobalId::Explain;
        let is_oneshot = true;

        // Execute the various stages of the optimization pipeline
        // -------------------------------------------------------

        // Trace the pipeline input under `optimize/raw`.
        tracing::span!(Level::INFO, "raw").in_scope(|| {
            trace_plan(&raw_plan);
        });

        // Execute the `optimize/hir_to_mir` stage.
        let decorrelated_plan = catch_unwind(no_errors, "hir_to_mir", || {
            raw_plan.optimize_and_lower(&OptimizerConfig {})
        })?;

        let mut timeline_context =
            self.validate_timeline_context(decorrelated_plan.depends_on())?;
        if matches!(timeline_context, TimelineContext::TimestampIndependent)
            && decorrelated_plan.contains_temporal()
        {
            // If the source IDs are timestamp independent but the query contains temporal functions,
            // then the timeline context needs to be upgraded to timestamp dependent. This is
            // required because `source_ids` doesn't contain functions.
            timeline_context = TimelineContext::TimestampDependent;
        }

        let source_ids = decorrelated_plan.depends_on();
        let id_bundle = self
            .index_oracle(cluster_id)
            .sufficient_collections(&source_ids);

        // Execute the `optimize/local` stage.
        let optimized_plan = catch_unwind(no_errors, "local", || {
            tracing::span!(Level::INFO, "local").in_scope(|| -> Result<_, AdapterError> {
                let optimized_plan = self.view_optimizer.optimize(decorrelated_plan);
                if let Ok(ref optimized_plan) = optimized_plan {
                    trace_plan(optimized_plan.as_inner());
                }
                optimized_plan.map_err(Into::into)
            })
        })?;

        let mut dataflow = DataflowDesc::new("explanation".to_string());
        let mut builder = self.dataflow_builder(cluster_id);
        builder.import_view_into_dataflow(&explainee_id, &optimized_plan, &mut dataflow)?;

        // Resolve all unmaterializable function calls except mz_now(), because we don't yet have a
        // timestamp.
        let style = ExprPrepStyle::OneShot {
            logical_time: EvalTime::Deferred,
            session,
        };
        let state = self.catalog().state();
        dataflow.visit_children(
            |r| prep_relation_expr(state, r, style),
            |s| prep_scalar_expr(state, s, style),
        )?;

        // Acquire a timestamp (necessary for loading statistics).
        let timestamp_context = self
            .sequence_peek_timestamp(
                session,
                &QueryWhen::Immediately,
                cluster_id,
                timeline_context,
                &id_bundle,
                &source_ids,
                None, // no real-time recency
            )?
            .timestamp_context;
        let query_as_of = timestamp_context.antichain();

        // Load cardinality statistics.
        let stats = self
            .statistics_oracle(session, &source_ids, query_as_of.clone(), is_oneshot)
            .await?;

        // Execute the `optimize/global` stage.
        let dataflow_metainfo = catch_unwind(no_errors, "global", || {
            mz_transform::optimize_dataflow(
                &mut dataflow,
                &self.index_oracle(cluster_id),
                stats.as_ref(),
            )
        })?;

        // Collect the list of indexes used by the dataflow at this point
        let mut used_indexes = UsedIndexes::new(
            dataflow
                .index_imports
                .iter()
                .map(|(id, _index_import)| {
                    (*id, dataflow_metainfo.index_usage_types.get(id).expect("prune_and_annotate_dataflow_index_imports should have been called already").clone())
                })
                .collect(),
        );

        // Determine if fast path plan will be used for this explainee.
        let fast_path_plan = {
            dataflow.set_as_of(query_as_of);
            let style = ExprPrepStyle::OneShot {
                logical_time: EvalTime::Time(timestamp_context.timestamp_or_default()),
                session,
            };
            let state = self.catalog().state();
            dataflow.visit_children(
                |r| prep_relation_expr(state, r, style),
                |s| prep_scalar_expr(state, s, style),
            )?;
            peek::create_fast_path_plan(&mut dataflow, GlobalId::Explain, finishing.as_ref())?
        };

        if let Some(fast_path_plan) = &fast_path_plan {
            used_indexes = fast_path_plan.used_indexes(finishing);
        }

        // We have the opportunity to name an `until` frontier that will prevent work we needn't perform.
        // By default, `until` will be `Antichain::new()`, which prevents no updates and is safe.
        if let Some(as_of) = dataflow.as_of.as_ref() {
            if !as_of.is_empty() {
                if let Some(next) = as_of.as_option().and_then(|as_of| as_of.checked_add(1)) {
                    dataflow.until = timely::progress::Antichain::from_elem(next);
                }
            }
        }

        // Execute the `optimize/finalize_dataflow` stage.
        let dataflow_plan = catch_unwind(no_errors, "finalize_dataflow", || {
            self.finalize_dataflow(dataflow, cluster_id)
        })?;

        // Trace the resulting plan for the top-level `optimize` path.
        trace_plan(&dataflow_plan);

        // Return objects that need to be passed to the `ExplainContext`
        // when rendering explanations for the various trace entries.
        Ok((used_indexes, fast_path_plan, dataflow_metainfo))
    }

    pub fn sequence_explain_timestamp(
        &mut self,
        mut ctx: ExecuteContext,
        plan: plan::ExplainTimestampPlan,
        target_cluster: TargetCluster,
    ) {
        let (format, source_ids, optimized_plan, cluster_id, id_bundle) = return_if_err!(
            self.sequence_explain_timestamp_begin_inner(ctx.session(), plan, target_cluster),
            ctx
        );
        match self.recent_timestamp(ctx.session(), source_ids.iter().cloned()) {
            Some(fut) => {
                let validity = PlanValidity {
                    transient_revision: self.catalog().transient_revision(),
                    dependency_ids: source_ids,
                    cluster_id: Some(cluster_id),
                    replica_id: None,
                    role_metadata: ctx.session().role_metadata().clone(),
                };
                let internal_cmd_tx = self.internal_cmd_tx.clone();
                let conn_id = ctx.session().conn_id().clone();
                self.pending_real_time_recency_timestamp.insert(
                    conn_id.clone(),
                    RealTimeRecencyContext::ExplainTimestamp {
                        ctx,
                        format,
                        cluster_id,
                        optimized_plan,
                        id_bundle,
                    },
                );
                task::spawn(|| "real_time_recency_explain_timestamp", async move {
                    let real_time_recency_ts = fut.await;
                    // It is not an error for these results to be ready after `internal_cmd_rx` has been dropped.
                    let result = internal_cmd_tx.send(Message::RealTimeRecencyTimestamp {
                        conn_id,
                        real_time_recency_ts,
                        validity,
                    });
                    if let Err(e) = result {
                        warn!("internal_cmd_rx dropped before we could send: {:?}", e);
                    }
                });
            }
            None => {
                let result = self.sequence_explain_timestamp_finish_inner(
                    ctx.session_mut(),
                    format,
                    cluster_id,
                    optimized_plan,
                    id_bundle,
                    None,
                );
                ctx.retire(result);
            }
        }
    }

    fn sequence_explain_timestamp_begin_inner(
        &mut self,
        session: &Session,
        plan: plan::ExplainTimestampPlan,
        target_cluster: TargetCluster,
    ) -> Result<
        (
            ExplainFormat,
            BTreeSet<GlobalId>,
            OptimizedMirRelationExpr,
            ClusterId,
            CollectionIdBundle,
        ),
        AdapterError,
    > {
        let plan::ExplainTimestampPlan { format, raw_plan } = plan;

        let decorrelated_plan = raw_plan.optimize_and_lower(&OptimizerConfig {})?;
        let optimized_plan = self.view_optimizer.optimize(decorrelated_plan)?;
        let source_ids = optimized_plan.depends_on();
        let cluster = self
            .catalog()
            .resolve_target_cluster(target_cluster, session)?;
        let id_bundle = self
            .index_oracle(cluster.id)
            .sufficient_collections(&source_ids);
        Ok((format, source_ids, optimized_plan, cluster.id(), id_bundle))
    }

    pub(crate) fn explain_timestamp(
        &self,
        session: &Session,
        cluster_id: ClusterId,
        id_bundle: &CollectionIdBundle,
        determination: TimestampDetermination<mz_repr::Timestamp>,
    ) -> TimestampExplanation<mz_repr::Timestamp> {
        let mut sources = Vec::new();
        {
            for id in id_bundle.storage_ids.iter() {
                let state = self
                    .controller
                    .storage
                    .collection(*id)
                    .expect("id does not exist");
                let name = self
                    .catalog()
                    .try_get_entry(id)
                    .map(|item| item.name())
                    .map(|name| {
                        self.catalog()
                            .resolve_full_name(name, Some(session.conn_id()))
                            .to_string()
                    })
                    .unwrap_or_else(|| id.to_string());
                sources.push(TimestampSource {
                    name: format!("{name} ({id}, storage)"),
                    read_frontier: state.implied_capability.elements().to_vec(),
                    write_frontier: state.write_frontier.elements().to_vec(),
                });
            }
        }
        {
            if let Some(compute_ids) = id_bundle.compute_ids.get(&cluster_id) {
                let catalog = self.catalog();
                for id in compute_ids {
                    let state = self
                        .controller
                        .compute
                        .collection(cluster_id, *id)
                        .expect("id does not exist");
                    let name = catalog
                        .try_get_entry(id)
                        .map(|item| item.name())
                        .map(|name| {
                            catalog
                                .resolve_full_name(name, Some(session.conn_id()))
                                .to_string()
                        })
                        .unwrap_or_else(|| id.to_string());
                    sources.push(TimestampSource {
                        name: format!("{name} ({id}, compute)"),
                        read_frontier: state.read_capability().elements().to_vec(),
                        write_frontier: state.write_frontier().to_vec(),
                    });
                }
            }
        }
        let respond_immediately = determination.respond_immediately();
        TimestampExplanation {
            determination,
            sources,
            session_wall_time: session.pcx().wall_time,
            respond_immediately,
        }
    }

    pub(super) fn sequence_explain_timestamp_finish_inner(
        &mut self,
        session: &mut Session,
        format: ExplainFormat,
        cluster_id: ClusterId,
        source: OptimizedMirRelationExpr,
        id_bundle: CollectionIdBundle,
        real_time_recency_ts: Option<Timestamp>,
    ) -> Result<ExecuteResponse, AdapterError> {
        let is_json = match format {
            ExplainFormat::Text => false,
            ExplainFormat::Json => true,
            ExplainFormat::Dot => {
                return Err(AdapterError::Unsupported("EXPLAIN TIMESTAMP AS DOT"));
            }
        };
        let source_ids = source.depends_on();
        let timeline_context = self.validate_timeline_context(source_ids.clone())?;

        let determination = self.sequence_peek_timestamp(
            session,
            &QueryWhen::Immediately,
            cluster_id,
            timeline_context,
            &id_bundle,
            &source_ids,
            real_time_recency_ts,
        )?;
        let explanation = self.explain_timestamp(session, cluster_id, &id_bundle, determination);

        let s = if is_json {
            serde_json::to_string_pretty(&explanation).expect("failed to serialize explanation")
        } else {
            explanation.to_string()
        };
        let rows = vec![Row::pack_slice(&[Datum::from(s.as_str())])];
        Ok(Self::send_immediate_rows(rows))
    }

    pub(super) async fn sequence_insert(
        &mut self,
        mut ctx: ExecuteContext,
        plan: plan::InsertPlan,
    ) {
        let optimized_mir = if let Some(..) = &plan.values.as_const() {
            // We don't perform any optimizations on an expression that is already
            // a constant for writes, as we want to maximize bulk-insert throughput.
            OptimizedMirRelationExpr(plan.values)
        } else {
            return_if_err!(self.view_optimizer.optimize(plan.values), ctx)
        };

        match optimized_mir.into_inner() {
            selection if selection.as_const().is_some() && plan.returning.is_empty() => {
                let catalog = self.owned_catalog();
                mz_ore::task::spawn(|| "coord::sequence_inner", async move {
                    let result =
                        Self::insert_constant(&catalog, ctx.session_mut(), plan.id, selection);
                    ctx.retire(result);
                });
            }
            // All non-constant values must be planned as read-then-writes.
            selection => {
                let desc_arity = match self.catalog().try_get_entry(&plan.id) {
                    Some(table) => table
                        .desc(
                            &self
                                .catalog()
                                .resolve_full_name(table.name(), Some(ctx.session().conn_id())),
                        )
                        .expect("desc called on table")
                        .arity(),
                    None => {
                        ctx.retire(Err(AdapterError::Catalog(catalog::Error {
                            kind: catalog::ErrorKind::Sql(CatalogError::UnknownItem(
                                plan.id.to_string(),
                            )),
                        })));
                        return;
                    }
                };

                if selection.contains_temporal() {
                    ctx.retire(Err(AdapterError::Unsupported(
                        "calls to mz_now in write statements",
                    )));
                    return;
                }

                let finishing = RowSetFinishing {
                    order_by: vec![],
                    limit: None,
                    offset: 0,
                    project: (0..desc_arity).collect(),
                };

                let read_then_write_plan = plan::ReadThenWritePlan {
                    id: plan.id,
                    selection,
                    finishing,
                    assignments: BTreeMap::new(),
                    kind: MutationKind::Insert,
                    returning: plan.returning,
                };

                self.sequence_read_then_write(ctx, read_then_write_plan)
                    .await;
            }
        }
    }

    /// ReadThenWrite is a plan whose writes depend on the results of a
    /// read. This works by doing a Peek then queuing a SendDiffs. No writes
    /// or read-then-writes can occur between the Peek and SendDiff otherwise a
    /// serializability violation could occur.
    pub(super) async fn sequence_read_then_write(
        &mut self,
        mut ctx: ExecuteContext,
        plan: plan::ReadThenWritePlan,
    ) {
        let mut source_ids = plan.selection.depends_on();
        source_ids.insert(plan.id);
        guard_write_critical_section!(self, ctx, Plan::ReadThenWrite(plan), source_ids);

        let plan::ReadThenWritePlan {
            id,
            kind,
            selection,
            assignments,
            finishing,
            returning,
        } = plan;

        // Read then writes can be queued, so re-verify the id exists.
        let desc = match self.catalog().try_get_entry(&id) {
            Some(table) => table
                .desc(
                    &self
                        .catalog()
                        .resolve_full_name(table.name(), Some(ctx.session().conn_id())),
                )
                .expect("desc called on table")
                .into_owned(),
            None => {
                ctx.retire(Err(AdapterError::Catalog(catalog::Error {
                    kind: catalog::ErrorKind::Sql(CatalogError::UnknownItem(id.to_string())),
                })));
                return;
            }
        };

        // Ensure all objects `selection` depends on are valid for
        // `ReadThenWrite` operations, i.e. they do not refer to any objects
        // whose notion of time moves differently than that of user tables.
        // `true` indicates they're all valid; `false` there are > 0 invalid
        // dependencies.
        //
        // This limitation is meant to ensure no writes occur between this read
        // and the subsequent write.
        fn validate_read_dependencies(catalog: &Catalog, id: &GlobalId) -> bool {
            use CatalogItemType::*;
            match catalog.try_get_entry(id) {
                Some(entry) => match entry.item().typ() {
                    typ @ (Func | View | MaterializedView) => {
                        let valid_id = id.is_user() || matches!(typ, Func);
                        valid_id
                            && (
                                // empty `uses` indicates either system func or
                                // view created from constants
                                entry.uses().0.is_empty()
                                    || entry
                                        .uses()
                                        .0
                                        .iter()
                                        .all(|id| validate_read_dependencies(catalog, id))
                            )
                    }
                    Source | Secret | Connection => false,
                    // Cannot select from sinks or indexes
                    Sink | Index => unreachable!(),
                    Table => id.is_user(),
                    Type => true,
                },
                None => false,
            }
        }

        for id in selection.depends_on() {
            if !validate_read_dependencies(self.catalog(), &id) {
                ctx.retire(Err(AdapterError::InvalidTableMutationSelection));
                return;
            }
        }

        let (peek_tx, peek_rx) = oneshot::channel();
        let peek_client_tx = ClientTransmitter::new(peek_tx, self.internal_cmd_tx.clone());
        let (tx, _, session, extra) = ctx.into_parts();
        // We construct a new execute context for the peek, with a trivial (`Default::default()`)
        // execution context, because this peek does not directly correspond to an execute,
        // and so we don't need to take any action on its retirement.
        // TODO[btv]: we might consider extending statement logging to log the inner
        // statement separately, here. That would require us to plumb through the SQL of the inner statement,
        // and mint a new "real" execution context here. We'd also have to add some logic to
        // make sure such "sub-statements" are always sampled when the top-level statement is
        //
        // It's debatable whether this makes sense conceptually,
        // because the inner fragment here is not actually a
        // "statement" in its own right.
        let peek_ctx = ExecuteContext::from_parts(
            peek_client_tx,
            self.internal_cmd_tx.clone(),
            session,
            Default::default(),
        );
        self.sequence_peek(
            peek_ctx,
            plan::SelectPlan {
                source: selection,
                when: QueryWhen::Freshest,
                finishing,
                copy_to: None,
            },
            TargetCluster::Active,
        )
        .await;

        let internal_cmd_tx = self.internal_cmd_tx.clone();
        let strict_serializable_reads_tx = self.strict_serializable_reads_tx.clone();
        let max_result_size = self.catalog().system_config().max_result_size();
        task::spawn(|| format!("sequence_read_then_write:{id}"), async move {
            let (peek_response, session) = match peek_rx.await {
                Ok(Response {
                    result: Ok(resp),
                    session,
                }) => (resp, session),
                Ok(Response {
                    result: Err(e),
                    session,
                }) => {
                    let ctx =
                        ExecuteContext::from_parts(tx, internal_cmd_tx.clone(), session, extra);
                    ctx.retire(Err(e));
                    return;
                }
                // It is not an error for these results to be ready after `peek_client_tx` has been dropped.
                Err(e) => return warn!("internal_cmd_rx dropped before we could send: {:?}", e),
            };
            let mut ctx = ExecuteContext::from_parts(tx, internal_cmd_tx.clone(), session, extra);
            let mut timeout_dur = *ctx.session().vars().statement_timeout();

            // Timeout of 0 is equivalent to "off", meaning we will wait "forever."
            if timeout_dur == Duration::ZERO {
                timeout_dur = Duration::MAX;
            }

            let make_diffs = move |rows: Vec<Row>| -> Result<Vec<(Row, Diff)>, AdapterError> {
                let arena = RowArena::new();
                // Use 2x row len incase there's some assignments.
                let mut diffs = Vec::with_capacity(rows.len() * 2);
                let mut datum_vec = mz_repr::DatumVec::new();
                for row in rows {
                    if !assignments.is_empty() {
                        assert!(
                            matches!(kind, MutationKind::Update),
                            "only updates support assignments"
                        );
                        let mut datums = datum_vec.borrow_with(&row);
                        let mut updates = vec![];
                        for (idx, expr) in &assignments {
                            let updated = match expr.eval(&datums, &arena) {
                                Ok(updated) => updated,
                                Err(e) => return Err(AdapterError::Unstructured(anyhow!(e))),
                            };
                            updates.push((*idx, updated));
                        }
                        for (idx, new_value) in updates {
                            datums[idx] = new_value;
                        }
                        let updated = Row::pack_slice(&datums);
                        diffs.push((updated, 1));
                    }
                    match kind {
                        // Updates and deletes always remove the
                        // current row. Updates will also add an
                        // updated value.
                        MutationKind::Update | MutationKind::Delete => diffs.push((row, -1)),
                        MutationKind::Insert => diffs.push((row, 1)),
                    }
                }
                for (row, diff) in &diffs {
                    if *diff > 0 {
                        for (idx, datum) in row.iter().enumerate() {
                            desc.constraints_met(idx, &datum)?;
                        }
                    }
                }
                Ok(diffs)
            };
            let diffs = match peek_response {
                ExecuteResponse::SendingRows {
                    future: batch,
                    span: _,
                } => {
                    // TODO: This timeout should be removed once #11782 lands;
                    // we should instead periodically ensure clusters are
                    // healthy and actively cancel any work waiting on unhealthy
                    // clusters.
                    match tokio::time::timeout(timeout_dur, batch).await {
                        Ok(res) => match res {
                            PeekResponseUnary::Rows(rows) => make_diffs(rows),
                            PeekResponseUnary::Canceled => Err(AdapterError::Canceled),
                            PeekResponseUnary::Error(e) => {
                                Err(AdapterError::Unstructured(anyhow!(e)))
                            }
                        },
                        Err(_) => {
                            // We timed out, so remove the pending peek. This is
                            // best-effort and doesn't guarantee we won't
                            // receive a response.
                            // It is not an error for this timeout to occur after `internal_cmd_rx` has been dropped.
                            let result = internal_cmd_tx.send(Message::RemovePendingPeeks {
                                conn_id: ctx.session().conn_id().clone(),
                            });
                            if let Err(e) = result {
                                warn!("internal_cmd_rx dropped before we could send: {:?}", e);
                            }
                            Err(AdapterError::StatementTimeout)
                        }
                    }
                }
                ExecuteResponse::SendingRowsImmediate { rows, span: _ } => make_diffs(rows),
                resp @ ExecuteResponse::Canceled => {
                    ctx.retire(Ok(resp));
                    return;
                }
                resp => Err(AdapterError::Unstructured(anyhow!(
                    "unexpected peek response: {resp:?}"
                ))),
            };
            let mut returning_rows = Vec::new();
            let mut diff_err: Option<AdapterError> = None;
            if !returning.is_empty() && diffs.is_ok() {
                let arena = RowArena::new();
                for (row, diff) in diffs
                    .as_ref()
                    .expect("known to be `Ok` from `is_ok()` call above")
                {
                    if diff < &1 {
                        continue;
                    }
                    let mut returning_row = Row::with_capacity(returning.len());
                    let mut packer = returning_row.packer();
                    for expr in &returning {
                        let datums: Vec<_> = row.iter().collect();
                        match expr.eval(&datums, &arena) {
                            Ok(datum) => {
                                packer.push(datum);
                            }
                            Err(err) => {
                                diff_err = Some(err.into());
                                break;
                            }
                        }
                    }
                    let diff = NonZeroI64::try_from(*diff).expect("known to be >= 1");
                    let diff = match NonZeroUsize::try_from(diff) {
                        Ok(diff) => diff,
                        Err(err) => {
                            diff_err = Some(err.into());
                            break;
                        }
                    };
                    returning_rows.push((returning_row, diff));
                    if diff_err.is_some() {
                        break;
                    }
                }
            }
            let diffs = if let Some(err) = diff_err {
                Err(err)
            } else {
                diffs
            };

            // We need to clear out the timestamp context so the write doesn't fail due to a
            // read only transaction.
            let timestamp_context = ctx.session_mut().take_transaction_timestamp_context();
            // No matter what isolation level the client is using, we must linearize this
            // read. The write will be performed right after this, as part of a single
            // transaction, so the write must have a timestamp greater than or equal to the
            // read.
            //
            // Note: It's only OK for the write to have a greater timestamp than the read
            // because the write lock prevents any other writes from happening in between
            // the read and write.
            if let Some(TimestampContext::TimelineTimestamp(timeline, read_ts)) = timestamp_context
            {
                let (tx, rx) = tokio::sync::oneshot::channel();
                let result = strict_serializable_reads_tx.send(PendingReadTxn {
                    txn: PendingRead::ReadThenWrite {
                        tx,
                        timestamp: (read_ts, timeline),
                    },
                    created: Instant::now(),
                    num_requeues: 0,
                });
                // It is not an error for these results to be ready after `strict_serializable_reads_rx` has been dropped.
                if let Err(e) = result {
                    warn!(
                        "strict_serializable_reads_tx dropped before we could send: {:?}",
                        e
                    );
                    return;
                }
                let result = rx.await;
                // It is not an error for these results to be ready after `tx` has been dropped.
                if let Err(e) = result {
                    warn!(
                        "tx used to linearize read in read then write transaction dropped before we could send: {:?}",
                        e
                    );
                    return;
                }
            }

            match diffs {
                Ok(diffs) => {
                    let result = Self::send_diffs(
                        ctx.session_mut(),
                        plan::SendDiffsPlan {
                            id,
                            updates: diffs,
                            kind,
                            returning: returning_rows,
                            max_result_size,
                        },
                    );
                    ctx.retire(result);
                }
                Err(e) => {
                    ctx.retire(Err(e));
                }
            }
        });
    }

    pub(super) async fn sequence_alter_item_rename(
        &mut self,
        session: &Session,
        plan: plan::AlterItemRenamePlan,
    ) -> Result<ExecuteResponse, AdapterError> {
        let op = catalog::Op::RenameItem {
            id: plan.id,
            current_full_name: plan.current_full_name,
            to_name: plan.to_name,
        };
        match self.catalog_transact(Some(session), vec![op]).await {
            Ok(()) => Ok(ExecuteResponse::AlteredObject(plan.object_type)),
            Err(err) => Err(err),
        }
    }

    pub(super) fn sequence_alter_index_set_options(
        &mut self,
        plan: plan::AlterIndexSetOptionsPlan,
    ) -> Result<ExecuteResponse, AdapterError> {
        self.set_index_options(plan.id, plan.options)?;
        Ok(ExecuteResponse::AlteredObject(ObjectType::Index))
    }

    pub(super) fn sequence_alter_index_reset_options(
        &mut self,
        plan: plan::AlterIndexResetOptionsPlan,
    ) -> Result<ExecuteResponse, AdapterError> {
        let mut options = Vec::with_capacity(plan.options.len());
        for o in plan.options {
            options.push(match o {
                IndexOptionName::LogicalCompactionWindow => {
                    IndexOption::LogicalCompactionWindow(Some(Duration::from_millis(
                        DEFAULT_LOGICAL_COMPACTION_WINDOW_TS.into(),
                    )))
                }
            });
        }

        self.set_index_options(plan.id, options)?;

        Ok(ExecuteResponse::AlteredObject(ObjectType::Index))
    }

    fn set_index_options(
        &mut self,
        id: GlobalId,
        options: Vec<IndexOption>,
    ) -> Result<(), AdapterError> {
        for o in options {
            match o {
                IndexOption::LogicalCompactionWindow(window) => {
                    // The index is on a specific cluster.
                    let cluster = self
                        .catalog()
                        .get_entry(&id)
                        .index()
                        .expect("setting options on index")
                        .cluster_id;
                    let policy = match window {
                        Some(time) => {
                            ReadPolicy::lag_writes_by(time.try_into()?, SINCE_GRANULARITY)
                        }
                        None => ReadPolicy::ValidFrom(Antichain::from_elem(Timestamp::minimum())),
                    };
                    self.update_compute_base_read_policy(cluster, id, policy);
                }
            }
        }
        Ok(())
    }

    pub(super) async fn sequence_alter_role(
        &mut self,
        session: &Session,
        plan::AlterRolePlan {
            id,
            name,
            attributes,
        }: plan::AlterRolePlan,
    ) -> Result<ExecuteResponse, AdapterError> {
        let catalog = self.catalog().for_session(session);
        let role = catalog.get_role(&id);
        let attributes = (role, attributes).into();
        let op = catalog::Op::AlterRole {
            id,
            name,
            attributes,
        };
        self.catalog_transact(Some(session), vec![op])
            .await
            .map(|_| ExecuteResponse::AlteredRole)
    }

    pub(super) async fn sequence_alter_secret(
        &mut self,
        session: &Session,
        plan: plan::AlterSecretPlan,
    ) -> Result<ExecuteResponse, AdapterError> {
        let plan::AlterSecretPlan { id, mut secret_as } = plan;

        let payload = self.extract_secret(session, &mut secret_as)?;

        self.secrets_controller.ensure(id, &payload).await?;

        Ok(ExecuteResponse::AlteredObject(ObjectType::Secret))
    }

    pub(super) async fn sequence_alter_sink(
        &mut self,
        session: &Session,
        plan::AlterSinkPlan { id, size }: plan::AlterSinkPlan,
    ) -> Result<ExecuteResponse, AdapterError> {
        let cluster_config = alter_storage_cluster_config(size);
        if let Some(cluster_config) = cluster_config {
            let mut ops = self.alter_linked_cluster_ops(id, &cluster_config).await?;
            ops.push(catalog::Op::AlterSink {
                id,
                cluster_config: cluster_config.clone(),
            });
            self.catalog_transact(Some(session), ops).await?;

            self.maybe_alter_linked_cluster(id).await;
        }

        Ok(ExecuteResponse::AlteredObject(ObjectType::Sink))
    }

    pub(super) async fn sequence_alter_source(
        &mut self,
        session: &mut Session,
        plan::AlterSourcePlan { id, action }: plan::AlterSourcePlan,
        to_create_subsources: Vec<plan::CreateSourcePlans>,
    ) -> Result<ExecuteResponse, AdapterError> {
        assert!(
            to_create_subsources.is_empty()
                || matches!(action, plan::AlterSourceAction::AddSubsourceExports { .. }),
            "cannot include subsources with {:?}",
            action
        );

        let cur_entry = self.catalog().get_entry(&id);
        let cur_source = cur_entry.source().expect("known to be source");

        let cur_ingestion = match &cur_source.data_source {
            DataSourceDesc::Ingestion(ingestion) => ingestion,
            DataSourceDesc::Introspection(_)
            | DataSourceDesc::Progress
            | DataSourceDesc::Webhook { .. }
            | DataSourceDesc::Source => {
                coord_bail!("cannot ALTER this type of source");
            }
        };

        let create_sql_to_stmt_deps = |coord: &Coordinator, err_cx, create_source_sql| {
            // Parse statement.
            let create_source_stmt = match mz_sql::parse::parse(create_source_sql)
                .expect("invalid create sql persisted to catalog")
                .into_element()
                .ast
            {
                Statement::CreateSource(stmt) => stmt,
                _ => unreachable!("proved type is source"),
            };

            let catalog = coord.catalog().for_system_session();

            // Resolve items in statement
            mz_sql::names::resolve(&catalog, create_source_stmt)
                .map_err(|e| AdapterError::internal(err_cx, e))
        };

        match action {
            plan::AlterSourceAction::Resize(size) => {
                let cluster_config = alter_storage_cluster_config(size);
                if let Some(cluster_config) = cluster_config {
                    let mut ops = self.alter_linked_cluster_ops(id, &cluster_config).await?;
                    ops.push(catalog::Op::AlterSource {
                        id,
                        cluster_config: cluster_config.clone(),
                    });
                    self.catalog_transact(Some(session), ops).await?;

                    self.maybe_alter_linked_cluster(id).await;
                }
            }
            plan::AlterSourceAction::DropSubsourceExports { to_drop } => {
                mz_ore::soft_assert!(!to_drop.is_empty());

                const ALTER_SOURCE: &str = "ALTER SOURCE...DROP TABLES";

                let (mut create_source_stmt, mut resolved_ids) =
                    create_sql_to_stmt_deps(self, ALTER_SOURCE, cur_entry.create_sql())?;

                // Ensure that we are only dropping items on which we depend.
                for t in &to_drop {
                    // Remove dependency.
                    let existed = resolved_ids.0.remove(t);
                    if !existed {
                        Err(AdapterError::internal(
                            ALTER_SOURCE,
                            format!("removed {t}, but {id} did not have dependency"),
                        ))?;
                    }
                }

                // We are doing a lot of unwrapping, so just make an error to reference; all of
                // these invariants are guaranteed to be true because of how we plan subsources.
                let purification_err =
                    || AdapterError::internal(ALTER_SOURCE, "error in subsource purification");

                let referenced_subsources = match create_source_stmt
                    .referenced_subsources
                    .as_mut()
                    .ok_or(purification_err())?
                {
                    ReferencedSubsources::SubsetTables(ref mut s) => s,
                    _ => return Err(purification_err()),
                };

                let mut dropped_references = BTreeSet::new();

                // Fixup referenced_subsources. We panic rather than return
                // errors here because `retain` is an infallible operation and
                // actually erroring here is both incredibly unlikely and
                // recoverable (users can stop trying to drop subsources if it
                // panics).
                referenced_subsources.retain(
                    |CreateSourceSubsource {
                         subsource,
                         reference,
                     }| {
                        match subsource
                            .as_ref()
                            .unwrap_or_else(|| panic!("{}", purification_err().to_string()))
                        {
                            DeferredItemName::Named(name) => match name {
                                // Retain all sources which we still have a dependency on.
                                ResolvedItemName::Item { id, .. } => {
                                    let contains = resolved_ids.0.contains(id);
                                    if !contains {
                                        dropped_references.insert(reference.clone());
                                    }
                                    contains
                                }
                                _ => unreachable!("{}", purification_err()),
                            },
                            _ => unreachable!("{}", purification_err()),
                        }
                    },
                );

                referenced_subsources.sort();

                // Remove dropped references from text columns.
                match &mut create_source_stmt.connection {
                    CreateSourceConnection::Postgres { options, .. } => {
                        options.retain_mut(|option| {
                            if option.name != PgConfigOptionName::TextColumns {
                                return true;
                            }

                            // We know this is text_cols
                            match &mut option.value {
                                Some(WithOptionValue::Sequence(names)) => {
                                    names.retain(|name| match name {
                                        WithOptionValue::UnresolvedItemName(
                                            column_qualified_reference,
                                        ) => {
                                            mz_ore::soft_assert!(
                                                column_qualified_reference.0.len() == 4
                                            );
                                            if column_qualified_reference.0.len() == 4 {
                                                let mut table = column_qualified_reference.clone();
                                                table.0.truncate(3);
                                                !dropped_references.contains(&table)
                                            } else {
                                                tracing::warn!(
                                                    "PgConfigOptionName::TextColumns had unexpected value {:?}; should have 4 components",
                                                    column_qualified_reference
                                                );
                                                true
                                            }
                                        }
                                        _ => true,
                                    });

                                    names.sort();
                                    // Only retain this option if there are
                                    // names left.
                                    !names.is_empty()
                                }
                                _ => true
                            }
                        })
                    }
                    _ => {}
                }

                // Open a new catalog, which we will use to re-plan our
                // statement with the desired subsources.
                let mut catalog = self.catalog().for_system_session();
                catalog.mark_id_unresolvable_for_replanning(cur_entry.id());

                // Re-define our source in terms of the amended statement
                let plan = match mz_sql::plan::plan(
                    None,
                    &catalog,
                    Statement::CreateSource(create_source_stmt),
                    &Params::empty(),
                    &resolved_ids,
                )
                .map_err(|e| AdapterError::internal(ALTER_SOURCE, e))?
                {
                    Plan::CreateSource(plan) => plan,
                    _ => unreachable!("create source plan is only valid response"),
                };

                // Ensure we have actually removed the subsource from the source's dependency and
                // did not in any other way alter the dependencies.
                let (_, new_resolved_ids) =
                    create_sql_to_stmt_deps(self, ALTER_SOURCE, &plan.source.create_sql)?;

                if let Some(id) = new_resolved_ids.0.iter().find(|id| to_drop.contains(id)) {
                    Err(AdapterError::internal(
                        ALTER_SOURCE,
                        format!("failed to remove dropped ID {id} from dependencies"),
                    ))?;
                }

                if new_resolved_ids.0 != resolved_ids.0 {
                    Err(AdapterError::internal(
                        ALTER_SOURCE,
                        format!("expected resolved items to be {resolved_ids:?}, but is actually {new_resolved_ids:?}"),
                    ))?;
                }

                let source = catalog::Source::new(
                    id,
                    plan,
                    // Use the same cluster ID.
                    Some(cur_ingestion.instance_id),
                    resolved_ids,
                    cur_source.custom_logical_compaction_window,
                    cur_source.is_retained_metrics_object,
                );

                // Get new ingestion description for storage.
                let ingestion = match &source.data_source {
                    DataSourceDesc::Ingestion(ingestion) => ingestion
                        .clone()
                        .into_inline_connection(self.catalog().state()),
                    _ => unreachable!("already verified of type ingestion"),
                };

                self.controller
                    .storage
                    .check_alter_collection(id, ingestion.clone())
                    .map_err(|e| AdapterError::internal(ALTER_SOURCE, e))?;

                // Do not drop this source, even though it's a dependency.
                let primary_source = btreeset! {ObjectId::Item(id)};

                // CASCADE
                let drops = self.catalog().object_dependents_except(
                    &to_drop.into_iter().map(ObjectId::Item).collect(),
                    session.conn_id(),
                    primary_source,
                );

                let DropOps {
                    mut ops,
                    dropped_active_db,
                    dropped_active_cluster,
                    dropped_in_use_indexes,
                } = self.sequence_drop_common(session, drops)?;

                assert!(
                    !dropped_active_db && !dropped_active_cluster,
                    "dropping subsources does not drop DBs or clusters"
                );

                soft_assert!(
                    dropped_in_use_indexes.is_empty(),
                    "Dropping subsources might drop indexes, but then all objects dependent on the index should also be dropped."
                );

                // Redefine source.
                ops.push(catalog::Op::UpdateItem {
                    id,
                    // Look this up again so we don't have to hold an immutable reference to the
                    // entry for so long.
                    name: self.catalog.get_entry(&id).name().clone(),
                    to_item: CatalogItem::Source(source),
                });

                self.catalog_transact(Some(session), ops).await?;

                // Commit the new ingestion to storage.
                self.controller
                    .storage
                    .alter_collection(id, ingestion)
                    .await
                    .expect("altering collection after txn must succeed");
            }
            plan::AlterSourceAction::AddSubsourceExports {
                subsources,
                details,
                options,
            } => {
                const ALTER_SOURCE: &str = "ALTER SOURCE...ADD SUBSOURCES";

                // Resolve items in statement
                let (mut create_source_stmt, resolved_ids) =
                    create_sql_to_stmt_deps(self, ALTER_SOURCE, cur_entry.create_sql())?;

                // We are doing a lot of unwrapping, so just make an error to reference; all of
                // these invariants are guaranteed to be true because of how we plan subsources.
                let purification_err =
                    || AdapterError::internal(ALTER_SOURCE, "error in subsource purification");

                match create_source_stmt
                    .referenced_subsources
                    .as_mut()
                    .ok_or(purification_err())?
                {
                    ReferencedSubsources::SubsetTables(c) => {
                        mz_ore::soft_assert!(
                            {
                                let current_references: BTreeSet<_> = c
                                    .iter()
                                    .map(|CreateSourceSubsource { reference, .. }| reference)
                                    .collect();
                                let subsources: BTreeSet<_> = subsources
                                    .iter()
                                    .map(|CreateSourceSubsource { reference, .. }| reference)
                                    .collect();

                                current_references
                                    .intersection(&subsources)
                                    .next()
                                    .is_none()
                            },
                            "cannot add subsources that refer to existing PG tables; this should have errored in purification"
                        );

                        c.extend(subsources);
                    }
                    _ => return Err(purification_err()),
                };

                let curr_options = match &mut create_source_stmt.connection {
                    CreateSourceConnection::Postgres { options, .. } => options,
                    _ => return Err(purification_err()),
                };

                // Remove any old detail references
                curr_options
                    .retain(|PgConfigOption { name, .. }| name != &PgConfigOptionName::Details);

                curr_options.push(PgConfigOption {
                    name: PgConfigOptionName::Details,
                    value: details,
                });

                // Merge text columns
                let curr_text_columns = curr_options
                    .iter_mut()
                    .find(|option| option.name == PgConfigOptionName::TextColumns);

                let new_text_columns = options
                    .into_iter()
                    .find(|option| option.name == AlterSourceAddSubsourceOptionName::TextColumns);

                match (curr_text_columns, new_text_columns) {
                    (Some(curr), Some(new)) => {
                        let curr = match curr.value {
                            Some(WithOptionValue::Sequence(ref mut curr)) => curr,
                            _ => unreachable!(),
                        };
                        let new = match new.value {
                            Some(WithOptionValue::Sequence(new)) => new,
                            _ => unreachable!(),
                        };

                        curr.extend(new);
                        curr.sort();

                        mz_ore::soft_assert!(
                            curr.iter()
                                .all(|v| matches!(v, WithOptionValue::UnresolvedItemName(_))),
                            "all elements of text columns must be UnresolvedItemName, but got {:?}",
                            curr
                        );

                        mz_ore::soft_assert!(
                            curr.iter().duplicates().next().is_none(),
                            "TEXT COLUMN references must be unique among both sets, but got {:?}",
                            curr
                        );
                    }
                    (None, Some(new)) => {
                        mz_ore::soft_assert!(
                            match &new.value {
                                Some(WithOptionValue::Sequence(v)) => v
                                    .iter()
                                    .all(|v| matches!(v, WithOptionValue::UnresolvedItemName(_))),
                                _ => false,
                            },
                            "TEXT COLUMNS must have a sequence of unresolved item names but got {:?}",
                            new.value
                        );

                        curr_options.push(PgConfigOption {
                            name: PgConfigOptionName::TextColumns,
                            value: new.value,
                        })
                    }
                    // No change
                    _ => {}
                }

                let mut catalog = self.catalog().for_system_session();
                catalog.mark_id_unresolvable_for_replanning(cur_entry.id());

                // Re-define our source in terms of the amended statement
                let plan = match mz_sql::plan::plan(
                    None,
                    &catalog,
                    Statement::CreateSource(create_source_stmt),
                    &Params::empty(),
                    &resolved_ids,
                )
                .map_err(|e| AdapterError::internal(ALTER_SOURCE, e))?
                {
                    Plan::CreateSource(plan) => plan,
                    _ => unreachable!("create source plan is only valid response"),
                };

                // Asserting that we've done the right thing with dependencies
                // here requires mocking out objects in the catalog, which is a
                // large task for an operation we have to cover in tests anyway.
                let source = catalog::Source::new(
                    id,
                    plan,
                    // Use the same cluster ID.
                    Some(cur_ingestion.instance_id),
                    ResolvedIds(
                        resolved_ids
                            .0
                            .into_iter()
                            .chain(to_create_subsources.iter().map(|csp| csp.source_id))
                            .collect(),
                    ),
                    cur_source.custom_logical_compaction_window,
                    cur_source.is_retained_metrics_object,
                );

                // Get new ingestion description for storage.
                let ingestion = match &source.data_source {
                    DataSourceDesc::Ingestion(ingestion) => ingestion
                        .clone()
                        .into_inline_connection(self.catalog().state()),
                    _ => unreachable!("already verified of type ingestion"),
                };

                self.controller
                    .storage
                    .check_alter_collection(id, ingestion.clone())
                    .map_err(|e| AdapterError::internal(ALTER_SOURCE, e))?;

                let CreateSourceInner {
                    mut ops,
                    sources,
                    if_not_exists_ids,
                } = self
                    .create_source_inner(session, to_create_subsources)
                    .await?;

                assert!(
                    if_not_exists_ids.is_empty(),
                    "IF NOT EXISTS not supported for ALTER SOURCE...ADD SUBSOURCES"
                );

                // Redefine source.
                ops.push(catalog::Op::UpdateItem {
                    id,
                    // Look this up again so we don't have to hold an immutable reference to the
                    // entry for so long.
                    name: self.catalog.get_entry(&id).name().clone(),
                    to_item: CatalogItem::Source(source),
                });

                self.catalog_transact(Some(session), ops).await?;

                let mut source_ids = Vec::with_capacity(sources.len());
                for (source_id, source) in sources {
                    let source_status_collection_id =
                        Some(self.catalog().resolve_builtin_storage_collection(
                            &mz_catalog::builtin::MZ_SOURCE_STATUS_HISTORY,
                        ));

                    let (data_source, status_collection_id) = match source.data_source {
                        // Subsources use source statuses.
                        DataSourceDesc::Source => (
                            DataSource::Other(DataSourceOther::Source),
                            source_status_collection_id,
                        ),
                        o => {
                            unreachable!(
                                "ALTER SOURCE...ADD SUBSOURCE only creates subsources but got {:?}",
                                o
                            )
                        }
                    };

                    self.controller
                        .storage
                        .create_collections(vec![(
                            source_id,
                            CollectionDescription {
                                desc: source.desc.clone(),
                                data_source,
                                since: None,
                                status_collection_id,
                            },
                        )])
                        .await
                        .unwrap_or_terminate("cannot fail to create collections");

                    source_ids.push(source_id);
                }

                // Commit the new ingestion to storage.
                self.controller
                    .storage
                    .alter_collection(id, ingestion)
                    .await
                    .expect("altering collection after txn must succeed");

                self.initialize_storage_read_policies(
                    source_ids,
                    Some(DEFAULT_LOGICAL_COMPACTION_WINDOW_TS),
                )
                .await;
            }
        }

        Ok(ExecuteResponse::AlteredObject(ObjectType::Source))
    }

    fn extract_secret(
        &mut self,
        session: &Session,
        secret_as: &mut MirScalarExpr,
    ) -> Result<Vec<u8>, AdapterError> {
        let temp_storage = RowArena::new();
        prep_scalar_expr(
            self.catalog().state(),
            secret_as,
            ExprPrepStyle::OneShot {
                logical_time: EvalTime::NotAvailable,
                session,
            },
        )?;
        let evaled = secret_as.eval(&[], &temp_storage)?;

        if evaled == Datum::Null {
            coord_bail!("secret value can not be null");
        }

        let payload = evaled.unwrap_bytes();

        // Limit the size of a secret to 512 KiB
        // This is the largest size of a single secret in Consul/Kubernetes
        // We are enforcing this limit across all types of Secrets Controllers
        // Most secrets are expected to be roughly 75B
        if payload.len() > 1024 * 512 {
            coord_bail!("secrets can not be bigger than 512KiB")
        }

        // Enforce that all secrets are valid UTF-8 for now. We expect to lift
        // this restriction in the future, when we discover a connection type
        // that requires binary secrets, but for now it is convenient to ensure
        // here that `SecretsReader::read_string` can never fail due to invalid
        // UTF-8.
        //
        // If you want to remove this line, verify that no caller of
        // `SecretsReader::read_string` will panic if the secret contains
        // invalid UTF-8.
        if std::str::from_utf8(payload).is_err() {
            // Intentionally produce a vague error message (rather than
            // including the invalid bytes, for example), to avoid including
            // secret material in the error message, which might end up in a log
            // file somewhere.
            coord_bail!("secret value must be valid UTF-8");
        }

        Ok(Vec::from(payload))
    }

    pub(super) async fn sequence_alter_system_set(
        &mut self,
        session: &Session,
        plan::AlterSystemSetPlan { name, value }: plan::AlterSystemSetPlan,
    ) -> Result<ExecuteResponse, AdapterError> {
        self.is_user_allowed_to_alter_system(session, Some(&name))?;
        let op = match value {
            plan::VariableValue::Values(values) => catalog::Op::UpdateSystemConfiguration {
                name,
                value: OwnedVarInput::SqlSet(values),
            },
            plan::VariableValue::Default => catalog::Op::ResetSystemConfiguration { name },
        };
        self.catalog_transact(Some(session), vec![op]).await?;
        Ok(ExecuteResponse::AlteredSystemConfiguration)
    }

    pub(super) async fn sequence_alter_system_reset(
        &mut self,
        session: &Session,
        plan::AlterSystemResetPlan { name }: plan::AlterSystemResetPlan,
    ) -> Result<ExecuteResponse, AdapterError> {
        self.is_user_allowed_to_alter_system(session, Some(&name))?;
        let op = catalog::Op::ResetSystemConfiguration { name };
        self.catalog_transact(Some(session), vec![op]).await?;
        Ok(ExecuteResponse::AlteredSystemConfiguration)
    }

    pub(super) async fn sequence_alter_system_reset_all(
        &mut self,
        session: &Session,
        _: plan::AlterSystemResetAllPlan,
    ) -> Result<ExecuteResponse, AdapterError> {
        self.is_user_allowed_to_alter_system(session, None)?;
        let op = catalog::Op::ResetAllSystemConfiguration;
        self.catalog_transact(Some(session), vec![op]).await?;
        Ok(ExecuteResponse::AlteredSystemConfiguration)
    }

    // TODO(jkosh44) Move this into rbac.rs once RBAC is always on.
    fn is_user_allowed_to_alter_system(
        &self,
        session: &Session,
        var_name: Option<&str>,
    ) -> Result<(), AdapterError> {
        if session.user().is_system_user()
            || (var_name == Some(ENABLE_RBAC_CHECKS.name()) && session.is_superuser())
        {
            match var_name {
                Some(name) => {
                    // In lieu of plumbing the user to all system config functions, just check that the var is
                    // visible.
                    let var = self.catalog().system_config().get(name)?;
                    var.visible(session.user(), Some(self.catalog().system_config()))?;
                    Ok(())
                }
                None => Ok(()),
            }
        } else if var_name == Some(ENABLE_RBAC_CHECKS.name()) {
            Err(AdapterError::Unauthorized(
                rbac::UnauthorizedError::Superuser {
                    action: format!(
                        "toggle the '{}' system configuration parameter",
                        ENABLE_RBAC_CHECKS.name()
                    ),
                },
            ))
        } else {
            Err(AdapterError::Unauthorized(
                rbac::UnauthorizedError::MzSystem {
                    action: "alter system".into(),
                },
            ))
        }
    }

    // Returns the name of the portal to execute.
    pub(super) fn sequence_execute(
        &mut self,
        session: &mut Session,
        plan: plan::ExecutePlan,
    ) -> Result<String, AdapterError> {
        // Verify the stmt is still valid.
        Self::verify_prepared_statement(self.catalog(), session, &plan.name)?;
        let ps = session
            .get_prepared_statement_unverified(&plan.name)
            .expect("known to exist");
        let stmt = ps.stmt().cloned();
        let desc = ps.desc().clone();
        let revision = ps.catalog_revision;
        let logging = Arc::clone(ps.logging());
        session.create_new_portal(stmt, logging, desc, plan.params, Vec::new(), revision)
    }

    pub(super) async fn sequence_grant_privileges(
        &mut self,
        session: &mut Session,
        plan::GrantPrivilegesPlan {
            update_privileges,
            grantees,
        }: plan::GrantPrivilegesPlan,
    ) -> Result<ExecuteResponse, AdapterError> {
        self.sequence_update_privileges(
            session,
            update_privileges,
            grantees,
            UpdatePrivilegeVariant::Grant,
        )
        .await
    }

    pub(super) async fn sequence_revoke_privileges(
        &mut self,
        session: &mut Session,
        plan::RevokePrivilegesPlan {
            update_privileges,
            revokees,
        }: plan::RevokePrivilegesPlan,
    ) -> Result<ExecuteResponse, AdapterError> {
        self.sequence_update_privileges(
            session,
            update_privileges,
            revokees,
            UpdatePrivilegeVariant::Revoke,
        )
        .await
    }

    async fn sequence_update_privileges(
        &mut self,
        session: &mut Session,
        update_privileges: Vec<UpdatePrivilege>,
        grantees: Vec<RoleId>,
        variant: UpdatePrivilegeVariant,
    ) -> Result<ExecuteResponse, AdapterError> {
        let mut ops = Vec::with_capacity(update_privileges.len() * grantees.len());
        let mut warnings = Vec::new();
        let catalog = self.catalog().for_session(session);

        for UpdatePrivilege {
            acl_mode,
            target_id,
            grantor,
        } in update_privileges
        {
            let actual_object_type = catalog.get_system_object_type(&target_id);
            // For all relations we allow all applicable table privileges, but send a warning if the
            // privilege isn't actually applicable to the object type.
            if actual_object_type.is_relation() {
                let applicable_privileges = rbac::all_object_privileges(actual_object_type);
                let non_applicable_privileges = acl_mode.difference(applicable_privileges);
                if !non_applicable_privileges.is_empty() {
                    let object_description =
                        ErrorMessageObjectDescription::from_id(&target_id, &catalog);
                    warnings.push(AdapterNotice::NonApplicablePrivilegeTypes {
                        non_applicable_privileges,
                        object_description,
                    })
                }
            }

            if let SystemObjectId::Object(object_id) = &target_id {
                self.catalog()
                    .ensure_not_reserved_object(object_id, session.conn_id())?;
            }

            let privileges = self
                .catalog()
                .get_privileges(&target_id, session.conn_id())
                // Should be unreachable since the parser will refuse to parse grant/revoke
                // statements on objects without privileges.
                .ok_or(AdapterError::Unsupported(
                    "GRANTs/REVOKEs on an object type with no privileges",
                ))?;

            for grantee in &grantees {
                self.catalog().ensure_not_system_role(grantee)?;
                let existing_privilege = privileges
                    .get_acl_item(grantee, &grantor)
                    .map(Cow::Borrowed)
                    .unwrap_or_else(|| Cow::Owned(MzAclItem::empty(*grantee, grantor)));

                match variant {
                    UpdatePrivilegeVariant::Grant
                        if !existing_privilege.acl_mode.contains(acl_mode) =>
                    {
                        ops.push(catalog::Op::UpdatePrivilege {
                            target_id: target_id.clone(),
                            privilege: MzAclItem {
                                grantee: *grantee,
                                grantor,
                                acl_mode,
                            },
                            variant,
                        });
                    }
                    UpdatePrivilegeVariant::Revoke
                        if !existing_privilege
                            .acl_mode
                            .intersection(acl_mode)
                            .is_empty() =>
                    {
                        ops.push(catalog::Op::UpdatePrivilege {
                            target_id: target_id.clone(),
                            privilege: MzAclItem {
                                grantee: *grantee,
                                grantor,
                                acl_mode,
                            },
                            variant,
                        });
                    }
                    // no-op
                    _ => {}
                }
            }
        }

        if ops.is_empty() {
            session.add_notices(warnings);
            return Ok(variant.into());
        }

        let res = self
            .catalog_transact(Some(session), ops)
            .await
            .map(|_| match variant {
                UpdatePrivilegeVariant::Grant => ExecuteResponse::GrantedPrivilege,
                UpdatePrivilegeVariant::Revoke => ExecuteResponse::RevokedPrivilege,
            });
        if res.is_ok() {
            session.add_notices(warnings);
        }
        res
    }

    pub(super) async fn sequence_alter_default_privileges(
        &mut self,
        session: &mut Session,
        plan::AlterDefaultPrivilegesPlan {
            privilege_objects,
            privilege_acl_items,
            is_grant,
        }: plan::AlterDefaultPrivilegesPlan,
    ) -> Result<ExecuteResponse, AdapterError> {
        let mut ops = Vec::with_capacity(privilege_objects.len() * privilege_acl_items.len());
        let variant = if is_grant {
            UpdatePrivilegeVariant::Grant
        } else {
            UpdatePrivilegeVariant::Revoke
        };
        for privilege_object in &privilege_objects {
            self.catalog()
                .ensure_not_system_role(&privilege_object.role_id)?;
            if let Some(database_id) = privilege_object.database_id {
                self.catalog()
                    .ensure_not_reserved_object(&database_id.into(), session.conn_id())?;
            }
            if let Some(schema_id) = privilege_object.schema_id {
                let database_spec: ResolvedDatabaseSpecifier = privilege_object.database_id.into();
                let schema_spec: SchemaSpecifier = schema_id.into();

                self.catalog().ensure_not_reserved_object(
                    &(database_spec, schema_spec).into(),
                    session.conn_id(),
                )?;
            }
            for privilege_acl_item in &privilege_acl_items {
                self.catalog()
                    .ensure_not_system_role(&privilege_acl_item.grantee)?;
                ops.push(catalog::Op::UpdateDefaultPrivilege {
                    privilege_object: privilege_object.clone(),
                    privilege_acl_item: privilege_acl_item.clone(),
                    variant,
                })
            }
        }

        self.catalog_transact(Some(session), ops).await?;
        Ok(ExecuteResponse::AlteredDefaultPrivileges)
    }

    pub(super) async fn sequence_grant_role(
        &mut self,
        session: &mut Session,
        plan::GrantRolePlan {
            role_ids,
            member_ids,
            grantor_id,
        }: plan::GrantRolePlan,
    ) -> Result<ExecuteResponse, AdapterError> {
        let catalog = self.catalog();
        let mut ops = Vec::with_capacity(role_ids.len() * member_ids.len());
        for role_id in role_ids {
            for member_id in &member_ids {
                let member_membership: BTreeSet<_> =
                    catalog.get_role(member_id).membership().keys().collect();
                if member_membership.contains(&role_id) {
                    let role_name = catalog.get_role(&role_id).name().to_string();
                    let member_name = catalog.get_role(member_id).name().to_string();
                    // We need this check so we don't accidentally return a success on a reserved role.
                    catalog.ensure_not_reserved_role(member_id)?;
                    catalog.ensure_not_reserved_role(&role_id)?;
                    session.add_notice(AdapterNotice::RoleMembershipAlreadyExists {
                        role_name,
                        member_name,
                    });
                } else {
                    ops.push(catalog::Op::GrantRole {
                        role_id,
                        member_id: *member_id,
                        grantor_id,
                    });
                }
            }
        }

        if ops.is_empty() {
            return Ok(ExecuteResponse::GrantedRole);
        }

        self.catalog_transact(Some(session), ops)
            .await
            .map(|_| ExecuteResponse::GrantedRole)
    }

    pub(super) async fn sequence_revoke_role(
        &mut self,
        session: &mut Session,
        plan::RevokeRolePlan {
            role_ids,
            member_ids,
            grantor_id,
        }: plan::RevokeRolePlan,
    ) -> Result<ExecuteResponse, AdapterError> {
        let catalog = self.catalog();
        let mut ops = Vec::with_capacity(role_ids.len() * member_ids.len());
        for role_id in role_ids {
            for member_id in &member_ids {
                let member_membership: BTreeSet<_> =
                    catalog.get_role(member_id).membership().keys().collect();
                if !member_membership.contains(&role_id) {
                    let role_name = catalog.get_role(&role_id).name().to_string();
                    let member_name = catalog.get_role(member_id).name().to_string();
                    // We need this check so we don't accidentally return a success on a reserved role.
                    catalog.ensure_not_reserved_role(member_id)?;
                    catalog.ensure_not_reserved_role(&role_id)?;
                    session.add_notice(AdapterNotice::RoleMembershipDoesNotExists {
                        role_name,
                        member_name,
                    });
                } else {
                    ops.push(catalog::Op::RevokeRole {
                        role_id,
                        member_id: *member_id,
                        grantor_id,
                    });
                }
            }
        }

        if ops.is_empty() {
            return Ok(ExecuteResponse::RevokedRole);
        }

        self.catalog_transact(Some(session), ops)
            .await
            .map(|_| ExecuteResponse::RevokedRole)
    }

    pub(super) async fn sequence_alter_owner(
        &mut self,
        session: &mut Session,
        plan::AlterOwnerPlan {
            id,
            object_type,
            new_owner,
        }: plan::AlterOwnerPlan,
    ) -> Result<ExecuteResponse, AdapterError> {
        let mut ops = vec![catalog::Op::UpdateOwner {
            id: id.clone(),
            new_owner,
        }];

        match &id {
            ObjectId::Item(global_id) => {
                let entry = self.catalog().get_entry(global_id);

                // Cannot directly change the owner of an index.
                if entry.is_index() {
                    let name = self
                        .catalog()
                        .resolve_full_name(entry.name(), Some(session.conn_id()))
                        .to_string();
                    session.add_notice(AdapterNotice::AlterIndexOwner { name });
                    return Ok(ExecuteResponse::AlteredObject(object_type));
                }

                // Alter owner cascades down to dependent indexes.
                let dependent_index_ops = entry
                    .used_by()
                    .into_iter()
                    .filter(|id| self.catalog().get_entry(id).is_index())
                    .map(|id| catalog::Op::UpdateOwner {
                        id: ObjectId::Item(*id),
                        new_owner,
                    });
                ops.extend(dependent_index_ops);

                // Alter owner cascades down to linked clusters and replicas.
                if let Some(cluster) = self.catalog().get_linked_cluster(*global_id) {
                    let linked_cluster_replica_ops =
                        cluster
                            .replicas_by_id
                            .keys()
                            .map(|id| catalog::Op::UpdateOwner {
                                id: ObjectId::ClusterReplica((cluster.id(), *id)),
                                new_owner,
                            });
                    ops.extend(linked_cluster_replica_ops);
                    ops.push(catalog::Op::UpdateOwner {
                        id: ObjectId::Cluster(cluster.id()),
                        new_owner,
                    });
                }

                // Alter owner cascades down to sub-sources and progress collections.
                let dependent_subsources =
                    entry
                        .subsources()
                        .into_iter()
                        .map(|id| catalog::Op::UpdateOwner {
                            id: ObjectId::Item(id),
                            new_owner,
                        });
                ops.extend(dependent_subsources);
            }
            ObjectId::Cluster(cluster_id) => {
                let cluster = self.catalog().get_cluster(*cluster_id);
                // Alter owner cascades down to cluster replicas.
                let managed_cluster_replica_ops =
                    cluster
                        .replicas_by_id
                        .keys()
                        .map(|replica_id| catalog::Op::UpdateOwner {
                            id: ObjectId::ClusterReplica((cluster.id(), *replica_id)),
                            new_owner,
                        });
                ops.extend(managed_cluster_replica_ops);
            }
            _ => {}
        }

        self.catalog_transact(Some(session), ops)
            .await
            .map(|_| ExecuteResponse::AlteredObject(object_type))
    }

    pub(super) async fn sequence_reassign_owned(
        &mut self,
        session: &Session,
        plan::ReassignOwnedPlan {
            old_roles,
            new_role,
            reassign_ids,
        }: plan::ReassignOwnedPlan,
    ) -> Result<ExecuteResponse, AdapterError> {
        for role_id in old_roles.iter().chain(iter::once(&new_role)) {
            self.catalog().ensure_not_reserved_role(role_id)?;
        }

        let ops = reassign_ids
            .into_iter()
            .map(|id| catalog::Op::UpdateOwner {
                id,
                new_owner: new_role,
            })
            .collect();

        self.catalog_transact(Some(session), ops)
            .await
            .map(|_| ExecuteResponse::ReassignOwned)
    }
}

#[derive(Debug)]
struct CachedStatisticsOracle {
    cache: BTreeMap<GlobalId, usize>,
}

impl CachedStatisticsOracle {
    pub async fn new<T: Clone + std::fmt::Debug + timely::PartialOrder + Send + Sync>(
        ids: &BTreeSet<GlobalId>,
        as_of: &Antichain<T>,
        storage: &dyn mz_storage_client::controller::StorageController<Timestamp = T>,
    ) -> Result<Self, StorageError> {
        let mut cache = BTreeMap::new();

        for id in ids {
            let stats = storage.snapshot_stats(*id, as_of.clone()).await;

            match stats {
                Ok(stats) => {
                    if timely::PartialOrder::less_than(&stats.as_of, as_of) {
                        ::tracing::warn!(
                            "stale statistics: statistics from {:?} are earlier than query at {as_of:?}",
                            stats.as_of
                        );
                    }

                    cache.insert(*id, stats.num_updates);
                }
                Err(StorageError::IdentifierMissing(id)) => {
                    ::tracing::debug!("no statistics for {id}")
                }
                Err(e) => return Err(e),
            }
        }

        Ok(Self { cache })
    }
}

impl mz_transform::StatisticsOracle for CachedStatisticsOracle {
    fn cardinality_estimate(&self, id: GlobalId) -> Option<usize> {
        self.cache.get(&id).map(|estimate| *estimate)
    }
}

impl Coordinator {
    async fn statistics_oracle(
        &self,
        session: &Session,
        source_ids: &BTreeSet<GlobalId>,
        query_as_of: Antichain<Timestamp>,
        is_oneshot: bool,
    ) -> Result<Box<dyn mz_transform::StatisticsOracle>, AdapterError> {
        if !session.vars().enable_session_cardinality_estimates() {
            return Ok(Box::new(EmptyStatisticsOracle));
        }

        let timeout = if is_oneshot {
            // TODO(mgree): ideally, we would shorten the timeout even more if we think the query could take the fast path
            self.catalog()
                .system_config()
                .optimizer_oneshot_stats_timeout()
        } else {
            self.catalog().system_config().optimizer_stats_timeout()
        };

        let cached_stats = mz_ore::future::timeout(
            timeout,
            CachedStatisticsOracle::new(source_ids, &query_as_of, self.controller.storage.as_ref()),
        )
        .await;

        match cached_stats {
            Ok(stats) => Ok(Box::new(stats)),
            Err(mz_ore::future::TimeoutError::DeadlineElapsed) => {
                warn!(
                    is_oneshot = is_oneshot,
                    "optimizer statistics collection timed out after {}ms",
                    timeout.as_millis()
                );

                Ok(Box::new(EmptyStatisticsOracle))
            }
            Err(mz_ore::future::TimeoutError::Inner(e)) => Err(AdapterError::Storage(e)),
        }
    }
}

fn check_no_invalid_log_reads(
    catalog: &Catalog,
    cluster: &Cluster,
    source_ids: &BTreeSet<GlobalId>,
    target_replica: &mut Option<ReplicaId>,
) -> Result<(), AdapterError>
where
{
    let log_names = source_ids
        .iter()
        .flat_map(|id| catalog.introspection_dependencies(*id))
        .map(|id| catalog.get_entry(&id).name().item.clone())
        .collect::<Vec<_>>();

    if log_names.is_empty() {
        return Ok(());
    }

    // Reading from log sources on replicated clusters is only allowed if a
    // target replica is selected. Otherwise, we have no way of knowing which
    // replica we read the introspection data from.
    let num_replicas = cluster.replicas_by_id.len();
    if target_replica.is_none() {
        if num_replicas == 1 {
            *target_replica = cluster.replicas_by_id.keys().next().copied();
        } else {
            return Err(AdapterError::UntargetedLogRead { log_names });
        }
    }

    // Ensure that logging is initialized for the target replica, lest
    // we try to read from a non-existing arrangement.
    let replica_id = target_replica.expect("set to `Some` above");
    let replica = &cluster.replicas_by_id[&replica_id];
    if !replica.config.compute.logging.enabled() {
        return Err(AdapterError::IntrospectionDisabled { log_names });
    }

    Ok(())
}

/// Return a [`SourceSinkClusterConfig`] based on the possibly altered
/// parameters.
fn alter_storage_cluster_config(size: AlterOptionParameter) -> Option<SourceSinkClusterConfig> {
    match size {
        AlterOptionParameter::Set(size) => Some(SourceSinkClusterConfig::Linked { size }),
        AlterOptionParameter::Reset => Some(SourceSinkClusterConfig::Undefined),
        AlterOptionParameter::Unchanged => None,
    }
}

impl Coordinator {
    /// Forward notices that we got from the optimizer.
    fn emit_optimizer_notices(
        &mut self,
        session: &Session,
        optimizer_notices: &Vec<OptimizerNotice>,
    ) {
        let humanizer = self.catalog().for_session(session);
        for optimizer_notice in optimizer_notices {
            let system_vars = self.catalog.system_config();
            let notice_enabled = match optimizer_notice {
                OptimizerNotice::IndexTooWideForLiteralConstraints(..) => {
                    system_vars.enable_notices_for_index_too_wide_for_literal_constraints()
                }
                OptimizerNotice::IndexKeyEmpty => system_vars.enable_notices_for_index_empty_key(),
            };
            if notice_enabled {
                let (notice, hint) = optimizer_notice.to_string(&humanizer);
                session.add_notice(AdapterNotice::OptimizerNotice { notice, hint });
            }
        }
    }
}<|MERGE_RESOLUTION|>--- conflicted
+++ resolved
@@ -1514,11 +1514,8 @@
         // Dropping a database or a schema will revoke all default roles associated with that
         // database or schema.
         let mut default_privilege_revokes = BTreeSet::new();
-<<<<<<< HEAD
-=======
 
         let ids_set = ids.iter().collect::<BTreeSet<_>>();
->>>>>>> 2f490030
         for id in &ids {
             match id {
                 ObjectId::Database(id) => {
