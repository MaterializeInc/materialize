--- conflicted
+++ resolved
@@ -477,12 +477,8 @@
             id,
             name: name.clone(),
             linked_object_id: None,
-<<<<<<< HEAD
-            arranged_introspection_sources,
+            introspection_sources,
             owner_id: *session.role_id(),
-=======
-            introspection_sources,
->>>>>>> bbbd7e9c
         }];
 
         let azs = self.catalog().state().availability_zones();
@@ -3695,12 +3691,8 @@
             id,
             name: name.clone(),
             linked_object_id: Some(linked_object_id),
-<<<<<<< HEAD
-            arranged_introspection_sources,
+            introspection_sources,
             owner_id: *session.role_id(),
-=======
-            introspection_sources,
->>>>>>> bbbd7e9c
         });
         self.create_linked_cluster_replica_op(id, size, ops, *session.role_id())
             .await?;
