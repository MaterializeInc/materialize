--- conflicted
+++ resolved
@@ -1783,24 +1783,11 @@
                     (ctx, PeekStage::Optimize(next))
                 }
                 PeekStage::Optimize(stage) => {
-<<<<<<< HEAD
                     let next = return_if_err!(
-                        self.peek_stage_optimize(&session, stage).await,
-                        tx,
-                        session
+                        self.peek_stage_optimize(ctx.session_mut(), stage).await,
+                        ctx
                     );
-                    (tx, session, PeekStage::Timestamp(next))
-                }
-                PeekStage::Timestamp(stage) => {
-                    match self.peek_stage_timestamp(tx, session, stage) {
-                        Some((tx, session, next)) => (tx, session, PeekStage::Finish(next)),
-                        None => return,
-                    }
-=======
-                    let next =
-                        return_if_err!(self.peek_stage_optimize(ctx.session_mut(), stage), ctx);
                     (ctx, PeekStage::Timestamp(next))
->>>>>>> 756b1e50
                 }
                 PeekStage::Timestamp(stage) => match self.peek_stage_timestamp(ctx, stage) {
                     Some((ctx, next)) => (ctx, PeekStage::Finish(next)),
@@ -2516,20 +2503,13 @@
         target_cluster: TargetCluster,
     ) {
         match plan.stage {
-<<<<<<< HEAD
-            ExplainStage::Timestamp => self.sequence_explain_timestamp_begin(tx, session, plan),
-            _ => tx.send(
-                self.sequence_explain_plan(&mut session, plan, target_cluster)
-                    .await,
-                session,
-            ),
-=======
             ExplainStage::Timestamp => self.sequence_explain_timestamp_begin(ctx, plan),
             _ => {
-                let result = self.sequence_explain_plan(ctx.session_mut(), plan, target_cluster);
+                let result = self
+                    .sequence_explain_plan(ctx.session_mut(), plan, target_cluster)
+                    .await;
                 ctx.retire(result);
             }
->>>>>>> 756b1e50
         }
     }
 
@@ -2644,7 +2624,6 @@
         Ok(send_immediate_rows(rows))
     }
 
-<<<<<<< HEAD
     #[tracing::instrument(level = "info", name = "optimize", skip_all)]
     async fn sequence_explain_plan_pipeline(
         &mut self,
@@ -2818,15 +2797,7 @@
         Ok((used_indexes, fast_path_plan))
     }
 
-    fn sequence_explain_timestamp_begin(
-        &mut self,
-        tx: ClientTransmitter<ExecuteResponse>,
-        mut session: Session,
-        plan: ExplainPlan,
-    ) {
-=======
     fn sequence_explain_timestamp_begin(&mut self, mut ctx: ExecuteContext, plan: ExplainPlan) {
->>>>>>> 756b1e50
         let (format, source_ids, optimized_plan, cluster_id, id_bundle) = return_if_err!(
             self.sequence_explain_timestamp_begin_inner(ctx.session(), plan),
             ctx
