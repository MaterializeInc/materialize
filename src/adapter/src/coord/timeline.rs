// Copyright Materialize, Inc. and contributors. All rights reserved.
//
// Use of this software is governed by the Business Source License
// included in the LICENSE file.
//
// As of the Change Date specified in that file, in accordance with
// the Business Source License, use of this software will be governed
// by the Apache License, Version 2.0.

//! A mechanism to ensure that a sequence of writes and reads proceed correctly through timestamps.

use std::collections::{BTreeMap, HashMap, HashSet};
use std::future::Future;
use std::time::Duration;

use chrono::{DateTime, Utc};
use once_cell::sync::Lazy;
use timely::progress::Timestamp as TimelyTimestamp;
<<<<<<< HEAD
use timely::PartialOrder;
use tracing::error;
=======
>>>>>>> a70afbe6

use mz_compute_client::controller::ComputeInstanceId;
use mz_expr::CollectionPlan;
use mz_ore::now::{to_datetime, EpochMillis, NowFn};
use mz_repr::{GlobalId, Timestamp, TimestampManipulation};
use mz_sql::names::{ResolvedDatabaseSpecifier, SchemaSpecifier};
use mz_stash::Append;
use mz_storage::types::sources::Timeline;

use crate::catalog::CatalogItem;
use crate::client::ConnectionId;
use crate::coord::id_bundle::CollectionIdBundle;
use crate::coord::read_policy::ReadHolds;
use crate::coord::Coordinator;
use crate::util::ResultExt;
use crate::AdapterError;

/// Timestamps used by writes in an Append command.
#[derive(Debug)]
pub struct WriteTimestamp<T = mz_repr::Timestamp> {
    /// Timestamp that the write will take place on.
    pub(crate) timestamp: T,
    /// Timestamp to advance the appended table to.
    pub(crate) advance_to: T,
}

/// Global state for a single timeline.
///
/// For each timeline we maintain a timestamp oracle, which is responsible for
/// providing read (and sometimes write) timestamps, and a set of read holds which
/// guarantee that those read timestamps are valid.
pub(crate) struct TimelineState<T> {
    pub(crate) oracle: DurableTimestampOracle<T>,
    pub(crate) read_holds: ReadHolds<T>,
}

/// A timeline can perform reads and writes. Reads happen at the read timestamp
/// and writes happen at the write timestamp. After the write has completed, but before a response
/// is sent, the read timestamp must be updated to a value greater than or equal to `self.write_ts`.
struct TimestampOracleState<T> {
    read_ts: T,
    write_ts: T,
}

/// A type that provides write and read timestamps, reads observe exactly their preceding writes..
///
/// Specifically, all read timestamps will be greater or equal to all previously reported completed
/// write timestamps, and strictly less than all subsequently emitted write timestamps.
struct TimestampOracle<T> {
    state: TimestampOracleState<T>,
    next: Box<dyn Fn() -> T>,
}

impl<T: TimestampManipulation> TimestampOracle<T> {
    /// Create a new timeline, starting at the indicated time. `next` generates
    /// new timestamps when invoked. The timestamps have no requirements, and can
    /// retreat from previous invocations.
    pub fn new<F>(initially: T, next: F) -> Self
    where
        F: Fn() -> T + 'static,
    {
        Self {
            state: TimestampOracleState {
                read_ts: initially.clone(),
                write_ts: initially,
            },
            next: Box::new(next),
        }
    }

    /// Acquire a new timestamp for writing.
    ///
    /// This timestamp will be strictly greater than all prior values of
    /// `self.read_ts()` and `self.write_ts()`.
    fn write_ts(&mut self) -> WriteTimestamp<T> {
        let mut next = (self.next)();
        if next.less_equal(&self.state.write_ts) {
            next = self.state.write_ts.step_forward();
        }
        assert!(self.state.read_ts.less_than(&next));
        assert!(self.state.write_ts.less_than(&next));
        self.state.write_ts = next.clone();
        assert!(self.state.read_ts.less_equal(&self.state.write_ts));
        let advance_to = next.step_forward();
        WriteTimestamp {
            timestamp: next,
            advance_to,
        }
    }

    /// Peek the current write timestamp.
    fn peek_write_ts(&self) -> T {
        self.state.write_ts.clone()
    }

    /// Acquire a new timestamp for reading.
    ///
    /// This timestamp will be greater or equal to all prior values of `self.apply_write(write_ts)`,
    /// and strictly less than all subsequent values of `self.write_ts()`.
    fn read_ts(&mut self) -> T {
        self.state.read_ts.clone()
    }

    /// Mark a write at `write_ts` completed.
    ///
    /// All subsequent values of `self.read_ts()` will be greater or equal to `write_ts`.
    fn apply_write(&mut self, write_ts: T) {
        if self.state.read_ts.less_than(&write_ts) {
            self.state.read_ts = write_ts;

            if self.state.write_ts.less_than(&self.state.read_ts) {
                self.state.write_ts = self.state.read_ts.clone();
            }
        }
        assert!(self.state.read_ts.less_equal(&self.state.write_ts));
    }
}

/// Interval used to persist durable timestamps. See [`DurableTimestampOracle`] for more
/// details.
pub static TIMESTAMP_PERSIST_INTERVAL: Lazy<mz_repr::Timestamp> = Lazy::new(|| {
    Duration::from_secs(15)
        .as_millis()
        .try_into()
        .expect("15 seconds can fit into `Timestamp`")
});

/// A type that wraps a [`TimestampOracle`] and provides durable timestamps. This allows us to
/// recover a timestamp that is larger than all previous timestamps on restart. The protocol
/// is based on timestamp recovery from Percolator <https://research.google/pubs/pub36726/>. We
/// "pre-allocate" a group of timestamps at once, and only durably store the largest of those
/// timestamps. All timestamps within that interval can be served directly from memory, without
/// going to disk. On restart, we re-initialize the current timestamp to a value one larger
/// than the persisted timestamp.
///
/// See [`TimestampOracle`] for more details on the properties of the timestamps.
pub struct DurableTimestampOracle<T> {
    timestamp_oracle: TimestampOracle<T>,
    durable_timestamp: T,
    persist_interval: T,
}

impl<T: TimestampManipulation> DurableTimestampOracle<T> {
    /// Create a new durable timeline, starting at the indicated time. Timestamps will be
    /// allocated in groups of size `persist_interval`. Also returns the new timestamp that
    /// needs to be persisted to disk.
    ///
    /// See [`TimestampOracle::new`] for more details.
    pub(crate) async fn new<F, Fut>(
        initially: T,
        next: F,
        persist_interval: T,
        persist_fn: impl FnOnce(T) -> Fut,
    ) -> Self
    where
        F: Fn() -> T + 'static,
        Fut: Future<Output = Result<(), crate::catalog::Error>>,
    {
        let mut oracle = Self {
            timestamp_oracle: TimestampOracle::new(initially.clone(), next),
            durable_timestamp: initially.clone(),
            persist_interval,
        };
        oracle
            .maybe_allocate_new_timestamps(&initially, persist_fn)
            .await;
        oracle
    }

    /// Acquire a new timestamp for writing. Optionally returns a timestamp that needs to be
    /// persisted to disk.
    ///
    /// See [`TimestampOracle::write_ts`] for more details.
    async fn write_ts<Fut>(&mut self, persist_fn: impl FnOnce(T) -> Fut) -> WriteTimestamp<T>
    where
        Fut: Future<Output = Result<(), crate::catalog::Error>>,
    {
        let ts = self.timestamp_oracle.write_ts();
        self.maybe_allocate_new_timestamps(&ts.timestamp, persist_fn)
            .await;
        ts
    }

    /// Peek current write timestamp.
    fn peek_write_ts(&self) -> T {
        self.timestamp_oracle.peek_write_ts()
    }

    /// Acquire a new timestamp for reading. Optionally returns a timestamp that needs to be
    /// persisted to disk.
    ///
    /// See [`TimestampOracle::read_ts`] for more details.
    pub fn read_ts(&mut self) -> T {
        let ts = self.timestamp_oracle.read_ts();
        assert!(
            ts.less_than(&self.durable_timestamp),
            "read_ts should not advance the global timestamp"
        );
        ts
    }

    /// Mark a write at `write_ts` completed.
    ///
    /// See [`TimestampOracle::apply_write`] for more details.
    pub async fn apply_write<Fut>(&mut self, lower_bound: T, persist_fn: impl FnOnce(T) -> Fut)
    where
        Fut: Future<Output = Result<(), crate::catalog::Error>>,
    {
        self.timestamp_oracle.apply_write(lower_bound.clone());
        self.maybe_allocate_new_timestamps(&lower_bound, persist_fn)
            .await;
    }

    /// Checks to see if we can serve the timestamp from memory, or if we need to durably store
    /// a new timestamp.
    ///
    /// If `ts` is less than the persisted timestamp then we can serve `ts` from memory,
    /// otherwise we need to durably store some timestamp greater than `ts`.
    async fn maybe_allocate_new_timestamps<Fut>(
        &mut self,
        ts: &T,
        persist_fn: impl FnOnce(T) -> Fut,
    ) where
        Fut: Future<Output = Result<(), crate::catalog::Error>>,
    {
        if self.durable_timestamp.less_equal(ts)
            // Since the timestamp is at its max value, we know that no other Coord can
            // allocate a higher value.
            && self.durable_timestamp.less_than(&T::maximum())
        {
            self.durable_timestamp = ts.step_forward_by(&self.persist_interval);
            persist_fn(self.durable_timestamp.clone())
                .await
                .unwrap_or_terminate("can't persist timestamp");
        }
    }
}

impl<S: Append + 'static> Coordinator<S> {
    pub(crate) fn now(&self) -> EpochMillis {
        (self.catalog.config().now)()
    }

    pub(crate) fn now_datetime(&self) -> DateTime<Utc> {
        to_datetime(self.now())
    }

    pub(crate) fn get_timestamp_oracle_mut(
        &mut self,
        timeline: &Timeline,
    ) -> &mut DurableTimestampOracle<Timestamp> {
        &mut self
            .global_timelines
            .get_mut(timeline)
            .expect("all timelines have a timestamp oracle")
            .oracle
    }

    /// Returns a reference to the timestamp oracle used for reads and writes
    /// from/to a local input.
    fn get_local_timestamp_oracle(&self) -> &DurableTimestampOracle<Timestamp> {
        &self
            .global_timelines
            .get(&Timeline::EpochMilliseconds)
            .expect("no realtime timeline")
            .oracle
    }

    /// Returns a mutable reference to the timestamp oracle used for reads and writes
    /// from/to a local input.
    pub(crate) fn get_local_timestamp_oracle_mut(
        &mut self,
    ) -> &mut DurableTimestampOracle<Timestamp> {
        self.get_timestamp_oracle_mut(&Timeline::EpochMilliseconds)
    }

    /// Assign a timestamp for a read from a local input. Reads following writes
    /// must be at a time >= the write's timestamp; we choose "equal to" for
    /// simplicity's sake and to open as few new timestamps as possible.
    pub(crate) fn get_local_read_ts(&mut self) -> Timestamp {
        self.get_local_timestamp_oracle_mut().read_ts()
    }

    /// Assign a timestamp for a write to a local input and increase the local ts.
    /// Writes following reads must ensure that they are assigned a strictly larger
    /// timestamp to ensure they are not visible to any real-time earlier reads.
    pub(crate) async fn get_local_write_ts(&mut self) -> WriteTimestamp {
        self.global_timelines
            .get_mut(&Timeline::EpochMilliseconds)
            .expect("no realtime timeline")
            .oracle
            .write_ts(|ts| {
                self.catalog
                    .persist_timestamp(&Timeline::EpochMilliseconds, ts)
            })
            .await
    }

    /// Peek the current timestamp used for operations on local inputs. Used to determine how much
    /// to block group commits by.
    pub(crate) fn peek_local_write_ts(&mut self) -> Timestamp {
        self.get_local_timestamp_oracle().peek_write_ts()
    }

    /// Peek the current timestamp used for operations on local inputs. Used to determine how much
    /// to block group commits by.
    pub(crate) async fn apply_local_write(&mut self, timestamp: Timestamp) {
        let now = self.now().into();
        if timestamp > now {
            error!("Setting local read timestamp to {timestamp} which is ahead of now, {now}");
        }
        self.global_timelines
            .get_mut(&Timeline::EpochMilliseconds)
            .expect("no realtime timeline")
            .oracle
            .apply_write(timestamp, |ts| {
                self.catalog
                    .persist_timestamp(&Timeline::EpochMilliseconds, ts)
            })
            .await;
    }

    /// Ensures that a global timeline state exists for `timeline`.
    pub(crate) async fn ensure_timeline_state<'a>(
        &'a mut self,
        timeline: &'a Timeline,
    ) -> &mut TimelineState<Timestamp> {
        Self::ensure_timeline_state_with_initial_time(
            timeline,
            Timestamp::minimum(),
            self.catalog.config().now.clone(),
            |ts| self.catalog.persist_timestamp(timeline, ts),
            &mut self.global_timelines,
        )
        .await
    }

    /// Ensures that a global timeline state exists for `timeline`, with an initial time
    /// of `initially`.
    pub(crate) async fn ensure_timeline_state_with_initial_time<'a, Fut>(
        timeline: &'a Timeline,
        initially: Timestamp,
        now: NowFn,
        persist_fn: impl FnOnce(Timestamp) -> Fut,
        global_timelines: &'a mut BTreeMap<Timeline, TimelineState<Timestamp>>,
    ) -> &'a mut TimelineState<Timestamp>
    where
        Fut: Future<Output = Result<(), crate::catalog::Error>>,
    {
        if !global_timelines.contains_key(timeline) {
            let oracle = if timeline == &Timeline::EpochMilliseconds {
                DurableTimestampOracle::new(
                    initially,
                    move || (now)().into(),
                    *TIMESTAMP_PERSIST_INTERVAL,
                    persist_fn,
                )
                .await
            } else {
                DurableTimestampOracle::new(
                    initially,
                    Timestamp::minimum,
                    *TIMESTAMP_PERSIST_INTERVAL,
                    persist_fn,
                )
                .await
            };
            global_timelines.insert(
                timeline.clone(),
                TimelineState {
<<<<<<< HEAD
                    oracle,
                    read_holds: ReadHolds::new(initially),
=======
                    oracle: DurableTimestampOracle::new(
                        Timestamp::minimum(),
                        Timestamp::minimum,
                        *TIMESTAMP_PERSIST_INTERVAL,
                        |ts| self.catalog.persist_timestamp(&timeline, ts),
                    )
                    .await,
                    read_holds: ReadHolds::new(),
>>>>>>> a70afbe6
                },
            );
        }
        global_timelines.get_mut(timeline).expect("inserted above")
    }

    pub(crate) fn remove_storage_ids_from_timeline<I>(&mut self, ids: I) -> Vec<Timeline>
    where
        I: IntoIterator<Item = GlobalId>,
    {
        let mut empty_timelines = Vec::new();
        for id in ids {
            if let Some(timeline) = self.get_timeline(id) {
                let TimelineState { read_holds, .. } = self
                    .global_timelines
                    .get_mut(&timeline)
                    .expect("all timelines have a timestamp oracle");
                read_holds.remove_storage_id(&id);
                if read_holds.is_empty() {
                    self.global_timelines.remove(&timeline);
                    empty_timelines.push(timeline);
                }
            }
        }
        empty_timelines
    }

    pub(crate) fn remove_compute_ids_from_timeline<I>(&mut self, ids: I) -> Vec<Timeline>
    where
        I: IntoIterator<Item = (ComputeInstanceId, GlobalId)>,
    {
        let mut empty_timelines = Vec::new();
        for (compute_instance, id) in ids {
            if let Some(timeline) = self.get_timeline(id) {
                let TimelineState { read_holds, .. } = self
                    .global_timelines
                    .get_mut(&timeline)
                    .expect("all timelines have a timestamp oracle");
                read_holds.remove_compute_id(&compute_instance, &id);
                if read_holds.is_empty() {
                    self.global_timelines.remove(&timeline);
                    empty_timelines.push(timeline);
                }
            }
        }
        empty_timelines
    }

    pub(crate) fn remove_compute_instance_from_timeline(
        &mut self,
        compute_instance: ComputeInstanceId,
    ) -> Vec<Timeline> {
        let mut empty_timelines = Vec::new();
        for (timeline, TimelineState { read_holds, .. }) in &mut self.global_timelines {
            read_holds.remove_compute_instance(&compute_instance);
            if read_holds.is_empty() {
                empty_timelines.push(timeline.clone());
            }
        }

        for timeline in &empty_timelines {
            self.global_timelines.remove(timeline);
        }

        empty_timelines
    }

    pub(crate) fn ids_in_timeline(&self, timeline: &Timeline) -> CollectionIdBundle {
        let mut id_bundle = CollectionIdBundle::default();
        for entry in self.catalog.entries() {
            if let Some(entry_timeline) = self.get_timeline(entry.id()) {
                if timeline == &entry_timeline {
                    match entry.item() {
                        CatalogItem::Table(_)
                        | CatalogItem::Source(_)
                        | CatalogItem::MaterializedView(_) => {
                            id_bundle.storage_ids.insert(entry.id());
                        }
                        CatalogItem::Index(index) => {
                            id_bundle
                                .compute_ids
                                .entry(index.compute_instance)
                                .or_default()
                                .insert(entry.id());
                        }
                        CatalogItem::View(_)
                        | CatalogItem::Sink(_)
                        | CatalogItem::Type(_)
                        | CatalogItem::Func(_)
                        | CatalogItem::Secret(_)
                        | CatalogItem::Connection(_)
                        | CatalogItem::Log(_) => {}
                    }
                }
            }
        }
        id_bundle
    }

    /// Return an error if the ids are from incompatible timelines. This should
    /// be used to prevent users from doing things that are either meaningless
    /// (joining data from timelines that have similar numbers with different
    /// meanings like two separate debezium topics) or will never complete (joining
    /// cdcv2 and realtime data).
    pub(crate) fn validate_timeline<I>(&self, ids: I) -> Result<Option<Timeline>, AdapterError>
    where
        I: IntoIterator<Item = GlobalId>,
    {
        let timelines = self.get_timelines(ids);
        // If there's more than one timeline, we will not produce meaningful
        // data to a user. Take, for example, some realtime source and a debezium
        // consistency topic source. The realtime source uses something close to now
        // for its timestamps. The debezium source starts at 1 and increments per
        // transaction. We don't want to choose some timestamp that is valid for both
        // of these because the debezium source will never get to the same value as the
        // realtime source's "milliseconds since Unix epoch" value. And even if it did,
        // it's not meaningful to join just because those two numbers happen to be the
        // same now.
        //
        // Another example: assume two separate debezium consistency topics. Both
        // start counting at 1 and thus have similarish numbers that probably overlap
        // a lot. However it's still not meaningful to join those two at a specific
        // transaction counter number because those counters are unrelated to the
        // other.
        if timelines.len() > 1 {
            return Err(AdapterError::Unsupported(
                "multiple timelines within one dataflow",
            ));
        }
        Ok(timelines.into_iter().next())
    }

    /// Return the timeline belonging to a GlobalId, if one exists.
    pub(crate) fn get_timeline(&self, id: GlobalId) -> Option<Timeline> {
        let timelines = self.get_timelines(vec![id]);
        assert!(
            timelines.len() <= 1,
            "impossible for a single object to belong to two timelines"
        );
        timelines.into_iter().next()
    }

    /// Return the timelines belonging to a list of GlobalIds, if any exist.
    fn get_timelines<I>(&self, ids: I) -> HashSet<Timeline>
    where
        I: IntoIterator<Item = GlobalId>,
    {
        let mut timelines: HashMap<GlobalId, Timeline> = HashMap::new();

        // Recurse through IDs to find all sources and tables, adding new ones to
        // the set until we reach the bottom. Static views will end up with an empty
        // timelines.
        let mut ids: Vec<_> = ids.into_iter().collect();
        while let Some(id) = ids.pop() {
            // Protect against possible infinite recursion. Not sure if it's possible, but
            // a cheap prevention for the future.
            if timelines.contains_key(&id) {
                continue;
            }
            if let Some(entry) = self.catalog.try_get_entry(&id) {
                match entry.item() {
                    CatalogItem::Source(source) => {
                        timelines.insert(id, source.timeline.clone());
                    }
                    CatalogItem::Index(index) => {
                        ids.push(index.on);
                    }
                    CatalogItem::View(view) => {
                        ids.extend(view.optimized_expr.depends_on());
                    }
                    CatalogItem::MaterializedView(mview) => {
                        ids.extend(mview.optimized_expr.depends_on());
                    }
                    CatalogItem::Table(table) => {
                        timelines.insert(id, table.timeline());
                    }
                    CatalogItem::Log(_) => {
                        timelines.insert(id, Timeline::EpochMilliseconds);
                    }
                    CatalogItem::Sink(_)
                    | CatalogItem::Type(_)
                    | CatalogItem::Func(_)
                    | CatalogItem::Secret(_)
                    | CatalogItem::Connection(_) => {}
                }
            }
        }

        timelines
            .into_iter()
            .map(|(_, timeline)| timeline)
            .collect()
    }

    /// Returns an iterator that partitions an id bundle by the timeline that each id belongs to.
    pub fn partition_ids_by_timeline(
        &self,
        id_bundle: CollectionIdBundle,
    ) -> impl Iterator<Item = (Option<Timeline>, CollectionIdBundle)> {
        let mut res: HashMap<Option<Timeline>, CollectionIdBundle> = HashMap::new();

        for id in id_bundle.storage_ids {
            let timeline = self.get_timeline(id);
            res.entry(timeline).or_default().storage_ids.insert(id);
        }

        for (compute_instance, ids) in id_bundle.compute_ids {
            for id in ids {
                let timeline = self.get_timeline(id);
                res.entry(timeline)
                    .or_default()
                    .compute_ids
                    .entry(compute_instance)
                    .or_default()
                    .insert(id);
            }
        }

        res.into_iter()
    }

    /// Return the set of ids in a timedomain and verify timeline correctness.
    ///
    /// When a user starts a transaction, we need to prevent compaction of anything
    /// they might read from. We use a heuristic of "anything in the same database
    /// schemas with the same timeline as whatever the first query is".
    pub(crate) fn timedomain_for<'a, I>(
        &self,
        uses_ids: I,
        timeline: &Option<Timeline>,
        conn_id: ConnectionId,
        compute_instance: ComputeInstanceId,
    ) -> Result<CollectionIdBundle, AdapterError>
    where
        I: IntoIterator<Item = &'a GlobalId>,
    {
        // Gather all the used schemas.
        let mut schemas = HashSet::new();
        for id in uses_ids {
            let entry = self.catalog.get_entry(id);
            let name = entry.name();
            schemas.insert((&name.qualifiers.database_spec, &name.qualifiers.schema_spec));
        }

        // If any of the system schemas is specified, add the rest of the
        // system schemas.
        let system_schemas = [
            (
                &ResolvedDatabaseSpecifier::Ambient,
                &SchemaSpecifier::Id(self.catalog.get_mz_catalog_schema_id().clone()),
            ),
            (
                &ResolvedDatabaseSpecifier::Ambient,
                &SchemaSpecifier::Id(self.catalog.get_pg_catalog_schema_id().clone()),
            ),
            (
                &ResolvedDatabaseSpecifier::Ambient,
                &SchemaSpecifier::Id(self.catalog.get_information_schema_id().clone()),
            ),
            (
                &ResolvedDatabaseSpecifier::Ambient,
                &SchemaSpecifier::Id(self.catalog.get_mz_internal_schema_id().clone()),
            ),
        ];
        if system_schemas.iter().any(|s| schemas.contains(s)) {
            schemas.extend(system_schemas);
        }

        // Gather the IDs of all items in all used schemas.
        let mut item_ids: HashSet<GlobalId> = HashSet::new();
        for (db, schema) in schemas {
            let schema = self.catalog.get_schema(db, schema, conn_id);
            item_ids.extend(schema.items.values());
        }

        // Gather the dependencies of those items.
        let mut id_bundle: CollectionIdBundle = self
            .index_oracle(compute_instance)
            .sufficient_collections(item_ids.iter());

        // Filter out ids from different timelines.
        for ids in [
            &mut id_bundle.storage_ids,
            &mut id_bundle.compute_ids.entry(compute_instance).or_default(),
        ] {
            ids.retain(|&id| {
                let id_timeline = self
                    .validate_timeline(vec![id])
                    .expect("single id should never fail");
                match (&id_timeline, &timeline) {
                    // If this id doesn't have a timeline, we can keep it.
                    (None, _) => true,
                    // If there's no source timeline, we have the option to opt into a timeline,
                    // so optimistically choose epoch ms. This is useful when the first query in a
                    // transaction is on a static view.
                    (Some(id_timeline), None) => id_timeline == &Timeline::EpochMilliseconds,
                    // Otherwise check if timelines are the same.
                    (Some(id_timeline), Some(source_timeline)) => id_timeline == source_timeline,
                }
            });
        }

        Ok(id_bundle)
    }

    pub(crate) async fn advance_timelines(&mut self) {
        let global_timelines = std::mem::take(&mut self.global_timelines);
        for (
            timeline,
            TimelineState {
                mut oracle,
                mut read_holds,
            },
        ) in global_timelines
        {
            let now = if timeline == Timeline::EpochMilliseconds {
                oracle.read_ts()
            } else {
                // For non realtime sources, we define now as the largest timestamp, not in
                // advance of any object's upper. This is the largest timestamp that is closed
                // to writes.
                let id_bundle = self.ids_in_timeline(&timeline);
                self.largest_not_in_advance_of_upper(&id_bundle)
            };
            oracle
                .apply_write(now, |ts| self.catalog.persist_timestamp(&timeline, ts))
                .await;
            let read_ts = oracle.read_ts();
            if read_holds.times().any(|time| time.less_than(&read_ts)) {
                read_holds = self.update_read_hold(read_holds, read_ts).await;
            }
            self.global_timelines
                .insert(timeline, TimelineState { oracle, read_holds });
        }
    }
}<|MERGE_RESOLUTION|>--- conflicted
+++ resolved
@@ -16,11 +16,7 @@
 use chrono::{DateTime, Utc};
 use once_cell::sync::Lazy;
 use timely::progress::Timestamp as TimelyTimestamp;
-<<<<<<< HEAD
-use timely::PartialOrder;
 use tracing::error;
-=======
->>>>>>> a70afbe6
 
 use mz_compute_client::controller::ComputeInstanceId;
 use mz_expr::CollectionPlan;
@@ -391,19 +387,8 @@
             global_timelines.insert(
                 timeline.clone(),
                 TimelineState {
-<<<<<<< HEAD
                     oracle,
-                    read_holds: ReadHolds::new(initially),
-=======
-                    oracle: DurableTimestampOracle::new(
-                        Timestamp::minimum(),
-                        Timestamp::minimum,
-                        *TIMESTAMP_PERSIST_INTERVAL,
-                        |ts| self.catalog.persist_timestamp(&timeline, ts),
-                    )
-                    .await,
                     read_holds: ReadHolds::new(),
->>>>>>> a70afbe6
                 },
             );
         }
