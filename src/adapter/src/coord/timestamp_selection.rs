--- conflicted
+++ resolved
@@ -658,11 +658,7 @@
 
     /// Determines the timestamp for a query, acquires read holds that ensure the
     /// query remains executable at that time, and returns those.
-<<<<<<< HEAD
-=======
-    ///
     /// The caller is responsible for eventually dropping those read holds.
->>>>>>> 031fcf86
     #[mz_ore::instrument(level = "debug")]
     pub(crate) fn determine_timestamp(
         &self,
