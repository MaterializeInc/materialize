// Copyright Materialize, Inc. and contributors. All rights reserved.
//
// Use of this software is governed by the Business Source License
// included in the LICENSE file.
//
// As of the Change Date specified in that file, in accordance with
// the Business Source License, use of this software will be governed
// by the Apache License, Version 2.0.

use std::error::Error;
use std::fmt;
use std::num::TryFromIntError;

use dec::TryFromDecimalError;
use mz_repr::adt::timestamp::TimestampError;
use tokio::sync::oneshot;

use mz_compute_client::controller::error as compute_error;
use mz_expr::{EvalError, UnmaterializableFunc};
use mz_ore::stack::RecursionLimitError;
use mz_ore::str::StrExt;
use mz_repr::explain::ExplainError;
use mz_repr::NotNullViolation;
use mz_sql::names::RoleId;
use mz_sql::plan::PlanError;
use mz_sql::vars::Var;
use mz_storage_client::controller::StorageError;
use mz_transform::TransformError;

<<<<<<< HEAD
use crate::session::Var;
use crate::{catalog, rbac};
=======
use crate::catalog;
>>>>>>> d51e13f3

/// Errors that can occur in the coordinator.
#[derive(Debug)]
pub enum AdapterError {
    /// A `SUBSCRIBE` was requested whose `UP TO` bound precedes its `as_of` timestamp
    AbsurdSubscribeBounds {
        as_of: mz_repr::Timestamp,
        up_to: mz_repr::Timestamp,
    },
    /// Attempted to use a potentially ambiguous column reference expression with a system table.
    // We don't allow this until https://github.com/MaterializeInc/materialize/issues/16650 is
    // resolved because it prevents us from adding columns to system tables.
    AmbiguousSystemColumnReference,
    /// An error occurred in a catalog operation.
    Catalog(catalog::Error),
    /// The cached plan or descriptor changed.
    ChangedPlan,
    /// The specified session parameter is constrained to a finite set of values.
    ConstrainedParameter {
        parameter: &'static (dyn Var + Send + Sync),
        values: Vec<String>,
        valid_values: Option<Vec<&'static str>>,
    },
    /// The cursor already exists.
    DuplicateCursor(String),
    /// An error while evaluating an expression.
    Eval(EvalError),
    /// An error occurred while planning the statement.
    Explain(ExplainError),
    /// The specified parameter is fixed to a single specific value.
    ///
    /// We allow setting the parameter to its fixed value for compatibility
    /// with PostgreSQL-based tools.
    FixedValueParameter(&'static (dyn Var + Send + Sync)),
    /// The ID allocator exhausted all valid IDs.
    IdExhaustionError,
    /// Unexpected internal state was encountered.
    Internal(String),
    /// Attempted to read from log sources of a replica with disabled introspection.
    IntrospectionDisabled {
        log_names: Vec<String>,
    },
    /// Attempted to create an object dependent on log sources that doesn't support
    /// log dependencies.
    InvalidLogDependency {
        object_type: String,
        log_names: Vec<String>,
    },
    /// The value for the specified parameter does not have the right type.
    InvalidParameterType(&'static (dyn Var + Send + Sync)),
    /// The value of the specified parameter is incorrect
    InvalidParameterValue {
        parameter: &'static (dyn Var + Send + Sync),
        values: Vec<String>,
        reason: String,
    },
    /// No such cluster replica size has been configured.
    InvalidClusterReplicaAz {
        az: String,
        expected: Vec<String>,
    },
    /// No such cluster replica size has been configured.
    InvalidClusterReplicaSize {
        size: String,
        expected: Vec<String>,
    },
    /// No such storage instance size has been configured.
    InvalidStorageClusterSize {
        size: String,
        expected: Vec<String>,
    },
    /// Creating a source or sink without specifying its size is forbidden.
    SourceOrSinkSizeRequired {
        expected: Vec<String>,
    },
    /// The selection value for a table mutation operation refers to an invalid object.
    InvalidTableMutationSelection,
    /// An operation attempted to modify a linked cluster.
    ModifyLinkedCluster {
        cluster_name: String,
        linked_object_name: String,
    },
    /// An operation attempted to create an illegal item in a
    /// storage-only cluster
    BadItemInStorageCluster {
        cluster_name: String,
    },
    /// Expression violated a column's constraint
    ConstraintViolation(NotNullViolation),
    /// Target cluster has no replicas to service query.
    NoClusterReplicasAvailable(String),
    /// The named operation cannot be run in a transaction.
    OperationProhibitsTransaction(String),
    /// The named operation requires an active transaction.
    OperationRequiresTransaction(String),
    /// An error occurred while planning the statement.
    PlanError(PlanError),
    /// The named prepared statement already exists.
    PreparedStatementExists(String),
    /// Wrapper around parsing error
    ParseError(mz_sql_parser::parser::ParserError),
    /// The transaction is in read-only mode.
    ReadOnlyTransaction,
    /// The specified session parameter is read-only.
    ReadOnlyParameter(&'static (dyn Var + Send + Sync)),
    /// The transaction in in read-only mode and a read already occurred.
    ReadWriteUnavailable,
    /// The recursion limit of some operation was exceeded.
    RecursionLimit(RecursionLimitError),
    /// A query in a transaction referenced a relation outside the first query's
    /// time domain.
    RelationOutsideTimeDomain {
        relations: Vec<String>,
        names: Vec<String>,
    },
    /// A query tried to create more resources than is allowed in the system configuration.
    ResourceExhaustion {
        resource_type: String,
        limit: u32,
        current_amount: usize,
        new_instances: i32,
    },
    /// Result size of a query is too large.
    ResultSize(String),
    /// The specified feature is not permitted in safe mode.
    SafeModeViolation(String),
    /// Waiting on a query timed out.
    ///
    /// Note this differs slightly from PG's implementation/semantics.
    StatementTimeout,
    /// An idle session in a transaction has timed out.
    IdleInTransactionSessionTimeout,
    /// An error occurred in a SQL catalog operation.
    SqlCatalog(mz_sql::catalog::CatalogError),
    /// The transaction is in single-subscribe mode.
    SubscribeOnlyTransaction,
    /// An error occurred in the MIR stage of the optimizer.
    Transform(TransformError),
    /// A user tried to perform an action that they were unauthorized to do.
    Unauthorized(rbac::UnauthorizedError),
    /// The specified function cannot be called
    UncallableFunction {
        func: UnmaterializableFunc,
        context: &'static str,
    },
    /// The named cursor does not exist.
    UnknownCursor(String),
    /// The named role does not exist.
    UnknownLoginRole(String),
    /// The named parameter is unknown to the system.
    UnknownParameter(String),
    UnknownPreparedStatement(String),
    /// The named cluster replica does not exist.
    UnknownClusterReplica {
        cluster_name: String,
        replica_name: String,
    },
    /// The named setting does not exist.
    UnrecognizedConfigurationParam(String),
    /// A generic error occurred.
    //
    // TODO(benesch): convert all those errors to structured errors.
    Unstructured(anyhow::Error),
    /// The named feature is not supported and will (probably) not be.
    Unsupported(&'static str),
    /// The specified function cannot be materialized.
    UnmaterializableFunction(UnmaterializableFunc),
    /// Attempted to create an object that has unstable dependencies.
    UnstableDependency {
        object_type: String,
        unstable_dependencies: Vec<String>,
    },
    /// Attempted to read from log sources without selecting a target replica.
    UntargetedLogRead {
        log_names: Vec<String>,
    },
    /// The transaction is in write-only mode.
    WriteOnlyTransaction,
    /// The transaction only supports single table writes
    MultiTableWriteTransaction,
    /// An error occurred in the storage layer
    Storage(mz_storage_client::controller::StorageError),
    /// An error occurred in the compute layer
    Compute(anyhow::Error),
    /// An error in the orchestrator layer
    Orchestrator(anyhow::Error),
    /// The active role was dropped while a user was logged in.
    ConcurrentRoleDrop(RoleId),
}

impl AdapterError {
    /// Reports additional details about the error, if any are available.
    pub fn detail(&self) -> Option<String> {
        match self {
            AdapterError::AmbiguousSystemColumnReference => {
                Some("This is a limitation in Materialize that will be lifted in a future release. \
                See https://github.com/MaterializeInc/materialize/issues/16650 for details.".to_string())
            },
            AdapterError::Catalog(c) => c.detail(),
            AdapterError::Eval(e) => e.detail(),
            AdapterError::RelationOutsideTimeDomain { relations, names } => Some(format!(
                "The following relations in the query are outside the transaction's time domain:\n{}\n{}",
                relations
                    .iter()
                    .map(|r| r.quoted().to_string())
                    .collect::<Vec<_>>()
                    .join("\n"),
                match names.is_empty() {
                    true => "No relations are available.".to_string(),
                    false => format!(
                        "Only the following relations are available:\n{}",
                        names
                            .iter()
                            .map(|name| name.quoted().to_string())
                            .collect::<Vec<_>>()
                            .join("\n")
                    ),
                }
            )),
            AdapterError::SafeModeViolation(_) => Some(
                "The Materialize server you are connected to is running in \
                 safe mode, which limits the features that are available."
                    .into(),
            ),
            AdapterError::IntrospectionDisabled { log_names }
            | AdapterError::UntargetedLogRead { log_names } => Some(format!(
                "The query references the following log sources:\n    {}",
                log_names.join("\n    "),
            )),
            AdapterError::InvalidLogDependency { log_names, .. } => Some(format!(
                "The object depends on the following log sources:\n    {}",
                log_names.join("\n    "),
            )),
            AdapterError::UnmaterializableFunction(UnmaterializableFunc::CurrentTimestamp) => {
                Some("See: https://materialize.com/docs/sql/functions/now_and_mz_now/".into())
            }
            AdapterError::UnstableDependency { unstable_dependencies, .. } => Some(format!(
                "The object depends on the following unstable objects:\n    {}",
                unstable_dependencies.join("\n    "),
            )),
            AdapterError::PlanError(e) => e.detail(),
            AdapterError::ConcurrentRoleDrop(_) => Some("Please disconnect and re-connect with a valid role.".into()),
            AdapterError::Unauthorized(unauthorized) => unauthorized.detail(),
            _ => None,
        }
    }

    /// Reports a hint for the user about how the error could be fixed.
    pub fn hint(&self) -> Option<String> {
        match self {
            AdapterError::AmbiguousSystemColumnReference => Some(
                "Rewrite the view to refer to all columns by name. Expand all wildcards and \
                convert all NATURAL JOINs to USING joins."
                    .to_string(),
            ),
            AdapterError::Catalog(c) => c.hint(),
            AdapterError::ConstrainedParameter {
                valid_values: Some(valid_values),
                ..
            } => Some(format!("Available values: {}.", valid_values.join(", "))),
            AdapterError::Eval(e) => e.hint(),
            AdapterError::InvalidClusterReplicaAz { expected, az: _ } => {
                Some(if expected.is_empty() {
                    "No availability zones configured; do not specify AVAILABILITY ZONE".into()
                } else {
                    format!("Valid availability zones are: {}", expected.join(", "))
                })
            }
            AdapterError::InvalidClusterReplicaSize { expected, size: _ } => Some(format!(
                "Valid cluster replica sizes are: {}",
                expected.join(", ")
            )),
            AdapterError::InvalidStorageClusterSize { expected, .. } => {
                Some(format!("Valid sizes are: {}", expected.join(", ")))
            }
            AdapterError::SourceOrSinkSizeRequired { expected } => Some(format!(
                "Try choosing one of the smaller sizes to start. Available sizes: {}",
                expected.join(", ")
            )),
            AdapterError::NoClusterReplicasAvailable(_) => {
                Some("You can create cluster replicas using CREATE CLUSTER REPLICA".into())
            }
            AdapterError::UnmaterializableFunction(UnmaterializableFunc::CurrentTimestamp) => {
                Some("Try using `mz_now()` here instead.".into())
            }
            AdapterError::UntargetedLogRead { .. } => Some(
                "Use `SET cluster_replica = <replica-name>` to target a specific replica in the \
                 active cluster. Note that subsequent queries will only be answered by \
                 the selected replica, which might reduce availability. To undo the replica \
                 selection, use `RESET cluster_replica`."
                    .into(),
            ),
            AdapterError::StatementTimeout => Some(
                "Consider increasing the maximum allowed statement duration for this session by \
                 setting the statement_timeout session variable. For example, `SET \
                 statement_timeout = '60s'`."
                    .into(),
            ),
            AdapterError::PlanError(e) => e.hint(),
            _ => None,
        }
    }
}

impl fmt::Display for AdapterError {
    fn fmt(&self, f: &mut fmt::Formatter) -> fmt::Result {
        match self {
            AdapterError::AbsurdSubscribeBounds { as_of, up_to } => {
                assert!(up_to < as_of);
                write!(
                    f,
                    r#"subscription lower ("as of") bound is beyond its upper ("up to") bound: {} < {}"#,
                    up_to, as_of
                )
            }
            AdapterError::AmbiguousSystemColumnReference => {
                write!(
                    f,
                    "cannot use wildcard expansions or NATURAL JOINs in a view that depends on \
                    system objects"
                )
            }
            AdapterError::ModifyLinkedCluster { cluster_name, .. } => {
                write!(f, "cannot modify linked cluster {}", cluster_name.quoted())
            }
            AdapterError::ChangedPlan => f.write_str("cached plan must not change result type"),
            AdapterError::Catalog(e) => e.fmt(f),
            AdapterError::ConstrainedParameter {
                parameter, values, ..
            } => write!(
                f,
                "invalid value for parameter {}: {}",
                parameter.name().quoted(),
                values
                    .iter()
                    .map(|v| v.quoted().to_string())
                    .collect::<Vec<_>>()
                    .join(",")
            ),
            AdapterError::DuplicateCursor(name) => {
                write!(f, "cursor {} already exists", name.quoted())
            }
            AdapterError::Eval(e) => e.fmt(f),
            AdapterError::Explain(e) => e.fmt(f),
            AdapterError::FixedValueParameter(p) => write!(
                f,
                "parameter {} can only be set to {}",
                p.name().quoted(),
                p.value().quoted()
            ),
            AdapterError::IdExhaustionError => f.write_str("ID allocator exhausted all valid IDs"),
            AdapterError::Internal(e) => write!(f, "internal error: {}", e),
            AdapterError::IntrospectionDisabled { .. } => write!(
                f,
                "cannot read log sources of replica with disabled introspection"
            ),
            AdapterError::InvalidLogDependency { object_type, .. } => {
                write!(f, "{object_type} objects cannot depend on log sources")
            }
            AdapterError::InvalidParameterType(p) => write!(
                f,
                "parameter {} requires a {} value",
                p.name().quoted(),
                p.type_name().quoted()
            ),
            AdapterError::BadItemInStorageCluster { .. } => f.write_str(
                "cannot create this kind of item in a cluster that contains sources or sinks",
            ),
            AdapterError::InvalidParameterValue {
                parameter,
                values,
                reason,
            } => write!(
                f,
                "parameter {} cannot have value {}: {}",
                parameter.name().quoted(),
                values
                    .iter()
                    .map(|v| v.quoted().to_string())
                    .collect::<Vec<_>>()
                    .join(","),
                reason,
            ),
            AdapterError::InvalidClusterReplicaAz { az, expected: _ } => {
                write!(f, "unknown cluster replica availability zone {az}",)
            }
            AdapterError::InvalidClusterReplicaSize { size, expected: _ } => {
                write!(f, "unknown cluster replica size {size}",)
            }
            AdapterError::InvalidStorageClusterSize { size, .. } => {
                write!(f, "unknown source size {size}")
            }
            AdapterError::SourceOrSinkSizeRequired { .. } => {
                write!(f, "size option is required")
            }
            AdapterError::InvalidTableMutationSelection => {
                f.write_str("invalid selection: operation may only refer to user-defined tables")
            }
            AdapterError::ConstraintViolation(not_null_violation) => {
                write!(f, "{}", not_null_violation)
            }
            AdapterError::NoClusterReplicasAvailable(cluster) => {
                write!(
                    f,
                    "CLUSTER {} has no replicas available to service request",
                    cluster.quoted()
                )
            }
            AdapterError::OperationProhibitsTransaction(op) => {
                write!(f, "{} cannot be run inside a transaction block", op)
            }
            AdapterError::OperationRequiresTransaction(op) => {
                write!(f, "{} can only be used in transaction blocks", op)
            }
            AdapterError::ParseError(e) => e.fmt(f),
            AdapterError::PlanError(e) => e.fmt(f),
            AdapterError::PreparedStatementExists(name) => {
                write!(f, "prepared statement {} already exists", name.quoted())
            }
            AdapterError::ReadOnlyTransaction => f.write_str("transaction in read-only mode"),
            AdapterError::ReadOnlyParameter(p) => {
                write!(f, "parameter {} cannot be changed", p.name().quoted())
            }
            AdapterError::ReadWriteUnavailable => {
                f.write_str("transaction read-write mode must be set before any query")
            }
            AdapterError::StatementTimeout => {
                write!(f, "canceling statement due to statement timeout")
            }
            AdapterError::IdleInTransactionSessionTimeout => {
                write!(
                    f,
                    "terminating connection due to idle-in-transaction timeout"
                )
            }
            AdapterError::RecursionLimit(e) => e.fmt(f),
            AdapterError::RelationOutsideTimeDomain { .. } => {
                write!(
                    f,
                    "Transactions can only reference objects in the same timedomain. \
                     See https://materialize.com/docs/sql/begin/#same-timedomain-error",
                )
            }
            AdapterError::ResourceExhaustion {
                resource_type,
                limit,
                current_amount,
                new_instances,
            } => {
                write!(
                    f,
                    "{resource_type} resource limit of {limit} cannot be exceeded. \
                    Current amount is {current_amount} instances, tried to create \
                    {new_instances} new instances."
                )
            }
            AdapterError::ResultSize(e) => write!(f, "{e}"),
            AdapterError::SafeModeViolation(feature) => {
                write!(f, "cannot create {} in safe mode", feature)
            }
            AdapterError::SqlCatalog(e) => e.fmt(f),
            AdapterError::SubscribeOnlyTransaction => {
                f.write_str("SUBSCRIBE in transactions must be the only read statement")
            }
            AdapterError::Transform(e) => e.fmt(f),
            AdapterError::UncallableFunction { func, context } => {
                write!(f, "cannot call {} in {}", func, context)
            }
            AdapterError::Unauthorized(unauthorized) => {
                write!(f, "{unauthorized}")
            }
            AdapterError::UnknownCursor(name) => {
                write!(f, "cursor {} does not exist", name.quoted())
            }
            AdapterError::UnknownLoginRole(name) => {
                write!(f, "role {} does not exist", name.quoted())
            }
            AdapterError::UnknownParameter(name) => {
                write!(f, "unrecognized configuration parameter {}", name.quoted())
            }
            AdapterError::UnmaterializableFunction(func) => {
                write!(f, "cannot materialize call to {}", func)
            }
            AdapterError::Unsupported(features) => write!(f, "{} are not supported", features),
            AdapterError::Unstructured(e) => write!(f, "{:#}", e),
            AdapterError::WriteOnlyTransaction => f.write_str("transaction in write-only mode"),
            AdapterError::UnknownPreparedStatement(name) => {
                write!(f, "prepared statement {} does not exist", name.quoted())
            }
            AdapterError::UnknownClusterReplica {
                cluster_name,
                replica_name,
            } => write!(
                f,
                "cluster replica '{cluster_name}.{replica_name}' does not exist"
            ),
            AdapterError::UnrecognizedConfigurationParam(setting_name) => write!(
                f,
                "unrecognized configuration parameter {}",
                setting_name.quoted()
            ),
            AdapterError::UnstableDependency { object_type, .. } => {
                write!(f, "cannot create {object_type} with unstable dependencies")
            }
            AdapterError::UntargetedLogRead { .. } => {
                f.write_str("log source reads must target a replica")
            }
            AdapterError::MultiTableWriteTransaction => {
                f.write_str("write transactions only support writes to a single table")
            }
            AdapterError::Storage(e) => e.fmt(f),
            AdapterError::Compute(e) => e.fmt(f),
            AdapterError::Orchestrator(e) => e.fmt(f),
            AdapterError::ConcurrentRoleDrop(role_id) => {
                write!(f, "role {role_id} was concurrently dropped")
            }
        }
    }
}

impl From<anyhow::Error> for AdapterError {
    fn from(e: anyhow::Error) -> AdapterError {
        match e.downcast_ref::<PlanError>() {
            Some(plan_error) => AdapterError::PlanError(plan_error.clone()),
            None => AdapterError::Unstructured(e),
        }
    }
}

impl From<TryFromIntError> for AdapterError {
    fn from(e: TryFromIntError) -> AdapterError {
        AdapterError::Unstructured(e.into())
    }
}

impl From<TryFromDecimalError> for AdapterError {
    fn from(e: TryFromDecimalError) -> AdapterError {
        AdapterError::Unstructured(e.into())
    }
}

impl From<catalog::Error> for AdapterError {
    fn from(e: catalog::Error) -> AdapterError {
        AdapterError::Catalog(e)
    }
}

impl From<EvalError> for AdapterError {
    fn from(e: EvalError) -> AdapterError {
        AdapterError::Eval(e)
    }
}

impl From<ExplainError> for AdapterError {
    fn from(e: ExplainError) -> AdapterError {
        match e {
            ExplainError::RecursionLimitError(e) => AdapterError::RecursionLimit(e),
            e => AdapterError::Explain(e),
        }
    }
}

impl From<mz_sql::catalog::CatalogError> for AdapterError {
    fn from(e: mz_sql::catalog::CatalogError) -> AdapterError {
        AdapterError::SqlCatalog(e)
    }
}

impl From<PlanError> for AdapterError {
    fn from(e: PlanError) -> AdapterError {
        AdapterError::PlanError(e)
    }
}

impl From<TransformError> for AdapterError {
    fn from(e: TransformError) -> AdapterError {
        AdapterError::Transform(e)
    }
}

impl From<NotNullViolation> for AdapterError {
    fn from(e: NotNullViolation) -> AdapterError {
        AdapterError::ConstraintViolation(e)
    }
}

impl From<RecursionLimitError> for AdapterError {
    fn from(e: RecursionLimitError) -> AdapterError {
        AdapterError::RecursionLimit(e)
    }
}

impl From<oneshot::error::RecvError> for AdapterError {
    fn from(e: oneshot::error::RecvError) -> AdapterError {
        AdapterError::Unstructured(e.into())
    }
}

impl From<StorageError> for AdapterError {
    fn from(e: StorageError) -> Self {
        AdapterError::Storage(e)
    }
}

impl From<compute_error::InstanceExists> for AdapterError {
    fn from(e: compute_error::InstanceExists) -> Self {
        AdapterError::Compute(e.into())
    }
}

impl From<TimestampError> for AdapterError {
    fn from(e: TimestampError) -> Self {
        let e: EvalError = e.into();
        e.into()
    }
}

impl From<mz_sql_parser::parser::ParserError> for AdapterError {
    fn from(e: mz_sql_parser::parser::ParserError) -> Self {
        AdapterError::ParseError(e)
    }
}

<<<<<<< HEAD
impl From<rbac::UnauthorizedError> for AdapterError {
    fn from(e: rbac::UnauthorizedError) -> Self {
        AdapterError::Unauthorized(e)
=======
impl From<mz_sql::vars::VarError> for AdapterError {
    fn from(e: mz_sql::vars::VarError) -> Self {
        match e {
            mz_sql::vars::VarError::UnknownParameter(p) => AdapterError::UnknownParameter(p),
            mz_sql::vars::VarError::InvalidParameterType(p) => {
                AdapterError::InvalidParameterType(p)
            }
            mz_sql::vars::VarError::InvalidParameterValue {
                parameter,
                values,
                reason,
            } => AdapterError::InvalidParameterValue {
                parameter,
                values,
                reason,
            },
            mz_sql::vars::VarError::FixedValueParameter(p) => AdapterError::FixedValueParameter(p),
            mz_sql::vars::VarError::ReadOnlyParameter(p) => AdapterError::ReadOnlyParameter(p),
            mz_sql::vars::VarError::ConstrainedParameter {
                parameter,
                values,
                valid_values,
            } => AdapterError::ConstrainedParameter {
                parameter,
                values,
                valid_values,
            },
        }
>>>>>>> d51e13f3
    }
}

impl Error for AdapterError {}<|MERGE_RESOLUTION|>--- conflicted
+++ resolved
@@ -27,12 +27,7 @@
 use mz_storage_client::controller::StorageError;
 use mz_transform::TransformError;
 
-<<<<<<< HEAD
-use crate::session::Var;
 use crate::{catalog, rbac};
-=======
-use crate::catalog;
->>>>>>> d51e13f3
 
 /// Errors that can occur in the coordinator.
 #[derive(Debug)]
@@ -656,11 +651,6 @@
     }
 }
 
-<<<<<<< HEAD
-impl From<rbac::UnauthorizedError> for AdapterError {
-    fn from(e: rbac::UnauthorizedError) -> Self {
-        AdapterError::Unauthorized(e)
-=======
 impl From<mz_sql::vars::VarError> for AdapterError {
     fn from(e: mz_sql::vars::VarError) -> Self {
         match e {
@@ -689,7 +679,12 @@
                 valid_values,
             },
         }
->>>>>>> d51e13f3
+    }
+}
+
+impl From<rbac::UnauthorizedError> for AdapterError {
+    fn from(e: rbac::UnauthorizedError) -> Self {
+        AdapterError::Unauthorized(e)
     }
 }
 
