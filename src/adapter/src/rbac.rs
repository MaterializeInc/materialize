--- conflicted
+++ resolved
@@ -27,11 +27,8 @@
 };
 use mz_sql::plan;
 use mz_sql::plan::{
-<<<<<<< HEAD
-    Explainee, MutationKind, Plan, SideEffectingFunc, SourceSinkClusterConfig, UpdatePrivilege,
-=======
-    DataSourceDesc, Explainee, MutationKind, Plan, SourceSinkClusterConfig, UpdatePrivilege,
->>>>>>> 090f1216
+    DataSourceDesc, Explainee, MutationKind, Plan, SideEffectingFunc, SourceSinkClusterConfig,
+    UpdatePrivilege,
 };
 use mz_sql::session::user::{SUPPORT_USER, SYSTEM_USER};
 use mz_sql::session::vars::SystemVars;
@@ -346,11 +343,15 @@
             if_not_exists: _,
             timeline: _,
             cluster_config,
-<<<<<<< HEAD
-        }) => RbacRequirements {
-            role_membership: BTreeSet::new(),
-            ownership: Vec::new(),
-            privileges: generate_required_source_privileges(name, cluster_config, role_id),
+        }) => RbacRequirements {
+            role_membership: BTreeSet::new(),
+            ownership: Vec::new(),
+            privileges: generate_required_source_privileges(
+                name,
+                &source.data_source,
+                cluster_config,
+                role_id,
+            ),
             item_usage: true,
             superuser_action: None,
         },
@@ -365,81 +366,26 @@
                          plan:
                              plan::CreateSourcePlan {
                                  name,
-                                 source: _,
+                                 source,
                                  if_not_exists: _,
                                  timeline: _,
                                  cluster_config,
                              },
                          resolved_ids: _,
                      }| {
-                        generate_required_source_privileges(name, cluster_config, role_id)
-                            .into_iter()
+                        generate_required_source_privileges(
+                            name,
+                            &source.data_source,
+                            cluster_config,
+                            role_id,
+                        )
+                        .into_iter()
                     },
                 )
                 .collect(),
             item_usage: true,
             superuser_action: None,
         },
-=======
-        }) => {
-            generate_required_source_privileges(name, &source.data_source, cluster_config, role_id)
-        }
-        Plan::CreateSources(plans) => plans
-            .iter()
-            .flat_map(
-                |plan::CreateSourcePlans {
-                     source_id: _,
-                     plan:
-                         plan::CreateSourcePlan {
-                             name,
-                             source,
-                             if_not_exists: _,
-                             timeline: _,
-                             cluster_config,
-                         },
-                     resolved_ids: _,
-                 }| {
-                    generate_required_source_privileges(
-                        name,
-                        &source.data_source,
-                        cluster_config,
-                        role_id,
-                    )
-                    .into_iter()
-                },
-            )
-            .collect(),
-        Plan::PurifiedAlterSource {
-            // Keep in sync with  AlterSourcePlan elsewhere; right now this does
-            // not affect the output privileges.
-            alter_source: plan::AlterSourcePlan { id: _, action: _ },
-            subsources,
-        } => subsources
-            .iter()
-            .flat_map(
-                |plan::CreateSourcePlans {
-                     source_id: _,
-                     plan:
-                         plan::CreateSourcePlan {
-                             name,
-                             source,
-                             if_not_exists: _,
-                             timeline: _,
-                             cluster_config,
-                         },
-                     resolved_ids: _,
-                 }| {
-                    generate_required_source_privileges(
-                        name,
-                        &source.data_source,
-                        cluster_config,
-                        role_id,
-                    )
-                    .into_iter()
-                },
-            )
-            .collect(),
->>>>>>> 090f1216
         Plan::CreateSecret(plan::CreateSecretPlan {
             name,
             secret: _,
