// Copyright Materialize, Inc. and contributors. All rights reserved.
//
// Use of this software is governed by the Business Source License
// included in the LICENSE file.
//
// As of the Change Date specified in that file, in accordance with
// the Business Source License, use of this software will be governed
// by the Apache License, Version 2.0.

use std::borrow::Borrow;
use std::fmt;
use std::time::Duration;

use const_format::concatcp;
use once_cell::sync::Lazy;
use serde::Serialize;
use uncased::UncasedStr;

use mz_ore::cast;
use mz_sql::ast::{Ident, SetVariableValue, Value as AstValue};
use mz_sql::DEFAULT_SCHEMA;
use mz_sql_parser::ast::TransactionIsolationLevel;
use mz_sql_parser::parser::parse_set_variable_value;

use crate::catalog::SYSTEM_USER;
use crate::error::AdapterError;
use crate::session::{EndTransactionAction, User};

// We pretend to be Postgres v9.5.0, which is also what CockroachDB pretends to
// be. Too new and some clients will emit a "server too new" warning. Too old
// and some clients will fall back to legacy code paths. v9.5.0 empirically
// seems to be a good compromise.

/// The major version of PostgreSQL that Materialize claims to be.
pub const SERVER_MAJOR_VERSION: u8 = 9;

/// The minor version of PostgreSQL that Materialize claims to be.
pub const SERVER_MINOR_VERSION: u8 = 5;

/// The patch version of PostgreSQL that Materialize claims to be.
pub const SERVER_PATCH_VERSION: u8 = 0;

/// The name of the default database that Materialize uses.
pub const DEFAULT_DATABASE_NAME: &str = "materialize";

const APPLICATION_NAME: ServerVar<str> = ServerVar {
    name: UncasedStr::new("application_name"),
    value: "",
    description: "Sets the application name to be reported in statistics and logs (PostgreSQL).",
    internal: false,
};

const CLIENT_ENCODING: ServerVar<str> = ServerVar {
    name: UncasedStr::new("client_encoding"),
    value: "UTF8",
    description: "Sets the client's character set encoding (PostgreSQL).",
    internal: false,
};

const CLIENT_MIN_MESSAGES: ServerVar<ClientSeverity> = ServerVar {
    name: UncasedStr::new("client_min_messages"),
    value: &ClientSeverity::Notice,
    description: "Sets the message levels that are sent to the client (PostgreSQL).",
    internal: false,
};
pub const CLUSTER_VAR_NAME: &UncasedStr = UncasedStr::new("cluster");

const CLUSTER: ServerVar<str> = ServerVar {
    name: CLUSTER_VAR_NAME,
    value: "default",
    description: "Sets the current cluster (Materialize).",
    internal: false,
};

const CLUSTER_REPLICA: ServerVar<Option<String>> = ServerVar {
    name: UncasedStr::new("cluster_replica"),
    value: &None,
    description: "Sets a target cluster replica for SELECT queries (Materialize).",
    internal: false,
};

pub const DATABASE_VAR_NAME: &UncasedStr = UncasedStr::new("database");

const DATABASE: ServerVar<str> = ServerVar {
    name: DATABASE_VAR_NAME,
    value: DEFAULT_DATABASE_NAME,
    description: "Sets the current database (CockroachDB).",
    internal: false,
};

const DATE_STYLE: ServerVar<str> = ServerVar {
    // DateStyle has nonstandard capitalization for historical reasons.
    name: UncasedStr::new("DateStyle"),
    value: "ISO, MDY",
    description: "Sets the display format for date and time values (PostgreSQL).",
    internal: false,
};

const EXTRA_FLOAT_DIGITS: ServerVar<i32> = ServerVar {
    name: UncasedStr::new("extra_float_digits"),
    value: &3,
    description: "Adjusts the number of digits displayed for floating-point values (PostgreSQL).",
    internal: false,
};

const FAILPOINTS: ServerVar<str> = ServerVar {
    name: UncasedStr::new("failpoints"),
    value: "",
    description: "Allows failpoints to be dynamically activated.",
    internal: false,
};

const INTEGER_DATETIMES: ServerVar<bool> = ServerVar {
    name: UncasedStr::new("integer_datetimes"),
    value: &true,
    description: "Reports whether the server uses 64-bit-integer dates and times (PostgreSQL).",
    internal: false,
};

const INTERVAL_STYLE: ServerVar<str> = ServerVar {
    // IntervalStyle has nonstandard capitalization for historical reasons.
    name: UncasedStr::new("IntervalStyle"),
    value: "postgres",
    description: "Sets the display format for interval values (PostgreSQL).",
    internal: false,
};

const QGM_OPTIMIZATIONS: ServerVar<bool> = ServerVar {
    name: UncasedStr::new("qgm_optimizations_experimental"),
    value: &false,
    description: "Enables optimizations based on a Query Graph Model (QGM) query representation.",
    internal: false,
};

static DEFAULT_SEARCH_PATH: Lazy<[String; 1]> = Lazy::new(|| [DEFAULT_SCHEMA.to_owned()]);
static SEARCH_PATH: Lazy<ServerVar<[String]>> = Lazy::new(|| ServerVar {
    name: UncasedStr::new("search_path"),
    value: &*DEFAULT_SEARCH_PATH,
    description:
        "Sets the schema search order for names that are not schema-qualified (PostgreSQL).",
    internal: false,
});

const STATEMENT_TIMEOUT: ServerVar<Duration> = ServerVar {
    name: UncasedStr::new("statement_timeout"),
    value: &Duration::from_secs(10),
    description:
        "Sets the maximum allowed duration of INSERT...SELECT, UPDATE, and DELETE operations.",
    internal: false,
};

const IDLE_IN_TRANSACTION_SESSION_TIMEOUT: ServerVar<Duration> = ServerVar {
    name: UncasedStr::new("idle_in_transaction_session_timeout"),
    value: &Duration::from_secs(60 * 2),
    description:
        "Sets the maximum allowed duration that a session can sit idle in a transaction before \
         being terminated. A value of zero disables the timeout (PostgreSQL).",
    internal: false,
};

const SERVER_VERSION: ServerVar<str> = ServerVar {
    name: UncasedStr::new("server_version"),
    value: concatcp!(
        SERVER_MAJOR_VERSION,
        ".",
        SERVER_MINOR_VERSION,
        ".",
        SERVER_PATCH_VERSION
    ),
    description: "Shows the server version (PostgreSQL).",
    internal: false,
};

const SERVER_VERSION_NUM: ServerVar<i32> = ServerVar {
    name: UncasedStr::new("server_version_num"),
    value: &((cast::u8_to_i32(SERVER_MAJOR_VERSION) * 10_000)
        + (cast::u8_to_i32(SERVER_MINOR_VERSION) * 100)
        + cast::u8_to_i32(SERVER_PATCH_VERSION)),
    description: "Shows the server version as an integer (PostgreSQL).",
    internal: false,
};

const SQL_SAFE_UPDATES: ServerVar<bool> = ServerVar {
    name: UncasedStr::new("sql_safe_updates"),
    value: &false,
    description: "Prohibits SQL statements that may be overly destructive (CockroachDB).",
    internal: false,
};

const STANDARD_CONFORMING_STRINGS: ServerVar<bool> = ServerVar {
    name: UncasedStr::new("standard_conforming_strings"),
    value: &true,
    description: "Causes '...' strings to treat backslashes literally (PostgreSQL).",
    internal: false,
};

const TIMEZONE: ServerVar<TimeZone> = ServerVar {
    // TimeZone has nonstandard capitalization for historical reasons.
    name: UncasedStr::new("TimeZone"),
    value: &TimeZone::UTC,
    description: "Sets the time zone for displaying and interpreting time stamps (PostgreSQL).",
    internal: false,
};

const TRANSACTION_ISOLATION: ServerVar<IsolationLevel> = ServerVar {
    name: UncasedStr::new("transaction_isolation"),
    value: &IsolationLevel::StrictSerializable,
    description: "Sets the current transaction's isolation level (PostgreSQL).",
    internal: false,
};

const MAX_AWS_PRIVATELINK_CONNECTIONS: ServerVar<u32> = ServerVar {
    name: UncasedStr::new("max_aws_privatelink_connections"),
    value: &0,
    description: "The maximum number of AWS PrivateLink connections in the region, across all schemas (Materialize).",
    internal: false,
};

const MAX_TABLES: ServerVar<u32> = ServerVar {
    name: UncasedStr::new("max_tables"),
    value: &25,
    description: "The maximum number of tables in the region, across all schemas (Materialize).",
    internal: false,
};

const MAX_SOURCES: ServerVar<u32> = ServerVar {
    name: UncasedStr::new("max_sources"),
    value: &25,
    description: "The maximum number of sources in the region, across all schemas (Materialize).",
    internal: false,
};

const MAX_SINKS: ServerVar<u32> = ServerVar {
    name: UncasedStr::new("max_sinks"),
    value: &25,
    description: "The maximum number of sinks in the region, across all schemas (Materialize).",
    internal: false,
};

const MAX_MATERIALIZED_VIEWS: ServerVar<u32> = ServerVar {
    name: UncasedStr::new("max_materialized_views"),
    value: &100,
    description:
        "The maximum number of materialized views in the region, across all schemas (Materialize).",
    internal: false,
};

const MAX_CLUSTERS: ServerVar<u32> = ServerVar {
    name: UncasedStr::new("max_clusters"),
    value: &10,
    description: "The maximum number of clusters in the region (Materialize).",
    internal: false,
};

const MAX_REPLICAS_PER_CLUSTER: ServerVar<u32> = ServerVar {
    name: UncasedStr::new("max_replicas_per_cluster"),
    value: &5,
    description: "The maximum number of replicas of a single cluster (Materialize).",
    internal: false,
};

const MAX_DATABASES: ServerVar<u32> = ServerVar {
    name: UncasedStr::new("max_databases"),
    value: &1000,
    description: "The maximum number of databases in the region (Materialize).",
    internal: false,
};

const MAX_SCHEMAS_PER_DATABASE: ServerVar<u32> = ServerVar {
    name: UncasedStr::new("max_schemas_per_database"),
    value: &1000,
    description: "The maximum number of schemas in a database (Materialize).",
    internal: false,
};

const MAX_OBJECTS_PER_SCHEMA: ServerVar<u32> = ServerVar {
    name: UncasedStr::new("max_objects_per_schema"),
    value: &1000,
    description: "The maximum number of objects in a schema (Materialize).",
    internal: false,
};

const MAX_SECRETS: ServerVar<u32> = ServerVar {
    name: UncasedStr::new("max_secrets"),
    value: &100,
    description: "The maximum number of secrets in the region, across all schemas (Materialize).",
    internal: false,
};

const MAX_ROLES: ServerVar<u32> = ServerVar {
    name: UncasedStr::new("max_roles"),
    value: &1000,
    description: "The maximum number of roles in the region (Materialize).",
    internal: false,
};

// Cloud environmentd is configured with 4 GiB of RAM, so 1 GiB is a good heuristic for a single
// query.
// TODO(jkosh44) Eventually we want to be able to return arbitrary sized results.
pub const MAX_RESULT_SIZE: ServerVar<u32> = ServerVar {
    name: UncasedStr::new("max_result_size"),
    // 1 GiB
    value: &1_073_741_824,
    description: "The maximum size in bytes for a single query's result (Materialize).",
    internal: false,
};

static DEFAULT_ALLOWED_CLUSTER_REPLICA_SIZES: Lazy<Vec<String>> = Lazy::new(Vec::new);
static ALLOWED_CLUSTER_REPLICA_SIZES: Lazy<ServerVar<Vec<String>>> = Lazy::new(|| ServerVar {
    name: UncasedStr::new("allowed_cluster_replica_sizes"),
    value: &DEFAULT_ALLOWED_CLUSTER_REPLICA_SIZES,
    description: "The allowed sizes when creating a new cluster replica (Materialize).",
    internal: false,
});

/// Feature flag indicating whether window functions are enabled.
static WINDOW_FUNCTIONS: ServerVar<bool> = ServerVar {
    name: UncasedStr::new("window_functions"),
    value: &true,
    description: "Feature flag indicating whether window functions are enabled (Materialize).",
    internal: false,
};

/// Boolean flag indicating that the remote configuration was synchronized at
/// least once with the persistent [SessionVars].
pub static CONFIG_HAS_SYNCED_ONCE: ServerVar<bool> = ServerVar {
    name: UncasedStr::new("config_has_synced_once"),
    value: &false,
    description: "Boolean flag indicating that the remote configuration was synchronized at least once (Materialize).",
    internal: true,
};

pub const REAL_TIME_RECENCY_VAR_NAME: &UncasedStr = UncasedStr::new("real_time_recency");
/// Feature flag indicating whether real time recency is enabled.
static REAL_TIME_RECENCY: ServerVar<bool> = ServerVar {
    name: REAL_TIME_RECENCY_VAR_NAME,
    value: &false,
    description: "Feature flag indicating whether real time recency is enabled (Materialize).",
    internal: true,
};

/// Session variables.
///
/// Materialize roughly follows the PostgreSQL configuration model, which works
/// as follows. There is a global set of named configuration parameters, like
/// `DateStyle` and `client_encoding`. These parameters can be set in several
/// places: in an on-disk configuration file (in Postgres, named
/// postgresql.conf), in command line arguments when the server is started, or
/// at runtime via the `ALTER SYSTEM` or `SET` statements. Parameters that are
/// set in a session take precedence over database defaults, which in turn take
/// precedence over command line arguments, which in turn take precedence over
/// settings in the on-disk configuration. Note that changing the value of
/// parameters obeys transaction semantics: if a transaction fails to commit,
/// any parameters that were changed in that transaction (i.e., via `SET`)
/// will be rolled back to their previous value.
///
/// The Materialize configuration hierarchy at the moment is much simpler.
/// Global defaults are hardcoded into the binary, and a select few parameters
/// can be overridden per session. A select few parameters can be overridden on
/// disk.
///
/// The set of variables that can be overridden per session and the set of
/// variables that can be overridden on disk are currently disjoint. The
/// infrastructure has been designed with an eye towards merging these two sets
/// and supporting additional layers to the hierarchy, however, should the need arise.
///
/// The configuration parameters that exist are driven by compatibility with
/// PostgreSQL drivers that expect them, not because they are particularly
/// important.
#[derive(Debug)]
pub struct SessionVars {
    application_name: SessionVar<str>,
    client_encoding: ServerVar<str>,
    client_min_messages: SessionVar<ClientSeverity>,
    cluster: SessionVar<str>,
    cluster_replica: SessionVar<Option<String>>,
    database: SessionVar<str>,
    date_style: ServerVar<str>,
    extra_float_digits: SessionVar<i32>,
    failpoints: ServerVar<str>,
    integer_datetimes: ServerVar<bool>,
    interval_style: ServerVar<str>,
    qgm_optimizations: SessionVar<bool>,
    search_path: SessionVar<[String]>,
    server_version: ServerVar<str>,
    server_version_num: ServerVar<i32>,
    sql_safe_updates: SessionVar<bool>,
    standard_conforming_strings: ServerVar<bool>,
    statement_timeout: SessionVar<Duration>,
    idle_in_transaction_session_timeout: SessionVar<Duration>,
    timezone: SessionVar<TimeZone>,
    transaction_isolation: SessionVar<IsolationLevel>,
    real_time_recency: SessionVar<bool>,
}

impl Default for SessionVars {
    fn default() -> SessionVars {
        SessionVars {
            application_name: SessionVar::new(&APPLICATION_NAME),
            client_encoding: CLIENT_ENCODING,
            client_min_messages: SessionVar::new(&CLIENT_MIN_MESSAGES),
            cluster: SessionVar::new(&CLUSTER),
            cluster_replica: SessionVar::new(&CLUSTER_REPLICA),
            database: SessionVar::new(&DATABASE),
            date_style: DATE_STYLE,
            extra_float_digits: SessionVar::new(&EXTRA_FLOAT_DIGITS),
            failpoints: FAILPOINTS,
            integer_datetimes: INTEGER_DATETIMES,
            interval_style: INTERVAL_STYLE,
            qgm_optimizations: SessionVar::new(&QGM_OPTIMIZATIONS),
            search_path: SessionVar::new(&SEARCH_PATH),
            server_version: SERVER_VERSION,
            server_version_num: SERVER_VERSION_NUM,
            sql_safe_updates: SessionVar::new(&SQL_SAFE_UPDATES),
            standard_conforming_strings: STANDARD_CONFORMING_STRINGS,
            statement_timeout: SessionVar::new(&STATEMENT_TIMEOUT),
            idle_in_transaction_session_timeout: SessionVar::new(
                &IDLE_IN_TRANSACTION_SESSION_TIMEOUT,
            ),
            timezone: SessionVar::new(&TIMEZONE),
            transaction_isolation: SessionVar::new(&TRANSACTION_ISOLATION),
            real_time_recency: SessionVar::new(&REAL_TIME_RECENCY),
        }
    }
}

impl SessionVars {
    /// Returns a new SessionVars with the cluster variable set to `cluster`.
    pub fn for_cluster(cluster_name: &str) -> Self {
        let mut cluster = SessionVar::new(&CLUSTER);
        cluster.session_value = Some(cluster_name.into());
        Self {
            cluster,
            ..Default::default()
        }
    }

    /// Returns an iterator over the configuration parameters and their current
    /// values for this session.
    pub fn iter(&self) -> impl Iterator<Item = &dyn Var> {
        let vars: [&dyn Var; 21] = [
            &self.application_name,
            &self.client_encoding,
            &self.client_min_messages,
            &self.cluster,
            &self.cluster_replica,
            &self.database,
            &self.date_style,
            &self.extra_float_digits,
            &self.failpoints,
            &self.integer_datetimes,
            &self.interval_style,
            &self.qgm_optimizations,
            &self.search_path,
            &self.server_version,
            &self.server_version_num,
            &self.sql_safe_updates,
            &self.standard_conforming_strings,
            &self.statement_timeout,
            &self.idle_in_transaction_session_timeout,
            &self.timezone,
            &self.transaction_isolation,
<<<<<<< HEAD
            &self.real_time_recency,
        ]
        .into_iter()
=======
        ];
        vars.into_iter()
>>>>>>> ddee16a7
    }

    /// Returns an iterator over configuration parameters (and their current
    /// values for this session) that are expected to be sent to the client when
    /// a new connection is established or when their value changes.
    pub fn notify_set(&self) -> impl Iterator<Item = &dyn Var> {
        let vars: [&dyn Var; 8] = [
            &self.application_name,
            &self.client_encoding,
            &self.date_style,
            &self.integer_datetimes,
            &self.server_version,
            &self.standard_conforming_strings,
            &self.timezone,
            &self.interval_style,
        ];
        vars.into_iter()
    }

    /// Returns a [`Var`] representing the configuration parameter with the
    /// specified name.
    ///
    /// Configuration parameters are matched case insensitively. If no such
    /// configuration parameter exists, `get` returns an error.
    ///
    /// Note that if `name` is known at compile time, you should instead use the
    /// named accessor to access the variable with its true Rust type. For
    /// example, `self.get("sql_safe_updates").value()` returns the string
    /// `"true"` or `"false"`, while `self.sql_safe_updates()` returns a bool.
    pub fn get(&self, name: &str) -> Result<&dyn Var, AdapterError> {
        if name == APPLICATION_NAME.name {
            Ok(&self.application_name)
        } else if name == CLIENT_ENCODING.name {
            Ok(&self.client_encoding)
        } else if name == CLIENT_MIN_MESSAGES.name {
            Ok(&self.client_min_messages)
        } else if name == CLUSTER.name {
            Ok(&self.cluster)
        } else if name == CLUSTER_REPLICA.name {
            Ok(&self.cluster_replica)
        } else if name == DATABASE.name {
            Ok(&self.database)
        } else if name == DATE_STYLE.name {
            Ok(&self.date_style)
        } else if name == EXTRA_FLOAT_DIGITS.name {
            Ok(&self.extra_float_digits)
        } else if name == FAILPOINTS.name {
            Ok(&self.failpoints)
        } else if name == INTEGER_DATETIMES.name {
            Ok(&self.integer_datetimes)
        } else if name == INTERVAL_STYLE.name {
            Ok(&self.interval_style)
        } else if name == QGM_OPTIMIZATIONS.name {
            Ok(&self.qgm_optimizations)
        } else if name == SEARCH_PATH.name {
            Ok(&self.search_path)
        } else if name == SERVER_VERSION.name {
            Ok(&self.server_version)
        } else if name == SERVER_VERSION_NUM.name {
            Ok(&self.server_version_num)
        } else if name == SQL_SAFE_UPDATES.name {
            Ok(&self.sql_safe_updates)
        } else if name == STANDARD_CONFORMING_STRINGS.name {
            Ok(&self.standard_conforming_strings)
        } else if name == STATEMENT_TIMEOUT.name {
            Ok(&self.statement_timeout)
        } else if name == IDLE_IN_TRANSACTION_SESSION_TIMEOUT.name {
            Ok(&self.idle_in_transaction_session_timeout)
        } else if name == TIMEZONE.name {
            Ok(&self.timezone)
        } else if name == TRANSACTION_ISOLATION.name {
            Ok(&self.transaction_isolation)
        } else if name == REAL_TIME_RECENCY.name {
            Ok(&self.real_time_recency)
        } else {
            Err(AdapterError::UnknownParameter(name.into()))
        }
    }

    /// Sets the configuration parameter named `name` to the value represented
    /// by `value`.
    ///
    /// The new value may be either committed or rolled back by the next call to
    /// [`SessionVars::end_transaction`]. If `local` is true, the new value is always
    /// discarded by the next call to [`SessionVars::end_transaction`], even if the
    /// transaction is marked to commit.
    ///
    /// Like with [`SessionVars::get`], configuration parameters are matched case
    /// insensitively. If `value` is not valid, as determined by the underlying
    /// configuration parameter, or if the named configuration parameter does
    /// not exist, an error is returned.
    pub fn set(&mut self, name: &str, value: &str, local: bool) -> Result<(), AdapterError> {
        if name == APPLICATION_NAME.name {
            self.application_name.set(value, local)
        } else if name == CLIENT_ENCODING.name {
            // Unfortunately, some orm's like Prisma set NAMES to UTF8, thats the only
            // value we support, so we let is through
            if UncasedStr::new(value) != CLIENT_ENCODING.value {
                Err(AdapterError::FixedValueParameter(&CLIENT_ENCODING))
            } else {
                Ok(())
            }
        } else if name == CLIENT_MIN_MESSAGES.name {
            if let Ok(_) = ClientSeverity::parse(value) {
                self.client_min_messages.set(value, local)
            } else {
                return Err(AdapterError::ConstrainedParameter {
                    parameter: &CLIENT_MIN_MESSAGES,
                    value: value.into(),
                    valid_values: Some(ClientSeverity::valid_values()),
                });
            }
        } else if name == CLUSTER.name {
            self.cluster.set(value, local)
        } else if name == CLUSTER_REPLICA.name {
            self.cluster_replica.set(value, local)
        } else if name == DATABASE.name {
            self.database.set(value, local)
        } else if name == DATE_STYLE.name {
            for value in value.split(',') {
                let value = UncasedStr::new(value.trim());
                if value != "ISO" && value != "MDY" {
                    return Err(AdapterError::FixedValueParameter(&DATE_STYLE));
                }
            }
            Ok(())
        } else if name == EXTRA_FLOAT_DIGITS.name {
            self.extra_float_digits.set(value, local)
        } else if name == FAILPOINTS.name {
            for mut cfg in value.trim().split(';') {
                cfg = cfg.trim();
                if cfg.is_empty() {
                    continue;
                }
                let mut splits = cfg.splitn(2, '=');
                let failpoint =
                    splits
                        .next()
                        .ok_or_else(|| AdapterError::InvalidParameterValue {
                            parameter: &FAILPOINTS,
                            value: value.into(),
                            reason: "missing failpoint name".into(),
                        })?;
                let action = splits
                    .next()
                    .ok_or_else(|| AdapterError::InvalidParameterValue {
                        parameter: &FAILPOINTS,
                        value: value.into(),
                        reason: "missing failpoint action".into(),
                    })?;
                fail::cfg(failpoint, action).map_err(|e| AdapterError::InvalidParameterValue {
                    parameter: &FAILPOINTS,
                    value: value.into(),
                    reason: e,
                })?;
            }
            Ok(())
        } else if name == INTEGER_DATETIMES.name {
            Err(AdapterError::ReadOnlyParameter(&INTEGER_DATETIMES))
        } else if name == INTERVAL_STYLE.name {
            // Only `postgres` is supported right now
            if UncasedStr::new(value) != INTERVAL_STYLE.value {
                Err(AdapterError::FixedValueParameter(&INTERVAL_STYLE))
            } else {
                Ok(())
            }
        } else if name == QGM_OPTIMIZATIONS.name {
            self.qgm_optimizations.set(value, local)
        } else if name == SEARCH_PATH.name {
            self.search_path.set(value, local)
        } else if name == SERVER_VERSION.name {
            Err(AdapterError::ReadOnlyParameter(&SERVER_VERSION))
        } else if name == SERVER_VERSION_NUM.name {
            Err(AdapterError::ReadOnlyParameter(&SERVER_VERSION_NUM))
        } else if name == SQL_SAFE_UPDATES.name {
            self.sql_safe_updates.set(value, local)
        } else if name == STANDARD_CONFORMING_STRINGS.name {
            match bool::parse(value) {
                Ok(value) if value == *STANDARD_CONFORMING_STRINGS.value => Ok(()),
                Ok(_) => Err(AdapterError::FixedValueParameter(
                    &STANDARD_CONFORMING_STRINGS,
                )),
                Err(()) => Err(AdapterError::InvalidParameterType(
                    &STANDARD_CONFORMING_STRINGS,
                )),
            }
        } else if name == STATEMENT_TIMEOUT.name {
            self.statement_timeout.set(value, local)
        } else if name == IDLE_IN_TRANSACTION_SESSION_TIMEOUT.name {
            self.idle_in_transaction_session_timeout.set(value, local)
        } else if name == TIMEZONE.name {
            if let Ok(_) = TimeZone::parse(value) {
                self.timezone.set(value, local)
            } else {
                Err(AdapterError::ConstrainedParameter {
                    parameter: &TIMEZONE,
                    value: value.into(),
                    valid_values: None,
                })
            }
        } else if name == TRANSACTION_ISOLATION.name {
            if let Ok(_) = IsolationLevel::parse(value) {
                self.transaction_isolation.set(value, local)
            } else {
                return Err(AdapterError::ConstrainedParameter {
                    parameter: &TRANSACTION_ISOLATION,
                    value: value.into(),
                    valid_values: Some(IsolationLevel::valid_values()),
                });
            }
        } else if name == REAL_TIME_RECENCY.name {
            self.real_time_recency.set(value, local)
        } else {
            Err(AdapterError::UnknownParameter(name.into()))
        }
    }

    /// Sets the configuration parameter named `name` to its default value.
    ///
    /// The new value may be either committed or rolled back by the next call to
    /// [`SessionVars::end_transaction`]. If `local` is true, the new value is always
    /// discarded by the next call to [`SessionVars::end_transaction`], even if the
    /// transaction is marked to commit.
    ///
    /// Like with [`SessionVars::get`], configuration parameters are matched case
    /// insensitively. If the named configuration parameter does not exist, an
    /// error is returned.
    pub fn reset(&mut self, name: &str, local: bool) -> Result<(), AdapterError> {
        if name == APPLICATION_NAME.name {
            self.application_name.reset(local);
        } else if name == CLIENT_MIN_MESSAGES.name {
            self.client_min_messages.reset(local);
        } else if name == CLUSTER.name {
            self.cluster.reset(local);
        } else if name == CLUSTER_REPLICA.name {
            self.cluster_replica.reset(local);
        } else if name == DATABASE.name {
            self.database.reset(local);
        } else if name == EXTRA_FLOAT_DIGITS.name {
            self.extra_float_digits.reset(local);
        } else if name == QGM_OPTIMIZATIONS.name {
            self.qgm_optimizations.reset(local);
        } else if name == SEARCH_PATH.name {
            self.search_path.reset(local);
        } else if name == SQL_SAFE_UPDATES.name {
            self.sql_safe_updates.reset(local);
        } else if name == STATEMENT_TIMEOUT.name {
            self.statement_timeout.reset(local);
        } else if name == IDLE_IN_TRANSACTION_SESSION_TIMEOUT.name {
            self.idle_in_transaction_session_timeout.reset(local);
        } else if name == TIMEZONE.name {
            self.timezone.reset(local);
        } else if name == TRANSACTION_ISOLATION.name {
            self.transaction_isolation.reset(local);
        } else if name == REAL_TIME_RECENCY.name {
            self.real_time_recency.reset(local);
        } else if name == CLIENT_ENCODING.name
            || name == DATE_STYLE.name
            || name == FAILPOINTS.name
            || name == INTEGER_DATETIMES.name
            || name == INTERVAL_STYLE.name
            || name == SERVER_VERSION.name
            || name == SERVER_VERSION_NUM.name
            || name == STANDARD_CONFORMING_STRINGS.name
        {
            // fixed value
        } else {
            return Err(AdapterError::UnknownParameter(name.into()));
        }
        Ok(())
    }

    /// Commits or rolls back configuration parameter updates made via
    /// [`SessionVars::set`] since the last call to `end_transaction`.
    pub fn end_transaction(&mut self, action: EndTransactionAction) {
        // IMPORTANT: if you've added a new `SessionVar`, add a corresponding
        // call to `end_transaction` below.
        let SessionVars {
            application_name,
            client_encoding: _,
            client_min_messages,
            cluster,
            cluster_replica,
            database,
            date_style: _,
            extra_float_digits,
            failpoints: _,
            integer_datetimes: _,
            interval_style: _,
            qgm_optimizations,
            search_path,
            server_version: _,
            server_version_num: _,
            sql_safe_updates,
            standard_conforming_strings: _,
            statement_timeout,
            idle_in_transaction_session_timeout,
            timezone,
            transaction_isolation,
            real_time_recency,
        } = self;
        application_name.end_transaction(action);
        client_min_messages.end_transaction(action);
        cluster.end_transaction(action);
        cluster_replica.end_transaction(action);
        database.end_transaction(action);
        extra_float_digits.end_transaction(action);
        qgm_optimizations.end_transaction(action);
        search_path.end_transaction(action);
        sql_safe_updates.end_transaction(action);
        statement_timeout.end_transaction(action);
        idle_in_transaction_session_timeout.end_transaction(action);
        timezone.end_transaction(action);
        transaction_isolation.end_transaction(action);
        real_time_recency.end_transaction(action);
    }

    /// Returns the value of the `application_name` configuration parameter.
    pub fn application_name(&self) -> &str {
        self.application_name.value()
    }

    /// Returns the value of the `client_encoding` configuration parameter.
    pub fn client_encoding(&self) -> &'static str {
        self.client_encoding.value
    }

    /// Returns the value of the `client_min_messages` configuration parameter.
    pub fn client_min_messages(&self) -> &ClientSeverity {
        self.client_min_messages.value()
    }

    /// Returns the value of the `cluster` configuration parameter.
    pub fn cluster(&self) -> &str {
        self.cluster.value()
    }

    /// Returns the value of the `cluster_replica` configuration parameter.
    pub fn cluster_replica(&self) -> Option<&str> {
        self.cluster_replica.value().as_deref()
    }

    /// Returns the value of the `DateStyle` configuration parameter.
    pub fn date_style(&self) -> &'static str {
        self.date_style.value
    }

    /// Returns the value of the `database` configuration parameter.
    pub fn database(&self) -> &str {
        self.database.value()
    }

    /// Returns the value of the `extra_float_digits` configuration parameter.
    pub fn extra_float_digits(&self) -> i32 {
        *self.extra_float_digits.value()
    }

    /// Returns the value of the `integer_datetimes` configuration parameter.
    pub fn integer_datetimes(&self) -> bool {
        *self.integer_datetimes.value
    }

    /// Returns the value of the `intervalstyle` configuration parameter.
    pub fn intervalstyle(&self) -> &'static str {
        self.interval_style.value
    }

    /// Returns the value of the `qgm_optimizations` configuration parameter.
    pub fn qgm_optimizations(&self) -> bool {
        *self.qgm_optimizations.value()
    }

    /// Returns the value of the `search_path` configuration parameter.
    pub fn search_path(&self) -> Vec<&str> {
        self.search_path
            .value()
            .iter()
            .map(String::as_str)
            .collect()
    }

    /// Returns the value of the `server_version` configuration parameter.
    pub fn server_version(&self) -> &'static str {
        self.server_version.value
    }

    /// Returns the value of the `server_version_num` configuration parameter.
    pub fn server_version_num(&self) -> i32 {
        *self.server_version_num.value
    }

    /// Returns the value of the `sql_safe_updates` configuration parameter.
    pub fn sql_safe_updates(&self) -> bool {
        *self.sql_safe_updates.value()
    }

    /// Returns the value of the `standard_conforming_strings` configuration
    /// parameter.
    pub fn standard_conforming_strings(&self) -> bool {
        *self.standard_conforming_strings.value
    }

    /// Returns the value of the `statement_timeout` configuration parameter.
    pub fn statement_timeout(&self) -> &Duration {
        self.statement_timeout.value()
    }

    /// Returns the value of the `idle_in_transaction_session_timeout` configuration parameter.
    pub fn idle_in_transaction_session_timeout(&self) -> &Duration {
        self.idle_in_transaction_session_timeout.value()
    }

    /// Returns the value of the `timezone` configuration parameter.
    pub fn timezone(&self) -> &TimeZone {
        self.timezone.value()
    }

    /// Returns the value of the `transaction_isolation` configuration
    /// parameter.
    pub fn transaction_isolation(&self) -> &IsolationLevel {
        self.transaction_isolation.value()
    }

    /// Returns the value of `real_time_recency` configuration parameter.
    pub fn real_time_recency(&self) -> bool {
        *self.real_time_recency.value()
    }
}

/// On disk variables.
///
/// See [`SessionVars`] for more details on the Materialize configuration model.
#[derive(Debug, Clone)]
pub struct SystemVars {
    max_aws_privatelink_connections: SystemVar<u32>,
    max_tables: SystemVar<u32>,
    max_sources: SystemVar<u32>,
    max_sinks: SystemVar<u32>,
    max_materialized_views: SystemVar<u32>,
    max_clusters: SystemVar<u32>,
    max_replicas_per_cluster: SystemVar<u32>,
    max_databases: SystemVar<u32>,
    max_schemas_per_database: SystemVar<u32>,
    max_objects_per_schema: SystemVar<u32>,
    max_secrets: SystemVar<u32>,
    max_roles: SystemVar<u32>,
    max_result_size: SystemVar<u32>,
    allowed_cluster_replica_sizes: SystemVar<Vec<String>>, // TODO: BTreeSet<String> will be better
    window_functions: SystemVar<bool>,
    config_has_synced_once: SystemVar<bool>,
}

impl Default for SystemVars {
    fn default() -> Self {
        SystemVars {
            max_aws_privatelink_connections: SystemVar::new(&MAX_AWS_PRIVATELINK_CONNECTIONS),
            max_tables: SystemVar::new(&MAX_TABLES),
            max_sources: SystemVar::new(&MAX_SOURCES),
            max_sinks: SystemVar::new(&MAX_SINKS),
            max_materialized_views: SystemVar::new(&MAX_MATERIALIZED_VIEWS),
            max_clusters: SystemVar::new(&MAX_CLUSTERS),
            max_replicas_per_cluster: SystemVar::new(&MAX_REPLICAS_PER_CLUSTER),
            max_databases: SystemVar::new(&MAX_DATABASES),
            max_schemas_per_database: SystemVar::new(&MAX_SCHEMAS_PER_DATABASE),
            max_objects_per_schema: SystemVar::new(&MAX_OBJECTS_PER_SCHEMA),
            max_secrets: SystemVar::new(&MAX_SECRETS),
            max_roles: SystemVar::new(&MAX_ROLES),
            max_result_size: SystemVar::new(&MAX_RESULT_SIZE),
            allowed_cluster_replica_sizes: SystemVar::new(&ALLOWED_CLUSTER_REPLICA_SIZES),
            window_functions: SystemVar::new(&WINDOW_FUNCTIONS),
            config_has_synced_once: SystemVar::new(&CONFIG_HAS_SYNCED_ONCE),
        }
    }
}

impl SystemVars {
    /// Returns an iterator over the configuration parameters and their current
    /// values on disk.
    pub fn iter(&self) -> impl Iterator<Item = &dyn Var> {
        let vars: [&dyn Var; 16] = [
            &self.max_aws_privatelink_connections,
            &self.max_tables,
            &self.max_sources,
            &self.max_sinks,
            &self.max_materialized_views,
            &self.max_clusters,
            &self.max_replicas_per_cluster,
            &self.max_databases,
            &self.max_schemas_per_database,
            &self.max_objects_per_schema,
            &self.max_secrets,
            &self.max_roles,
            &self.max_result_size,
            &self.allowed_cluster_replica_sizes,
            &self.window_functions,
            &self.config_has_synced_once,
        ];
        vars.into_iter()
    }

    /// Returns an iterator over the configuration parameters and their current
    /// values on disk.
    pub fn iter_synced(&self) -> impl Iterator<Item = &dyn Var> {
        self.iter()
            .filter(|v| v.name() != CONFIG_HAS_SYNCED_ONCE.name)
    }

    /// Returns a [`Var`] representing the configuration parameter with the
    /// specified name.
    ///
    /// Configuration parameters are matched case insensitively. If no such
    /// configuration parameter exists, `get` returns an error.
    ///
    /// Note that if `name` is known at compile time, you should instead use the
    /// named accessor to access the variable with its true Rust type. For
    /// example, `self.get("max_tables").value()` returns the string
    /// `"25"` or the current value, while `self.max_tables()` returns an i32.
    ///
    /// # Errors
    ///
    /// The call will return an error:
    /// 1. If `name` does not refer to a valid [`SystemVars`] field.
    pub fn get(&self, name: &str) -> Result<&dyn Var, AdapterError> {
        if name == MAX_AWS_PRIVATELINK_CONNECTIONS.name {
            Ok(&self.max_aws_privatelink_connections)
        } else if name == MAX_TABLES.name {
            Ok(&self.max_tables)
        } else if name == MAX_SOURCES.name {
            Ok(&self.max_sources)
        } else if name == MAX_SINKS.name {
            Ok(&self.max_sinks)
        } else if name == MAX_MATERIALIZED_VIEWS.name {
            Ok(&self.max_materialized_views)
        } else if name == MAX_CLUSTERS.name {
            Ok(&self.max_clusters)
        } else if name == MAX_REPLICAS_PER_CLUSTER.name {
            Ok(&self.max_replicas_per_cluster)
        } else if name == MAX_DATABASES.name {
            Ok(&self.max_databases)
        } else if name == MAX_SCHEMAS_PER_DATABASE.name {
            Ok(&self.max_schemas_per_database)
        } else if name == MAX_OBJECTS_PER_SCHEMA.name {
            Ok(&self.max_objects_per_schema)
        } else if name == MAX_SECRETS.name {
            Ok(&self.max_secrets)
        } else if name == MAX_ROLES.name {
            Ok(&self.max_roles)
        } else if name == MAX_RESULT_SIZE.name {
            Ok(&self.max_result_size)
        } else if name == ALLOWED_CLUSTER_REPLICA_SIZES.name {
            Ok(&self.allowed_cluster_replica_sizes)
        } else if name == WINDOW_FUNCTIONS.name {
            Ok(&self.window_functions)
        } else if name == CONFIG_HAS_SYNCED_ONCE.name {
            Ok(&self.config_has_synced_once)
        } else {
            Err(AdapterError::UnknownParameter(name.into()))
        }
    }

    /// Check if the given `value` is the default value for the [`Var`]
    /// identified by `name`.
    ///
    /// # Errors
    ///
    /// The call will return an error:
    /// 1. If `name` does not refer to a valid [`SystemVars`] field.
    /// 2. If `value` does not represent a valid [`SystemVars`] value for
    ///    `name`.
    pub fn is_default(&self, name: &str, value: &str) -> Result<bool, AdapterError> {
        if name == MAX_AWS_PRIVATELINK_CONNECTIONS.name {
            self.max_aws_privatelink_connections.is_default(value)
        } else if name == MAX_TABLES.name {
            self.max_tables.is_default(value)
        } else if name == MAX_SOURCES.name {
            self.max_sources.is_default(value)
        } else if name == MAX_SINKS.name {
            self.max_sinks.is_default(value)
        } else if name == MAX_MATERIALIZED_VIEWS.name {
            self.max_materialized_views.is_default(value)
        } else if name == MAX_CLUSTERS.name {
            self.max_clusters.is_default(value)
        } else if name == MAX_REPLICAS_PER_CLUSTER.name {
            self.max_replicas_per_cluster.is_default(value)
        } else if name == MAX_DATABASES.name {
            self.max_databases.is_default(value)
        } else if name == MAX_SCHEMAS_PER_DATABASE.name {
            self.max_schemas_per_database.is_default(value)
        } else if name == MAX_OBJECTS_PER_SCHEMA.name {
            self.max_objects_per_schema.is_default(value)
        } else if name == MAX_SECRETS.name {
            self.max_secrets.is_default(value)
        } else if name == MAX_ROLES.name {
            self.max_roles.is_default(value)
        } else if name == MAX_RESULT_SIZE.name {
            self.max_result_size.is_default(value)
        } else if name == ALLOWED_CLUSTER_REPLICA_SIZES.name {
            self.allowed_cluster_replica_sizes.is_default(value)
        } else if name == WINDOW_FUNCTIONS.name {
            self.window_functions.is_default(value)
        } else if name == CONFIG_HAS_SYNCED_ONCE.name {
            self.config_has_synced_once.is_default(value)
        } else {
            Err(AdapterError::UnknownParameter(name.into()))
        }
    }

    /// Sets the configuration parameter named `name` to the value represented
    /// by `value`.
    ///
    /// Like with [`SystemVars::get`], configuration parameters are matched case
    /// insensitively. If `value` is not valid, as determined by the underlying
    /// configuration parameter, or if the named configuration parameter does
    /// not exist, an error is returned.
    ///
    /// Return a `bool` value indicating whether the [`Var`] identified by
    /// `name` was modified by this call (it won't be if it already had the
    /// given `value`).
    ///
    /// # Errors
    ///
    /// The call will return an error:
    /// 1. If `name` does not refer to a valid [`SystemVars`] field.
    /// 2. If `value` does not represent a valid [`SystemVars`] value for
    ///    `name`.
    pub fn set(&mut self, name: &str, value: &str) -> Result<bool, AdapterError> {
        if name == MAX_AWS_PRIVATELINK_CONNECTIONS.name {
            self.max_aws_privatelink_connections.set(value)
        } else if name == MAX_TABLES.name {
            self.max_tables.set(value)
        } else if name == MAX_SOURCES.name {
            self.max_sources.set(value)
        } else if name == MAX_SINKS.name {
            self.max_sinks.set(value)
        } else if name == MAX_MATERIALIZED_VIEWS.name {
            self.max_materialized_views.set(value)
        } else if name == MAX_CLUSTERS.name {
            self.max_clusters.set(value)
        } else if name == MAX_REPLICAS_PER_CLUSTER.name {
            self.max_replicas_per_cluster.set(value)
        } else if name == MAX_DATABASES.name {
            self.max_databases.set(value)
        } else if name == MAX_SCHEMAS_PER_DATABASE.name {
            self.max_schemas_per_database.set(value)
        } else if name == MAX_OBJECTS_PER_SCHEMA.name {
            self.max_objects_per_schema.set(value)
        } else if name == MAX_SECRETS.name {
            self.max_secrets.set(value)
        } else if name == MAX_ROLES.name {
            self.max_roles.set(value)
        } else if name == MAX_RESULT_SIZE.name {
            self.max_result_size.set(value)
        } else if name == ALLOWED_CLUSTER_REPLICA_SIZES.name {
            self.allowed_cluster_replica_sizes.set(value)
        } else if name == WINDOW_FUNCTIONS.name {
            self.window_functions.set(value)
        } else if name == CONFIG_HAS_SYNCED_ONCE.name {
            self.config_has_synced_once.set(value)
        } else {
            Err(AdapterError::UnknownParameter(name.into()))
        }
    }

    /// Sets the configuration parameter named `name` to its default value.
    ///
    /// Like with [`SystemVars::get`], configuration parameters are matched case
    /// insensitively. If the named configuration parameter does not exist, an
    /// error is returned.
    ///
    /// Return a `bool` value indicating whether the [`Var`] identified by
    /// `name` was modified by this call (it won't be if was already reset).
    ///
    /// # Errors
    ///
    /// The call will return an error:
    /// 1. If `name` does not refer to a valid [`SystemVars`] field.
    pub fn reset(&mut self, name: &str) -> Result<bool, AdapterError> {
        if name == MAX_AWS_PRIVATELINK_CONNECTIONS.name {
            Ok(self.max_aws_privatelink_connections.reset())
        } else if name == MAX_TABLES.name {
            Ok(self.max_tables.reset())
        } else if name == MAX_SOURCES.name {
            Ok(self.max_sources.reset())
        } else if name == MAX_SINKS.name {
            Ok(self.max_sinks.reset())
        } else if name == MAX_MATERIALIZED_VIEWS.name {
            Ok(self.max_materialized_views.reset())
        } else if name == MAX_CLUSTERS.name {
            Ok(self.max_clusters.reset())
        } else if name == MAX_REPLICAS_PER_CLUSTER.name {
            Ok(self.max_replicas_per_cluster.reset())
        } else if name == MAX_DATABASES.name {
            Ok(self.max_databases.reset())
        } else if name == MAX_SCHEMAS_PER_DATABASE.name {
            Ok(self.max_schemas_per_database.reset())
        } else if name == MAX_OBJECTS_PER_SCHEMA.name {
            Ok(self.max_objects_per_schema.reset())
        } else if name == MAX_SECRETS.name {
            Ok(self.max_secrets.reset())
        } else if name == MAX_ROLES.name {
            Ok(self.max_roles.reset())
        } else if name == MAX_RESULT_SIZE.name {
            Ok(self.max_result_size.reset())
        } else if name == ALLOWED_CLUSTER_REPLICA_SIZES.name {
            Ok(self.allowed_cluster_replica_sizes.reset())
        } else if name == WINDOW_FUNCTIONS.name {
            Ok(self.window_functions.reset())
        } else if name == CONFIG_HAS_SYNCED_ONCE.name {
            Ok(self.config_has_synced_once.reset())
        } else {
            Err(AdapterError::UnknownParameter(name.into()))
        }
    }

    /// Returns the value of the `max_aws_privatelink_connections` configuration parameter.
    pub fn max_aws_privatelink_connections(&self) -> u32 {
        *self.max_aws_privatelink_connections.value()
    }

    /// Returns the value of the `max_tables` configuration parameter.
    pub fn max_tables(&self) -> u32 {
        *self.max_tables.value()
    }

    /// Returns the value of the `max_sources` configuration parameter.
    pub fn max_sources(&self) -> u32 {
        *self.max_sources.value()
    }

    /// Returns the value of the `max_sinks` configuration parameter.
    pub fn max_sinks(&self) -> u32 {
        *self.max_sinks.value()
    }

    /// Returns the value of the `max_materialized_views` configuration parameter.
    pub fn max_materialized_views(&self) -> u32 {
        *self.max_materialized_views.value()
    }

    /// Returns the value of the `max_clusters` configuration parameter.
    pub fn max_clusters(&self) -> u32 {
        *self.max_clusters.value()
    }

    /// Returns the value of the `max_replicas_per_cluster` configuration parameter.
    pub fn max_replicas_per_cluster(&self) -> u32 {
        *self.max_replicas_per_cluster.value()
    }

    /// Returns the value of the `max_databases` configuration parameter.
    pub fn max_databases(&self) -> u32 {
        *self.max_databases.value()
    }

    /// Returns the value of the `max_schemas_per_database` configuration parameter.
    pub fn max_schemas_per_database(&self) -> u32 {
        *self.max_schemas_per_database.value()
    }

    /// Returns the value of the `max_objects_per_schema` configuration parameter.
    pub fn max_objects_per_schema(&self) -> u32 {
        *self.max_objects_per_schema.value()
    }

    /// Returns the value of the `max_secrets` configuration parameter.
    pub fn max_secrets(&self) -> u32 {
        *self.max_secrets.value()
    }

    /// Returns the value of the `max_roles` configuration parameter.
    pub fn max_roles(&self) -> u32 {
        *self.max_roles.value()
    }

    /// Returns the value of the `max_result_size` configuration parameter.
    pub fn max_result_size(&self) -> u32 {
        *self.max_result_size.value()
    }

    /// Returns the value of the `allowed_cluster_replica_sizes` configuration parameter.
    pub fn allowed_cluster_replica_sizes(&self) -> &Vec<String> {
        self.allowed_cluster_replica_sizes.value()
    }

    /// Returns the `window_functions` configuration parameter.
    pub fn window_functions(&self) -> bool {
        *self.window_functions.value()
    }

    /// Returns the `config_has_synced_once` configuration parameter.
    pub fn config_has_synced_once(&self) -> bool {
        *self.config_has_synced_once.value()
    }
}

/// A `Var` represents a configuration parameter of an arbitrary type.
pub trait Var: fmt::Debug {
    /// Returns the name of the configuration parameter.
    fn name(&self) -> &'static str;

    /// Constructs a string representation of the current value of the
    /// configuration parameter.
    fn value(&self) -> String;

    /// Returns a short sentence describing the purpose of the configuration
    /// parameter.
    fn description(&self) -> &'static str;

    /// Returns the name of the type of this variable.
    fn type_name(&self) -> &'static str;

    /// Indicates wither the [`Var`] is visible for the given [`User`].
    ///
    /// Variables marked as `internal` are only visible for the
    /// [`crate::catalog::SYSTEM_USER`] user.
    fn visible(&self, user: &User) -> bool;

    /// Indicates wither the [`Var`] is experimental.
    ///
    /// The default implementation determines this from the [`Var`] name, as
    /// experimental variable names should always end with "_experimental".
    fn experimental(&self) -> bool {
        self.name().ends_with("_experimental")
    }
}

/// A `ServerVar` is the default value for a configuration parameter.
#[derive(Debug)]
pub struct ServerVar<V>
where
    V: fmt::Debug + ?Sized + 'static,
{
    name: &'static UncasedStr,
    value: &'static V,
    description: &'static str,
    internal: bool,
}

impl<V> Var for ServerVar<V>
where
    V: Value + fmt::Debug + ?Sized + 'static,
{
    fn name(&self) -> &'static str {
        self.name.as_str()
    }

    fn value(&self) -> String {
        self.value.format()
    }

    fn description(&self) -> &'static str {
        self.description
    }

    fn type_name(&self) -> &'static str {
        V::TYPE_NAME
    }

    fn visible(&self, user: &User) -> bool {
        !self.internal || user == &*SYSTEM_USER
    }
}

/// A `SystemVar` is persisted on disk value for a configuration parameter. If unset,
/// the server default is used instead.
#[derive(Debug, Clone)]
struct SystemVar<V>
where
    V: Value + fmt::Debug + ?Sized + 'static,
    V::Owned: fmt::Debug + PartialEq + Eq,
{
    persisted_value: Option<V::Owned>,
    parent: &'static ServerVar<V>,
}

impl<V> SystemVar<V>
where
    V: Value + fmt::Debug + PartialEq + Eq + ?Sized + 'static,
    V::Owned: fmt::Debug + PartialEq + Eq + PartialEq + Eq,
{
    fn new(parent: &'static ServerVar<V>) -> SystemVar<V> {
        SystemVar {
            persisted_value: None,
            parent,
        }
    }

    fn set(&mut self, s: &str) -> Result<bool, AdapterError> {
        match V::parse(s) {
            Ok(v) => {
                if self.persisted_value.as_ref() != Some(&v) {
                    self.persisted_value = Some(v);
                    Ok(true)
                } else {
                    Ok(false)
                }
            }
            Err(()) => Err(AdapterError::InvalidParameterType(self.parent)),
        }
    }

    fn reset(&mut self) -> bool {
        if self.persisted_value.as_ref() != None {
            self.persisted_value = None;
            true
        } else {
            false
        }
    }

    fn value(&self) -> &V {
        self.persisted_value
            .as_ref()
            .map(|v| v.borrow())
            .unwrap_or(self.parent.value)
    }

    fn is_default(&self, s: &str) -> Result<bool, AdapterError> {
        match V::parse(s) {
            Ok(v) => Ok(self.parent.value == v.borrow()),
            Err(()) => Err(AdapterError::InvalidParameterType(self.parent)),
        }
    }
}

impl<V> Var for SystemVar<V>
where
    V: Value + ToOwned + fmt::Debug + PartialEq + Eq + ?Sized + 'static,
    V::Owned: fmt::Debug + PartialEq + Eq + PartialEq + Eq,
{
    fn name(&self) -> &'static str {
        self.parent.name()
    }

    fn value(&self) -> String {
        SystemVar::value(self).format()
    }

    fn description(&self) -> &'static str {
        self.parent.description()
    }

    fn type_name(&self) -> &'static str {
        V::TYPE_NAME
    }

    fn visible(&self, user: &User) -> bool {
        self.parent.visible(user)
    }
}

/// A `SessionVar` is the session value for a configuration parameter. If unset,
/// the server default is used instead.
#[derive(Debug)]
struct SessionVar<V>
where
    V: Value + fmt::Debug + ?Sized + 'static,
{
    default_value: &'static V,
    local_value: Option<V::Owned>,
    staged_value: Option<V::Owned>,
    session_value: Option<V::Owned>,
    parent: &'static ServerVar<V>,
}

impl<V> SessionVar<V>
where
    V: Value + fmt::Debug + ?Sized + 'static,
{
    fn new(parent: &'static ServerVar<V>) -> SessionVar<V> {
        SessionVar {
            default_value: parent.value,
            local_value: None,
            staged_value: None,
            session_value: None,
            parent,
        }
    }

    fn set(&mut self, s: &str, local: bool) -> Result<(), AdapterError> {
        match V::parse(s) {
            Ok(v) => {
                if local {
                    self.local_value = Some(v);
                } else {
                    self.local_value = None;
                    self.staged_value = Some(v);
                }
                Ok(())
            }
            Err(()) => Err(AdapterError::InvalidParameterType(self.parent)),
        }
    }

    fn reset(&mut self, local: bool) {
        let value = self.default_value.to_owned();
        if local {
            self.local_value = Some(value);
        } else {
            self.local_value = None;
            self.staged_value = Some(value);
        }
    }

    fn end_transaction(&mut self, action: EndTransactionAction) {
        self.local_value = None;
        match action {
            EndTransactionAction::Commit if self.staged_value.is_some() => {
                self.session_value = self.staged_value.take()
            }
            _ => self.staged_value = None,
        }
    }

    fn value(&self) -> &V {
        self.local_value
            .as_ref()
            .map(|v| v.borrow())
            .or_else(|| self.staged_value.as_ref().map(|v| v.borrow()))
            .or_else(|| self.session_value.as_ref().map(|v| v.borrow()))
            .unwrap_or(self.parent.value)
    }
}

impl<V> Var for SessionVar<V>
where
    V: Value + ToOwned + fmt::Debug + ?Sized + 'static,
    V::Owned: fmt::Debug,
{
    fn name(&self) -> &'static str {
        self.parent.name()
    }

    fn value(&self) -> String {
        SessionVar::value(self).format()
    }

    fn description(&self) -> &'static str {
        self.parent.description()
    }

    fn type_name(&self) -> &'static str {
        V::TYPE_NAME
    }

    fn visible(&self, user: &User) -> bool {
        self.parent.visible(user)
    }
}

/// A value that can be stored in a session or server variable.
pub trait Value: ToOwned + Send + Sync {
    /// The name of the value type.
    const TYPE_NAME: &'static str;
    /// Parses a value of this type from a string.
    fn parse(s: &str) -> Result<Self::Owned, ()>;
    /// Formats this value as a string.
    fn format(&self) -> String;
}

impl Value for bool {
    const TYPE_NAME: &'static str = "boolean";

    fn parse(s: &str) -> Result<Self, ()> {
        match s {
            "t" | "true" | "on" => Ok(true),
            "f" | "false" | "off" => Ok(false),
            _ => Err(()),
        }
    }

    fn format(&self) -> String {
        match self {
            true => "on".into(),
            false => "off".into(),
        }
    }
}

impl Value for i32 {
    const TYPE_NAME: &'static str = "integer";

    fn parse(s: &str) -> Result<i32, ()> {
        s.parse().map_err(|_| ())
    }

    fn format(&self) -> String {
        self.to_string()
    }
}

impl Value for u32 {
    const TYPE_NAME: &'static str = "unsigned integer";

    fn parse(s: &str) -> Result<u32, ()> {
        s.parse().map_err(|_| ())
    }

    fn format(&self) -> String {
        self.to_string()
    }
}

const SEC_TO_MIN: u64 = 60u64;
const SEC_TO_HOUR: u64 = 60u64 * 60;
const SEC_TO_DAY: u64 = 60u64 * 60 * 24;
const MICRO_TO_MILLI: u32 = 1000u32;

impl Value for Duration {
    const TYPE_NAME: &'static str = "duration";

    fn parse(s: &str) -> Result<Duration, ()> {
        let s = s.trim();
        // Take all numeric values from [0..]
        let split_pos = s
            .chars()
            .position(|p| !char::is_numeric(p))
            .unwrap_or_else(|| s.chars().count());

        // Error if the numeric values don't parse, i.e. there aren't any.
        let d = s[..split_pos].parse::<u64>().map_err(|_| ())?;

        // We've already trimmed end
        let (f, m): (fn(u64) -> Duration, u64) = match s[split_pos..].trim_start() {
            "us" => (Duration::from_micros, 1),
            // Default unit is milliseconds
            "ms" | "" => (Duration::from_millis, 1),
            "s" => (Duration::from_secs, 1),
            "min" => (Duration::from_secs, SEC_TO_MIN),
            "h" => (Duration::from_secs, SEC_TO_HOUR),
            "d" => (Duration::from_secs, SEC_TO_DAY),
            _ => return Err(()),
        };

        let d = if d == 0 {
            Duration::from_secs(u64::MAX)
        } else {
            f(d.checked_mul(m).ok_or(())?)
        };
        Ok(d)
    }

    // The strategy for formatting these strings is to find the least
    // significant unit of time that can be printed as an integer––we know this
    // is always possible because the input can only be an integer of a single
    // unit of time.
    fn format(&self) -> String {
        let micros = self.subsec_micros();
        if micros > 0 {
            match micros {
                ms if ms != 0 && ms % MICRO_TO_MILLI == 0 => {
                    format!(
                        "{} ms",
                        self.as_secs() * 1000 + u64::from(ms / MICRO_TO_MILLI)
                    )
                }
                us => format!("{} us", self.as_secs() * 1_000_000 + u64::from(us)),
            }
        } else {
            match self.as_secs() {
                zero if zero == u64::MAX => "0".to_string(),
                d if d != 0 && d % SEC_TO_DAY == 0 => format!("{} d", d / SEC_TO_DAY),
                h if h != 0 && h % SEC_TO_HOUR == 0 => format!("{} h", h / SEC_TO_HOUR),
                m if m != 0 && m % SEC_TO_MIN == 0 => format!("{} min", m / SEC_TO_MIN),
                s => format!("{} s", s),
            }
        }
    }
}

#[test]
fn test_value_duration() {
    fn inner(t: &'static str, e: Duration, expected_format: Option<&'static str>) {
        let d = Duration::parse(t).unwrap();
        assert_eq!(d, e);
        let mut d_format = d.format();
        d_format.retain(|c| !c.is_whitespace());
        if let Some(expected) = expected_format {
            assert_eq!(d_format, expected);
        } else {
            assert_eq!(
                t.chars().filter(|c| !c.is_whitespace()).collect::<String>(),
                d_format
            )
        }
    }
    inner("1", Duration::from_millis(1), Some("1ms"));
    inner("0", Duration::from_secs(u64::MAX), None);
    inner("1ms", Duration::from_millis(1), None);
    inner("1000ms", Duration::from_millis(1000), Some("1s"));
    inner("1001ms", Duration::from_millis(1001), None);
    inner("1us", Duration::from_micros(1), None);
    inner("1000us", Duration::from_micros(1000), Some("1ms"));
    inner("1s", Duration::from_secs(1), None);
    inner("60s", Duration::from_secs(60), Some("1min"));
    inner("3600s", Duration::from_secs(3600), Some("1h"));
    inner("3660s", Duration::from_secs(3660), Some("61min"));
    inner("1min", Duration::from_secs(1 * SEC_TO_MIN), None);
    inner("60min", Duration::from_secs(60 * SEC_TO_MIN), Some("1h"));
    inner("1h", Duration::from_secs(1 * SEC_TO_HOUR), None);
    inner("24h", Duration::from_secs(24 * SEC_TO_HOUR), Some("1d"));
    inner("1d", Duration::from_secs(1 * SEC_TO_DAY), None);
    inner("2d", Duration::from_secs(2 * SEC_TO_DAY), None);
    inner("  1   s ", Duration::from_secs(1), None);
    inner("1s ", Duration::from_secs(1), None);
    inner("   1s", Duration::from_secs(1), None);
    inner("0s", Duration::from_secs(u64::MAX), Some("0"));
    inner("0d", Duration::from_secs(u64::MAX), Some("0"));
    inner(
        "18446744073709551615",
        Duration::from_millis(u64::MAX),
        Some("18446744073709551615ms"),
    );
    inner(
        "18446744073709551615 s",
        Duration::from_secs(u64::MAX),
        Some("0"),
    );

    fn errs(t: &'static str) {
        assert!(Duration::parse(t).is_err());
    }
    errs("1 m");
    errs("1 sec");
    errs("1 min 1 s");
    errs("1m1s");
    errs("1.1");
    errs("1.1 min");
    errs("-1 s");
    errs("");
    errs("   ");
    errs("x");
    errs("s");
    errs("18446744073709551615 min");
}

impl Value for str {
    const TYPE_NAME: &'static str = "string";

    fn parse(s: &str) -> Result<String, ()> {
        Ok(s.to_owned())
    }

    fn format(&self) -> String {
        self.to_owned()
    }
}

impl Value for [String] {
    const TYPE_NAME: &'static str = "string list";

    fn parse(s: &str) -> Result<Vec<String>, ()> {
        // Only supporting a single value for now, setting multiple values
        // requires a change in the parser.
        Ok(vec![s.to_owned()])
    }

    fn format(&self) -> String {
        self.join(", ")
    }
}

impl Value for Vec<String> {
    const TYPE_NAME: &'static str = "string list";

    fn parse(s: &str) -> Result<Vec<String>, ()> {
        if s.is_empty() {
            Ok(vec![]) // The empty vector might be a valid default and should be allowed.
        } else {
            match parse_set_variable_value(s) {
                Ok(SetVariableValue::Ident(ident)) => {
                    let value = vec![ident.into_string()];
                    Ok(value)
                }
                Ok(SetVariableValue::Literal(value)) => {
                    // Don't assume that value matches AstValue::String(...) here, as
                    // a single string might be wrongly parsed as a non-string literal.
                    let value = vec![value.to_string()];
                    Ok(value)
                }
                Ok(SetVariableValue::Literals(values)) => values
                    .into_iter()
                    .map(|value| match value {
                        AstValue::String(value) => Ok(value),
                        _ => Err(()),
                    })
                    .collect(),
                _ => Err(()),
            }
        }
    }

    fn format(&self) -> String {
        let ast = match self.as_slice() {
            [value] => SetVariableValue::Ident(Ident::new(value)),
            _ => SetVariableValue::Literals(self.iter().cloned().map(AstValue::String).collect()),
        };
        ast.to_string()
    }
}

impl Value for Option<String> {
    const TYPE_NAME: &'static str = "optional string";

    fn parse(s: &str) -> Result<Self::Owned, ()> {
        match s {
            "" => Ok(None),
            _ => Ok(Some(s.into())),
        }
    }

    fn format(&self) -> String {
        match self {
            Some(s) => s.clone(),
            None => "".into(),
        }
    }
}

/// Severity levels can used to be used to filter which messages get sent
/// to a client.
///
/// The ordering of severity levels used for client-level filtering differs from the
/// one used for server-side logging in two aspects: INFO messages are always sent,
/// and the LOG severity is considered as below NOTICE, while it is above ERROR for
/// server-side logs.
#[derive(Clone, Copy, Debug, Eq, PartialEq)]
pub enum ClientSeverity {
    /// Sends only INFO, ERROR, FATAL and PANIC level messages.
    Error,
    /// Sends only WARNING, INFO, ERROR, FATAL and PANIC level messages.
    Warning,
    /// Sends only NOTICE, WARNING, INFO, ERROR, FATAL and PANIC level messages.
    Notice,
    /// Sends only LOG, NOTICE, WARNING, INFO, ERROR, FATAL and PANIC level messages.
    Log,
    /// Sends all messages to the client, since all DEBUG levels are treated as the same right now.
    Debug1,
    /// Sends all messages to the client, since all DEBUG levels are treated as the same right now.
    Debug2,
    /// Sends all messages to the client, since all DEBUG levels are treated as the same right now.
    Debug3,
    /// Sends all messages to the client, since all DEBUG levels are treated as the same right now.
    Debug4,
    /// Sends all messages to the client, since all DEBUG levels are treated as the same right now.
    Debug5,
    /// Sends only NOTICE, WARNING, INFO, ERROR, FATAL and PANIC level messages.
    /// Not listed as a valid value, but accepted by Postgres
    Info,
}

impl Serialize for ClientSeverity {
    fn serialize<S>(&self, serializer: S) -> Result<S::Ok, S::Error>
    where
        S: serde::Serializer,
    {
        serializer.serialize_str(self.as_str())
    }
}

impl ClientSeverity {
    fn as_str(&self) -> &'static str {
        match self {
            ClientSeverity::Error => "error",
            ClientSeverity::Warning => "warning",
            ClientSeverity::Notice => "notice",
            ClientSeverity::Info => "info",
            ClientSeverity::Log => "log",
            ClientSeverity::Debug1 => "debug1",
            ClientSeverity::Debug2 => "debug2",
            ClientSeverity::Debug3 => "debug3",
            ClientSeverity::Debug4 => "debug4",
            ClientSeverity::Debug5 => "debug5",
        }
    }

    fn valid_values() -> Vec<&'static str> {
        // INFO left intentionally out, to match Postgres
        vec![
            ClientSeverity::Debug5.as_str(),
            ClientSeverity::Debug4.as_str(),
            ClientSeverity::Debug3.as_str(),
            ClientSeverity::Debug2.as_str(),
            ClientSeverity::Debug1.as_str(),
            ClientSeverity::Log.as_str(),
            ClientSeverity::Notice.as_str(),
            ClientSeverity::Warning.as_str(),
            ClientSeverity::Error.as_str(),
        ]
    }
}

impl Value for ClientSeverity {
    const TYPE_NAME: &'static str = "string";

    fn parse(s: &str) -> Result<Self::Owned, ()> {
        let s = UncasedStr::new(s);

        if s == ClientSeverity::Error.as_str() {
            Ok(ClientSeverity::Error)
        } else if s == ClientSeverity::Warning.as_str() {
            Ok(ClientSeverity::Warning)
        } else if s == ClientSeverity::Notice.as_str() {
            Ok(ClientSeverity::Notice)
        } else if s == ClientSeverity::Info.as_str() {
            Ok(ClientSeverity::Info)
        } else if s == ClientSeverity::Log.as_str() {
            Ok(ClientSeverity::Log)
        } else if s == ClientSeverity::Debug1.as_str() {
            Ok(ClientSeverity::Debug1)
        // Postgres treats `debug` as an input as equivalent to `debug2`
        } else if s == ClientSeverity::Debug2.as_str() || s == "debug" {
            Ok(ClientSeverity::Debug2)
        } else if s == ClientSeverity::Debug3.as_str() {
            Ok(ClientSeverity::Debug3)
        } else if s == ClientSeverity::Debug4.as_str() {
            Ok(ClientSeverity::Debug4)
        } else if s == ClientSeverity::Debug5.as_str() {
            Ok(ClientSeverity::Debug5)
        } else {
            Err(())
        }
    }

    fn format(&self) -> String {
        self.as_str().into()
    }
}

/// List of valid time zones.
///
/// Names are following the tz database, but only time zones equivalent
/// to UTC±00:00 are supported.
#[derive(Clone, Copy, Debug, Eq, PartialEq)]
pub enum TimeZone {
    /// UTC
    UTC,
    /// Fixed offset from UTC, currently only "+00:00" is supported.
    /// A string representation is kept here for compatibility with Postgres.
    FixedOffset(&'static str),
}

impl TimeZone {
    fn as_str(&self) -> &'static str {
        match self {
            TimeZone::UTC => "UTC",
            TimeZone::FixedOffset(s) => s,
        }
    }
}

impl Value for TimeZone {
    const TYPE_NAME: &'static str = "string";

    fn parse(s: &str) -> Result<Self::Owned, ()> {
        let s = UncasedStr::new(s);

        if s == TimeZone::UTC.as_str() {
            Ok(TimeZone::UTC)
        } else if s == "+00:00" {
            Ok(TimeZone::FixedOffset("+00:00"))
        } else {
            Err(())
        }
    }

    fn format(&self) -> String {
        self.as_str().into()
    }
}

/// List of valid isolation levels.
#[derive(Clone, Copy, Debug, Eq, PartialEq)]
pub enum IsolationLevel {
    ReadUncommitted,
    ReadCommitted,
    RepeatableRead,
    Serializable,
    StrictSerializable,
}

impl IsolationLevel {
    pub fn as_str(&self) -> &'static str {
        match self {
            Self::ReadUncommitted => "read uncommitted",
            Self::ReadCommitted => "read committed",
            Self::RepeatableRead => "repeatable read",
            Self::Serializable => "serializable",
            Self::StrictSerializable => "strict serializable",
        }
    }

    fn valid_values() -> Vec<&'static str> {
        vec![
            Self::ReadUncommitted.as_str(),
            Self::ReadCommitted.as_str(),
            Self::RepeatableRead.as_str(),
            Self::Serializable.as_str(),
            Self::StrictSerializable.as_str(),
        ]
    }
}

impl Value for IsolationLevel {
    const TYPE_NAME: &'static str = "string";

    fn parse(s: &str) -> Result<Self::Owned, ()> {
        let s = UncasedStr::new(s);

        // We don't have any optimizations for levels below Serializable,
        // so we upgrade them all to Serializable.
        if s == Self::ReadUncommitted.as_str()
            || s == Self::ReadCommitted.as_str()
            || s == Self::RepeatableRead.as_str()
            || s == Self::Serializable.as_str()
        {
            Ok(Self::Serializable)
        } else if s == Self::StrictSerializable.as_str() {
            Ok(Self::StrictSerializable)
        } else {
            Err(())
        }
    }

    fn format(&self) -> String {
        self.as_str().into()
    }
}

impl From<TransactionIsolationLevel> for IsolationLevel {
    fn from(transaction_isolation_level: TransactionIsolationLevel) -> Self {
        match transaction_isolation_level {
            TransactionIsolationLevel::ReadUncommitted => Self::ReadUncommitted,
            TransactionIsolationLevel::ReadCommitted => Self::ReadCommitted,
            TransactionIsolationLevel::RepeatableRead => Self::RepeatableRead,
            TransactionIsolationLevel::Serializable => Self::Serializable,
            TransactionIsolationLevel::StrictSerializable => Self::StrictSerializable,
        }
    }
}<|MERGE_RESOLUTION|>--- conflicted
+++ resolved
@@ -460,14 +460,9 @@
             &self.idle_in_transaction_session_timeout,
             &self.timezone,
             &self.transaction_isolation,
-<<<<<<< HEAD
             &self.real_time_recency,
-        ]
-        .into_iter()
-=======
         ];
         vars.into_iter()
->>>>>>> ddee16a7
     }
 
     /// Returns an iterator over configuration parameters (and their current
