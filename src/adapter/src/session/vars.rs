--- conflicted
+++ resolved
@@ -1149,11 +1149,8 @@
     allowed_cluster_replica_sizes: SystemVar<Vec<Ident>>,
 
     // features
-<<<<<<< HEAD
+    enable_with_mutually_recursive: SystemVar<bool>,
     enable_rbac_checks: SystemVar<bool>,
-=======
-    enable_with_mutually_recursive: SystemVar<bool>,
->>>>>>> 1f855233
 
     // persist configuration
     persist_blob_target_size: SystemVar<usize>,
@@ -1198,11 +1195,8 @@
             persist_sink_minimum_batch_updates: SystemVar::new(&PERSIST_SINK_MINIMUM_BATCH_UPDATES),
             metrics_retention: SystemVar::new(&METRICS_RETENTION),
             mock_audit_event_timestamp: SystemVar::new(&MOCK_AUDIT_EVENT_TIMESTAMP),
-<<<<<<< HEAD
+            enable_with_mutually_recursive: SystemVar::new(&ENABLE_WITH_MUTUALLY_RECURSIVE),
             enable_rbac_checks: SystemVar::new(&ENABLE_RBAC_CHECKS),
-=======
-            enable_with_mutually_recursive: SystemVar::new(&ENABLE_WITH_MUTUALLY_RECURSIVE),
->>>>>>> 1f855233
         }
     }
 }
@@ -1211,7 +1205,7 @@
     /// Returns an iterator over the configuration parameters and their current
     /// values on disk.
     pub fn iter(&self) -> impl Iterator<Item = &dyn Var> {
-        let vars: [&dyn Var; 22] = [
+        let vars: [&dyn Var; 23] = [
             &self.config_has_synced_once,
             &self.max_aws_privatelink_connections,
             &self.max_tables,
@@ -1234,11 +1228,8 @@
             &self.persist_sink_minimum_batch_updates,
             &self.metrics_retention,
             &self.mock_audit_event_timestamp,
-<<<<<<< HEAD
+            &self.enable_with_mutually_recursive,
             &self.enable_rbac_checks,
-=======
-            &self.enable_with_mutually_recursive,
->>>>>>> 1f855233
         ];
         vars.into_iter()
     }
@@ -1311,13 +1302,10 @@
             Ok(&self.metrics_retention)
         } else if name == MOCK_AUDIT_EVENT_TIMESTAMP.name {
             Ok(&self.mock_audit_event_timestamp)
-<<<<<<< HEAD
+        } else if name == ENABLE_WITH_MUTUALLY_RECURSIVE.name {
+            Ok(&self.enable_with_mutually_recursive)
         } else if name == ENABLE_RBAC_CHECKS.name {
             Ok(&self.enable_rbac_checks)
-=======
-        } else if name == ENABLE_WITH_MUTUALLY_RECURSIVE.name {
-            Ok(&self.enable_with_mutually_recursive)
->>>>>>> 1f855233
         } else {
             Err(AdapterError::UnknownParameter(name.into()))
         }
@@ -1377,13 +1365,10 @@
             self.metrics_retention.is_default(input)
         } else if name == MOCK_AUDIT_EVENT_TIMESTAMP.name {
             self.mock_audit_event_timestamp.is_default(input)
-<<<<<<< HEAD
+        } else if name == ENABLE_WITH_MUTUALLY_RECURSIVE.name {
+            self.enable_with_mutually_recursive.is_default(input)
         } else if name == ENABLE_RBAC_CHECKS.name {
             self.enable_rbac_checks.is_default(input)
-=======
-        } else if name == ENABLE_WITH_MUTUALLY_RECURSIVE.name {
-            self.enable_with_mutually_recursive.is_default(input)
->>>>>>> 1f855233
         } else {
             Err(AdapterError::UnknownParameter(name.into()))
         }
@@ -1452,13 +1437,10 @@
             self.metrics_retention.set(input)
         } else if name == MOCK_AUDIT_EVENT_TIMESTAMP.name {
             self.mock_audit_event_timestamp.set(input)
-<<<<<<< HEAD
+        } else if name == ENABLE_WITH_MUTUALLY_RECURSIVE.name {
+            self.enable_with_mutually_recursive.set(input)
         } else if name == ENABLE_RBAC_CHECKS.name {
             self.enable_rbac_checks.set(input)
-=======
-        } else if name == ENABLE_WITH_MUTUALLY_RECURSIVE.name {
-            self.enable_with_mutually_recursive.set(input)
->>>>>>> 1f855233
         } else {
             Err(AdapterError::UnknownParameter(name.into()))
         }
@@ -1522,13 +1504,10 @@
             Ok(self.metrics_retention.reset())
         } else if name == MOCK_AUDIT_EVENT_TIMESTAMP.name {
             Ok(self.mock_audit_event_timestamp.reset())
-<<<<<<< HEAD
+        } else if name == ENABLE_WITH_MUTUALLY_RECURSIVE.name {
+            Ok(self.enable_with_mutually_recursive.reset())
         } else if name == ENABLE_RBAC_CHECKS.name {
             Ok(self.enable_rbac_checks.reset())
-=======
-        } else if name == ENABLE_WITH_MUTUALLY_RECURSIVE.name {
-            Ok(self.enable_with_mutually_recursive.reset())
->>>>>>> 1f855233
         } else {
             Err(AdapterError::UnknownParameter(name.into()))
         }
@@ -1648,11 +1627,6 @@
         *self.mock_audit_event_timestamp.value()
     }
 
-<<<<<<< HEAD
-    /// Returns the `enable_rbac_checks` configuration parameter.
-    pub fn enable_rbac_checks(&self) -> bool {
-        *self.enable_rbac_checks.value()
-=======
     /// Returns the `enable_with_mutually_recursive` configuration parameter.
     pub fn enable_with_mutually_recursive(&self) -> bool {
         *self.enable_with_mutually_recursive.value()
@@ -1663,7 +1637,11 @@
         self.enable_with_mutually_recursive
             .set(VarInput::Flat(value.format().as_str()))
             .expect("valid parameter value")
->>>>>>> 1f855233
+    }
+
+    /// Returns the `enable_rbac_checks` configuration parameter.
+    pub fn enable_rbac_checks(&self) -> bool {
+        *self.enable_rbac_checks.value()
     }
 }
 
