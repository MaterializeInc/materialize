// Copyright Materialize, Inc. and contributors. All rights reserved.
//
// Use of this software is governed by the Business Source License
// included in the LICENSE file.
//
// As of the Change Date specified in that file, in accordance with
// the Business Source License, use of this software will be governed
// by the Apache License, Version 2.0.

use std::borrow::Borrow;
use std::fmt;
use std::time::Duration;

use const_format::concatcp;
use itertools::Itertools;
use once_cell::sync::Lazy;
use serde::Serialize;
use uncased::UncasedStr;

use mz_build_info::BuildInfo;
use mz_ore::cast;
use mz_persist_client::cfg::PersistConfig;
use mz_sql::ast::Ident;
use mz_sql::DEFAULT_SCHEMA;
use mz_sql_parser::ast::TransactionIsolationLevel;

use crate::catalog::SYSTEM_USER;
use crate::error::AdapterError;
use crate::session::{EndTransactionAction, User};

// We pretend to be Postgres v9.5.0, which is also what CockroachDB pretends to
// be. Too new and some clients will emit a "server too new" warning. Too old
// and some clients will fall back to legacy code paths. v9.5.0 empirically
// seems to be a good compromise.

/// The major version of PostgreSQL that Materialize claims to be.
pub const SERVER_MAJOR_VERSION: u8 = 9;

/// The minor version of PostgreSQL that Materialize claims to be.
pub const SERVER_MINOR_VERSION: u8 = 5;

/// The patch version of PostgreSQL that Materialize claims to be.
pub const SERVER_PATCH_VERSION: u8 = 0;

/// The name of the default database that Materialize uses.
pub const DEFAULT_DATABASE_NAME: &str = "materialize";

const APPLICATION_NAME: ServerVar<str> = ServerVar {
    name: UncasedStr::new("application_name"),
    value: "",
    description: "Sets the application name to be reported in statistics and logs (PostgreSQL).",
    internal: false,
    safe: true,
};

const CLIENT_ENCODING: ServerVar<str> = ServerVar {
    name: UncasedStr::new("client_encoding"),
    value: "UTF8",
    description: "Sets the client's character set encoding (PostgreSQL).",
    internal: false,
    safe: true,
};

const CLIENT_MIN_MESSAGES: ServerVar<ClientSeverity> = ServerVar {
    name: UncasedStr::new("client_min_messages"),
    value: &ClientSeverity::Notice,
    description: "Sets the message levels that are sent to the client (PostgreSQL).",
    internal: false,
    safe: true,
};
pub const CLUSTER_VAR_NAME: &UncasedStr = UncasedStr::new("cluster");

const CLUSTER: ServerVar<str> = ServerVar {
    name: CLUSTER_VAR_NAME,
    value: "default",
    description: "Sets the current cluster (Materialize).",
    internal: false,
    safe: true,
};

const CLUSTER_REPLICA: ServerVar<Option<String>> = ServerVar {
    name: UncasedStr::new("cluster_replica"),
    value: &None,
    description: "Sets a target cluster replica for SELECT queries (Materialize).",
    internal: false,
    safe: true,
};

pub const DATABASE_VAR_NAME: &UncasedStr = UncasedStr::new("database");

const DATABASE: ServerVar<str> = ServerVar {
    name: DATABASE_VAR_NAME,
    value: DEFAULT_DATABASE_NAME,
    description: "Sets the current database (CockroachDB).",
    internal: false,
    safe: true,
};

static DEFAULT_DATE_STYLE: Lazy<Vec<String>> = Lazy::new(|| vec!["ISO".into(), "MDY".into()]);
static DATE_STYLE: Lazy<ServerVar<Vec<String>>> = Lazy::new(|| ServerVar {
    // DateStyle has nonstandard capitalization for historical reasons.
    name: UncasedStr::new("DateStyle"),
    value: &*DEFAULT_DATE_STYLE,
    description: "Sets the display format for date and time values (PostgreSQL).",
    internal: false,
    safe: true,
});

const EXTRA_FLOAT_DIGITS: ServerVar<i32> = ServerVar {
    name: UncasedStr::new("extra_float_digits"),
    value: &3,
    description: "Adjusts the number of digits displayed for floating-point values (PostgreSQL).",
    internal: false,
    safe: true,
};

const FAILPOINTS: ServerVar<str> = ServerVar {
    name: UncasedStr::new("failpoints"),
    value: "",
    description: "Allows failpoints to be dynamically activated.",
    internal: false,
    safe: true,
};

const INTEGER_DATETIMES: ServerVar<bool> = ServerVar {
    name: UncasedStr::new("integer_datetimes"),
    value: &true,
    description: "Reports whether the server uses 64-bit-integer dates and times (PostgreSQL).",
    internal: false,
    safe: true,
};

const INTERVAL_STYLE: ServerVar<str> = ServerVar {
    // IntervalStyle has nonstandard capitalization for historical reasons.
    name: UncasedStr::new("IntervalStyle"),
    value: "postgres",
    description: "Sets the display format for interval values (PostgreSQL).",
    internal: false,
    safe: true,
};

const MZ_VERSION_NAME: &UncasedStr = UncasedStr::new("mz_version");

static DEFAULT_SEARCH_PATH: Lazy<Vec<Ident>> = Lazy::new(|| vec![Ident::new(DEFAULT_SCHEMA)]);
static SEARCH_PATH: Lazy<ServerVar<Vec<Ident>>> = Lazy::new(|| ServerVar {
    name: UncasedStr::new("search_path"),
    value: &*DEFAULT_SEARCH_PATH,
    description:
        "Sets the schema search order for names that are not schema-qualified (PostgreSQL).",
    internal: false,
    safe: true,
});

const STATEMENT_TIMEOUT: ServerVar<Duration> = ServerVar {
    name: UncasedStr::new("statement_timeout"),
    value: &Duration::from_secs(10),
    description:
        "Sets the maximum allowed duration of INSERT...SELECT, UPDATE, and DELETE operations.",
    internal: false,
    safe: true,
};

const IDLE_IN_TRANSACTION_SESSION_TIMEOUT: ServerVar<Duration> = ServerVar {
    name: UncasedStr::new("idle_in_transaction_session_timeout"),
    value: &Duration::from_secs(60 * 2),
    description:
        "Sets the maximum allowed duration that a session can sit idle in a transaction before \
         being terminated. A value of zero disables the timeout (PostgreSQL).",
    internal: false,
    safe: true,
};

const SERVER_VERSION: ServerVar<str> = ServerVar {
    name: UncasedStr::new("server_version"),
    value: concatcp!(
        SERVER_MAJOR_VERSION,
        ".",
        SERVER_MINOR_VERSION,
        ".",
        SERVER_PATCH_VERSION
    ),
    description: "Shows the server version (PostgreSQL).",
    internal: false,
    safe: true,
};

const SERVER_VERSION_NUM: ServerVar<i32> = ServerVar {
    name: UncasedStr::new("server_version_num"),
    value: &((cast::u8_to_i32(SERVER_MAJOR_VERSION) * 10_000)
        + (cast::u8_to_i32(SERVER_MINOR_VERSION) * 100)
        + cast::u8_to_i32(SERVER_PATCH_VERSION)),
    description: "Shows the server version as an integer (PostgreSQL).",
    internal: false,
    safe: true,
};

const SQL_SAFE_UPDATES: ServerVar<bool> = ServerVar {
    name: UncasedStr::new("sql_safe_updates"),
    value: &false,
    description: "Prohibits SQL statements that may be overly destructive (CockroachDB).",
    internal: false,
    safe: true,
};

const STANDARD_CONFORMING_STRINGS: ServerVar<bool> = ServerVar {
    name: UncasedStr::new("standard_conforming_strings"),
    value: &true,
    description: "Causes '...' strings to treat backslashes literally (PostgreSQL).",
    internal: false,
    safe: true,
};

const TIMEZONE: ServerVar<TimeZone> = ServerVar {
    // TimeZone has nonstandard capitalization for historical reasons.
    name: UncasedStr::new("TimeZone"),
    value: &TimeZone::UTC,
    description: "Sets the time zone for displaying and interpreting time stamps (PostgreSQL).",
    internal: false,
    safe: true,
};

pub const TRANSACTION_ISOLATION_VAR_NAME: &UncasedStr = UncasedStr::new("transaction_isolation");
const TRANSACTION_ISOLATION: ServerVar<IsolationLevel> = ServerVar {
    name: TRANSACTION_ISOLATION_VAR_NAME,
    value: &IsolationLevel::StrictSerializable,
    description: "Sets the current transaction's isolation level (PostgreSQL).",
    internal: false,
    safe: true,
};

const MAX_AWS_PRIVATELINK_CONNECTIONS: ServerVar<u32> = ServerVar {
    name: UncasedStr::new("max_aws_privatelink_connections"),
    value: &0,
    description: "The maximum number of AWS PrivateLink connections in the region, across all schemas (Materialize).",
    internal: false,
    safe: true,
};

const MAX_TABLES: ServerVar<u32> = ServerVar {
    name: UncasedStr::new("max_tables"),
    value: &25,
    description: "The maximum number of tables in the region, across all schemas (Materialize).",
    internal: false,
    safe: true,
};

const MAX_SOURCES: ServerVar<u32> = ServerVar {
    name: UncasedStr::new("max_sources"),
    value: &25,
    description: "The maximum number of sources in the region, across all schemas (Materialize).",
    internal: false,
    safe: true,
};

const MAX_SINKS: ServerVar<u32> = ServerVar {
    name: UncasedStr::new("max_sinks"),
    value: &25,
    description: "The maximum number of sinks in the region, across all schemas (Materialize).",
    internal: false,
    safe: true,
};

const MAX_MATERIALIZED_VIEWS: ServerVar<u32> = ServerVar {
    name: UncasedStr::new("max_materialized_views"),
    value: &100,
    description:
        "The maximum number of materialized views in the region, across all schemas (Materialize).",
    internal: false,
    safe: true,
};

const MAX_CLUSTERS: ServerVar<u32> = ServerVar {
    name: UncasedStr::new("max_clusters"),
    value: &10,
    description: "The maximum number of clusters in the region (Materialize).",
    internal: false,
    safe: true,
};

const MAX_REPLICAS_PER_CLUSTER: ServerVar<u32> = ServerVar {
    name: UncasedStr::new("max_replicas_per_cluster"),
    value: &5,
    description: "The maximum number of replicas of a single cluster (Materialize).",
    internal: false,
    safe: true,
};

const MAX_DATABASES: ServerVar<u32> = ServerVar {
    name: UncasedStr::new("max_databases"),
    value: &1000,
    description: "The maximum number of databases in the region (Materialize).",
    internal: false,
    safe: true,
};

const MAX_SCHEMAS_PER_DATABASE: ServerVar<u32> = ServerVar {
    name: UncasedStr::new("max_schemas_per_database"),
    value: &1000,
    description: "The maximum number of schemas in a database (Materialize).",
    internal: false,
    safe: true,
};

const MAX_OBJECTS_PER_SCHEMA: ServerVar<u32> = ServerVar {
    name: UncasedStr::new("max_objects_per_schema"),
    value: &1000,
    description: "The maximum number of objects in a schema (Materialize).",
    internal: false,
    safe: true,
};

const MAX_SECRETS: ServerVar<u32> = ServerVar {
    name: UncasedStr::new("max_secrets"),
    value: &100,
    description: "The maximum number of secrets in the region, across all schemas (Materialize).",
    internal: false,
    safe: true,
};

const MAX_ROLES: ServerVar<u32> = ServerVar {
    name: UncasedStr::new("max_roles"),
    value: &1000,
    description: "The maximum number of roles in the region (Materialize).",
    internal: false,
    safe: true,
};

// Cloud environmentd is configured with 4 GiB of RAM, so 1 GiB is a good heuristic for a single
// query.
// TODO(jkosh44) Eventually we want to be able to return arbitrary sized results.
pub const MAX_RESULT_SIZE: ServerVar<u32> = ServerVar {
    name: UncasedStr::new("max_result_size"),
    // 1 GiB
    value: &1_073_741_824,
    description: "The maximum size in bytes for a single query's result (Materialize).",
    internal: false,
    safe: true,
};

/// The logical compaction window for builtin tables and sources that have the
/// `retained_metrics_relation` flag set.
///
/// The existence of this variable is a bit of a hack until we have a fully
/// general solution for controlling retention windows.
pub const METRICS_RETENTION: ServerVar<Duration> = ServerVar {
    name: UncasedStr::new("metrics_retention"),
    // 30 days
    value: &Duration::from_secs(30 * 24 * 60 * 60),
    description: "The time to retain cluster utilization metrics (Materialize).",
    internal: true,
    safe: true,
};

static DEFAULT_ALLOWED_CLUSTER_REPLICA_SIZES: Lazy<Vec<Ident>> = Lazy::new(Vec::new);
static ALLOWED_CLUSTER_REPLICA_SIZES: Lazy<ServerVar<Vec<Ident>>> = Lazy::new(|| ServerVar {
    name: UncasedStr::new("allowed_cluster_replica_sizes"),
    value: &DEFAULT_ALLOWED_CLUSTER_REPLICA_SIZES,
    description: "The allowed sizes when creating a new cluster replica (Materialize).",
    internal: false,
    safe: true,
});

/// Controls [`mz_persist_client::cfg::DynamicConfig::blob_target_size`].
const PERSIST_BLOB_TARGET_SIZE: ServerVar<usize> = ServerVar {
    name: UncasedStr::new("persist_blob_target_size"),
    value: &PersistConfig::DEFAULT_BLOB_TARGET_SIZE,
    description: "A target maximum size of persist blob payloads in bytes (Materialize).",
    internal: true,
    safe: true,
};

/// Controls [`mz_persist_client::cfg::DynamicConfig::compaction_minimum_timeout`].
const PERSIST_COMPACTION_MINIMUM_TIMEOUT: ServerVar<Duration> = ServerVar {
    name: UncasedStr::new("persist_compaction_minimum_timeout"),
    value: &PersistConfig::DEFAULT_COMPACTION_MINIMUM_TIMEOUT,
    description: "The minimum amount of time to allow a persist compaction request to run before \
                  timing it out (Materialize).",
    internal: true,
    safe: true,
};

/// Controls the connection timeout to Cockroach.
///
/// Used by persist as [`mz_persist_client::cfg::DynamicConfig::consensus_connect_timeout`].
const CRDB_CONNECT_TIMEOUT: ServerVar<Duration> = ServerVar {
    name: UncasedStr::new("crdb_connect_timeout"),
    value: &PersistConfig::DEFAULT_CRDB_CONNECT_TIMEOUT,
    description: "The time to connect to CockroachDB before timing out and retrying.",
    internal: true,
    safe: true,
};

/// The maximum number of in-flight bytes emitted by persist_sources feeding dataflows.
const DATAFLOW_MAX_INFLIGHT_BYTES: ServerVar<usize> = ServerVar {
    name: UncasedStr::new("dataflow_max_inflight_bytes"),
    value: &usize::MAX,
    description: "The maximum number of in-flight bytes emitted by persist_sources feeding \
                  dataflows (Materialize).",
    internal: true,
    safe: true,
};

/// Controls [`mz_persist_client::cfg::PersistConfig::sink_minimum_batch_updates`].
const PERSIST_SINK_MINIMUM_BATCH_UPDATES: ServerVar<usize> = ServerVar {
    name: UncasedStr::new("persist_sink_minimum_batch_updates"),
    value: &PersistConfig::DEFAULT_SINK_MINIMUM_BATCH_UPDATES,
    description: "In the compute persist sink, workers with less than the minimum number of updates \
                  will flush their records to single downstream worker to be batched up there... in \
                  the hopes of grouping our updates into fewer, larger batches.",
    internal: true,
    safe: true,
};

/// Boolean flag indicating that the remote configuration was synchronized at
/// least once with the persistent [SessionVars].
pub static CONFIG_HAS_SYNCED_ONCE: ServerVar<bool> = ServerVar {
    name: UncasedStr::new("config_has_synced_once"),
    value: &false,
    description: "Boolean flag indicating that the remote configuration was synchronized at least once (Materialize).",
    internal: true,
    safe: true,
};

/// Feature flag indicating whether `WITH MUTUALLY RECURSIVE` queries are enabled.
static ENABLE_WITH_MUTUALLY_RECURSIVE: ServerVar<bool> = ServerVar {
    name: UncasedStr::new("enable_with_mutually_recursive"),
    value: &false,
    description: "Feature flag indicating whether `WITH MUTUALLY RECURSIVE` queries are enabled (Materialize).",
    internal: true,
    safe: true,
};

/// Feature flag indicating whether real time recency is enabled.
static REAL_TIME_RECENCY: ServerVar<bool> = ServerVar {
    name: UncasedStr::new("real_time_recency"),
    value: &false,
    description: "Feature flag indicating whether real time recency is enabled (Materialize).",
    internal: true,
    safe: false,
};

static EMIT_TIMESTAMP_NOTICE: ServerVar<bool> = ServerVar {
    name: UncasedStr::new("emit_timestamp_notice"),
    value: &false,
    description:
        "Boolean flag indicating whether to send a NOTICE specifying query timestamps (Materialize).",
    internal: false,
    safe: true,
};

static EMIT_TRACE_ID_NOTICE: ServerVar<bool> = ServerVar {
    name: UncasedStr::new("emit_trace_id_notice"),
    value: &false,
    description:
        "Boolean flag indicating whether to send a NOTICE specifying the trace id when available (Materialize).",
    internal: false,
    safe: true,
};

static MOCK_AUDIT_EVENT_TIMESTAMP: ServerVar<Option<mz_repr::Timestamp>> = ServerVar {
    name: UncasedStr::new("mock_audit_event_timestamp"),
    value: &None,
    description: "Mocked timestamp to use for audit events for testing purposes",
    internal: true,
    safe: false,
};

const IS_SUPERUSER: ServerVar<bool> = ServerVar {
    name: UncasedStr::new("is_superuser"),
    value: &false,
    description: "Indicates whether the current session is a super user (PostgreSQL).",
    internal: false,
    safe: true,
};

pub const ENABLE_RBAC_CHECKS: ServerVar<bool> = ServerVar {
    name: UncasedStr::new("enable_rbac_checks"),
    // TODO(jkosh44) Once RBAC is complete, change this to `true` and write a migration to update
    //  it to false for existing users.
    value: &false,
    description: "Boolean flag indicating whether to apply RBAC checks before executing statements (Materialize).",
    internal: true,
    safe: true,
};

/// Represents the input to a variable.
///
/// Each variable has different rules for how it handles each style of input.
/// This type allows us to defer interpretation of the input until the
/// variable-specific interpretation can be applied.
#[derive(Debug, Clone, Copy)]
pub enum VarInput<'a> {
    /// The input has been flattened into a single string.
    Flat(&'a str),
    /// The input comes from a SQL `SET` statement and is jumbled across
    /// multiple components.
    SqlSet(&'a [String]),
}

impl<'a> VarInput<'a> {
    /// Converts the variable input to an owned vector of strings.
    fn to_vec(&self) -> Vec<String> {
        match self {
            VarInput::Flat(v) => vec![v.to_string()],
            VarInput::SqlSet(values) => values.into_iter().map(|v| v.to_string()).collect(),
        }
    }
}

/// An owned version of [`VarInput`].
#[derive(Debug, Clone)]
pub enum OwnedVarInput {
    /// See [`VarInput::Flat`].
    Flat(String),
    /// See [`VarInput::SqlSet`].
    SqlSet(Vec<String>),
}

impl OwnedVarInput {
    /// Converts this owned variable input as a [`VarInput`].
    pub fn borrow(&self) -> VarInput {
        match self {
            OwnedVarInput::Flat(v) => VarInput::Flat(v),
            OwnedVarInput::SqlSet(v) => VarInput::SqlSet(v),
        }
    }
}

/// Session variables.
///
/// Materialize roughly follows the PostgreSQL configuration model, which works
/// as follows. There is a global set of named configuration parameters, like
/// `DateStyle` and `client_encoding`. These parameters can be set in several
/// places: in an on-disk configuration file (in Postgres, named
/// postgresql.conf), in command line arguments when the server is started, or
/// at runtime via the `ALTER SYSTEM` or `SET` statements. Parameters that are
/// set in a session take precedence over database defaults, which in turn take
/// precedence over command line arguments, which in turn take precedence over
/// settings in the on-disk configuration. Note that changing the value of
/// parameters obeys transaction semantics: if a transaction fails to commit,
/// any parameters that were changed in that transaction (i.e., via `SET`)
/// will be rolled back to their previous value.
///
/// The Materialize configuration hierarchy at the moment is much simpler.
/// Global defaults are hardcoded into the binary, and a select few parameters
/// can be overridden per session. A select few parameters can be overridden on
/// disk.
///
/// The set of variables that can be overridden per session and the set of
/// variables that can be overridden on disk are currently disjoint. The
/// infrastructure has been designed with an eye towards merging these two sets
/// and supporting additional layers to the hierarchy, however, should the need arise.
///
/// The configuration parameters that exist are driven by compatibility with
/// PostgreSQL drivers that expect them, not because they are particularly
/// important.
#[derive(Debug)]
pub struct SessionVars {
    application_name: SessionVar<str>,
    build_info: &'static BuildInfo,
    client_encoding: ServerVar<str>,
    client_min_messages: SessionVar<ClientSeverity>,
    cluster: SessionVar<str>,
    cluster_replica: SessionVar<Option<String>>,
    database: SessionVar<str>,
    date_style: &'static ServerVar<Vec<String>>,
    extra_float_digits: SessionVar<i32>,
    failpoints: ServerVar<str>,
    integer_datetimes: ServerVar<bool>,
    interval_style: ServerVar<str>,
    search_path: SessionVar<Vec<Ident>>,
    server_version: ServerVar<str>,
    server_version_num: ServerVar<i32>,
    sql_safe_updates: SessionVar<bool>,
    standard_conforming_strings: ServerVar<bool>,
    statement_timeout: SessionVar<Duration>,
    idle_in_transaction_session_timeout: SessionVar<Duration>,
    timezone: SessionVar<TimeZone>,
    transaction_isolation: SessionVar<IsolationLevel>,
    real_time_recency: SessionVar<bool>,
    emit_timestamp_notice: SessionVar<bool>,
    emit_trace_id_notice: SessionVar<bool>,
    is_superuser: SessionVar<bool>,
}

impl SessionVars {
    /// Creates a new [`SessionVars`].
    pub fn new(build_info: &'static BuildInfo) -> SessionVars {
        SessionVars {
            application_name: SessionVar::new(&APPLICATION_NAME),
            build_info,
            client_encoding: CLIENT_ENCODING,
            client_min_messages: SessionVar::new(&CLIENT_MIN_MESSAGES),
            cluster: SessionVar::new(&CLUSTER),
            cluster_replica: SessionVar::new(&CLUSTER_REPLICA),
            database: SessionVar::new(&DATABASE),
            date_style: &DATE_STYLE,
            extra_float_digits: SessionVar::new(&EXTRA_FLOAT_DIGITS),
            failpoints: FAILPOINTS,
            integer_datetimes: INTEGER_DATETIMES,
            interval_style: INTERVAL_STYLE,
            search_path: SessionVar::new(&SEARCH_PATH),
            server_version: SERVER_VERSION,
            server_version_num: SERVER_VERSION_NUM,
            sql_safe_updates: SessionVar::new(&SQL_SAFE_UPDATES),
            standard_conforming_strings: STANDARD_CONFORMING_STRINGS,
            statement_timeout: SessionVar::new(&STATEMENT_TIMEOUT),
            idle_in_transaction_session_timeout: SessionVar::new(
                &IDLE_IN_TRANSACTION_SESSION_TIMEOUT,
            ),
            timezone: SessionVar::new(&TIMEZONE),
            transaction_isolation: SessionVar::new(&TRANSACTION_ISOLATION),
            real_time_recency: SessionVar::new(&REAL_TIME_RECENCY),
            emit_timestamp_notice: SessionVar::new(&EMIT_TIMESTAMP_NOTICE),
            emit_trace_id_notice: SessionVar::new(&EMIT_TRACE_ID_NOTICE),
            is_superuser: SessionVar::new(&IS_SUPERUSER),
        }
    }

    /// Returns an iterator over the configuration parameters and their current
    /// values for this session.
    pub fn iter(&self) -> impl Iterator<Item = &dyn Var> {
        let vars: [&dyn Var; 25] = [
            &self.application_name,
            self.build_info,
            &self.client_encoding,
            &self.client_min_messages,
            &self.cluster,
            &self.cluster_replica,
            &self.database,
            self.date_style,
            &self.extra_float_digits,
            &self.failpoints,
            &self.integer_datetimes,
            &self.interval_style,
            &self.search_path,
            &self.server_version,
            &self.server_version_num,
            &self.sql_safe_updates,
            &self.standard_conforming_strings,
            &self.statement_timeout,
            &self.idle_in_transaction_session_timeout,
            &self.timezone,
            &self.transaction_isolation,
            &self.real_time_recency,
            &self.emit_timestamp_notice,
            &self.emit_trace_id_notice,
            &self.is_superuser,
        ];
        vars.into_iter()
    }

    /// Returns an iterator over configuration parameters (and their current
    /// values for this session) that are expected to be sent to the client when
    /// a new connection is established or when their value changes.
    pub fn notify_set(&self) -> impl Iterator<Item = &dyn Var> {
        let vars: [&dyn Var; 9] = [
            &self.application_name,
            &self.client_encoding,
            self.date_style,
            &self.integer_datetimes,
            &self.server_version,
            &self.standard_conforming_strings,
            &self.timezone,
            &self.interval_style,
            // Including `mz_version` in the notify set is a Materialize
            // extension. Doing so allows applications to detect whether they
            // are talking to Materialize or PostgreSQL without an additional
            // network roundtrip. This is known to be safe because CockroachDB
            // has an analogous extension [0].
            // [0]: https://github.com/cockroachdb/cockroach/blob/369c4057a/pkg/sql/pgwire/conn.go#L1840
            self.build_info,
        ];
        vars.into_iter()
    }

    /// Returns a [`Var`] representing the configuration parameter with the
    /// specified name.
    ///
    /// Configuration parameters are matched case insensitively. If no such
    /// configuration parameter exists, `get` returns an error.
    ///
    /// Note that if `name` is known at compile time, you should instead use the
    /// named accessor to access the variable with its true Rust type. For
    /// example, `self.get("sql_safe_updates").value()` returns the string
    /// `"true"` or `"false"`, while `self.sql_safe_updates()` returns a bool.
    pub fn get(&self, name: &str) -> Result<&dyn Var, AdapterError> {
        if name == APPLICATION_NAME.name {
            Ok(&self.application_name)
        } else if name == CLIENT_ENCODING.name {
            Ok(&self.client_encoding)
        } else if name == CLIENT_MIN_MESSAGES.name {
            Ok(&self.client_min_messages)
        } else if name == CLUSTER.name {
            Ok(&self.cluster)
        } else if name == CLUSTER_REPLICA.name {
            Ok(&self.cluster_replica)
        } else if name == DATABASE.name {
            Ok(&self.database)
        } else if name == DATE_STYLE.name {
            Ok(self.date_style)
        } else if name == EXTRA_FLOAT_DIGITS.name {
            Ok(&self.extra_float_digits)
        } else if name == FAILPOINTS.name {
            Ok(&self.failpoints)
        } else if name == INTEGER_DATETIMES.name {
            Ok(&self.integer_datetimes)
        } else if name == INTERVAL_STYLE.name {
            Ok(&self.interval_style)
        } else if name == MZ_VERSION_NAME {
            Ok(self.build_info)
        } else if name == SEARCH_PATH.name {
            Ok(&self.search_path)
        } else if name == SERVER_VERSION.name {
            Ok(&self.server_version)
        } else if name == SERVER_VERSION_NUM.name {
            Ok(&self.server_version_num)
        } else if name == SQL_SAFE_UPDATES.name {
            Ok(&self.sql_safe_updates)
        } else if name == STANDARD_CONFORMING_STRINGS.name {
            Ok(&self.standard_conforming_strings)
        } else if name == STATEMENT_TIMEOUT.name {
            Ok(&self.statement_timeout)
        } else if name == IDLE_IN_TRANSACTION_SESSION_TIMEOUT.name {
            Ok(&self.idle_in_transaction_session_timeout)
        } else if name == TIMEZONE.name {
            Ok(&self.timezone)
        } else if name == TRANSACTION_ISOLATION.name {
            Ok(&self.transaction_isolation)
        } else if name == REAL_TIME_RECENCY.name {
            Ok(&self.real_time_recency)
        } else if name == EMIT_TIMESTAMP_NOTICE.name {
            Ok(&self.emit_timestamp_notice)
        } else if name == EMIT_TRACE_ID_NOTICE.name {
            Ok(&self.emit_trace_id_notice)
        } else if name == IS_SUPERUSER.name {
            Ok(&self.is_superuser)
        } else {
            Err(AdapterError::UnknownParameter(name.into()))
        }
    }

    /// Sets the configuration parameter named `name` to the value represented
    /// by `value`.
    ///
    /// The new value may be either committed or rolled back by the next call to
    /// [`SessionVars::end_transaction`]. If `local` is true, the new value is always
    /// discarded by the next call to [`SessionVars::end_transaction`], even if the
    /// transaction is marked to commit.
    ///
    /// Like with [`SessionVars::get`], configuration parameters are matched case
    /// insensitively. If `value` is not valid, as determined by the underlying
    /// configuration parameter, or if the named configuration parameter does
    /// not exist, an error is returned.
    pub fn set(&mut self, name: &str, input: VarInput, local: bool) -> Result<(), AdapterError> {
        if name == APPLICATION_NAME.name {
            self.application_name.set(input, local)
        } else if name == CLIENT_ENCODING.name {
            match extract_single_value(input) {
                Ok(value) if UncasedStr::new(value) == CLIENT_ENCODING.value => Ok(()),
                _ => Err(AdapterError::FixedValueParameter(&CLIENT_ENCODING)),
            }
        } else if name == CLIENT_MIN_MESSAGES.name {
            if let Ok(_) = ClientSeverity::parse(input) {
                self.client_min_messages.set(input, local)
            } else {
                return Err(AdapterError::ConstrainedParameter {
                    parameter: &CLIENT_MIN_MESSAGES,
                    values: input.to_vec(),
                    valid_values: Some(ClientSeverity::valid_values()),
                });
            }
        } else if name == CLUSTER.name {
            self.cluster.set(input, local)
        } else if name == CLUSTER_REPLICA.name {
            self.cluster_replica.set(input, local)
        } else if name == DATABASE.name {
            self.database.set(input, local)
        } else if name == DATE_STYLE.name {
            let Ok(values) = Vec::<String>::parse(input) else {
                return Err(AdapterError::FixedValueParameter(&*DATE_STYLE));
            };
            for value in values {
                let value = UncasedStr::new(value.trim());
                if value != "ISO" && value != "MDY" {
                    return Err(AdapterError::FixedValueParameter(&*DATE_STYLE));
                }
            }
            Ok(())
        } else if name == EXTRA_FLOAT_DIGITS.name {
            self.extra_float_digits.set(input, local)
        } else if name == FAILPOINTS.name {
            let values = input.to_vec();
            for mut cfg in values.iter().map(|v| v.trim().split(';')).flatten() {
                cfg = cfg.trim();
                if cfg.is_empty() {
                    continue;
                }
                let mut splits = cfg.splitn(2, '=');
                let failpoint =
                    splits
                        .next()
                        .ok_or_else(|| AdapterError::InvalidParameterValue {
                            parameter: &FAILPOINTS,
                            values: input.to_vec(),
                            reason: "missing failpoint name".into(),
                        })?;
                let action = splits
                    .next()
                    .ok_or_else(|| AdapterError::InvalidParameterValue {
                        parameter: &FAILPOINTS,
                        values: input.to_vec(),
                        reason: "missing failpoint action".into(),
                    })?;
                fail::cfg(failpoint, action).map_err(|e| AdapterError::InvalidParameterValue {
                    parameter: &FAILPOINTS,
                    values: input.to_vec(),
                    reason: e,
                })?;
            }
            Ok(())
        } else if name == INTEGER_DATETIMES.name {
            Err(AdapterError::ReadOnlyParameter(&INTEGER_DATETIMES))
        } else if name == INTERVAL_STYLE.name {
            match extract_single_value(input) {
                Ok(value) if UncasedStr::new(value) == INTERVAL_STYLE.value => Ok(()),
                _ => Err(AdapterError::FixedValueParameter(&INTERVAL_STYLE)),
            }
        } else if name == SEARCH_PATH.name {
            self.search_path.set(input, local)
        } else if name == SERVER_VERSION.name {
            Err(AdapterError::ReadOnlyParameter(&SERVER_VERSION))
        } else if name == SERVER_VERSION_NUM.name {
            Err(AdapterError::ReadOnlyParameter(&SERVER_VERSION_NUM))
        } else if name == SQL_SAFE_UPDATES.name {
            self.sql_safe_updates.set(input, local)
        } else if name == STANDARD_CONFORMING_STRINGS.name {
            match bool::parse(input) {
                Ok(value) if value == *STANDARD_CONFORMING_STRINGS.value => Ok(()),
                Ok(_) => Err(AdapterError::FixedValueParameter(
                    &STANDARD_CONFORMING_STRINGS,
                )),
                Err(()) => Err(AdapterError::InvalidParameterType(
                    &STANDARD_CONFORMING_STRINGS,
                )),
            }
        } else if name == STATEMENT_TIMEOUT.name {
            self.statement_timeout.set(input, local)
        } else if name == IDLE_IN_TRANSACTION_SESSION_TIMEOUT.name {
            self.idle_in_transaction_session_timeout.set(input, local)
        } else if name == TIMEZONE.name {
            if let Ok(_) = TimeZone::parse(input) {
                self.timezone.set(input, local)
            } else {
                Err(AdapterError::ConstrainedParameter {
                    parameter: &TIMEZONE,
                    values: input.to_vec(),
                    valid_values: None,
                })
            }
        } else if name == TRANSACTION_ISOLATION.name {
            if let Ok(_) = IsolationLevel::parse(input) {
                self.transaction_isolation.set(input, local)
            } else {
                return Err(AdapterError::ConstrainedParameter {
                    parameter: &TRANSACTION_ISOLATION,
                    values: input.to_vec(),
                    valid_values: Some(IsolationLevel::valid_values()),
                });
            }
        } else if name == REAL_TIME_RECENCY.name {
            self.real_time_recency.set(input, local)
        } else if name == EMIT_TIMESTAMP_NOTICE.name {
            self.emit_timestamp_notice.set(input, local)
        } else if name == EMIT_TRACE_ID_NOTICE.name {
            self.emit_trace_id_notice.set(input, local)
        } else if name == IS_SUPERUSER.name {
            Err(AdapterError::FixedValueParameter(&IS_SUPERUSER))
        } else {
            Err(AdapterError::UnknownParameter(name.into()))
        }
    }

    /// Sets the configuration parameter named `name` to its default value.
    ///
    /// The new value may be either committed or rolled back by the next call to
    /// [`SessionVars::end_transaction`]. If `local` is true, the new value is always
    /// discarded by the next call to [`SessionVars::end_transaction`], even if the
    /// transaction is marked to commit.
    ///
    /// Like with [`SessionVars::get`], configuration parameters are matched case
    /// insensitively. If the named configuration parameter does not exist, an
    /// error is returned.
    pub fn reset(&mut self, name: &str, local: bool) -> Result<(), AdapterError> {
        if name == APPLICATION_NAME.name {
            self.application_name.reset(local);
        } else if name == CLIENT_MIN_MESSAGES.name {
            self.client_min_messages.reset(local);
        } else if name == CLUSTER.name {
            self.cluster.reset(local);
        } else if name == CLUSTER_REPLICA.name {
            self.cluster_replica.reset(local);
        } else if name == DATABASE.name {
            self.database.reset(local);
        } else if name == EXTRA_FLOAT_DIGITS.name {
            self.extra_float_digits.reset(local);
        } else if name == SEARCH_PATH.name {
            self.search_path.reset(local);
        } else if name == SQL_SAFE_UPDATES.name {
            self.sql_safe_updates.reset(local);
        } else if name == STATEMENT_TIMEOUT.name {
            self.statement_timeout.reset(local);
        } else if name == IDLE_IN_TRANSACTION_SESSION_TIMEOUT.name {
            self.idle_in_transaction_session_timeout.reset(local);
        } else if name == TIMEZONE.name {
            self.timezone.reset(local);
        } else if name == TRANSACTION_ISOLATION.name {
            self.transaction_isolation.reset(local);
        } else if name == REAL_TIME_RECENCY.name {
            self.real_time_recency.reset(local);
        } else if name == EMIT_TIMESTAMP_NOTICE.name {
            self.emit_timestamp_notice.reset(local);
        } else if name == EMIT_TRACE_ID_NOTICE.name {
            self.emit_trace_id_notice.reset(local);
        } else if name == CLIENT_ENCODING.name
            || name == DATE_STYLE.name
            || name == FAILPOINTS.name
            || name == INTEGER_DATETIMES.name
            || name == INTERVAL_STYLE.name
            || name == SERVER_VERSION.name
            || name == SERVER_VERSION_NUM.name
            || name == STANDARD_CONFORMING_STRINGS.name
            || name == IS_SUPERUSER.name
        {
            // fixed value
        } else {
            return Err(AdapterError::UnknownParameter(name.into()));
        }
        Ok(())
    }

    /// Commits or rolls back configuration parameter updates made via
    /// [`SessionVars::set`] since the last call to `end_transaction`.
    pub fn end_transaction(&mut self, action: EndTransactionAction) {
        // IMPORTANT: if you've added a new `SessionVar`, add a corresponding
        // call to `end_transaction` below.
        let SessionVars {
            application_name,
            build_info: _,
            client_encoding: _,
            client_min_messages,
            cluster,
            cluster_replica,
            database,
            date_style: _,
            extra_float_digits,
            failpoints: _,
            integer_datetimes: _,
            interval_style: _,
            search_path,
            server_version: _,
            server_version_num: _,
            sql_safe_updates,
            standard_conforming_strings: _,
            statement_timeout,
            idle_in_transaction_session_timeout,
            timezone,
            transaction_isolation,
            real_time_recency,
            emit_timestamp_notice,
            emit_trace_id_notice,
            is_superuser: _,
        } = self;
        application_name.end_transaction(action);
        client_min_messages.end_transaction(action);
        cluster.end_transaction(action);
        cluster_replica.end_transaction(action);
        database.end_transaction(action);
        extra_float_digits.end_transaction(action);
        search_path.end_transaction(action);
        sql_safe_updates.end_transaction(action);
        statement_timeout.end_transaction(action);
        idle_in_transaction_session_timeout.end_transaction(action);
        timezone.end_transaction(action);
        transaction_isolation.end_transaction(action);
        real_time_recency.end_transaction(action);
        emit_timestamp_notice.end_transaction(action);
        emit_trace_id_notice.end_transaction(action);
    }

    /// Returns the value of the `application_name` configuration parameter.
    pub fn application_name(&self) -> &str {
        self.application_name.value()
    }

    /// Returns the build info.
    pub fn build_info(&self) -> &'static BuildInfo {
        self.build_info
    }

    /// Returns the value of the `client_encoding` configuration parameter.
    pub fn client_encoding(&self) -> &'static str {
        self.client_encoding.value
    }

    /// Returns the value of the `client_min_messages` configuration parameter.
    pub fn client_min_messages(&self) -> &ClientSeverity {
        self.client_min_messages.value()
    }

    /// Returns the value of the `cluster` configuration parameter.
    pub fn cluster(&self) -> &str {
        self.cluster.value()
    }

    /// Returns the value of the `cluster_replica` configuration parameter.
    pub fn cluster_replica(&self) -> Option<&str> {
        self.cluster_replica.value().as_deref()
    }

    /// Returns the value of the `DateStyle` configuration parameter.
    pub fn date_style(&self) -> &[String] {
        self.date_style.value
    }

    /// Returns the value of the `database` configuration parameter.
    pub fn database(&self) -> &str {
        self.database.value()
    }

    /// Returns the value of the `extra_float_digits` configuration parameter.
    pub fn extra_float_digits(&self) -> i32 {
        *self.extra_float_digits.value()
    }

    /// Returns the value of the `integer_datetimes` configuration parameter.
    pub fn integer_datetimes(&self) -> bool {
        *self.integer_datetimes.value
    }

    /// Returns the value of the `intervalstyle` configuration parameter.
    pub fn intervalstyle(&self) -> &'static str {
        self.interval_style.value
    }

    /// Returns the value of the `mz_version` configuration parameter.
    pub fn mz_version(&self) -> String {
        self.build_info.value()
    }

    /// Returns the value of the `search_path` configuration parameter.
    pub fn search_path(&self) -> &[Ident] {
        self.search_path.value()
    }

    /// Returns the value of the `server_version` configuration parameter.
    pub fn server_version(&self) -> &'static str {
        self.server_version.value
    }

    /// Returns the value of the `server_version_num` configuration parameter.
    pub fn server_version_num(&self) -> i32 {
        *self.server_version_num.value
    }

    /// Returns the value of the `sql_safe_updates` configuration parameter.
    pub fn sql_safe_updates(&self) -> bool {
        *self.sql_safe_updates.value()
    }

    /// Returns the value of the `standard_conforming_strings` configuration
    /// parameter.
    pub fn standard_conforming_strings(&self) -> bool {
        *self.standard_conforming_strings.value
    }

    /// Returns the value of the `statement_timeout` configuration parameter.
    pub fn statement_timeout(&self) -> &Duration {
        self.statement_timeout.value()
    }

    /// Returns the value of the `idle_in_transaction_session_timeout` configuration parameter.
    pub fn idle_in_transaction_session_timeout(&self) -> &Duration {
        self.idle_in_transaction_session_timeout.value()
    }

    /// Returns the value of the `timezone` configuration parameter.
    pub fn timezone(&self) -> &TimeZone {
        self.timezone.value()
    }

    /// Returns the value of the `transaction_isolation` configuration
    /// parameter.
    pub fn transaction_isolation(&self) -> &IsolationLevel {
        self.transaction_isolation.value()
    }

    /// Returns the value of `real_time_recency` configuration parameter.
    pub fn real_time_recency(&self) -> bool {
        *self.real_time_recency.value()
    }

    /// Returns the value of `emit_timestamp_notice` configuration parameter.
    pub fn emit_timestamp_notice(&self) -> bool {
        *self.emit_timestamp_notice.value()
    }

    /// Returns the value of `emit_trace_id_notice` configuration parameter.
    pub fn emit_trace_id_notice(&self) -> bool {
        *self.emit_trace_id_notice.value()
    }

    /// Returns the value of `is_superuser` configuration parameter.
    pub fn is_superuser(&self) -> bool {
        *self.is_superuser.value()
    }

    pub(crate) fn set_cluster(&mut self, cluster: String) {
        self.cluster.session_value = Some(cluster);
    }

    pub(crate) fn set_superuser(&mut self, is_superuser: bool) {
        self.is_superuser.session_value = Some(is_superuser);
    }
}

/// On disk variables.
///
/// See [`SessionVars`] for more details on the Materialize configuration model.
#[derive(Debug, Clone)]
pub struct SystemVars {
    // internal bookkeeping
    config_has_synced_once: SystemVar<bool>,

    // limits
    max_aws_privatelink_connections: SystemVar<u32>,
    max_tables: SystemVar<u32>,
    max_sources: SystemVar<u32>,
    max_sinks: SystemVar<u32>,
    max_materialized_views: SystemVar<u32>,
    max_clusters: SystemVar<u32>,
    max_replicas_per_cluster: SystemVar<u32>,
    max_databases: SystemVar<u32>,
    max_schemas_per_database: SystemVar<u32>,
    max_objects_per_schema: SystemVar<u32>,
    max_secrets: SystemVar<u32>,
    max_roles: SystemVar<u32>,
    max_result_size: SystemVar<u32>,
    allowed_cluster_replica_sizes: SystemVar<Vec<Ident>>,

    // features
    enable_with_mutually_recursive: SystemVar<bool>,
    enable_rbac_checks: SystemVar<bool>,

    // persist configuration
    persist_blob_target_size: SystemVar<usize>,
    persist_compaction_minimum_timeout: SystemVar<Duration>,
    persist_sink_minimum_batch_updates: SystemVar<usize>,

    // crdb configuration
    crdb_connect_timeout: SystemVar<Duration>,

    // dataflow configuration
    dataflow_max_inflight_bytes: SystemVar<usize>,

    // misc
    metrics_retention: SystemVar<Duration>,

    // testing
    mock_audit_event_timestamp: SystemVar<Option<mz_repr::Timestamp>>,
}

impl Default for SystemVars {
    fn default() -> Self {
        SystemVars {
            config_has_synced_once: SystemVar::new(&CONFIG_HAS_SYNCED_ONCE),
            max_aws_privatelink_connections: SystemVar::new(&MAX_AWS_PRIVATELINK_CONNECTIONS),
            max_tables: SystemVar::new(&MAX_TABLES),
            max_sources: SystemVar::new(&MAX_SOURCES),
            max_sinks: SystemVar::new(&MAX_SINKS),
            max_materialized_views: SystemVar::new(&MAX_MATERIALIZED_VIEWS),
            max_clusters: SystemVar::new(&MAX_CLUSTERS),
            max_replicas_per_cluster: SystemVar::new(&MAX_REPLICAS_PER_CLUSTER),
            max_databases: SystemVar::new(&MAX_DATABASES),
            max_schemas_per_database: SystemVar::new(&MAX_SCHEMAS_PER_DATABASE),
            max_objects_per_schema: SystemVar::new(&MAX_OBJECTS_PER_SCHEMA),
            max_secrets: SystemVar::new(&MAX_SECRETS),
            max_roles: SystemVar::new(&MAX_ROLES),
            max_result_size: SystemVar::new(&MAX_RESULT_SIZE),
            allowed_cluster_replica_sizes: SystemVar::new(&ALLOWED_CLUSTER_REPLICA_SIZES),
            persist_blob_target_size: SystemVar::new(&PERSIST_BLOB_TARGET_SIZE),
            persist_compaction_minimum_timeout: SystemVar::new(&PERSIST_COMPACTION_MINIMUM_TIMEOUT),
            crdb_connect_timeout: SystemVar::new(&CRDB_CONNECT_TIMEOUT),
            dataflow_max_inflight_bytes: SystemVar::new(&DATAFLOW_MAX_INFLIGHT_BYTES),
            persist_sink_minimum_batch_updates: SystemVar::new(&PERSIST_SINK_MINIMUM_BATCH_UPDATES),
            metrics_retention: SystemVar::new(&METRICS_RETENTION),
            mock_audit_event_timestamp: SystemVar::new(&MOCK_AUDIT_EVENT_TIMESTAMP),
            enable_with_mutually_recursive: SystemVar::new(&ENABLE_WITH_MUTUALLY_RECURSIVE),
            enable_rbac_checks: SystemVar::new(&ENABLE_RBAC_CHECKS),
        }
    }
}

impl SystemVars {
    /// Returns an iterator over the configuration parameters and their current
    /// values on disk.
    pub fn iter(&self) -> impl Iterator<Item = &dyn Var> {
<<<<<<< HEAD
        let vars: [&dyn Var; 24] = [
            &self.config_has_synced_once,
=======
        // `as` is ok to use to cast to a trait object.
        #[allow(clippy::as_conversions)]
        let vars = [
            &self.config_has_synced_once as &dyn Var,
>>>>>>> 2ce55208
            &self.max_aws_privatelink_connections,
            &self.max_tables,
            &self.max_sources,
            &self.max_sinks,
            &self.max_materialized_views,
            &self.max_clusters,
            &self.max_replicas_per_cluster,
            &self.max_databases,
            &self.max_schemas_per_database,
            &self.max_objects_per_schema,
            &self.max_secrets,
            &self.max_roles,
            &self.max_result_size,
            &self.allowed_cluster_replica_sizes,
            &self.persist_blob_target_size,
            &self.persist_compaction_minimum_timeout,
            &self.crdb_connect_timeout,
            &self.dataflow_max_inflight_bytes,
            &self.persist_sink_minimum_batch_updates,
            &self.metrics_retention,
            &self.mock_audit_event_timestamp,
            &self.enable_with_mutually_recursive,
            &self.enable_rbac_checks,
        ];
        vars.into_iter()
    }

    /// Returns an iterator over the configuration parameters and their current
    /// values on disk. Compared to [`SystemVars::iter`], this should omit vars
    /// that shouldn't be synced by [`crate::config::SystemParameterFrontend`].
    pub fn iter_synced(&self) -> impl Iterator<Item = &dyn Var> {
        self.iter()
            .filter(|v| v.name() != CONFIG_HAS_SYNCED_ONCE.name)
    }

    /// Returns a [`Var`] representing the configuration parameter with the
    /// specified name.
    ///
    /// Configuration parameters are matched case insensitively. If no such
    /// configuration parameter exists, `get` returns an error.
    ///
    /// Note that if `name` is known at compile time, you should instead use the
    /// named accessor to access the variable with its true Rust type. For
    /// example, `self.get("max_tables").value()` returns the string
    /// `"25"` or the current value, while `self.max_tables()` returns an i32.
    ///
    /// # Errors
    ///
    /// The call will return an error:
    /// 1. If `name` does not refer to a valid [`SystemVars`] field.
    pub fn get(&self, name: &str) -> Result<&dyn Var, AdapterError> {
        if name == CONFIG_HAS_SYNCED_ONCE.name {
            Ok(&self.config_has_synced_once)
        } else if name == MAX_AWS_PRIVATELINK_CONNECTIONS.name {
            Ok(&self.max_aws_privatelink_connections)
        } else if name == MAX_TABLES.name {
            Ok(&self.max_tables)
        } else if name == MAX_SOURCES.name {
            Ok(&self.max_sources)
        } else if name == MAX_SINKS.name {
            Ok(&self.max_sinks)
        } else if name == MAX_MATERIALIZED_VIEWS.name {
            Ok(&self.max_materialized_views)
        } else if name == MAX_CLUSTERS.name {
            Ok(&self.max_clusters)
        } else if name == MAX_REPLICAS_PER_CLUSTER.name {
            Ok(&self.max_replicas_per_cluster)
        } else if name == MAX_DATABASES.name {
            Ok(&self.max_databases)
        } else if name == MAX_SCHEMAS_PER_DATABASE.name {
            Ok(&self.max_schemas_per_database)
        } else if name == MAX_OBJECTS_PER_SCHEMA.name {
            Ok(&self.max_objects_per_schema)
        } else if name == MAX_SECRETS.name {
            Ok(&self.max_secrets)
        } else if name == MAX_ROLES.name {
            Ok(&self.max_roles)
        } else if name == MAX_RESULT_SIZE.name {
            Ok(&self.max_result_size)
        } else if name == ALLOWED_CLUSTER_REPLICA_SIZES.name {
            Ok(&self.allowed_cluster_replica_sizes)
        } else if name == PERSIST_BLOB_TARGET_SIZE.name {
            Ok(&self.persist_blob_target_size)
        } else if name == PERSIST_COMPACTION_MINIMUM_TIMEOUT.name {
            Ok(&self.persist_compaction_minimum_timeout)
        } else if name == CRDB_CONNECT_TIMEOUT.name {
            Ok(&self.crdb_connect_timeout)
        } else if name == DATAFLOW_MAX_INFLIGHT_BYTES.name {
            Ok(&self.dataflow_max_inflight_bytes)
        } else if name == PERSIST_SINK_MINIMUM_BATCH_UPDATES.name {
            Ok(&self.persist_sink_minimum_batch_updates)
        } else if name == METRICS_RETENTION.name {
            Ok(&self.metrics_retention)
        } else if name == MOCK_AUDIT_EVENT_TIMESTAMP.name {
            Ok(&self.mock_audit_event_timestamp)
        } else if name == ENABLE_WITH_MUTUALLY_RECURSIVE.name {
            Ok(&self.enable_with_mutually_recursive)
        } else if name == ENABLE_RBAC_CHECKS.name {
            Ok(&self.enable_rbac_checks)
        } else {
            Err(AdapterError::UnknownParameter(name.into()))
        }
    }

    /// Check if the given `values` is the default value for the [`Var`]
    /// identified by `name`.
    ///
    /// # Errors
    ///
    /// The call will return an error:
    /// 1. If `name` does not refer to a valid [`SystemVars`] field.
    /// 2. If `values` does not represent a valid [`SystemVars`] value for
    ///    `name`.
    pub fn is_default(&self, name: &str, input: VarInput) -> Result<bool, AdapterError> {
        if name == CONFIG_HAS_SYNCED_ONCE.name {
            self.config_has_synced_once.is_default(input)
        } else if name == MAX_AWS_PRIVATELINK_CONNECTIONS.name {
            self.max_aws_privatelink_connections.is_default(input)
        } else if name == MAX_TABLES.name {
            self.max_tables.is_default(input)
        } else if name == MAX_SOURCES.name {
            self.max_sources.is_default(input)
        } else if name == MAX_SINKS.name {
            self.max_sinks.is_default(input)
        } else if name == MAX_MATERIALIZED_VIEWS.name {
            self.max_materialized_views.is_default(input)
        } else if name == MAX_CLUSTERS.name {
            self.max_clusters.is_default(input)
        } else if name == MAX_REPLICAS_PER_CLUSTER.name {
            self.max_replicas_per_cluster.is_default(input)
        } else if name == MAX_DATABASES.name {
            self.max_databases.is_default(input)
        } else if name == MAX_SCHEMAS_PER_DATABASE.name {
            self.max_schemas_per_database.is_default(input)
        } else if name == MAX_OBJECTS_PER_SCHEMA.name {
            self.max_objects_per_schema.is_default(input)
        } else if name == MAX_SECRETS.name {
            self.max_secrets.is_default(input)
        } else if name == MAX_ROLES.name {
            self.max_roles.is_default(input)
        } else if name == MAX_RESULT_SIZE.name {
            self.max_result_size.is_default(input)
        } else if name == ALLOWED_CLUSTER_REPLICA_SIZES.name {
            self.allowed_cluster_replica_sizes.is_default(input)
        } else if name == PERSIST_BLOB_TARGET_SIZE.name {
            self.persist_blob_target_size.is_default(input)
        } else if name == PERSIST_COMPACTION_MINIMUM_TIMEOUT.name {
            self.persist_compaction_minimum_timeout.is_default(input)
        } else if name == CRDB_CONNECT_TIMEOUT.name {
            self.crdb_connect_timeout.is_default(input)
        } else if name == DATAFLOW_MAX_INFLIGHT_BYTES.name {
            self.dataflow_max_inflight_bytes.is_default(input)
        } else if name == PERSIST_SINK_MINIMUM_BATCH_UPDATES.name {
            self.persist_sink_minimum_batch_updates.is_default(input)
        } else if name == METRICS_RETENTION.name {
            self.metrics_retention.is_default(input)
        } else if name == MOCK_AUDIT_EVENT_TIMESTAMP.name {
            self.mock_audit_event_timestamp.is_default(input)
        } else if name == ENABLE_WITH_MUTUALLY_RECURSIVE.name {
            self.enable_with_mutually_recursive.is_default(input)
        } else if name == ENABLE_RBAC_CHECKS.name {
            self.enable_rbac_checks.is_default(input)
        } else {
            Err(AdapterError::UnknownParameter(name.into()))
        }
    }

    /// Sets the configuration parameter named `name` to the value represented
    /// by `value`.
    ///
    /// Like with [`SystemVars::get`], configuration parameters are matched case
    /// insensitively. If `value` is not valid, as determined by the underlying
    /// configuration parameter, or if the named configuration parameter does
    /// not exist, an error is returned.
    ///
    /// Return a `bool` value indicating whether the [`Var`] identified by
    /// `name` was modified by this call (it won't be if it already had the
    /// given `value`).
    ///
    /// # Errors
    ///
    /// The call will return an error:
    /// 1. If `name` does not refer to a valid [`SystemVars`] field.
    /// 2. If `value` does not represent a valid [`SystemVars`] value for
    ///    `name`.
    pub fn set(&mut self, name: &str, input: VarInput) -> Result<bool, AdapterError> {
        if name == CONFIG_HAS_SYNCED_ONCE.name {
            self.config_has_synced_once.set(input)
        } else if name == MAX_AWS_PRIVATELINK_CONNECTIONS.name {
            self.max_aws_privatelink_connections.set(input)
        } else if name == MAX_TABLES.name {
            self.max_tables.set(input)
        } else if name == MAX_SOURCES.name {
            self.max_sources.set(input)
        } else if name == MAX_SINKS.name {
            self.max_sinks.set(input)
        } else if name == MAX_MATERIALIZED_VIEWS.name {
            self.max_materialized_views.set(input)
        } else if name == MAX_CLUSTERS.name {
            self.max_clusters.set(input)
        } else if name == MAX_REPLICAS_PER_CLUSTER.name {
            self.max_replicas_per_cluster.set(input)
        } else if name == MAX_DATABASES.name {
            self.max_databases.set(input)
        } else if name == MAX_SCHEMAS_PER_DATABASE.name {
            self.max_schemas_per_database.set(input)
        } else if name == MAX_OBJECTS_PER_SCHEMA.name {
            self.max_objects_per_schema.set(input)
        } else if name == MAX_SECRETS.name {
            self.max_secrets.set(input)
        } else if name == MAX_ROLES.name {
            self.max_roles.set(input)
        } else if name == MAX_RESULT_SIZE.name {
            self.max_result_size.set(input)
        } else if name == ALLOWED_CLUSTER_REPLICA_SIZES.name {
            self.allowed_cluster_replica_sizes.set(input)
        } else if name == PERSIST_BLOB_TARGET_SIZE.name {
            self.persist_blob_target_size.set(input)
        } else if name == PERSIST_COMPACTION_MINIMUM_TIMEOUT.name {
            self.persist_compaction_minimum_timeout.set(input)
        } else if name == CRDB_CONNECT_TIMEOUT.name {
            self.crdb_connect_timeout.set(input)
        } else if name == DATAFLOW_MAX_INFLIGHT_BYTES.name {
            self.dataflow_max_inflight_bytes.set(input)
        } else if name == PERSIST_SINK_MINIMUM_BATCH_UPDATES.name {
            self.persist_sink_minimum_batch_updates.set(input)
        } else if name == METRICS_RETENTION.name {
            self.metrics_retention.set(input)
        } else if name == MOCK_AUDIT_EVENT_TIMESTAMP.name {
            self.mock_audit_event_timestamp.set(input)
        } else if name == ENABLE_WITH_MUTUALLY_RECURSIVE.name {
            self.enable_with_mutually_recursive.set(input)
        } else if name == ENABLE_RBAC_CHECKS.name {
            self.enable_rbac_checks.set(input)
        } else {
            Err(AdapterError::UnknownParameter(name.into()))
        }
    }

    /// Sets the configuration parameter named `name` to its default value.
    ///
    /// Like with [`SystemVars::get`], configuration parameters are matched case
    /// insensitively. If the named configuration parameter does not exist, an
    /// error is returned.
    ///
    /// Return a `bool` value indicating whether the [`Var`] identified by
    /// `name` was modified by this call (it won't be if was already reset).
    ///
    /// # Errors
    ///
    /// The call will return an error:
    /// 1. If `name` does not refer to a valid [`SystemVars`] field.
    pub fn reset(&mut self, name: &str) -> Result<bool, AdapterError> {
        if name == CONFIG_HAS_SYNCED_ONCE.name {
            Ok(self.config_has_synced_once.reset())
        } else if name == MAX_AWS_PRIVATELINK_CONNECTIONS.name {
            Ok(self.max_aws_privatelink_connections.reset())
        } else if name == MAX_TABLES.name {
            Ok(self.max_tables.reset())
        } else if name == MAX_SOURCES.name {
            Ok(self.max_sources.reset())
        } else if name == MAX_SINKS.name {
            Ok(self.max_sinks.reset())
        } else if name == MAX_MATERIALIZED_VIEWS.name {
            Ok(self.max_materialized_views.reset())
        } else if name == MAX_CLUSTERS.name {
            Ok(self.max_clusters.reset())
        } else if name == MAX_REPLICAS_PER_CLUSTER.name {
            Ok(self.max_replicas_per_cluster.reset())
        } else if name == MAX_DATABASES.name {
            Ok(self.max_databases.reset())
        } else if name == MAX_SCHEMAS_PER_DATABASE.name {
            Ok(self.max_schemas_per_database.reset())
        } else if name == MAX_OBJECTS_PER_SCHEMA.name {
            Ok(self.max_objects_per_schema.reset())
        } else if name == MAX_SECRETS.name {
            Ok(self.max_secrets.reset())
        } else if name == MAX_ROLES.name {
            Ok(self.max_roles.reset())
        } else if name == MAX_RESULT_SIZE.name {
            Ok(self.max_result_size.reset())
        } else if name == ALLOWED_CLUSTER_REPLICA_SIZES.name {
            Ok(self.allowed_cluster_replica_sizes.reset())
        } else if name == PERSIST_BLOB_TARGET_SIZE.name {
            Ok(self.persist_blob_target_size.reset())
        } else if name == PERSIST_COMPACTION_MINIMUM_TIMEOUT.name {
            Ok(self.persist_compaction_minimum_timeout.reset())
        } else if name == CRDB_CONNECT_TIMEOUT.name {
            Ok(self.crdb_connect_timeout.reset())
        } else if name == DATAFLOW_MAX_INFLIGHT_BYTES.name {
            Ok(self.dataflow_max_inflight_bytes.reset())
        } else if name == PERSIST_SINK_MINIMUM_BATCH_UPDATES.name {
            Ok(self.persist_sink_minimum_batch_updates.reset())
        } else if name == METRICS_RETENTION.name {
            Ok(self.metrics_retention.reset())
        } else if name == MOCK_AUDIT_EVENT_TIMESTAMP.name {
            Ok(self.mock_audit_event_timestamp.reset())
        } else if name == ENABLE_WITH_MUTUALLY_RECURSIVE.name {
            Ok(self.enable_with_mutually_recursive.reset())
        } else if name == ENABLE_RBAC_CHECKS.name {
            Ok(self.enable_rbac_checks.reset())
        } else {
            Err(AdapterError::UnknownParameter(name.into()))
        }
    }

    /// Returns the `config_has_synced_once` configuration parameter.
    pub fn config_has_synced_once(&self) -> bool {
        *self.config_has_synced_once.value()
    }

    /// Returns the value of the `max_aws_privatelink_connections` configuration parameter.
    pub fn max_aws_privatelink_connections(&self) -> u32 {
        *self.max_aws_privatelink_connections.value()
    }

    /// Returns the value of the `max_tables` configuration parameter.
    pub fn max_tables(&self) -> u32 {
        *self.max_tables.value()
    }

    /// Returns the value of the `max_sources` configuration parameter.
    pub fn max_sources(&self) -> u32 {
        *self.max_sources.value()
    }

    /// Returns the value of the `max_sinks` configuration parameter.
    pub fn max_sinks(&self) -> u32 {
        *self.max_sinks.value()
    }

    /// Returns the value of the `max_materialized_views` configuration parameter.
    pub fn max_materialized_views(&self) -> u32 {
        *self.max_materialized_views.value()
    }

    /// Returns the value of the `max_clusters` configuration parameter.
    pub fn max_clusters(&self) -> u32 {
        *self.max_clusters.value()
    }

    /// Returns the value of the `max_replicas_per_cluster` configuration parameter.
    pub fn max_replicas_per_cluster(&self) -> u32 {
        *self.max_replicas_per_cluster.value()
    }

    /// Returns the value of the `max_databases` configuration parameter.
    pub fn max_databases(&self) -> u32 {
        *self.max_databases.value()
    }

    /// Returns the value of the `max_schemas_per_database` configuration parameter.
    pub fn max_schemas_per_database(&self) -> u32 {
        *self.max_schemas_per_database.value()
    }

    /// Returns the value of the `max_objects_per_schema` configuration parameter.
    pub fn max_objects_per_schema(&self) -> u32 {
        *self.max_objects_per_schema.value()
    }

    /// Returns the value of the `max_secrets` configuration parameter.
    pub fn max_secrets(&self) -> u32 {
        *self.max_secrets.value()
    }

    /// Returns the value of the `max_roles` configuration parameter.
    pub fn max_roles(&self) -> u32 {
        *self.max_roles.value()
    }

    /// Returns the value of the `max_result_size` configuration parameter.
    pub fn max_result_size(&self) -> u32 {
        *self.max_result_size.value()
    }

    /// Returns the value of the `allowed_cluster_replica_sizes` configuration parameter.
    pub fn allowed_cluster_replica_sizes(&self) -> Vec<String> {
        self.allowed_cluster_replica_sizes
            .value()
            .into_iter()
            .map(|s| s.as_str().into())
            .collect()
    }

    /// Returns the `persist_blob_target_size` configuration parameter.
    pub fn persist_blob_target_size(&self) -> usize {
        *self.persist_blob_target_size.value()
    }

    /// Returns the `persist_compaction_minimum_timeout` configuration parameter.
    pub fn persist_compaction_minimum_timeout(&self) -> Duration {
        *self.persist_compaction_minimum_timeout.value()
    }

    /// Returns the `crdb_connect_timeout` configuration parameter.
    pub fn crdb_connect_timeout(&self) -> Duration {
        *self.crdb_connect_timeout.value()
    }

    /// Returns the `dataflow_max_inflight_bytes` configuration parameter.
    pub fn dataflow_max_inflight_bytes(&self) -> usize {
        *self.dataflow_max_inflight_bytes.value()
    }

    /// Returns the `persist_sink_minimum_batch_updates` configuration parameter.
    pub fn persist_sink_minimum_batch_updates(&self) -> usize {
        *self.persist_sink_minimum_batch_updates.value()
    }

    /// Returns the `metrics_retention` configuration parameter.
    pub fn metrics_retention(&self) -> Duration {
        *self.metrics_retention.value()
    }

    /// Returns the `mock_audit_event_timestamp` configuration parameter.
    pub fn mock_audit_event_timestamp(&self) -> Option<mz_repr::Timestamp> {
        *self.mock_audit_event_timestamp.value()
    }

    /// Returns the `enable_with_mutually_recursive` configuration parameter.
    pub fn enable_with_mutually_recursive(&self) -> bool {
        *self.enable_with_mutually_recursive.value()
    }

    /// Sets the `enable_with_mutually_recursive` configuration parameter.
    pub fn set_enable_with_mutually_recursive(&mut self, value: bool) -> bool {
        self.enable_with_mutually_recursive
            .set(VarInput::Flat(value.format().as_str()))
            .expect("valid parameter value")
    }

    /// Returns the `enable_rbac_checks` configuration parameter.
    pub fn enable_rbac_checks(&self) -> bool {
        *self.enable_rbac_checks.value()
    }
}

/// A `Var` represents a configuration parameter of an arbitrary type.
pub trait Var: fmt::Debug {
    /// Returns the name of the configuration parameter.
    fn name(&self) -> &'static str;

    /// Constructs a flattened string representation of the current value of the
    /// configuration parameter.
    ///
    /// The resulting string is guaranteed to be parsable if provided to
    /// `Value::parse` as a [`VarInput::Flat`].
    fn value(&self) -> String;

    /// Returns a short sentence describing the purpose of the configuration
    /// parameter.
    fn description(&self) -> &'static str;

    /// Returns the name of the type of this variable.
    fn type_name(&self) -> &'static str;

    /// Indicates wither the [`Var`] is visible for the given [`User`].
    ///
    /// Variables marked as `internal` are only visible for the
    /// [`crate::catalog::SYSTEM_USER`] user.
    fn visible(&self, user: &User) -> bool;

    /// Indicates wither the [`Var`] is only visible in unsafe mode.
    ///
    /// Variables marked as `safe` are visible outside of unsafe mode.
    fn safe(&self) -> bool;

    /// Indicates wither the [`Var`] is experimental.
    ///
    /// The default implementation determines this from the [`Var`] name, as
    /// experimental variable names should always end with "_experimental".
    fn experimental(&self) -> bool {
        self.name().ends_with("_experimental")
    }
}

/// A `ServerVar` is the default value for a configuration parameter.
#[derive(Debug)]
pub struct ServerVar<V>
where
    V: fmt::Debug + ?Sized + 'static,
{
    name: &'static UncasedStr,
    value: &'static V,
    description: &'static str,
    internal: bool,
    safe: bool,
}

impl<V> Var for ServerVar<V>
where
    V: Value + fmt::Debug + ?Sized + 'static,
{
    fn name(&self) -> &'static str {
        self.name.as_str()
    }

    fn value(&self) -> String {
        self.value.format()
    }

    fn description(&self) -> &'static str {
        self.description
    }

    fn type_name(&self) -> &'static str {
        V::TYPE_NAME
    }

    fn visible(&self, user: &User) -> bool {
        !self.internal || user == &*SYSTEM_USER
    }

    fn safe(&self) -> bool {
        self.safe
    }
}

/// A `SystemVar` is persisted on disk value for a configuration parameter. If unset,
/// the server default is used instead.
#[derive(Debug, Clone)]
struct SystemVar<V>
where
    V: Value + fmt::Debug + ?Sized + 'static,
    V::Owned: fmt::Debug + PartialEq + Eq,
{
    persisted_value: Option<V::Owned>,
    parent: &'static ServerVar<V>,
}

impl<V> SystemVar<V>
where
    V: Value + fmt::Debug + PartialEq + Eq + ?Sized + 'static,
    V::Owned: fmt::Debug + PartialEq + Eq + PartialEq + Eq,
{
    fn new(parent: &'static ServerVar<V>) -> SystemVar<V> {
        SystemVar {
            persisted_value: None,
            parent,
        }
    }

    fn set(&mut self, input: VarInput) -> Result<bool, AdapterError> {
        match V::parse(input) {
            Ok(v) => {
                if self.persisted_value.as_ref() != Some(&v) {
                    self.persisted_value = Some(v);
                    Ok(true)
                } else {
                    Ok(false)
                }
            }
            Err(()) => Err(AdapterError::InvalidParameterType(self.parent)),
        }
    }

    fn reset(&mut self) -> bool {
        if self.persisted_value.as_ref() != None {
            self.persisted_value = None;
            true
        } else {
            false
        }
    }

    fn value(&self) -> &V {
        self.persisted_value
            .as_ref()
            .map(|v| v.borrow())
            .unwrap_or(self.parent.value)
    }

    fn is_default(&self, input: VarInput) -> Result<bool, AdapterError> {
        match V::parse(input) {
            Ok(v) => Ok(self.parent.value == v.borrow()),
            Err(()) => Err(AdapterError::InvalidParameterType(self.parent)),
        }
    }
}

impl<V> Var for SystemVar<V>
where
    V: Value + ToOwned + fmt::Debug + PartialEq + Eq + ?Sized + 'static,
    V::Owned: fmt::Debug + PartialEq + Eq + PartialEq + Eq,
{
    fn name(&self) -> &'static str {
        self.parent.name()
    }

    fn value(&self) -> String {
        SystemVar::value(self).format()
    }

    fn description(&self) -> &'static str {
        self.parent.description()
    }

    fn type_name(&self) -> &'static str {
        V::TYPE_NAME
    }

    fn visible(&self, user: &User) -> bool {
        self.parent.visible(user)
    }

    fn safe(&self) -> bool {
        self.parent.safe()
    }
}

/// A `SessionVar` is the session value for a configuration parameter. If unset,
/// the server default is used instead.
#[derive(Debug)]
struct SessionVar<V>
where
    V: Value + fmt::Debug + ?Sized + 'static,
{
    default_value: &'static V,
    local_value: Option<V::Owned>,
    staged_value: Option<V::Owned>,
    session_value: Option<V::Owned>,
    parent: &'static ServerVar<V>,
}

impl<V> SessionVar<V>
where
    V: Value + fmt::Debug + ?Sized + 'static,
{
    fn new(parent: &'static ServerVar<V>) -> SessionVar<V> {
        SessionVar {
            default_value: parent.value,
            local_value: None,
            staged_value: None,
            session_value: None,
            parent,
        }
    }

    fn set(&mut self, input: VarInput, local: bool) -> Result<(), AdapterError> {
        match V::parse(input) {
            Ok(v) => {
                if local {
                    self.local_value = Some(v);
                } else {
                    self.local_value = None;
                    self.staged_value = Some(v);
                }
                Ok(())
            }
            Err(()) => Err(AdapterError::InvalidParameterType(self.parent)),
        }
    }

    fn reset(&mut self, local: bool) {
        let value = self.default_value.to_owned();
        if local {
            self.local_value = Some(value);
        } else {
            self.local_value = None;
            self.staged_value = Some(value);
        }
    }

    fn end_transaction(&mut self, action: EndTransactionAction) {
        self.local_value = None;
        match action {
            EndTransactionAction::Commit if self.staged_value.is_some() => {
                self.session_value = self.staged_value.take()
            }
            _ => self.staged_value = None,
        }
    }

    fn value(&self) -> &V {
        self.local_value
            .as_ref()
            .map(|v| v.borrow())
            .or_else(|| self.staged_value.as_ref().map(|v| v.borrow()))
            .or_else(|| self.session_value.as_ref().map(|v| v.borrow()))
            .unwrap_or(self.parent.value)
    }
}

impl<V> Var for SessionVar<V>
where
    V: Value + ToOwned + fmt::Debug + ?Sized + 'static,
    V::Owned: fmt::Debug,
{
    fn name(&self) -> &'static str {
        self.parent.name()
    }

    fn value(&self) -> String {
        SessionVar::value(self).format()
    }

    fn description(&self) -> &'static str {
        self.parent.description()
    }

    fn type_name(&self) -> &'static str {
        V::TYPE_NAME
    }

    fn visible(&self, user: &User) -> bool {
        self.parent.visible(user)
    }

    fn safe(&self) -> bool {
        self.parent.safe()
    }
}

impl Var for BuildInfo {
    fn name(&self) -> &'static str {
        "mz_version"
    }

    fn value(&self) -> String {
        self.human_version()
    }

    fn description(&self) -> &'static str {
        "Shows the Materialize server version (Materialize)."
    }

    fn type_name(&self) -> &'static str {
        str::TYPE_NAME
    }

    fn visible(&self, _: &User) -> bool {
        true
    }

    fn safe(&self) -> bool {
        true
    }
}

/// A value that can be stored in a session or server variable.
pub trait Value: ToOwned + Send + Sync {
    /// The name of the value type.
    const TYPE_NAME: &'static str;
    /// Parses a value of this type from a [`VarInput`].
    fn parse(input: VarInput) -> Result<Self::Owned, ()>;
    /// Formats this value as a flattened string.
    ///
    /// The resulting string is guaranteed to be parsable if provided to
    /// [`Value::parse`] as a [`VarInput::Flat`].
    fn format(&self) -> String;
}

fn extract_single_value(input: VarInput) -> Result<&str, ()> {
    match input {
        VarInput::Flat(value) => Ok(value),
        VarInput::SqlSet([value]) => Ok(value),
        _ => Err(()),
    }
}

impl Value for bool {
    const TYPE_NAME: &'static str = "boolean";

    fn parse(input: VarInput) -> Result<Self, ()> {
        let s = extract_single_value(input)?;
        match s {
            "t" | "true" | "on" => Ok(true),
            "f" | "false" | "off" => Ok(false),
            _ => Err(()),
        }
    }

    fn format(&self) -> String {
        match self {
            true => "on".into(),
            false => "off".into(),
        }
    }
}

impl Value for i32 {
    const TYPE_NAME: &'static str = "integer";

    fn parse(input: VarInput) -> Result<i32, ()> {
        let s = extract_single_value(input)?;
        s.parse().map_err(|_| ())
    }

    fn format(&self) -> String {
        self.to_string()
    }
}

impl Value for u32 {
    const TYPE_NAME: &'static str = "unsigned integer";

    fn parse(input: VarInput) -> Result<u32, ()> {
        let s = extract_single_value(input)?;
        s.parse().map_err(|_| ())
    }

    fn format(&self) -> String {
        self.to_string()
    }
}

impl Value for mz_repr::Timestamp {
    const TYPE_NAME: &'static str = "mz-timestamp";

    fn parse(input: VarInput) -> Result<mz_repr::Timestamp, ()> {
        let s = extract_single_value(input)?;
        s.parse().map_err(|_| ())
    }

    fn format(&self) -> String {
        self.to_string()
    }
}

impl Value for usize {
    const TYPE_NAME: &'static str = "unsigned integer";

    fn parse(input: VarInput) -> Result<usize, ()> {
        let s = extract_single_value(input)?;
        s.parse().map_err(|_| ())
    }

    fn format(&self) -> String {
        self.to_string()
    }
}

const SEC_TO_MIN: u64 = 60u64;
const SEC_TO_HOUR: u64 = 60u64 * 60;
const SEC_TO_DAY: u64 = 60u64 * 60 * 24;
const MICRO_TO_MILLI: u32 = 1000u32;

impl Value for Duration {
    const TYPE_NAME: &'static str = "duration";

    fn parse(input: VarInput) -> Result<Duration, ()> {
        let s = extract_single_value(input)?;
        let s = s.trim();
        // Take all numeric values from [0..]
        let split_pos = s
            .chars()
            .position(|p| !char::is_numeric(p))
            .unwrap_or_else(|| s.chars().count());

        // Error if the numeric values don't parse, i.e. there aren't any.
        let d = s[..split_pos].parse::<u64>().map_err(|_| ())?;

        // We've already trimmed end
        let (f, m): (fn(u64) -> Duration, u64) = match s[split_pos..].trim_start() {
            "us" => (Duration::from_micros, 1),
            // Default unit is milliseconds
            "ms" | "" => (Duration::from_millis, 1),
            "s" => (Duration::from_secs, 1),
            "min" => (Duration::from_secs, SEC_TO_MIN),
            "h" => (Duration::from_secs, SEC_TO_HOUR),
            "d" => (Duration::from_secs, SEC_TO_DAY),
            _ => return Err(()),
        };

        let d = if d == 0 {
            Duration::from_secs(u64::MAX)
        } else {
            f(d.checked_mul(m).ok_or(())?)
        };
        Ok(d)
    }

    // The strategy for formatting these strings is to find the least
    // significant unit of time that can be printed as an integer––we know this
    // is always possible because the input can only be an integer of a single
    // unit of time.
    fn format(&self) -> String {
        let micros = self.subsec_micros();
        if micros > 0 {
            match micros {
                ms if ms != 0 && ms % MICRO_TO_MILLI == 0 => {
                    format!(
                        "{} ms",
                        self.as_secs() * 1000 + u64::from(ms / MICRO_TO_MILLI)
                    )
                }
                us => format!("{} us", self.as_secs() * 1_000_000 + u64::from(us)),
            }
        } else {
            match self.as_secs() {
                zero if zero == u64::MAX => "0".to_string(),
                d if d != 0 && d % SEC_TO_DAY == 0 => format!("{} d", d / SEC_TO_DAY),
                h if h != 0 && h % SEC_TO_HOUR == 0 => format!("{} h", h / SEC_TO_HOUR),
                m if m != 0 && m % SEC_TO_MIN == 0 => format!("{} min", m / SEC_TO_MIN),
                s => format!("{} s", s),
            }
        }
    }
}

#[test]
fn test_value_duration() {
    fn inner(t: &'static str, e: Duration, expected_format: Option<&'static str>) {
        let d = Duration::parse(VarInput::Flat(t)).expect("invalid duration");
        assert_eq!(d, e);
        let mut d_format = d.format();
        d_format.retain(|c| !c.is_whitespace());
        if let Some(expected) = expected_format {
            assert_eq!(d_format, expected);
        } else {
            assert_eq!(
                t.chars().filter(|c| !c.is_whitespace()).collect::<String>(),
                d_format
            )
        }
    }
    inner("1", Duration::from_millis(1), Some("1ms"));
    inner("0", Duration::from_secs(u64::MAX), None);
    inner("1ms", Duration::from_millis(1), None);
    inner("1000ms", Duration::from_millis(1000), Some("1s"));
    inner("1001ms", Duration::from_millis(1001), None);
    inner("1us", Duration::from_micros(1), None);
    inner("1000us", Duration::from_micros(1000), Some("1ms"));
    inner("1s", Duration::from_secs(1), None);
    inner("60s", Duration::from_secs(60), Some("1min"));
    inner("3600s", Duration::from_secs(3600), Some("1h"));
    inner("3660s", Duration::from_secs(3660), Some("61min"));
    inner("1min", Duration::from_secs(1 * SEC_TO_MIN), None);
    inner("60min", Duration::from_secs(60 * SEC_TO_MIN), Some("1h"));
    inner("1h", Duration::from_secs(1 * SEC_TO_HOUR), None);
    inner("24h", Duration::from_secs(24 * SEC_TO_HOUR), Some("1d"));
    inner("1d", Duration::from_secs(1 * SEC_TO_DAY), None);
    inner("2d", Duration::from_secs(2 * SEC_TO_DAY), None);
    inner("  1   s ", Duration::from_secs(1), None);
    inner("1s ", Duration::from_secs(1), None);
    inner("   1s", Duration::from_secs(1), None);
    inner("0s", Duration::from_secs(u64::MAX), Some("0"));
    inner("0d", Duration::from_secs(u64::MAX), Some("0"));
    inner(
        "18446744073709551615",
        Duration::from_millis(u64::MAX),
        Some("18446744073709551615ms"),
    );
    inner(
        "18446744073709551615 s",
        Duration::from_secs(u64::MAX),
        Some("0"),
    );

    fn errs(t: &'static str) {
        assert!(Duration::parse(VarInput::Flat(t)).is_err());
    }
    errs("1 m");
    errs("1 sec");
    errs("1 min 1 s");
    errs("1m1s");
    errs("1.1");
    errs("1.1 min");
    errs("-1 s");
    errs("");
    errs("   ");
    errs("x");
    errs("s");
    errs("18446744073709551615 min");
}

impl Value for str {
    const TYPE_NAME: &'static str = "string";

    fn parse(input: VarInput) -> Result<String, ()> {
        let s = extract_single_value(input)?;
        Ok(s.to_owned())
    }

    fn format(&self) -> String {
        self.to_owned()
    }
}

impl Value for Vec<String> {
    const TYPE_NAME: &'static str = "string list";

    fn parse(input: VarInput) -> Result<Vec<String>, ()> {
        match input {
            VarInput::Flat(v) => mz_sql_parser::parser::split_identifier_string(v).map_err(|_| ()),
            // Unlike parsing `Vec<Ident>`, we further split each element.
            // This matches PostgreSQL.
            VarInput::SqlSet(values) => {
                let mut out = vec![];
                for v in values {
                    let idents =
                        mz_sql_parser::parser::split_identifier_string(v).map_err(|_| ())?;
                    out.extend(idents)
                }
                Ok(out)
            }
        }
    }

    fn format(&self) -> String {
        self.join(", ")
    }
}

impl Value for Vec<Ident> {
    const TYPE_NAME: &'static str = "identifier list";

    fn parse(input: VarInput) -> Result<Vec<Ident>, ()> {
        let holder;
        let values = match input {
            VarInput::Flat(value) => {
                holder = mz_sql_parser::parser::split_identifier_string(value).map_err(|_| ())?;
                &holder
            }
            // Unlike parsing `Vec<String>`, we do *not* further split each
            // element. This matches PostgreSQL.
            VarInput::SqlSet(values) => values,
        };
        Ok(values.iter().map(Ident::new).collect())
    }

    fn format(&self) -> String {
        self.iter().map(|ident| ident.to_string()).join(", ")
    }
}

impl Value for Option<String> {
    const TYPE_NAME: &'static str = "optional string";

    fn parse(input: VarInput) -> Result<Option<String>, ()> {
        let s = extract_single_value(input)?;
        match s {
            "" => Ok(None),
            _ => Ok(Some(s.to_string())),
        }
    }

    fn format(&self) -> String {
        match self {
            Some(s) => s.format(),
            None => "".into(),
        }
    }
}

impl Value for Option<mz_repr::Timestamp> {
    const TYPE_NAME: &'static str = "optional unsigned integer";

    fn parse(input: VarInput) -> Result<Option<mz_repr::Timestamp>, ()> {
        let s = extract_single_value(input)?;
        match s {
            "" => Ok(None),
            _ => <mz_repr::Timestamp as Value>::parse(VarInput::Flat(s)).map(Some),
        }
    }

    fn format(&self) -> String {
        match self {
            Some(s) => s.format(),
            None => "".into(),
        }
    }
}

/// Severity levels can used to be used to filter which messages get sent
/// to a client.
///
/// The ordering of severity levels used for client-level filtering differs from the
/// one used for server-side logging in two aspects: INFO messages are always sent,
/// and the LOG severity is considered as below NOTICE, while it is above ERROR for
/// server-side logs.
#[derive(Clone, Copy, Debug, Eq, PartialEq)]
pub enum ClientSeverity {
    /// Sends only INFO, ERROR, FATAL and PANIC level messages.
    Error,
    /// Sends only WARNING, INFO, ERROR, FATAL and PANIC level messages.
    Warning,
    /// Sends only NOTICE, WARNING, INFO, ERROR, FATAL and PANIC level messages.
    Notice,
    /// Sends only LOG, NOTICE, WARNING, INFO, ERROR, FATAL and PANIC level messages.
    Log,
    /// Sends all messages to the client, since all DEBUG levels are treated as the same right now.
    Debug1,
    /// Sends all messages to the client, since all DEBUG levels are treated as the same right now.
    Debug2,
    /// Sends all messages to the client, since all DEBUG levels are treated as the same right now.
    Debug3,
    /// Sends all messages to the client, since all DEBUG levels are treated as the same right now.
    Debug4,
    /// Sends all messages to the client, since all DEBUG levels are treated as the same right now.
    Debug5,
    /// Sends only NOTICE, WARNING, INFO, ERROR, FATAL and PANIC level messages.
    /// Not listed as a valid value, but accepted by Postgres
    Info,
}

impl Serialize for ClientSeverity {
    fn serialize<S>(&self, serializer: S) -> Result<S::Ok, S::Error>
    where
        S: serde::Serializer,
    {
        serializer.serialize_str(self.as_str())
    }
}

impl ClientSeverity {
    fn as_str(&self) -> &'static str {
        match self {
            ClientSeverity::Error => "error",
            ClientSeverity::Warning => "warning",
            ClientSeverity::Notice => "notice",
            ClientSeverity::Info => "info",
            ClientSeverity::Log => "log",
            ClientSeverity::Debug1 => "debug1",
            ClientSeverity::Debug2 => "debug2",
            ClientSeverity::Debug3 => "debug3",
            ClientSeverity::Debug4 => "debug4",
            ClientSeverity::Debug5 => "debug5",
        }
    }

    fn valid_values() -> Vec<&'static str> {
        // INFO left intentionally out, to match Postgres
        vec![
            ClientSeverity::Debug5.as_str(),
            ClientSeverity::Debug4.as_str(),
            ClientSeverity::Debug3.as_str(),
            ClientSeverity::Debug2.as_str(),
            ClientSeverity::Debug1.as_str(),
            ClientSeverity::Log.as_str(),
            ClientSeverity::Notice.as_str(),
            ClientSeverity::Warning.as_str(),
            ClientSeverity::Error.as_str(),
        ]
    }
}

impl Value for ClientSeverity {
    const TYPE_NAME: &'static str = "string";

    fn parse(input: VarInput) -> Result<Self::Owned, ()> {
        let s = extract_single_value(input)?;
        let s = UncasedStr::new(s);

        if s == ClientSeverity::Error.as_str() {
            Ok(ClientSeverity::Error)
        } else if s == ClientSeverity::Warning.as_str() {
            Ok(ClientSeverity::Warning)
        } else if s == ClientSeverity::Notice.as_str() {
            Ok(ClientSeverity::Notice)
        } else if s == ClientSeverity::Info.as_str() {
            Ok(ClientSeverity::Info)
        } else if s == ClientSeverity::Log.as_str() {
            Ok(ClientSeverity::Log)
        } else if s == ClientSeverity::Debug1.as_str() {
            Ok(ClientSeverity::Debug1)
        // Postgres treats `debug` as an input as equivalent to `debug2`
        } else if s == ClientSeverity::Debug2.as_str() || s == "debug" {
            Ok(ClientSeverity::Debug2)
        } else if s == ClientSeverity::Debug3.as_str() {
            Ok(ClientSeverity::Debug3)
        } else if s == ClientSeverity::Debug4.as_str() {
            Ok(ClientSeverity::Debug4)
        } else if s == ClientSeverity::Debug5.as_str() {
            Ok(ClientSeverity::Debug5)
        } else {
            Err(())
        }
    }

    fn format(&self) -> String {
        self.as_str().into()
    }
}

/// List of valid time zones.
///
/// Names are following the tz database, but only time zones equivalent
/// to UTC±00:00 are supported.
#[derive(Clone, Copy, Debug, Eq, PartialEq)]
pub enum TimeZone {
    /// UTC
    UTC,
    /// Fixed offset from UTC, currently only "+00:00" is supported.
    /// A string representation is kept here for compatibility with Postgres.
    FixedOffset(&'static str),
}

impl TimeZone {
    fn as_str(&self) -> &'static str {
        match self {
            TimeZone::UTC => "UTC",
            TimeZone::FixedOffset(s) => s,
        }
    }
}

impl Value for TimeZone {
    const TYPE_NAME: &'static str = "string";

    fn parse(input: VarInput) -> Result<Self::Owned, ()> {
        let s = extract_single_value(input)?;
        let s = UncasedStr::new(s);

        if s == TimeZone::UTC.as_str() {
            Ok(TimeZone::UTC)
        } else if s == "+00:00" {
            Ok(TimeZone::FixedOffset("+00:00"))
        } else {
            Err(())
        }
    }

    fn format(&self) -> String {
        self.as_str().into()
    }
}

/// List of valid isolation levels.
#[derive(Clone, Copy, Debug, Eq, PartialEq)]
pub enum IsolationLevel {
    ReadUncommitted,
    ReadCommitted,
    RepeatableRead,
    Serializable,
    StrictSerializable,
}

impl IsolationLevel {
    pub fn as_str(&self) -> &'static str {
        match self {
            Self::ReadUncommitted => "read uncommitted",
            Self::ReadCommitted => "read committed",
            Self::RepeatableRead => "repeatable read",
            Self::Serializable => "serializable",
            Self::StrictSerializable => "strict serializable",
        }
    }

    fn valid_values() -> Vec<&'static str> {
        vec![
            Self::ReadUncommitted.as_str(),
            Self::ReadCommitted.as_str(),
            Self::RepeatableRead.as_str(),
            Self::Serializable.as_str(),
            Self::StrictSerializable.as_str(),
        ]
    }
}

impl Value for IsolationLevel {
    const TYPE_NAME: &'static str = "string";

    fn parse(input: VarInput) -> Result<Self::Owned, ()> {
        let s = extract_single_value(input)?;
        let s = UncasedStr::new(s);

        // We don't have any optimizations for levels below Serializable,
        // so we upgrade them all to Serializable.
        if s == Self::ReadUncommitted.as_str()
            || s == Self::ReadCommitted.as_str()
            || s == Self::RepeatableRead.as_str()
            || s == Self::Serializable.as_str()
        {
            Ok(Self::Serializable)
        } else if s == Self::StrictSerializable.as_str() {
            Ok(Self::StrictSerializable)
        } else {
            Err(())
        }
    }

    fn format(&self) -> String {
        self.as_str().into()
    }
}

impl From<TransactionIsolationLevel> for IsolationLevel {
    fn from(transaction_isolation_level: TransactionIsolationLevel) -> Self {
        match transaction_isolation_level {
            TransactionIsolationLevel::ReadUncommitted => Self::ReadUncommitted,
            TransactionIsolationLevel::ReadCommitted => Self::ReadCommitted,
            TransactionIsolationLevel::RepeatableRead => Self::RepeatableRead,
            TransactionIsolationLevel::Serializable => Self::Serializable,
            TransactionIsolationLevel::StrictSerializable => Self::StrictSerializable,
        }
    }
}

/// Returns whether the named variable is a compute configuration parameter.
pub(crate) fn is_compute_config_var(name: &str) -> bool {
    name == MAX_RESULT_SIZE.name()
        || name == DATAFLOW_MAX_INFLIGHT_BYTES.name()
        || is_persist_config_var(name)
}

/// Returns whether the named variable is a storage configuration parameter.
pub(crate) fn is_storage_config_var(name: &str) -> bool {
    is_persist_config_var(name)
}

/// Returns whether the named variable is a persist configuration parameter.
fn is_persist_config_var(name: &str) -> bool {
    name == PERSIST_BLOB_TARGET_SIZE.name()
        || name == PERSIST_COMPACTION_MINIMUM_TIMEOUT.name()
        || name == CRDB_CONNECT_TIMEOUT.name()
        || name == PERSIST_SINK_MINIMUM_BATCH_UPDATES.name()
}<|MERGE_RESOLUTION|>--- conflicted
+++ resolved
@@ -1205,15 +1205,10 @@
     /// Returns an iterator over the configuration parameters and their current
     /// values on disk.
     pub fn iter(&self) -> impl Iterator<Item = &dyn Var> {
-<<<<<<< HEAD
-        let vars: [&dyn Var; 24] = [
-            &self.config_has_synced_once,
-=======
         // `as` is ok to use to cast to a trait object.
         #[allow(clippy::as_conversions)]
         let vars = [
             &self.config_has_synced_once as &dyn Var,
->>>>>>> 2ce55208
             &self.max_aws_privatelink_connections,
             &self.max_tables,
             &self.max_sources,
