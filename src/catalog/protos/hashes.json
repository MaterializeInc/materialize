[
  {
    "name": "objects.proto",
<<<<<<< HEAD
    "md5": "c7429806b63ee3dd6b743253953e41ef"
=======
    "md5": "132da4007cd9313983132a1a478d8f4f"
>>>>>>> 17221119
  },
  {
    "name": "objects_v42.proto",
    "md5": "78ab44ed4cf6d27f9e4cd6b2a904dfd5"
  },
  {
    "name": "objects_v43.proto",
    "md5": "ce66c8524532beec9b4212a30dbc4c8f"
  },
  {
    "name": "objects_v44.proto",
    "md5": "525713434537302656566c0151d323e3"
  },
  {
    "name": "objects_v45.proto",
    "md5": "895d292bdd188bc9f09aee0d32243b4b"
  },
  {
    "name": "objects_v46.proto",
    "md5": "d5d7092a8001d81e73448c07b9c2717f"
  },
  {
    "name": "objects_v47.proto",
    "md5": "5cd2d06907da6131b05c01dcbd2064f0"
  },
  {
    "name": "objects_v48.proto",
    "md5": "4d5e00006bebe996cd55831c67f35ded"
  },
  {
    "name": "objects_v49.proto",
    "md5": "0ee5904f05f584ebfd0c8dc306b62f43"
  },
  {
    "name": "objects_v50.proto",
    "md5": "f3649d744d712aea8873f6265d9e799d"
  },
  {
    "name": "objects_v51.proto",
    "md5": "0a009d58d556df5d46bbc6b838a26eab"
  },
  {
    "name": "objects_v52.proto",
    "md5": "53b0e1bbfb73b677e492937122f4b3c7"
  },
  {
<<<<<<< HEAD
    "name": "objects_v54.proto",
    "md5": "866601db7a6baeede26971845b92cee0"
=======
    "name": "objects_v53.proto",
    "md5": "b05fb78a9569ffaae85ac13809c5abfe"
>>>>>>> 17221119
  }
]<|MERGE_RESOLUTION|>--- conflicted
+++ resolved
@@ -1,11 +1,7 @@
 [
   {
     "name": "objects.proto",
-<<<<<<< HEAD
     "md5": "c7429806b63ee3dd6b743253953e41ef"
-=======
-    "md5": "132da4007cd9313983132a1a478d8f4f"
->>>>>>> 17221119
   },
   {
     "name": "objects_v42.proto",
@@ -52,12 +48,11 @@
     "md5": "53b0e1bbfb73b677e492937122f4b3c7"
   },
   {
-<<<<<<< HEAD
+    "name": "objects_v53.proto",
+    "md5": "b05fb78a9569ffaae85ac13809c5abfe"
+  },
+  {
     "name": "objects_v54.proto",
     "md5": "866601db7a6baeede26971845b92cee0"
-=======
-    "name": "objects_v53.proto",
-    "md5": "b05fb78a9569ffaae85ac13809c5abfe"
->>>>>>> 17221119
   }
 ]