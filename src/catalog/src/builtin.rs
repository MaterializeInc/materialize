--- conflicted
+++ resolved
@@ -7163,18 +7163,12 @@
     &MZ_MONITOR_ROLE,
     &MZ_MONITOR_REDACTED,
 ];
-<<<<<<< HEAD
-pub const BUILTIN_CLUSTERS: &[&BuiltinCluster] = &[&MZ_SYSTEM_CLUSTER, &MZ_INTROSPECTION_CLUSTER];
-=======
-pub const GRANTABLE_BUILTIN_ROLE_IDS: &[RoleId] =
-    &[MZ_MONITOR_ROLE_ID, MZ_MONITOR_REDACTED_ROLE_ID];
 pub const BUILTIN_CLUSTERS: &[&BuiltinCluster] = &[
     &MZ_SYSTEM_CLUSTER,
     &MZ_INTROSPECTION_CLUSTER,
     &MZ_PROBE_CLUSTER,
     &MZ_SUPPORT_CLUSTER,
 ];
->>>>>>> 3d66bfb9
 pub const BUILTIN_CLUSTER_REPLICAS: &[&BuiltinClusterReplica] = &[
     &MZ_SYSTEM_CLUSTER_REPLICA,
     &MZ_INTROSPECTION_CLUSTER_REPLICA,
