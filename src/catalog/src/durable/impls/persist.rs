// Copyright Materialize, Inc. and contributors. All rights reserved.
//
// Use of this software is governed by the Business Source License
// included in the LICENSE file.
//
// As of the Change Date specified in that file, in accordance with
// the Business Source License, use of this software will be governed
// by the Apache License, Version 2.0.

mod state_update;

use std::collections::BTreeMap;
use std::fmt::Debug;
use std::future::Future;
use std::str::FromStr;
use std::sync::Arc;
use std::time::Duration;

use async_trait::async_trait;
use differential_dataflow::lattice::Lattice;
use futures::StreamExt;
use itertools::Itertools;
use mz_audit_log::{VersionedEvent, VersionedStorageUsage};
use mz_ore::collections::CollectionExt;
use mz_ore::now::EpochMillis;
use mz_ore::retry::{Retry, RetryResult};
use mz_ore::{soft_assert, soft_assert_eq, soft_assert_ne};
use mz_persist_client::read::{ListenEvent, ReadHandle, Subscribe};
use mz_persist_client::write::WriteHandle;
use mz_persist_client::{Diagnostics, PersistClient, ShardId};
use mz_persist_types::codec_impls::UnitSchema;
use mz_proto::{ProtoType, RustType};
use mz_repr::Diff;
use mz_storage_types::sources::Timeline;
use sha2::Digest;
use timely::progress::{Antichain, Timestamp as TimelyTimestamp};
use tracing::debug;
use uuid::Uuid;

use crate::durable::debug::{Collection, DebugCatalogState, Trace};
use crate::durable::impls::persist::state_update::StateUpdateKindSchema;
pub use crate::durable::impls::persist::state_update::{StateUpdate, StateUpdateKind};
use crate::durable::initialize::{DEPLOY_GENERATION, ENABLE_PERSIST_TXN_TABLES, USER_VERSION_KEY};
use crate::durable::objects::serialization::proto;
use crate::durable::objects::{AuditLogKey, Config, DurableType, Snapshot, StorageUsageKey};
use crate::durable::transaction::TransactionBatch;
use crate::durable::upgrade::CATALOG_VERSION;
use crate::durable::{
    initialize, BootstrapArgs, CatalogError, DurableCatalogError, DurableCatalogState, Epoch,
    OpenableDurableCatalogState, ReadOnlyDurableCatalogState, TimelineTimestamp, Transaction,
};

/// New-type used to represent timestamps in persist.
type Timestamp = mz_repr::Timestamp;

/// Durable catalog mode that dictates the effect of mutable operations.
#[derive(Debug)]
enum Mode {
    /// Mutable operations are prohibited.
    Readonly,
    /// Mutable operations have an effect in-memory, but aren't persisted durably.
    Savepoint,
    /// Mutable operations have an effect in-memory and durably.
    Writable,
}

/// Handles and metadata needed to interact with persist.
///
/// Production users should call [`Self::expire`] before dropping a [`PersistHandle`] so that it
/// can expire its leases. If/when rust gets AsyncDrop, this will be done automatically.
#[derive(Debug)]
pub struct PersistHandle {
    /// Write handle to persist.
    write_handle: WriteHandle<StateUpdateKind, (), Timestamp, Diff>,
    /// Read handle to persist.
    read_handle: ReadHandle<StateUpdateKind, (), Timestamp, Diff>,
    /// Handle for connecting to persist.
    persist_client: PersistClient,
    /// Catalog shard ID.
    shard_id: ShardId,
    /// Cache of the most recent catalog snapshot.
    snapshot_cache: Option<(Timestamp, Vec<StateUpdate>)>,
}

impl PersistHandle {
    /// Deterministically generate the a ID for the given `organization_id` and `seed`.
    fn shard_id(organization_id: Uuid, seed: usize) -> ShardId {
        let hash = sha2::Sha256::digest(format!("{organization_id}{seed}")).to_vec();
        soft_assert_eq!(hash.len(), 32, "SHA256 returns 32 bytes (256 bits)");
        let uuid = Uuid::from_slice(&hash[0..16]).expect("from_slice accepts exactly 16 bytes");
        ShardId::from_str(&format!("s{uuid}")).expect("known to be valid")
    }

    /// Create a new [`PersistHandle`] to the catalog state associated with `organization_id`.
    #[tracing::instrument(level = "debug", skip(persist_client))]
    pub(crate) async fn new(persist_client: PersistClient, organization_id: Uuid) -> PersistHandle {
        const SEED: usize = 1;
        let shard_id = Self::shard_id(organization_id, SEED);
        debug!(?shard_id, "new persist backed catalog state");
        let (write_handle, read_handle) = persist_client
            .open(
                shard_id,
                Arc::new(StateUpdateKindSchema::default()),
                Arc::new(UnitSchema::default()),
                diagnostics(),
            )
            .await
            .expect("invalid usage");
        PersistHandle {
            write_handle,
            read_handle,
            persist_client,
            shard_id,
            snapshot_cache: None,
        }
    }

    #[tracing::instrument(level = "debug", skip(self))]
    async fn open_inner(
        mut self,
        mode: Mode,
        boot_ts: EpochMillis,
        bootstrap_args: &BootstrapArgs,
        deploy_generation: Option<u64>,
    ) -> Result<Box<dyn DurableCatalogState>, CatalogError> {
        let read_only = matches!(mode, Mode::Readonly);
        let upper = self.current_upper().await;

<<<<<<< HEAD
        // Fence out previous catalogs.
        let mut fence_updates = Vec::with_capacity(2);
        let prev_epoch = if upper != Timestamp::minimum() {
            let as_of = self.as_of(upper);
            let prev_epoch = self.get_epoch(as_of).await;
            fence_updates.push(StateUpdate {
                kind: StateUpdateKind::Epoch(prev_epoch),
                ts: upper,
                diff: -1,
            });
            Some(prev_epoch.get())
=======
        // Grab the current catalog contents from persist.
        let restart_as_of = self.as_of(upper);
        let user_version = self.get_user_version(restart_as_of).await;
        // TODO(jkosh44) When we no longer use an epoch then it will make more sense to use a
        // subscription instead of a snapshot + listen. For now we need to treat the initial
        // snapshot differently, so this is easier.
        let mut initial_snapshot = self.snapshot(restart_as_of).await.clone();
        let listen = self
            .read_handle
            .listen(Antichain::from_elem(restart_as_of))
            .await
            .expect("invalid usage");

        // Sniff out the most recent epoch.
        let prev_epoch = if is_initialized {
            let epoch_idx = initial_snapshot
                .iter()
                .rposition(|update| {
                    matches!(
                        update,
                        StateUpdate {
                            kind: StateUpdateKind::Epoch(_),
                            ..
                        }
                    )
                })
                .expect("initialized catalog must have an epoch");
            match initial_snapshot.remove(epoch_idx) {
                StateUpdate {
                    kind: StateUpdateKind::Epoch(epoch),
                    diff,
                    ..
                } => {
                    soft_assert_eq!(diff, 1);
                    Some(epoch)
                }
                _ => unreachable!("checked above"),
            }
>>>>>>> 2d9fe053
        } else {
            None
        };
        let mut current_epoch = prev_epoch.unwrap_or(1);
        // Only writable catalogs attempt to increment the epoch.
        if matches!(mode, Mode::Writable) {
            current_epoch = current_epoch + 1;
        }
        let current_epoch = Epoch::new(current_epoch).expect("known to be non-zero");
        fence_updates.push(StateUpdate {
            kind: StateUpdateKind::Epoch(current_epoch),
            ts: upper,
            diff: 1,
        });
        debug!(
            ?upper,
            ?prev_epoch,
            ?current_epoch,
            "fencing previous catalogs"
        );
        if matches!(mode, Mode::Writable) {
            let next_upper = upper.step_forward();
            self.compare_and_append(fence_updates, upper, next_upper)
                .await?;
        }

        let (is_initialized, upper) = self.is_initialized_inner().await;
        if !matches!(mode, Mode::Writable) && !is_initialized {
            return Err(CatalogError::Durable(DurableCatalogError::NotWritable(
                format!("catalog tables do not exist; will not create in {mode:?} mode"),
            )));
        }
        soft_assert_ne!(upper, Timestamp::minimum());
        let restart_as_of = self.as_of(upper);
        let user_version = self.get_user_version(restart_as_of).await;
        debug!(
            ?is_initialized,
            ?upper,
            ?restart_as_of,
            ?user_version,
            "initializing catalog state"
        );

        let subscribe = self
            .read_handle
            .subscribe(Antichain::from_elem(restart_as_of))
            .await
            .expect("invalid usage");
        let mut catalog = PersistCatalogState {
            mode,
            write_handle: self.write_handle,
            subscribe,
            persist_client: self.persist_client,
            shard_id: self.shard_id,
            upper: Timestamp::minimum(),
            epoch: current_epoch,
            // Initialize empty in-memory state.
            snapshot: Snapshot::empty(),
        };
        catalog.sync(upper).await?;

        let txn = if is_initialized {
            if !read_only {
                let user_version = user_version
                    .ok_or(CatalogError::Durable(DurableCatalogError::Uninitialized))?;
                if user_version != CATALOG_VERSION {
                    // TODO(jkosh44) Implement migrations.
                    panic!("the persist catalog does not know how to perform migrations yet");
                }
            }

            let mut txn = catalog.transaction().await?;
            if let Some(deploy_generation) = deploy_generation {
                txn.set_config(DEPLOY_GENERATION.into(), deploy_generation)?;
            }
            txn
        } else {
            soft_assert!(
                catalog.snapshot.is_empty(),
                "snapshot should not contain anything for an uninitialized catalog: {:?}",
                catalog.snapshot
            );
            let mut txn = catalog.transaction().await?;
            initialize::initialize(&mut txn, bootstrap_args, boot_ts, deploy_generation).await?;
            txn
        };

        if read_only {
            let (txn_batch, _) = txn.into_parts();
            // The upper here doesn't matter because we are only apply the updates in memory.
            let updates = StateUpdate::from_txn_batch(txn_batch, catalog.upper);
            catalog.apply_updates(updates)?;
        } else {
            txn.commit().await?;
        }

        Ok(Box::new(catalog))
    }

    /// Fetch the current upper of the catalog state.
    async fn current_upper(&mut self) -> Timestamp {
        current_upper(&mut self.write_handle).await
    }

    /// Generates a timestamp for reading from the catalog that is as fresh as possible, given
    /// `upper`.
    fn as_of(&self, upper: Timestamp) -> Timestamp {
        as_of(&self.read_handle, upper)
    }

    /// Reports if the catalog state has been initialized, and the current upper.
    async fn is_initialized_inner(&mut self) -> (bool, Timestamp) {
        let upper = self.current_upper().await;
        let is_initialized = if upper == Timestamp::minimum() {
            false
        } else {
            let as_of = self.as_of(upper);
            self.get_configs(as_of).await.next().is_some()
        };
        (is_initialized, upper)
    }

    /// Generates a [`Vec<StateUpdate>`] that contain all updates to the catalog
    /// state.
    ///
    /// The output is consolidated and sorted by timestamp in ascending order and the current upper.
    #[tracing::instrument(level = "debug", skip(self))]
<<<<<<< HEAD
    async fn current_snapshot(&mut self) -> (Vec<StateUpdate>, Timestamp) {
        let current_upper = self.current_upper().await;
        if current_upper != Timestamp::minimum() {
=======
    async fn current_snapshot(&mut self) -> (&Vec<StateUpdate>, Timestamp) {
        static EMPTY_SNAPSHOT: Vec<StateUpdate> = Vec::new();
        let (is_initialized, current_upper) = self.is_initialized_inner().await;
        if is_initialized {
>>>>>>> 2d9fe053
            let as_of = self.as_of(current_upper);
            let snapshot = self.snapshot(as_of).await;
            (snapshot, current_upper)
        } else {
            (&EMPTY_SNAPSHOT, current_upper)
        }
    }

    /// Generates an iterator of [`StateUpdate`] that contain all updates to the catalog
    /// state up to, and including, `as_of`.
    ///
    /// The output is consolidated and sorted by timestamp in ascending order.
    #[tracing::instrument(level = "debug", skip(self))]
    async fn snapshot<'a>(&'a mut self, as_of: Timestamp) -> &'a Vec<StateUpdate> {
        match &self.snapshot_cache {
            Some((cached_as_of, _)) if as_of == *cached_as_of => {}
            _ => {
                let snapshot: Vec<_> = snapshot(&mut self.read_handle, as_of).await.collect();
                self.snapshot_cache = Some((as_of, snapshot));
            }
        }

        &self.snapshot_cache.as_ref().expect("populated above").1
    }

    /// Generates an iterator of [`StateUpdate`] that contain all unconsolidated updates to the
    /// catalog state up to, and including, `as_of`.
    async fn snapshot_unconsolidated(
        &mut self,
        as_of: Timestamp,
    ) -> impl Iterator<Item = StateUpdate> + DoubleEndedIterator {
        let mut snapshot = Vec::new();
        let mut stream = Box::pin(
            // We use `snapshot_and_stream` because it guarantees unconsolidated output.
            self.read_handle
                .snapshot_and_stream(Antichain::from_elem(as_of))
                .await
                .expect("we have advanced the restart_as_of by the since"),
        );
        while let Some(update) = stream.next().await {
            snapshot.push(update)
        }
        snapshot
            .into_iter()
            .map(|((kind, _unit), ts, diff)| StateUpdate {
                kind: kind.expect("kind decoding error"),
                ts,
                diff,
            })
    }

    /// Get the current value of config `key`.
    ///
    /// Some configs need to be read before the catalog is opened for bootstrapping.
    async fn get_current_config(&mut self, key: &str) -> Option<u64> {
        let current_upper = self.current_upper().await;
        if current_upper != Timestamp::minimum() {
            let as_of = self.as_of(current_upper);
            self.get_config(key, as_of).await
        } else {
            None
        }
    }

    /// Get value of config `key` at `as_of`.
    ///
    /// Some configs need to be read before the catalog is opened for bootstrapping.
    async fn get_config(&mut self, key: &str, as_of: Timestamp) -> Option<u64> {
        let mut configs: Vec<_> = self
            .get_configs(as_of)
            .await
<<<<<<< HEAD
            .filter_map(|config| {
                if key == &config.key {
                    Some(config.value)
                } else {
                    None
                }
            })
=======
            .into_iter()
            .rev()
            .filter_map(
                |StateUpdate {
                     kind,
                     ts: _,
                     diff: _,
                 }| match kind {
                    StateUpdateKind::Config(k, v) if k.key == key => Some(v.value),
                    _ => None,
                },
            )
>>>>>>> 2d9fe053
            .collect();
        soft_assert!(
            configs.len() <= 1,
            "multiple configs should not share the same key: {configs:?}"
        );
        configs.pop()
    }

    /// Get all Configs.
    ///
    /// Some configs need to be read before the catalog is opened for bootstrapping.
    async fn get_configs(&mut self, as_of: Timestamp) -> impl Iterator<Item = Config> {
        self.snapshot(as_of)
            .await
            .rev()
            .filter_map(|StateUpdate { kind, ts: _, diff }| {
                soft_assert_eq!(1, diff);
                match kind {
                    StateUpdateKind::Config(k, v) => {
                        let k = k.into_rust().expect("invalid config key persisted");
                        let v = v.into_rust().expect("invalid config value persisted");
                        Some(Config::from_key_value(k, v))
                    }
                    _ => None,
                }
            })
    }

    /// Get the user version of this instance.
    ///
    /// The user version is used to determine if a migration is needed.
    #[tracing::instrument(level = "debug", skip(self))]
    async fn get_user_version(&mut self, as_of: Timestamp) -> Option<u64> {
        self.get_config(USER_VERSION_KEY, as_of).await
    }

    /// Get epoch at `as_of`.
    async fn get_epoch(&mut self, as_of: Timestamp) -> Epoch {
        let epochs =
            self.snapshot(as_of)
                .await
                .rev()
                .filter_map(|StateUpdate { kind, ts: _, diff }| {
                    soft_assert_eq!(1, diff);
                    match kind {
                        StateUpdateKind::Epoch(epoch) => Some(epoch),
                        _ => None,
                    }
                });
        // There must always be a single epoch.
        epochs.into_element()
    }

    /// Appends `updates` to the catalog state and downgrades the catalog's upper to `next_upper`
    /// iff the current global upper of the catalog is `current_upper`.
    async fn compare_and_append(
        &mut self,
        updates: Vec<StateUpdate>,
        current_upper: Timestamp,
        next_upper: Timestamp,
    ) -> Result<(), CatalogError> {
        compare_and_append(&mut self.write_handle, updates, current_upper, next_upper).await?;
        self.read_handle
            .downgrade_since(&Antichain::from_elem(current_upper))
            .await;
        Ok(())
    }
}

#[async_trait]
impl OpenableDurableCatalogState for PersistHandle {
    #[tracing::instrument(level = "debug", skip(self))]
    async fn open_savepoint(
        mut self: Box<Self>,
        boot_ts: EpochMillis,
        bootstrap_args: &BootstrapArgs,
        deploy_generation: Option<u64>,
    ) -> Result<Box<dyn DurableCatalogState>, CatalogError> {
        self.open_inner(Mode::Savepoint, boot_ts, bootstrap_args, deploy_generation)
            .await
    }

    #[tracing::instrument(level = "debug", skip(self))]
    async fn open_read_only(
        mut self: Box<Self>,
        boot_ts: EpochMillis,
        bootstrap_args: &BootstrapArgs,
    ) -> Result<Box<dyn DurableCatalogState>, CatalogError> {
        self.open_inner(Mode::Readonly, boot_ts, bootstrap_args, None)
            .await
    }

    #[tracing::instrument(level = "debug", skip(self))]
    async fn open(
        mut self: Box<Self>,
        boot_ts: EpochMillis,
        bootstrap_args: &BootstrapArgs,
        deploy_generation: Option<u64>,
    ) -> Result<Box<dyn DurableCatalogState>, CatalogError> {
        self.open_inner(Mode::Writable, boot_ts, bootstrap_args, deploy_generation)
            .await
    }

    #[tracing::instrument(level = "debug", skip(self))]
    async fn open_debug(mut self: Box<Self>) -> Result<DebugCatalogState, CatalogError> {
        Ok(DebugCatalogState::Persist(*self))
    }

    #[tracing::instrument(level = "debug", skip(self))]
    async fn is_initialized(&mut self) -> Result<bool, CatalogError> {
        Ok(self.is_initialized_inner().await.0)
    }

    #[tracing::instrument(level = "debug", skip(self))]
    async fn get_deployment_generation(&mut self) -> Result<Option<u64>, CatalogError> {
        Ok(self.get_current_config(DEPLOY_GENERATION).await)
    }

    #[tracing::instrument(level = "debug", skip(self))]
    async fn get_enable_persist_txn_tables(&mut self) -> Result<Option<bool>, CatalogError> {
        let value = self.get_current_config(ENABLE_PERSIST_TXN_TABLES).await;
        Ok(value.map(|value| value > 0))
    }

    #[tracing::instrument(level = "info", skip_all)]
    async fn trace(&mut self) -> Result<Trace, CatalogError> {
        let current_upper = self.current_upper().await;
        if current_upper != Timestamp::minimum() {
            let as_of = self.as_of(current_upper);
            let snapshot = self.snapshot_unconsolidated(as_of).await;
            Ok(Trace::from_snapshot(snapshot))
        } else {
            Err(CatalogError::Durable(DurableCatalogError::Uninitialized))
        }
    }

    #[tracing::instrument(level = "debug", skip(self))]
    async fn expire(self) {
        self.read_handle.expire().await;
        self.write_handle.expire().await;
    }
}

/// A durable store of the catalog state using Persist as an implementation.
#[derive(Debug)]
pub struct PersistCatalogState {
    /// The [`Mode`] that this catalog was opened in.
    mode: Mode,
    /// Write handle to persist.
    write_handle: WriteHandle<StateUpdateKind, (), Timestamp, Diff>,
    /// Subscription to catalog changes.
    subscribe: Subscribe<StateUpdateKind, (), Timestamp, Diff>,
    /// Handle for connecting to persist.
    persist_client: PersistClient,
    /// Catalog shard ID.
    shard_id: ShardId,
    /// The current upper of the persist shard.
    upper: Timestamp,
    /// The epoch of this catalog.
    epoch: Epoch,
    /// A cache of the entire catalogs state.
    snapshot: Snapshot,
}

impl PersistCatalogState {
    /// Fetch the current upper of the catalog state.
    async fn current_upper(&mut self) -> Timestamp {
        current_upper(&mut self.write_handle).await
    }

    /// Appends `updates` to the catalog state and downgrades the catalog's upper to `next_upper`
    /// iff the current global upper of the catalog is `current_upper`.
    async fn compare_and_append(
        &mut self,
        updates: Vec<StateUpdate>,
        current_upper: Timestamp,
        next_upper: Timestamp,
    ) -> Result<(), CatalogError> {
        compare_and_append(&mut self.write_handle, updates, current_upper, next_upper).await
    }

    /// Generates an iterator of [`StateUpdate`] that contain all updates to the catalog
    /// state.
    ///
    /// The output is consolidated and sorted by timestamp in ascending order.
    #[tracing::instrument(level = "debug", skip(self))]
    async fn persist_snapshot(
        &mut self,
    ) -> impl Iterator<Item = StateUpdate> + DoubleEndedIterator {
        let mut read_handle = self.read_handle().await;
        let as_of = as_of(&read_handle, self.upper);
        let snapshot = snapshot(&mut read_handle, as_of).await;
        read_handle.expire().await;
        snapshot
    }

    #[tracing::instrument(level = "debug", skip_all)]
    async fn sync_to_current_upper(&mut self) -> Result<(), CatalogError> {
        let upper = self.current_upper().await;
        if upper != self.upper {
            if self.is_read_only() {
                self.sync(upper).await?;
            } else {
                // non-read-only catalogs do not know how to deal with other writers.
                return Err(DurableCatalogError::Fence(format!(
                    "current catalog upper {:?} fenced by new catalog upper {:?}",
                    self.upper, upper
                ))
                .into());
            }
        }

        Ok(())
    }

    /// Listen and apply all updates up to `target_upper`.
    #[tracing::instrument(level = "debug", skip_all)]
    async fn sync(&mut self, target_upper: Timestamp) -> Result<(), CatalogError> {
        let mut updates = Vec::new();

        while self.upper < target_upper {
            let listen_events = self.subscribe.fetch_next().await;
            for listen_event in listen_events {
                match listen_event {
                    ListenEvent::Progress(upper) => {
                        debug!("synced up to {upper:?}");
                        self.upper = upper
                            .as_option()
                            .cloned()
                            .expect("we use a totally ordered time and never finalize the shard");
                    }
                    ListenEvent::Updates(batch_updates) => {
                        debug!("syncing updates {batch_updates:?}");
                        for ((key, _unit), ts, diff) in batch_updates {
                            let kind = key.expect("key decoding error");
                            updates.push(StateUpdate { kind, ts, diff });
                        }
                    }
                }
            }
        }

        self.apply_updates(updates)?;

        Ok(())
    }

    /// Applies [`StateUpdate`]s to the in memory catalog cache.
    #[tracing::instrument(level = "debug", skip_all)]
    fn apply_updates(
        &mut self,
        updates: impl IntoIterator<Item = StateUpdate>,
    ) -> Result<(), DurableCatalogError> {
        fn apply<K, V>(map: &mut BTreeMap<K, V>, key: K, value: V, diff: Diff)
        where
            K: Ord,
            V: Ord + Debug,
        {
            if diff == 1 {
                let prev = map.insert(key, value);
                soft_assert_eq!(
                    prev,
                    None,
                    "values must be explicitly retracted before inserting a new value"
                );
            } else if diff == -1 {
                let prev = map.remove(&key);
                soft_assert_eq!(
                    prev,
                    Some(value),
                    "retraction does not match existing value"
                );
            }
        }

        let mut updates: Vec<_> = updates
            .into_iter()
            .map(|update| (update.kind, update.ts, update.diff))
            .collect();
        // Consolidation is required for correctness. It guarantees that for a single key, there is
        // at most a single retraction and a single insertion per timestamp. Otherwise, we would
        // need to match the retractions and insertions up by value and manually figure out what the
        // end value should be.
        differential_dataflow::consolidation::consolidate_updates(&mut updates);
        // Updates must be applied in timestamp order. Within a timestamp retractions must be
        // applied before insertions or we might end up retracting the wrong value.
        updates.sort_by(|(_, ts1, diff1), (_, ts2, diff2)| ts1.cmp(ts2).then(diff1.cmp(diff2)));

        for (kind, ts, diff) in updates {
            if diff != 1 && diff != -1 {
                panic!("invalid update in consolidated trace: ({kind:?}, {ts:?}, {diff:?})");
            }

            debug!("applying catalog update: ({kind:?}, {ts:?}, {diff:?})");
            match kind {
                StateUpdateKind::AuditLog(_, _) => {
                    // We can ignore audit log updates since it's not cached in memory.
                }
                StateUpdateKind::Cluster(key, value) => {
                    apply(&mut self.snapshot.clusters, key, value, diff);
                }
                StateUpdateKind::ClusterReplica(key, value) => {
                    apply(&mut self.snapshot.cluster_replicas, key, value, diff);
                }
                StateUpdateKind::Comment(key, value) => {
                    apply(&mut self.snapshot.comments, key, value, diff);
                }
                StateUpdateKind::Config(key, value) => {
                    apply(&mut self.snapshot.configs, key, value, diff);
                }
                StateUpdateKind::Database(key, value) => {
                    apply(&mut self.snapshot.databases, key, value, diff);
                }
                StateUpdateKind::DefaultPrivilege(key, value) => {
                    apply(&mut self.snapshot.default_privileges, key, value, diff);
                }
                StateUpdateKind::Epoch(epoch) => {
                    if epoch > self.epoch {
                        soft_assert_eq!(diff, 1);
                        return Err(DurableCatalogError::Fence(format!(
                            "current catalog epoch {} fenced by new catalog epoch {}",
                            self.epoch, epoch
                        )));
                    }
                }
                StateUpdateKind::IdAllocator(key, value) => {
                    apply(&mut self.snapshot.id_allocator, key, value, diff);
                }
                StateUpdateKind::IntrospectionSourceIndex(key, value) => {
                    apply(&mut self.snapshot.introspection_sources, key, value, diff);
                }
                StateUpdateKind::Item(key, value) => {
                    apply(&mut self.snapshot.items, key, value, diff);
                }
                StateUpdateKind::Role(key, value) => {
                    apply(&mut self.snapshot.roles, key, value, diff);
                }
                StateUpdateKind::Schema(key, value) => {
                    apply(&mut self.snapshot.schemas, key, value, diff);
                }
                StateUpdateKind::Setting(key, value) => {
                    apply(&mut self.snapshot.settings, key, value, diff);
                }
                StateUpdateKind::StorageUsage(_, _) => {
                    // We can ignore storage usage since it's not cached in memory.
                }
                StateUpdateKind::SystemConfiguration(key, value) => {
                    apply(&mut self.snapshot.system_configurations, key, value, diff);
                }
                StateUpdateKind::SystemObjectMapping(key, value) => {
                    apply(&mut self.snapshot.system_object_mappings, key, value, diff);
                }
                StateUpdateKind::SystemPrivilege(key, value) => {
                    apply(&mut self.snapshot.system_privileges, key, value, diff);
                }
                StateUpdateKind::Timestamp(key, value) => {
                    apply(&mut self.snapshot.timestamps, key, value, diff);
                }
            }
        }

        Ok(())
    }

    /// Execute and return the results of `f` on the current catalog snapshot.
    ///
    /// Will return an error if the catalog has been fenced out.
    async fn with_snapshot<T>(
        &mut self,
        f: impl FnOnce(&Snapshot) -> Result<T, CatalogError>,
    ) -> Result<T, CatalogError> {
        self.sync_to_current_upper().await?;
        f(&self.snapshot)
    }

    /// Open a read handle to the catalog.
    async fn read_handle(&mut self) -> ReadHandle<StateUpdateKind, (), Timestamp, Diff> {
        self.persist_client
            .open_leased_reader(
                self.shard_id,
                Arc::new(StateUpdateKindSchema::default()),
                Arc::new(UnitSchema::default()),
                diagnostics(),
            )
            .await
            .expect("invalid usage")
    }
}

#[async_trait]
impl ReadOnlyDurableCatalogState for PersistCatalogState {
    fn epoch(&mut self) -> Epoch {
        self.epoch
    }

    #[tracing::instrument(level = "debug", skip(self))]
    async fn expire(self: Box<Self>) {
        self.write_handle.expire().await;
    }

    #[tracing::instrument(level = "debug", skip(self))]
    async fn get_timestamps(&mut self) -> Result<Vec<TimelineTimestamp>, CatalogError> {
        self.with_snapshot(|snapshot| {
            Ok(snapshot
                .timestamps
                .clone()
                .into_iter()
                .map(RustType::from_proto)
                .map_ok(|(k, v)| TimelineTimestamp::from_key_value(k, v))
                .collect::<Result<_, _>>()?)
        })
        .await
    }

    #[tracing::instrument(level = "debug", skip(self))]
    async fn get_audit_logs(&mut self) -> Result<Vec<VersionedEvent>, CatalogError> {
        self.sync_to_current_upper().await?;
        // This is only called during bootstrapping and we don't want to cache all
        // audit logs in memory because they can grow quite large. Therefore, we
        // go back to persist and grab everything again.
        Ok(self
            .persist_snapshot()
            .await
            .filter_map(
                |StateUpdate {
                     kind,
                     ts: _,
                     diff: _,
                 }| match kind {
                    StateUpdateKind::AuditLog(key, ()) => Some(key),
                    _ => None,
                },
            )
            .map(RustType::from_proto)
            .map_ok(|key: AuditLogKey| key.event)
            .collect::<Result<_, _>>()?)
    }

    #[tracing::instrument(level = "debug", skip(self))]
    async fn get_next_id(&mut self, id_type: &str) -> Result<u64, CatalogError> {
        let key = proto::IdAllocKey {
            name: id_type.to_string(),
        };
        self.with_snapshot(|snapshot| {
            Ok(snapshot.id_allocator.get(&key).expect("must exist").next_id)
        })
        .await
    }

    #[tracing::instrument(level = "debug", skip(self))]
    async fn snapshot(&mut self) -> Result<Snapshot, CatalogError> {
        self.with_snapshot(|snapshot| Ok(snapshot.clone())).await
    }
}

#[async_trait]
impl DurableCatalogState for PersistCatalogState {
    fn is_read_only(&self) -> bool {
        matches!(self.mode, Mode::Readonly)
    }

    #[tracing::instrument(level = "debug", skip(self))]
    async fn transaction(&mut self) -> Result<Transaction, CatalogError> {
        let snapshot = self.snapshot().await?;
        Transaction::new(self, snapshot)
    }

    #[tracing::instrument(level = "debug", skip(self))]
    async fn commit_transaction(
        &mut self,
        txn_batch: TransactionBatch,
    ) -> Result<(), CatalogError> {
        // If the transaction is empty then we don't error, even in read-only mode. This matches the
        // semantics that the stash uses.
        if !txn_batch.is_empty() && self.is_read_only() {
            return Err(DurableCatalogError::NotWritable(
                "cannot commit a transaction in a read-only catalog".to_string(),
            )
            .into());
        }

        let current_upper = self.upper.clone();
        let next_upper = current_upper.step_forward();

        let updates = StateUpdate::from_txn_batch(txn_batch, current_upper);
        debug!("committing updates: {updates:?}");

        if matches!(self.mode, Mode::Writable) {
            self.compare_and_append(updates, current_upper, next_upper)
                .await?;
            debug!("commit successful, upper advanced from {current_upper:?} to {next_upper:?}",);
            self.sync(next_upper).await?;
        } else if matches!(self.mode, Mode::Savepoint) {
            self.apply_updates(updates)?;
        }

        Ok(())
    }

    #[tracing::instrument(level = "debug", skip(self))]
    async fn confirm_leadership(&mut self) -> Result<(), CatalogError> {
        // Read only catalog does not care about leadership.
        if self.is_read_only() {
            return Ok(());
        }

        let upper = self.current_upper().await;
        if upper == self.upper {
            Ok(())
        } else {
            Err(DurableCatalogError::Fence(format!(
                "current catalog upper {:?} fenced by new catalog upper {:?}",
                self.upper, upper
            ))
            .into())
        }
    }

    // TODO(jkosh44) For most modifications we delegate to transactions to avoid duplicate code.
    // This is slightly inefficient because we have to clone an entire snapshot when we usually
    // only need one part of the snapshot. A Potential mitigation against these performance hits is
    // to utilize `CoW`s in `Transaction`s to avoid cloning unnecessary state.

    #[tracing::instrument(level = "debug", skip(self))]
    async fn get_and_prune_storage_usage(
        &mut self,
        retention_period: Option<Duration>,
        boot_ts: mz_repr::Timestamp,
    ) -> Result<Vec<VersionedStorageUsage>, CatalogError> {
        // If no usage retention period is set, set the cutoff to MIN so nothing
        // is removed.
        let cutoff_ts = match retention_period {
            None => u128::MIN,
            Some(period) => u128::from(boot_ts).saturating_sub(period.as_millis()),
        };
        let storage_usage = self
            .persist_snapshot()
            .await
            .filter_map(
                |StateUpdate {
                     kind,
                     ts: _,
                     diff: _,
                 }| match kind {
                    StateUpdateKind::StorageUsage(key, ()) => Some(key),
                    _ => None,
                },
            )
            .map(RustType::from_proto)
            .map_ok(|key: StorageUsageKey| key.metric);
        let mut events = Vec::new();
        let mut expired = Vec::new();

        for event in storage_usage {
            let event = event?;
            if u128::from(event.timestamp()) >= cutoff_ts {
                events.push(event);
            } else if retention_period.is_some() {
                debug!("pruning storage event {event:?}");
                expired.push(event);
            }
        }

        if !self.is_read_only() {
            let mut txn = self.transaction().await?;
            txn.remove_storage_usage_events(expired);
            txn.commit().await?;
        } else {
            self.confirm_leadership().await?;
        }

        Ok(events)
    }

    #[tracing::instrument(level = "debug", skip(self))]
    async fn set_timestamp(
        &mut self,
        timeline: &Timeline,
        timestamp: mz_repr::Timestamp,
    ) -> Result<(), CatalogError> {
        let mut txn = self.transaction().await?;
        txn.set_timestamp(timeline.clone(), timestamp)?;
        txn.commit().await
    }

    #[tracing::instrument(level = "debug", skip(self))]
    async fn allocate_id(&mut self, id_type: &str, amount: u64) -> Result<Vec<u64>, CatalogError> {
        if amount == 0 {
            return Ok(Vec::new());
        }
        let mut txn = self.transaction().await?;
        let ids = txn.get_and_increment_id_by(id_type.to_string(), amount)?;
        txn.commit().await?;
        Ok(ids)
    }
}

/// Generate a diagnostic to use when connecting to persist.
fn diagnostics() -> Diagnostics {
    Diagnostics {
        shard_name: "catalog".to_string(),
        handle_purpose: "durable catalog state".to_string(),
    }
}

/// Fetch the current upper of the catalog state.
async fn current_upper(
    write_handle: &mut WriteHandle<StateUpdateKind, (), Timestamp, Diff>,
) -> Timestamp {
    write_handle
        .fetch_recent_upper()
        .await
        .as_option()
        .cloned()
        .expect("we use a totally ordered time and never finalize the shard")
}

/// Generates a timestamp for reading from `read_handle` that is as fresh as possible, given
/// `upper`.
fn as_of(
    read_handle: &ReadHandle<StateUpdateKind, (), Timestamp, Diff>,
    upper: Timestamp,
) -> Timestamp {
    soft_assert!(
        upper > Timestamp::minimum(),
        "Catalog persist shard is uninitialized"
    );
    let since = read_handle.since().clone();
    let mut as_of = upper.saturating_sub(1);
    as_of.advance_by(since.borrow());
    as_of
}

/// Appends `updates` to the catalog state and downgrades the catalog's upper to `next_upper`
/// iff the current global upper of the catalog is `current_upper`.
async fn compare_and_append(
    write_handle: &mut WriteHandle<StateUpdateKind, (), Timestamp, Diff>,
    updates: Vec<StateUpdate>,
    current_upper: Timestamp,
    next_upper: Timestamp,
) -> Result<(), CatalogError> {
    let updates = updates
        .into_iter()
        .map(|update| ((update.kind, ()), update.ts, update.diff));
    write_handle
        .compare_and_append(
            updates,
            Antichain::from_elem(current_upper),
            Antichain::from_elem(next_upper),
        )
        .await
        .expect("invalid usage")
        .map_err(|upper_mismatch| {
            DurableCatalogError::Fence(format!(
                "current catalog upper {:?} fenced by new catalog upper {:?}",
                upper_mismatch.expected, upper_mismatch.current
            ))
            .into()
        })
}

/// Generates an iterator of [`StateUpdate`] that contain all updates to the catalog
/// state up to, and including, `as_of`.
///
/// The output is consolidated and sorted by timestamp in ascending order.
#[tracing::instrument(level = "debug", skip(read_handle))]
async fn snapshot(
    read_handle: &mut ReadHandle<StateUpdateKind, (), Timestamp, Diff>,
    as_of: Timestamp,
) -> impl Iterator<Item = StateUpdate> + DoubleEndedIterator {
    let snapshot = read_handle
        .snapshot_and_fetch(Antichain::from_elem(as_of))
        .await
        .expect("we have advanced the restart_as_of by the since");
    soft_assert!(
        snapshot.iter().all(|(_, _, diff)| *diff == 1),
        "snapshot_and_fetch guarantees a consolidated result: {snapshot:?}"
    );
    snapshot
        .into_iter()
        .map(|((kind, _unit), ts, diff)| StateUpdate {
            kind: kind.expect("kind decoding error"),
            ts,
            diff,
        })
        .sorted_by(|a, b| Ord::cmp(&b.ts, &a.ts))
}

// Debug methods.
impl Trace {
    /// Generates a [`Trace`] from snapshot.
    fn from_snapshot(snapshot: impl IntoIterator<Item = StateUpdate>) -> Trace {
        let mut trace = Trace::new();
        for StateUpdate { kind, ts, diff } in snapshot {
            match kind {
                StateUpdateKind::AuditLog(k, v) => {
                    trace.audit_log.values.push(((k, v), ts.to_string(), diff))
                }
                StateUpdateKind::Cluster(k, v) => {
                    trace.clusters.values.push(((k, v), ts.to_string(), diff))
                }
                StateUpdateKind::ClusterReplica(k, v) => {
                    trace
                        .cluster_replicas
                        .values
                        .push(((k, v), ts.to_string(), diff))
                }
                StateUpdateKind::Comment(k, v) => {
                    trace.comments.values.push(((k, v), ts.to_string(), diff))
                }
                StateUpdateKind::Config(k, v) => {
                    trace.configs.values.push(((k, v), ts.to_string(), diff))
                }
                StateUpdateKind::Database(k, v) => {
                    trace.databases.values.push(((k, v), ts.to_string(), diff))
                }
                StateUpdateKind::DefaultPrivilege(k, v) => {
                    trace
                        .default_privileges
                        .values
                        .push(((k, v), ts.to_string(), diff))
                }
                StateUpdateKind::Epoch(_) => {
                    // Epoch not included in trace.
                }
                StateUpdateKind::IdAllocator(k, v) => {
                    trace
                        .id_allocator
                        .values
                        .push(((k, v), ts.to_string(), diff))
                }
                StateUpdateKind::IntrospectionSourceIndex(k, v) => trace
                    .introspection_sources
                    .values
                    .push(((k, v), ts.to_string(), diff)),
                StateUpdateKind::Item(k, v) => {
                    trace.items.values.push(((k, v), ts.to_string(), diff))
                }
                StateUpdateKind::Role(k, v) => {
                    trace.roles.values.push(((k, v), ts.to_string(), diff))
                }
                StateUpdateKind::Schema(k, v) => {
                    trace.schemas.values.push(((k, v), ts.to_string(), diff))
                }
                StateUpdateKind::Setting(k, v) => {
                    trace.settings.values.push(((k, v), ts.to_string(), diff))
                }
                StateUpdateKind::StorageUsage(k, v) => {
                    trace
                        .storage_usage
                        .values
                        .push(((k, v), ts.to_string(), diff))
                }
                StateUpdateKind::SystemConfiguration(k, v) => trace
                    .system_configurations
                    .values
                    .push(((k, v), ts.to_string(), diff)),
                StateUpdateKind::SystemObjectMapping(k, v) => trace
                    .system_object_mappings
                    .values
                    .push(((k, v), ts.to_string(), diff)),
                StateUpdateKind::SystemPrivilege(k, v) => {
                    trace
                        .system_privileges
                        .values
                        .push(((k, v), ts.to_string(), diff))
                }
                StateUpdateKind::Timestamp(k, v) => {
                    trace.timestamps.values.push(((k, v), ts.to_string(), diff))
                }
            }
        }
        trace
    }
}

impl PersistHandle {
    /// Manually update value of `key` in collection `T` to `value`.
    #[tracing::instrument(level = "info", skip(self))]
    pub(crate) async fn debug_edit<T: Collection>(
        &mut self,
        key: T::Key,
        value: T::Value,
    ) -> Result<Option<T::Value>, CatalogError>
    where
        T::Key: PartialEq + Eq + Debug + Clone,
        T::Value: Debug + Clone,
    {
        let (_, prev) = retry(self, move |s| {
            let key = key.clone();
            let value = value.clone();
            async {
                let prev = s.debug_edit_inner::<T>(key, value).await;
                (s, prev)
            }
        })
        .await;
        prev
    }

    #[tracing::instrument(level = "info", skip(self))]
    pub(crate) async fn debug_edit_inner<T: Collection>(
        &mut self,
        key: T::Key,
        value: T::Value,
    ) -> Result<Option<T::Value>, CatalogError>
    where
        T::Key: PartialEq + Eq + Debug + Clone,
        T::Value: Debug + Clone,
    {
        let (snapshot, current_upper) = self.current_snapshot().await;
        let next_upper = current_upper.step_forward();
        let trace = Trace::from_snapshot(snapshot.clone());
        let collection_trace = T::collection_trace(trace);
        let prev_values: Vec<_> = collection_trace
            .values
            .into_iter()
            .filter(|((k, _), _, diff)| {
                soft_assert_eq!(*diff, 1, "trace is consolidated");
                &key == k
            })
            .collect();

        let prev_value = match &prev_values[..] {
            [] => None,
            [((_, v), _, _)] => Some(v.clone()),
            prev_values => panic!("multiple values found for key {key:?}: {prev_values:?}"),
        };

        let mut updates: Vec<_> = prev_values
            .into_iter()
            .map(|((k, v), _, _)| StateUpdate {
                kind: T::persist_update(k, v),
                ts: current_upper,
                diff: -1,
            })
            .collect();
        updates.push(StateUpdate {
            kind: T::persist_update(key, value),
            ts: current_upper,
            diff: 1,
        });
        self.compare_and_append(updates, current_upper, next_upper)
            .await?;
        Ok(prev_value)
    }

    /// Manually delete `key` from collection `T`.
    #[tracing::instrument(level = "info", skip(self))]
    pub(crate) async fn debug_delete<T: Collection>(
        &mut self,
        key: T::Key,
    ) -> Result<(), CatalogError>
    where
        T::Key: PartialEq + Eq + Debug + Clone,
    {
        let (_, res) = retry(self, move |s| {
            let key = key.clone();
            async {
                let res = s.debug_delete_inner::<T>(key).await;
                (s, res)
            }
        })
        .await;
        res
    }

    /// Manually delete `key` from collection `T`.
    #[tracing::instrument(level = "info", skip(self))]
    async fn debug_delete_inner<T: Collection>(&mut self, key: T::Key) -> Result<(), CatalogError>
    where
        T::Key: PartialEq + Eq + Debug,
    {
        let (snapshot, current_upper) = self.current_snapshot().await;
        let next_upper = current_upper.step_forward();
        let trace = Trace::from_snapshot(snapshot.clone());
        let collection_trace = T::collection_trace(trace);
        let retractions = collection_trace
            .values
            .into_iter()
            .filter(|((k, _), _, diff)| {
                soft_assert_eq!(*diff, 1, "trace is consolidated");
                &key == k
            })
            .map(|((k, v), _, _)| StateUpdate {
                kind: T::persist_update(k, v),
                ts: current_upper,
                diff: -1,
            })
            .collect();
        self.compare_and_append(retractions, current_upper, next_upper)
            .await?;
        Ok(())
    }
}

/// Wrapper for [`Retry::retry_async_with_state`] so that all commands share the same retry behavior.
async fn retry<F, S, U, R, T, E>(state: S, mut f: F) -> (S, Result<T, E>)
where
    F: FnMut(S) -> U,
    U: Future<Output = (S, R)>,
    R: Into<RetryResult<T, E>>,
{
    Retry::default()
        .max_duration(Duration::from_secs(30))
        .clamp_backoff(Duration::from_secs(1))
        .retry_async_with_state(state, |_, s| f(s))
        .await
}<|MERGE_RESOLUTION|>--- conflicted
+++ resolved
@@ -126,7 +126,6 @@
         let read_only = matches!(mode, Mode::Readonly);
         let upper = self.current_upper().await;
 
-<<<<<<< HEAD
         // Fence out previous catalogs.
         let mut fence_updates = Vec::with_capacity(2);
         let prev_epoch = if upper != Timestamp::minimum() {
@@ -138,46 +137,6 @@
                 diff: -1,
             });
             Some(prev_epoch.get())
-=======
-        // Grab the current catalog contents from persist.
-        let restart_as_of = self.as_of(upper);
-        let user_version = self.get_user_version(restart_as_of).await;
-        // TODO(jkosh44) When we no longer use an epoch then it will make more sense to use a
-        // subscription instead of a snapshot + listen. For now we need to treat the initial
-        // snapshot differently, so this is easier.
-        let mut initial_snapshot = self.snapshot(restart_as_of).await.clone();
-        let listen = self
-            .read_handle
-            .listen(Antichain::from_elem(restart_as_of))
-            .await
-            .expect("invalid usage");
-
-        // Sniff out the most recent epoch.
-        let prev_epoch = if is_initialized {
-            let epoch_idx = initial_snapshot
-                .iter()
-                .rposition(|update| {
-                    matches!(
-                        update,
-                        StateUpdate {
-                            kind: StateUpdateKind::Epoch(_),
-                            ..
-                        }
-                    )
-                })
-                .expect("initialized catalog must have an epoch");
-            match initial_snapshot.remove(epoch_idx) {
-                StateUpdate {
-                    kind: StateUpdateKind::Epoch(epoch),
-                    diff,
-                    ..
-                } => {
-                    soft_assert_eq!(diff, 1);
-                    Some(epoch)
-                }
-                _ => unreachable!("checked above"),
-            }
->>>>>>> 2d9fe053
         } else {
             None
         };
@@ -305,16 +264,10 @@
     ///
     /// The output is consolidated and sorted by timestamp in ascending order and the current upper.
     #[tracing::instrument(level = "debug", skip(self))]
-<<<<<<< HEAD
     async fn current_snapshot(&mut self) -> (Vec<StateUpdate>, Timestamp) {
+        static EMPTY_SNAPSHOT: Vec<StateUpdate> = Vec::new();
         let current_upper = self.current_upper().await;
         if current_upper != Timestamp::minimum() {
-=======
-    async fn current_snapshot(&mut self) -> (&Vec<StateUpdate>, Timestamp) {
-        static EMPTY_SNAPSHOT: Vec<StateUpdate> = Vec::new();
-        let (is_initialized, current_upper) = self.is_initialized_inner().await;
-        if is_initialized {
->>>>>>> 2d9fe053
             let as_of = self.as_of(current_upper);
             let snapshot = self.snapshot(as_of).await;
             (snapshot, current_upper)
@@ -386,7 +339,6 @@
         let mut configs: Vec<_> = self
             .get_configs(as_of)
             .await
-<<<<<<< HEAD
             .filter_map(|config| {
                 if key == &config.key {
                     Some(config.value)
@@ -394,20 +346,6 @@
                     None
                 }
             })
-=======
-            .into_iter()
-            .rev()
-            .filter_map(
-                |StateUpdate {
-                     kind,
-                     ts: _,
-                     diff: _,
-                 }| match kind {
-                    StateUpdateKind::Config(k, v) if k.key == key => Some(v.value),
-                    _ => None,
-                },
-            )
->>>>>>> 2d9fe053
             .collect();
         soft_assert!(
             configs.len() <= 1,
@@ -422,6 +360,7 @@
     async fn get_configs(&mut self, as_of: Timestamp) -> impl Iterator<Item = Config> {
         self.snapshot(as_of)
             .await
+            .into_iter()
             .rev()
             .filter_map(|StateUpdate { kind, ts: _, diff }| {
                 soft_assert_eq!(1, diff);
