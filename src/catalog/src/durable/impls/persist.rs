// Copyright Materialize, Inc. and contributors. All rights reserved.
//
// Use of this software is governed by the Business Source License
// included in the LICENSE file.
//
// As of the Change Date specified in that file, in accordance with
// the Business Source License, use of this software will be governed
// by the Apache License, Version 2.0.

pub(crate) mod metrics;
pub(crate) mod state_update;

use std::collections::BTreeMap;
use std::fmt::Debug;
use std::future::Future;
use std::str::FromStr;
use std::sync::Arc;
use std::time::Duration;

use async_trait::async_trait;
use differential_dataflow::lattice::Lattice;
use futures::{FutureExt, StreamExt};
use itertools::Itertools;
use mz_audit_log::{VersionedEvent, VersionedStorageUsage};
use mz_ore::collections::CollectionExt;
use mz_ore::metrics::MetricsFutureExt;
use mz_ore::now::EpochMillis;
use mz_ore::retry::{Retry, RetryResult};
use mz_ore::{soft_assert, soft_assert_eq, soft_assert_ne};
use mz_persist_client::read::{ListenEvent, ReadHandle, Subscribe};
use mz_persist_client::write::WriteHandle;
use mz_persist_client::{Diagnostics, PersistClient, ShardId};
use mz_persist_types::codec_impls::UnitSchema;
use mz_proto::{ProtoType, RustType, TryFromProtoError};
use mz_repr::Diff;
use mz_storage_types::controller::PersistTxnTablesImpl;
use mz_storage_types::sources::Timeline;
use sha2::Digest;
use timely::progress::{Antichain, Timestamp as TimelyTimestamp};
use tracing::debug;
use uuid::Uuid;

use crate::durable::debug::{Collection, DebugCatalogState, Trace};
use crate::durable::impls::persist::metrics::Metrics;
use crate::durable::impls::persist::state_update::{
    IntoStateUpdateKindBinary, StateUpdateKindBinary, StateUpdateKindSchema,
};
pub use crate::durable::impls::persist::state_update::{StateUpdate, StateUpdateKind};
<<<<<<< HEAD
use crate::durable::initialize::{
    DEPLOY_GENERATION, ENABLE_PERSIST_TXN_TABLES, SYSTEM_CONFIG_SYNCED_KEY, USER_VERSION_KEY,
};
=======
use crate::durable::initialize::{DEPLOY_GENERATION, PERSIST_TXN_TABLES, USER_VERSION_KEY};
>>>>>>> cdc98504
use crate::durable::objects::serialization::proto;
use crate::durable::objects::{AuditLogKey, Config, DurableType, Snapshot, StorageUsageKey};
use crate::durable::transaction::TransactionBatch;
use crate::durable::upgrade::persist::upgrade;
use crate::durable::{
    initialize, BootstrapArgs, CatalogError, DurableCatalogError, DurableCatalogState, Epoch,
    OpenableDurableCatalogState, ReadOnlyDurableCatalogState, TimelineTimestamp, Transaction,
};

/// New-type used to represent timestamps in persist.
pub(crate) type Timestamp = mz_repr::Timestamp;

/// Durable catalog mode that dictates the effect of mutable operations.
#[derive(Debug)]
enum Mode {
    /// Mutable operations are prohibited.
    Readonly,
    /// Mutable operations have an effect in-memory, but aren't persisted durably.
    Savepoint,
    /// Mutable operations have an effect in-memory and durably.
    Writable,
}

/// Handles and metadata needed to interact with persist.
///
/// Production users should call [`Self::expire`] before dropping a [`PersistHandle`] so that it
/// can expire its leases. If/when rust gets AsyncDrop, this will be done automatically.
#[derive(Debug)]
pub struct PersistHandle {
    /// Write handle to persist.
    write_handle: WriteHandle<StateUpdateKindBinary, (), Timestamp, Diff>,
    /// Read handle to persist.
    read_handle: ReadHandle<StateUpdateKindBinary, (), Timestamp, Diff>,
    /// Handle for connecting to persist.
    persist_client: PersistClient,
    /// Catalog shard ID.
    shard_id: ShardId,
    /// Cache of the most recent catalog snapshot.
    snapshot_cache: Option<(Timestamp, Vec<StateUpdate<StateUpdateKindBinary>>)>,
    /// Metrics for the persist catalog.
    metrics: Arc<Metrics>,
}

impl PersistHandle {
    /// Deterministically generate the a ID for the given `organization_id` and `seed`.
    fn shard_id(organization_id: Uuid, seed: usize) -> ShardId {
        let hash = sha2::Sha256::digest(format!("{organization_id}{seed}")).to_vec();
        soft_assert_eq!(hash.len(), 32, "SHA256 returns 32 bytes (256 bits)");
        let uuid = Uuid::from_slice(&hash[0..16]).expect("from_slice accepts exactly 16 bytes");
        ShardId::from_str(&format!("s{uuid}")).expect("known to be valid")
    }

    /// Create a new [`PersistHandle`] to the catalog state associated with `organization_id`.
    #[tracing::instrument(level = "debug", skip(persist_client))]
    pub(crate) async fn new(
        persist_client: PersistClient,
        organization_id: Uuid,
        metrics: Arc<Metrics>,
    ) -> PersistHandle {
        const SEED: usize = 1;
        let shard_id = Self::shard_id(organization_id, SEED);
        debug!(?shard_id, "new persist backed catalog state");
        let (write_handle, read_handle) = persist_client
            .open(
                shard_id,
                Arc::new(StateUpdateKindSchema::default()),
                Arc::new(UnitSchema::default()),
                diagnostics(),
            )
            .await
            .expect("invalid usage");
        PersistHandle {
            write_handle,
            read_handle,
            persist_client,
            shard_id,
            snapshot_cache: None,
            metrics,
        }
    }

    #[tracing::instrument(level = "debug", skip(self))]
    async fn open_inner(
        mut self,
        mode: Mode,
        boot_ts: EpochMillis,
        bootstrap_args: &BootstrapArgs,
        deploy_generation: Option<u64>,
    ) -> Result<Box<dyn DurableCatalogState>, CatalogError> {
        let read_only = matches!(mode, Mode::Readonly);
        let (persist_shard_readable, upper) = self.is_persist_shard_readable().await;

        // Fence out previous catalogs.
        let mut fence_updates = Vec::with_capacity(2);
        let prev_epoch = if persist_shard_readable {
            let as_of = self.as_of(upper);
            let prev_epoch = self.get_epoch(as_of).await;
            fence_updates.push(StateUpdate {
                kind: StateUpdateKind::Epoch(prev_epoch),
                ts: upper,
                diff: -1,
            });
            Some(prev_epoch.get())
        } else {
            None
        };
        let mut current_epoch = prev_epoch.unwrap_or(1);
        // Only writable catalogs attempt to increment the epoch.
        if matches!(mode, Mode::Writable) {
            current_epoch = current_epoch + 1;
        }
        let current_epoch = Epoch::new(current_epoch).expect("known to be non-zero");
        fence_updates.push(StateUpdate {
            kind: StateUpdateKind::Epoch(current_epoch),
            ts: upper,
            diff: 1,
        });
        debug!(
            ?upper,
            ?prev_epoch,
            ?current_epoch,
            "fencing previous catalogs"
        );
        if matches!(mode, Mode::Writable) {
            let next_upper = upper.step_forward();
            self.compare_and_append(fence_updates, upper, next_upper)
                .await?;
        }

        let (is_initialized, mut upper) = self.is_initialized_inner().await;
        if !matches!(mode, Mode::Writable) && !is_initialized {
            return Err(CatalogError::Durable(DurableCatalogError::NotWritable(
                format!("catalog tables do not exist; will not create in {mode:?} mode"),
            )));
        }
        soft_assert_ne!(upper, Timestamp::minimum());

        // Perform data migrations.
        if is_initialized && !read_only {
            upper = upgrade(&mut self, upper).await?;
        }

        let restart_as_of = self.as_of(upper);
        debug!(
            ?is_initialized,
            ?upper,
            ?restart_as_of,
            "initializing catalog state"
        );
        let subscribe = self
            .read_handle
            .subscribe(Antichain::from_elem(restart_as_of))
            .await
            .expect("invalid usage");
        let mut catalog = PersistCatalogState {
            mode,
            write_handle: self.write_handle,
            subscribe,
            persist_client: self.persist_client,
            shard_id: self.shard_id,
            upper: Timestamp::minimum(),
            epoch: current_epoch,
            // Initialize empty in-memory state.
            snapshot: Snapshot::empty(),
            metrics: self.metrics,
        };
        catalog.sync(upper).await?;

        let txn = if is_initialized {
            let mut txn = catalog.transaction().await?;
            if let Some(deploy_generation) = deploy_generation {
                txn.set_config(DEPLOY_GENERATION.into(), deploy_generation)?;
            }
            txn
        } else {
            soft_assert!(
                catalog.snapshot.is_empty(),
                "snapshot should not contain anything for an uninitialized catalog: {:?}",
                catalog.snapshot
            );
            let mut txn = catalog.transaction().await?;
            initialize::initialize(&mut txn, bootstrap_args, boot_ts, deploy_generation).await?;
            txn
        };

        if read_only {
            let (txn_batch, _) = txn.into_parts();
            // The upper here doesn't matter because we are only apply the updates in memory.
            let updates = StateUpdate::from_txn_batch(txn_batch, catalog.upper);
            catalog.apply_updates(updates)?;
        } else {
            txn.commit().await?;
        }

        Ok(Box::new(catalog))
    }

    /// Fetch the current upper of the catalog state.
    pub(crate) async fn current_upper(&mut self) -> Timestamp {
        current_upper(&mut self.write_handle).await
    }

    /// Generates a timestamp for reading from the catalog that is as fresh as possible, given
    /// `upper`.
    pub(crate) fn as_of(&self, upper: Timestamp) -> Timestamp {
        as_of(&self.read_handle, upper)
    }

    /// Reports if the catalog state has been initialized, and the current upper.
    async fn is_initialized_inner(&mut self) -> (bool, Timestamp) {
        let (persist_shard_readable, upper) = self.is_persist_shard_readable().await;
        let is_initialized = if !persist_shard_readable {
            false
        } else {
            let as_of = self.as_of(upper);
            // Configs are readable using any catalog version since they can't be migrated, so they
            // can be used to tell if the catalog is populated.
            self.get_configs(as_of).await.next().is_some()
        };
        (is_initialized, upper)
    }

    /// Reports if the persist shard can be read at some time, and the current upper. A persist
    /// shard can only be read once it's been written to at least once.
    async fn is_persist_shard_readable(&mut self) -> (bool, Timestamp) {
        let upper = self.current_upper().await;
        (upper > Timestamp::minimum(), upper)
    }

    /// Generates a [`Vec<StateUpdate>`] that contain all updates to the catalog
    /// state.
    ///
    /// The output is consolidated and sorted by timestamp in ascending order and the current upper.
    #[tracing::instrument(level = "debug", skip(self))]
    async fn current_snapshot(&mut self) -> (Vec<StateUpdate<StateUpdateKind>>, Timestamp) {
        const EMPTY_SNAPSHOT: Vec<StateUpdate> = Vec::new();
        let (persist_shard_readable, current_upper) = self.is_persist_shard_readable().await;
        if persist_shard_readable {
            let as_of = self.as_of(current_upper);
            let snapshot = self.snapshot(as_of).await;
            (snapshot, current_upper)
        } else {
            (EMPTY_SNAPSHOT, current_upper)
        }
    }

    /// Generates an iterator of [`StateUpdate`] that contain all updates to the catalog
    /// state up to, and including, `as_of`.
    ///
    /// The output is consolidated and sorted by timestamp in ascending order.
    #[tracing::instrument(level = "debug", skip(self))]
    async fn snapshot<'a>(&mut self, as_of: Timestamp) -> Vec<StateUpdate<StateUpdateKind>> {
        self.snapshot_binary(as_of)
            .await
            .into_iter()
            .map(|update| update.clone().try_into().expect("kind decoding error"))
            .collect()
    }

    /// Generates an iterator of [`StateUpdate`] that contain all updates to the catalog
    /// state up to, and including, `as_of`, in binary format.
    ///
    /// The output is consolidated and sorted by timestamp in ascending order.
    #[tracing::instrument(level = "debug", skip(self))]
    async fn snapshot_binary(
        &mut self,
        as_of: Timestamp,
    ) -> &Vec<StateUpdate<StateUpdateKindBinary>> {
        match &self.snapshot_cache {
            Some((cached_as_of, _)) if as_of == *cached_as_of => {}
            _ => {
                let snapshot: Vec<_> = snapshot_binary(&mut self.read_handle, as_of, &self.metrics)
                    .await
                    .collect();
                self.snapshot_cache = Some((as_of, snapshot));
            }
        }

        &self.snapshot_cache.as_ref().expect("populated above").1
    }

    /// Generates an iterator of [`StateUpdate`] that contain all unconsolidated updates to the
    /// catalog state up to, and including, `as_of`.
    async fn snapshot_unconsolidated(
        &mut self,
        as_of: Timestamp,
    ) -> impl Iterator<Item = StateUpdate<StateUpdateKind>> + DoubleEndedIterator {
        let mut snapshot = Vec::new();
        let mut stream = Box::pin(
            // We use `snapshot_and_stream` because it guarantees unconsolidated output.
            self.read_handle
                .snapshot_and_stream(Antichain::from_elem(as_of))
                .await
                .expect("we have advanced the restart_as_of by the since"),
        );
        while let Some(update) = stream.next().await {
            snapshot.push(update)
        }
        snapshot
            .into_iter()
            .map(|((kind, _unit), ts, diff)| StateUpdate {
                kind: kind
                    .expect("kind decoding error")
                    .try_into()
                    .expect("kind decoding error"),
                ts,
                diff,
            })
    }

    /// Get the current value of config `key`.
    ///
    /// Some configs need to be read before the catalog is opened for bootstrapping.
    async fn get_current_config(&mut self, key: &str) -> Option<u64> {
        let (persist_shard_readable, current_upper) = self.is_persist_shard_readable().await;
        if persist_shard_readable {
            let as_of = self.as_of(current_upper);
            self.get_config(key, as_of).await
        } else {
            None
        }
    }

    /// Get value of config `key` at `as_of`.
    ///
    /// Some configs need to be read before the catalog is opened for bootstrapping.
    async fn get_config(&mut self, key: &str, as_of: Timestamp) -> Option<u64> {
        let mut configs: Vec<_> = self
            .get_configs(as_of)
            .await
            .filter_map(|config| {
                if key == &config.key {
                    Some(config.value)
                } else {
                    None
                }
            })
            .collect();
        soft_assert!(
            configs.len() <= 1,
            "multiple configs should not share the same key: {configs:?}"
        );
        configs.pop()
    }

    /// Get all Configs.
    ///
    /// Some configs need to be read before the catalog is opened for bootstrapping.
    async fn get_configs(&mut self, as_of: Timestamp) -> impl Iterator<Item = Config> + '_ {
        self.snapshot_binary(as_of)
            .await
            .into_iter()
            .rev()
            // Configs can never be migrated so we know that they will always convert successfully
            // from binary.
            .filter_map(|update| {
                soft_assert_eq!(update.diff, 1, "snapshot returns consolidated results");
                let kind: Option<StateUpdateKind> = update.kind.clone().try_into().ok();
                kind
            })
            .filter_map(|kind| match kind {
                StateUpdateKind::Config(k, v) => {
                    let k = k.clone().into_rust().expect("invalid config key persisted");
                    let v = v
                        .clone()
                        .into_rust()
                        .expect("invalid config value persisted");
                    Some(Config::from_key_value(k, v))
                }
                _ => None,
            })
    }

    /// Get the user version of this instance.
    ///
    /// The user version is used to determine if a migration is needed.
    #[tracing::instrument(level = "debug", skip(self))]
    pub(crate) async fn get_user_version(&mut self, as_of: Timestamp) -> Option<u64> {
        self.get_config(USER_VERSION_KEY, as_of).await
    }

    /// Get epoch at `as_of`.
    async fn get_epoch(&mut self, as_of: Timestamp) -> Epoch {
        let epochs = self
            .snapshot_binary(as_of)
            .await
            .into_iter()
            .rev()
            // The epoch can never be migrated so we know that it will always convert successfully
            // from binary.
            .filter_map(|update| {
                soft_assert_eq!(update.diff, 1, "snapshot returns consolidated results");
                let kind: Option<StateUpdateKind> = update.kind.clone().try_into().ok();
                kind
            })
            .filter_map(|kind| match kind {
                StateUpdateKind::Epoch(epoch) => Some(epoch),
                _ => None,
            });
        // There must always be a single epoch.
        epochs.into_element()
    }

    /// Appends `updates` to the catalog state and downgrades the catalog's upper to `next_upper`
    /// iff the current global upper of the catalog is `current_upper`.
    async fn compare_and_append<T: IntoStateUpdateKindBinary>(
        &mut self,
        updates: Vec<StateUpdate<T>>,
        current_upper: Timestamp,
        next_upper: Timestamp,
    ) -> Result<(), CatalogError> {
        compare_and_append(&mut self.write_handle, updates, current_upper, next_upper).await?;
        self.read_handle
            .downgrade_since(&Antichain::from_elem(current_upper))
            .await;
        Ok(())
    }
}

#[async_trait]
impl OpenableDurableCatalogState for PersistHandle {
    #[tracing::instrument(level = "debug", skip(self))]
    async fn open_savepoint(
        mut self: Box<Self>,
        boot_ts: EpochMillis,
        bootstrap_args: &BootstrapArgs,
        deploy_generation: Option<u64>,
    ) -> Result<Box<dyn DurableCatalogState>, CatalogError> {
        self.open_inner(Mode::Savepoint, boot_ts, bootstrap_args, deploy_generation)
            .boxed()
            .await
    }

    #[tracing::instrument(level = "debug", skip(self))]
    async fn open_read_only(
        mut self: Box<Self>,
        boot_ts: EpochMillis,
        bootstrap_args: &BootstrapArgs,
    ) -> Result<Box<dyn DurableCatalogState>, CatalogError> {
        self.open_inner(Mode::Readonly, boot_ts, bootstrap_args, None)
            .boxed()
            .await
    }

    #[tracing::instrument(level = "debug", skip(self))]
    async fn open(
        mut self: Box<Self>,
        boot_ts: EpochMillis,
        bootstrap_args: &BootstrapArgs,
        deploy_generation: Option<u64>,
    ) -> Result<Box<dyn DurableCatalogState>, CatalogError> {
        self.open_inner(Mode::Writable, boot_ts, bootstrap_args, deploy_generation)
            .boxed()
            .await
    }

    #[tracing::instrument(level = "debug", skip(self))]
    async fn open_debug(mut self: Box<Self>) -> Result<DebugCatalogState, CatalogError> {
        Ok(DebugCatalogState::Persist(*self))
    }

    #[tracing::instrument(level = "debug", skip(self))]
    async fn is_initialized(&mut self) -> Result<bool, CatalogError> {
        Ok(self.is_initialized_inner().await.0)
    }

    #[tracing::instrument(level = "debug", skip(self))]
    async fn get_deployment_generation(&mut self) -> Result<Option<u64>, CatalogError> {
        Ok(self.get_current_config(DEPLOY_GENERATION).await)
    }

    #[tracing::instrument(level = "info", skip_all)]
    async fn trace(&mut self) -> Result<Trace, CatalogError> {
        let (persist_shard_readable, current_upper) = self.is_persist_shard_readable().await;
        if persist_shard_readable {
            let as_of = self.as_of(current_upper);
            let snapshot = self.snapshot_unconsolidated(as_of).await;
            Ok(Trace::from_snapshot(snapshot))
        } else {
            Err(CatalogError::Durable(DurableCatalogError::Uninitialized))
        }
    }

    #[tracing::instrument(level = "debug", skip(self))]
    async fn expire(self: Box<Self>) {
        self.read_handle.expire().await;
        self.write_handle.expire().await;
    }
}

/// A durable store of the catalog state using Persist as an implementation.
#[derive(Debug)]
pub struct PersistCatalogState {
    /// The [`Mode`] that this catalog was opened in.
    mode: Mode,
    /// Write handle to persist.
    write_handle: WriteHandle<StateUpdateKindBinary, (), Timestamp, Diff>,
    /// Subscription to catalog changes.
    subscribe: Subscribe<StateUpdateKindBinary, (), Timestamp, Diff>,
    /// Handle for connecting to persist.
    persist_client: PersistClient,
    /// Catalog shard ID.
    shard_id: ShardId,
    /// The current upper of the persist shard.
    upper: Timestamp,
    /// The epoch of this catalog.
    epoch: Epoch,
    /// A cache of the entire catalogs state.
    snapshot: Snapshot,
    /// Metrics for the persist catalog.
    metrics: Arc<Metrics>,
}

impl PersistCatalogState {
    /// Fetch the current upper of the catalog state.
    async fn current_upper(&mut self) -> Timestamp {
        current_upper(&mut self.write_handle).await
    }

    /// Appends `updates` to the catalog state and downgrades the catalog's upper to `next_upper`
    /// iff the current global upper of the catalog is `current_upper`.
    async fn compare_and_append(
        &mut self,
        updates: Vec<StateUpdate>,
        current_upper: Timestamp,
        next_upper: Timestamp,
    ) -> Result<(), CatalogError> {
        compare_and_append(&mut self.write_handle, updates, current_upper, next_upper).await
    }

    /// Generates an iterator of [`StateUpdate`] that contain all updates to the catalog
    /// state.
    ///
    /// The output is consolidated and sorted by timestamp in ascending order.
    #[tracing::instrument(level = "debug", skip(self))]
    async fn persist_snapshot(
        &mut self,
    ) -> impl Iterator<Item = StateUpdate> + DoubleEndedIterator {
        let mut read_handle = self.read_handle().await;
        let as_of = as_of(&read_handle, self.upper);
        let snapshot = snapshot(&mut read_handle, as_of, &self.metrics).await;
        read_handle.expire().await;
        snapshot
    }

    #[tracing::instrument(level = "debug", skip_all)]
    async fn sync_to_current_upper(&mut self) -> Result<(), CatalogError> {
        let upper = self.current_upper().await;
        if upper != self.upper {
            if self.is_read_only() {
                self.sync(upper).await?;
            } else {
                // non-read-only catalogs do not know how to deal with other writers.
                return Err(DurableCatalogError::Fence(format!(
                    "current catalog upper {:?} fenced by new catalog upper {:?}",
                    self.upper, upper
                ))
                .into());
            }
        }

        Ok(())
    }

    /// Listen and apply all updates up to `target_upper`.
    #[tracing::instrument(level = "debug", skip(self))]
    async fn sync(&mut self, target_upper: Timestamp) -> Result<(), CatalogError> {
        self.metrics.syncs.inc();
        let counter = self.metrics.sync_latency_seconds.clone();
        self.sync_inner(target_upper)
            .wall_time()
            .inc_by(counter)
            .await
    }

    #[tracing::instrument(level = "debug", skip(self))]
    async fn sync_inner(&mut self, target_upper: Timestamp) -> Result<(), CatalogError> {
        let mut updates = Vec::new();

        while self.upper < target_upper {
            let listen_events = self.subscribe.fetch_next().await;
            for listen_event in listen_events {
                match listen_event {
                    ListenEvent::Progress(upper) => {
                        debug!("synced up to {upper:?}");
                        self.upper = upper
                            .as_option()
                            .cloned()
                            .expect("we use a totally ordered time and never finalize the shard");
                    }
                    ListenEvent::Updates(batch_updates) => {
                        debug!("syncing updates {batch_updates:?}");
                        for ((key, _unit), ts, diff) in batch_updates {
                            let kind = key
                                .expect("key decoding error")
                                .try_into()
                                .expect("key decoding error");
                            updates.push(StateUpdate { kind, ts, diff });
                        }
                    }
                }
            }
        }

        self.apply_updates(updates)?;

        Ok(())
    }

    /// Applies [`StateUpdate`]s to the in memory catalog cache.
    #[tracing::instrument(level = "debug", skip_all)]
    fn apply_updates(
        &mut self,
        updates: impl IntoIterator<Item = StateUpdate>,
    ) -> Result<(), DurableCatalogError> {
        fn apply<K, V>(map: &mut BTreeMap<K, V>, key: K, value: V, diff: Diff)
        where
            K: Ord,
            V: Ord + Debug,
        {
            if diff == 1 {
                let prev = map.insert(key, value);
                soft_assert_eq!(
                    prev,
                    None,
                    "values must be explicitly retracted before inserting a new value"
                );
            } else if diff == -1 {
                let prev = map.remove(&key);
                soft_assert_eq!(
                    prev,
                    Some(value),
                    "retraction does not match existing value"
                );
            }
        }

        let mut updates: Vec<_> = updates
            .into_iter()
            .map(|update| (update.kind, update.ts, update.diff))
            .collect();
        // Consolidation is required for correctness. It guarantees that for a single key, there is
        // at most a single retraction and a single insertion per timestamp. Otherwise, we would
        // need to match the retractions and insertions up by value and manually figure out what the
        // end value should be.
        differential_dataflow::consolidation::consolidate_updates(&mut updates);
        // Updates must be applied in timestamp order. Within a timestamp retractions must be
        // applied before insertions or we might end up retracting the wrong value.
        updates.sort_by(|(_, ts1, diff1), (_, ts2, diff2)| ts1.cmp(ts2).then(diff1.cmp(diff2)));

        for (kind, ts, diff) in updates {
            if diff != 1 && diff != -1 {
                panic!("invalid update in consolidated trace: ({kind:?}, {ts:?}, {diff:?})");
            }

            debug!("applying catalog update: ({kind:?}, {ts:?}, {diff:?})");
            match kind {
                StateUpdateKind::AuditLog(_, _) => {
                    // We can ignore audit log updates since it's not cached in memory.
                }
                StateUpdateKind::Cluster(key, value) => {
                    apply(&mut self.snapshot.clusters, key, value, diff);
                }
                StateUpdateKind::ClusterReplica(key, value) => {
                    apply(&mut self.snapshot.cluster_replicas, key, value, diff);
                }
                StateUpdateKind::Comment(key, value) => {
                    apply(&mut self.snapshot.comments, key, value, diff);
                }
                StateUpdateKind::Config(key, value) => {
                    apply(&mut self.snapshot.configs, key, value, diff);
                }
                StateUpdateKind::Database(key, value) => {
                    apply(&mut self.snapshot.databases, key, value, diff);
                }
                StateUpdateKind::DefaultPrivilege(key, value) => {
                    apply(&mut self.snapshot.default_privileges, key, value, diff);
                }
                StateUpdateKind::Epoch(epoch) => {
                    if epoch > self.epoch {
                        soft_assert_eq!(diff, 1);
                        return Err(DurableCatalogError::Fence(format!(
                            "current catalog epoch {} fenced by new catalog epoch {}",
                            self.epoch, epoch
                        )));
                    }
                }
                StateUpdateKind::IdAllocator(key, value) => {
                    apply(&mut self.snapshot.id_allocator, key, value, diff);
                }
                StateUpdateKind::IntrospectionSourceIndex(key, value) => {
                    apply(&mut self.snapshot.introspection_sources, key, value, diff);
                }
                StateUpdateKind::Item(key, value) => {
                    apply(&mut self.snapshot.items, key, value, diff);
                }
                StateUpdateKind::Role(key, value) => {
                    apply(&mut self.snapshot.roles, key, value, diff);
                }
                StateUpdateKind::Schema(key, value) => {
                    apply(&mut self.snapshot.schemas, key, value, diff);
                }
                StateUpdateKind::Setting(key, value) => {
                    apply(&mut self.snapshot.settings, key, value, diff);
                }
                StateUpdateKind::StorageUsage(_, _) => {
                    // We can ignore storage usage since it's not cached in memory.
                }
                StateUpdateKind::SystemConfiguration(key, value) => {
                    apply(&mut self.snapshot.system_configurations, key, value, diff);
                }
                StateUpdateKind::SystemObjectMapping(key, value) => {
                    apply(&mut self.snapshot.system_object_mappings, key, value, diff);
                }
                StateUpdateKind::SystemPrivilege(key, value) => {
                    apply(&mut self.snapshot.system_privileges, key, value, diff);
                }
                StateUpdateKind::Timestamp(key, value) => {
                    apply(&mut self.snapshot.timestamps, key, value, diff);
                }
            }
        }

        Ok(())
    }

    /// Execute and return the results of `f` on the current catalog snapshot.
    ///
    /// Will return an error if the catalog has been fenced out.
    async fn with_snapshot<T>(
        &mut self,
        f: impl FnOnce(&Snapshot) -> Result<T, CatalogError>,
    ) -> Result<T, CatalogError> {
        self.sync_to_current_upper().await?;
        f(&self.snapshot)
    }

    /// Open a read handle to the catalog.
    async fn read_handle(&mut self) -> ReadHandle<StateUpdateKindBinary, (), Timestamp, Diff> {
        self.persist_client
            .open_leased_reader(
                self.shard_id,
                Arc::new(StateUpdateKindSchema::default()),
                Arc::new(UnitSchema::default()),
                diagnostics(),
            )
            .await
            .expect("invalid usage")
    }
}

#[async_trait]
impl ReadOnlyDurableCatalogState for PersistCatalogState {
    fn epoch(&mut self) -> Epoch {
        self.epoch
    }

    #[tracing::instrument(level = "debug", skip(self))]
    async fn expire(self: Box<Self>) {
        self.write_handle.expire().await;
        // Note: `Subscribe` doesn't expose an `expire` method at the time of writing this comment.
    }

    #[tracing::instrument(level = "debug", skip(self))]
    async fn get_timestamps(&mut self) -> Result<Vec<TimelineTimestamp>, CatalogError> {
        self.with_snapshot(|snapshot| {
            Ok(snapshot
                .timestamps
                .clone()
                .into_iter()
                .map(RustType::from_proto)
                .map_ok(|(k, v)| TimelineTimestamp::from_key_value(k, v))
                .collect::<Result<_, _>>()?)
        })
        .await
    }

    #[tracing::instrument(level = "debug", skip(self))]
    async fn get_audit_logs(&mut self) -> Result<Vec<VersionedEvent>, CatalogError> {
        self.sync_to_current_upper().await?;
        // This is only called during bootstrapping and we don't want to cache all
        // audit logs in memory because they can grow quite large. Therefore, we
        // go back to persist and grab everything again.
        let mut audit_logs: Vec<_> = self
            .persist_snapshot()
            .await
            .filter_map(
                |StateUpdate {
                     kind,
                     ts: _,
                     diff: _,
                 }| match kind {
                    StateUpdateKind::AuditLog(key, ()) => Some(key),
                    _ => None,
                },
            )
            .map(RustType::from_proto)
            .map_ok(|key: AuditLogKey| key.event)
            .collect::<Result<_, _>>()?;
        audit_logs.sort_by(|a, b| a.sortable_id().cmp(&b.sortable_id()));
        Ok(audit_logs)
    }

    #[tracing::instrument(level = "debug", skip(self))]
    async fn get_next_id(&mut self, id_type: &str) -> Result<u64, CatalogError> {
        let key = proto::IdAllocKey {
            name: id_type.to_string(),
        };
        self.with_snapshot(|snapshot| {
            Ok(snapshot.id_allocator.get(&key).expect("must exist").next_id)
        })
        .await
    }

    #[tracing::instrument(level = "debug", skip(self))]
<<<<<<< HEAD
    async fn has_system_config_synced_once(&mut self) -> Result<bool, CatalogError> {
        let key = proto::ConfigKey {
            key: SYSTEM_CONFIG_SYNCED_KEY.to_string(),
        };
        self.with_snapshot(|snapshot| {
            Ok(snapshot
                .configs
                .get(&key)
                .map(|value| value.value > 0)
                .unwrap_or(false))
        })
        .await
=======
    async fn get_persist_txn_tables(
        &mut self,
    ) -> Result<Option<PersistTxnTablesImpl>, CatalogError> {
        let value = self
            .with_snapshot(|snapshot| {
                Ok(snapshot
                    .configs
                    .get(&proto::ConfigKey {
                        key: PERSIST_TXN_TABLES.to_string(),
                    })
                    .map(|value| value.value))
            })
            .await?;
        value
            .map(PersistTxnTablesImpl::try_from)
            .transpose()
            .map_err(|err| {
                DurableCatalogError::from(TryFromProtoError::UnknownEnumVariant(err.to_string()))
                    .into()
            })
>>>>>>> cdc98504
    }

    #[tracing::instrument(level = "debug", skip(self))]
    async fn snapshot(&mut self) -> Result<Snapshot, CatalogError> {
        self.with_snapshot(|snapshot| Ok(snapshot.clone())).await
    }
}

#[async_trait]
impl DurableCatalogState for PersistCatalogState {
    fn is_read_only(&self) -> bool {
        matches!(self.mode, Mode::Readonly)
    }

    #[tracing::instrument(level = "debug", skip(self))]
    async fn transaction(&mut self) -> Result<Transaction, CatalogError> {
        self.metrics.transactions_started.inc();
        let snapshot = self.snapshot().await?;
        Transaction::new(self, snapshot)
    }

    #[tracing::instrument(level = "debug", skip(self))]
    async fn commit_transaction(
        &mut self,
        txn_batch: TransactionBatch,
    ) -> Result<(), CatalogError> {
        async fn commit_transaction_inner(
            catalog: &mut PersistCatalogState,
            txn_batch: TransactionBatch,
        ) -> Result<(), CatalogError> {
            // If the transaction is empty then we don't error, even in read-only mode. This matches the
            // semantics that the stash uses.
            if !txn_batch.is_empty() && catalog.is_read_only() {
                return Err(DurableCatalogError::NotWritable(
                    "cannot commit a transaction in a read-only catalog".to_string(),
                )
                .into());
            }

            let current_upper = catalog.upper.clone();
            let next_upper = current_upper.step_forward();

            let updates = StateUpdate::from_txn_batch(txn_batch, current_upper);
            debug!("committing updates: {updates:?}");

            if matches!(catalog.mode, Mode::Writable) {
                catalog
                    .compare_and_append(updates, current_upper, next_upper)
                    .await?;
                debug!(
                    "commit successful, upper advanced from {current_upper:?} to {next_upper:?}",
                );
                catalog.sync(next_upper).await?;
            } else if matches!(catalog.mode, Mode::Savepoint) {
                catalog.apply_updates(updates)?;
            }

            Ok(())
        }
        self.metrics.transaction_commits.inc();
        let counter = self.metrics.transaction_commit_latency_seconds.clone();
        commit_transaction_inner(self, txn_batch)
            .wall_time()
            .inc_by(counter)
            .await
    }

    #[tracing::instrument(level = "debug", skip(self))]
    async fn confirm_leadership(&mut self) -> Result<(), CatalogError> {
        // Read only catalog does not care about leadership.
        if self.is_read_only() {
            return Ok(());
        }

        let upper = self.current_upper().await;
        if upper == self.upper {
            Ok(())
        } else {
            Err(DurableCatalogError::Fence(format!(
                "current catalog upper {:?} fenced by new catalog upper {:?}",
                self.upper, upper
            ))
            .into())
        }
    }

    // TODO(jkosh44) For most modifications we delegate to transactions to avoid duplicate code.
    // This is slightly inefficient because we have to clone an entire snapshot when we usually
    // only need one part of the snapshot. A Potential mitigation against these performance hits is
    // to utilize `CoW`s in `Transaction`s to avoid cloning unnecessary state.

    #[tracing::instrument(level = "debug", skip(self))]
    async fn get_and_prune_storage_usage(
        &mut self,
        retention_period: Option<Duration>,
        boot_ts: mz_repr::Timestamp,
    ) -> Result<Vec<VersionedStorageUsage>, CatalogError> {
        // If no usage retention period is set, set the cutoff to MIN so nothing
        // is removed.
        let cutoff_ts = match retention_period {
            None => u128::MIN,
            Some(period) => u128::from(boot_ts).saturating_sub(period.as_millis()),
        };
        let storage_usage = self
            .persist_snapshot()
            .await
            .filter_map(
                |StateUpdate {
                     kind,
                     ts: _,
                     diff: _,
                 }| match kind {
                    StateUpdateKind::StorageUsage(key, ()) => Some(key),
                    _ => None,
                },
            )
            .map(RustType::from_proto)
            .map_ok(|key: StorageUsageKey| key.metric);
        let mut events = Vec::new();
        let mut expired = Vec::new();

        for event in storage_usage {
            let event = event?;
            if u128::from(event.timestamp()) >= cutoff_ts {
                events.push(event);
            } else if retention_period.is_some() {
                debug!("pruning storage event {event:?}");
                expired.push(event);
            }
        }

        events.sort_by(|event1, event2| event1.sortable_id().cmp(&event2.sortable_id()));

        if !self.is_read_only() {
            let mut txn = self.transaction().await?;
            txn.remove_storage_usage_events(expired);
            txn.commit().await?;
        } else {
            self.confirm_leadership().await?;
        }

        Ok(events)
    }

    #[tracing::instrument(level = "debug", skip(self))]
    async fn set_timestamp(
        &mut self,
        timeline: &Timeline,
        timestamp: mz_repr::Timestamp,
    ) -> Result<(), CatalogError> {
        let mut txn = self.transaction().await?;
        txn.set_timestamp(timeline.clone(), timestamp)?;
        txn.commit().await
    }

    #[tracing::instrument(level = "debug", skip(self))]
    async fn allocate_id(&mut self, id_type: &str, amount: u64) -> Result<Vec<u64>, CatalogError> {
        if amount == 0 {
            return Ok(Vec::new());
        }
        let mut txn = self.transaction().await?;
        let ids = txn.get_and_increment_id_by(id_type.to_string(), amount)?;
        txn.commit().await?;
        Ok(ids)
    }
}

/// Generate a diagnostic to use when connecting to persist.
fn diagnostics() -> Diagnostics {
    Diagnostics {
        shard_name: "catalog".to_string(),
        handle_purpose: "durable catalog state".to_string(),
    }
}

/// Fetch the current upper of the catalog state.
async fn current_upper(
    write_handle: &mut WriteHandle<StateUpdateKindBinary, (), Timestamp, Diff>,
) -> Timestamp {
    write_handle
        .fetch_recent_upper()
        .await
        .as_option()
        .cloned()
        .expect("we use a totally ordered time and never finalize the shard")
}

/// Generates a timestamp for reading from `read_handle` that is as fresh as possible, given
/// `upper`.
fn as_of(
    read_handle: &ReadHandle<StateUpdateKindBinary, (), Timestamp, Diff>,
    upper: Timestamp,
) -> Timestamp {
    soft_assert!(
        upper > Timestamp::minimum(),
        "Catalog persist shard is uninitialized"
    );
    let since = read_handle.since().clone();
    let mut as_of = upper.saturating_sub(1);
    as_of.advance_by(since.borrow());
    as_of
}

/// Appends `updates` to the catalog state and downgrades the catalog's upper to `next_upper`
/// iff the current global upper of the catalog is `current_upper`.
async fn compare_and_append<T: IntoStateUpdateKindBinary>(
    write_handle: &mut WriteHandle<StateUpdateKindBinary, (), Timestamp, Diff>,
    updates: Vec<StateUpdate<T>>,
    current_upper: Timestamp,
    next_upper: Timestamp,
) -> Result<(), CatalogError> {
    let updates = updates
        .into_iter()
        .map(|update| ((update.kind.into(), ()), update.ts, update.diff));
    write_handle
        .compare_and_append(
            updates,
            Antichain::from_elem(current_upper),
            Antichain::from_elem(next_upper),
        )
        .await
        .expect("invalid usage")
        .map_err(|upper_mismatch| {
            DurableCatalogError::Fence(format!(
                "current catalog upper {:?} fenced by new catalog upper {:?}",
                upper_mismatch.expected, upper_mismatch.current
            ))
            .into()
        })
}

#[tracing::instrument(level = "debug", skip(read_handle))]
async fn snapshot(
    read_handle: &mut ReadHandle<StateUpdateKindBinary, (), Timestamp, Diff>,
    as_of: Timestamp,
    metrics: &Arc<Metrics>,
) -> impl Iterator<Item = StateUpdate<StateUpdateKind>> + DoubleEndedIterator {
    snapshot_binary(read_handle, as_of, metrics)
        .await
        .map(|update| update.try_into().expect("kind decoding error"))
}

/// Generates an iterator of [`StateUpdate`] that contain all updates to the catalog
/// state up to, and including, `as_of`.
///
/// The output is consolidated and sorted by timestamp in ascending order.
#[tracing::instrument(level = "debug", skip(read_handle, metrics))]
async fn snapshot_binary(
    read_handle: &mut ReadHandle<StateUpdateKindBinary, (), Timestamp, Diff>,
    as_of: Timestamp,
    metrics: &Arc<Metrics>,
) -> impl Iterator<Item = StateUpdate<StateUpdateKindBinary>> + DoubleEndedIterator {
    metrics.snapshots_taken.inc();
    let counter = metrics.snapshot_latency_seconds.clone();
    snapshot_binary_inner(read_handle, as_of)
        .wall_time()
        .inc_by(counter)
        .await
}

/// Generates an iterator of [`StateUpdate`] that contain all updates to the catalog
/// state up to, and including, `as_of`.
///
/// The output is consolidated and sorted by timestamp in ascending order.
#[tracing::instrument(level = "debug", skip(read_handle))]
async fn snapshot_binary_inner(
    read_handle: &mut ReadHandle<StateUpdateKindBinary, (), Timestamp, Diff>,
    as_of: Timestamp,
) -> impl Iterator<Item = StateUpdate<StateUpdateKindBinary>> + DoubleEndedIterator {
    let snapshot = read_handle
        .snapshot_and_fetch(Antichain::from_elem(as_of))
        .await
        .expect("we have advanced the restart_as_of by the since");
    soft_assert!(
        snapshot.iter().all(|(_, _, diff)| *diff == 1),
        "snapshot_and_fetch guarantees a consolidated result: {snapshot:?}"
    );
    snapshot
        .into_iter()
        .map(|((kind, _unit), ts, diff)| StateUpdate {
            kind: kind.expect("kind decoding error"),
            ts,
            diff,
        })
        .sorted_by(|a, b| Ord::cmp(&b.ts, &a.ts))
}

// Debug methods.
impl Trace {
    /// Generates a [`Trace`] from snapshot.
    fn from_snapshot(snapshot: impl IntoIterator<Item = StateUpdate>) -> Trace {
        let mut trace = Trace::new();
        for StateUpdate { kind, ts, diff } in snapshot {
            match kind {
                StateUpdateKind::AuditLog(k, v) => {
                    trace.audit_log.values.push(((k, v), ts.to_string(), diff))
                }
                StateUpdateKind::Cluster(k, v) => {
                    trace.clusters.values.push(((k, v), ts.to_string(), diff))
                }
                StateUpdateKind::ClusterReplica(k, v) => {
                    trace
                        .cluster_replicas
                        .values
                        .push(((k, v), ts.to_string(), diff))
                }
                StateUpdateKind::Comment(k, v) => {
                    trace.comments.values.push(((k, v), ts.to_string(), diff))
                }
                StateUpdateKind::Config(k, v) => {
                    trace.configs.values.push(((k, v), ts.to_string(), diff))
                }
                StateUpdateKind::Database(k, v) => {
                    trace.databases.values.push(((k, v), ts.to_string(), diff))
                }
                StateUpdateKind::DefaultPrivilege(k, v) => {
                    trace
                        .default_privileges
                        .values
                        .push(((k, v), ts.to_string(), diff))
                }
                StateUpdateKind::Epoch(_) => {
                    // Epoch not included in trace.
                }
                StateUpdateKind::IdAllocator(k, v) => {
                    trace
                        .id_allocator
                        .values
                        .push(((k, v), ts.to_string(), diff))
                }
                StateUpdateKind::IntrospectionSourceIndex(k, v) => trace
                    .introspection_sources
                    .values
                    .push(((k, v), ts.to_string(), diff)),
                StateUpdateKind::Item(k, v) => {
                    trace.items.values.push(((k, v), ts.to_string(), diff))
                }
                StateUpdateKind::Role(k, v) => {
                    trace.roles.values.push(((k, v), ts.to_string(), diff))
                }
                StateUpdateKind::Schema(k, v) => {
                    trace.schemas.values.push(((k, v), ts.to_string(), diff))
                }
                StateUpdateKind::Setting(k, v) => {
                    trace.settings.values.push(((k, v), ts.to_string(), diff))
                }
                StateUpdateKind::StorageUsage(k, v) => {
                    trace
                        .storage_usage
                        .values
                        .push(((k, v), ts.to_string(), diff))
                }
                StateUpdateKind::SystemConfiguration(k, v) => trace
                    .system_configurations
                    .values
                    .push(((k, v), ts.to_string(), diff)),
                StateUpdateKind::SystemObjectMapping(k, v) => trace
                    .system_object_mappings
                    .values
                    .push(((k, v), ts.to_string(), diff)),
                StateUpdateKind::SystemPrivilege(k, v) => {
                    trace
                        .system_privileges
                        .values
                        .push(((k, v), ts.to_string(), diff))
                }
                StateUpdateKind::Timestamp(k, v) => {
                    trace.timestamps.values.push(((k, v), ts.to_string(), diff))
                }
            }
        }
        trace
    }
}

impl PersistHandle {
    /// Manually update value of `key` in collection `T` to `value`.
    #[tracing::instrument(level = "info", skip(self))]
    pub(crate) async fn debug_edit<T: Collection>(
        &mut self,
        key: T::Key,
        value: T::Value,
    ) -> Result<Option<T::Value>, CatalogError>
    where
        T::Key: PartialEq + Eq + Debug + Clone,
        T::Value: Debug + Clone,
    {
        let (_, prev) = retry(self, move |s| {
            let key = key.clone();
            let value = value.clone();
            async {
                let prev = s.debug_edit_inner::<T>(key, value).await;
                (s, prev)
            }
        })
        .await;
        prev
    }

    #[tracing::instrument(level = "info", skip(self))]
    pub(crate) async fn debug_edit_inner<T: Collection>(
        &mut self,
        key: T::Key,
        value: T::Value,
    ) -> Result<Option<T::Value>, CatalogError>
    where
        T::Key: PartialEq + Eq + Debug + Clone,
        T::Value: Debug + Clone,
    {
        let (snapshot, current_upper) = self.current_snapshot().await;
        let next_upper = current_upper.step_forward();
        let trace = Trace::from_snapshot(snapshot);
        let collection_trace = T::collection_trace(trace);
        let prev_values: Vec<_> = collection_trace
            .values
            .into_iter()
            .filter(|((k, _), _, diff)| {
                soft_assert_eq!(*diff, 1, "trace is consolidated");
                &key == k
            })
            .collect();

        let prev_value = match &prev_values[..] {
            [] => None,
            [((_, v), _, _)] => Some(v.clone()),
            prev_values => panic!("multiple values found for key {key:?}: {prev_values:?}"),
        };

        let mut updates: Vec<_> = prev_values
            .into_iter()
            .map(|((k, v), _, _)| StateUpdate {
                kind: T::persist_update(k, v),
                ts: current_upper,
                diff: -1,
            })
            .collect();
        updates.push(StateUpdate {
            kind: T::persist_update(key, value),
            ts: current_upper,
            diff: 1,
        });
        self.compare_and_append(updates, current_upper, next_upper)
            .await?;
        Ok(prev_value)
    }

    /// Manually delete `key` from collection `T`.
    #[tracing::instrument(level = "info", skip(self))]
    pub(crate) async fn debug_delete<T: Collection>(
        &mut self,
        key: T::Key,
    ) -> Result<(), CatalogError>
    where
        T::Key: PartialEq + Eq + Debug + Clone,
    {
        let (_, res) = retry(self, move |s| {
            let key = key.clone();
            async {
                let res = s.debug_delete_inner::<T>(key).await;
                (s, res)
            }
        })
        .await;
        res
    }

    /// Manually delete `key` from collection `T`.
    #[tracing::instrument(level = "info", skip(self))]
    async fn debug_delete_inner<T: Collection>(&mut self, key: T::Key) -> Result<(), CatalogError>
    where
        T::Key: PartialEq + Eq + Debug,
    {
        let (snapshot, current_upper) = self.current_snapshot().await;
        let next_upper = current_upper.step_forward();
        let trace = Trace::from_snapshot(snapshot);
        let collection_trace = T::collection_trace(trace);
        let retractions = collection_trace
            .values
            .into_iter()
            .filter(|((k, _), _, diff)| {
                soft_assert_eq!(*diff, 1, "trace is consolidated");
                &key == k
            })
            .map(|((k, v), _, _)| StateUpdate {
                kind: T::persist_update(k, v),
                ts: current_upper,
                diff: -1,
            })
            .collect();
        self.compare_and_append(retractions, current_upper, next_upper)
            .await?;
        Ok(())
    }
}

/// Wrapper for [`Retry::retry_async_with_state`] so that all commands share the same retry behavior.
async fn retry<F, S, U, R, T, E>(state: S, mut f: F) -> (S, Result<T, E>)
where
    F: FnMut(S) -> U,
    U: Future<Output = (S, R)>,
    R: Into<RetryResult<T, E>>,
{
    Retry::default()
        .max_duration(Duration::from_secs(30))
        .clamp_backoff(Duration::from_secs(1))
        .retry_async_with_state(state, |_, s| f(s))
        .await
}<|MERGE_RESOLUTION|>--- conflicted
+++ resolved
@@ -46,13 +46,9 @@
     IntoStateUpdateKindBinary, StateUpdateKindBinary, StateUpdateKindSchema,
 };
 pub use crate::durable::impls::persist::state_update::{StateUpdate, StateUpdateKind};
-<<<<<<< HEAD
 use crate::durable::initialize::{
-    DEPLOY_GENERATION, ENABLE_PERSIST_TXN_TABLES, SYSTEM_CONFIG_SYNCED_KEY, USER_VERSION_KEY,
+    DEPLOY_GENERATION, PERSIST_TXN_TABLES, SYSTEM_CONFIG_SYNCED_KEY, USER_VERSION_KEY,
 };
-=======
-use crate::durable::initialize::{DEPLOY_GENERATION, PERSIST_TXN_TABLES, USER_VERSION_KEY};
->>>>>>> cdc98504
 use crate::durable::objects::serialization::proto;
 use crate::durable::objects::{AuditLogKey, Config, DurableType, Snapshot, StorageUsageKey};
 use crate::durable::transaction::TransactionBatch;
@@ -868,7 +864,6 @@
     }
 
     #[tracing::instrument(level = "debug", skip(self))]
-<<<<<<< HEAD
     async fn has_system_config_synced_once(&mut self) -> Result<bool, CatalogError> {
         let key = proto::ConfigKey {
             key: SYSTEM_CONFIG_SYNCED_KEY.to_string(),
@@ -881,7 +876,9 @@
                 .unwrap_or(false))
         })
         .await
-=======
+    }
+
+    #[tracing::instrument(level = "debug", skip(self))]
     async fn get_persist_txn_tables(
         &mut self,
     ) -> Result<Option<PersistTxnTablesImpl>, CatalogError> {
@@ -902,7 +899,6 @@
                 DurableCatalogError::from(TryFromProtoError::UnknownEnumVariant(err.to_string()))
                     .into()
             })
->>>>>>> cdc98504
     }
 
     #[tracing::instrument(level = "debug", skip(self))]
