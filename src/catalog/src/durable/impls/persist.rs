// Copyright Materialize, Inc. and contributors. All rights reserved.
//
// Use of this software is governed by the Business Source License
// included in the LICENSE file.
//
// As of the Change Date specified in that file, in accordance with
// the Business Source License, use of this software will be governed
// by the Apache License, Version 2.0.

pub(crate) mod metrics;
pub(crate) mod state_update;

use std::collections::BTreeMap;
use std::fmt::Debug;
use std::future::Future;
use std::str::FromStr;
use std::sync::Arc;
use std::time::Duration;

use async_trait::async_trait;
use differential_dataflow::lattice::Lattice;
use futures::{FutureExt, StreamExt};
use itertools::Itertools;
use mz_audit_log::{VersionedEvent, VersionedStorageUsage};
use mz_ore::collections::CollectionExt;
use mz_ore::metrics::MetricsFutureExt;
use mz_ore::now::EpochMillis;
use mz_ore::retry::{Retry, RetryResult};
use mz_ore::{soft_assert, soft_assert_eq, soft_assert_ne};
use mz_persist_client::read::{ListenEvent, ReadHandle, Subscribe};
use mz_persist_client::write::WriteHandle;
use mz_persist_client::{Diagnostics, PersistClient, ShardId};
use mz_persist_types::codec_impls::UnitSchema;
use mz_proto::{ProtoType, RustType, TryFromProtoError};
use mz_repr::Diff;
use mz_storage_types::controller::PersistTxnTablesImpl;
use mz_storage_types::sources::Timeline;
use sha2::Digest;
use timely::progress::{Antichain, Timestamp as TimelyTimestamp};
use tracing::debug;
use uuid::Uuid;

use crate::durable::debug::{Collection, DebugCatalogState, Trace};
use crate::durable::impls::persist::metrics::Metrics;
use crate::durable::impls::persist::state_update::{
    IntoStateUpdateKindBinary, StateUpdateKindBinary, StateUpdateKindSchema,
};
pub use crate::durable::impls::persist::state_update::{StateUpdate, StateUpdateKind};
use crate::durable::initialize::{DEPLOY_GENERATION, PERSIST_TXN_TABLES, USER_VERSION_KEY};
use crate::durable::objects::serialization::proto;
use crate::durable::objects::{AuditLogKey, Config, DurableType, Snapshot, StorageUsageKey};
use crate::durable::transaction::TransactionBatch;
use crate::durable::upgrade::persist::upgrade;
use crate::durable::{
    initialize, BootstrapArgs, CatalogError, DurableCatalogError, DurableCatalogState, Epoch,
    OpenableDurableCatalogState, ReadOnlyDurableCatalogState, TimelineTimestamp, Transaction,
};

/// New-type used to represent timestamps in persist.
pub(crate) type Timestamp = mz_repr::Timestamp;

/// The minimum value of an epoch.
///
/// # Safety
/// `new_unchecked` is safe to call with a non-zero value.
const MIN_EPOCH: Epoch = unsafe { Epoch::new_unchecked(1) };

/// Durable catalog mode that dictates the effect of mutable operations.
#[derive(Debug)]
enum Mode {
    /// Mutable operations are prohibited.
    Readonly,
    /// Mutable operations have an effect in-memory, but aren't persisted durably.
    Savepoint,
    /// Mutable operations have an effect in-memory and durably.
    Writable,
}

/// A Handle to an unopened catalog stored in persist. The unopened catalog can serve `Config` data
/// or the current epoch. All other catalog data may be un-migrated and should not be read until the
/// catalog has been opened. The [`UnopenedPersistCatalogState`] is responsible for opening the
/// catalog, see [`OpenableDurableCatalogState::open`] for more details.
///
/// Production users should call [`Self::expire`] before dropping a [`UnopenedPersistCatalogState`]
/// so that it can expire its leases. If/when rust gets AsyncDrop, this will be done automatically.
#[derive(Debug)]
pub struct UnopenedPersistCatalogState {
    /// Write handle to persist.
    write_handle: WriteHandle<StateUpdateKindBinary, (), Timestamp, Diff>,
    /// Read handle to persist.
    read_handle: ReadHandle<StateUpdateKindBinary, (), Timestamp, Diff>,
    /// Handle for connecting to persist.
    persist_client: PersistClient,
    /// Catalog shard ID.
    shard_id: ShardId,
    /// Cache of the most recent catalog snapshot.
    snapshot_cache: Option<(Timestamp, Vec<StateUpdate<StateUpdateKindBinary>>)>,
    /// The epoch of the catalog.
    epoch: Epoch,
    /// Metrics for the persist catalog.
    metrics: Arc<Metrics>,
}

impl UnopenedPersistCatalogState {
    /// Deterministically generate the a ID for the given `organization_id` and `seed`.
    fn shard_id(organization_id: Uuid, seed: usize) -> ShardId {
        let hash = sha2::Sha256::digest(format!("{organization_id}{seed}")).to_vec();
        soft_assert_eq!(hash.len(), 32, "SHA256 returns 32 bytes (256 bits)");
        let uuid = Uuid::from_slice(&hash[0..16]).expect("from_slice accepts exactly 16 bytes");
        ShardId::from_str(&format!("s{uuid}")).expect("known to be valid")
    }

    /// Create a new [`UnopenedPersistCatalogState`] to the catalog state associated with `organization_id`.
    #[tracing::instrument(level = "debug", skip(persist_client))]
    pub(crate) async fn new(
        persist_client: PersistClient,
        organization_id: Uuid,
        metrics: Arc<Metrics>,
    ) -> UnopenedPersistCatalogState {
        const SEED: usize = 1;
        let shard_id = Self::shard_id(organization_id, SEED);
        debug!(?shard_id, "new persist backed catalog state");
        let (write_handle, read_handle) = persist_client
            .open(
                shard_id,
                Arc::new(StateUpdateKindSchema::default()),
                Arc::new(UnitSchema::default()),
                diagnostics(),
            )
            .await
            .expect("invalid usage");
<<<<<<< HEAD
        let mut handle = PersistHandle {
=======
        UnopenedPersistCatalogState {
>>>>>>> aff1949b
            write_handle,
            read_handle,
            persist_client,
            shard_id,
            snapshot_cache: None,
            metrics,
            epoch: MIN_EPOCH,
        };
        if let Some(epoch) = handle.get_current_epoch().await {
            handle.epoch = epoch;
        }
        handle
    }

    #[tracing::instrument(level = "debug", skip(self))]
    async fn open_inner(
        mut self,
        mode: Mode,
        boot_ts: EpochMillis,
        bootstrap_args: &BootstrapArgs,
        deploy_generation: Option<u64>,
    ) -> Result<Box<dyn DurableCatalogState>, CatalogError> {
        let read_only = matches!(mode, Mode::Readonly);
        let (persist_shard_readable, upper) = self.is_persist_shard_readable().await;

        // Fence out previous catalogs.
        let mut fence_updates = Vec::with_capacity(2);
        let prev_epoch = if persist_shard_readable {
            let as_of = self.as_of(upper);
            let prev_epoch = self.get_epoch(as_of).await;
            fence_updates.push(StateUpdate {
                kind: StateUpdateKind::Epoch(prev_epoch),
                ts: upper,
                diff: -1,
            });
            Some(prev_epoch)
        } else {
            None
        };
        let mut current_epoch = prev_epoch.unwrap_or(MIN_EPOCH).get();
        // Only writable catalogs attempt to increment the epoch.
        if matches!(mode, Mode::Writable) {
            current_epoch = current_epoch + 1;
        }
        let current_epoch = Epoch::new(current_epoch).expect("known to be non-zero");
        fence_updates.push(StateUpdate {
            kind: StateUpdateKind::Epoch(current_epoch),
            ts: upper,
            diff: 1,
        });
        debug!(
            ?upper,
            ?prev_epoch,
            ?current_epoch,
            "fencing previous catalogs"
        );
        if matches!(mode, Mode::Writable) {
            let next_upper = upper.step_forward();
            self.compare_and_append(fence_updates, upper, next_upper)
                .await?;
        }
        self.epoch = current_epoch;

        let (is_initialized, mut upper) = self.is_initialized_inner().await?;
        if !matches!(mode, Mode::Writable) && !is_initialized {
            return Err(CatalogError::Durable(DurableCatalogError::NotWritable(
                format!("catalog tables do not exist; will not create in {mode:?} mode"),
            )));
        }
        soft_assert_ne!(upper, Timestamp::minimum());

        // Perform data migrations.
        if is_initialized && !read_only {
            upper = upgrade(&mut self, upper).await?;
        }

        let restart_as_of = self.as_of(upper);
        debug!(
            ?is_initialized,
            ?upper,
            ?restart_as_of,
            "initializing catalog state"
        );
        let subscribe = self
            .read_handle
            .subscribe(Antichain::from_elem(restart_as_of))
            .await
            .expect("invalid usage");
        let mut catalog = PersistCatalogState {
            mode,
            write_handle: self.write_handle,
            subscribe,
            persist_client: self.persist_client,
            shard_id: self.shard_id,
            upper: Timestamp::minimum(),
            epoch: current_epoch,
            // Initialize empty in-memory state.
            snapshot: Snapshot::empty(),
            metrics: self.metrics,
        };
        catalog.sync(upper).await?;

        let txn = if is_initialized {
            let mut txn = catalog.transaction().await?;
            if let Some(deploy_generation) = deploy_generation {
                txn.set_config(DEPLOY_GENERATION.into(), deploy_generation)?;
            }
            txn
        } else {
            soft_assert!(
                catalog.snapshot.is_empty(),
                "snapshot should not contain anything for an uninitialized catalog: {:?}",
                catalog.snapshot
            );
            let mut txn = catalog.transaction().await?;
            initialize::initialize(&mut txn, bootstrap_args, boot_ts, deploy_generation).await?;
            txn
        };

        if read_only {
            let (txn_batch, _) = txn.into_parts();
            // The upper here doesn't matter because we are only apply the updates in memory.
            let updates = StateUpdate::from_txn_batch(txn_batch, catalog.upper);
            catalog.apply_updates(updates)?;
        } else {
            txn.commit().await?;
        }

        Ok(Box::new(catalog))
    }

    /// Fetch the current upper of the catalog state.
    pub(crate) async fn current_upper(&mut self) -> Timestamp {
        current_upper(&mut self.write_handle).await
    }

    /// Generates a timestamp for reading from the catalog that is as fresh as possible, given
    /// `upper`.
    pub(crate) fn as_of(&self, upper: Timestamp) -> Timestamp {
        as_of(&self.read_handle, upper)
    }

    /// Reports if the catalog state has been initialized, and the current upper.
    async fn is_initialized_inner(&mut self) -> Result<(bool, Timestamp), CatalogError> {
        let (persist_shard_readable, upper) = self.is_persist_shard_readable().await;
        let is_initialized = if !persist_shard_readable {
            false
        } else {
            let as_of = self.as_of(upper);
            // Configs are readable using any catalog version since they can't be migrated, so they
            // can be used to tell if the catalog is populated.
            !self.get_configs(as_of).await?.is_empty()
        };
        Ok((is_initialized, upper))
    }

    /// Reports if the persist shard can be read at some time, and the current upper. A persist
    /// shard can only be read once it's been written to at least once.
    async fn is_persist_shard_readable(&mut self) -> (bool, Timestamp) {
        let upper = self.current_upper().await;
        (upper > Timestamp::minimum(), upper)
    }

    /// Generates a [`Vec<StateUpdate>`] that contain all updates to the catalog
    /// state.
    ///
    /// The output is consolidated and sorted by timestamp in ascending order and the current upper.
    #[tracing::instrument(level = "debug", skip(self))]
    async fn current_snapshot(&mut self) -> (Vec<StateUpdate<StateUpdateKind>>, Timestamp) {
        const EMPTY_SNAPSHOT: Vec<StateUpdate> = Vec::new();
        let (persist_shard_readable, current_upper) = self.is_persist_shard_readable().await;
        if persist_shard_readable {
            let as_of = self.as_of(current_upper);
            let snapshot = self.snapshot(as_of).await;
            (snapshot, current_upper)
        } else {
            (EMPTY_SNAPSHOT, current_upper)
        }
    }

    /// Generates an iterator of [`StateUpdate`] that contain all updates to the catalog
    /// state up to, and including, `as_of`.
    ///
    /// The output is consolidated and sorted by timestamp in ascending order.
    #[tracing::instrument(level = "debug", skip(self))]
    async fn snapshot<'a>(&mut self, as_of: Timestamp) -> Vec<StateUpdate<StateUpdateKind>> {
        self.snapshot_binary(as_of)
            .await
            .into_iter()
            .map(|update| update.clone().try_into().expect("kind decoding error"))
            .collect()
    }

    /// Generates an iterator of [`StateUpdate`] that contain all updates to the catalog
    /// state up to, and including, `as_of`, in binary format.
    ///
    /// The output is consolidated and sorted by timestamp in ascending order.
    #[tracing::instrument(level = "debug", skip(self))]
    async fn snapshot_binary(
        &mut self,
        as_of: Timestamp,
    ) -> &Vec<StateUpdate<StateUpdateKindBinary>> {
        match &self.snapshot_cache {
            Some((cached_as_of, _)) if as_of == *cached_as_of => {}
            _ => {
                let snapshot: Vec<_> = snapshot_binary(&mut self.read_handle, as_of, &self.metrics)
                    .await
                    .collect();
                self.snapshot_cache = Some((as_of, snapshot));
            }
        }

        &self.snapshot_cache.as_ref().expect("populated above").1
    }

    /// Generates an iterator of [`StateUpdate`] that contain all unconsolidated updates to the
    /// catalog state up to, and including, `as_of`.
    async fn snapshot_unconsolidated(
        &mut self,
        as_of: Timestamp,
    ) -> impl Iterator<Item = StateUpdate<StateUpdateKind>> + DoubleEndedIterator {
        let mut snapshot = Vec::new();
        let mut stream = Box::pin(
            // We use `snapshot_and_stream` because it guarantees unconsolidated output.
            self.read_handle
                .snapshot_and_stream(Antichain::from_elem(as_of))
                .await
                .expect("we have advanced the restart_as_of by the since"),
        );
        while let Some(update) = stream.next().await {
            snapshot.push(update)
        }
        snapshot
            .into_iter()
            .map(|((kind, _unit), ts, diff)| StateUpdate {
                kind: kind
                    .expect("kind decoding error")
                    .try_into()
                    .expect("kind decoding error"),
                ts,
                diff,
            })
    }

    /// Get the current value of config `key`.
    ///
    /// Some configs need to be read before the catalog is opened for bootstrapping.
    async fn get_current_config(&mut self, key: &str) -> Result<Option<u64>, CatalogError> {
        let (persist_shard_readable, current_upper) = self.is_persist_shard_readable().await;
        if persist_shard_readable {
            let as_of = self.as_of(current_upper);
            self.get_config(key, as_of).await
        } else {
            Ok(None)
        }
    }

    /// Get value of config `key` at `as_of`.
    ///
    /// Some configs need to be read before the catalog is opened for bootstrapping.
    async fn get_config(
        &mut self,
        key: &str,
        as_of: Timestamp,
    ) -> Result<Option<u64>, CatalogError> {
        let mut configs: Vec<_> = self
            .get_configs(as_of)
            .await?
            .into_iter()
            .filter_map(|config| {
                if key == &config.key {
                    Some(config.value)
                } else {
                    None
                }
            })
            .collect();
        soft_assert!(
            configs.len() <= 1,
            "multiple configs should not share the same key: {configs:?}"
        );
        Ok(configs.pop())
    }

    /// Get all Configs.
    ///
    /// Some configs need to be read before the catalog is opened for bootstrapping.
    async fn get_configs(&mut self, as_of: Timestamp) -> Result<Vec<Config>, DurableCatalogError> {
        let current_epoch = self.epoch.clone();
        self.snapshot_binary(as_of)
            .await
            .into_iter()
            .rev()
            // Configs and the epoch can never be migrated so we know that they will always convert
            // successfully from binary.
            .filter_map(|update| {
                soft_assert_eq!(update.diff, 1, "snapshot returns consolidated results");
                let kind: Option<StateUpdateKind> = update.kind.clone().try_into().ok();
                kind
            })
            .filter_map(|kind| match kind {
                StateUpdateKind::Config(k, v) => {
                    let k = k.clone().into_rust().expect("invalid config key persisted");
                    let v = v
                        .clone()
                        .into_rust()
                        .expect("invalid config value persisted");
                    Some(Ok(Config::from_key_value(k, v)))
                }
                StateUpdateKind::Epoch(epoch) if epoch > current_epoch => {
                    Some(Err(DurableCatalogError::Fence(format!(
                        "current catalog epoch {} fenced by new catalog epoch {}",
                        current_epoch, epoch
                    ))))
                }
                _ => None,
            })
            .collect::<Result<_, _>>()
    }

    /// Get the user version of this instance.
    ///
    /// The user version is used to determine if a migration is needed.
    #[tracing::instrument(level = "debug", skip(self))]
    pub(crate) async fn get_user_version(
        &mut self,
        as_of: Timestamp,
    ) -> Result<Option<u64>, CatalogError> {
        self.get_config(USER_VERSION_KEY, as_of).await
    }

    /// Get the current epoch.
    async fn get_current_epoch(&mut self) -> Option<Epoch> {
        let (persist_shard_readable, current_upper) = self.is_persist_shard_readable().await;
        if persist_shard_readable {
            let as_of = self.as_of(current_upper);
            Some(self.get_epoch(as_of).await)
        } else {
            None
        }
    }

    /// Get epoch at `as_of`.
    async fn get_epoch(&mut self, as_of: Timestamp) -> Epoch {
        let epochs = self
            .snapshot_binary(as_of)
            .await
            .into_iter()
            .rev()
            // The epoch can never be migrated so we know that it will always convert successfully
            // from binary.
            .filter_map(|update| {
                soft_assert_eq!(update.diff, 1, "snapshot returns consolidated results");
                let kind: Option<StateUpdateKind> = update.kind.clone().try_into().ok();
                kind
            })
            .filter_map(|kind| match kind {
                StateUpdateKind::Epoch(epoch) => Some(epoch),
                _ => None,
            });
        // There must always be a single epoch.
        epochs.into_element()
    }

    /// Appends `updates` to the catalog state and downgrades the catalog's upper to `next_upper`
    /// iff the current global upper of the catalog is `current_upper`.
    async fn compare_and_append<T: IntoStateUpdateKindBinary>(
        &mut self,
        updates: Vec<StateUpdate<T>>,
        current_upper: Timestamp,
        next_upper: Timestamp,
    ) -> Result<(), CatalogError> {
        compare_and_append(&mut self.write_handle, updates, current_upper, next_upper).await?;
        self.read_handle
            .downgrade_since(&Antichain::from_elem(current_upper))
            .await;
        Ok(())
    }
}

#[async_trait]
impl OpenableDurableCatalogState for UnopenedPersistCatalogState {
    #[tracing::instrument(level = "debug", skip(self))]
    async fn open_savepoint(
        mut self: Box<Self>,
        boot_ts: EpochMillis,
        bootstrap_args: &BootstrapArgs,
        deploy_generation: Option<u64>,
    ) -> Result<Box<dyn DurableCatalogState>, CatalogError> {
        self.open_inner(Mode::Savepoint, boot_ts, bootstrap_args, deploy_generation)
            .boxed()
            .await
    }

    #[tracing::instrument(level = "debug", skip(self))]
    async fn open_read_only(
        mut self: Box<Self>,
        boot_ts: EpochMillis,
        bootstrap_args: &BootstrapArgs,
    ) -> Result<Box<dyn DurableCatalogState>, CatalogError> {
        self.open_inner(Mode::Readonly, boot_ts, bootstrap_args, None)
            .boxed()
            .await
    }

    #[tracing::instrument(level = "debug", skip(self))]
    async fn open(
        mut self: Box<Self>,
        boot_ts: EpochMillis,
        bootstrap_args: &BootstrapArgs,
        deploy_generation: Option<u64>,
    ) -> Result<Box<dyn DurableCatalogState>, CatalogError> {
        self.open_inner(Mode::Writable, boot_ts, bootstrap_args, deploy_generation)
            .boxed()
            .await
    }

    #[tracing::instrument(level = "debug", skip(self))]
    async fn open_debug(mut self: Box<Self>) -> Result<DebugCatalogState, CatalogError> {
        Ok(DebugCatalogState::Persist(*self))
    }

    #[tracing::instrument(level = "debug", skip(self))]
    async fn is_initialized(&mut self) -> Result<bool, CatalogError> {
        Ok(self.is_initialized_inner().await?.0)
    }

    #[tracing::instrument(level = "debug", skip(self))]
    async fn get_deployment_generation(&mut self) -> Result<Option<u64>, CatalogError> {
        self.get_current_config(DEPLOY_GENERATION).await
    }

    #[tracing::instrument(level = "info", skip_all)]
    async fn trace(&mut self) -> Result<Trace, CatalogError> {
        let (persist_shard_readable, current_upper) = self.is_persist_shard_readable().await;
        if persist_shard_readable {
            let as_of = self.as_of(current_upper);
            let snapshot = self.snapshot_unconsolidated(as_of).await;
            Ok(Trace::from_snapshot(snapshot))
        } else {
            Err(CatalogError::Durable(DurableCatalogError::Uninitialized))
        }
    }

    #[tracing::instrument(level = "debug", skip(self))]
    async fn expire(self: Box<Self>) {
        self.read_handle.expire().await;
        self.write_handle.expire().await;
    }
}

/// A durable store of the catalog state using Persist as an implementation.
#[derive(Debug)]
pub struct PersistCatalogState {
    /// The [`Mode`] that this catalog was opened in.
    mode: Mode,
    /// Write handle to persist.
    write_handle: WriteHandle<StateUpdateKindBinary, (), Timestamp, Diff>,
    /// Subscription to catalog changes.
    subscribe: Subscribe<StateUpdateKindBinary, (), Timestamp, Diff>,
    /// Handle for connecting to persist.
    persist_client: PersistClient,
    /// Catalog shard ID.
    shard_id: ShardId,
    /// The current upper of the persist shard.
    upper: Timestamp,
    /// The epoch of this catalog.
    epoch: Epoch,
    /// A cache of the entire catalogs state.
    snapshot: Snapshot,
    /// Metrics for the persist catalog.
    metrics: Arc<Metrics>,
}

impl PersistCatalogState {
    /// Fetch the current upper of the catalog state.
    async fn current_upper(&mut self) -> Timestamp {
        current_upper(&mut self.write_handle).await
    }

    /// Appends `updates` to the catalog state and downgrades the catalog's upper to `next_upper`
    /// iff the current global upper of the catalog is `current_upper`.
    async fn compare_and_append(
        &mut self,
        updates: Vec<StateUpdate>,
        current_upper: Timestamp,
        next_upper: Timestamp,
    ) -> Result<(), CatalogError> {
        compare_and_append(&mut self.write_handle, updates, current_upper, next_upper).await
    }

    /// Generates an iterator of [`StateUpdate`] that contain all updates to the catalog
    /// state.
    ///
    /// The output is consolidated and sorted by timestamp in ascending order.
    #[tracing::instrument(level = "debug", skip(self))]
    async fn persist_snapshot(
        &mut self,
    ) -> impl Iterator<Item = StateUpdate> + DoubleEndedIterator {
        let mut read_handle = self.read_handle().await;
        let as_of = as_of(&read_handle, self.upper);
        let snapshot = snapshot(&mut read_handle, as_of, &self.metrics).await;
        read_handle.expire().await;
        snapshot
    }

    #[tracing::instrument(level = "debug", skip_all)]
    async fn sync_to_current_upper(&mut self) -> Result<(), CatalogError> {
        let upper = self.current_upper().await;
        if upper != self.upper {
            if self.is_read_only() {
                self.sync(upper).await?;
            } else {
                // non-read-only catalogs do not know how to deal with other writers.
                return Err(DurableCatalogError::Fence(format!(
                    "current catalog upper {:?} fenced by new catalog upper {:?}",
                    self.upper, upper
                ))
                .into());
            }
        }

        Ok(())
    }

    /// Listen and apply all updates up to `target_upper`.
    #[tracing::instrument(level = "debug", skip(self))]
    async fn sync(&mut self, target_upper: Timestamp) -> Result<(), CatalogError> {
        self.metrics.syncs.inc();
        let counter = self.metrics.sync_latency_seconds.clone();
        self.sync_inner(target_upper)
            .wall_time()
            .inc_by(counter)
            .await
    }

    #[tracing::instrument(level = "debug", skip(self))]
    async fn sync_inner(&mut self, target_upper: Timestamp) -> Result<(), CatalogError> {
        let mut updates = Vec::new();

        while self.upper < target_upper {
            let listen_events = self.subscribe.fetch_next().await;
            for listen_event in listen_events {
                match listen_event {
                    ListenEvent::Progress(upper) => {
                        debug!("synced up to {upper:?}");
                        self.upper = upper
                            .as_option()
                            .cloned()
                            .expect("we use a totally ordered time and never finalize the shard");
                    }
                    ListenEvent::Updates(batch_updates) => {
                        debug!("syncing updates {batch_updates:?}");
                        for ((key, _unit), ts, diff) in batch_updates {
                            let kind = key
                                .expect("key decoding error")
                                .try_into()
                                .expect("key decoding error");
                            updates.push(StateUpdate { kind, ts, diff });
                        }
                    }
                }
            }
        }

        self.apply_updates(updates)?;

        Ok(())
    }

    /// Applies [`StateUpdate`]s to the in memory catalog cache.
    #[tracing::instrument(level = "debug", skip_all)]
    fn apply_updates(
        &mut self,
        updates: impl IntoIterator<Item = StateUpdate>,
    ) -> Result<(), DurableCatalogError> {
        fn apply<K, V>(map: &mut BTreeMap<K, V>, key: K, value: V, diff: Diff)
        where
            K: Ord,
            V: Ord + Debug,
        {
            if diff == 1 {
                let prev = map.insert(key, value);
                soft_assert_eq!(
                    prev,
                    None,
                    "values must be explicitly retracted before inserting a new value"
                );
            } else if diff == -1 {
                let prev = map.remove(&key);
                soft_assert_eq!(
                    prev,
                    Some(value),
                    "retraction does not match existing value"
                );
            }
        }

        let mut updates: Vec<_> = updates
            .into_iter()
            .map(|update| (update.kind, update.ts, update.diff))
            .collect();
        // Consolidation is required for correctness. It guarantees that for a single key, there is
        // at most a single retraction and a single insertion per timestamp. Otherwise, we would
        // need to match the retractions and insertions up by value and manually figure out what the
        // end value should be.
        differential_dataflow::consolidation::consolidate_updates(&mut updates);
        // Updates must be applied in timestamp order. Within a timestamp retractions must be
        // applied before insertions or we might end up retracting the wrong value.
        updates.sort_by(|(_, ts1, diff1), (_, ts2, diff2)| ts1.cmp(ts2).then(diff1.cmp(diff2)));

        for (kind, ts, diff) in updates {
            if diff != 1 && diff != -1 {
                panic!("invalid update in consolidated trace: ({kind:?}, {ts:?}, {diff:?})");
            }

            debug!("applying catalog update: ({kind:?}, {ts:?}, {diff:?})");
            match kind {
                StateUpdateKind::AuditLog(_, _) => {
                    // We can ignore audit log updates since it's not cached in memory.
                }
                StateUpdateKind::Cluster(key, value) => {
                    apply(&mut self.snapshot.clusters, key, value, diff);
                }
                StateUpdateKind::ClusterReplica(key, value) => {
                    apply(&mut self.snapshot.cluster_replicas, key, value, diff);
                }
                StateUpdateKind::Comment(key, value) => {
                    apply(&mut self.snapshot.comments, key, value, diff);
                }
                StateUpdateKind::Config(key, value) => {
                    apply(&mut self.snapshot.configs, key, value, diff);
                }
                StateUpdateKind::Database(key, value) => {
                    apply(&mut self.snapshot.databases, key, value, diff);
                }
                StateUpdateKind::DefaultPrivilege(key, value) => {
                    apply(&mut self.snapshot.default_privileges, key, value, diff);
                }
                StateUpdateKind::Epoch(epoch) => {
                    if epoch > self.epoch {
                        soft_assert_eq!(diff, 1);
                        return Err(DurableCatalogError::Fence(format!(
                            "current catalog epoch {} fenced by new catalog epoch {}",
                            self.epoch, epoch
                        )));
                    }
                }
                StateUpdateKind::IdAllocator(key, value) => {
                    apply(&mut self.snapshot.id_allocator, key, value, diff);
                }
                StateUpdateKind::IntrospectionSourceIndex(key, value) => {
                    apply(&mut self.snapshot.introspection_sources, key, value, diff);
                }
                StateUpdateKind::Item(key, value) => {
                    apply(&mut self.snapshot.items, key, value, diff);
                }
                StateUpdateKind::Role(key, value) => {
                    apply(&mut self.snapshot.roles, key, value, diff);
                }
                StateUpdateKind::Schema(key, value) => {
                    apply(&mut self.snapshot.schemas, key, value, diff);
                }
                StateUpdateKind::Setting(key, value) => {
                    apply(&mut self.snapshot.settings, key, value, diff);
                }
                StateUpdateKind::StorageUsage(_, _) => {
                    // We can ignore storage usage since it's not cached in memory.
                }
                StateUpdateKind::SystemConfiguration(key, value) => {
                    apply(&mut self.snapshot.system_configurations, key, value, diff);
                }
                StateUpdateKind::SystemObjectMapping(key, value) => {
                    apply(&mut self.snapshot.system_object_mappings, key, value, diff);
                }
                StateUpdateKind::SystemPrivilege(key, value) => {
                    apply(&mut self.snapshot.system_privileges, key, value, diff);
                }
                StateUpdateKind::Timestamp(key, value) => {
                    apply(&mut self.snapshot.timestamps, key, value, diff);
                }
            }
        }

        Ok(())
    }

    /// Execute and return the results of `f` on the current catalog snapshot.
    ///
    /// Will return an error if the catalog has been fenced out.
    async fn with_snapshot<T>(
        &mut self,
        f: impl FnOnce(&Snapshot) -> Result<T, CatalogError>,
    ) -> Result<T, CatalogError> {
        self.sync_to_current_upper().await?;
        f(&self.snapshot)
    }

    /// Open a read handle to the catalog.
    async fn read_handle(&mut self) -> ReadHandle<StateUpdateKindBinary, (), Timestamp, Diff> {
        self.persist_client
            .open_leased_reader(
                self.shard_id,
                Arc::new(StateUpdateKindSchema::default()),
                Arc::new(UnitSchema::default()),
                diagnostics(),
            )
            .await
            .expect("invalid usage")
    }
}

#[async_trait]
impl ReadOnlyDurableCatalogState for PersistCatalogState {
    fn epoch(&mut self) -> Epoch {
        self.epoch
    }

    #[tracing::instrument(level = "debug", skip(self))]
    async fn expire(self: Box<Self>) {
        self.write_handle.expire().await;
        // Note: `Subscribe` doesn't expose an `expire` method at the time of writing this comment.
    }

    #[tracing::instrument(level = "debug", skip(self))]
    async fn get_timestamps(&mut self) -> Result<Vec<TimelineTimestamp>, CatalogError> {
        self.with_snapshot(|snapshot| {
            Ok(snapshot
                .timestamps
                .clone()
                .into_iter()
                .map(RustType::from_proto)
                .map_ok(|(k, v)| TimelineTimestamp::from_key_value(k, v))
                .collect::<Result<_, _>>()?)
        })
        .await
    }

    #[tracing::instrument(level = "debug", skip(self))]
    async fn get_audit_logs(&mut self) -> Result<Vec<VersionedEvent>, CatalogError> {
        self.sync_to_current_upper().await?;
        // This is only called during bootstrapping and we don't want to cache all
        // audit logs in memory because they can grow quite large. Therefore, we
        // go back to persist and grab everything again.
        let mut audit_logs: Vec<_> = self
            .persist_snapshot()
            .await
            .filter_map(
                |StateUpdate {
                     kind,
                     ts: _,
                     diff: _,
                 }| match kind {
                    StateUpdateKind::AuditLog(key, ()) => Some(key),
                    _ => None,
                },
            )
            .map(RustType::from_proto)
            .map_ok(|key: AuditLogKey| key.event)
            .collect::<Result<_, _>>()?;
        audit_logs.sort_by(|a, b| a.sortable_id().cmp(&b.sortable_id()));
        Ok(audit_logs)
    }

    #[tracing::instrument(level = "debug", skip(self))]
    async fn get_next_id(&mut self, id_type: &str) -> Result<u64, CatalogError> {
        let key = proto::IdAllocKey {
            name: id_type.to_string(),
        };
        self.with_snapshot(|snapshot| {
            Ok(snapshot.id_allocator.get(&key).expect("must exist").next_id)
        })
        .await
    }

    #[tracing::instrument(level = "debug", skip(self))]
    async fn get_persist_txn_tables(
        &mut self,
    ) -> Result<Option<PersistTxnTablesImpl>, CatalogError> {
        let value = self
            .with_snapshot(|snapshot| {
                Ok(snapshot
                    .configs
                    .get(&proto::ConfigKey {
                        key: PERSIST_TXN_TABLES.to_string(),
                    })
                    .map(|value| value.value))
            })
            .await?;
        value
            .map(PersistTxnTablesImpl::try_from)
            .transpose()
            .map_err(|err| {
                DurableCatalogError::from(TryFromProtoError::UnknownEnumVariant(err.to_string()))
                    .into()
            })
    }

    #[tracing::instrument(level = "debug", skip(self))]
    async fn snapshot(&mut self) -> Result<Snapshot, CatalogError> {
        self.with_snapshot(|snapshot| Ok(snapshot.clone())).await
    }
}

#[async_trait]
impl DurableCatalogState for PersistCatalogState {
    fn is_read_only(&self) -> bool {
        matches!(self.mode, Mode::Readonly)
    }

    #[tracing::instrument(level = "debug", skip(self))]
    async fn transaction(&mut self) -> Result<Transaction, CatalogError> {
        self.metrics.transactions_started.inc();
        let snapshot = self.snapshot().await?;
        Transaction::new(self, snapshot)
    }

    #[tracing::instrument(level = "debug", skip(self))]
    async fn commit_transaction(
        &mut self,
        txn_batch: TransactionBatch,
    ) -> Result<(), CatalogError> {
        async fn commit_transaction_inner(
            catalog: &mut PersistCatalogState,
            txn_batch: TransactionBatch,
        ) -> Result<(), CatalogError> {
            // If the transaction is empty then we don't error, even in read-only mode. This matches the
            // semantics that the stash uses.
            if !txn_batch.is_empty() && catalog.is_read_only() {
                return Err(DurableCatalogError::NotWritable(
                    "cannot commit a transaction in a read-only catalog".to_string(),
                )
                .into());
            }

            let current_upper = catalog.upper.clone();
            let next_upper = current_upper.step_forward();

            let updates = StateUpdate::from_txn_batch(txn_batch, current_upper);
            debug!("committing updates: {updates:?}");

            if matches!(catalog.mode, Mode::Writable) {
                catalog
                    .compare_and_append(updates, current_upper, next_upper)
                    .await?;
                debug!(
                    "commit successful, upper advanced from {current_upper:?} to {next_upper:?}",
                );
                catalog.sync(next_upper).await?;
            } else if matches!(catalog.mode, Mode::Savepoint) {
                catalog.apply_updates(updates)?;
            }

            Ok(())
        }
        self.metrics.transaction_commits.inc();
        let counter = self.metrics.transaction_commit_latency_seconds.clone();
        commit_transaction_inner(self, txn_batch)
            .wall_time()
            .inc_by(counter)
            .await
    }

    #[tracing::instrument(level = "debug", skip(self))]
    async fn confirm_leadership(&mut self) -> Result<(), CatalogError> {
        // Read only catalog does not care about leadership.
        if self.is_read_only() {
            return Ok(());
        }

        let upper = self.current_upper().await;
        if upper == self.upper {
            Ok(())
        } else {
            Err(DurableCatalogError::Fence(format!(
                "current catalog upper {:?} fenced by new catalog upper {:?}",
                self.upper, upper
            ))
            .into())
        }
    }

    // TODO(jkosh44) For most modifications we delegate to transactions to avoid duplicate code.
    // This is slightly inefficient because we have to clone an entire snapshot when we usually
    // only need one part of the snapshot. A Potential mitigation against these performance hits is
    // to utilize `CoW`s in `Transaction`s to avoid cloning unnecessary state.

    #[tracing::instrument(level = "debug", skip(self))]
    async fn get_and_prune_storage_usage(
        &mut self,
        retention_period: Option<Duration>,
        boot_ts: mz_repr::Timestamp,
    ) -> Result<Vec<VersionedStorageUsage>, CatalogError> {
        // If no usage retention period is set, set the cutoff to MIN so nothing
        // is removed.
        let cutoff_ts = match retention_period {
            None => u128::MIN,
            Some(period) => u128::from(boot_ts).saturating_sub(period.as_millis()),
        };
        let storage_usage = self
            .persist_snapshot()
            .await
            .filter_map(
                |StateUpdate {
                     kind,
                     ts: _,
                     diff: _,
                 }| match kind {
                    StateUpdateKind::StorageUsage(key, ()) => Some(key),
                    _ => None,
                },
            )
            .map(RustType::from_proto)
            .map_ok(|key: StorageUsageKey| key.metric);
        let mut events = Vec::new();
        let mut expired = Vec::new();

        for event in storage_usage {
            let event = event?;
            if u128::from(event.timestamp()) >= cutoff_ts {
                events.push(event);
            } else if retention_period.is_some() {
                debug!("pruning storage event {event:?}");
                expired.push(event);
            }
        }

        events.sort_by(|event1, event2| event1.sortable_id().cmp(&event2.sortable_id()));

        if !self.is_read_only() {
            let mut txn = self.transaction().await?;
            txn.remove_storage_usage_events(expired);
            txn.commit().await?;
        } else {
            self.confirm_leadership().await?;
        }

        Ok(events)
    }

    #[tracing::instrument(level = "debug", skip(self))]
    async fn set_timestamp(
        &mut self,
        timeline: &Timeline,
        timestamp: mz_repr::Timestamp,
    ) -> Result<(), CatalogError> {
        let mut txn = self.transaction().await?;
        txn.set_timestamp(timeline.clone(), timestamp)?;
        txn.commit().await
    }

    #[tracing::instrument(level = "debug", skip(self))]
    async fn allocate_id(&mut self, id_type: &str, amount: u64) -> Result<Vec<u64>, CatalogError> {
        if amount == 0 {
            return Ok(Vec::new());
        }
        let mut txn = self.transaction().await?;
        let ids = txn.get_and_increment_id_by(id_type.to_string(), amount)?;
        txn.commit().await?;
        Ok(ids)
    }
}

/// Generate a diagnostic to use when connecting to persist.
fn diagnostics() -> Diagnostics {
    Diagnostics {
        shard_name: "catalog".to_string(),
        handle_purpose: "durable catalog state".to_string(),
    }
}

/// Fetch the current upper of the catalog state.
async fn current_upper(
    write_handle: &mut WriteHandle<StateUpdateKindBinary, (), Timestamp, Diff>,
) -> Timestamp {
    write_handle
        .fetch_recent_upper()
        .await
        .as_option()
        .cloned()
        .expect("we use a totally ordered time and never finalize the shard")
}

/// Generates a timestamp for reading from `read_handle` that is as fresh as possible, given
/// `upper`.
fn as_of(
    read_handle: &ReadHandle<StateUpdateKindBinary, (), Timestamp, Diff>,
    upper: Timestamp,
) -> Timestamp {
    soft_assert!(
        upper > Timestamp::minimum(),
        "Catalog persist shard is uninitialized"
    );
    let since = read_handle.since().clone();
    let mut as_of = upper.saturating_sub(1);
    as_of.advance_by(since.borrow());
    as_of
}

/// Appends `updates` to the catalog state and downgrades the catalog's upper to `next_upper`
/// iff the current global upper of the catalog is `current_upper`.
async fn compare_and_append<T: IntoStateUpdateKindBinary>(
    write_handle: &mut WriteHandle<StateUpdateKindBinary, (), Timestamp, Diff>,
    updates: Vec<StateUpdate<T>>,
    current_upper: Timestamp,
    next_upper: Timestamp,
) -> Result<(), CatalogError> {
    let updates = updates
        .into_iter()
        .map(|update| ((update.kind.into(), ()), update.ts, update.diff));
    write_handle
        .compare_and_append(
            updates,
            Antichain::from_elem(current_upper),
            Antichain::from_elem(next_upper),
        )
        .await
        .expect("invalid usage")
        .map_err(|upper_mismatch| {
            DurableCatalogError::Fence(format!(
                "current catalog upper {:?} fenced by new catalog upper {:?}",
                upper_mismatch.expected, upper_mismatch.current
            ))
            .into()
        })
}

#[tracing::instrument(level = "debug", skip(read_handle))]
async fn snapshot(
    read_handle: &mut ReadHandle<StateUpdateKindBinary, (), Timestamp, Diff>,
    as_of: Timestamp,
    metrics: &Arc<Metrics>,
) -> impl Iterator<Item = StateUpdate<StateUpdateKind>> + DoubleEndedIterator {
    snapshot_binary(read_handle, as_of, metrics)
        .await
        .map(|update| update.try_into().expect("kind decoding error"))
}

/// Generates an iterator of [`StateUpdate`] that contain all updates to the catalog
/// state up to, and including, `as_of`.
///
/// The output is consolidated and sorted by timestamp in ascending order.
#[tracing::instrument(level = "debug", skip(read_handle, metrics))]
async fn snapshot_binary(
    read_handle: &mut ReadHandle<StateUpdateKindBinary, (), Timestamp, Diff>,
    as_of: Timestamp,
    metrics: &Arc<Metrics>,
) -> impl Iterator<Item = StateUpdate<StateUpdateKindBinary>> + DoubleEndedIterator {
    metrics.snapshots_taken.inc();
    let counter = metrics.snapshot_latency_seconds.clone();
    snapshot_binary_inner(read_handle, as_of)
        .wall_time()
        .inc_by(counter)
        .await
}

/// Generates an iterator of [`StateUpdate`] that contain all updates to the catalog
/// state up to, and including, `as_of`.
///
/// The output is consolidated and sorted by timestamp in ascending order.
#[tracing::instrument(level = "debug", skip(read_handle))]
async fn snapshot_binary_inner(
    read_handle: &mut ReadHandle<StateUpdateKindBinary, (), Timestamp, Diff>,
    as_of: Timestamp,
) -> impl Iterator<Item = StateUpdate<StateUpdateKindBinary>> + DoubleEndedIterator {
    let snapshot = read_handle
        .snapshot_and_fetch(Antichain::from_elem(as_of))
        .await
        .expect("we have advanced the restart_as_of by the since");
    soft_assert!(
        snapshot.iter().all(|(_, _, diff)| *diff == 1),
        "snapshot_and_fetch guarantees a consolidated result: {snapshot:?}"
    );
    snapshot
        .into_iter()
        .map(|((kind, _unit), ts, diff)| StateUpdate {
            kind: kind.expect("kind decoding error"),
            ts,
            diff,
        })
        .sorted_by(|a, b| Ord::cmp(&b.ts, &a.ts))
}

// Debug methods.
impl Trace {
    /// Generates a [`Trace`] from snapshot.
    fn from_snapshot(snapshot: impl IntoIterator<Item = StateUpdate>) -> Trace {
        let mut trace = Trace::new();
        for StateUpdate { kind, ts, diff } in snapshot {
            match kind {
                StateUpdateKind::AuditLog(k, v) => {
                    trace.audit_log.values.push(((k, v), ts.to_string(), diff))
                }
                StateUpdateKind::Cluster(k, v) => {
                    trace.clusters.values.push(((k, v), ts.to_string(), diff))
                }
                StateUpdateKind::ClusterReplica(k, v) => {
                    trace
                        .cluster_replicas
                        .values
                        .push(((k, v), ts.to_string(), diff))
                }
                StateUpdateKind::Comment(k, v) => {
                    trace.comments.values.push(((k, v), ts.to_string(), diff))
                }
                StateUpdateKind::Config(k, v) => {
                    trace.configs.values.push(((k, v), ts.to_string(), diff))
                }
                StateUpdateKind::Database(k, v) => {
                    trace.databases.values.push(((k, v), ts.to_string(), diff))
                }
                StateUpdateKind::DefaultPrivilege(k, v) => {
                    trace
                        .default_privileges
                        .values
                        .push(((k, v), ts.to_string(), diff))
                }
                StateUpdateKind::Epoch(_) => {
                    // Epoch not included in trace.
                }
                StateUpdateKind::IdAllocator(k, v) => {
                    trace
                        .id_allocator
                        .values
                        .push(((k, v), ts.to_string(), diff))
                }
                StateUpdateKind::IntrospectionSourceIndex(k, v) => trace
                    .introspection_sources
                    .values
                    .push(((k, v), ts.to_string(), diff)),
                StateUpdateKind::Item(k, v) => {
                    trace.items.values.push(((k, v), ts.to_string(), diff))
                }
                StateUpdateKind::Role(k, v) => {
                    trace.roles.values.push(((k, v), ts.to_string(), diff))
                }
                StateUpdateKind::Schema(k, v) => {
                    trace.schemas.values.push(((k, v), ts.to_string(), diff))
                }
                StateUpdateKind::Setting(k, v) => {
                    trace.settings.values.push(((k, v), ts.to_string(), diff))
                }
                StateUpdateKind::StorageUsage(k, v) => {
                    trace
                        .storage_usage
                        .values
                        .push(((k, v), ts.to_string(), diff))
                }
                StateUpdateKind::SystemConfiguration(k, v) => trace
                    .system_configurations
                    .values
                    .push(((k, v), ts.to_string(), diff)),
                StateUpdateKind::SystemObjectMapping(k, v) => trace
                    .system_object_mappings
                    .values
                    .push(((k, v), ts.to_string(), diff)),
                StateUpdateKind::SystemPrivilege(k, v) => {
                    trace
                        .system_privileges
                        .values
                        .push(((k, v), ts.to_string(), diff))
                }
                StateUpdateKind::Timestamp(k, v) => {
                    trace.timestamps.values.push(((k, v), ts.to_string(), diff))
                }
            }
        }
        trace
    }
}

impl UnopenedPersistCatalogState {
    /// Manually update value of `key` in collection `T` to `value`.
    #[tracing::instrument(level = "info", skip(self))]
    pub(crate) async fn debug_edit<T: Collection>(
        &mut self,
        key: T::Key,
        value: T::Value,
    ) -> Result<Option<T::Value>, CatalogError>
    where
        T::Key: PartialEq + Eq + Debug + Clone,
        T::Value: Debug + Clone,
    {
        let (_, prev) = retry(self, move |s| {
            let key = key.clone();
            let value = value.clone();
            async {
                let prev = s.debug_edit_inner::<T>(key, value).await;
                (s, prev)
            }
        })
        .await;
        prev
    }

    #[tracing::instrument(level = "info", skip(self))]
    pub(crate) async fn debug_edit_inner<T: Collection>(
        &mut self,
        key: T::Key,
        value: T::Value,
    ) -> Result<Option<T::Value>, CatalogError>
    where
        T::Key: PartialEq + Eq + Debug + Clone,
        T::Value: Debug + Clone,
    {
        let (snapshot, current_upper) = self.current_snapshot().await;
        let next_upper = current_upper.step_forward();
        let trace = Trace::from_snapshot(snapshot);
        let collection_trace = T::collection_trace(trace);
        let prev_values: Vec<_> = collection_trace
            .values
            .into_iter()
            .filter(|((k, _), _, diff)| {
                soft_assert_eq!(*diff, 1, "trace is consolidated");
                &key == k
            })
            .collect();

        let prev_value = match &prev_values[..] {
            [] => None,
            [((_, v), _, _)] => Some(v.clone()),
            prev_values => panic!("multiple values found for key {key:?}: {prev_values:?}"),
        };

        let mut updates: Vec<_> = prev_values
            .into_iter()
            .map(|((k, v), _, _)| StateUpdate {
                kind: T::persist_update(k, v),
                ts: current_upper,
                diff: -1,
            })
            .collect();
        updates.push(StateUpdate {
            kind: T::persist_update(key, value),
            ts: current_upper,
            diff: 1,
        });
        self.compare_and_append(updates, current_upper, next_upper)
            .await?;
        Ok(prev_value)
    }

    /// Manually delete `key` from collection `T`.
    #[tracing::instrument(level = "info", skip(self))]
    pub(crate) async fn debug_delete<T: Collection>(
        &mut self,
        key: T::Key,
    ) -> Result<(), CatalogError>
    where
        T::Key: PartialEq + Eq + Debug + Clone,
    {
        let (_, res) = retry(self, move |s| {
            let key = key.clone();
            async {
                let res = s.debug_delete_inner::<T>(key).await;
                (s, res)
            }
        })
        .await;
        res
    }

    /// Manually delete `key` from collection `T`.
    #[tracing::instrument(level = "info", skip(self))]
    async fn debug_delete_inner<T: Collection>(&mut self, key: T::Key) -> Result<(), CatalogError>
    where
        T::Key: PartialEq + Eq + Debug,
    {
        let (snapshot, current_upper) = self.current_snapshot().await;
        let next_upper = current_upper.step_forward();
        let trace = Trace::from_snapshot(snapshot);
        let collection_trace = T::collection_trace(trace);
        let retractions = collection_trace
            .values
            .into_iter()
            .filter(|((k, _), _, diff)| {
                soft_assert_eq!(*diff, 1, "trace is consolidated");
                &key == k
            })
            .map(|((k, v), _, _)| StateUpdate {
                kind: T::persist_update(k, v),
                ts: current_upper,
                diff: -1,
            })
            .collect();
        self.compare_and_append(retractions, current_upper, next_upper)
            .await?;
        Ok(())
    }
}

/// Wrapper for [`Retry::retry_async_with_state`] so that all commands share the same retry behavior.
async fn retry<F, S, U, R, T, E>(state: S, mut f: F) -> (S, Result<T, E>)
where
    F: FnMut(S) -> U,
    U: Future<Output = (S, R)>,
    R: Into<RetryResult<T, E>>,
{
    Retry::default()
        .max_duration(Duration::from_secs(30))
        .clamp_backoff(Duration::from_secs(1))
        .retry_async_with_state(state, |_, s| f(s))
        .await
}<|MERGE_RESOLUTION|>--- conflicted
+++ resolved
@@ -129,11 +129,7 @@
             )
             .await
             .expect("invalid usage");
-<<<<<<< HEAD
-        let mut handle = PersistHandle {
-=======
-        UnopenedPersistCatalogState {
->>>>>>> aff1949b
+        let mut handle = UnopenedPersistCatalogState {
             write_handle,
             read_handle,
             persist_client,
