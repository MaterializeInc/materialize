--- conflicted
+++ resolved
@@ -22,12 +22,9 @@
 use futures::StreamExt;
 use itertools::Itertools;
 use mz_audit_log::{VersionedEvent, VersionedStorageUsage};
-<<<<<<< HEAD
+use mz_ore::collections::CollectionExt;
 use mz_ore::error::ErrorExt;
 use mz_ore::metrics::{MetricsFutureExt, MetricsRegistry};
-=======
-use mz_ore::collections::CollectionExt;
->>>>>>> 57951cd8
 use mz_ore::now::EpochMillis;
 use mz_ore::retry::{Retry, RetryResult};
 use mz_ore::{soft_assert, soft_assert_eq, soft_assert_ne};
@@ -210,11 +207,7 @@
             epoch: current_epoch,
             // Initialize empty in-memory state.
             snapshot: Snapshot::empty(),
-<<<<<<< HEAD
-            fence: Some(Fence { prev_epoch }),
             metrics: self.metrics,
-=======
->>>>>>> 57951cd8
         };
         catalog.sync(upper).await?;
 
@@ -539,14 +532,8 @@
     epoch: Epoch,
     /// A cache of the entire catalogs state.
     snapshot: Snapshot,
-<<<<<<< HEAD
-    /// `Some` indicates that we need to fence the previous catalog, None indicates that we've
-    /// already fenced the previous catalog.
-    fence: Option<Fence>,
     /// Metrics for the persist catalog.
     metrics: Arc<Metrics>,
-=======
->>>>>>> 57951cd8
 }
 
 impl PersistCatalogState {
@@ -869,7 +856,6 @@
         &mut self,
         txn_batch: TransactionBatch,
     ) -> Result<(), CatalogError> {
-<<<<<<< HEAD
         async fn commit_transaction_inner(
             catalog: &mut PersistCatalogState,
             txn_batch: TransactionBatch,
@@ -886,29 +872,10 @@
             let current_upper = catalog.upper.clone();
             let next_upper = current_upper.step_forward();
 
-            let mut updates = StateUpdate::from_txn_batch(txn_batch, current_upper);
+            let updates = StateUpdate::from_txn_batch(txn_batch, current_upper);
             debug!("committing updates: {updates:?}");
 
             if matches!(catalog.mode, Mode::Writable) {
-                // If we haven't fenced the previous catalog state, do that now.
-                if let Some(Fence { prev_epoch }) = catalog.fence.take() {
-                    debug!(
-                        "fencing previous catalogs prev_epoch={:?} current_epoch={:?}",
-                        prev_epoch, catalog.epoch
-                    );
-                    if let Some(prev_epoch) = prev_epoch {
-                        updates.push(StateUpdate {
-                            kind: StateUpdateKind::Epoch(prev_epoch),
-                            ts: current_upper,
-                            diff: -1,
-                        });
-                    }
-                    updates.push(StateUpdate {
-                        kind: StateUpdateKind::Epoch(catalog.epoch),
-                        ts: current_upper,
-                        diff: 1,
-                    });
-                }
                 catalog
                     .compare_and_append(updates, current_upper, next_upper)
                     .await?;
@@ -919,31 +886,6 @@
             } else if matches!(catalog.mode, Mode::Savepoint) {
                 catalog.apply_updates(updates)?;
             }
-=======
-        // If the transaction is empty then we don't error, even in read-only mode. This matches the
-        // semantics that the stash uses.
-        if !txn_batch.is_empty() && self.is_read_only() {
-            return Err(DurableCatalogError::NotWritable(
-                "cannot commit a transaction in a read-only catalog".to_string(),
-            )
-            .into());
-        }
-
-        let current_upper = self.upper.clone();
-        let next_upper = current_upper.step_forward();
-
-        let updates = StateUpdate::from_txn_batch(txn_batch, current_upper);
-        debug!("committing updates: {updates:?}");
-
-        if matches!(self.mode, Mode::Writable) {
-            self.compare_and_append(updates, current_upper, next_upper)
-                .await?;
-            debug!("commit successful, upper advanced from {current_upper:?} to {next_upper:?}",);
-            self.sync(next_upper).await?;
-        } else if matches!(self.mode, Mode::Savepoint) {
-            self.apply_updates(updates)?;
-        }
->>>>>>> 57951cd8
 
             Ok(())
         }
