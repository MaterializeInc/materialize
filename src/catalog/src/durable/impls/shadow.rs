--- conflicted
+++ resolved
@@ -336,15 +336,14 @@
         }
     }
 
-<<<<<<< HEAD
-    async fn has_system_config_synced_once(&mut self) -> Result<bool, CatalogError> {
-        compare_and_return_async!(self, has_system_config_synced_once)
-=======
     async fn get_persist_txn_tables(
         &mut self,
     ) -> Result<Option<PersistTxnTablesImpl>, CatalogError> {
         compare_and_return_async!(self, get_persist_txn_tables)
->>>>>>> cdc98504
+    }
+
+    async fn has_system_config_synced_once(&mut self) -> Result<bool, CatalogError> {
+        compare_and_return_async!(self, has_system_config_synced_once)
     }
 
     async fn snapshot(&mut self) -> Result<Snapshot, CatalogError> {
