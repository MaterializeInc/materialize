// Copyright Materialize, Inc. and contributors. All rights reserved.
//
// Use of this software is governed by the Business Source License
// included in the LICENSE file.
//
// As of the Change Date specified in that file, in accordance with
// the Business Source License, use of this software will be governed
// by the Apache License, Version 2.0.

use async_trait::async_trait;
use derivative::Derivative;
use mz_storage_types::controller::PersistTxnTablesImpl;
use std::collections::{BTreeMap, BTreeSet};
use std::pin;
use std::sync::Arc;
use std::time::Duration;

use futures::StreamExt;
use itertools::Itertools;
use postgres_openssl::MakeTlsConnector;

use mz_audit_log::{VersionedEvent, VersionedStorageUsage};
use mz_ore::metrics::MetricsFutureExt;
use mz_ore::now::EpochMillis;
use mz_ore::result::ResultExt;
use mz_ore::retry::Retry;
use mz_ore::soft_assert_eq;
use mz_proto::{ProtoType, RustType, TryFromProtoError};
use mz_repr::Timestamp;
use mz_sql::catalog::CatalogError as SqlCatalogError;
use mz_stash::{AppendBatch, DebugStashFactory, Diff, Stash, StashFactory, TypedCollection};
use mz_stash_types::StashError;
use mz_storage_types::sources::Timeline;

use crate::durable::debug::{Collection, CollectionTrace, Trace};
<<<<<<< HEAD
use crate::durable::initialize::{
    DEPLOY_GENERATION, ENABLE_PERSIST_TXN_TABLES, SYSTEM_CONFIG_SYNCED_KEY, USER_VERSION_KEY,
};
=======
use crate::durable::initialize::{DEPLOY_GENERATION, PERSIST_TXN_TABLES, USER_VERSION_KEY};
>>>>>>> cdc98504
use crate::durable::objects::serialization::proto;
use crate::durable::objects::{
    AuditLogKey, DurableType, IdAllocKey, IdAllocValue, Snapshot, StorageUsageKey,
    TimelineTimestamp, TimestampValue,
};
use crate::durable::transaction::{Transaction, TransactionBatch};
use crate::durable::upgrade::stash::upgrade;
use crate::durable::{
    initialize, BootstrapArgs, CatalogError, DebugCatalogState, DurableCatalogError,
    DurableCatalogState, Epoch, OpenableDurableCatalogState, ReadOnlyDurableCatalogState,
};

pub const SETTING_COLLECTION: TypedCollection<proto::SettingKey, proto::SettingValue> =
    TypedCollection::new("setting");
pub const SYSTEM_GID_MAPPING_COLLECTION: TypedCollection<
    proto::GidMappingKey,
    proto::GidMappingValue,
> = TypedCollection::new("system_gid_mapping");
pub const CLUSTER_INTROSPECTION_SOURCE_INDEX_COLLECTION: TypedCollection<
    proto::ClusterIntrospectionSourceIndexKey,
    proto::ClusterIntrospectionSourceIndexValue,
> = TypedCollection::new("compute_introspection_source_index"); // historical name
pub const ROLES_COLLECTION: TypedCollection<proto::RoleKey, proto::RoleValue> =
    TypedCollection::new("role");
pub const DATABASES_COLLECTION: TypedCollection<proto::DatabaseKey, proto::DatabaseValue> =
    TypedCollection::new("database");
pub const SCHEMAS_COLLECTION: TypedCollection<proto::SchemaKey, proto::SchemaValue> =
    TypedCollection::new("schema");
pub const ITEM_COLLECTION: TypedCollection<proto::ItemKey, proto::ItemValue> =
    TypedCollection::new("item");
pub const COMMENTS_COLLECTION: TypedCollection<proto::CommentKey, proto::CommentValue> =
    TypedCollection::new("comments");
pub const TIMESTAMP_COLLECTION: TypedCollection<proto::TimestampKey, proto::TimestampValue> =
    TypedCollection::new("timestamp");
pub const SYSTEM_CONFIGURATION_COLLECTION: TypedCollection<
    proto::ServerConfigurationKey,
    proto::ServerConfigurationValue,
> = TypedCollection::new("system_configuration");
pub const CLUSTER_COLLECTION: TypedCollection<proto::ClusterKey, proto::ClusterValue> =
    TypedCollection::new("compute_instance");
pub const CLUSTER_REPLICA_COLLECTION: TypedCollection<
    proto::ClusterReplicaKey,
    proto::ClusterReplicaValue,
> = TypedCollection::new("compute_replicas");
pub const AUDIT_LOG_COLLECTION: TypedCollection<proto::AuditLogKey, ()> =
    TypedCollection::new("audit_log");
pub const CONFIG_COLLECTION: TypedCollection<proto::ConfigKey, proto::ConfigValue> =
    TypedCollection::new("config");
pub const ID_ALLOCATOR_COLLECTION: TypedCollection<proto::IdAllocKey, proto::IdAllocValue> =
    TypedCollection::new("id_alloc");
pub const STORAGE_USAGE_COLLECTION: TypedCollection<proto::StorageUsageKey, ()> =
    TypedCollection::new("storage_usage");
pub const DEFAULT_PRIVILEGES_COLLECTION: TypedCollection<
    proto::DefaultPrivilegesKey,
    proto::DefaultPrivilegesValue,
> = TypedCollection::new("default_privileges");
pub const SYSTEM_PRIVILEGES_COLLECTION: TypedCollection<
    proto::SystemPrivilegesKey,
    proto::SystemPrivilegesValue,
> = TypedCollection::new("system_privileges");
// If you add a new collection, then don't forget to write a migration that initializes the
// collection either with some initial values or as empty. See
// [`mz_stash::upgrade::v17_to_v18`] as an example.

/// Configuration needed to connect to the stash.
#[derive(Derivative, Clone)]
#[derivative(Debug)]
pub struct StashConfig {
    pub stash_factory: StashFactory,
    pub stash_url: String,
    pub schema: Option<String>,
    #[derivative(Debug = "ignore")]
    pub tls: MakeTlsConnector,
}

/// A [`OpenableConnection`] represent a struct capable of opening a connection to the stash.
#[derive(Debug)]
pub struct OpenableConnection {
    stash: Option<Stash>,
    config: StashConfig,
}

impl OpenableConnection {
    pub(crate) fn new(config: StashConfig) -> OpenableConnection {
        OpenableConnection {
            stash: None,
            config,
        }
    }

    /// Opens the inner stash in read-only mode.
    async fn open_stash_read_only(&mut self) -> Result<&mut Stash, StashError> {
        if !matches!(&self.stash, Some(stash) if stash.is_readonly()) {
            self.stash = Some(
                self.config
                    .stash_factory
                    .open_readonly(
                        self.config.stash_url.clone(),
                        self.config.schema.clone(),
                        self.config.tls.clone(),
                    )
                    .await?,
            );
        }
        Ok(self.stash.as_mut().expect("opened above"))
    }

    /// Opens the inner stash in savepoint mode.
    async fn open_stash_savepoint(&mut self) -> Result<&mut Stash, StashError> {
        if !matches!(&self.stash, Some(stash) if stash.is_savepoint()) {
            self.stash = Some(
                self.config
                    .stash_factory
                    .open_savepoint(
                        self.config.stash_url.clone(),
                        self.config.schema.clone(),
                        self.config.tls.clone(),
                    )
                    .await?,
            );
        }
        Ok(self.stash.as_mut().expect("opened above"))
    }

    /// Opens the inner stash in a writeable mode.
    async fn open_stash(&mut self) -> Result<&mut Stash, StashError> {
        if !matches!(&self.stash, Some(stash) if stash.is_writeable()) {
            self.stash = Some(
                self.config
                    .stash_factory
                    .open(
                        self.config.stash_url.clone(),
                        self.config.schema.clone(),
                        self.config.tls.clone(),
                    )
                    .await?,
            );
        }
        Ok(self.stash.as_mut().expect("opened above"))
    }

    async fn get_config(&mut self, key: String) -> Result<Option<u64>, CatalogError> {
        let stash = match &mut self.stash {
            None => match self.open_stash_read_only().await {
                Ok(stash) => stash,
                Err(e) if e.can_recover_with_write_mode() => return Ok(None),
                Err(e) => return Err(e.into()),
            },
            Some(stash) => stash,
        };

        get_config(stash, key).await
    }
}

#[async_trait]
impl OpenableDurableCatalogState for OpenableConnection {
    #[tracing::instrument(name = "storage::open_check", level = "info", skip_all)]
    async fn open_savepoint(
        mut self: Box<Self>,
        boot_ts: EpochMillis,
        bootstrap_args: &BootstrapArgs,
        deploy_generation: Option<u64>,
    ) -> Result<Box<dyn DurableCatalogState>, CatalogError> {
        self.open_stash_savepoint().await?;
        let stash = self.stash.take().expect("opened above");
        retry_open(stash, boot_ts, bootstrap_args, deploy_generation).await
    }

    #[tracing::instrument(name = "storage::open_read_only", level = "info", skip_all)]
    async fn open_read_only(
        mut self: Box<Self>,
        boot_ts: EpochMillis,
        bootstrap_args: &BootstrapArgs,
    ) -> Result<Box<dyn DurableCatalogState>, CatalogError> {
        self.open_stash_read_only().await?;
        let stash = self.stash.take().expect("opened above");
        retry_open(stash, boot_ts, bootstrap_args, None).await
    }

    #[tracing::instrument(name = "storage::open", level = "info", skip_all)]
    async fn open(
        mut self: Box<Self>,
        boot_ts: EpochMillis,
        bootstrap_args: &BootstrapArgs,
        deploy_generation: Option<u64>,
    ) -> Result<Box<dyn DurableCatalogState>, CatalogError> {
        self.open_stash().await?;
        let stash = self.stash.take().expect("opened above");
        retry_open(stash, boot_ts, bootstrap_args, deploy_generation).await
    }

    #[tracing::instrument(name = "storage::open_debug", level = "info", skip_all)]
    async fn open_debug(mut self: Box<Self>) -> Result<DebugCatalogState, CatalogError> {
        self.open_stash().await?;
        let stash = self.stash.take().expect("opened above");
        Ok(DebugCatalogState::Stash(stash))
    }

    async fn is_initialized(&mut self) -> Result<bool, CatalogError> {
        let stash = match &mut self.stash {
            None => match self.open_stash_read_only().await {
                Ok(stash) => stash,
                Err(e) if e.can_recover_with_write_mode() => return Ok(false),
                Err(e) => return Err(e.into()),
            },
            Some(stash) => stash,
        };
        is_stash_initialized(stash).await.err_into()
    }

    async fn get_deployment_generation(&mut self) -> Result<Option<u64>, CatalogError> {
        self.get_config(DEPLOY_GENERATION.into()).await
    }

<<<<<<< HEAD
    async fn get_enable_persist_txn_tables(
        &mut self,
    ) -> Result<Option<EnablePersistTxnTables>, CatalogError> {
        let value = self.get_config(ENABLE_PERSIST_TXN_TABLES.into()).await?;
        value
            .map(EnablePersistTxnTables::try_from)
            .transpose()
            .map_err(|err| {
                DurableCatalogError::from(TryFromProtoError::UnknownEnumVariant(err.to_string()))
                    .into()
            })
    }

=======
>>>>>>> cdc98504
    #[tracing::instrument(level = "info", skip_all)]
    async fn trace(&mut self) -> Result<Trace, CatalogError> {
        fn stringify<T: Collection>(
            values: Vec<((T::Key, T::Value), mz_stash::Timestamp, Diff)>,
        ) -> CollectionTrace<T> {
            let values = values
                .into_iter()
                .map(|((k, v), ts, diff)| ((k, v), ts.to_string(), diff))
                .collect();
            CollectionTrace { values }
        }

        let stash = match self.open_stash_read_only().await {
            Err(e) if e.can_recover_with_write_mode() => {
                return Err(CatalogError::Durable(DurableCatalogError::Uninitialized))
            }
            res => res?,
        };

        let (
            audit_log,
            clusters,
            introspection_sources,
            cluster_replicas,
            comments,
            configs,
            databases,
            default_privileges,
            id_allocator,
            items,
            roles,
            schemas,
            settings,
            storage_usage,
            timestamps,
            system_object_mappings,
            system_configurations,
            system_privileges,
        ): (
            Vec<((proto::AuditLogKey, ()), _, _)>,
            Vec<((proto::ClusterKey, proto::ClusterValue), _, _)>,
            Vec<(
                (
                    proto::ClusterIntrospectionSourceIndexKey,
                    proto::ClusterIntrospectionSourceIndexValue,
                ),
                _,
                _,
            )>,
            Vec<((proto::ClusterReplicaKey, proto::ClusterReplicaValue), _, _)>,
            Vec<((proto::CommentKey, proto::CommentValue), _, _)>,
            Vec<((proto::ConfigKey, proto::ConfigValue), _, _)>,
            Vec<((proto::DatabaseKey, proto::DatabaseValue), _, _)>,
            Vec<(
                (proto::DefaultPrivilegesKey, proto::DefaultPrivilegesValue),
                _,
                _,
            )>,
            Vec<((proto::IdAllocKey, proto::IdAllocValue), _, _)>,
            Vec<((proto::ItemKey, proto::ItemValue), _, _)>,
            Vec<((proto::RoleKey, proto::RoleValue), _, _)>,
            Vec<((proto::SchemaKey, proto::SchemaValue), _, _)>,
            Vec<((proto::SettingKey, proto::SettingValue), _, _)>,
            Vec<((proto::StorageUsageKey, ()), _, _)>,
            Vec<((proto::TimestampKey, proto::TimestampValue), _, _)>,
            Vec<((proto::GidMappingKey, proto::GidMappingValue), _, _)>,
            Vec<(
                (
                    proto::ServerConfigurationKey,
                    proto::ServerConfigurationValue,
                ),
                _,
                _,
            )>,
            Vec<(
                (proto::SystemPrivilegesKey, proto::SystemPrivilegesValue),
                _,
                _,
            )>,
        ) = stash
            .with_transaction(|tx| {
                Box::pin(async move {
                    // Peek the catalog collections in any order and a single transaction.
                    futures::try_join!(
                        tx.iter(tx.collection(AUDIT_LOG_COLLECTION.name()).await?),
                        tx.iter(tx.collection(CLUSTER_COLLECTION.name()).await?),
                        tx.iter(
                            tx.collection(CLUSTER_INTROSPECTION_SOURCE_INDEX_COLLECTION.name())
                                .await?,
                        ),
                        tx.iter(tx.collection(CLUSTER_REPLICA_COLLECTION.name()).await?),
                        tx.iter(tx.collection(COMMENTS_COLLECTION.name()).await?),
                        tx.iter(tx.collection(CONFIG_COLLECTION.name()).await?),
                        tx.iter(tx.collection(DATABASES_COLLECTION.name()).await?),
                        tx.iter(tx.collection(DEFAULT_PRIVILEGES_COLLECTION.name()).await?),
                        tx.iter(tx.collection(ID_ALLOCATOR_COLLECTION.name()).await?),
                        tx.iter(tx.collection(ITEM_COLLECTION.name()).await?),
                        tx.iter(tx.collection(ROLES_COLLECTION.name()).await?),
                        tx.iter(tx.collection(SCHEMAS_COLLECTION.name()).await?),
                        tx.iter(tx.collection(SETTING_COLLECTION.name()).await?),
                        tx.iter(tx.collection(STORAGE_USAGE_COLLECTION.name()).await?),
                        tx.iter(tx.collection(TIMESTAMP_COLLECTION.name()).await?),
                        tx.iter(tx.collection(SYSTEM_GID_MAPPING_COLLECTION.name()).await?),
                        tx.iter(
                            tx.collection(SYSTEM_CONFIGURATION_COLLECTION.name())
                                .await?
                        ),
                        tx.iter(tx.collection(SYSTEM_PRIVILEGES_COLLECTION.name()).await?),
                    )
                })
            })
            .await?;

        Ok(Trace {
            audit_log: stringify(audit_log),
            clusters: stringify(clusters),
            introspection_sources: stringify(introspection_sources),
            cluster_replicas: stringify(cluster_replicas),
            comments: stringify(comments),
            configs: stringify(configs),
            databases: stringify(databases),
            default_privileges: stringify(default_privileges),
            id_allocator: stringify(id_allocator),
            items: stringify(items),
            roles: stringify(roles),
            schemas: stringify(schemas),
            settings: stringify(settings),
            storage_usage: stringify(storage_usage),
            timestamps: stringify(timestamps),
            system_object_mappings: stringify(system_object_mappings),
            system_configurations: stringify(system_configurations),
            system_privileges: stringify(system_privileges),
        })
    }

    async fn expire(self: Box<Self>) {
        // Nothing to release in the stash.
    }
}

/// Opens a new [`Connection`] to the stash, retrying any retryable errors. Optionally
/// initialize the stash if it has not been initialized and perform any migrations needed.
///
/// # Panics
/// If the inner stash has not been opened.
async fn retry_open(
    mut stash: Stash,
    boot_ts: EpochMillis,
    bootstrap_args: &BootstrapArgs,
    deploy_generation: Option<u64>,
) -> Result<Box<dyn DurableCatalogState>, CatalogError> {
    let retry = Retry::default()
        .clamp_backoff(Duration::from_secs(1))
        .max_duration(Duration::from_secs(30))
        .into_retry_stream();
    let mut retry = pin::pin!(retry);

    loop {
        match open_inner(stash, boot_ts.clone(), bootstrap_args, deploy_generation).await {
            Ok(conn) => {
                return Ok(conn);
            }
            Err((given_stash, err)) => {
                stash = given_stash;
                let should_retry = matches!(&err, CatalogError::Durable(e) if e.should_retry());
                if !should_retry || retry.next().await.is_none() {
                    return Err(err);
                }
            }
        }
    }
}

#[tracing::instrument(name = "storage::open_inner", level = "info", skip_all)]
async fn open_inner(
    mut stash: Stash,
    boot_ts: EpochMillis,
    bootstrap_args: &BootstrapArgs,
    deploy_generation: Option<u64>,
) -> Result<Box<Connection>, (Stash, CatalogError)> {
    // Initialize the Stash if it hasn't been already
    let is_init = match is_stash_initialized(&mut stash).await {
        Ok(is_init) => is_init,
        Err(e) => {
            return Err((stash, e.into()));
        }
    };
    let conn = if !is_init {
        // Initialize the Stash
        let args = bootstrap_args.clone();
        let mut conn = Connection { stash };
        let mut tx = match Transaction::new(&mut conn, Snapshot::empty()) {
            Ok(txn) => txn,
            Err(e) => return Err((conn.stash, e)),
        };
        match initialize::initialize(&mut tx, &args, boot_ts, deploy_generation).await {
            Ok(()) => {}
            Err(e) => return Err((conn.stash, e)),
        }
        match tx.commit().await {
            Ok(()) => {}
            Err(e) => return Err((conn.stash, e)),
        }
        conn
    } else {
        if !stash.is_readonly() {
            // Before we do anything with the Stash, we need to run any pending upgrades and
            // initialize new collections.
            match upgrade(&mut stash).await {
                Ok(()) => {}
                Err(e) => {
                    return Err((stash, e.into()));
                }
            };
        }

        let mut conn = Connection { stash };

        if let Some(deploy_generation) = deploy_generation {
            match conn.set_deploy_generation(deploy_generation).await {
                Ok(()) => {}
                Err(e) => {
                    return Err((conn.stash, e));
                }
            }
        }

        conn
    };

    Ok(Box::new(conn))
}

/// Returns whether this Stash is initialized. We consider a Stash to be initialized if
/// it contains an entry in the [`CONFIG_COLLECTION`] with the key of [`USER_VERSION_KEY`].
#[tracing::instrument(name = "stash::is_initialized", level = "debug", skip_all)]
pub async fn is_stash_initialized(stash: &mut Stash) -> Result<bool, StashError> {
    // Check to see what collections exist, this prevents us from unnecessarily creating a
    // config collection, if one doesn't yet exist.
    let collections = stash.collections().await?;
    let exists = collections
        .iter()
        .any(|(_id, name)| name == CONFIG_COLLECTION.name());

    // If our config collection exists, then we'll try to read a version number.
    if exists {
        let items = CONFIG_COLLECTION.iter(stash).await?;
        let contains_version = items
            .into_iter()
            .any(|((key, _value), _ts, _diff)| key.key == USER_VERSION_KEY);
        Ok(contains_version)
    } else {
        Ok(false)
    }
}

async fn get_config(stash: &mut Stash, key: String) -> Result<Option<u64>, CatalogError> {
    let value = CONFIG_COLLECTION
        .peek_key_one(stash, proto::ConfigKey { key })
        .await?
        .map(|v| v.value);

    Ok(value)
}

/// A [`Connection`] represent an open connection to the stash. It exposes optimized methods for
/// executing a single operation against the stash. If the consumer needs to execute multiple
/// operations atomically, then they should start a transaction via [`Connection::transaction`].
#[derive(Debug)]
pub struct Connection {
    stash: Stash,
}

impl Connection {
    #[tracing::instrument(level = "debug", skip(self))]
    async fn set_deploy_generation(&mut self, deploy_generation: u64) -> Result<(), CatalogError> {
        CONFIG_COLLECTION
            .upsert_key(
                &mut self.stash,
                proto::ConfigKey {
                    key: DEPLOY_GENERATION.into(),
                },
                move |_| {
                    Ok::<_, CatalogError>(proto::ConfigValue {
                        value: deploy_generation,
                    })
                },
            )
            .await??;
        Ok(())
    }
}

#[async_trait]
impl ReadOnlyDurableCatalogState for Connection {
    fn epoch(&mut self) -> Epoch {
        self.stash
            .epoch()
            .expect("an opened stash should always have an epoch number")
    }

    async fn expire(self: Box<Self>) {
        // Nothing to release in the stash.
    }

    #[tracing::instrument(level = "info", skip_all)]
    async fn get_timestamps(&mut self) -> Result<Vec<TimelineTimestamp>, CatalogError> {
        let entries = TIMESTAMP_COLLECTION.peek_one(&mut self.stash).await?;
        let timestamps = entries
            .into_iter()
            .map(RustType::from_proto)
            .map_ok(|(k, v)| TimelineTimestamp::from_key_value(k, v))
            .collect::<Result<_, _>>()?;

        Ok(timestamps)
    }

    #[tracing::instrument(level = "info", skip_all)]
    async fn get_audit_logs(&mut self) -> Result<Vec<VersionedEvent>, CatalogError> {
        let entries = AUDIT_LOG_COLLECTION.peek_one(&mut self.stash).await?;
        let logs: Vec<_> = entries
            .into_keys()
            .map(AuditLogKey::from_proto)
            .map_ok(|e| e.event)
            .collect::<Result<_, _>>()?;

        Ok(logs)
    }

    #[tracing::instrument(level = "debug", skip(self))]
    async fn get_next_id(&mut self, id_type: &str) -> Result<u64, CatalogError> {
        ID_ALLOCATOR_COLLECTION
            .peek_key_one(
                &mut self.stash,
                IdAllocKey {
                    name: id_type.to_string(),
                }
                .into_proto(),
            )
            .await
            .map(|x| x.expect("must exist").next_id)
            .map_err(Into::into)
    }

<<<<<<< HEAD
    async fn has_system_config_synced_once(&mut self) -> Result<bool, CatalogError> {
        Ok(get_config(&mut self.stash, SYSTEM_CONFIG_SYNCED_KEY.into())
            .await?
            .map(|value| value > 0)
            .unwrap_or(false))
=======
    async fn get_persist_txn_tables(
        &mut self,
    ) -> Result<Option<PersistTxnTablesImpl>, CatalogError> {
        let value = CONFIG_COLLECTION
            .peek_key_one(
                &mut self.stash,
                proto::ConfigKey {
                    key: PERSIST_TXN_TABLES.into(),
                },
            )
            .await?
            .map(|v| v.value);

        value
            .map(PersistTxnTablesImpl::try_from)
            .transpose()
            .map_err(|err| {
                DurableCatalogError::from(TryFromProtoError::UnknownEnumVariant(err.to_string()))
                    .into()
            })
>>>>>>> cdc98504
    }

    #[tracing::instrument(level = "debug", skip(self))]
    async fn snapshot(&mut self) -> Result<Snapshot, CatalogError> {
        let (
            databases,
            schemas,
            roles,
            items,
            comments,
            clusters,
            cluster_replicas,
            introspection_sources,
            id_allocator,
            configs,
            settings,
            timestamps,
            system_gid_mapping,
            system_configurations,
            default_privileges,
            system_privileges,
        ): (
            BTreeMap<proto::DatabaseKey, proto::DatabaseValue>,
            BTreeMap<proto::SchemaKey, proto::SchemaValue>,
            BTreeMap<proto::RoleKey, proto::RoleValue>,
            BTreeMap<proto::ItemKey, proto::ItemValue>,
            BTreeMap<proto::CommentKey, proto::CommentValue>,
            BTreeMap<proto::ClusterKey, proto::ClusterValue>,
            BTreeMap<proto::ClusterReplicaKey, proto::ClusterReplicaValue>,
            BTreeMap<
                proto::ClusterIntrospectionSourceIndexKey,
                proto::ClusterIntrospectionSourceIndexValue,
            >,
            BTreeMap<proto::IdAllocKey, proto::IdAllocValue>,
            BTreeMap<proto::ConfigKey, proto::ConfigValue>,
            BTreeMap<proto::SettingKey, proto::SettingValue>,
            BTreeMap<proto::TimestampKey, proto::TimestampValue>,
            BTreeMap<proto::GidMappingKey, proto::GidMappingValue>,
            BTreeMap<proto::ServerConfigurationKey, proto::ServerConfigurationValue>,
            BTreeMap<proto::DefaultPrivilegesKey, proto::DefaultPrivilegesValue>,
            BTreeMap<proto::SystemPrivilegesKey, proto::SystemPrivilegesValue>,
        ) = self
            .stash
            .with_transaction(|tx| {
                Box::pin(async move {
                    // Peek the catalog collections in any order and a single transaction.
                    futures::try_join!(
                        tx.peek_one(tx.collection(DATABASES_COLLECTION.name()).await?),
                        tx.peek_one(tx.collection(SCHEMAS_COLLECTION.name()).await?),
                        tx.peek_one(tx.collection(ROLES_COLLECTION.name()).await?),
                        tx.peek_one(tx.collection(ITEM_COLLECTION.name()).await?),
                        tx.peek_one(tx.collection(COMMENTS_COLLECTION.name()).await?),
                        tx.peek_one(tx.collection(CLUSTER_COLLECTION.name()).await?),
                        tx.peek_one(tx.collection(CLUSTER_REPLICA_COLLECTION.name()).await?),
                        tx.peek_one(
                            tx.collection(CLUSTER_INTROSPECTION_SOURCE_INDEX_COLLECTION.name())
                                .await?,
                        ),
                        tx.peek_one(tx.collection(ID_ALLOCATOR_COLLECTION.name()).await?),
                        tx.peek_one(tx.collection(CONFIG_COLLECTION.name()).await?),
                        tx.peek_one(tx.collection(SETTING_COLLECTION.name()).await?),
                        tx.peek_one(tx.collection(TIMESTAMP_COLLECTION.name()).await?),
                        tx.peek_one(tx.collection(SYSTEM_GID_MAPPING_COLLECTION.name()).await?),
                        tx.peek_one(
                            tx.collection(SYSTEM_CONFIGURATION_COLLECTION.name())
                                .await?
                        ),
                        tx.peek_one(tx.collection(DEFAULT_PRIVILEGES_COLLECTION.name()).await?),
                        tx.peek_one(tx.collection(SYSTEM_PRIVILEGES_COLLECTION.name()).await?),
                    )
                })
            })
            .await?;

        Ok(Snapshot {
            databases,
            schemas,
            roles,
            items,
            comments,
            clusters,
            cluster_replicas,
            introspection_sources,
            id_allocator,
            configs,
            settings,
            timestamps,
            system_object_mappings: system_gid_mapping,
            system_configurations,
            default_privileges,
            system_privileges,
        })
    }
}

#[async_trait]
impl DurableCatalogState for Connection {
    fn is_read_only(&self) -> bool {
        self.stash.is_readonly()
    }

    #[tracing::instrument(name = "storage::transaction", level = "debug", skip_all)]
    async fn transaction(&mut self) -> Result<Transaction, CatalogError> {
        let snapshot = self.snapshot().await?;
        Transaction::new(self, snapshot)
    }

    #[tracing::instrument(name = "storage::transaction", level = "debug", skip_all)]
    async fn commit_transaction(
        &mut self,
        txn_batch: TransactionBatch,
    ) -> Result<(), CatalogError> {
        async fn add_batch<'tx, K, V>(
            tx: &'tx mz_stash::Transaction<'tx>,
            batches: &mut Vec<AppendBatch>,
            typed: &'tx TypedCollection<K, V>,
            changes: &[(K, V, mz_stash::Diff)],
            is_initialized: bool,
        ) -> Result<(), StashError>
        where
            K: mz_stash::Data + 'tx,
            V: mz_stash::Data + 'tx,
        {
            // During initialization we want to commit empty batches to all collections.
            if changes.is_empty() && is_initialized {
                return Ok(());
            }
            let collection = typed.from_tx(tx).await?;
            soft_assert_eq!(
                is_initialized,
                collection.is_initialized(tx).await?,
                "stash initialization status should match collection '{}' initialization status",
                collection.id
            );
            let mut batch = collection.make_batch_tx(tx).await?;
            for (k, v, diff) in changes {
                collection.append_to_batch(&mut batch, k, v, *diff);
            }
            batches.push(batch);
            Ok(())
        }

        async fn commit_transaction_inner(
            catalog: &mut Connection,
            txn_batch: TransactionBatch,
        ) -> Result<(), CatalogError> {
            // The with_transaction fn below requires a Fn that can be cloned,
            // meaning anything it closes over must be Clone. TransactionBatch
            // implements Clone, thus, the Arcs here aren't strictly necessary.
            // However, using an Arc means that we never clone the TransactionBatch
            // (which would happen at least one time when the txn starts), and
            // instead only clone the Arc.
            let txn_batch = Arc::new(txn_batch);
            let is_initialized = is_stash_initialized(&mut catalog.stash).await?;

            // Before doing anything else, set the connection timeout if it changed.
            if let Some(connection_timeout) = txn_batch.connection_timeout {
                catalog.stash.set_connect_timeout(connection_timeout).await;
            }

            catalog
                .stash
                .with_transaction(move |tx| {
                    Box::pin(async move {
                        let mut batches = Vec::new();

                        add_batch(
                            &tx,
                            &mut batches,
                            &DATABASES_COLLECTION,
                            &txn_batch.databases,
                            is_initialized,
                        )
                        .await?;
                        add_batch(
                            &tx,
                            &mut batches,
                            &SCHEMAS_COLLECTION,
                            &txn_batch.schemas,
                            is_initialized,
                        )
                        .await?;
                        add_batch(
                            &tx,
                            &mut batches,
                            &ITEM_COLLECTION,
                            &txn_batch.items,
                            is_initialized,
                        )
                        .await?;
                        add_batch(
                            &tx,
                            &mut batches,
                            &COMMENTS_COLLECTION,
                            &txn_batch.comments,
                            is_initialized,
                        )
                        .await?;
                        add_batch(
                            &tx,
                            &mut batches,
                            &ROLES_COLLECTION,
                            &txn_batch.roles,
                            is_initialized,
                        )
                        .await?;
                        add_batch(
                            &tx,
                            &mut batches,
                            &CLUSTER_COLLECTION,
                            &txn_batch.clusters,
                            is_initialized,
                        )
                        .await?;
                        add_batch(
                            &tx,
                            &mut batches,
                            &CLUSTER_REPLICA_COLLECTION,
                            &txn_batch.cluster_replicas,
                            is_initialized,
                        )
                        .await?;
                        add_batch(
                            &tx,
                            &mut batches,
                            &CLUSTER_INTROSPECTION_SOURCE_INDEX_COLLECTION,
                            &txn_batch.introspection_sources,
                            is_initialized,
                        )
                        .await?;
                        add_batch(
                            &tx,
                            &mut batches,
                            &ID_ALLOCATOR_COLLECTION,
                            &txn_batch.id_allocator,
                            is_initialized,
                        )
                        .await?;
                        add_batch(
                            &tx,
                            &mut batches,
                            &CONFIG_COLLECTION,
                            &txn_batch.configs,
                            is_initialized,
                        )
                        .await?;
                        add_batch(
                            &tx,
                            &mut batches,
                            &SETTING_COLLECTION,
                            &txn_batch.settings,
                            is_initialized,
                        )
                        .await?;
                        add_batch(
                            &tx,
                            &mut batches,
                            &TIMESTAMP_COLLECTION,
                            &txn_batch.timestamps,
                            is_initialized,
                        )
                        .await?;
                        add_batch(
                            &tx,
                            &mut batches,
                            &SYSTEM_GID_MAPPING_COLLECTION,
                            &txn_batch.system_gid_mapping,
                            is_initialized,
                        )
                        .await?;
                        add_batch(
                            &tx,
                            &mut batches,
                            &SYSTEM_CONFIGURATION_COLLECTION,
                            &txn_batch.system_configurations,
                            is_initialized,
                        )
                        .await?;
                        add_batch(
                            &tx,
                            &mut batches,
                            &DEFAULT_PRIVILEGES_COLLECTION,
                            &txn_batch.default_privileges,
                            is_initialized,
                        )
                        .await?;
                        add_batch(
                            &tx,
                            &mut batches,
                            &SYSTEM_PRIVILEGES_COLLECTION,
                            &txn_batch.system_privileges,
                            is_initialized,
                        )
                        .await?;
                        add_batch(
                            &tx,
                            &mut batches,
                            &AUDIT_LOG_COLLECTION,
                            &txn_batch.audit_log_updates,
                            is_initialized,
                        )
                        .await?;
                        add_batch(
                            &tx,
                            &mut batches,
                            &STORAGE_USAGE_COLLECTION,
                            &txn_batch.storage_usage_updates,
                            is_initialized,
                        )
                        .await?;
                        tx.append(batches).await?;

                        Ok(())
                    })
                })
                .await?;

            Ok(())
        }
        self.stash.metrics.catalog_transaction_commits.inc();
        let counter = self
            .stash
            .metrics
            .catalog_transaction_commit_latency_seconds
            .clone();
        commit_transaction_inner(self, txn_batch)
            .wall_time()
            .inc_by(counter)
            .await
    }

    #[tracing::instrument(level = "debug", skip(self))]
    async fn confirm_leadership(&mut self) -> Result<(), CatalogError> {
        Ok(self.stash.confirm_leadership().await?)
    }

    #[tracing::instrument(level = "info", skip_all)]
    async fn get_and_prune_storage_usage(
        &mut self,
        retention_period: Option<Duration>,
        boot_ts: Timestamp,
    ) -> Result<Vec<VersionedStorageUsage>, CatalogError> {
        // If no usage retention period is set, set the cutoff to MIN so nothing
        // is removed.
        let cutoff_ts = match retention_period {
            None => u128::MIN,
            Some(period) => u128::from(boot_ts).saturating_sub(period.as_millis()),
        };
        let is_read_only = self.is_read_only();
        Ok(self
            .stash
            .with_transaction(move |tx| {
                Box::pin(async move {
                    let collection = STORAGE_USAGE_COLLECTION.from_tx(&tx).await?;
                    let rows = tx.peek_one(collection).await?;
                    let mut events = Vec::with_capacity(rows.len());
                    let mut batch = collection.make_batch_tx(&tx).await?;
                    for ev in rows.into_keys() {
                        let event: StorageUsageKey = ev.clone().into_rust()?;
                        if u128::from(event.metric.timestamp()) >= cutoff_ts {
                            events.push(event.metric);
                        } else if retention_period.is_some() {
                            collection.append_to_batch(&mut batch, &ev, &(), -1);
                        }
                    }
                    // Delete things only if a retention period is
                    // specified (otherwise opening readonly catalogs
                    // can fail).
                    if retention_period.is_some() && !is_read_only {
                        tx.append(vec![batch]).await?;
                    }
                    Ok(events)
                })
            })
            .await?)
    }

    #[tracing::instrument(level = "debug", skip(self))]
    async fn set_timestamp(
        &mut self,
        timeline: &Timeline,
        timestamp: Timestamp,
    ) -> Result<(), CatalogError> {
        let key = proto::TimestampKey {
            id: timeline.to_string(),
        };
        let (prev, next) = TIMESTAMP_COLLECTION
            .upsert_key(&mut self.stash, key, move |_| {
                Ok::<_, CatalogError>(TimestampValue { ts: timestamp }.into_proto())
            })
            .await??;
        if let Some(prev) = prev {
            assert!(next >= prev, "global timestamp must always go up");
        }
        Ok(())
    }

    #[tracing::instrument(level = "debug", skip(self))]
    async fn allocate_id(&mut self, id_type: &str, amount: u64) -> Result<Vec<u64>, CatalogError> {
        if amount == 0 {
            return Ok(Vec::new());
        }
        let key = IdAllocKey {
            name: id_type.to_string(),
        }
        .into_proto();
        let (prev, next) = ID_ALLOCATOR_COLLECTION
            .upsert_key(&mut self.stash, key, move |prev| {
                let id = prev.expect("must exist").next_id;
                match id.checked_add(amount) {
                    Some(next_gid) => Ok(IdAllocValue { next_id: next_gid }.into_proto()),
                    None => Err(CatalogError::from(SqlCatalogError::IdExhaustion)),
                }
            })
            .await??;
        let id = prev.expect("must exist").next_id;
        Ok((id..next.next_id).collect())
    }
}

// Debug methods.

/// Manually update value of `key` in collection `T` to `value`.
#[tracing::instrument(level = "info", skip(stash))]
pub(crate) async fn debug_edit<T: Collection>(
    stash: &mut Stash,
    key: T::Key,
    value: T::Value,
) -> Result<Option<T::Value>, CatalogError>
where
    T::Key: mz_stash::Data + Clone + 'static,
    T::Value: mz_stash::Data + Clone + 'static,
{
    let stash_collection = T::stash_collection();
    let (prev, _next) = stash_collection
        .upsert_key(stash, key, move |_| Ok::<_, CatalogError>(value))
        .await??;
    Ok(prev)
}

/// Manually delete `key` from collection `T`.
#[tracing::instrument(level = "info", skip(stash))]
pub(crate) async fn debug_delete<T: Collection>(
    stash: &mut Stash,
    key: T::Key,
) -> Result<(), CatalogError>
where
    T::Key: mz_stash::Data + Clone + 'static,
    T::Value: mz_stash::Data + Clone,
{
    let stash_collection = T::stash_collection();
    stash_collection
        .delete_keys(stash, BTreeSet::from([key]))
        .await?;
    Ok(())
}

pub const ALL_COLLECTIONS: &[&str] = &[
    AUDIT_LOG_COLLECTION.name(),
    CLUSTER_COLLECTION.name(),
    CLUSTER_INTROSPECTION_SOURCE_INDEX_COLLECTION.name(),
    CLUSTER_REPLICA_COLLECTION.name(),
    COMMENTS_COLLECTION.name(),
    CONFIG_COLLECTION.name(),
    DATABASES_COLLECTION.name(),
    DEFAULT_PRIVILEGES_COLLECTION.name(),
    ID_ALLOCATOR_COLLECTION.name(),
    ITEM_COLLECTION.name(),
    ROLES_COLLECTION.name(),
    SCHEMAS_COLLECTION.name(),
    SETTING_COLLECTION.name(),
    STORAGE_USAGE_COLLECTION.name(),
    SYSTEM_CONFIGURATION_COLLECTION.name(),
    SYSTEM_GID_MAPPING_COLLECTION.name(),
    SYSTEM_PRIVILEGES_COLLECTION.name(),
    TIMESTAMP_COLLECTION.name(),
];

/// A [`TestOpenableConnection`] represent a struct capable of opening a debug connection to the
/// stash for usage in tests.
#[derive(Debug)]
pub struct TestOpenableConnection<'a> {
    _debug_stash_factory: &'a DebugStashFactory,
    openable_connection: Box<OpenableConnection>,
}

impl TestOpenableConnection<'_> {
    pub(crate) fn new(debug_stash_factory: &DebugStashFactory) -> TestOpenableConnection {
        TestOpenableConnection {
            _debug_stash_factory: debug_stash_factory,
            openable_connection: Box::new(OpenableConnection {
                stash: None,
                config: StashConfig {
                    stash_factory: debug_stash_factory.stash_factory().clone(),
                    stash_url: debug_stash_factory.url().to_string(),
                    schema: Some(debug_stash_factory.schema().to_string()),
                    tls: debug_stash_factory.tls().clone(),
                },
            }),
        }
    }
}

#[async_trait]
impl OpenableDurableCatalogState for TestOpenableConnection<'_> {
    async fn open_savepoint(
        mut self: Box<Self>,
        boot_ts: EpochMillis,
        bootstrap_args: &BootstrapArgs,
        deploy_generation: Option<u64>,
    ) -> Result<Box<dyn DurableCatalogState>, CatalogError> {
        self.openable_connection
            .open_savepoint(boot_ts, bootstrap_args, deploy_generation)
            .await
    }

    async fn open_read_only(
        mut self: Box<Self>,
        boot_ts: EpochMillis,
        bootstrap_args: &BootstrapArgs,
    ) -> Result<Box<dyn DurableCatalogState>, CatalogError> {
        self.openable_connection
            .open_read_only(boot_ts, bootstrap_args)
            .await
    }

    async fn open(
        mut self: Box<Self>,
        boot_ts: EpochMillis,
        bootstrap_args: &BootstrapArgs,
        deploy_generation: Option<u64>,
    ) -> Result<Box<dyn DurableCatalogState>, CatalogError> {
        self.openable_connection
            .open(boot_ts, bootstrap_args, deploy_generation)
            .await
    }

    async fn open_debug(mut self: Box<Self>) -> Result<DebugCatalogState, CatalogError> {
        self.openable_connection.open_debug().await
    }

    async fn is_initialized(&mut self) -> Result<bool, CatalogError> {
        self.openable_connection.is_initialized().await
    }

    async fn get_deployment_generation(&mut self) -> Result<Option<u64>, CatalogError> {
        self.openable_connection.get_deployment_generation().await
    }

    async fn trace(&mut self) -> Result<Trace, CatalogError> {
        self.openable_connection.trace().await
    }

    async fn expire(self: Box<Self>) {
        self.openable_connection.expire().await
    }
}<|MERGE_RESOLUTION|>--- conflicted
+++ resolved
@@ -33,13 +33,9 @@
 use mz_storage_types::sources::Timeline;
 
 use crate::durable::debug::{Collection, CollectionTrace, Trace};
-<<<<<<< HEAD
 use crate::durable::initialize::{
-    DEPLOY_GENERATION, ENABLE_PERSIST_TXN_TABLES, SYSTEM_CONFIG_SYNCED_KEY, USER_VERSION_KEY,
+    DEPLOY_GENERATION, PERSIST_TXN_TABLES, SYSTEM_CONFIG_SYNCED_KEY, USER_VERSION_KEY,
 };
-=======
-use crate::durable::initialize::{DEPLOY_GENERATION, PERSIST_TXN_TABLES, USER_VERSION_KEY};
->>>>>>> cdc98504
 use crate::durable::objects::serialization::proto;
 use crate::durable::objects::{
     AuditLogKey, DurableType, IdAllocKey, IdAllocValue, Snapshot, StorageUsageKey,
@@ -255,22 +251,6 @@
         self.get_config(DEPLOY_GENERATION.into()).await
     }
 
-<<<<<<< HEAD
-    async fn get_enable_persist_txn_tables(
-        &mut self,
-    ) -> Result<Option<EnablePersistTxnTables>, CatalogError> {
-        let value = self.get_config(ENABLE_PERSIST_TXN_TABLES.into()).await?;
-        value
-            .map(EnablePersistTxnTables::try_from)
-            .transpose()
-            .map_err(|err| {
-                DurableCatalogError::from(TryFromProtoError::UnknownEnumVariant(err.to_string()))
-                    .into()
-            })
-    }
-
-=======
->>>>>>> cdc98504
     #[tracing::instrument(level = "info", skip_all)]
     async fn trace(&mut self) -> Result<Trace, CatalogError> {
         fn stringify<T: Collection>(
@@ -615,25 +595,10 @@
             .map_err(Into::into)
     }
 
-<<<<<<< HEAD
-    async fn has_system_config_synced_once(&mut self) -> Result<bool, CatalogError> {
-        Ok(get_config(&mut self.stash, SYSTEM_CONFIG_SYNCED_KEY.into())
-            .await?
-            .map(|value| value > 0)
-            .unwrap_or(false))
-=======
     async fn get_persist_txn_tables(
         &mut self,
     ) -> Result<Option<PersistTxnTablesImpl>, CatalogError> {
-        let value = CONFIG_COLLECTION
-            .peek_key_one(
-                &mut self.stash,
-                proto::ConfigKey {
-                    key: PERSIST_TXN_TABLES.into(),
-                },
-            )
-            .await?
-            .map(|v| v.value);
+        let value = get_config(&mut self.stash, PERSIST_TXN_TABLES.into()).await?;
 
         value
             .map(PersistTxnTablesImpl::try_from)
@@ -642,7 +607,13 @@
                 DurableCatalogError::from(TryFromProtoError::UnknownEnumVariant(err.to_string()))
                     .into()
             })
->>>>>>> cdc98504
+    }
+
+    async fn has_system_config_synced_once(&mut self) -> Result<bool, CatalogError> {
+        Ok(get_config(&mut self.stash, SYSTEM_CONFIG_SYNCED_KEY.into())
+            .await?
+            .map(|value| value > 0)
+            .unwrap_or(false))
     }
 
     #[tracing::instrument(level = "debug", skip(self))]
