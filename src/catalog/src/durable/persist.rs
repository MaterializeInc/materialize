// Copyright Materialize, Inc. and contributors. All rights reserved.
//
// Use of this software is governed by the Business Source License
// included in the LICENSE file.
//
// As of the Change Date specified in that file, in accordance with
// the Business Source License, use of this software will be governed
// by the Apache License, Version 2.0.

#[cfg(test)]
mod tests;

use std::cmp::max;
use std::collections::{BTreeMap, VecDeque};
use std::fmt::Debug;
use std::future::Future;
use std::str::FromStr;
use std::sync::atomic::Ordering;
use std::sync::Arc;
use std::time::Duration;

use async_trait::async_trait;
use differential_dataflow::lattice::Lattice;
use futures::{FutureExt, StreamExt};
use itertools::Itertools;
use mz_audit_log::VersionedEvent;
use mz_ore::assert::SOFT_ASSERTIONS;
use mz_ore::metrics::MetricsFutureExt;
use mz_ore::now::EpochMillis;
use mz_ore::retry::{Retry, RetryResult};
use mz_ore::{
    soft_assert_eq_no_log, soft_assert_eq_or_log, soft_assert_ne_or_log, soft_assert_no_log,
    soft_assert_or_log, soft_panic_or_log,
};
use mz_persist_client::cfg::USE_CRITICAL_SINCE_CATALOG;
use mz_persist_client::critical::SinceHandle;
use mz_persist_client::error::UpperMismatch;
use mz_persist_client::read::{Listen, ListenEvent, ReadHandle};
use mz_persist_client::write::WriteHandle;
use mz_persist_client::{Diagnostics, PersistClient, ShardId};
use mz_persist_types::codec_impls::UnitSchema;
use mz_proto::{RustType, TryFromProtoError};
use mz_repr::{Diff, RelationDesc, ScalarType};
use mz_storage_types::sources::SourceData;
use sha2::Digest;
use timely::progress::{Antichain, Timestamp as TimelyTimestamp};
use timely::Container;
use tracing::debug;
use uuid::Uuid;

use crate::durable::debug::{Collection, DebugCatalogState, Trace};
use crate::durable::error::FenceError;
use crate::durable::initialize::{
    DEPLOY_GENERATION, ENABLE_0DT_DEPLOYMENT, SYSTEM_CONFIG_SYNCED_KEY, USER_VERSION_KEY,
    WITH_0DT_DEPLOYMENT_MAX_WAIT,
};
use crate::durable::metrics::Metrics;
use crate::durable::objects::state_update::{
    IntoStateUpdateKindJson, StateUpdate, StateUpdateKind, StateUpdateKindJson,
    TryIntoStateUpdateKind,
};
use crate::durable::objects::{AuditLogKey, Snapshot};
use crate::durable::transaction::TransactionBatch;
use crate::durable::upgrade::upgrade;
use crate::durable::{
    initialize, BootstrapArgs, CatalogError, DurableCatalogError, DurableCatalogState, Epoch,
    OpenableDurableCatalogState, ReadOnlyDurableCatalogState, Transaction,
    CATALOG_CONTENT_VERSION_KEY,
};
use crate::memory;

/// New-type used to represent timestamps in persist.
pub(crate) type Timestamp = mz_repr::Timestamp;

/// The minimum value of an epoch.
///
/// # Safety
/// `new_unchecked` is safe to call with a non-zero value.
const MIN_EPOCH: Epoch = unsafe { Epoch::new_unchecked(1) };

/// Human readable catalog shard name.
const CATALOG_SHARD_NAME: &str = "catalog";
/// Human readable catalog upgrade shard name.
const UPGRADE_SHARD_NAME: &str = "catalog_upgrade";

/// Seed used to generate the persist shard ID for the catalog.
const CATALOG_SEED: usize = 1;
/// Seed used to generate the catalog upgrade shard ID.
///
/// All state that gets written to persist is tagged with the version of the code that wrote that
/// state. Persist has limited forward compatibility in how many versions in the future a reader can
/// read. Reading from persist updates state and the version that the state is tagged with. As a
/// consequence, reading from persist may unintentionally fence out other readers and writers with
/// a lower version. We use the catalog upgrade shard to track what database version is actively
/// deployed so readers from the future, such as the upgrade checker tool, don't accidentally fence out the
/// database from persist. Only writable opened catalogs can increment the version in the upgrade
/// shard.
///
/// One specific example that we are trying to avoid with the catalog upgrade shard is the
/// following:
///
///   1. Database is running on version 0.X.0.
///   2. Upgrade checker is run on version 0.X+1.0.
///   3. Upgrade checker is run on version 0.X+2.0.
///
/// With the catalog upgrade shard, the upgrade checker in step (3) can see that the database is
/// currently running on v0.X.0 and reading the catalog would cause the database to get fenced out.
/// So instead of reading the catalog it errors out. Without the catalog upgrade shard, the upgrade
/// checker could read the version in the catalog shard, and see that it is v0.X+1.0, but it would
/// be impossible to differentiate between the following two scenarios:
///
///   - The database is running on v0.X+1.0 and it's safe to run the upgrade checker at v0.X+2.0.
///   - Some other upgrade checker incremented the version to v0.X+1.0, the database is running on
///   version v0.X.0, and it is not safe to run the upgrade checker.
///
/// Persist guarantees that the shard versions are non-decreasing, so we don't need to worry about
/// race conditions where the shard version decreases after reading it.
const UPGRADE_SEED: usize = 2;
/// Seed used to generate the persist shard ID for builtin table migrations.
const BUILTIN_MIGRATION_SEED: usize = 3;

/// Durable catalog mode that dictates the effect of mutable operations.
#[derive(Debug, Clone, Eq, PartialEq)]
pub(crate) enum Mode {
    /// Mutable operations are prohibited.
    Readonly,
    /// Mutable operations have an effect in-memory, but aren't persisted durably.
    Savepoint,
    /// Mutable operations have an effect in-memory and durably.
    Writable,
}

/// Enum representing a potentially fenced token.
#[derive(Debug)]
pub(crate) enum FenceableToken<T: Ord + Copy + Clone + Debug> {
    /// The current token, if one exists, has not been fenced.
    Unfenced {
        current_token: Option<T>,
        err_fn: fn(T, T) -> FenceError,
    },
    /// The current token has been fenced.
    Fenced { current_token: T, err: FenceError },
}

impl<T: Ord + Copy + Clone + Debug> FenceableToken<T> {
    /// Returns a new unfenced token.
    fn new(token: Option<T>, err_fn: fn(T, T) -> FenceError) -> Self {
        Self::Unfenced {
            current_token: token,
            err_fn,
        }
    }

    /// Returns the current token if it is not fenced, otherwise returns an error.
    fn validate(&self) -> Result<Option<T>, FenceError> {
        match self {
            FenceableToken::Unfenced { current_token, .. } => Ok(current_token.clone()),
            FenceableToken::Fenced { err, .. } => Err(err.clone()),
        }
    }

    /// Returns the current token.
    fn token(&self) -> Option<T> {
        match self {
            FenceableToken::Unfenced { current_token, .. } => current_token.clone(),
            FenceableToken::Fenced { current_token, .. } => Some(current_token.clone()),
        }
    }

    /// Returns `Err` if `token` fences out `self`, `Ok` otherwise.
    fn maybe_fence(&mut self, token: T) -> Result<(), FenceError> {
        match self {
            FenceableToken::Unfenced {
                current_token: Some(current_token),
                err_fn,
            } => {
                if token > *current_token {
                    *self = FenceableToken::Fenced {
                        current_token: *current_token,
                        err: err_fn(*current_token, token),
                    };
                    self.validate()?;
                }
            }
            FenceableToken::Unfenced {
                current_token: None,
                err_fn,
            } => {
                *self = FenceableToken::Unfenced {
                    current_token: Some(token),
                    err_fn: *err_fn,
                };
            }
            FenceableToken::Fenced { .. } => {
                self.validate()?;
            }
        }

        Ok(())
    }
}

/// An error that can occur while executing [`PersistHandle::compare_and_append`].
#[derive(Debug, thiserror::Error)]
pub(crate) enum CompareAndAppendError {
    #[error(transparent)]
    Fence(#[from] FenceError),
    /// Catalog encountered an upper mismatch when trying to write to the catalog. This should only
    /// happen while trying to fence out other catalogs.
    #[error(
        "expected catalog upper {expected_upper:?} did not match actual catalog upper {actual_upper:?}"
    )]
    UpperMismatch {
        expected_upper: Timestamp,
        actual_upper: Timestamp,
    },
}

impl CompareAndAppendError {
    pub(crate) fn unwrap_fence_error(self) -> FenceError {
        match self {
            CompareAndAppendError::Fence(e) => e,
            e @ CompareAndAppendError::UpperMismatch { .. } => {
                panic!("unexpected upper mismatch: {e:?}")
            }
        }
    }
}

impl From<UpperMismatch<Timestamp>> for CompareAndAppendError {
    fn from(upper_mismatch: UpperMismatch<Timestamp>) -> Self {
        Self::UpperMismatch {
            expected_upper: antichain_to_timestamp(upper_mismatch.expected),
            actual_upper: antichain_to_timestamp(upper_mismatch.current),
        }
    }
}

pub(crate) trait ApplyUpdate<T: IntoStateUpdateKindJson> {
    /// Process and apply `update`.
    ///
    /// Returns `Some` if `update` should be cached in memory and `None` otherwise.
    fn apply_update(
        &mut self,
        update: StateUpdate<T>,
        current_epoch: &mut FenceableToken<Epoch>,
        current_deploy_generation: &mut FenceableToken<u64>,
        metrics: &Arc<Metrics>,
    ) -> Result<Option<StateUpdate<T>>, FenceError>;
}

/// A handle for interacting with the persist catalog shard.
///
/// The catalog shard is used in multiple different contexts, for example pre-open and post-open,
/// but for all contexts the majority of the durable catalog's behavior is identical. This struct
/// implements those behaviors that are identical while allowing the user to specify the different
/// behaviors via generic parameters.
///
/// The behavior of the durable catalog can be different along one of two axes. The first is the
/// format of each individual update, i.e. raw binary, the current protobuf version, previous
/// protobuf versions, etc. The second axis is what to do with each individual update, for example
/// before opening we cache all config updates but don't cache them after opening. These behaviors
/// are customizable via the `T: TryIntoStateUpdateKind` and `U: ApplyUpdate<T>` generic parameters
/// respectively.
#[derive(Debug)]
pub(crate) struct PersistHandle<T: TryIntoStateUpdateKind, U: ApplyUpdate<T>> {
    /// The [`Mode`] that this catalog was opened in.
    pub(crate) mode: Mode,
    /// Since handle to control compaction.
    since_handle: SinceHandle<SourceData, (), Timestamp, Diff, i64>,
    /// Write handle to persist.
    write_handle: WriteHandle<SourceData, (), Timestamp, Diff>,
    /// Listener to catalog changes.
    listen: Listen<SourceData, (), Timestamp, Diff>,
    /// Handle for connecting to persist.
    persist_client: PersistClient,
    /// Catalog shard ID.
    shard_id: ShardId,
    /// Cache of the most recent catalog snapshot.
    ///
    /// We use a tuple instead of [`StateUpdate`] to make consolidation easier.
    pub(crate) snapshot: Vec<(T, Timestamp, Diff)>,
    /// Applies custom processing, filtering, and fencing for each individual update.
    update_applier: U,
    /// The current upper of the persist shard.
    pub(crate) upper: Timestamp,
    // TODO(jkosh44) Ideally the fencing token is a single totally ordered struct that contains
    // both the deploy generation and the epoch. The deploy generation would be compared first and
    // then the epoch. This would allow us to avoid tracking them separately and all the awkward
    // implementations that come with it. However, that would require an annoying migration.
    /// The deploy generation of the catalog, if one exists.
    deploy_generation: FenceableToken<u64>,
    /// The epoch of the catalog, if one exists.
    epoch: FenceableToken<Epoch>,
    /// The semantic version of the current binary.
    catalog_content_version: semver::Version,
    /// Metrics for the persist catalog.
    metrics: Arc<Metrics>,
}

impl<T: TryIntoStateUpdateKind, U: ApplyUpdate<T>> PersistHandle<T, U> {
    /// Increment the version in the catalog upgrade shard to the code's current version.
    async fn increment_catalog_upgrade_shard_version(&mut self, organization_id: Uuid) {
        let upgrade_shard_id = shard_id(organization_id, UPGRADE_SEED);
        let mut write_handle: WriteHandle<(), (), Timestamp, Diff> = self
            .persist_client
            .open_writer(
                upgrade_shard_id,
                Arc::new(UnitSchema::default()),
                Arc::new(UnitSchema::default()),
                Diagnostics {
                    shard_name: UPGRADE_SHARD_NAME.to_string(),
                    handle_purpose: "increment durable catalog upgrade shard version".to_string(),
                },
            )
            .await
            .expect("invalid usage");
        const EMPTY_UPDATES: &[(((), ()), Timestamp, Diff)] = &[];
        let mut upper = write_handle.fetch_recent_upper().await.clone();
        loop {
            let next_upper = upper
                .iter()
                .map(|timestamp| timestamp.step_forward())
                .collect();
            match write_handle
                .compare_and_append(EMPTY_UPDATES, upper, next_upper)
                .await
                .expect("invalid usage")
            {
                Ok(()) => break,
                Err(upper_mismatch) => {
                    upper = upper_mismatch.current;
                }
            }
        }
    }

    /// Fetch the current upper of the catalog state.
    #[mz_ore::instrument]
    async fn current_upper(&mut self) -> Timestamp {
        match self.mode {
            Mode::Writable | Mode::Readonly => {
                let upper = self.write_handle.fetch_recent_upper().await;
                antichain_to_timestamp(upper.clone())
            }
            Mode::Savepoint => self.upper,
        }
    }

    /// Appends `updates` iff the current global upper of the catalog is `self.upper`.
    ///
    /// Returns the next upper used to commit the transaction.
    #[mz_ore::instrument]
    pub(crate) async fn compare_and_append<S: IntoStateUpdateKindJson>(
        &mut self,
        updates: Vec<(S, Diff)>,
    ) -> Result<Timestamp, CompareAndAppendError> {
        assert_eq!(self.mode, Mode::Writable);

        // This awkward code allows us to perform an expensive soft assert that requires cloning
        // `updates` twice, after `updates` has been consumed.
        let contains_fence = if SOFT_ASSERTIONS.load(Ordering::Relaxed) {
            let updates: Vec<_> = updates.clone();
            let parsed_updates: Vec<_> = updates
                .clone()
                .into_iter()
                .map(|(update, diff)| {
                    let update: StateUpdateKindJson = update.into();
                    (update, diff)
                })
                .filter_map(|(update, diff)| {
                    <StateUpdateKindJson as TryIntoStateUpdateKind>::try_into(update)
                        .ok()
                        .map(|update| (update, diff))
                })
                .collect();
            let contains_retraction = parsed_updates
                .iter()
                .any(|(update, diff)| matches!(update, StateUpdateKind::Epoch(..)) && *diff == -1);
            let contains_addition = parsed_updates
                .iter()
                .any(|(update, diff)| matches!(update, StateUpdateKind::Epoch(..)) && *diff == 1);
            let contains_fence = contains_retraction && contains_addition;
            Some((contains_fence, updates))
        } else {
            None
        };

        let updates = updates.into_iter().map(|(kind, diff)| {
            let kind: StateUpdateKindJson = kind.into();
            ((Into::<SourceData>::into(kind), ()), self.upper, diff)
        });
        let next_upper = self.upper.step_forward();
        let res = self
            .write_handle
            .compare_and_append(
                updates,
                Antichain::from_elem(self.upper),
                Antichain::from_elem(next_upper),
            )
            .await
            .expect("invalid usage");

        // There was an upper mismatch which means something else must have written to the catalog.
        // Syncing to the current upper should result in a fence error since writing to the catalog
        // without fencing other catalogs should be impossible. The one exception is if we are
        // trying to fence other catalogs with this write, in which case we won't see a fence error.
        if let Err(e @ UpperMismatch { .. }) = res {
            self.sync_to_current_upper().await?;
            if let Some((contains_fence, updates)) = contains_fence {
                assert!(
                    contains_fence,
                    "updates were neither fenced nor fencing and encountered an upper mismatch: {updates:#?}"
                )
            }
            return Err(e.into());
        }

        // Lag the shard's upper by 1 to keep it readable.
        let downgrade_to = Antichain::from_elem(next_upper.saturating_sub(1));

        // The since handle gives us the ability to fence out other downgraders using an opaque token.
        // (See the method documentation for details.)
        // That's not needed here, so we the since handle's opaque token to avoid any comparison
        // failures.
        let opaque = *self.since_handle.opaque();
        let downgrade = self
            .since_handle
            .maybe_compare_and_downgrade_since(&opaque, (&opaque, &downgrade_to))
            .await;

        match downgrade {
            None => {}
            Some(Err(e)) => soft_panic_or_log!("found opaque value {e}, but expected {opaque}"),
            Some(Ok(updated)) => soft_assert_or_log!(
                updated == downgrade_to,
                "updated bound should match expected"
            ),
        }
        self.sync(next_upper).await?;
        Ok(next_upper)
    }

    /// Generates an iterator of [`StateUpdate`] that contain all unconsolidated updates to the
    /// catalog state up to, and including, `as_of`.
    #[mz_ore::instrument]
    async fn snapshot_unconsolidated(&mut self) -> Vec<StateUpdate<StateUpdateKind>> {
        let current_upper = self.current_upper().await;

        let mut snapshot = Vec::new();
        let mut read_handle = self.read_handle().await;
        let as_of = as_of(&read_handle, current_upper);
        let mut stream = Box::pin(
            // We use `snapshot_and_stream` because it guarantees unconsolidated output.
            read_handle
                .snapshot_and_stream(Antichain::from_elem(as_of))
                .await
                .expect("we have advanced the restart_as_of by the since"),
        );
        while let Some(update) = stream.next().await {
            snapshot.push(update)
        }
        read_handle.expire().await;
        snapshot
            .into_iter()
            .map(Into::<StateUpdate<StateUpdateKindJson>>::into)
            .map(|state_update| state_update.try_into().expect("kind decoding error"))
            .collect()
    }

    /// Listen and apply all updates that are currently in persist.
    ///
    /// Returns an error if this instance has been fenced out.
    #[mz_ore::instrument]
    pub(crate) async fn sync_to_current_upper(&mut self) -> Result<(), FenceError> {
        let upper = self.current_upper().await;
        self.sync(upper).await
    }

    /// Listen and apply all updates up to `target_upper`.
    ///
    /// Returns an error if this instance has been fenced out.
    #[mz_ore::instrument(level = "debug")]
    pub(crate) async fn sync(&mut self, target_upper: Timestamp) -> Result<(), FenceError> {
        self.metrics.syncs.inc();
        let counter = self.metrics.sync_latency_seconds.clone();
        self.sync_inner(target_upper)
            .wall_time()
            .inc_by(counter)
            .await
    }

    #[mz_ore::instrument(level = "debug")]
    async fn sync_inner(&mut self, target_upper: Timestamp) -> Result<(), FenceError> {
        self.deploy_generation.validate()?;
        self.epoch.validate()?;

        // Savepoint catalogs do not yet know how to update themselves in response to concurrent
        // writes from writer catalogs.
        if self.mode == Mode::Savepoint {
            self.upper = max(self.upper, target_upper);
            return Ok(());
        }

        let mut updates = Vec::new();

        while self.upper < target_upper {
            let listen_events = self.listen.fetch_next().await;
            for listen_event in listen_events {
                match listen_event {
                    ListenEvent::Progress(upper) => {
                        debug!("synced up to {upper:?}");
                        self.upper = antichain_to_timestamp(upper);
                    }
                    ListenEvent::Updates(batch_updates) => {
                        debug!("syncing updates {batch_updates:?}");
                        let batch_updates = batch_updates
                            .into_iter()
                            .map(Into::<StateUpdate<StateUpdateKindJson>>::into)
                            .map(|update| {
                                let kind = T::try_from(update.kind).expect("kind decoding error");
                                (kind, update.ts, update.diff)
                            });
                        updates.extend(batch_updates);
                    }
                }
            }
        }
        let updates = updates
            .into_iter()
            .map(|(kind, ts, diff)| StateUpdate { kind, ts, diff });
        self.apply_updates(updates)?;
        Ok(())
    }

    #[mz_ore::instrument(level = "debug")]
    pub(crate) fn apply_updates(
        &mut self,
        updates: impl IntoIterator<Item = StateUpdate<T>>,
    ) -> Result<(), FenceError> {
        let mut updates: Vec<_> = updates
            .into_iter()
            .map(|StateUpdate { kind, ts, diff }| (kind, ts, diff))
            .collect();

        // This helps guarantee that for a single key, there is at most a single retraction and a
        // single insertion per timestamp. Otherwise, we would need to match the retractions and
        // insertions up by value and manually figure out what the end value should be.
        differential_dataflow::consolidation::consolidate_updates(&mut updates);

        // Updates must be applied in timestamp order. Within a timestamp retractions must be
        // applied before insertions, or we might end up retracting the wrong value.
        updates.sort_by(|(_, ts1, diff1), (_, ts2, diff2)| ts1.cmp(ts2).then(diff1.cmp(diff2)));

        let mut errors = Vec::new();

        for (kind, ts, diff) in updates {
            if diff != 1 && diff != -1 {
                panic!("invalid update in consolidated trace: ({kind:?}, {ts:?}, {diff:?})");
            }

            match self.update_applier.apply_update(
                StateUpdate { kind, ts, diff },
                &mut self.epoch,
                &mut self.deploy_generation,
                &self.metrics,
            ) {
                Ok(Some(StateUpdate { kind, ts, diff })) => self.snapshot.push((kind, ts, diff)),
                Ok(None) => {}
                // Instead of returning immediately, we accumulate all the errors and return the one
                // with the most information.
                Err(err) => errors.push(err),
            }
        }

        errors.sort();
        if let Some(err) = errors.into_iter().next() {
            return Err(err);
        }

        self.consolidate();

        Ok(())
    }

    #[mz_ore::instrument]
    pub(crate) fn consolidate(&mut self) {
        soft_assert_no_log!(
            self.snapshot
                .windows(2)
                .all(|updates| updates[0].1 <= updates[1].1),
            "snapshot should be sorted by timestamp, {:?}",
            self.snapshot
        );

        let new_ts = self
            .snapshot
            .last()
            .map(|(_, ts, _)| *ts)
            .unwrap_or_else(Timestamp::minimum);
        for (_, ts, _) in &mut self.snapshot {
            *ts = new_ts;
        }
        differential_dataflow::consolidation::consolidate_updates(&mut self.snapshot);
    }

    /// Execute and return the results of `f` on the current catalog trace.
    ///
    /// Will return an error if the catalog has been fenced out.
    async fn with_trace<R>(
        &mut self,
        f: impl FnOnce(&Vec<(T, Timestamp, Diff)>) -> Result<R, CatalogError>,
    ) -> Result<R, CatalogError> {
        self.sync_to_current_upper().await?;
        f(&self.snapshot)
    }

    /// Open a read handle to the catalog.
    async fn read_handle(&mut self) -> ReadHandle<SourceData, (), Timestamp, Diff> {
        self.persist_client
            .open_leased_reader(
                self.shard_id,
                Arc::new(desc()),
                Arc::new(UnitSchema::default()),
                Diagnostics {
                    shard_name: CATALOG_SHARD_NAME.to_string(),
                    handle_purpose: "openable durable catalog state temporary reader".to_string(),
                },
                USE_CRITICAL_SINCE_CATALOG.get(self.persist_client.dyncfgs()),
            )
            .await
            .expect("invalid usage")
    }

    /// Politely releases all external resources that can only be released in an async context.
    async fn expire(self: Box<Self>) {
        self.write_handle.expire().await;
        self.listen.expire().await;
    }
}

impl<U: ApplyUpdate<StateUpdateKind>> PersistHandle<StateUpdateKind, U> {
    /// Execute and return the results of `f` on the current catalog snapshot.
    ///
    /// Will return an error if the catalog has been fenced out.
    async fn with_snapshot<T>(
        &mut self,
        f: impl FnOnce(Snapshot) -> Result<T, CatalogError>,
    ) -> Result<T, CatalogError> {
        fn apply<K, V>(map: &mut BTreeMap<K, V>, key: &K, value: &V, diff: Diff)
        where
            K: Ord + Clone,
            V: Ord + Clone + Debug,
        {
            let key = key.clone();
            let value = value.clone();
            if diff == 1 {
                let prev = map.insert(key, value);
                assert_eq!(
                    prev, None,
                    "values must be explicitly retracted before inserting a new value"
                );
            } else if diff == -1 {
                let prev = map.remove(&key);
                assert_eq!(
                    prev,
                    Some(value),
                    "retraction does not match existing value"
                );
            }
        }

        self.with_trace(|trace| {
            let mut snapshot = Snapshot::empty();
            for (kind, ts, diff) in trace {
                let diff = *diff;
                if diff != 1 && diff != -1 {
                    panic!("invalid update in consolidated trace: ({kind:?}, {ts:?}, {diff:?})");
                }

                match kind {
                    StateUpdateKind::AuditLog(_key, ()) => {
                        // Ignore for snapshots.
                    }
                    StateUpdateKind::Cluster(key, value) => {
                        apply(&mut snapshot.clusters, key, value, diff);
                    }
                    StateUpdateKind::ClusterReplica(key, value) => {
                        apply(&mut snapshot.cluster_replicas, key, value, diff);
                    }
                    StateUpdateKind::Comment(key, value) => {
                        apply(&mut snapshot.comments, key, value, diff);
                    }
                    StateUpdateKind::Config(key, value) => {
                        apply(&mut snapshot.configs, key, value, diff);
                    }
                    StateUpdateKind::Database(key, value) => {
                        apply(&mut snapshot.databases, key, value, diff);
                    }
                    StateUpdateKind::DefaultPrivilege(key, value) => {
                        apply(&mut snapshot.default_privileges, key, value, diff);
                    }
                    StateUpdateKind::Epoch(_epoch) => {
                        // Ignore for snapshots.
                    }
                    StateUpdateKind::IdAllocator(key, value) => {
                        apply(&mut snapshot.id_allocator, key, value, diff);
                    }
                    StateUpdateKind::IntrospectionSourceIndex(key, value) => {
                        apply(&mut snapshot.introspection_sources, key, value, diff);
                    }
                    StateUpdateKind::Item(key, value) => {
                        apply(&mut snapshot.items, key, value, diff);
                    }
                    StateUpdateKind::Role(key, value) => {
                        apply(&mut snapshot.roles, key, value, diff);
                    }
                    StateUpdateKind::Schema(key, value) => {
                        apply(&mut snapshot.schemas, key, value, diff);
                    }
                    StateUpdateKind::Setting(key, value) => {
                        apply(&mut snapshot.settings, key, value, diff);
                    }
                    StateUpdateKind::SourceReferences(key, value) => {
                        apply(&mut snapshot.source_references, key, value, diff);
                    }
                    StateUpdateKind::SystemConfiguration(key, value) => {
                        apply(&mut snapshot.system_configurations, key, value, diff);
                    }
                    StateUpdateKind::SystemObjectMapping(key, value) => {
                        apply(&mut snapshot.system_object_mappings, key, value, diff);
                    }
                    StateUpdateKind::SystemPrivilege(key, value) => {
                        apply(&mut snapshot.system_privileges, key, value, diff);
                    }
                    StateUpdateKind::StorageCollectionMetadata(key, value) => {
                        apply(&mut snapshot.storage_collection_metadata, key, value, diff);
                    }
                    StateUpdateKind::UnfinalizedShard(key, ()) => {
                        apply(&mut snapshot.unfinalized_shards, key, &(), diff);
                    }
                    StateUpdateKind::TxnWalShard((), value) => {
                        apply(&mut snapshot.txn_wal_shard, &(), value, diff);
                    }
                }
            }
            f(snapshot)
        })
        .await
    }

    /// Generates an iterator of [`StateUpdate`] that contain all updates to the catalog
    /// state.
    ///
    /// The output is fetched directly from persist instead of the in-memory cache.
    ///
    /// The output is consolidated and sorted by timestamp in ascending order.
    #[mz_ore::instrument(level = "debug")]
    async fn persist_snapshot(
        &mut self,
    ) -> impl Iterator<Item = StateUpdate> + DoubleEndedIterator {
        let mut read_handle = self.read_handle().await;
        let as_of = as_of(&read_handle, self.upper);
        let snapshot = snapshot_binary(&mut read_handle, as_of, &self.metrics)
            .await
            .map(|update| update.try_into().expect("kind decoding error"));
        read_handle.expire().await;
        snapshot
    }
}

/// Applies updates for an unopened catalog.
#[derive(Debug)]
pub(crate) struct UnopenedCatalogStateInner {
    /// The organization ID of the environment.
    organization_id: Uuid,
    /// A cache of the config collection of the catalog.
    configs: BTreeMap<String, u64>,
    /// A cache of the settings collection of the catalog.
    settings: BTreeMap<String, String>,
}

impl UnopenedCatalogStateInner {
    fn new(organization_id: Uuid) -> UnopenedCatalogStateInner {
        UnopenedCatalogStateInner {
            organization_id,
            configs: BTreeMap::new(),
            settings: BTreeMap::new(),
        }
    }
}

impl ApplyUpdate<StateUpdateKindJson> for UnopenedCatalogStateInner {
    fn apply_update(
        &mut self,
        update: StateUpdate<StateUpdateKindJson>,
        current_epoch: &mut FenceableToken<Epoch>,
        current_deploy_generation: &mut FenceableToken<u64>,
        _metrics: &Arc<Metrics>,
    ) -> Result<Option<StateUpdate<StateUpdateKindJson>>, FenceError> {
        // TODO(jkosh44) It's a bit unfortunate that we have to clone all updates to attempt to
        // convert them into a `StateUpdateKind` and cache a very small subset of them. It would
        // be better if we could figure out a way not to clone everything.
        if let Ok(kind) =
            <StateUpdateKindJson as TryIntoStateUpdateKind>::try_into(update.kind.clone())
        {
            match (kind, update.diff) {
                (StateUpdateKind::Config(key, value), 1) => {
                    if key.key == DEPLOY_GENERATION {
                        current_deploy_generation.maybe_fence(value.value)?;
                    }
                    let prev = self.configs.insert(key.key, value.value);
                    assert_eq!(
                        prev, None,
                        "values must be explicitly retracted before inserting a new value"
                    );
                }
                (StateUpdateKind::Config(key, value), -1) => {
                    let prev = self.configs.remove(&key.key);
                    assert_eq!(
                        prev,
                        Some(value.value),
                        "retraction does not match existing value"
                    );
                }
                (StateUpdateKind::Setting(key, value), 1) => {
                    let prev = self.settings.insert(key.name, value.value);
                    assert_eq!(
                        prev, None,
                        "values must be explicitly retracted before inserting a new value"
                    );
                }
                (StateUpdateKind::Setting(key, value), -1) => {
                    let prev = self.settings.remove(&key.name);
                    assert_eq!(
                        prev,
                        Some(value.value),
                        "retraction does not match existing value"
                    );
                }
                (StateUpdateKind::Epoch(epoch), 1) => {
                    current_epoch.maybe_fence(epoch)?;
                }
                _ => {}
            }
        }

        Ok(Some(update))
    }
}

/// A Handle to an unopened catalog stored in persist. The unopened catalog can serve `Config` data,
/// `Setting` data, or the current epoch. All other catalog data may be un-migrated and should not
/// be read until the catalog has been opened. The [`UnopenedPersistCatalogState`] is responsible
/// for opening the catalog, see [`OpenableDurableCatalogState::open`] for more details.
///
/// Production users should call [`Self::expire`] before dropping an [`UnopenedPersistCatalogState`]
/// so that it can expire its leases. If/when rust gets AsyncDrop, this will be done automatically.
pub(crate) type UnopenedPersistCatalogState =
    PersistHandle<StateUpdateKindJson, UnopenedCatalogStateInner>;

impl UnopenedPersistCatalogState {
    /// Create a new [`UnopenedPersistCatalogState`] to the catalog state associated with
    /// `organization_id`.
    ///
    /// All usages of the persist catalog must go through this function. That includes the
    /// catalog-debug tool, the adapter's catalog, etc.
    #[mz_ore::instrument]
    pub(crate) async fn new(
        persist_client: PersistClient,
        organization_id: Uuid,
        version: semver::Version,
        deploy_generation: Option<u64>,
        metrics: Arc<Metrics>,
    ) -> Result<UnopenedPersistCatalogState, DurableCatalogError> {
        let catalog_shard_id = shard_id(organization_id, CATALOG_SEED);
        let upgrade_shard_id = shard_id(organization_id, UPGRADE_SEED);
        debug!(
            ?catalog_shard_id,
            ?upgrade_shard_id,
            "new persist backed catalog state"
        );

        // Check the catalog upgrade shard to see ensure that we don't fence anyone out of persist.
        let upgrade_version =
            fetch_catalog_upgrade_shard_version(&persist_client, upgrade_shard_id).await;
        // If this is `None`, no version was found in the upgrade shard. This is a brand-new
        // environment, and we don't need to worry about fencing existing users.
        if let Some(upgrade_version) = upgrade_version {
            if mz_persist_client::cfg::check_data_version(&upgrade_version, &version).is_err() {
                return Err(DurableCatalogError::IncompatiblePersistVersion {
                    found_version: upgrade_version,
                    catalog_version: version,
                });
            }
        }

        let since_handle = persist_client
            .open_critical_since(
                catalog_shard_id,
                // TODO: We may need to use a different critical reader
                // id for this if we want to be able to introspect it via SQL.
                PersistClient::CONTROLLER_CRITICAL_SINCE,
                Diagnostics {
                    shard_name: CATALOG_SHARD_NAME.to_string(),
                    handle_purpose: "durable catalog state critical since".to_string(),
                },
            )
            .await
            .expect("invalid usage");
        let (mut write_handle, mut read_handle) = persist_client
            .open(
                catalog_shard_id,
                Arc::new(desc()),
                Arc::new(UnitSchema::default()),
                Diagnostics {
                    shard_name: CATALOG_SHARD_NAME.to_string(),
                    handle_purpose: "durable catalog state handles".to_string(),
                },
                USE_CRITICAL_SINCE_CATALOG.get(persist_client.dyncfgs()),
            )
            .await
            .expect("invalid usage");

        // Commit an empty write at the minimum timestamp so the catalog is always readable.
        let upper = {
            const EMPTY_UPDATES: &[((SourceData, ()), Timestamp, Diff)] = &[];
            let upper = Antichain::from_elem(Timestamp::minimum());
            let next_upper = Timestamp::minimum().step_forward();
            match write_handle
                .compare_and_append(EMPTY_UPDATES, upper, Antichain::from_elem(next_upper))
                .await
                .expect("invalid usage")
            {
                Ok(()) => next_upper,
                Err(mismatch) => antichain_to_timestamp(mismatch.current),
            }
        };

        let as_of = as_of(&read_handle, upper);
        let snapshot: Vec<_> = snapshot_binary(&mut read_handle, as_of, &metrics)
            .await
            .map(|StateUpdate { kind, ts, diff }| (kind, ts, diff))
            .collect();
        let listen = read_handle
            .listen(Antichain::from_elem(as_of))
            .await
            .expect("invalid usage");

        let mut handle = UnopenedPersistCatalogState {
            // Unopened catalogs are always writeable until they're opened in an explicit mode.
            mode: Mode::Writable,
            since_handle,
            write_handle,
            listen,
            persist_client,
            shard_id: catalog_shard_id,
            // Initialize empty in-memory state.
            snapshot: Vec::new(),
            update_applier: UnopenedCatalogStateInner::new(organization_id),
            upper,
            deploy_generation: FenceableToken::new(None, FenceError::deploy_generation),
            epoch: FenceableToken::new(None, FenceError::epoch),
            catalog_content_version: version,
            metrics,
        };
        // If the snapshot is not consolidated, and we see multiple epoch values while applying the
        // updates, then we might accidentally fence ourselves out.
        soft_assert_no_log!(
            snapshot.iter().all(|(_, _, diff)| *diff == 1),
            "snapshot should be consolidated: {snapshot:?}"
        );
        let updates = snapshot
            .into_iter()
            .map(|(kind, ts, diff)| StateUpdate { kind, ts, diff });
        handle.apply_updates(updates)?;

        let mut current_deploy_generation =
            FenceableToken::new(deploy_generation, FenceError::deploy_generation);
        match (
            current_deploy_generation.token(),
            handle.deploy_generation.token(),
        ) {
            (Some(_), Some(catalog_deploy_generation)) => {
                current_deploy_generation.maybe_fence(catalog_deploy_generation)?;
                handle.deploy_generation = current_deploy_generation;
            }
            (Some(_), None) => {
                handle.deploy_generation = current_deploy_generation;
            }
            // If the provided `deploy_generation` is `None`, then we'll keep most recent
            // deploy generation that we see in the catalog.
            _ => {}
        }

        // Validate that the binary version of the current process is not less than any binary
        // version that has written to the catalog.
        // This condition is only checked once, right here. If a new process comes along with a
        // higher version, it must fence this process out with one of the existing fencing
        // mechanisms.
        if let Some(found_version) = handle.get_catalog_content_version().await? {
            if handle.catalog_content_version < found_version {
                return Err(DurableCatalogError::IncompatiblePersistVersion {
                    found_version,
                    catalog_version: handle.catalog_content_version,
                });
            }
        }

        Ok(handle)
    }

    #[mz_ore::instrument]
    async fn open_inner(
        mut self,
        mode: Mode,
        initial_ts: EpochMillis,
        bootstrap_args: &BootstrapArgs,
    ) -> Result<Box<dyn DurableCatalogState>, CatalogError> {
        self.mode = mode;
        let read_only = matches!(self.mode, Mode::Readonly);

        if let Some(epoch_lower_bound) = &epoch_lower_bound {
            info!(?epoch_lower_bound);
        }
<<<<<<< HEAD

        // Fence out previous catalogs.
        loop {
            self.sync_to_current_upper().await?;
            let prev_epoch = self.epoch.validate()?;
            let mut fence_updates = Vec::with_capacity(2);
            if let Some(prev_epoch) = prev_epoch {
                fence_updates.push((StateUpdateKind::Epoch(prev_epoch), -1));
            }
            let mut current_epoch = prev_epoch.unwrap_or(MIN_EPOCH).get();
            // Only writable catalogs attempt to increment the epoch.
            if matches!(mode, Mode::Writable) {
                current_epoch = max(
                    current_epoch + 1,
                    epoch_lower_bound.unwrap_or(Epoch::MIN).get(),
                );
            }
            let current_epoch = Epoch::new(current_epoch).expect("known to be non-zero");
            fence_updates.push((StateUpdateKind::Epoch(current_epoch), 1));
            let current_epoch = FenceableToken::new(Some(current_epoch), FenceError::epoch);
            debug!(
                ?self.upper,
                ?prev_epoch,
                ?epoch_lower_bound,
                ?current_epoch,
                "fencing previous catalogs"
            );
            self.epoch = current_epoch;

            if matches!(mode, Mode::Writable) {
                match self.compare_and_append(fence_updates).await {
                    Ok(_) => break,
                    Err(CompareAndAppendError::Fence(e)) => return Err(e.into()),
                    Err(CompareAndAppendError::UpperMismatch { .. }) => continue,
                }
            } else {
                break;
            }
=======
        let mut current_epoch = prev_epoch.unwrap_or(MIN_EPOCH).get();
        // Only writable catalogs attempt to increment the epoch.
        if matches!(self.mode, Mode::Writable) {
            current_epoch = current_epoch + 1;
        }
        let current_epoch = Epoch::new(current_epoch).expect("known to be non-zero");
        fence_updates.push((StateUpdateKind::Epoch(current_epoch), 1));
        let current_epoch = FenceableToken::new(Some(current_epoch), FenceError::epoch);
        debug!(
            ?self.upper,
            ?prev_epoch,
            ?current_epoch,
            "fencing previous catalogs"
        );
        self.epoch = current_epoch;
        if matches!(self.mode, Mode::Writable) {
            self.compare_and_append(fence_updates).await?;
>>>>>>> 5db24f8b
        }

        let is_initialized = self.is_initialized_inner();
        if !matches!(self.mode, Mode::Writable) && !is_initialized {
            return Err(CatalogError::Durable(DurableCatalogError::NotWritable(
                format!(
                    "catalog tables do not exist; will not create in {:?} mode",
                    self.mode
                ),
            )));
        }
        soft_assert_ne_or_log!(self.upper, Timestamp::minimum());

        // Perform data migrations.
        if is_initialized && !read_only {
            upgrade(&mut self).await?;
        }

        debug!(
            ?is_initialized,
            ?self.upper,
            "initializing catalog state"
        );
        let mut catalog = PersistCatalogState {
            mode: self.mode,
            since_handle: self.since_handle,
            write_handle: self.write_handle,
            listen: self.listen,
            persist_client: self.persist_client,
            shard_id: self.shard_id,
            upper: self.upper,
            deploy_generation: self.deploy_generation,
            epoch: self.epoch,
            // Initialize empty in-memory state.
            snapshot: Vec::new(),
            update_applier: CatalogStateInner::new(),
            catalog_content_version: self.catalog_content_version,
            metrics: self.metrics,
        };
        catalog.metrics.collection_entries.reset();
        let updates = self.snapshot.into_iter().map(|(kind, ts, diff)| {
            let kind = TryIntoStateUpdateKind::try_into(kind).expect("kind decoding error");
            StateUpdate { kind, ts, diff }
        });
        catalog.apply_updates(updates)?;

        let catalog_content_version = catalog.catalog_content_version.to_string();
        let deploy_generation = catalog.deploy_generation.token();
        let txn = if is_initialized {
            let mut txn = catalog.transaction().await?;
            if deploy_generation.is_some() {
                txn.set_config(DEPLOY_GENERATION.into(), deploy_generation)?;
            }
            txn.set_catalog_content_version(catalog_content_version)?;
            txn
        } else {
            soft_assert_eq_no_log!(
                catalog
                    .snapshot
                    .iter()
                    .filter(|(kind, _, _)| !matches!(kind, StateUpdateKind::Epoch(_)))
                    .count(),
                0,
                "trace should not contain any updates for an uninitialized catalog: {:?}",
                catalog.snapshot
            );
            let Some(deploy_generation) = deploy_generation else {
                return Err(CatalogError::Durable(DurableCatalogError::Uninitialized));
            };
            let mut txn = catalog.transaction().await?;
            initialize::initialize(
                &mut txn,
                bootstrap_args,
                initial_ts,
                deploy_generation,
                catalog_content_version,
            )
            .await?;
            txn
        };

        if read_only {
            let (txn_batch, _) = txn.into_parts();
            // The upper here doesn't matter because we are only applying the updates in memory.
            let updates = StateUpdate::from_txn_batch_ts(txn_batch, catalog.upper);
            catalog.apply_updates(updates)?;
        } else {
            txn.commit_internal().await?;
        }

        // Now that we've fully opened the catalog at the current version, we can increment the
        // version in the catalog upgrade shard to signal to readers that the allowable versions
        // have increased.
        if matches!(catalog.mode, Mode::Writable) {
            catalog
                .increment_catalog_upgrade_shard_version(self.update_applier.organization_id)
                .await;
        }

        Ok(Box::new(catalog))
    }

    /// Reports if the catalog state has been initialized.
    ///
    /// NOTE: This is the answer as of the last call to [`PersistHandle::sync`] or [`PersistHandle::sync_to_current_upper`],
    /// not necessarily what is currently in persist.
    #[mz_ore::instrument]
    fn is_initialized_inner(&self) -> bool {
        !self.update_applier.configs.is_empty()
    }

    /// Get the current value of config `key`.
    ///
    /// Some configs need to be read before the catalog is opened for bootstrapping.
    #[mz_ore::instrument]
    async fn get_current_config(&mut self, key: &str) -> Result<Option<u64>, DurableCatalogError> {
        self.sync_to_current_upper().await?;
        Ok(self.update_applier.configs.get(key).cloned())
    }

    /// Get the user version of this instance.
    ///
    /// The user version is used to determine if a migration is needed.
    #[mz_ore::instrument]
    pub(crate) async fn get_user_version(&mut self) -> Result<Option<u64>, DurableCatalogError> {
        self.get_current_config(USER_VERSION_KEY).await
    }

    /// Get the current value of setting `name`.
    ///
    /// Some settings need to be read before the catalog is opened for bootstrapping.
    #[mz_ore::instrument]
    async fn get_current_setting(
        &mut self,
        name: &str,
    ) -> Result<Option<String>, DurableCatalogError> {
        self.sync_to_current_upper().await?;
        Ok(self.update_applier.settings.get(name).cloned())
    }

    /// Get the catalog content version.
    ///
    /// The catalog content version is the semantic version of the most recent binary that wrote to
    /// the catalog.
    #[mz_ore::instrument]
    async fn get_catalog_content_version(
        &mut self,
    ) -> Result<Option<semver::Version>, DurableCatalogError> {
        let version = self
            .get_current_setting(CATALOG_CONTENT_VERSION_KEY)
            .await?;
        let version = version.map(|version| version.parse().expect("invalid version persisted"));
        Ok(version)
    }
}

#[async_trait]
impl OpenableDurableCatalogState for UnopenedPersistCatalogState {
    #[mz_ore::instrument]
    async fn open_savepoint(
        mut self: Box<Self>,
        initial_ts: EpochMillis,
        bootstrap_args: &BootstrapArgs,
    ) -> Result<Box<dyn DurableCatalogState>, CatalogError> {
        self.open_inner(Mode::Savepoint, initial_ts, bootstrap_args)
            .boxed()
            .await
    }

    #[mz_ore::instrument]
    async fn open_read_only(
        mut self: Box<Self>,
        bootstrap_args: &BootstrapArgs,
    ) -> Result<Box<dyn DurableCatalogState>, CatalogError> {
        self.open_inner(Mode::Readonly, EpochMillis::MIN, bootstrap_args)
            .boxed()
            .await
    }

    #[mz_ore::instrument]
    async fn open(
        mut self: Box<Self>,
        initial_ts: EpochMillis,
        bootstrap_args: &BootstrapArgs,
    ) -> Result<Box<dyn DurableCatalogState>, CatalogError> {
        self.open_inner(Mode::Writable, initial_ts, bootstrap_args)
            .boxed()
            .await
    }

    #[mz_ore::instrument(level = "debug")]
    async fn open_debug(mut self: Box<Self>) -> Result<DebugCatalogState, CatalogError> {
        Ok(DebugCatalogState(*self))
    }

    #[mz_ore::instrument]
    async fn is_initialized(&mut self) -> Result<bool, CatalogError> {
        self.sync_to_current_upper().await?;
        Ok(self.is_initialized_inner())
    }

    #[mz_ore::instrument]
    async fn epoch(&mut self) -> Result<Epoch, CatalogError> {
        self.sync_to_current_upper().await?;
        self.epoch
            .validate()?
            .ok_or(CatalogError::Durable(DurableCatalogError::Uninitialized))
    }

    #[mz_ore::instrument]
    async fn get_deployment_generation(&mut self) -> Result<u64, CatalogError> {
        self.get_current_config(DEPLOY_GENERATION)
            .await?
            .ok_or(CatalogError::Durable(DurableCatalogError::Uninitialized))
    }

    #[mz_ore::instrument(level = "debug")]
    async fn get_enable_0dt_deployment(&mut self) -> Result<Option<bool>, CatalogError> {
        let value = self.get_current_config(ENABLE_0DT_DEPLOYMENT).await?;
        match value {
            None => Ok(None),
            Some(0) => Ok(Some(false)),
            Some(1) => Ok(Some(true)),
            Some(v) => Err(
                DurableCatalogError::from(TryFromProtoError::UnknownEnumVariant(format!(
                    "{v} is not a valid boolean value"
                )))
                .into(),
            ),
        }
    }

    #[mz_ore::instrument(level = "debug")]
    async fn get_0dt_deployment_max_wait(&mut self) -> Result<Option<Duration>, CatalogError> {
        let value = self
            .get_current_config(WITH_0DT_DEPLOYMENT_MAX_WAIT)
            .await?;
        match value {
            None => Ok(None),
            Some(millis) => Ok(Some(Duration::from_millis(millis))),
        }
    }

    #[mz_ore::instrument]
    async fn has_system_config_synced_once(&mut self) -> Result<bool, DurableCatalogError> {
        self.get_current_config(SYSTEM_CONFIG_SYNCED_KEY)
            .await
            .map(|value| value.map(|value| value > 0).unwrap_or(false))
    }

    #[mz_ore::instrument]
    async fn trace_unconsolidated(&mut self) -> Result<Trace, CatalogError> {
        self.sync_to_current_upper().await?;
        if self.is_initialized_inner() {
            let snapshot = self.snapshot_unconsolidated().await;
            Ok(Trace::from_snapshot(snapshot))
        } else {
            Err(CatalogError::Durable(DurableCatalogError::Uninitialized))
        }
    }

    #[mz_ore::instrument]
    async fn trace_consolidated(&mut self) -> Result<Trace, CatalogError> {
        self.sync_to_current_upper().await?;
        if self.is_initialized_inner() {
            let snapshot = self.current_snapshot().await?;
            Ok(Trace::from_snapshot(snapshot))
        } else {
            Err(CatalogError::Durable(DurableCatalogError::Uninitialized))
        }
    }

    #[mz_ore::instrument(level = "debug")]
    async fn expire(self: Box<Self>) {
        self.expire().await
    }
}

/// Applies updates for an opened catalog.
#[derive(Debug)]
struct CatalogStateInner {
    /// A trace of all catalog updates that can be consumed by some higher layer.
    updates: VecDeque<memory::objects::StateUpdate>,
}

impl CatalogStateInner {
    fn new() -> CatalogStateInner {
        CatalogStateInner {
            updates: VecDeque::new(),
        }
    }
}

impl ApplyUpdate<StateUpdateKind> for CatalogStateInner {
    fn apply_update(
        &mut self,
        update: StateUpdate<StateUpdateKind>,
        current_epoch: &mut FenceableToken<Epoch>,
        current_deploy_generation: &mut FenceableToken<u64>,
        metrics: &Arc<Metrics>,
    ) -> Result<Option<StateUpdate<StateUpdateKind>>, FenceError> {
        if let Some(collection_type) = update.kind.collection_type() {
            metrics
                .collection_entries
                .with_label_values(&[&collection_type.to_string()])
                .add(update.diff);
        }

        {
            let update: Option<memory::objects::StateUpdate> = (&update)
                .try_into()
                .expect("invalid persisted update: {update:#?}");
            if let Some(update) = update {
                self.updates.push_back(update);
            }
        }

        match (update.kind, update.diff) {
            (StateUpdateKind::AuditLog(_, ()), _) => Ok(None),
            // Nothing to due for epoch retractions but wait for the next insertion.
            (StateUpdateKind::Epoch(_), -1) => Ok(None),
            (StateUpdateKind::Epoch(epoch), 1) => {
                current_epoch.maybe_fence(epoch)?;
                Ok(None)
            }
            (StateUpdateKind::Config(key, value), diff @ 1) if key.key == DEPLOY_GENERATION => {
                current_deploy_generation.maybe_fence(value.value)?;
                Ok(Some(StateUpdate {
                    kind: StateUpdateKind::Config(key, value),
                    ts: update.ts,
                    diff,
                }))
            }
            (kind, diff) => Ok(Some(StateUpdate {
                kind,
                ts: update.ts,
                diff,
            })),
        }
    }
}

/// A durable store of the catalog state using Persist as an implementation. The durable store can
/// serve any catalog data and transactionally modify catalog data.
///
/// Production users should call [`Self::expire`] before dropping a [`PersistCatalogState`]
/// so that it can expire its leases. If/when rust gets AsyncDrop, this will be done automatically.
type PersistCatalogState = PersistHandle<StateUpdateKind, CatalogStateInner>;

#[async_trait]
impl ReadOnlyDurableCatalogState for PersistCatalogState {
    fn epoch(&self) -> Epoch {
        self.epoch
            .token()
            .expect("opened catalog state must have an epoch")
    }

    #[mz_ore::instrument(level = "debug")]
    async fn expire(self: Box<Self>) {
        self.expire().await
    }

    async fn get_audit_logs(&mut self) -> Result<Vec<VersionedEvent>, CatalogError> {
        self.sync_to_current_upper().await?;
        let audit_logs: Vec<_> = self
            .persist_snapshot()
            .await
            .filter_map(
                |StateUpdate {
                     kind,
                     ts: _,
                     diff: _,
                 }| match kind {
                    StateUpdateKind::AuditLog(key, ()) => Some(key),
                    _ => None,
                },
            )
            .collect();
        let mut audit_logs: Vec<_> = audit_logs
            .into_iter()
            .map(RustType::from_proto)
            .map_ok(|key: AuditLogKey| key.event)
            .collect::<Result<_, _>>()?;
        audit_logs.sort_by(|a, b| a.sortable_id().cmp(&b.sortable_id()));
        Ok(audit_logs)
    }

    #[mz_ore::instrument(level = "debug")]
    async fn get_next_id(&mut self, id_type: &str) -> Result<u64, CatalogError> {
        self.with_trace(|trace| {
            Ok(trace
                .into_iter()
                .rev()
                .filter_map(|(kind, _, _)| match kind {
                    StateUpdateKind::IdAllocator(key, value) if key.name == id_type => {
                        Some(value.next_id)
                    }
                    _ => None,
                })
                .next()
                .expect("must exist"))
        })
        .await
    }

    #[mz_ore::instrument(level = "debug")]
    async fn snapshot(&mut self) -> Result<Snapshot, CatalogError> {
        self.with_snapshot(Ok).await
    }

    #[mz_ore::instrument(level = "debug")]
    async fn sync_to_current_updates(
        &mut self,
    ) -> Result<Vec<memory::objects::StateUpdate>, CatalogError> {
        let upper = self.current_upper().await;
        self.sync_updates(upper).await
    }

    #[mz_ore::instrument(level = "debug")]
    async fn sync_updates(
        &mut self,
        target_upper: mz_repr::Timestamp,
    ) -> Result<Vec<memory::objects::StateUpdate>, CatalogError> {
        self.sync(target_upper).await?;
        let mut updates = Vec::new();
        while let Some(update) = self.update_applier.updates.front() {
            if update.ts >= target_upper {
                break;
            }

            let update = self
                .update_applier
                .updates
                .pop_front()
                .expect("peeked above");
            updates.push(update);
        }
        Ok(updates)
    }
}

#[async_trait]
impl DurableCatalogState for PersistCatalogState {
    fn is_read_only(&self) -> bool {
        matches!(self.mode, Mode::Readonly)
    }

    fn is_savepoint(&self) -> bool {
        matches!(self.mode, Mode::Savepoint)
    }

    #[mz_ore::instrument(level = "debug")]
    async fn transaction(&mut self) -> Result<Transaction, CatalogError> {
        self.metrics.transactions_started.inc();
        let snapshot = self.snapshot().await?;
        let commit_ts = self.upper.clone();
        Transaction::new(self, snapshot, commit_ts)
    }

    #[mz_ore::instrument(level = "debug")]
    async fn commit_transaction(
        &mut self,
        txn_batch: TransactionBatch,
    ) -> Result<Timestamp, CatalogError> {
        async fn commit_transaction_inner(
            catalog: &mut PersistCatalogState,
            txn_batch: TransactionBatch,
        ) -> Result<Timestamp, CatalogError> {
            // If the transaction is empty then we don't error, even in read-only mode. This matches the
            // semantics that the stash uses.
            if !txn_batch.is_empty() && catalog.is_read_only() {
                return Err(DurableCatalogError::NotWritable(format!(
                    "cannot commit a transaction in a read-only catalog: {txn_batch:?}"
                ))
                .into());
            }

            // If the current upper does not match the transaction's commit timestamp, then the
            // catalog must have changed since the transaction was started, making the transaction
            // invalid. When/if we want a multi-writer catalog, this will likely have to change
            // from an assert to a retry.
            assert_eq!(
                catalog.upper, txn_batch.commit_ts,
                "only one transaction at a time is supported"
            );

            let updates = StateUpdate::from_txn_batch(txn_batch).collect();
            debug!("committing updates: {updates:?}");

            let next_upper = match catalog.mode {
                Mode::Writable => catalog
                    .compare_and_append(updates)
                    .await
                    .map_err(|e| e.unwrap_fence_error())?,
                Mode::Savepoint => {
                    let ts = catalog.upper;
                    let updates =
                        updates
                            .into_iter()
                            .map(|(kind, diff)| StateUpdate { kind, ts, diff });
                    catalog.apply_updates(updates)?;
                    catalog.upper = catalog.upper.step_forward();
                    catalog.upper
                }
                Mode::Readonly => catalog.upper,
            };

            Ok(next_upper)
        }
        self.metrics.transaction_commits.inc();
        let counter = self.metrics.transaction_commit_latency_seconds.clone();
        commit_transaction_inner(self, txn_batch)
            .wall_time()
            .inc_by(counter)
            .await
    }

    #[mz_ore::instrument(level = "debug")]
    async fn confirm_leadership(&mut self) -> Result<(), CatalogError> {
        // Read only catalog does not care about leadership.
        if self.is_read_only() {
            return Ok(());
        }
        self.sync_to_current_upper().await?;
        Ok(())
    }
}

/// Deterministically generate a builtin table migration shard ID for the given
/// `organization_id`.
pub fn builtin_migration_shard_id(organization_id: Uuid) -> ShardId {
    shard_id(organization_id, BUILTIN_MIGRATION_SEED)
}

/// Deterministically generate a shard ID for the given `organization_id` and `seed`.
fn shard_id(organization_id: Uuid, seed: usize) -> ShardId {
    let hash = sha2::Sha256::digest(format!("{organization_id}{seed}")).to_vec();
    soft_assert_eq_or_log!(hash.len(), 32, "SHA256 returns 32 bytes (256 bits)");
    let uuid = Uuid::from_slice(&hash[0..16]).expect("from_slice accepts exactly 16 bytes");
    ShardId::from_str(&format!("s{uuid}")).expect("known to be valid")
}

/// Returns the schema of the `Row`s/`SourceData`s stored in the persist
/// shard backing the catalog.
fn desc() -> RelationDesc {
    RelationDesc::empty().with_column("data", ScalarType::Jsonb.nullable(false))
}

/// Generates a timestamp for reading from `read_handle` that is as fresh as possible, given
/// `upper`.
fn as_of(read_handle: &ReadHandle<SourceData, (), Timestamp, Diff>, upper: Timestamp) -> Timestamp {
    let since = read_handle.since().clone();
    let mut as_of = upper.checked_sub(1).unwrap_or_else(|| {
        panic!("catalog persist shard should be initialize, found upper: {upper:?}")
    });
    // We only downgrade the since after writing, and we always set the since to one less than the
    // upper.
    soft_assert_or_log!(
        since.less_equal(&as_of),
        "since={since:?}, as_of={as_of:?}; since must be less than or equal to as_of"
    );
    // This should be a no-op if the assert above passes, however if it doesn't then we'd like to
    // continue with a correct timestamp instead of entering a panic loop.
    as_of.advance_by(since.borrow());
    as_of
}

/// Fetch the persist version of the catalog upgrade shard, if one exists. A version will not
/// exist if we are creating a brand-new environment.
async fn fetch_catalog_upgrade_shard_version(
    persist_client: &PersistClient,
    upgrade_shard_id: ShardId,
) -> Option<semver::Version> {
    let shard_state = persist_client
        .inspect_shard::<Timestamp>(&upgrade_shard_id)
        .await
        .ok()?;
    let json_state = serde_json::to_value(shard_state).expect("state serialization error");
    let upgrade_version = json_state
        .get("applier_version")
        .cloned()
        .expect("missing applier_version");
    let upgrade_version =
        serde_json::from_value(upgrade_version).expect("version deserialization error");
    Some(upgrade_version)
}

/// Generates an iterator of [`StateUpdate`] that contain all updates to the catalog
/// state up to, and including, `as_of`.
///
/// The output is consolidated and sorted by timestamp in ascending order.
#[mz_ore::instrument(level = "debug")]
async fn snapshot_binary(
    read_handle: &mut ReadHandle<SourceData, (), Timestamp, Diff>,
    as_of: Timestamp,
    metrics: &Arc<Metrics>,
) -> impl Iterator<Item = StateUpdate<StateUpdateKindJson>> + DoubleEndedIterator {
    metrics.snapshots_taken.inc();
    let counter = metrics.snapshot_latency_seconds.clone();
    snapshot_binary_inner(read_handle, as_of)
        .wall_time()
        .inc_by(counter)
        .await
}

/// Generates an iterator of [`StateUpdate`] that contain all updates to the catalog
/// state up to, and including, `as_of`.
///
/// The output is consolidated and sorted by timestamp in ascending order.
#[mz_ore::instrument(level = "debug")]
async fn snapshot_binary_inner(
    read_handle: &mut ReadHandle<SourceData, (), Timestamp, Diff>,
    as_of: Timestamp,
) -> impl Iterator<Item = StateUpdate<StateUpdateKindJson>> + DoubleEndedIterator {
    let snapshot = read_handle
        .snapshot_and_fetch(Antichain::from_elem(as_of))
        .await
        .expect("we have advanced the restart_as_of by the since");
    soft_assert_no_log!(
        snapshot.iter().all(|(_, _, diff)| *diff == 1),
        "snapshot_and_fetch guarantees a consolidated result: {snapshot:?}"
    );
    snapshot
        .into_iter()
        .map(Into::<StateUpdate<StateUpdateKindJson>>::into)
        .sorted_by(|a, b| Ord::cmp(&b.ts, &a.ts))
}

/// Convert an [`Antichain<Timestamp>`] to a [`Timestamp`].
///
/// The correctness of this function relies on [`Timestamp`] being totally ordered and never
/// finalizing the catalog shard.
pub(crate) fn antichain_to_timestamp(antichain: Antichain<Timestamp>) -> Timestamp {
    antichain
        .into_option()
        .expect("we use a totally ordered time and never finalize the shard")
}

// Debug methods used by the catalog-debug tool.

impl Trace {
    /// Generates a [`Trace`] from snapshot.
    fn from_snapshot(snapshot: impl IntoIterator<Item = StateUpdate>) -> Trace {
        let mut trace = Trace::new();
        for StateUpdate { kind, ts, diff } in snapshot {
            match kind {
                StateUpdateKind::AuditLog(k, v) => trace.audit_log.values.push(((k, v), ts, diff)),
                StateUpdateKind::Cluster(k, v) => trace.clusters.values.push(((k, v), ts, diff)),
                StateUpdateKind::ClusterReplica(k, v) => {
                    trace.cluster_replicas.values.push(((k, v), ts, diff))
                }
                StateUpdateKind::Comment(k, v) => trace.comments.values.push(((k, v), ts, diff)),
                StateUpdateKind::Config(k, v) => trace.configs.values.push(((k, v), ts, diff)),
                StateUpdateKind::Database(k, v) => trace.databases.values.push(((k, v), ts, diff)),
                StateUpdateKind::DefaultPrivilege(k, v) => {
                    trace.default_privileges.values.push(((k, v), ts, diff))
                }
                StateUpdateKind::Epoch(_) => {
                    // Epoch not included in trace.
                }
                StateUpdateKind::IdAllocator(k, v) => {
                    trace.id_allocator.values.push(((k, v), ts, diff))
                }
                StateUpdateKind::IntrospectionSourceIndex(k, v) => {
                    trace.introspection_sources.values.push(((k, v), ts, diff))
                }
                StateUpdateKind::Item(k, v) => trace.items.values.push(((k, v), ts, diff)),
                StateUpdateKind::Role(k, v) => trace.roles.values.push(((k, v), ts, diff)),
                StateUpdateKind::Schema(k, v) => trace.schemas.values.push(((k, v), ts, diff)),
                StateUpdateKind::Setting(k, v) => trace.settings.values.push(((k, v), ts, diff)),
                StateUpdateKind::SourceReferences(k, v) => {
                    trace.source_references.values.push(((k, v), ts, diff))
                }
                StateUpdateKind::SystemConfiguration(k, v) => {
                    trace.system_configurations.values.push(((k, v), ts, diff))
                }
                StateUpdateKind::SystemObjectMapping(k, v) => {
                    trace.system_object_mappings.values.push(((k, v), ts, diff))
                }
                StateUpdateKind::SystemPrivilege(k, v) => {
                    trace.system_privileges.values.push(((k, v), ts, diff))
                }
                StateUpdateKind::StorageCollectionMetadata(k, v) => trace
                    .storage_collection_metadata
                    .values
                    .push(((k, v), ts, diff)),
                StateUpdateKind::UnfinalizedShard(k, ()) => {
                    trace.unfinalized_shards.values.push(((k, ()), ts, diff))
                }
                StateUpdateKind::TxnWalShard((), v) => {
                    trace.txn_wal_shard.values.push((((), v), ts, diff))
                }
            }
        }
        trace
    }
}

impl UnopenedPersistCatalogState {
    /// Manually update value of `key` in collection `T` to `value`.
    #[mz_ore::instrument]
    pub(crate) async fn debug_edit<T: Collection>(
        &mut self,
        key: T::Key,
        value: T::Value,
    ) -> Result<Option<T::Value>, CatalogError>
    where
        T::Key: PartialEq + Eq + Debug + Clone,
        T::Value: Debug + Clone,
    {
        let (_, prev) = retry(self, move |s| {
            let key = key.clone();
            let value = value.clone();
            async {
                let prev = s.debug_edit_inner::<T>(key, value).await;
                (s, prev)
            }
        })
        .await;
        prev
    }

    #[mz_ore::instrument]
    pub(crate) async fn debug_edit_inner<T: Collection>(
        &mut self,
        key: T::Key,
        value: T::Value,
    ) -> Result<Option<T::Value>, CatalogError>
    where
        T::Key: PartialEq + Eq + Debug + Clone,
        T::Value: Debug + Clone,
    {
        // We must fence out all other catalogs since we are writing.
        let fence_updates = self.increment_epoch()?;
        let prev_value = loop {
            let key = key.clone();
            let value = value.clone();
            let snapshot = self.current_snapshot().await?;
            let trace = Trace::from_snapshot(snapshot);
            let collection_trace = T::collection_trace(trace);
            let prev_values: Vec<_> = collection_trace
                .values
                .into_iter()
                .filter(|((k, _), _, diff)| {
                    soft_assert_eq_or_log!(*diff, 1, "trace is consolidated");
                    &key == k
                })
                .collect();

            let prev_value = match &prev_values[..] {
                [] => None,
                [((_, v), _, _)] => Some(v.clone()),
                prev_values => panic!("multiple values found for key {key:?}: {prev_values:?}"),
            };

            let mut updates: Vec<_> = prev_values
                .into_iter()
                .map(|((k, v), _, _)| (T::update(k, v), -1))
                .collect();
            updates.push((T::update(key, value), 1));
            updates.extend(fence_updates.clone());
            match self.compare_and_append(updates).await {
                Ok(_) => break prev_value,
                Err(CompareAndAppendError::Fence(e)) => return Err(e.into()),
                Err(CompareAndAppendError::UpperMismatch { .. }) => continue,
            }
        };
        Ok(prev_value)
    }

    /// Manually delete `key` from collection `T`.
    #[mz_ore::instrument]
    pub(crate) async fn debug_delete<T: Collection>(
        &mut self,
        key: T::Key,
    ) -> Result<(), CatalogError>
    where
        T::Key: PartialEq + Eq + Debug + Clone,
        T::Value: Debug,
    {
        let (_, res) = retry(self, move |s| {
            let key = key.clone();
            async {
                let res = s.debug_delete_inner::<T>(key).await;
                (s, res)
            }
        })
        .await;
        res
    }

    /// Manually delete `key` from collection `T`.
    #[mz_ore::instrument]
    async fn debug_delete_inner<T: Collection>(&mut self, key: T::Key) -> Result<(), CatalogError>
    where
        T::Key: PartialEq + Eq + Debug + Clone,
        T::Value: Debug,
    {
        // We must fence out all other catalogs since we are writing.
        let fence_updates = self.increment_epoch()?;
        loop {
            let key = key.clone();
            let snapshot = self.current_snapshot().await?;
            let trace = Trace::from_snapshot(snapshot);
            let collection_trace = T::collection_trace(trace);
            let mut retractions: Vec<_> = collection_trace
                .values
                .into_iter()
                .filter(|((k, _), _, diff)| {
                    soft_assert_eq_or_log!(*diff, 1, "trace is consolidated");
                    &key == k
                })
                .map(|((k, v), _, _)| (T::update(k, v), -1))
                .collect();
            retractions.extend(fence_updates.clone());
            match self.compare_and_append(retractions).await {
                Ok(_) => break,
                Err(CompareAndAppendError::Fence(e)) => return Err(e.into()),
                Err(CompareAndAppendError::UpperMismatch { .. }) => continue,
            }
        }
        Ok(())
    }

    /// Generates a [`Vec<StateUpdate>`] that contain all updates to the catalog
    /// state.
    ///
    /// The output is consolidated and sorted by timestamp in ascending order and the current upper.
    async fn current_snapshot(
        &mut self,
    ) -> Result<impl IntoIterator<Item = StateUpdate> + '_, CatalogError> {
        self.sync_to_current_upper().await?;
        self.consolidate();
        Ok(self.snapshot.iter().cloned().map(|(kind, ts, diff)| {
            let kind = TryIntoStateUpdateKind::try_into(kind).expect("kind decoding error");
            StateUpdate { kind, ts, diff }
        }))
    }

    /// Increment `self.epoch` and return the updates needed to make this change durable.
    ///
    /// The caller is expected to compare and append these updates promptly.
    fn increment_epoch(&mut self) -> Result<[(StateUpdateKind, Diff); 2], DurableCatalogError> {
        let current_epoch = self
            .epoch
            .validate()?
            .expect("cannot edit/delete from unopened catalog");
        let next_epoch =
            Epoch::new(current_epoch.get() + 1).expect("non-zero epoch plus 1 is always non-zero");
        self.epoch = FenceableToken::new(Some(next_epoch), FenceError::epoch);
        Ok([
            (StateUpdateKind::Epoch(current_epoch), -1),
            (StateUpdateKind::Epoch(next_epoch), 1),
        ])
    }
}

/// Wrapper for [`Retry::retry_async_with_state`] so that all commands share the same retry behavior.
async fn retry<F, S, U, R, T, E>(state: S, mut f: F) -> (S, Result<T, E>)
where
    F: FnMut(S) -> U,
    U: Future<Output = (S, R)>,
    R: Into<RetryResult<T, E>>,
{
    Retry::default()
        .max_duration(Duration::from_secs(30))
        .clamp_backoff(Duration::from_secs(1))
        .retry_async_with_state(state, |_, s| f(s))
        .await
}<|MERGE_RESOLUTION|>--- conflicted
+++ resolved
@@ -1020,11 +1020,6 @@
         self.mode = mode;
         let read_only = matches!(self.mode, Mode::Readonly);
 
-        if let Some(epoch_lower_bound) = &epoch_lower_bound {
-            info!(?epoch_lower_bound);
-        }
-<<<<<<< HEAD
-
         // Fence out previous catalogs.
         loop {
             self.sync_to_current_upper().await?;
@@ -1035,11 +1030,8 @@
             }
             let mut current_epoch = prev_epoch.unwrap_or(MIN_EPOCH).get();
             // Only writable catalogs attempt to increment the epoch.
-            if matches!(mode, Mode::Writable) {
-                current_epoch = max(
-                    current_epoch + 1,
-                    epoch_lower_bound.unwrap_or(Epoch::MIN).get(),
-                );
+            if matches!(self.mode, Mode::Writable) {
+                current_epoch = current_epoch + 1;
             }
             let current_epoch = Epoch::new(current_epoch).expect("known to be non-zero");
             fence_updates.push((StateUpdateKind::Epoch(current_epoch), 1));
@@ -1047,13 +1039,12 @@
             debug!(
                 ?self.upper,
                 ?prev_epoch,
-                ?epoch_lower_bound,
                 ?current_epoch,
                 "fencing previous catalogs"
             );
             self.epoch = current_epoch;
 
-            if matches!(mode, Mode::Writable) {
+            if matches!(self.mode, Mode::Writable) {
                 match self.compare_and_append(fence_updates).await {
                     Ok(_) => break,
                     Err(CompareAndAppendError::Fence(e)) => return Err(e.into()),
@@ -1062,25 +1053,6 @@
             } else {
                 break;
             }
-=======
-        let mut current_epoch = prev_epoch.unwrap_or(MIN_EPOCH).get();
-        // Only writable catalogs attempt to increment the epoch.
-        if matches!(self.mode, Mode::Writable) {
-            current_epoch = current_epoch + 1;
-        }
-        let current_epoch = Epoch::new(current_epoch).expect("known to be non-zero");
-        fence_updates.push((StateUpdateKind::Epoch(current_epoch), 1));
-        let current_epoch = FenceableToken::new(Some(current_epoch), FenceError::epoch);
-        debug!(
-            ?self.upper,
-            ?prev_epoch,
-            ?current_epoch,
-            "fencing previous catalogs"
-        );
-        self.epoch = current_epoch;
-        if matches!(self.mode, Mode::Writable) {
-            self.compare_and_append(fence_updates).await?;
->>>>>>> 5db24f8b
         }
 
         let is_initialized = self.is_initialized_inner();
