// Copyright Materialize, Inc. and contributors. All rights reserved.
//
// Use of this software is governed by the Business Source License
// included in the LICENSE file.
//
// As of the Change Date specified in that file, in accordance with
// the Business Source License, use of this software will be governed
// by the Apache License, Version 2.0.

#[cfg(test)]
mod tests;

use std::cmp::max;
use std::collections::BTreeMap;
use std::fmt::Debug;
use std::future::Future;
use std::str::FromStr;
use std::sync::Arc;
use std::time::Duration;

use async_trait::async_trait;
use differential_dataflow::lattice::Lattice;
use futures::{FutureExt, StreamExt};
use itertools::Itertools;
use mz_audit_log::{VersionedEvent, VersionedStorageUsage};
use mz_ore::metrics::MetricsFutureExt;
use mz_ore::now::EpochMillis;
use mz_ore::retry::{Retry, RetryResult};
use mz_ore::{
    soft_assert_eq_no_log, soft_assert_eq_or_log, soft_assert_ne_or_log, soft_assert_no_log,
    soft_assert_or_log, soft_panic_or_log,
};
use mz_persist_client::critical::SinceHandle;
use mz_persist_client::read::{Listen, ListenEvent, ReadHandle};
use mz_persist_client::write::WriteHandle;
use mz_persist_client::{Diagnostics, PersistClient, ShardId};
use mz_persist_types::codec_impls::UnitSchema;
use mz_persist_types::Opaque;
use mz_proto::{RustType, TryFromProtoError};
use mz_repr::{Diff, RelationDesc, ScalarType};
use mz_storage_types::controller::PersistTxnTablesImpl;
use mz_storage_types::sources::SourceData;
use sha2::Digest;
use timely::progress::{Antichain, Timestamp as TimelyTimestamp};
use tracing::{debug, error, info};
use uuid::Uuid;

use crate::durable::debug::{Collection, DebugCatalogState, Trace};
use crate::durable::initialize::{
    DEPLOY_GENERATION, PERSIST_TXN_TABLES, SYSTEM_CONFIG_SYNCED_KEY, USER_VERSION_KEY,
};
use crate::durable::metrics::Metrics;
use crate::durable::objects::serialization::proto;
use crate::durable::objects::state_update::{
    IntoStateUpdateKindRaw, StateUpdate, StateUpdateKind, StateUpdateKindRaw,
};
use crate::durable::objects::{AuditLogKey, Snapshot, StorageUsageKey};
use crate::durable::transaction::TransactionBatch;
use crate::durable::upgrade::upgrade;
use crate::durable::{
    initialize, BootstrapArgs, CatalogError, DurableCatalogError, DurableCatalogState, Epoch,
    OpenableDurableCatalogState, ReadOnlyDurableCatalogState, Transaction,
};

/// New-type used to represent timestamps in persist.
pub(crate) type Timestamp = mz_repr::Timestamp;

/// The minimum value of an epoch.
///
/// # Safety
/// `new_unchecked` is safe to call with a non-zero value.
const MIN_EPOCH: Epoch = unsafe { Epoch::new_unchecked(1) };

/// Human readable catalog shard name.
const CATALOG_SHARD_NAME: &str = "catalog";
/// Human readable catalog upgrade shard name.
const UPGRADE_SHARD_NAME: &str = "catalog_upgrade";

/// Seed used to generate the persist shard ID for the catalog.
const CATALOG_SEED: usize = 1;
/// Seed used to generate the catalog upgrade shard ID.
///
/// All state that gets written to persist is tagged with the version of the code that wrote that
/// state. Persist has limited forward compatibility in how many versions in the future a reader can
/// read. Reading from persist updates state and the version that the state is tagged with. As a
/// consequence, reading from persist may unintentionally fence out other readers and writers with
/// a lower version. We use the catalog upgrade shard to track what database version is actively
/// deployed so readers from the future, such as the upgrade checker tool, don't accidentally fence out the
/// database from persist. Only writable opened catalogs can increment the version in the upgrade
/// shard.
///
/// One specific example that we are trying to avoid with the catalog upgrade shard is the
/// following:
///
///   1. Database is running on version 0.X.0.
///   2. Upgrade checker is run on version 0.X+1.0.
///   3. Upgrade checker is run on version 0.X+2.0.
///
/// With the catalog upgrade shard, the upgrade checker in step (3) can see that the database is
/// currently running on v0.X.0 and reading the catalog would cause the database to get fenced out.
/// So instead of reading the catalog it errors out. Without the catalog upgrade shard, the upgrade
/// checker could read the version in the catalog shard, and see that it is v0.X+1.0, but it would
/// be impossible to differentiate between the following two scenarios:
///
///   - The database is running on v0.X+1.0 and it's safe to run the upgrade checker at v0.X+2.0.
///   - Some other upgrade checker incremented the version to v0.X+1.0, the database is running on
///   version v0.X.0, and it is not safe to run the upgrade checker.
///
/// Persist guarantees that the shard versions are non-decreasing, so we don't need to worry about
/// race conditions where the shard version decreases after reading it.
const UPGRADE_SEED: usize = 2;

/// Durable catalog mode that dictates the effect of mutable operations.
#[derive(Debug, Clone)]
pub(crate) enum Mode {
    /// Mutable operations are prohibited.
    Readonly,
    /// Mutable operations have an effect in-memory, but aren't persisted durably.
    Savepoint,
    /// Mutable operations have an effect in-memory and durably.
    Writable,
}

/// Enum representing a potentially fenced epoch.
#[derive(Debug)]
enum PreOpenEpoch {
    /// The current epoch, if one exists, has not been fenced.
    Unfenced(Option<Epoch>),
    /// The current epoch has been fenced.
    Fenced {
        current_epoch: Epoch,
        fence_epoch: Epoch,
    },
}

impl PreOpenEpoch {
    /// Returns the current epoch if it is not fenced, otherwise returns an error.
    fn validate(&self) -> Result<Option<Epoch>, DurableCatalogError> {
        match self {
            PreOpenEpoch::Unfenced(epoch) => Ok(epoch.clone()),
            PreOpenEpoch::Fenced {
                current_epoch,
                fence_epoch,
            } => Err(DurableCatalogError::Fence(format!(
                "current catalog epoch {current_epoch} fenced by new catalog epoch {fence_epoch}",
            ))),
        }
    }
}

/// A Handle to an unopened catalog stored in persist. The unopened catalog can serve `Config` data
/// or the current epoch. All other catalog data may be un-migrated and should not be read until the
/// catalog has been opened. The [`UnopenedPersistCatalogState`] is responsible for opening the
/// catalog, see [`OpenableDurableCatalogState::open`] for more details.
///
/// Production users should call [`Self::expire`] before dropping a [`UnopenedPersistCatalogState`]
/// so that it can expire its leases. If/when rust gets AsyncDrop, this will be done automatically.
#[derive(Debug)]
pub struct UnopenedPersistCatalogState {
    /// Since handle to control compaction.
    since_handle: SinceHandle<SourceData, (), Timestamp, Diff, i64>,
    /// Write handle to persist.
    write_handle: WriteHandle<SourceData, (), Timestamp, Diff>,
    /// Listener to catalog changes.
    listen: Listen<SourceData, (), Timestamp, Diff>,
    /// Handle for connecting to persist.
    persist_client: PersistClient,
    /// Catalog shard ID.
    shard_id: ShardId,
    /// Cache of the most recent catalog snapshot.
    pub(crate) snapshot: Vec<StateUpdate<StateUpdateKindRaw>>,
    /// The current upper of the persist shard.
    pub(crate) upper: Timestamp,
    /// The epoch of the catalog, if one exists. This information is also included in `snapshot`,
    /// but it's useful to have quick access to this field without parsing through all updates.
    epoch: PreOpenEpoch,
    /// The config collection of the catalog. This information is also included in `snapshot`,
    /// but it's useful to have quick access to these fields without parsing through all updates.
    configs: BTreeMap<String, u64>,
    /// The organization ID of the environment.
    organization_id: Uuid,
    /// Metrics for the persist catalog.
    metrics: Arc<Metrics>,
}

impl UnopenedPersistCatalogState {
    /// Create a new [`UnopenedPersistCatalogState`] to the catalog state associated with
    /// `organization_id`.
    ///
    /// All usages of the persist catalog must go through this function. That includes the
    /// catalog-debug tool, the adapter's catalog, etc.
    #[mz_ore::instrument]
    pub(crate) async fn new(
        persist_client: PersistClient,
        organization_id: Uuid,
        version: semver::Version,
        metrics: Arc<Metrics>,
    ) -> Result<UnopenedPersistCatalogState, DurableCatalogError> {
        let catalog_shard_id = shard_id(organization_id, CATALOG_SEED);
        let upgrade_shard_id = shard_id(organization_id, UPGRADE_SEED);
        debug!(
            ?catalog_shard_id,
            ?upgrade_shard_id,
            "new persist backed catalog state"
        );

        // Check the catalog upgrade shard to see ensure that we don't fence anyone out of persist.
        let upgrade_version =
            Self::fetch_catalog_upgrade_shard_version(&persist_client, upgrade_shard_id).await;
        // If this is `None`, no version was found in the upgrade shard. Either this is a brand new
        // environment and we don't need to worry about fencing existing users or we're upgrading
        // from a version that doesn't contain the catalog upgrade shard and we need to proceed
        // with caution for that one week until the catalog upgrade shard exists in all
        // environments.
        if let Some(upgrade_version) = upgrade_version {
            if mz_persist_client::cfg::check_data_version(&upgrade_version, &version).is_err() {
                return Err(DurableCatalogError::IncompatiblePersistVersion {
                    found_version: upgrade_version,
                    catalog_version: version,
                });
            }
        }

        let since_handle = persist_client
            .open_critical_since(
                catalog_shard_id,
                // TODO: We may need to use a different critical reader
                // id for this if we want to be able to introspect it via SQL.
                PersistClient::CONTROLLER_CRITICAL_SINCE,
                Diagnostics {
                    shard_name: CATALOG_SHARD_NAME.to_string(),
                    handle_purpose: "durable catalog state critical since".to_string(),
                },
            )
            .await
            .expect("invalid usage");
        let (mut write_handle, mut read_handle) = persist_client
            .open(
                catalog_shard_id,
                Arc::new(PersistCatalogState::desc()),
                Arc::new(UnitSchema::default()),
                Diagnostics {
                    shard_name: CATALOG_SHARD_NAME.to_string(),
                    handle_purpose: "durable catalog state handles".to_string(),
                },
            )
            .await
            .expect("invalid usage");

        // Commit an empty write at the minimum timestamp so the catalog is always readable.
        const EMPTY_UPDATES: &[((SourceData, ()), Timestamp, Diff)] = &[];
        let _ = write_handle
            .compare_and_append(
                EMPTY_UPDATES,
                Antichain::from_elem(Timestamp::minimum()),
                Antichain::from_elem(Timestamp::minimum().step_forward()),
            )
            .await
            .expect("invalid usage");

        let upper = current_upper(&mut write_handle).await;
        let as_of = as_of(&mut read_handle, upper);
        let snapshot: Vec<_> = snapshot_binary(&mut read_handle, as_of, &metrics)
            .await
            .collect();
        let listen = read_handle
            .listen(Antichain::from_elem(as_of))
            .await
            .expect("invalid usage");
        let mut epoch = PreOpenEpoch::Unfenced(None);
        let mut configs = BTreeMap::new();
        for StateUpdate { kind, ts: _, diff } in &snapshot {
            soft_assert_eq_or_log!(*diff, 1, "snapshot should be consolidated");
            if let Ok(kind) = kind.clone().try_into() {
                match kind {
                    StateUpdateKind::Epoch(current_epoch) => {
                        epoch = PreOpenEpoch::Unfenced(Some(current_epoch));
                    }
                    StateUpdateKind::Config(key, value) => {
                        configs.insert(key.key, value.value);
                    }
                    _ => {}
                }
            }
        }

        Ok(UnopenedPersistCatalogState {
            since_handle,
            write_handle,
            listen,
            persist_client,
            shard_id: catalog_shard_id,
            snapshot,
            upper,
            epoch,
            configs,
            organization_id,
            metrics,
        })
    }

    /// Fetch the persist version of the catalog upgrade shard, if one exists. A version will not
    /// exist if the catalog upgrade shard itself doesn't exist which could happen in the following
    /// scenarios:
    ///
    ///   - We are creating a brand new environment.
    ///   - We are upgrading from a version of the code where the catalog upgrade shard didn't
    ///   exist.
    async fn fetch_catalog_upgrade_shard_version(
        persist_client: &PersistClient,
        upgrade_shard_id: ShardId,
    ) -> Option<semver::Version> {
        let shard_state = persist_client
            .inspect_shard::<Timestamp>(&upgrade_shard_id)
            .await
            .ok()?;
        let json_state = serde_json::to_value(shard_state).expect("state serialization error");
        let upgrade_version = json_state
            .get("applier_version")
            .cloned()
            .expect("missing applier_version");
        let upgrade_version =
            serde_json::from_value(upgrade_version).expect("version deserialization error");
        Some(upgrade_version)
    }

    #[mz_ore::instrument]
    async fn open_inner(
        mut self,
        mode: Mode,
        initial_ts: EpochMillis,
        bootstrap_args: &BootstrapArgs,
        deploy_generation: Option<u64>,
        epoch_lower_bound: Option<Epoch>,
    ) -> Result<Box<dyn DurableCatalogState>, CatalogError> {
        let read_only = matches!(mode, Mode::Readonly);

        self.sync_to_current_upper().await?;
        let prev_epoch = self.epoch.validate()?;
        // Fence out previous catalogs.
        let mut fence_updates = Vec::with_capacity(2);
        if let Some(prev_epoch) = prev_epoch {
            fence_updates.push((StateUpdateKind::Epoch(prev_epoch), -1));
        }
        let mut current_epoch = prev_epoch.unwrap_or(MIN_EPOCH).get();
        // Only writable catalogs attempt to increment the epoch.
        if matches!(mode, Mode::Writable) {
            if let Some(epoch_lower_bound) = &epoch_lower_bound {
                info!(?epoch_lower_bound);
            }

            current_epoch = max(
                current_epoch + 1,
                epoch_lower_bound.unwrap_or(Epoch::MIN).get(),
            );
        }
        let current_epoch = Epoch::new(current_epoch).expect("known to be non-zero");
        fence_updates.push((StateUpdateKind::Epoch(current_epoch), 1));
        debug!(
            ?self.upper,
            ?prev_epoch,
            ?epoch_lower_bound,
            ?current_epoch,
            "fencing previous catalogs"
        );
        self.epoch = PreOpenEpoch::Unfenced(Some(current_epoch));
        if matches!(mode, Mode::Writable) {
            self.compare_and_append(fence_updates).await?;
        }

        let is_initialized = self.is_initialized_inner();
        if !matches!(mode, Mode::Writable) && !is_initialized {
            return Err(CatalogError::Durable(DurableCatalogError::NotWritable(
                format!("catalog tables do not exist; will not create in {mode:?} mode"),
            )));
        }
        soft_assert_ne_or_log!(self.upper, Timestamp::minimum());

        // Perform data migrations.
        if is_initialized && !read_only {
            upgrade(&mut self, mode.clone()).await?;
        }

        debug!(
            ?is_initialized,
            ?self.upper,
            "initializing catalog state"
        );
        let mut catalog = PersistCatalogState {
            mode: mode.clone(),
            since_handle: self.since_handle,
            write_handle: self.write_handle,
            listen: self.listen,
            persist_client: self.persist_client,
            shard_id: self.shard_id,
            upper: self.upper,
            epoch: current_epoch,
            // Initialize empty in-memory state.
            snapshot: Vec::new(),
            audit_logs: LargeCollectionStartupCache::new_open(),
            storage_usage_events: LargeCollectionStartupCache::new_open(),
            metrics: self.metrics,
        };
        catalog.metrics.collection_entries.reset();
        let updates = self
            .snapshot
            .into_iter()
            .map(|update| update.try_into().expect("kind decoding error"));
        catalog.apply_updates(updates)?;

        let txn = if is_initialized {
            let mut txn = catalog.transaction().await?;
            if let Some(deploy_generation) = deploy_generation {
                txn.set_config(DEPLOY_GENERATION.into(), Some(deploy_generation))?;
            }
            txn
        } else {
            soft_assert_eq_no_log!(
                catalog
                    .snapshot
                    .iter()
                    .filter(|(kind, _, _)| !matches!(kind, StateUpdateKind::Epoch(_)))
                    .count(),
                0,
                "trace should not contain any updates for an uninitialized catalog: {:?}",
                catalog.snapshot
            );
            let mut txn = catalog.transaction().await?;
            initialize::initialize(&mut txn, bootstrap_args, initial_ts, deploy_generation).await?;
            txn
        };

        if read_only {
            let (txn_batch, _) = txn.into_parts();
            // The upper here doesn't matter because we are only apply the updates in memory.
            let updates = StateUpdate::from_txn_batch(txn_batch, catalog.upper);
            catalog.apply_updates(updates)?;
        } else {
            txn.commit().await?;
        }

        // Now that we've fully opened the catalog at the current version, we can increment the
        // version in the catalog upgrade shard to signal to readers that the allowable versions
        // have increased.
        if matches!(mode, Mode::Writable) {
            catalog
                .increment_catalog_upgrade_shard_version(self.organization_id)
                .await;
        }

        Ok(Box::new(catalog))
    }

    /// Listen and apply all updates up to `target_upper`.
    #[mz_ore::instrument]
    pub(crate) async fn sync(
        &mut self,
        target_upper: Timestamp,
    ) -> Result<(), DurableCatalogError> {
        self.epoch.validate()?;
        let updates: Vec<StateUpdate<StateUpdateKindRaw>> =
            sync(&mut self.listen, &mut self.upper, target_upper).await;
        self.apply_updates(updates)?;

        Ok(())
    }

    #[mz_ore::instrument(level = "debug")]
    pub(crate) fn apply_updates(
        &mut self,
        updates: Vec<StateUpdate<StateUpdateKindRaw>>,
    ) -> Result<(), DurableCatalogError> {
        for update in updates {
            let StateUpdate { kind, ts, diff } = &update;
            if *diff != 1 && *diff != -1 {
                panic!("invalid update in consolidated trace: ({kind:?}, {ts:?}, {diff:?})");
            }

            if let Ok(kind) = kind.clone().try_into() {
                match (kind, diff) {
                    (StateUpdateKind::Epoch(epoch), 1) => match self.epoch {
                        PreOpenEpoch::Unfenced(Some(current_epoch)) => {
                            if epoch > current_epoch {
                                self.epoch = PreOpenEpoch::Fenced {
                                    current_epoch,
                                    fence_epoch: epoch,
                                };
                                self.epoch.validate()?;
                            } else if epoch < current_epoch {
                                panic!("Epoch went backwards from {current_epoch:?} to {epoch:?}");
                            }
                        }
                        PreOpenEpoch::Unfenced(None) => {
                            self.epoch = PreOpenEpoch::Unfenced(Some(epoch));
                        }
                        PreOpenEpoch::Fenced { .. } => {}
                    },
                    (StateUpdateKind::Epoch(_), -1) => {
                        // Nothing to do, we're about to get fenced.
                    }
                    (StateUpdateKind::Config(key, value), 1) => {
                        let prev = self.configs.insert(key.key, value.value);
                        soft_assert_eq_or_log!(
                            prev,
                            None,
                            "values must be explicitly retracted before inserting a new value"
                        );
                    }
                    (StateUpdateKind::Config(key, value), -1) => {
                        let prev = self.configs.remove(&key.key);
                        soft_assert_eq_or_log!(
                            prev,
                            Some(value.value),
                            "retraction does not match existing value"
                        );
                    }
                    _ => {}
                }
            }

            self.snapshot.push(update);
        }
        Ok(())
    }

    /// Listen and apply all updates that are currently in persist.
    #[mz_ore::instrument]
    pub(crate) async fn sync_to_current_upper(&mut self) -> Result<(), DurableCatalogError> {
        let upper = self.current_upper().await;
        self.sync(upper).await
    }

    /// Generates an iterator of [`StateUpdate`] that contain all unconsolidated updates to the
    /// catalog state up to, and including, `as_of`.
    #[mz_ore::instrument]
    async fn snapshot_unconsolidated(&mut self) -> Vec<StateUpdate<StateUpdateKind>> {
        let current_upper = self.current_upper().await;

        let mut snapshot = Vec::new();
        let mut read_handle = self.read_handle().await;
        let as_of = as_of(&read_handle, current_upper);
        let mut stream = Box::pin(
            // We use `snapshot_and_stream` because it guarantees unconsolidated output.
            read_handle
                .snapshot_and_stream(Antichain::from_elem(as_of))
                .await
                .expect("we have advanced the restart_as_of by the since"),
        );
        while let Some(update) = stream.next().await {
            snapshot.push(update)
        }
        read_handle.expire().await;
        snapshot
            .into_iter()
            .map(Into::<StateUpdate<StateUpdateKindRaw>>::into)
            .map(|state_update| state_update.try_into().expect("kind decoding error"))
            .collect()
    }

    #[mz_ore::instrument]
    pub(crate) fn consolidate(&mut self) {
        let snapshot = std::mem::take(&mut self.snapshot);
        let ts = snapshot
            .last()
            .map(|update| update.ts)
            .unwrap_or_else(Timestamp::minimum);
        let mut updates = snapshot
            .into_iter()
            .map(|update| (update.kind, update.diff))
            .collect();
        differential_dataflow::consolidation::consolidate(&mut updates);
        self.snapshot = updates
            .into_iter()
            .map(|(kind, diff)| StateUpdate { kind, ts, diff })
            .collect();
    }

    /// Open a read handle to the catalog.
    async fn read_handle(&mut self) -> ReadHandle<SourceData, (), Timestamp, Diff> {
        self.persist_client
            .open_leased_reader(
                self.shard_id,
                Arc::new(PersistCatalogState::desc()),
                Arc::new(UnitSchema::default()),
                Diagnostics {
                    shard_name: CATALOG_SHARD_NAME.to_string(),
                    handle_purpose: "openable durable catalog state temporary reader".to_string(),
                },
            )
            .await
            .expect("invalid usage")
    }

    /// Reports if the catalog state has been initialized.
    ///
    /// NOTE: This is the answer as of the last call to [`Self::sync`] or [`Self::sync_to_current_upper`],
    /// not necessarily what is currently in persist.
    #[mz_ore::instrument]
    fn is_initialized_inner(&self) -> bool {
        !self.configs.is_empty()
    }

    #[mz_ore::instrument]
    async fn current_upper(&mut self) -> Timestamp {
        current_upper(&mut self.write_handle).await
    }

    /// Get the current value of config `key`.
    ///
    /// Some configs need to be read before the catalog is opened for bootstrapping.
    #[mz_ore::instrument]
    async fn get_current_config(&mut self, key: &str) -> Result<Option<u64>, CatalogError> {
        self.sync_to_current_upper().await?;
        Ok(self.configs.get(key).cloned())
    }

    /// Get the user version of this instance.
    ///
    /// The user version is used to determine if a migration is needed.
    #[mz_ore::instrument]
    pub(crate) async fn get_user_version(&mut self) -> Result<Option<u64>, CatalogError> {
        self.get_current_config(USER_VERSION_KEY).await
    }

    /// Appends `updates` to the catalog state and downgrades the catalog's upper to `next_upper`
    /// iff the current global upper of the catalog is `current_upper`.
    #[mz_ore::instrument]
    pub(crate) async fn compare_and_append<T: IntoStateUpdateKindRaw>(
        &mut self,
        updates: Vec<(T, Diff)>,
    ) -> Result<(), CatalogError> {
        let updates = updates
            .into_iter()
            .map(|(kind, diff)| StateUpdate {
                kind,
                ts: self.upper,
                diff,
            })
            .collect();
        let next_upper = self.upper.step_forward();
        compare_and_append(
            &mut self.since_handle,
            &mut self.write_handle,
            updates,
            self.upper,
            next_upper,
        )
        .await?;
        self.sync(next_upper).await?;
        Ok(())
    }
}

#[async_trait]
impl OpenableDurableCatalogState for UnopenedPersistCatalogState {
    #[mz_ore::instrument]
    async fn open_savepoint(
        mut self: Box<Self>,
        initial_ts: EpochMillis,
        bootstrap_args: &BootstrapArgs,
        deploy_generation: Option<u64>,
        epoch_lower_bound: Option<Epoch>,
    ) -> Result<Box<dyn DurableCatalogState>, CatalogError> {
        self.open_inner(
            Mode::Savepoint,
            initial_ts,
            bootstrap_args,
            deploy_generation,
            epoch_lower_bound,
        )
        .boxed()
        .await
    }

    #[mz_ore::instrument]
    async fn open_read_only(
        mut self: Box<Self>,
        bootstrap_args: &BootstrapArgs,
    ) -> Result<Box<dyn DurableCatalogState>, CatalogError> {
        self.open_inner(Mode::Readonly, EpochMillis::MIN, bootstrap_args, None, None)
            .boxed()
            .await
    }

    #[mz_ore::instrument]
    async fn open(
        mut self: Box<Self>,
        initial_ts: EpochMillis,
        bootstrap_args: &BootstrapArgs,
        deploy_generation: Option<u64>,
        epoch_lower_bound: Option<Epoch>,
    ) -> Result<Box<dyn DurableCatalogState>, CatalogError> {
        self.open_inner(
            Mode::Writable,
            initial_ts,
            bootstrap_args,
            deploy_generation,
            epoch_lower_bound,
        )
        .boxed()
        .await
    }

    #[mz_ore::instrument(level = "debug")]
    async fn open_debug(mut self: Box<Self>) -> Result<DebugCatalogState, CatalogError> {
        Ok(DebugCatalogState(*self))
    }

    #[mz_ore::instrument]
    async fn is_initialized(&mut self) -> Result<bool, CatalogError> {
        self.sync_to_current_upper().await?;
        Ok(!self.configs.is_empty())
    }

    #[mz_ore::instrument]
    async fn epoch(&mut self) -> Result<Epoch, CatalogError> {
        self.sync_to_current_upper().await?;
        self.epoch
            .validate()?
            .ok_or(CatalogError::Durable(DurableCatalogError::Uninitialized))
    }

    #[mz_ore::instrument]
    async fn get_deployment_generation(&mut self) -> Result<Option<u64>, CatalogError> {
        self.get_current_config(DEPLOY_GENERATION).await
    }

    #[mz_ore::instrument]
    async fn has_system_config_synced_once(&mut self) -> Result<bool, CatalogError> {
        self.get_current_config(SYSTEM_CONFIG_SYNCED_KEY)
            .await
            .map(|value| value.map(|value| value > 0).unwrap_or(false))
    }

    #[mz_ore::instrument]
    async fn trace_unconsolidated(&mut self) -> Result<Trace, CatalogError> {
        self.sync_to_current_upper().await?;
        if self.is_initialized_inner() {
            let snapshot = self.snapshot_unconsolidated().await;
            Ok(Trace::from_snapshot(snapshot))
        } else {
            Err(CatalogError::Durable(DurableCatalogError::Uninitialized))
        }
    }

    #[mz_ore::instrument]
    async fn trace_consolidated(&mut self) -> Result<Trace, CatalogError> {
        self.sync_to_current_upper().await?;
        if self.is_initialized_inner() {
            let snapshot = self.current_snapshot().await?;
            Ok(Trace::from_snapshot(snapshot))
        } else {
            Err(CatalogError::Durable(DurableCatalogError::Uninitialized))
        }
    }

    #[mz_ore::instrument(level = "debug")]
    async fn expire(self: Box<Self>) {
        self.listen.expire().await;
        self.write_handle.expire().await;
    }
}

/// Certain large collections are only needed during startup. This struct helps us cache these
/// values during startup and ignore them at all other times.
#[derive(Debug)]
enum LargeCollectionStartupCache<T> {
    /// Actively caching any new value that is seen.
    Open(Vec<(T, Diff)>),
    /// Ignoring any new value that is seen.
    Closed,
}

impl<T> LargeCollectionStartupCache<T> {
    /// Create a new opened [`LargeCollectionStartupCache`].
    fn new_open() -> LargeCollectionStartupCache<T> {
        LargeCollectionStartupCache::Open(Vec::new())
    }

    /// Add value to cache if open, otherwise ignore.
    fn push(&mut self, value: (T, Diff)) {
        match self {
            LargeCollectionStartupCache::Open(cache) => {
                cache.push(value);
            }
            LargeCollectionStartupCache::Closed => {
                // Cache is closed, ignore value.
            }
        }
    }
}

impl<T: Ord> LargeCollectionStartupCache<T> {
    /// If the cache is open, then return all the cached values and close the cache, otherwise
    /// return `None`.
    fn take(&mut self) -> Option<Vec<T>> {
        if let Self::Open(mut cache) = std::mem::replace(self, Self::Closed) {
            differential_dataflow::consolidation::consolidate(&mut cache);
            let cache = cache
                .into_iter()
                .map(|(v, diff)| {
                    assert_eq!(1, diff, "consolidated cache should have no retraction");
                    v
                })
                .collect();
            Some(cache)
        } else {
            None
        }
    }
}

/// A durable store of the catalog state using Persist as an implementation.
#[derive(Debug)]
pub struct PersistCatalogState {
    /// The [`Mode`] that this catalog was opened in.
    mode: Mode,
    /// Since handle to control compaction.
    since_handle: SinceHandle<SourceData, (), Timestamp, Diff, i64>,
    /// Write handle to persist.
    write_handle: WriteHandle<SourceData, (), Timestamp, Diff>,
    /// Listener to catalog changes.
    listen: Listen<SourceData, (), Timestamp, Diff>,
    /// Handle for connecting to persist.
    persist_client: PersistClient,
    /// Catalog shard ID.
    shard_id: ShardId,
    /// The current upper of the persist shard.
    upper: Timestamp,
    /// The epoch of this catalog.
    epoch: Epoch,
    /// A cache of the entire catalog state.
    ///
    /// We use a tuple instead of [`StateUpdate`] to make consolidation easier.
    snapshot: Vec<(StateUpdateKind, Timestamp, Diff)>,
    /// A cache of audit logs that is only populated during startup.
    audit_logs: LargeCollectionStartupCache<proto::AuditLogKey>,
    /// A cache of storage usage events that is only populated during startup.
    storage_usage_events: LargeCollectionStartupCache<proto::StorageUsageKey>,
    /// Metrics for the persist catalog.
    metrics: Arc<Metrics>,
}

impl PersistCatalogState {
    // Returns the schema of the `Row`s/`SourceData`s stored in the persist
    // shard backing the catalog.
    pub fn desc() -> RelationDesc {
        RelationDesc::empty().with_column("data", ScalarType::Jsonb.nullable(false))
    }

    /// Increment the version in the catalog upgrade shard to the code's current version.
    async fn increment_catalog_upgrade_shard_version(&mut self, organization_id: Uuid) {
        let upgrade_shard_id = shard_id(organization_id, UPGRADE_SEED);
        let mut write_handle: WriteHandle<(), (), Timestamp, Diff> = self
            .persist_client
            .open_writer(
                upgrade_shard_id,
                Arc::new(UnitSchema::default()),
                Arc::new(UnitSchema::default()),
                Diagnostics {
                    shard_name: UPGRADE_SHARD_NAME.to_string(),
                    handle_purpose: "increment durable catalog upgrade shard version".to_string(),
                },
            )
            .await
            .expect("invalid usage");
        const EMPTY_UPDATES: &[(((), ()), Timestamp, Diff)] = &[];
        let mut upper = write_handle.fetch_recent_upper().await.clone();
        loop {
            let next_upper = upper
                .iter()
                .map(|timestamp| timestamp.step_forward())
                .collect();
            match write_handle
                .compare_and_append(EMPTY_UPDATES, upper, next_upper)
                .await
                .expect("invalid usage")
            {
                Ok(()) => break,
                Err(upper_mismatch) => {
                    upper = upper_mismatch.current;
                }
            }
        }
    }

    /// Fetch the current upper of the catalog state.
    async fn current_upper(&mut self) -> Timestamp {
        current_upper(&mut self.write_handle).await
    }

    /// Appends `updates` to the catalog state and downgrades the catalog's upper to `next_upper`
    /// iff the current global upper of the catalog is `current_upper`.
    async fn compare_and_append(
        &mut self,
        updates: Vec<StateUpdate>,
        current_upper: Timestamp,
        next_upper: Timestamp,
    ) -> Result<(), CatalogError> {
        compare_and_append(
            &mut self.since_handle,
            &mut self.write_handle,
            updates,
            current_upper,
            next_upper,
        )
        .await
    }

    /// Generates an iterator of [`StateUpdate`] that contain all updates to the catalog
    /// state.
    ///
    /// The output is consolidated and sorted by timestamp in ascending order.
    #[mz_ore::instrument(level = "debug")]
    async fn persist_snapshot(
        &mut self,
    ) -> impl Iterator<Item = StateUpdate> + DoubleEndedIterator {
        let mut read_handle = self.read_handle().await;
        let as_of = as_of(&read_handle, self.upper);
        let snapshot = snapshot(&mut read_handle, as_of, &self.metrics).await;
        read_handle.expire().await;
        snapshot
    }

    #[mz_ore::instrument(level = "debug")]
    async fn sync_to_current_upper(&mut self) -> Result<(), CatalogError> {
        let upper = self.current_upper().await;
        if upper != self.upper {
            if self.is_read_only() {
                self.sync(upper).await?;
            } else {
                // non-read-only catalogs do not know how to deal with other writers.
                return Err(DurableCatalogError::Fence(format!(
                    "current catalog upper {:?} fenced by new catalog upper {:?}",
                    self.upper, upper
                ))
                .into());
            }
        }

        Ok(())
    }

    /// Listen and apply all updates up to `target_upper`.
    #[mz_ore::instrument(level = "debug")]
    async fn sync(&mut self, target_upper: Timestamp) -> Result<(), CatalogError> {
        self.metrics.syncs.inc();
        let counter = self.metrics.sync_latency_seconds.clone();
        self.sync_inner(target_upper)
            .wall_time()
            .inc_by(counter)
            .await
    }

    #[mz_ore::instrument(level = "debug")]
    async fn sync_inner(&mut self, target_upper: Timestamp) -> Result<(), CatalogError> {
        let updates = sync(&mut self.listen, &mut self.upper, target_upper).await;
        self.apply_updates(updates)?;
        Ok(())
    }

    /// Applies [`StateUpdate`]s to the in memory catalog cache.
    #[mz_ore::instrument(level = "debug")]
    fn apply_updates(
        &mut self,
        updates: impl IntoIterator<Item = StateUpdate>,
    ) -> Result<(), DurableCatalogError> {
        let mut updates: Vec<_> = updates.into_iter().collect();

        // Updates must be applied in timestamp order. Within a timestamp retractions must be
        // applied before insertions, or we might end up retracting the wrong value.
        updates.sort_by(|a, b| a.ts.cmp(&b.ts).then(a.diff.cmp(&b.diff)));

        for StateUpdate { kind, ts, diff } in updates {
            if diff != 1 && diff != -1 {
                panic!("invalid update in consolidated trace: ({kind:?}, {ts:?}, {diff:?})");
            }

            if let Some(collection_type) = kind.collection_type() {
                self.metrics
                    .collection_entries
                    .with_label_values(&[&collection_type.to_string()])
                    .add(diff);
            }

            debug!("applying catalog update: ({kind:?}, {ts:?}, {diff:?})");
            match kind {
                StateUpdateKind::AuditLog(key, ()) => {
                    self.audit_logs.push((key, diff));
                }
                StateUpdateKind::Epoch(epoch) => {
                    if epoch > self.epoch {
                        soft_assert_eq_or_log!(diff, 1);
                        return Err(DurableCatalogError::Fence(format!(
                            "current catalog epoch {} fenced by new catalog epoch {}",
                            self.epoch, epoch
                        )));
                    }
                }
                StateUpdateKind::StorageUsage(key, ()) => {
                    self.storage_usage_events.push((key, diff));
                }
                _ => self.snapshot.push((kind, ts, diff)),
            }
        }
        self.consolidate();
        Ok(())
    }

    fn consolidate(&mut self) {
        soft_assert_no_log!(
            self.snapshot
                .windows(2)
                .all(|updates| updates[0].1 <= updates[1].1),
            "snapshot should be sorted by timestamp, {:?}",
            self.snapshot
        );

        let new_ts = self
            .snapshot
            .last()
            .map(|(_, ts, _)| *ts)
            .unwrap_or_else(Timestamp::minimum);
        for (_, ts, _) in &mut self.snapshot {
            *ts = new_ts;
        }
        differential_dataflow::consolidation::consolidate_updates(&mut self.snapshot);
    }

    /// Execute and return the results of `f` on the current catalog trace.
    ///
    /// Will return an error if the catalog has been fenced out.
    async fn with_trace<T>(
        &mut self,
        f: impl FnOnce(&Vec<(StateUpdateKind, Timestamp, Diff)>) -> Result<T, CatalogError>,
    ) -> Result<T, CatalogError> {
        self.sync_to_current_upper().await?;
        f(&self.snapshot)
    }

    /// Execute and return the results of `f` on the current catalog snapshot.
    ///
    /// Will return an error if the catalog has been fenced out.
    async fn with_snapshot<T>(
        &mut self,
        f: impl FnOnce(Snapshot) -> Result<T, CatalogError>,
    ) -> Result<T, CatalogError> {
        fn apply<K, V>(map: &mut BTreeMap<K, V>, key: K, value: V, diff: Diff)
        where
            K: Ord,
            V: Ord + Debug,
        {
            if diff == 1 {
                let prev = map.insert(key, value);
                soft_assert_eq_or_log!(
                    prev,
                    None,
                    "values must be explicitly retracted before inserting a new value"
                );
            } else if diff == -1 {
                let prev = map.remove(&key);
                soft_assert_eq_or_log!(
                    prev,
                    Some(value),
                    "retraction does not match existing value"
                );
            }
        }

        self.with_trace(|trace| {
            let mut snapshot = Snapshot::empty();
            for (kind, ts, diff) in trace.clone() {
                if diff != 1 && diff != -1 {
                    panic!("invalid update in consolidated trace: ({kind:?}, {ts:?}, {diff:?})");
                }

                match kind {
                    StateUpdateKind::AuditLog(_key, ()) => {
                        // Ignore for snapshots.
                    }
                    StateUpdateKind::Cluster(key, value) => {
                        apply(&mut snapshot.clusters, key, value, diff);
                    }
                    StateUpdateKind::ClusterReplica(key, value) => {
                        apply(&mut snapshot.cluster_replicas, key, value, diff);
                    }
                    StateUpdateKind::Comment(key, value) => {
                        apply(&mut snapshot.comments, key, value, diff);
                    }
                    StateUpdateKind::Config(key, value) => {
                        apply(&mut snapshot.configs, key, value, diff);
                    }
                    StateUpdateKind::Database(key, value) => {
                        apply(&mut snapshot.databases, key, value, diff);
                    }
                    StateUpdateKind::DefaultPrivilege(key, value) => {
                        apply(&mut snapshot.default_privileges, key, value, diff);
                    }
                    StateUpdateKind::Epoch(_epoch) => {
                        // Ignore for snapshots.
                    }
                    StateUpdateKind::IdAllocator(key, value) => {
                        apply(&mut snapshot.id_allocator, key, value, diff);
                    }
                    StateUpdateKind::IntrospectionSourceIndex(key, value) => {
                        apply(&mut snapshot.introspection_sources, key, value, diff);
                    }
                    StateUpdateKind::Item(key, value) => {
                        apply(&mut snapshot.items, key, value, diff);
                    }
                    StateUpdateKind::Role(key, value) => {
                        apply(&mut snapshot.roles, key, value, diff);
                    }
                    StateUpdateKind::Schema(key, value) => {
                        apply(&mut snapshot.schemas, key, value, diff);
                    }
                    StateUpdateKind::Setting(key, value) => {
                        apply(&mut snapshot.settings, key, value, diff);
                    }
                    StateUpdateKind::StorageUsage(_key, ()) => {
                        // Ignore for snapshots.
                    }
                    StateUpdateKind::SystemConfiguration(key, value) => {
                        apply(&mut snapshot.system_configurations, key, value, diff);
                    }
                    StateUpdateKind::SystemObjectMapping(key, value) => {
                        apply(&mut snapshot.system_object_mappings, key, value, diff);
                    }
                    StateUpdateKind::SystemPrivilege(key, value) => {
                        apply(&mut snapshot.system_privileges, key, value, diff);
                    }
                }
            }
            f(snapshot)
        })
        .await
    }

    /// Open a read handle to the catalog.
    async fn read_handle(&mut self) -> ReadHandle<SourceData, (), Timestamp, Diff> {
        self.persist_client
            .open_leased_reader(
                self.shard_id,
                Arc::new(PersistCatalogState::desc()),
                Arc::new(UnitSchema::default()),
                Diagnostics {
                    shard_name: CATALOG_SHARD_NAME.to_string(),
                    handle_purpose: "durable catalog state temporary reader".to_string(),
                },
            )
            .await
            .expect("invalid usage")
    }
}

#[async_trait]
impl ReadOnlyDurableCatalogState for PersistCatalogState {
    fn epoch(&self) -> Epoch {
        self.epoch
    }

    #[mz_ore::instrument(level = "debug")]
    async fn expire(self: Box<Self>) {
        self.write_handle.expire().await;
        self.listen.expire().await;
    }

    #[mz_ore::instrument(level = "debug")]
    async fn get_audit_logs(&mut self) -> Result<Vec<VersionedEvent>, CatalogError> {
        self.sync_to_current_upper().await?;
        let audit_logs = match self.audit_logs.take() {
            Some(audit_logs) => audit_logs,
            None => {
                error!("audit logs were not found in cache, so they were retrieved from persist, this is unexpected and bad for performance");
                self.persist_snapshot()
                    .await
                    .filter_map(
                        |StateUpdate {
                             kind,
                             ts: _,
                             diff: _,
                         }| match kind {
                            StateUpdateKind::AuditLog(key, ()) => Some(key),
                            _ => None,
                        },
                    )
                    .collect()
            }
        };
        let mut audit_logs: Vec<_> = audit_logs
            .into_iter()
            .map(RustType::from_proto)
            .map_ok(|key: AuditLogKey| key.event)
            .collect::<Result<_, _>>()?;
        audit_logs.sort_by(|a, b| a.sortable_id().cmp(&b.sortable_id()));
        Ok(audit_logs)
    }

    #[mz_ore::instrument(level = "debug")]
    async fn get_next_id(&mut self, id_type: &str) -> Result<u64, CatalogError> {
        self.with_trace(|trace| {
            Ok(trace
                .into_iter()
                .rev()
                .filter_map(|(kind, _, _)| match kind {
                    StateUpdateKind::IdAllocator(key, value) if key.name == id_type => {
                        Some(value.next_id)
                    }
                    _ => None,
                })
                .next()
                .expect("must exist"))
        })
        .await
    }

    #[mz_ore::instrument(level = "debug")]
    async fn get_persist_txn_tables(
        &mut self,
    ) -> Result<Option<PersistTxnTablesImpl>, CatalogError> {
        let value = self
            .with_trace(|trace| {
                Ok(trace
                    .into_iter()
                    .rev()
                    .filter_map(|(kind, _, _)| match kind {
                        StateUpdateKind::Config(key, value) if key.key == PERSIST_TXN_TABLES => {
                            Some(value.value)
                        }
                        _ => None,
                    })
                    .next())
            })
            .await?;
        value
            .map(PersistTxnTablesImpl::try_from)
            .transpose()
            .map_err(|err| {
                DurableCatalogError::from(TryFromProtoError::UnknownEnumVariant(err.to_string()))
                    .into()
            })
    }

    #[mz_ore::instrument(level = "debug")]
    async fn snapshot(&mut self) -> Result<Snapshot, CatalogError> {
        self.with_snapshot(Ok).await
    }
}

#[async_trait]
impl DurableCatalogState for PersistCatalogState {
    fn is_read_only(&self) -> bool {
        matches!(self.mode, Mode::Readonly)
    }

    #[mz_ore::instrument(level = "debug")]
    async fn transaction(&mut self) -> Result<Transaction, CatalogError> {
        self.metrics.transactions_started.inc();
        let snapshot = self.snapshot().await?;
        Transaction::new(self, snapshot)
    }

    #[mz_ore::instrument(level = "debug")]
    async fn commit_transaction(
        &mut self,
        txn_batch: TransactionBatch,
    ) -> Result<(), CatalogError> {
        async fn commit_transaction_inner(
            catalog: &mut PersistCatalogState,
            txn_batch: TransactionBatch,
        ) -> Result<(), CatalogError> {
            // If the transaction is empty then we don't error, even in read-only mode. This matches the
            // semantics that the stash uses.
            if !txn_batch.is_empty() && catalog.is_read_only() {
                return Err(DurableCatalogError::NotWritable(
                    "cannot commit a transaction in a read-only catalog".to_string(),
                )
                .into());
            }

            let current_upper = catalog.upper.clone();
            let next_upper = current_upper.step_forward();

            let updates = StateUpdate::from_txn_batch(txn_batch, current_upper);
            debug!("committing updates: {updates:?}");

            if matches!(catalog.mode, Mode::Writable) {
                catalog
                    .compare_and_append(updates, current_upper, next_upper)
                    .await?;
                debug!(
                    "commit successful, upper advanced from {current_upper:?} to {next_upper:?}",
                );
                catalog.sync(next_upper).await?;
            } else if matches!(catalog.mode, Mode::Savepoint) {
                catalog.apply_updates(updates)?;
            }

            Ok(())
        }
        self.metrics.transaction_commits.inc();
        let counter = self.metrics.transaction_commit_latency_seconds.clone();
        commit_transaction_inner(self, txn_batch)
            .wall_time()
            .inc_by(counter)
            .await
    }

    #[mz_ore::instrument(level = "debug")]
    async fn confirm_leadership(&mut self) -> Result<(), CatalogError> {
        // Read only catalog does not care about leadership.
        if self.is_read_only() {
            return Ok(());
        }

        let upper = self.current_upper().await;
        if upper == self.upper {
            Ok(())
        } else {
            Err(DurableCatalogError::Fence(format!(
                "current catalog upper {:?} fenced by new catalog upper {:?}",
                self.upper, upper
            ))
            .into())
        }
    }

    // TODO(jkosh44) For most modifications we delegate to transactions to avoid duplicate code.
    // This is slightly inefficient because we have to clone an entire snapshot when we usually
    // only need one part of the snapshot. A Potential mitigation against these performance hits is
    // to utilize `CoW`s in `Transaction`s to avoid cloning unnecessary state.

    #[mz_ore::instrument]
    async fn get_and_prune_storage_usage(
        &mut self,
        retention_period: Option<Duration>,
        boot_ts: mz_repr::Timestamp,
        _wait_for_consolidation: bool,
    ) -> Result<Vec<VersionedStorageUsage>, CatalogError> {
        self.sync_to_current_upper().await?;
        // If no usage retention period is set, set the cutoff to MIN so nothing
        // is removed.
        let cutoff_ts = match retention_period {
            None => u128::MIN,
            Some(period) => u128::from(boot_ts).saturating_sub(period.as_millis()),
        };
        let storage_usage = match self.storage_usage_events.take() {
            Some(storage_usage) => storage_usage,
            None => {
                error!("storage usage events were not found in cache, so they were retrieved from persist, this is unexpected and bad for performance");
                self.persist_snapshot()
                    .await
                    .filter_map(
                        |StateUpdate {
                             kind,
                             ts: _,
                             diff: _,
                         }| match kind {
                            StateUpdateKind::StorageUsage(key, ()) => Some(key),
                            _ => None,
                        },
                    )
                    .collect()
            }
        };

        let storage_usage = storage_usage
            .into_iter()
            .map(RustType::from_proto)
            .map_ok(|key: StorageUsageKey| key.metric);
        let mut events = Vec::new();
        let mut expired = Vec::new();

        for event in storage_usage {
            let event = event?;
            if u128::from(event.timestamp()) >= cutoff_ts {
                events.push(event);
            } else if retention_period.is_some() {
                debug!("pruning storage event {event:?}");
                expired.push(event);
            }
        }

        events.sort_by(|event1, event2| event1.sortable_id().cmp(&event2.sortable_id()));

        if !self.is_read_only() {
            let mut txn = self.transaction().await?;
            txn.remove_storage_usage_events(expired);
            txn.commit().await?;
        } else {
            self.confirm_leadership().await?;
        }

        Ok(events)
    }
}

/// Deterministically generate an ID for the given `organization_id` and `seed`.
fn shard_id(organization_id: Uuid, seed: usize) -> ShardId {
    let hash = sha2::Sha256::digest(format!("{organization_id}{seed}")).to_vec();
    soft_assert_eq_or_log!(hash.len(), 32, "SHA256 returns 32 bytes (256 bits)");
    let uuid = Uuid::from_slice(&hash[0..16]).expect("from_slice accepts exactly 16 bytes");
    ShardId::from_str(&format!("s{uuid}")).expect("known to be valid")
}

/// Fetch the current upper of the catalog state.
async fn current_upper(
    write_handle: &mut WriteHandle<SourceData, (), Timestamp, Diff>,
) -> Timestamp {
    write_handle
        .fetch_recent_upper()
        .await
        .as_option()
        .cloned()
        .expect("we use a totally ordered time and never finalize the shard")
}

/// Generates a timestamp for reading from `read_handle` that is as fresh as possible, given
/// `upper`.
fn as_of(read_handle: &ReadHandle<SourceData, (), Timestamp, Diff>, upper: Timestamp) -> Timestamp {
    soft_assert_or_log!(
        upper > Timestamp::minimum(),
        "Catalog persist shard is uninitialized"
    );
    let since = read_handle.since().clone();
    let mut as_of = upper.saturating_sub(1);
    as_of.advance_by(since.borrow());
    as_of
}

/// Appends `updates` to the catalog state and downgrades the catalog's upper to `next_upper`
/// iff the current global upper of the catalog is `current_upper`.
async fn compare_and_append<T: IntoStateUpdateKindRaw>(
    since_handle: &mut SinceHandle<SourceData, (), Timestamp, Diff, i64>,
    write_handle: &mut WriteHandle<SourceData, (), Timestamp, Diff>,
    updates: Vec<StateUpdate<T>>,
    current_upper: Timestamp,
    next_upper: Timestamp,
) -> Result<(), CatalogError> {
    let updates = updates.into_iter().map(|update| {
        let kind: StateUpdateKindRaw = update.kind.into();
        ((Into::<SourceData>::into(kind), ()), update.ts, update.diff)
    });
    write_handle
        .compare_and_append(
            updates,
            Antichain::from_elem(current_upper),
            Antichain::from_elem(next_upper),
        )
        .await
        .expect("invalid usage")
        .map_err(|upper_mismatch| {
            DurableCatalogError::Fence(format!(
                "current catalog upper {:?} fenced by new catalog upper {:?}",
                upper_mismatch.expected, upper_mismatch.current
            ))
        })?;

    // Lag the shard's upper by 1 to keep it readable.
    let downgrade_to = Antichain::from_elem(next_upper.saturating_sub(1));

    // The since handle gives us the ability to fence out other writes using an opaque token.
    // (See the method documentation for details.)
    // That's not needed here, so we use a constant opaque token to avoid any comparison failures.
    let opaque = i64::initial();
    let downgrade = since_handle
        .maybe_compare_and_downgrade_since(&opaque, (&opaque, &downgrade_to))
        .await;

    match downgrade {
        None => {}
        Some(Err(e)) => soft_panic_or_log!("found opaque value {e}, but expected {opaque}"),
        Some(Ok(updated)) => soft_assert_or_log!(
            updated == downgrade_to,
            "updated bound should match expected"
        ),
    }

    Ok(())
}

#[mz_ore::instrument(level = "debug")]
async fn snapshot(
    read_handle: &mut ReadHandle<SourceData, (), Timestamp, Diff>,
    as_of: Timestamp,
    metrics: &Arc<Metrics>,
) -> impl Iterator<Item = StateUpdate<StateUpdateKind>> + DoubleEndedIterator {
    snapshot_binary(read_handle, as_of, metrics)
        .await
        .map(|update| update.try_into().expect("kind decoding error"))
}

/// Generates an iterator of [`StateUpdate`] that contain all updates to the catalog
/// state up to, and including, `as_of`.
///
/// The output is consolidated and sorted by timestamp in ascending order.
#[mz_ore::instrument(level = "debug")]
async fn snapshot_binary(
    read_handle: &mut ReadHandle<SourceData, (), Timestamp, Diff>,
    as_of: Timestamp,
    metrics: &Arc<Metrics>,
) -> impl Iterator<Item = StateUpdate<StateUpdateKindRaw>> + DoubleEndedIterator {
    metrics.snapshots_taken.inc();
    let counter = metrics.snapshot_latency_seconds.clone();
    snapshot_binary_inner(read_handle, as_of)
        .wall_time()
        .inc_by(counter)
        .await
}

/// Generates an iterator of [`StateUpdate`] that contain all updates to the catalog
/// state up to, and including, `as_of`.
///
/// The output is consolidated and sorted by timestamp in ascending order.
#[mz_ore::instrument(level = "debug")]
async fn snapshot_binary_inner(
    read_handle: &mut ReadHandle<SourceData, (), Timestamp, Diff>,
    as_of: Timestamp,
) -> impl Iterator<Item = StateUpdate<StateUpdateKindRaw>> + DoubleEndedIterator {
    let snapshot = read_handle
        .snapshot_and_fetch(Antichain::from_elem(as_of))
        .await
        .expect("we have advanced the restart_as_of by the since");
    soft_assert_no_log!(
        snapshot.iter().all(|(_, _, diff)| *diff == 1),
        "snapshot_and_fetch guarantees a consolidated result: {snapshot:?}"
    );
    snapshot
        .into_iter()
        .map(Into::<StateUpdate<StateUpdateKindRaw>>::into)
        .sorted_by(|a, b| Ord::cmp(&b.ts, &a.ts))
}

/// Listen for all updates up to `target_upper`.
///
/// Results are guaranteed to be consolidated and sorted by timestamp then diff.
#[mz_ore::instrument(level = "debug")]
async fn sync<T: IntoStateUpdateKindRaw>(
    listen: &mut Listen<SourceData, (), Timestamp, Diff>,
    current_upper: &mut Timestamp,
    target_upper: Timestamp,
) -> Vec<StateUpdate<T>> {
    let mut updates = Vec::new();

    while *current_upper < target_upper {
        let listen_events = listen.fetch_next().await;
        for listen_event in listen_events {
            match listen_event {
                ListenEvent::Progress(upper) => {
                    debug!("synced up to {upper:?}");
                    *current_upper = upper
                        .as_option()
                        .cloned()
                        .expect("we use a totally ordered time and never finalize the shard");
                }
                ListenEvent::Updates(batch_updates) => {
                    debug!("syncing updates {batch_updates:?}");
                    let batch_updates = batch_updates
                        .into_iter()
                        .map(Into::<StateUpdate<StateUpdateKindRaw>>::into)
                        .map(|update| {
                            let kind = T::try_from(update.kind).expect("kind decoding error");
                            (kind, update.ts, update.diff)
                        });
                    updates.extend(batch_updates);
                }
            }
        }
    }
    updates
        .into_iter()
        .map(|(kind, ts, diff)| StateUpdate { kind, ts, diff })
        .collect()
}

// Debug methods.
impl Trace {
    /// Generates a [`Trace`] from snapshot.
    fn from_snapshot(snapshot: impl IntoIterator<Item = StateUpdate>) -> Trace {
        let mut trace = Trace::new();
        for StateUpdate { kind, ts, diff } in snapshot {
            match kind {
                StateUpdateKind::AuditLog(k, v) => trace.audit_log.values.push(((k, v), ts, diff)),
                StateUpdateKind::Cluster(k, v) => trace.clusters.values.push(((k, v), ts, diff)),
                StateUpdateKind::ClusterReplica(k, v) => {
                    trace.cluster_replicas.values.push(((k, v), ts, diff))
                }
                StateUpdateKind::Comment(k, v) => trace.comments.values.push(((k, v), ts, diff)),
                StateUpdateKind::Config(k, v) => trace.configs.values.push(((k, v), ts, diff)),
                StateUpdateKind::Database(k, v) => trace.databases.values.push(((k, v), ts, diff)),
                StateUpdateKind::DefaultPrivilege(k, v) => {
                    trace.default_privileges.values.push(((k, v), ts, diff))
                }
                StateUpdateKind::Epoch(_) => {
                    // Epoch not included in trace.
                }
                StateUpdateKind::IdAllocator(k, v) => {
                    trace.id_allocator.values.push(((k, v), ts, diff))
                }
                StateUpdateKind::IntrospectionSourceIndex(k, v) => {
                    trace.introspection_sources.values.push(((k, v), ts, diff))
                }
                StateUpdateKind::Item(k, v) => trace.items.values.push(((k, v), ts, diff)),
                StateUpdateKind::Role(k, v) => trace.roles.values.push(((k, v), ts, diff)),
                StateUpdateKind::Schema(k, v) => trace.schemas.values.push(((k, v), ts, diff)),
                StateUpdateKind::Setting(k, v) => trace.settings.values.push(((k, v), ts, diff)),
                StateUpdateKind::StorageUsage(k, v) => {
                    trace.storage_usage.values.push(((k, v), ts, diff))
                }
                StateUpdateKind::SystemConfiguration(k, v) => {
                    trace.system_configurations.values.push(((k, v), ts, diff))
                }
                StateUpdateKind::SystemObjectMapping(k, v) => {
                    trace.system_object_mappings.values.push(((k, v), ts, diff))
                }
                StateUpdateKind::SystemPrivilege(k, v) => {
                    trace.system_privileges.values.push(((k, v), ts, diff))
                }
<<<<<<< HEAD
                StateUpdateKind::Timestamp(k, v) => {
                    trace.timestamps.values.push(((k, v), ts, diff))
                }
=======
>>>>>>> 635c9f74
            }
        }
        trace
    }
}

impl UnopenedPersistCatalogState {
    /// Manually update value of `key` in collection `T` to `value`.
    #[mz_ore::instrument]
    pub(crate) async fn debug_edit<T: Collection>(
        &mut self,
        key: T::Key,
        value: T::Value,
    ) -> Result<Option<T::Value>, CatalogError>
    where
        T::Key: PartialEq + Eq + Debug + Clone,
        T::Value: Debug + Clone,
    {
        let (_, prev) = retry(self, move |s| {
            let key = key.clone();
            let value = value.clone();
            async {
                let prev = s.debug_edit_inner::<T>(key, value).await;
                (s, prev)
            }
        })
        .await;
        prev
    }

    #[mz_ore::instrument]
    pub(crate) async fn debug_edit_inner<T: Collection>(
        &mut self,
        key: T::Key,
        value: T::Value,
    ) -> Result<Option<T::Value>, CatalogError>
    where
        T::Key: PartialEq + Eq + Debug + Clone,
        T::Value: Debug + Clone,
    {
        let snapshot = self.current_snapshot().await?;
        let trace = Trace::from_snapshot(snapshot);
        let collection_trace = T::collection_trace(trace);
        let prev_values: Vec<_> = collection_trace
            .values
            .into_iter()
            .filter(|((k, _), _, diff)| {
                soft_assert_eq_or_log!(*diff, 1, "trace is consolidated");
                &key == k
            })
            .collect();

        let prev_value = match &prev_values[..] {
            [] => None,
            [((_, v), _, _)] => Some(v.clone()),
            prev_values => panic!("multiple values found for key {key:?}: {prev_values:?}"),
        };

        let mut updates: Vec<_> = prev_values
            .into_iter()
            .map(|((k, v), _, _)| (T::update(k, v), -1))
            .collect();
        updates.push((T::update(key.clone(), value.clone()), 1));
        self.compare_and_append(updates).await?;
        Ok(prev_value)
    }

    /// Manually delete `key` from collection `T`.
    #[mz_ore::instrument]
    pub(crate) async fn debug_delete<T: Collection>(
        &mut self,
        key: T::Key,
    ) -> Result<(), CatalogError>
    where
        T::Key: PartialEq + Eq + Debug + Clone,
        T::Value: Debug,
    {
        let (_, res) = retry(self, move |s| {
            let key = key.clone();
            async {
                let res = s.debug_delete_inner::<T>(key).await;
                (s, res)
            }
        })
        .await;
        res
    }

    /// Manually delete `key` from collection `T`.
    #[mz_ore::instrument]
    async fn debug_delete_inner<T: Collection>(&mut self, key: T::Key) -> Result<(), CatalogError>
    where
        T::Key: PartialEq + Eq + Debug,
        T::Value: Debug,
    {
        let snapshot = self.current_snapshot().await?;
        let trace = Trace::from_snapshot(snapshot);
        let collection_trace = T::collection_trace(trace);
        let retractions = collection_trace
            .values
            .into_iter()
            .filter(|((k, _), _, diff)| {
                soft_assert_eq_or_log!(*diff, 1, "trace is consolidated");
                &key == k
            })
            .map(|((k, v), _, _)| (T::update(k, v), -1))
            .collect();
        self.compare_and_append(retractions).await?;
        Ok(())
    }

    /// Generates a [`Vec<StateUpdate>`] that contain all updates to the catalog
    /// state.
    ///
    /// The output is consolidated and sorted by timestamp in ascending order and the current upper.
    async fn current_snapshot(
        &mut self,
    ) -> Result<impl IntoIterator<Item = StateUpdate> + '_, CatalogError> {
        self.sync_to_current_upper().await?;
        self.consolidate();
        Ok(self
            .snapshot
            .iter()
            .cloned()
            .map(|update| update.try_into().expect("kind decoding error")))
    }
}

/// Wrapper for [`Retry::retry_async_with_state`] so that all commands share the same retry behavior.
async fn retry<F, S, U, R, T, E>(state: S, mut f: F) -> (S, Result<T, E>)
where
    F: FnMut(S) -> U,
    U: Future<Output = (S, R)>,
    R: Into<RetryResult<T, E>>,
{
    Retry::default()
        .max_duration(Duration::from_secs(30))
        .clamp_backoff(Duration::from_secs(1))
        .retry_async_with_state(state, |_, s| f(s))
        .await
}<|MERGE_RESOLUTION|>--- conflicted
+++ resolved
@@ -1616,12 +1616,6 @@
                 StateUpdateKind::SystemPrivilege(k, v) => {
                     trace.system_privileges.values.push(((k, v), ts, diff))
                 }
-<<<<<<< HEAD
-                StateUpdateKind::Timestamp(k, v) => {
-                    trace.timestamps.values.push(((k, v), ts, diff))
-                }
-=======
->>>>>>> 635c9f74
             }
         }
         trace
