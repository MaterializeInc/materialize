// Copyright Materialize, Inc. and contributors. All rights reserved.
//
// Use of this software is governed by the Business Source License
// included in the LICENSE file.
//
// As of the Change Date specified in that file, in accordance with
// the Business Source License, use of this software will be governed
// by the Apache License, Version 2.0.

use std::collections::{BTreeMap, BTreeSet};
use std::fmt::Debug;
use std::time::Duration;

use anyhow::anyhow;
use derivative::Derivative;
use itertools::Itertools;
use mz_audit_log::VersionedEvent;
use mz_controller_types::{ClusterId, ReplicaId};
use mz_ore::cast::{u64_to_usize, usize_to_u64};
use mz_ore::collections::{CollectionExt, HashSet};
use mz_ore::vec::VecExt;
use mz_ore::{soft_assert_no_log, soft_assert_or_log};
use mz_persist_types::ShardId;
use mz_pgrepr::oid::FIRST_USER_OID;
use mz_proto::{RustType, TryFromProtoError};
use mz_repr::adt::mz_acl_item::{AclMode, MzAclItem};
use mz_repr::network_policy_id::NetworkPolicyId;
use mz_repr::role_id::RoleId;
use mz_repr::{CatalogItemId, Diff, GlobalId, RelationVersion};
use mz_sql::catalog::{
    CatalogError as SqlCatalogError, CatalogItemType, ObjectType, RoleAttributes, RoleMembership,
    RoleVars,
};
use mz_sql::names::{CommentObjectId, DatabaseId, ResolvedDatabaseSpecifier, SchemaId};
use mz_sql::plan::NetworkPolicyRule;
use mz_sql_parser::ast::QualifiedReplica;
use mz_storage_client::controller::StorageTxn;
use mz_storage_types::controller::StorageError;

use crate::builtin::BuiltinLog;
use crate::durable::initialize::{
    ENABLE_0DT_DEPLOYMENT, ENABLE_0DT_DEPLOYMENT_PANIC_AFTER_TIMEOUT, SYSTEM_CONFIG_SYNCED_KEY,
    WITH_0DT_DEPLOYMENT_MAX_WAIT,
};
use crate::durable::objects::serialization::proto;
use crate::durable::objects::{
    AuditLogKey, Cluster, ClusterConfig, ClusterIntrospectionSourceIndexKey,
    ClusterIntrospectionSourceIndexValue, ClusterKey, ClusterReplica, ClusterReplicaKey,
    ClusterReplicaValue, ClusterValue, CommentKey, CommentValue, Config, ConfigKey, ConfigValue,
    Database, DatabaseKey, DatabaseValue, DefaultPrivilegesKey, DefaultPrivilegesValue,
    DurableType, GidMappingKey, GidMappingValue, IdAllocKey, IdAllocValue,
    IntrospectionSourceIndex, Item, ItemKey, ItemValue, NetworkPolicyKey, NetworkPolicyValue,
    ReplicaConfig, Role, RoleKey, RoleValue, Schema, SchemaKey, SchemaValue,
    ServerConfigurationKey, ServerConfigurationValue, SettingKey, SettingValue, SourceReference,
    SourceReferencesKey, SourceReferencesValue, StorageCollectionMetadataKey,
    StorageCollectionMetadataValue, SystemObjectDescription, SystemObjectMapping,
    SystemPrivilegesKey, SystemPrivilegesValue, TxnWalShardValue, UnfinalizedShardKey,
};
use crate::durable::{
    CatalogError, DefaultPrivilege, DurableCatalogError, DurableCatalogState, NetworkPolicy,
    Snapshot, SystemConfiguration, AUDIT_LOG_ID_ALLOC_KEY, CATALOG_CONTENT_VERSION_KEY,
    DATABASE_ID_ALLOC_KEY, OID_ALLOC_KEY, SCHEMA_ID_ALLOC_KEY, STORAGE_USAGE_ID_ALLOC_KEY,
    SYSTEM_ITEM_ALLOC_KEY, SYSTEM_REPLICA_ID_ALLOC_KEY, USER_ITEM_ALLOC_KEY,
    USER_NETWORK_POLICY_ID_ALLOC_KEY, USER_REPLICA_ID_ALLOC_KEY, USER_ROLE_ID_ALLOC_KEY,
};
use crate::memory::objects::{StateDiff, StateUpdate, StateUpdateKind};

type Timestamp = u64;

/// A [`Transaction`] batches multiple catalog operations together and commits them atomically.
/// An operation also logically groups multiple catalog updates together.
#[derive(Derivative)]
#[derivative(Debug, PartialEq)]
pub struct Transaction<'a> {
    #[derivative(Debug = "ignore")]
    #[derivative(PartialEq = "ignore")]
    durable_catalog: &'a mut dyn DurableCatalogState,
    databases: TableTransaction<DatabaseKey, DatabaseValue>,
    schemas: TableTransaction<SchemaKey, SchemaValue>,
    items: TableTransaction<ItemKey, ItemValue>,
    comments: TableTransaction<CommentKey, CommentValue>,
    roles: TableTransaction<RoleKey, RoleValue>,
    clusters: TableTransaction<ClusterKey, ClusterValue>,
    cluster_replicas: TableTransaction<ClusterReplicaKey, ClusterReplicaValue>,
    introspection_sources:
        TableTransaction<ClusterIntrospectionSourceIndexKey, ClusterIntrospectionSourceIndexValue>,
    id_allocator: TableTransaction<IdAllocKey, IdAllocValue>,
    configs: TableTransaction<ConfigKey, ConfigValue>,
    settings: TableTransaction<SettingKey, SettingValue>,
    system_gid_mapping: TableTransaction<GidMappingKey, GidMappingValue>,
    system_configurations: TableTransaction<ServerConfigurationKey, ServerConfigurationValue>,
    default_privileges: TableTransaction<DefaultPrivilegesKey, DefaultPrivilegesValue>,
    source_references: TableTransaction<SourceReferencesKey, SourceReferencesValue>,
    system_privileges: TableTransaction<SystemPrivilegesKey, SystemPrivilegesValue>,
    network_policies: TableTransaction<NetworkPolicyKey, NetworkPolicyValue>,
    storage_collection_metadata:
        TableTransaction<StorageCollectionMetadataKey, StorageCollectionMetadataValue>,
    unfinalized_shards: TableTransaction<UnfinalizedShardKey, ()>,
    txn_wal_shard: TableTransaction<(), TxnWalShardValue>,
    // Don't make this a table transaction so that it's not read into the
    // in-memory cache.
    audit_log_updates: Vec<(AuditLogKey, Diff, Timestamp)>,
    /// The timestamp to commit this transaction at.
    commit_ts: mz_repr::Timestamp,
    /// The ID of the current operation of this transaction.
    op_id: Timestamp,
}

impl<'a> Transaction<'a> {
    pub fn new(
        durable_catalog: &'a mut dyn DurableCatalogState,
        Snapshot {
            databases,
            schemas,
            roles,
            items,
            comments,
            clusters,
            network_policies,
            cluster_replicas,
            introspection_sources,
            id_allocator,
            configs,
            settings,
            source_references,
            system_object_mappings,
            system_configurations,
            default_privileges,
            system_privileges,
            storage_collection_metadata,
            unfinalized_shards,
            txn_wal_shard,
        }: Snapshot,
        commit_ts: mz_repr::Timestamp,
    ) -> Result<Transaction, CatalogError> {
        Ok(Transaction {
            durable_catalog,
            databases: TableTransaction::new_with_uniqueness_fn(
                databases,
                |a: &DatabaseValue, b| a.name == b.name,
            )?,
            schemas: TableTransaction::new_with_uniqueness_fn(schemas, |a: &SchemaValue, b| {
                a.database_id == b.database_id && a.name == b.name
            })?,
            items: TableTransaction::new_with_uniqueness_fn(items, |a: &ItemValue, b| {
                let a_type = a.item_type();
                let b_type = b.item_type();
                a.schema_id == b.schema_id
                    && a.name == b.name
                    && ((a_type != CatalogItemType::Type && b_type != CatalogItemType::Type)
                        || (a_type == CatalogItemType::Type && b_type.conflicts_with_type())
                        || (b_type == CatalogItemType::Type && a_type.conflicts_with_type()))
            })?,
            comments: TableTransaction::new(comments)?,
            roles: TableTransaction::new_with_uniqueness_fn(roles, |a: &RoleValue, b| {
                a.name == b.name
            })?,
            clusters: TableTransaction::new_with_uniqueness_fn(clusters, |a: &ClusterValue, b| {
                a.name == b.name
            })?,
            network_policies: TableTransaction::new_with_uniqueness_fn(
                network_policies,
                |a: &NetworkPolicyValue, b| a.name == b.name,
            )?,
            cluster_replicas: TableTransaction::new_with_uniqueness_fn(
                cluster_replicas,
                |a: &ClusterReplicaValue, b| a.cluster_id == b.cluster_id && a.name == b.name,
            )?,
            introspection_sources: TableTransaction::new(introspection_sources)?,
            id_allocator: TableTransaction::new(id_allocator)?,
            configs: TableTransaction::new(configs)?,
            settings: TableTransaction::new(settings)?,
            source_references: TableTransaction::new(source_references)?,
            system_gid_mapping: TableTransaction::new(system_object_mappings)?,
            system_configurations: TableTransaction::new(system_configurations)?,
            default_privileges: TableTransaction::new(default_privileges)?,
            system_privileges: TableTransaction::new(system_privileges)?,
            storage_collection_metadata: TableTransaction::new_with_uniqueness_fn(
                storage_collection_metadata,
                |a: &StorageCollectionMetadataValue, b| a.shard == b.shard,
            )?,
            unfinalized_shards: TableTransaction::new(unfinalized_shards)?,
            // Uniqueness violations for this value occur at the key rather than
            // the value (the key is the unit struct `()` so this is a singleton
            // value).
            txn_wal_shard: TableTransaction::new(txn_wal_shard)?,
            audit_log_updates: Vec::new(),
            commit_ts,
            op_id: 0,
        })
    }

    pub fn get_item(&self, id: &CatalogItemId) -> Option<Item> {
        let key = ItemKey { id: *id };
        self.items
            .get(&key)
            .map(|v| DurableType::from_key_value(key, v.clone()))
    }

    pub fn get_items(&self) -> impl Iterator<Item = Item> {
        self.items
            .items()
            .clone()
            .into_iter()
            .map(|(k, v)| DurableType::from_key_value(k, v))
            .sorted_by_key(|Item { id, .. }| *id)
    }

    pub fn insert_audit_log_event(&mut self, event: VersionedEvent) {
        self.insert_audit_log_events([event]);
    }

    pub fn insert_audit_log_events(&mut self, events: impl IntoIterator<Item = VersionedEvent>) {
        let events = events
            .into_iter()
            .map(|event| (AuditLogKey { event }, 1, self.op_id));
        self.audit_log_updates.extend(events);
    }

    pub fn insert_user_database(
        &mut self,
        database_name: &str,
        owner_id: RoleId,
        privileges: Vec<MzAclItem>,
        temporary_oids: &HashSet<u32>,
    ) -> Result<(DatabaseId, u32), CatalogError> {
        let id = self.get_and_increment_id(DATABASE_ID_ALLOC_KEY.to_string())?;
        let id = DatabaseId::User(id);
        let oid = self.allocate_oid(temporary_oids)?;
        self.insert_database(id, database_name, owner_id, privileges, oid)?;
        Ok((id, oid))
    }

    pub(crate) fn insert_database(
        &mut self,
        id: DatabaseId,
        database_name: &str,
        owner_id: RoleId,
        privileges: Vec<MzAclItem>,
        oid: u32,
    ) -> Result<u32, CatalogError> {
        match self.databases.insert(
            DatabaseKey { id },
            DatabaseValue {
                name: database_name.to_string(),
                owner_id,
                privileges,
                oid,
            },
            self.op_id,
        ) {
            Ok(_) => Ok(oid),
            Err(_) => Err(SqlCatalogError::DatabaseAlreadyExists(database_name.to_owned()).into()),
        }
    }

    pub fn insert_user_schema(
        &mut self,
        database_id: DatabaseId,
        schema_name: &str,
        owner_id: RoleId,
        privileges: Vec<MzAclItem>,
        temporary_oids: &HashSet<u32>,
    ) -> Result<(SchemaId, u32), CatalogError> {
        let id = self.get_and_increment_id(SCHEMA_ID_ALLOC_KEY.to_string())?;
        let id = SchemaId::User(id);
        let oid = self.allocate_oid(temporary_oids)?;
        self.insert_schema(
            id,
            Some(database_id),
            schema_name.to_string(),
            owner_id,
            privileges,
            oid,
        )?;
        Ok((id, oid))
    }

    pub fn insert_system_schema(
        &mut self,
        schema_id: u64,
        schema_name: &str,
        owner_id: RoleId,
        privileges: Vec<MzAclItem>,
        oid: u32,
    ) -> Result<(), CatalogError> {
        let id = SchemaId::System(schema_id);
        self.insert_schema(id, None, schema_name.to_string(), owner_id, privileges, oid)
    }

    pub(crate) fn insert_schema(
        &mut self,
        schema_id: SchemaId,
        database_id: Option<DatabaseId>,
        schema_name: String,
        owner_id: RoleId,
        privileges: Vec<MzAclItem>,
        oid: u32,
    ) -> Result<(), CatalogError> {
        match self.schemas.insert(
            SchemaKey { id: schema_id },
            SchemaValue {
                database_id,
                name: schema_name.clone(),
                owner_id,
                privileges,
                oid,
            },
            self.op_id,
        ) {
            Ok(_) => Ok(()),
            Err(_) => Err(SqlCatalogError::SchemaAlreadyExists(schema_name).into()),
        }
    }

    pub fn insert_builtin_role(
        &mut self,
        id: RoleId,
        name: String,
        attributes: RoleAttributes,
        membership: RoleMembership,
        vars: RoleVars,
        oid: u32,
    ) -> Result<RoleId, CatalogError> {
        soft_assert_or_log!(id.is_builtin(), "ID {id:?} is not builtin");
        self.insert_role(id, name, attributes, membership, vars, oid)?;
        Ok(id)
    }

    pub fn insert_user_role(
        &mut self,
        name: String,
        attributes: RoleAttributes,
        membership: RoleMembership,
        vars: RoleVars,
        temporary_oids: &HashSet<u32>,
    ) -> Result<(RoleId, u32), CatalogError> {
        let id = self.get_and_increment_id(USER_ROLE_ID_ALLOC_KEY.to_string())?;
        let id = RoleId::User(id);
        let oid = self.allocate_oid(temporary_oids)?;
        self.insert_role(id, name, attributes, membership, vars, oid)?;
        Ok((id, oid))
    }

    fn insert_role(
        &mut self,
        id: RoleId,
        name: String,
        attributes: RoleAttributes,
        membership: RoleMembership,
        vars: RoleVars,
        oid: u32,
    ) -> Result<(), CatalogError> {
        match self.roles.insert(
            RoleKey { id },
            RoleValue {
                name: name.clone(),
                attributes,
                membership,
                vars,
                oid,
            },
            self.op_id,
        ) {
            Ok(_) => Ok(()),
            Err(_) => Err(SqlCatalogError::RoleAlreadyExists(name).into()),
        }
    }

    /// Panics if any introspection source id is not a system id
    pub fn insert_user_cluster(
        &mut self,
        cluster_id: ClusterId,
        cluster_name: &str,
        introspection_source_indexes: Vec<(&'static BuiltinLog, CatalogItemId, GlobalId)>,
        owner_id: RoleId,
        privileges: Vec<MzAclItem>,
        config: ClusterConfig,
        temporary_oids: &HashSet<u32>,
    ) -> Result<(), CatalogError> {
        self.insert_cluster(
            cluster_id,
            cluster_name,
            introspection_source_indexes,
            owner_id,
            privileges,
            config,
            temporary_oids,
        )
    }

    /// Panics if any introspection source id is not a system id
    pub fn insert_system_cluster(
        &mut self,
        cluster_id: ClusterId,
        cluster_name: &str,
        introspection_source_indexes: Vec<(&'static BuiltinLog, CatalogItemId, GlobalId)>,
        privileges: Vec<MzAclItem>,
        owner_id: RoleId,
        config: ClusterConfig,
        temporary_oids: &HashSet<u32>,
    ) -> Result<(), CatalogError> {
        self.insert_cluster(
            cluster_id,
            cluster_name,
            introspection_source_indexes,
            owner_id,
            privileges,
            config,
            temporary_oids,
        )
    }

    fn insert_cluster(
        &mut self,
        cluster_id: ClusterId,
        cluster_name: &str,
        introspection_source_indexes: Vec<(&'static BuiltinLog, CatalogItemId, GlobalId)>,
        owner_id: RoleId,
        privileges: Vec<MzAclItem>,
        config: ClusterConfig,
        temporary_oids: &HashSet<u32>,
    ) -> Result<(), CatalogError> {
        if let Err(_) = self.clusters.insert(
            ClusterKey { id: cluster_id },
            ClusterValue {
                name: cluster_name.to_string(),
                owner_id,
                privileges,
                config,
            },
            self.op_id,
        ) {
            return Err(SqlCatalogError::ClusterAlreadyExists(cluster_name.to_owned()).into());
        };

        let amount = usize_to_u64(introspection_source_indexes.len());
        let oids = self.allocate_oids(amount, temporary_oids)?;
        let introspection_source_indexes: Vec<_> = introspection_source_indexes
            .into_iter()
            .zip(oids)
            .map(|((builtin, item_id, index_id), oid)| (builtin, item_id, index_id, oid))
            .collect();
        for (builtin, item_id, index_id, oid) in introspection_source_indexes {
            let introspection_source_index = IntrospectionSourceIndex {
                cluster_id,
                name: builtin.name.to_string(),
                item_id,
                index_id,
                oid,
            };
            let (key, value) = introspection_source_index.into_key_value();
            self.introspection_sources
                .insert(key, value, self.op_id)
                .expect("no uniqueness violation");
        }

        Ok(())
    }

    pub fn rename_cluster(
        &mut self,
        cluster_id: ClusterId,
        cluster_name: &str,
        cluster_to_name: &str,
    ) -> Result<(), CatalogError> {
        let key = ClusterKey { id: cluster_id };

        match self.clusters.update(
            |k, v| {
                if *k == key {
                    let mut value = v.clone();
                    value.name = cluster_to_name.to_string();
                    Some(value)
                } else {
                    None
                }
            },
            self.op_id,
        )? {
            0 => Err(SqlCatalogError::UnknownCluster(cluster_name.to_string()).into()),
            1 => Ok(()),
            n => panic!(
                "Expected to update single cluster {cluster_name} ({cluster_id}), updated {n}"
            ),
        }
    }

    pub fn rename_cluster_replica(
        &mut self,
        replica_id: ReplicaId,
        replica_name: &QualifiedReplica,
        replica_to_name: &str,
    ) -> Result<(), CatalogError> {
        let key = ClusterReplicaKey { id: replica_id };

        match self.cluster_replicas.update(|k, v| {
            if *k == key {
                let mut value = v.clone();
                value.name = replica_to_name.to_string();
                Some(value)
            } else {
                None
            }
        }, self.op_id)? {
            0 => Err(SqlCatalogError::UnknownClusterReplica(replica_name.to_string()).into()),
            1 => Ok(()),
            n => panic!(
                "Expected to update single cluster replica {replica_name} ({replica_id}), updated {n}"
            ),
        }
    }

    pub fn insert_cluster_replica(
        &mut self,
        cluster_id: ClusterId,
        replica_name: &str,
        config: ReplicaConfig,
        owner_id: RoleId,
    ) -> Result<ReplicaId, CatalogError> {
        let replica_id = match cluster_id {
            ClusterId::System(_) => self.allocate_system_replica_id()?,
            ClusterId::User(_) => self.allocate_user_replica_id()?,
        };
        self.insert_cluster_replica_with_id(
            cluster_id,
            replica_id,
            replica_name,
            config,
            owner_id,
        )?;
        Ok(replica_id)
    }

    pub(crate) fn insert_cluster_replica_with_id(
        &mut self,
        cluster_id: ClusterId,
        replica_id: ReplicaId,
        replica_name: &str,
        config: ReplicaConfig,
        owner_id: RoleId,
    ) -> Result<(), CatalogError> {
        if let Err(_) = self.cluster_replicas.insert(
            ClusterReplicaKey { id: replica_id },
            ClusterReplicaValue {
                cluster_id,
                name: replica_name.into(),
                config,
                owner_id,
            },
            self.op_id,
        ) {
            let cluster = self
                .clusters
                .get(&ClusterKey { id: cluster_id })
                .expect("cluster exists");
            return Err(SqlCatalogError::DuplicateReplica(
                replica_name.to_string(),
                cluster.name.to_string(),
            )
            .into());
        };
        Ok(())
    }

    pub fn insert_user_network_policy(
        &mut self,
        name: String,
        rules: Vec<NetworkPolicyRule>,
        privileges: Vec<MzAclItem>,
        owner_id: RoleId,
        temporary_oids: &HashSet<u32>,
    ) -> Result<NetworkPolicyId, CatalogError> {
        let oid = self.allocate_oid(temporary_oids)?;
        let id = self.get_and_increment_id(USER_NETWORK_POLICY_ID_ALLOC_KEY.to_string())?;
        let id = NetworkPolicyId::User(id);
        self.insert_network_policy(id, name, rules, privileges, owner_id, oid)
    }

    pub fn insert_network_policy(
        &mut self,
        id: NetworkPolicyId,
        name: String,
        rules: Vec<NetworkPolicyRule>,
        privileges: Vec<MzAclItem>,
        owner_id: RoleId,
        oid: u32,
    ) -> Result<NetworkPolicyId, CatalogError> {
        match self.network_policies.insert(
            NetworkPolicyKey { id },
            NetworkPolicyValue {
                name: name.clone(),
                rules,
                privileges,
                owner_id,
                oid,
            },
            self.op_id,
        ) {
            Ok(_) => Ok(id),
            Err(_) => Err(SqlCatalogError::NetworkPolicyAlreadyExists(name).into()),
        }
    }

    /// Updates persisted information about persisted introspection source
    /// indexes.
    ///
    /// Panics if provided id is not a system id.
    pub fn update_introspection_source_index_gids(
        &mut self,
        mappings: impl Iterator<
            Item = (
                ClusterId,
                impl Iterator<Item = (String, CatalogItemId, GlobalId, u32)>,
            ),
        >,
    ) -> Result<(), CatalogError> {
        for (cluster_id, updates) in mappings {
            for (name, item_id, index_id, oid) in updates {
                let introspection_source_index = IntrospectionSourceIndex {
                    cluster_id,
                    name,
                    item_id,
                    index_id,
                    oid,
                };
                let (key, value) = introspection_source_index.into_key_value();

                let prev = self
                    .introspection_sources
                    .set(key, Some(value), self.op_id)?;
                if prev.is_none() {
                    return Err(SqlCatalogError::FailedBuiltinSchemaMigration(format!(
                        "{index_id}"
                    ))
                    .into());
                }
            }
        }
        Ok(())
    }

    pub fn insert_user_item(
        &mut self,
        id: CatalogItemId,
        global_id: GlobalId,
        schema_id: SchemaId,
        item_name: &str,
        create_sql: String,
        owner_id: RoleId,
        privileges: Vec<MzAclItem>,
        temporary_oids: &HashSet<u32>,
        versions: BTreeMap<RelationVersion, GlobalId>,
    ) -> Result<u32, CatalogError> {
        let oid = self.allocate_oid(temporary_oids)?;
        self.insert_item(
            id, oid, global_id, schema_id, item_name, create_sql, owner_id, privileges, versions,
        )?;
        Ok(oid)
    }

    pub fn insert_item(
        &mut self,
        id: CatalogItemId,
        oid: u32,
        global_id: GlobalId,
        schema_id: SchemaId,
        item_name: &str,
        create_sql: String,
        owner_id: RoleId,
        privileges: Vec<MzAclItem>,
        extra_versions: BTreeMap<RelationVersion, GlobalId>,
    ) -> Result<(), CatalogError> {
        match self.items.insert(
            ItemKey { id },
            ItemValue {
                schema_id,
                name: item_name.to_string(),
                create_sql,
                owner_id,
                privileges,
                oid,
                global_id,
                extra_versions,
            },
            self.op_id,
        ) {
            Ok(_) => Ok(()),
            Err(_) => Err(SqlCatalogError::ItemAlreadyExists(id, item_name.to_owned()).into()),
        }
    }

    pub fn get_and_increment_id(&mut self, key: String) -> Result<u64, CatalogError> {
        Ok(self.get_and_increment_id_by(key, 1)?.into_element())
    }

    pub fn get_and_increment_id_by(
        &mut self,
        key: String,
        amount: u64,
    ) -> Result<Vec<u64>, CatalogError> {
        let current_id = self
            .id_allocator
            .items()
            .get(&IdAllocKey { name: key.clone() })
            .unwrap_or_else(|| panic!("{key} id allocator missing"))
            .next_id;
        let next_id = current_id
            .checked_add(amount)
            .ok_or(SqlCatalogError::IdExhaustion)?;
        let prev = self.id_allocator.set(
            IdAllocKey { name: key },
            Some(IdAllocValue { next_id }),
            self.op_id,
        )?;
        assert_eq!(
            prev,
            Some(IdAllocValue {
                next_id: current_id
            })
        );
        Ok((current_id..next_id).collect())
    }

    pub fn allocate_system_item_ids(
        &mut self,
        amount: u64,
    ) -> Result<Vec<(CatalogItemId, GlobalId)>, CatalogError> {
        Ok(self
            .get_and_increment_id_by(SYSTEM_ITEM_ALLOC_KEY.to_string(), amount)?
            .into_iter()
            // TODO(alter_table): Use separate ID allocators.
            .map(|x| (CatalogItemId::System(x), GlobalId::System(x)))
            .collect())
    }

    pub fn allocate_user_item_ids(
        &mut self,
        amount: u64,
    ) -> Result<Vec<(CatalogItemId, GlobalId)>, CatalogError> {
        Ok(self
            .get_and_increment_id_by(USER_ITEM_ALLOC_KEY.to_string(), amount)?
            .into_iter()
            // TODO(alter_table): Use separate ID allocators.
            .map(|x| (CatalogItemId::User(x), GlobalId::User(x)))
            .collect())
    }

    pub fn allocate_user_replica_id(&mut self) -> Result<ReplicaId, CatalogError> {
        let id = self.get_and_increment_id(USER_REPLICA_ID_ALLOC_KEY.to_string())?;
        Ok(ReplicaId::User(id))
    }

    pub fn allocate_system_replica_id(&mut self) -> Result<ReplicaId, CatalogError> {
        let id = self.get_and_increment_id(SYSTEM_REPLICA_ID_ALLOC_KEY.to_string())?;
        Ok(ReplicaId::System(id))
    }

    pub fn allocate_audit_log_id(&mut self) -> Result<u64, CatalogError> {
        self.get_and_increment_id(AUDIT_LOG_ID_ALLOC_KEY.to_string())
    }

    pub fn allocate_storage_usage_ids(&mut self) -> Result<u64, CatalogError> {
        self.get_and_increment_id(STORAGE_USAGE_ID_ALLOC_KEY.to_string())
    }

    /// Allocates `amount` OIDs. OIDs can be recycled if they aren't currently assigned to any
    /// object.
    #[mz_ore::instrument]
    fn allocate_oids(
        &mut self,
        amount: u64,
        temporary_oids: &HashSet<u32>,
    ) -> Result<Vec<u32>, CatalogError> {
        /// Struct representing an OID for a user object. Allocated OIDs can be recycled, so when we've
        /// allocated [`u32::MAX`] we'll wrap back around to [`FIRST_USER_OID`].
        struct UserOid(u32);

        impl UserOid {
            fn new(oid: u32) -> Result<UserOid, anyhow::Error> {
                if oid < FIRST_USER_OID {
                    Err(anyhow!("invalid user OID {oid}"))
                } else {
                    Ok(UserOid(oid))
                }
            }
        }

        impl std::ops::AddAssign<u32> for UserOid {
            fn add_assign(&mut self, rhs: u32) {
                let (res, overflow) = self.0.overflowing_add(rhs);
                self.0 = if overflow { FIRST_USER_OID + res } else { res };
            }
        }

        if amount > u32::MAX.into() {
            return Err(CatalogError::Catalog(SqlCatalogError::OidExhaustion));
        }

        // This is potentially slow to do everytime we allocate an OID. A faster approach might be
        // to have an ID allocator that is updated everytime an OID is allocated or de-allocated.
        // However, benchmarking shows that this doesn't make a noticeable difference and the other
        // approach requires making sure that allocator always stays in-sync which can be
        // error-prone. If DDL starts slowing down, this is a good place to try and optimize.
        let mut allocated_oids = HashSet::with_capacity(
            self.databases.items().len()
                + self.schemas.items().len()
                + self.roles.items().len()
                + self.items.items().len()
                + self.introspection_sources.items().len()
                + temporary_oids.len(),
        );
        allocated_oids.extend(
            std::iter::empty()
                .chain(self.databases.items().values().map(|value| value.oid))
                .chain(self.schemas.items().values().map(|value| value.oid))
                .chain(self.roles.items().values().map(|value| value.oid))
                .chain(self.items.items().values().map(|value| value.oid))
                .chain(
                    self.introspection_sources
                        .items()
                        .values()
                        .map(|value| value.oid),
                ),
        );

        let is_allocated = |oid| allocated_oids.contains(&oid) || temporary_oids.contains(&oid);

        let start_oid: u32 = self
            .id_allocator
            .items()
            .get(&IdAllocKey {
                name: OID_ALLOC_KEY.to_string(),
            })
            .unwrap_or_else(|| panic!("{OID_ALLOC_KEY} id allocator missing"))
            .next_id
            .try_into()
            .expect("we should never persist an oid outside of the u32 range");
        let mut current_oid = UserOid::new(start_oid)
            .expect("we should never persist an oid outside of user OID range");
        let mut oids = Vec::new();
        while oids.len() < u64_to_usize(amount) {
            if !is_allocated(current_oid.0) {
                oids.push(current_oid.0);
            }
            current_oid += 1;

            if current_oid.0 == start_oid && oids.len() < u64_to_usize(amount) {
                // We've exhausted all possible OIDs and still don't have `amount`.
                return Err(CatalogError::Catalog(SqlCatalogError::OidExhaustion));
            }
        }

        let next_id = current_oid.0;
        let prev = self.id_allocator.set(
            IdAllocKey {
                name: OID_ALLOC_KEY.to_string(),
            },
            Some(IdAllocValue {
                next_id: next_id.into(),
            }),
            self.op_id,
        )?;
        assert_eq!(
            prev,
            Some(IdAllocValue {
                next_id: start_oid.into(),
            })
        );

        Ok(oids)
    }

    /// Allocates a single OID. OIDs can be recycled if they aren't currently assigned to any
    /// object.
    pub fn allocate_oid(&mut self, temporary_oids: &HashSet<u32>) -> Result<u32, CatalogError> {
        self.allocate_oids(1, temporary_oids)
            .map(|oids| oids.into_element())
    }

    pub(crate) fn insert_id_allocator(
        &mut self,
        name: String,
        next_id: u64,
    ) -> Result<(), CatalogError> {
        match self.id_allocator.insert(
            IdAllocKey { name: name.clone() },
            IdAllocValue { next_id },
            self.op_id,
        ) {
            Ok(_) => Ok(()),
            Err(_) => Err(SqlCatalogError::IdAllocatorAlreadyExists(name).into()),
        }
    }

    /// Removes the database `id` from the transaction.
    ///
    /// Returns an error if `id` is not found.
    ///
    /// Runtime is linear with respect to the total number of databases in the catalog.
    /// DO NOT call this function in a loop, use [`Self::remove_databases`] instead.
    pub fn remove_database(&mut self, id: &DatabaseId) -> Result<(), CatalogError> {
        let prev = self
            .databases
            .set(DatabaseKey { id: *id }, None, self.op_id)?;
        if prev.is_some() {
            Ok(())
        } else {
            Err(SqlCatalogError::UnknownDatabase(id.to_string()).into())
        }
    }

    /// Removes all databases in `databases` from the transaction.
    ///
    /// Returns an error if any id in `databases` is not found.
    ///
    /// NOTE: On error, there still may be some databases removed from the transaction. It
    /// is up to the caller to either abort the transaction or commit.
    pub fn remove_databases(
        &mut self,
        databases: &BTreeSet<DatabaseId>,
    ) -> Result<(), CatalogError> {
        if databases.is_empty() {
            return Ok(());
        }

        let to_remove = databases
            .iter()
            .map(|id| (DatabaseKey { id: *id }, None))
            .collect();
        let mut prev = self.databases.set_many(to_remove, self.op_id)?;
        prev.retain(|_k, val| val.is_none());

        if !prev.is_empty() {
            let err = prev.keys().map(|k| k.id.to_string()).join(", ");
            return Err(SqlCatalogError::UnknownDatabase(err).into());
        }

        Ok(())
    }

    /// Removes the schema identified by `database_id` and `schema_id` from the transaction.
    ///
    /// Returns an error if `(database_id, schema_id)` is not found.
    ///
    /// Runtime is linear with respect to the total number of schemas in the catalog.
    /// DO NOT call this function in a loop, use [`Self::remove_schemas`] instead.
    pub fn remove_schema(
        &mut self,
        database_id: &Option<DatabaseId>,
        schema_id: &SchemaId,
    ) -> Result<(), CatalogError> {
        let prev = self
            .schemas
            .set(SchemaKey { id: *schema_id }, None, self.op_id)?;
        if prev.is_some() {
            Ok(())
        } else {
            let database_name = match database_id {
                Some(id) => format!("{id}."),
                None => "".to_string(),
            };
            Err(SqlCatalogError::UnknownSchema(format!("{}.{}", database_name, schema_id)).into())
        }
    }

    /// Removes all schemas in `schemas` from the transaction.
    ///
    /// Returns an error if any id in `schemas` is not found.
    ///
    /// NOTE: On error, there still may be some schemas removed from the transaction. It
    /// is up to the caller to either abort the transaction or commit.
    pub fn remove_schemas(
        &mut self,
        schemas: &BTreeMap<SchemaId, ResolvedDatabaseSpecifier>,
    ) -> Result<(), CatalogError> {
        if schemas.is_empty() {
            return Ok(());
        }

        let to_remove = schemas
            .iter()
            .map(|(schema_id, _)| (SchemaKey { id: *schema_id }, None))
            .collect();
        let mut prev = self.schemas.set_many(to_remove, self.op_id)?;
        prev.retain(|_k, v| v.is_none());

        if !prev.is_empty() {
            let err = prev
                .keys()
                .map(|k| {
                    let db_spec = schemas.get(&k.id).expect("should_exist");
                    let db_name = match db_spec {
                        ResolvedDatabaseSpecifier::Id(id) => format!("{id}."),
                        ResolvedDatabaseSpecifier::Ambient => "".to_string(),
                    };
                    format!("{}.{}", db_name, k.id)
                })
                .join(", ");

            return Err(SqlCatalogError::UnknownSchema(err).into());
        }

        Ok(())
    }

    pub fn remove_source_references(
        &mut self,
        source_id: CatalogItemId,
    ) -> Result<(), CatalogError> {
        let deleted = self
            .source_references
            .delete_by_key(SourceReferencesKey { source_id }, self.op_id)
            .is_some();
        if deleted {
            Ok(())
        } else {
            Err(SqlCatalogError::UnknownItem(source_id.to_string()).into())
        }
    }

    /// Removes the role `name` from the transaction.
    ///
    /// Returns an error if `name` is not found.
    ///
    /// Runtime is linear with respect to the total number of roles in the catalog.
    /// DO NOT call this function in a loop, use [`Self::remove_roles`] instead.
    pub fn remove_role(&mut self, name: &str) -> Result<(), CatalogError> {
        let roles = self.roles.delete(|_k, v| v.name == name, self.op_id);
        assert!(
            roles.iter().all(|(k, _)| k.id.is_user()),
            "cannot delete non-user roles"
        );
        let n = roles.len();
        assert!(n <= 1);
        if n == 1 {
            Ok(())
        } else {
            Err(SqlCatalogError::UnknownRole(name.to_owned()).into())
        }
    }

    /// Removes all roles in `roles` from the transaction.
    ///
    /// Returns an error if any id in `roles` is not found.
    ///
    /// NOTE: On error, there still may be some roles removed from the transaction. It
    /// is up to the caller to either abort the transaction or commit.
    pub fn remove_roles(&mut self, roles: &BTreeSet<RoleId>) -> Result<(), CatalogError> {
        if roles.is_empty() {
            return Ok(());
        }

        let to_remove = roles
            .iter()
            .map(|role_id| (RoleKey { id: *role_id }, None))
            .collect();
        let mut prev = self.roles.set_many(to_remove, self.op_id)?;
        assert!(
            prev.iter().all(|(k, _)| k.id.is_user()),
            "cannot delete non-user roles"
        );

        prev.retain(|_k, v| v.is_none());
        if !prev.is_empty() {
            let err = prev.keys().map(|k| k.id.to_string()).join(", ");
            return Err(SqlCatalogError::UnknownRole(err).into());
        }

        Ok(())
    }

    /// Removes all cluster in `clusters` from the transaction.
    ///
    /// Returns an error if any id in `clusters` is not found.
    ///
    /// NOTE: On error, there still may be some clusters removed from the transaction. It is up to
    /// the caller to either abort the transaction or commit.
    pub fn remove_clusters(&mut self, clusters: &BTreeSet<ClusterId>) -> Result<(), CatalogError> {
        if clusters.is_empty() {
            return Ok(());
        }

        let to_remove = clusters
            .iter()
            .map(|cluster_id| (ClusterKey { id: *cluster_id }, None))
            .collect();
        let mut prev = self.clusters.set_many(to_remove, self.op_id)?;

        prev.retain(|_k, v| v.is_none());
        if !prev.is_empty() {
            let err = prev.keys().map(|k| k.id.to_string()).join(", ");
            return Err(SqlCatalogError::UnknownCluster(err).into());
        }

        // Cascade delete introspection sources and cluster replicas.
        //
        // TODO(benesch): this doesn't seem right. Cascade deletions should
        // be entirely the domain of the higher catalog layer, not the
        // storage layer.
        self.cluster_replicas
            .delete(|_k, v| clusters.contains(&v.cluster_id), self.op_id);
        self.introspection_sources
            .delete(|k, _v| clusters.contains(&k.cluster_id), self.op_id);

        Ok(())
    }

    /// Removes the cluster replica `id` from the transaction.
    ///
    /// Returns an error if `id` is not found.
    ///
    /// Runtime is linear with respect to the total number of cluster replicas in the catalog.
    /// DO NOT call this function in a loop, use [`Self::remove_cluster_replicas`] instead.
    pub fn remove_cluster_replica(&mut self, id: ReplicaId) -> Result<(), CatalogError> {
        let deleted = self
            .cluster_replicas
            .delete_by_key(ClusterReplicaKey { id }, self.op_id)
            .is_some();
        if deleted {
            Ok(())
        } else {
            Err(SqlCatalogError::UnknownClusterReplica(id.to_string()).into())
        }
    }

    /// Removes all cluster replicas in `replicas` from the transaction.
    ///
    /// Returns an error if any id in `replicas` is not found.
    ///
    /// NOTE: On error, there still may be some cluster replicas removed from the transaction. It
    /// is up to the caller to either abort the transaction or commit.
    pub fn remove_cluster_replicas(
        &mut self,
        replicas: &BTreeSet<ReplicaId>,
    ) -> Result<(), CatalogError> {
        if replicas.is_empty() {
            return Ok(());
        }

        let to_remove = replicas
            .iter()
            .map(|replica_id| (ClusterReplicaKey { id: *replica_id }, None))
            .collect();
        let mut prev = self.cluster_replicas.set_many(to_remove, self.op_id)?;

        prev.retain(|_k, v| v.is_none());
        if !prev.is_empty() {
            let err = prev.keys().map(|k| k.id.to_string()).join(", ");
            return Err(SqlCatalogError::UnknownClusterReplica(err).into());
        }

        Ok(())
    }

    /// Removes item `id` from the transaction.
    ///
    /// Returns an error if `id` is not found.
    ///
    /// Runtime is linear with respect to the total number of items in the catalog.
    /// DO NOT call this function in a loop, use [`Self::remove_items`] instead.
    pub fn remove_item(&mut self, id: CatalogItemId) -> Result<(), CatalogError> {
        let prev = self.items.set(ItemKey { id }, None, self.op_id)?;
        if prev.is_some() {
            Ok(())
        } else {
            Err(SqlCatalogError::UnknownItem(id.to_string()).into())
        }
    }

    /// Removes all items in `ids` from the transaction.
    ///
    /// Returns an error if any id in `ids` is not found.
    ///
    /// NOTE: On error, there still may be some items removed from the transaction. It is
    /// up to the caller to either abort the transaction or commit.
    pub fn remove_items(&mut self, ids: &BTreeSet<CatalogItemId>) -> Result<(), CatalogError> {
        if ids.is_empty() {
            return Ok(());
        }

        let ks: Vec<_> = ids.clone().into_iter().map(|id| ItemKey { id }).collect();
        let n = self.items.delete_by_keys(ks, self.op_id).len();
        if n == ids.len() {
            Ok(())
        } else {
            let item_ids = self.items.items().keys().map(|k| k.id).collect();
            let mut unknown = ids.difference(&item_ids);
            Err(SqlCatalogError::UnknownItem(unknown.join(", ")).into())
        }
    }

    /// Removes all system object mappings in `descriptions` from the transaction.
    ///
    /// Returns an error if any description in `descriptions` is not found.
    ///
    /// NOTE: On error, there still may be some items removed from the transaction. It is
    /// up to the caller to either abort the transaction or commit.
    pub fn remove_system_object_mappings(
        &mut self,
        descriptions: BTreeSet<SystemObjectDescription>,
    ) -> Result<(), CatalogError> {
        if descriptions.is_empty() {
            return Ok(());
        }

        let ks: Vec<_> = descriptions
            .clone()
            .into_iter()
            .map(|desc| GidMappingKey {
                schema_name: desc.schema_name,
                object_type: desc.object_type,
                object_name: desc.object_name,
            })
            .collect();
        let n = self.system_gid_mapping.delete_by_keys(ks, self.op_id).len();

        if n == descriptions.len() {
            Ok(())
        } else {
            let item_descriptions = self
                .system_gid_mapping
                .items()
                .keys()
                .map(|k| SystemObjectDescription {
                    schema_name: k.schema_name.clone(),
                    object_type: k.object_type.clone(),
                    object_name: k.object_name.clone(),
                })
                .collect();
            let mut unknown = descriptions.difference(&item_descriptions).map(|desc| {
                format!(
                    "{} {}.{}",
                    desc.object_type, desc.schema_name, desc.object_name
                )
            });
            Err(SqlCatalogError::UnknownItem(unknown.join(", ")).into())
        }
    }

    /// Removes all introspection source indexes in `indexes` from the transaction.
    ///
    /// Returns an error if any index in `indexes` is not found.
    ///
    /// NOTE: On error, there still may be some indexes removed from the transaction. It is
    /// up to the caller to either abort the transaction or commit.
    pub fn remove_introspection_source_indexes(
        &mut self,
        introspection_source_indexes: BTreeSet<(ClusterId, String)>,
    ) -> Result<(), CatalogError> {
        if introspection_source_indexes.is_empty() {
            return Ok(());
        }

        let ks: Vec<_> = introspection_source_indexes
            .clone()
            .into_iter()
            .map(|(cluster_id, name)| ClusterIntrospectionSourceIndexKey { cluster_id, name })
            .collect();
        let n = self
            .introspection_sources
            .delete_by_keys(ks, self.op_id)
            .len();
        if n == introspection_source_indexes.len() {
            Ok(())
        } else {
            let txn_indexes = self
                .introspection_sources
                .items()
                .keys()
                .map(|k| (k.cluster_id, k.name.clone()))
                .collect();
            let mut unknown = introspection_source_indexes
                .difference(&txn_indexes)
                .map(|(cluster_id, name)| format!("{cluster_id} {name}"));
            Err(SqlCatalogError::UnknownItem(unknown.join(", ")).into())
        }
    }

    /// Updates item `id` in the transaction to `item_name` and `item`.
    ///
    /// Returns an error if `id` is not found.
    ///
    /// Runtime is linear with respect to the total number of items in the catalog.
    /// DO NOT call this function in a loop, use [`Self::update_items`] instead.
    pub fn update_item(&mut self, id: CatalogItemId, item: Item) -> Result<(), CatalogError> {
        let updated =
            self.items
                .update_by_key(ItemKey { id }, item.into_key_value().1, self.op_id)?;
        if updated {
            Ok(())
        } else {
            Err(SqlCatalogError::UnknownItem(id.to_string()).into())
        }
    }

    /// Updates all items with ids matching the keys of `items` in the transaction, to the
    /// corresponding value in `items`.
    ///
    /// Returns an error if any id in `items` is not found.
    ///
    /// NOTE: On error, there still may be some items updated in the transaction. It is
    /// up to the caller to either abort the transaction or commit.
    pub fn update_items(
        &mut self,
        items: BTreeMap<CatalogItemId, Item>,
    ) -> Result<(), CatalogError> {
        if items.is_empty() {
            return Ok(());
        }

        let update_ids: BTreeSet<_> = items.keys().cloned().collect();
        let kvs: Vec<_> = items
            .clone()
            .into_iter()
            .map(|(id, item)| (ItemKey { id }, item.into_key_value().1))
            .collect();
        let n = self.items.update_by_keys(kvs, self.op_id)?;
        let n = usize::try_from(n).expect("Must be positive and fit in usize");
        if n == update_ids.len() {
            Ok(())
        } else {
            let item_ids: BTreeSet<_> = self.items.items().keys().map(|k| k.id).collect();
            let mut unknown = update_ids.difference(&item_ids);
            Err(SqlCatalogError::UnknownItem(unknown.join(", ")).into())
        }
    }

    /// Updates role `id` in the transaction to `role`.
    ///
    /// Returns an error if `id` is not found.
    ///
    /// Runtime is linear with respect to the total number of items in the catalog.
    /// DO NOT call this function in a loop, implement and use some `Self::update_roles` instead.
    /// You should model it after [`Self::update_items`].
    pub fn update_role(&mut self, id: RoleId, role: Role) -> Result<(), CatalogError> {
        let updated =
            self.roles
                .update_by_key(RoleKey { id }, role.into_key_value().1, self.op_id)?;
        if updated {
            Ok(())
        } else {
            Err(SqlCatalogError::UnknownItem(id.to_string()).into())
        }
    }

    /// Updates all [`Role`]s with ids matching the keys of `roles` in the transaction, to the
    /// corresponding value in `roles`.
    ///
    /// Returns an error if any id in `roles` is not found.
    ///
    /// NOTE: On error, there still may be some roles updated in the transaction. It is
    /// up to the caller to either abort the transaction or commit.
    pub fn update_roles(&mut self, roles: BTreeMap<RoleId, Role>) -> Result<(), CatalogError> {
        if roles.is_empty() {
            return Ok(());
        }

        let update_role_ids: BTreeSet<_> = roles.keys().cloned().collect();
        let kvs: Vec<_> = roles
            .into_iter()
            .map(|(id, role)| (RoleKey { id }, role.into_key_value().1))
            .collect();
        let n = self.roles.update_by_keys(kvs, self.op_id)?;
        let n = usize::try_from(n).expect("Must be positive and fit in usize");

        if n == update_role_ids.len() {
            Ok(())
        } else {
            let role_ids: BTreeSet<_> = self.roles.items().keys().map(|k| k.id).collect();
            let mut unknown = update_role_ids.difference(&role_ids);
            Err(SqlCatalogError::UnknownRole(unknown.join(", ")).into())
        }
    }

    /// Updates persisted mapping from system objects to global IDs and fingerprints. Each element
    /// of `mappings` should be (old-global-id, new-system-object-mapping).
    ///
    /// Panics if provided id is not a system id.
    pub fn update_system_object_mappings(
        &mut self,
        mappings: BTreeMap<CatalogItemId, SystemObjectMapping>,
    ) -> Result<(), CatalogError> {
        if mappings.is_empty() {
            return Ok(());
        }

        let n = self.system_gid_mapping.update(
            |_k, v| {
                if let Some(mapping) = mappings.get(&CatalogItemId::from(v.catalog_id)) {
                    let (_, new_value) = mapping.clone().into_key_value();
                    Some(new_value)
                } else {
                    None
                }
            },
            self.op_id,
        )?;

        if usize::try_from(n).expect("update diff should fit into usize") != mappings.len() {
            let id_str = mappings.keys().map(|id| id.to_string()).join(",");
            return Err(SqlCatalogError::FailedBuiltinSchemaMigration(id_str).into());
        }

        Ok(())
    }

    /// Updates cluster `id` in the transaction to `cluster`.
    ///
    /// Returns an error if `id` is not found.
    ///
    /// Runtime is linear with respect to the total number of clusters in the catalog.
    /// DO NOT call this function in a loop.
    pub fn update_cluster(&mut self, id: ClusterId, cluster: Cluster) -> Result<(), CatalogError> {
        let updated = self.clusters.update_by_key(
            ClusterKey { id },
            cluster.into_key_value().1,
            self.op_id,
        )?;
        if updated {
            Ok(())
        } else {
            Err(SqlCatalogError::UnknownCluster(id.to_string()).into())
        }
    }

    /// Updates cluster replica `replica_id` in the transaction to `replica`.
    ///
    /// Returns an error if `replica_id` is not found.
    ///
    /// Runtime is linear with respect to the total number of cluster replicas in the catalog.
    /// DO NOT call this function in a loop.
    pub fn update_cluster_replica(
        &mut self,
        replica_id: ReplicaId,
        replica: ClusterReplica,
    ) -> Result<(), CatalogError> {
        let updated = self.cluster_replicas.update_by_key(
            ClusterReplicaKey { id: replica_id },
            replica.into_key_value().1,
            self.op_id,
        )?;
        if updated {
            Ok(())
        } else {
            Err(SqlCatalogError::UnknownClusterReplica(replica_id.to_string()).into())
        }
    }

    /// Updates database `id` in the transaction to `database`.
    ///
    /// Returns an error if `id` is not found.
    ///
    /// Runtime is linear with respect to the total number of databases in the catalog.
    /// DO NOT call this function in a loop.
    pub fn update_database(
        &mut self,
        id: DatabaseId,
        database: Database,
    ) -> Result<(), CatalogError> {
        let updated = self.databases.update_by_key(
            DatabaseKey { id },
            database.into_key_value().1,
            self.op_id,
        )?;
        if updated {
            Ok(())
        } else {
            Err(SqlCatalogError::UnknownDatabase(id.to_string()).into())
        }
    }

    /// Updates schema `schema_id` in the transaction to `schema`.
    ///
    /// Returns an error if `schema_id` is not found.
    ///
    /// Runtime is linear with respect to the total number of schemas in the catalog.
    /// DO NOT call this function in a loop.
    pub fn update_schema(
        &mut self,
        schema_id: SchemaId,
        schema: Schema,
    ) -> Result<(), CatalogError> {
        let updated = self.schemas.update_by_key(
            SchemaKey { id: schema_id },
            schema.into_key_value().1,
            self.op_id,
        )?;
        if updated {
            Ok(())
        } else {
            Err(SqlCatalogError::UnknownSchema(schema_id.to_string()).into())
        }
    }

    /// Updates `network_policy_id` in the transaction to `network policy`.
    ///
    /// Returns an error if `id` is not found.
    ///
    /// Runtime is linear with respect to the total number of databases in the catalog.
    /// DO NOT call this function in a loop.
    pub fn update_network_policy(
        &mut self,
        id: NetworkPolicyId,
        network_policy: NetworkPolicy,
    ) -> Result<(), CatalogError> {
        let updated = self.network_policies.update_by_key(
            NetworkPolicyKey { id },
            network_policy.into_key_value().1,
            self.op_id,
        )?;
        if updated {
            Ok(())
        } else {
            Err(SqlCatalogError::UnknownNetworkPolicy(id.to_string()).into())
        }
    }
    /// Removes all network policies in `network policies` from the transaction.
    ///
    /// Returns an error if any id in `network policy` is not found.
    ///
    /// NOTE: On error, there still may be some roles removed from the transaction. It
    /// is up to the caller to either abort the transaction or commit.
    pub fn remove_network_policies(
        &mut self,
        network_policies: &BTreeSet<NetworkPolicyId>,
    ) -> Result<(), CatalogError> {
        if network_policies.is_empty() {
            return Ok(());
        }

        let to_remove = network_policies
            .iter()
            .map(|policy_id| (NetworkPolicyKey { id: *policy_id }, None))
            .collect();
        let mut prev = self.network_policies.set_many(to_remove, self.op_id)?;
        assert!(
            prev.iter().all(|(k, _)| k.id.is_user()),
            "cannot delete non-user network policy"
        );

        prev.retain(|_k, v| v.is_none());
        if !prev.is_empty() {
            let err = prev.keys().map(|k| k.id.to_string()).join(", ");
            return Err(SqlCatalogError::UnknownNetworkPolicy(err).into());
        }

        Ok(())
    }
    /// Set persisted default privilege.
    ///
    /// DO NOT call this function in a loop, use [`Self::set_default_privileges`] instead.
    pub fn set_default_privilege(
        &mut self,
        role_id: RoleId,
        database_id: Option<DatabaseId>,
        schema_id: Option<SchemaId>,
        object_type: ObjectType,
        grantee: RoleId,
        privileges: Option<AclMode>,
    ) -> Result<(), CatalogError> {
        self.default_privileges.set(
            DefaultPrivilegesKey {
                role_id,
                database_id,
                schema_id,
                object_type,
                grantee,
            },
            privileges.map(|privileges| DefaultPrivilegesValue { privileges }),
            self.op_id,
        )?;
        Ok(())
    }

    /// Set persisted default privileges.
    pub fn set_default_privileges(
        &mut self,
        default_privileges: Vec<DefaultPrivilege>,
    ) -> Result<(), CatalogError> {
        if default_privileges.is_empty() {
            return Ok(());
        }

        let default_privileges = default_privileges
            .into_iter()
            .map(DurableType::into_key_value)
            .map(|(k, v)| (k, Some(v)))
            .collect();
        self.default_privileges
            .set_many(default_privileges, self.op_id)?;
        Ok(())
    }

    /// Set persisted system privilege.
    ///
    /// DO NOT call this function in a loop, use [`Self::set_system_privileges`] instead.
    pub fn set_system_privilege(
        &mut self,
        grantee: RoleId,
        grantor: RoleId,
        acl_mode: Option<AclMode>,
    ) -> Result<(), CatalogError> {
        self.system_privileges.set(
            SystemPrivilegesKey { grantee, grantor },
            acl_mode.map(|acl_mode| SystemPrivilegesValue { acl_mode }),
            self.op_id,
        )?;
        Ok(())
    }

    /// Set persisted system privileges.
    pub fn set_system_privileges(
        &mut self,
        system_privileges: Vec<MzAclItem>,
    ) -> Result<(), CatalogError> {
        if system_privileges.is_empty() {
            return Ok(());
        }

        let system_privileges = system_privileges
            .into_iter()
            .map(DurableType::into_key_value)
            .map(|(k, v)| (k, Some(v)))
            .collect();
        self.system_privileges
            .set_many(system_privileges, self.op_id)?;
        Ok(())
    }

    /// Set persisted setting.
    pub(crate) fn set_setting(
        &mut self,
        name: String,
        value: Option<String>,
    ) -> Result<(), CatalogError> {
        self.settings.set(
            SettingKey { name },
            value.map(|value| SettingValue { value }),
            self.op_id,
        )?;
        Ok(())
    }

    pub fn set_catalog_content_version(&mut self, version: String) -> Result<(), CatalogError> {
        self.set_setting(CATALOG_CONTENT_VERSION_KEY.to_string(), Some(version))
    }

    /// Insert persisted introspection source index.
    pub fn insert_introspection_source_indexes(
        &mut self,
        introspection_source_indexes: Vec<(ClusterId, String, CatalogItemId, GlobalId)>,
        temporary_oids: &HashSet<u32>,
    ) -> Result<(), CatalogError> {
        if introspection_source_indexes.is_empty() {
            return Ok(());
        }

        let amount = usize_to_u64(introspection_source_indexes.len());
        let oids = self.allocate_oids(amount, temporary_oids)?;
        let introspection_source_indexes: Vec<_> = introspection_source_indexes
            .into_iter()
            .zip(oids)
            .map(
                |((cluster_id, name, item_id, index_id), oid)| IntrospectionSourceIndex {
                    cluster_id,
                    name,
                    item_id,
                    index_id,
                    oid,
                },
            )
            .collect();

        for introspection_source_index in introspection_source_indexes {
            let (key, value) = introspection_source_index.into_key_value();
            self.introspection_sources.insert(key, value, self.op_id)?;
        }

        Ok(())
    }

    /// Set persisted system object mappings.
    pub fn set_system_object_mappings(
        &mut self,
        mappings: Vec<SystemObjectMapping>,
    ) -> Result<(), CatalogError> {
        if mappings.is_empty() {
            return Ok(());
        }

        let mappings = mappings
            .into_iter()
            .map(DurableType::into_key_value)
            .map(|(k, v)| (k, Some(v)))
            .collect();
        self.system_gid_mapping.set_many(mappings, self.op_id)?;
        Ok(())
    }

    /// Set persisted replica.
    pub fn set_replicas(&mut self, replicas: Vec<ClusterReplica>) -> Result<(), CatalogError> {
        if replicas.is_empty() {
            return Ok(());
        }

        let replicas = replicas
            .into_iter()
            .map(DurableType::into_key_value)
            .map(|(k, v)| (k, Some(v)))
            .collect();
        self.cluster_replicas.set_many(replicas, self.op_id)?;
        Ok(())
    }

    /// Set persisted configuration.
    pub fn set_config(&mut self, key: String, value: Option<u64>) -> Result<(), CatalogError> {
        match value {
            Some(value) => {
                let config = Config { key, value };
                let (key, value) = config.into_key_value();
                self.configs.set(key, Some(value), self.op_id)?;
            }
            None => {
                self.configs.set(ConfigKey { key }, None, self.op_id)?;
            }
        }
        Ok(())
    }

    /// Get the value of a persisted config.
    pub fn get_config(&self, key: String) -> Option<u64> {
        let val = self
            .configs
            .get(&ConfigKey { key })
            .map(|entry| entry.value);
        val
    }

    /// Updates the catalog `enable_0dt_deployment` "config" value to
    /// match the `enable_0dt_deployment` "system var" value.
    ///
    /// These are mirrored so that we can toggle the flag with Launch Darkly,
    /// but use it in boot before Launch Darkly is available.
    pub fn set_enable_0dt_deployment(&mut self, value: bool) -> Result<(), CatalogError> {
        self.set_config(ENABLE_0DT_DEPLOYMENT.into(), Some(u64::from(value)))
    }

    /// Updates the catalog `with_0dt_deployment_max_wait` "config" value to
    /// match the `with_0dt_deployment_max_wait` "system var" value.
    ///
    /// These are mirrored so that we can toggle the flag with Launch Darkly,
    /// but use it in boot before Launch Darkly is available.
    pub fn set_0dt_deployment_max_wait(&mut self, value: Duration) -> Result<(), CatalogError> {
        self.set_config(
            WITH_0DT_DEPLOYMENT_MAX_WAIT.into(),
            Some(
                value
                    .as_millis()
                    .try_into()
                    .expect("max wait fits into u64"),
            ),
        )
    }

    /// Updates the catalog `0dt_deployment_panic_after_timeout` "config" value to
    /// match the `0dt_deployment_panic_after_timeout` "system var" value.
    ///
    /// These are mirrored so that we can toggle the flag with Launch Darkly,
    /// but use it in boot before Launch Darkly is available.
    pub fn set_enable_0dt_deployment_panic_after_timeout(
        &mut self,
        value: bool,
    ) -> Result<(), CatalogError> {
        self.set_config(
            ENABLE_0DT_DEPLOYMENT_PANIC_AFTER_TIMEOUT.into(),
            Some(u64::from(value)),
        )
    }

    /// Removes the catalog `enable_0dt_deployment` "config" value to
    /// match the `enable_0dt_deployment` "system var" value.
    ///
    /// These are mirrored so that we can toggle the flag with LaunchDarkly,
    /// but use it in boot before LaunchDarkly is available.
    pub fn reset_enable_0dt_deployment(&mut self) -> Result<(), CatalogError> {
        self.set_config(ENABLE_0DT_DEPLOYMENT.into(), None)
    }

    /// Removes the catalog `with_0dt_deployment_max_wait` "config" value to
    /// match the `with_0dt_deployment_max_wait` "system var" value.
    ///
    /// These are mirrored so that we can toggle the flag with LaunchDarkly,
    /// but use it in boot before LaunchDarkly is available.
    pub fn reset_0dt_deployment_max_wait(&mut self) -> Result<(), CatalogError> {
        self.set_config(WITH_0DT_DEPLOYMENT_MAX_WAIT.into(), None)
    }

    /// Removes the catalog `enable_0dt_deployment_panic_after_timeout` "config"
    /// value to match the `enable_0dt_deployment_panic_after_timeout` "system
    /// var" value.
    ///
    /// These are mirrored so that we can toggle the flag with LaunchDarkly, but
    /// use it in boot before LaunchDarkly is available.
    pub fn reset_enable_0dt_deployment_panic_after_timeout(&mut self) -> Result<(), CatalogError> {
        self.set_config(ENABLE_0DT_DEPLOYMENT_PANIC_AFTER_TIMEOUT.into(), None)
    }

    /// Updates the catalog `system_config_synced` "config" value to true.
    pub fn set_system_config_synced_once(&mut self) -> Result<(), CatalogError> {
        self.set_config(SYSTEM_CONFIG_SYNCED_KEY.into(), Some(1))
    }

    pub fn update_comment(
        &mut self,
        object_id: CommentObjectId,
        sub_component: Option<usize>,
        comment: Option<String>,
    ) -> Result<(), CatalogError> {
        let key = CommentKey {
            object_id,
            sub_component,
        };
        let value = comment.map(|c| CommentValue { comment: c });
        self.comments.set(key, value, self.op_id)?;

        Ok(())
    }

    pub fn drop_comments(
        &mut self,
        object_ids: &BTreeSet<CommentObjectId>,
    ) -> Result<(), CatalogError> {
        if object_ids.is_empty() {
            return Ok(());
        }

        self.comments
            .delete(|k, _v| object_ids.contains(&k.object_id), self.op_id);
        Ok(())
    }

    pub fn update_source_references(
        &mut self,
        source_id: CatalogItemId,
        references: Vec<SourceReference>,
        updated_at: u64,
    ) -> Result<(), CatalogError> {
        let key = SourceReferencesKey { source_id };
        let value = SourceReferencesValue {
            references,
            updated_at,
        };
        self.source_references.set(key, Some(value), self.op_id)?;
        Ok(())
    }

    /// Upserts persisted system configuration `name` to `value`.
    pub fn upsert_system_config(&mut self, name: &str, value: String) -> Result<(), CatalogError> {
        let key = ServerConfigurationKey {
            name: name.to_string(),
        };
        let value = ServerConfigurationValue { value };
        self.system_configurations
            .set(key, Some(value), self.op_id)?;
        Ok(())
    }

    /// Removes persisted system configuration `name`.
    pub fn remove_system_config(&mut self, name: &str) {
        let key = ServerConfigurationKey {
            name: name.to_string(),
        };
        self.system_configurations
            .set(key, None, self.op_id)
            .expect("cannot have uniqueness violation");
    }

    /// Removes all persisted system configurations.
    pub fn clear_system_configs(&mut self) {
        self.system_configurations.delete(|_k, _v| true, self.op_id);
    }

    pub(crate) fn insert_config(&mut self, key: String, value: u64) -> Result<(), CatalogError> {
        match self.configs.insert(
            ConfigKey { key: key.clone() },
            ConfigValue { value },
            self.op_id,
        ) {
            Ok(_) => Ok(()),
            Err(_) => Err(SqlCatalogError::ConfigAlreadyExists(key).into()),
        }
    }

    pub fn get_clusters(&self) -> impl Iterator<Item = Cluster> {
        self.clusters
            .items()
            .clone()
            .into_iter()
            .map(|(k, v)| DurableType::from_key_value(k, v))
    }

    pub fn get_cluster_replicas(&self) -> impl Iterator<Item = ClusterReplica> {
        self.cluster_replicas
            .items()
            .clone()
            .into_iter()
            .map(|(k, v)| DurableType::from_key_value(k, v))
    }

    pub fn get_roles(&self) -> impl Iterator<Item = Role> {
        self.roles
            .items()
            .clone()
            .into_iter()
            .map(|(k, v)| DurableType::from_key_value(k, v))
    }

    pub fn get_network_policies(&self) -> impl Iterator<Item = NetworkPolicy> {
        self.network_policies
            .items()
            .clone()
            .into_iter()
            .map(|(k, v)| DurableType::from_key_value(k, v))
    }

    pub fn get_system_object_mappings(&self) -> impl Iterator<Item = SystemObjectMapping> {
        self.system_gid_mapping
            .items()
            .clone()
            .into_iter()
            .map(|(k, v)| DurableType::from_key_value(k, v))
    }

    pub fn get_schemas(&self) -> impl Iterator<Item = Schema> {
        self.schemas
            .items()
            .clone()
            .into_iter()
            .map(|(k, v)| DurableType::from_key_value(k, v))
    }

<<<<<<< HEAD
    pub fn get_schema(&self, id: &SchemaId) -> Option<Schema> {
        let key = SchemaKey { id: *id };
        self.schemas
            .get(&key)
            .map(|v| DurableType::from_key_value(key, v.clone()))
=======
    pub fn get_system_configurations(&self) -> impl Iterator<Item = SystemConfiguration> {
        self.system_configurations
            .items()
            .clone()
            .into_iter()
            .map(|(k, v)| DurableType::from_key_value(k, v))
>>>>>>> c0abe268
    }

    pub fn get_introspection_source_indexes(
        &self,
        cluster_id: ClusterId,
    ) -> BTreeMap<String, (GlobalId, u32)> {
        self.introspection_sources
            .items()
            .into_iter()
            .filter(|(k, _v)| k.cluster_id == cluster_id)
            .map(|(k, v)| (k.name, (v.global_id.into(), v.oid)))
            .collect()
    }

    pub fn get_catalog_content_version(&self) -> Option<String> {
        self.settings
            .get(&SettingKey {
                name: CATALOG_CONTENT_VERSION_KEY.to_string(),
            })
            .map(|value| value.value)
    }

    /// Commit the current operation within the transaction. This does not cause anything to be
    /// written durably, but signals to the current transaction that we are moving on to the next
    /// operation.
    ///
    /// Returns the updates of the committed operation.
    #[must_use]
    pub fn get_and_commit_op_updates(&mut self) -> Vec<StateUpdate> {
        let updates = self.get_op_updates();
        self.commit_op();
        updates
    }

    fn get_op_updates(&self) -> Vec<StateUpdate> {
        fn get_collection_op_updates<'a, T>(
            table_txn: &'a TableTransaction<T::Key, T::Value>,
            kind_fn: impl Fn(T) -> StateUpdateKind + 'a,
            op: Timestamp,
        ) -> impl Iterator<Item = (StateUpdateKind, StateDiff)> + 'a
        where
            T::Key: Ord + Eq + Clone + Debug,
            T::Value: Ord + Clone + Debug,
            T: DurableType,
        {
            table_txn
                .pending
                .iter()
                .flat_map(|(k, vs)| vs.into_iter().map(move |v| (k, v)))
                .filter_map(move |(k, v)| {
                    if v.ts == op {
                        let key = k.clone();
                        let value = v.value.clone();
                        let diff = v.diff.clone().try_into().expect("invalid diff");
                        let update = DurableType::from_key_value(key, value);
                        let kind = kind_fn(update);
                        Some((kind, diff))
                    } else {
                        None
                    }
                })
        }

        fn get_large_collection_op_updates<'a, T>(
            collection: &'a Vec<(T::Key, Diff, Timestamp)>,
            kind_fn: impl Fn(T) -> StateUpdateKind + 'a,
            op: Timestamp,
        ) -> impl Iterator<Item = (StateUpdateKind, StateDiff)> + 'a
        where
            T::Key: Ord + Eq + Clone + Debug,
            T: DurableType<Value = ()>,
        {
            collection.iter().filter_map(move |(k, diff, ts)| {
                if *ts == op {
                    let key = k.clone();
                    let diff = diff.clone().try_into().expect("invalid diff");
                    let update = DurableType::from_key_value(key, ());
                    let kind = kind_fn(update);
                    Some((kind, diff))
                } else {
                    None
                }
            })
        }

        let Transaction {
            durable_catalog: _,
            databases,
            schemas,
            items,
            comments,
            roles,
            clusters,
            network_policies,
            cluster_replicas,
            introspection_sources,
            system_gid_mapping,
            system_configurations,
            default_privileges,
            source_references,
            system_privileges,
            audit_log_updates,
            storage_collection_metadata,
            unfinalized_shards,
            // Not representable as a `StateUpdate`.
            id_allocator: _,
            configs: _,
            settings: _,
            txn_wal_shard: _,
            commit_ts,
            op_id: _,
        } = &self;

        let updates = std::iter::empty()
            .chain(get_collection_op_updates(
                roles,
                StateUpdateKind::Role,
                self.op_id,
            ))
            .chain(get_collection_op_updates(
                databases,
                StateUpdateKind::Database,
                self.op_id,
            ))
            .chain(get_collection_op_updates(
                schemas,
                StateUpdateKind::Schema,
                self.op_id,
            ))
            .chain(get_collection_op_updates(
                default_privileges,
                StateUpdateKind::DefaultPrivilege,
                self.op_id,
            ))
            .chain(get_collection_op_updates(
                system_privileges,
                StateUpdateKind::SystemPrivilege,
                self.op_id,
            ))
            .chain(get_collection_op_updates(
                system_configurations,
                StateUpdateKind::SystemConfiguration,
                self.op_id,
            ))
            .chain(get_collection_op_updates(
                clusters,
                StateUpdateKind::Cluster,
                self.op_id,
            ))
            .chain(get_collection_op_updates(
                network_policies,
                StateUpdateKind::NetworkPolicy,
                self.op_id,
            ))
            .chain(get_collection_op_updates(
                introspection_sources,
                StateUpdateKind::IntrospectionSourceIndex,
                self.op_id,
            ))
            .chain(get_collection_op_updates(
                cluster_replicas,
                StateUpdateKind::ClusterReplica,
                self.op_id,
            ))
            .chain(get_collection_op_updates(
                system_gid_mapping,
                StateUpdateKind::SystemObjectMapping,
                self.op_id,
            ))
            .chain(get_collection_op_updates(
                items,
                StateUpdateKind::Item,
                self.op_id,
            ))
            .chain(get_collection_op_updates(
                comments,
                StateUpdateKind::Comment,
                self.op_id,
            ))
            .chain(get_collection_op_updates(
                source_references,
                StateUpdateKind::SourceReferences,
                self.op_id,
            ))
            .chain(get_collection_op_updates(
                storage_collection_metadata,
                StateUpdateKind::StorageCollectionMetadata,
                self.op_id,
            ))
            .chain(get_collection_op_updates(
                unfinalized_shards,
                StateUpdateKind::UnfinalizedShard,
                self.op_id,
            ))
            .chain(get_large_collection_op_updates(
                audit_log_updates,
                StateUpdateKind::AuditLog,
                self.op_id,
            ))
            .map(|(kind, diff)| StateUpdate {
                kind,
                ts: commit_ts.clone(),
                diff,
            })
            .collect();

        updates
    }

    pub fn is_savepoint(&self) -> bool {
        self.durable_catalog.is_savepoint()
    }

    fn commit_op(&mut self) {
        self.op_id += 1;
    }

    pub fn op_id(&self) -> Timestamp {
        self.op_id
    }

    pub fn commit_ts(&self) -> mz_repr::Timestamp {
        self.commit_ts
    }

    pub(crate) fn into_parts(self) -> (TransactionBatch, &'a mut dyn DurableCatalogState) {
        let audit_log_updates = self
            .audit_log_updates
            .into_iter()
            .map(|(k, diff, _op)| (k.into_proto(), (), diff))
            .collect();

        let txn_batch = TransactionBatch {
            databases: self.databases.pending(),
            schemas: self.schemas.pending(),
            items: self.items.pending(),
            comments: self.comments.pending(),
            roles: self.roles.pending(),
            clusters: self.clusters.pending(),
            cluster_replicas: self.cluster_replicas.pending(),
            network_policies: self.network_policies.pending(),
            introspection_sources: self.introspection_sources.pending(),
            id_allocator: self.id_allocator.pending(),
            configs: self.configs.pending(),
            source_references: self.source_references.pending(),
            settings: self.settings.pending(),
            system_gid_mapping: self.system_gid_mapping.pending(),
            system_configurations: self.system_configurations.pending(),
            default_privileges: self.default_privileges.pending(),
            system_privileges: self.system_privileges.pending(),
            storage_collection_metadata: self.storage_collection_metadata.pending(),
            unfinalized_shards: self.unfinalized_shards.pending(),
            txn_wal_shard: self.txn_wal_shard.pending(),
            audit_log_updates,
            commit_ts: self.commit_ts,
        };
        (txn_batch, self.durable_catalog)
    }

    /// Commits the storage transaction to durable storage. Any error returned outside read-only
    /// mode indicates the catalog may be in an indeterminate state and needs to be fully re-read
    /// before proceeding. In general, this must be fatal to the calling process. We do not
    /// panic/halt inside this function itself so that errors can bubble up during initialization.
    ///
    /// In read-only mode, this will return an error indicating that the catalog is not writeable.
    #[mz_ore::instrument(level = "debug")]
    pub(crate) async fn commit_internal(
        self,
    ) -> Result<(&'a mut dyn DurableCatalogState, mz_repr::Timestamp), CatalogError> {
        let (mut txn_batch, durable_catalog) = self.into_parts();
        let TransactionBatch {
            databases,
            schemas,
            items,
            comments,
            roles,
            clusters,
            cluster_replicas,
            network_policies,
            introspection_sources,
            id_allocator,
            configs,
            source_references,
            settings,
            system_gid_mapping,
            system_configurations,
            default_privileges,
            system_privileges,
            storage_collection_metadata,
            unfinalized_shards,
            txn_wal_shard,
            audit_log_updates,
            commit_ts: _,
        } = &mut txn_batch;
        // Consolidate in memory because it will likely be faster than consolidating after the
        // transaction has been made durable.
        differential_dataflow::consolidation::consolidate_updates(databases);
        differential_dataflow::consolidation::consolidate_updates(schemas);
        differential_dataflow::consolidation::consolidate_updates(items);
        differential_dataflow::consolidation::consolidate_updates(comments);
        differential_dataflow::consolidation::consolidate_updates(roles);
        differential_dataflow::consolidation::consolidate_updates(clusters);
        differential_dataflow::consolidation::consolidate_updates(cluster_replicas);
        differential_dataflow::consolidation::consolidate_updates(network_policies);
        differential_dataflow::consolidation::consolidate_updates(introspection_sources);
        differential_dataflow::consolidation::consolidate_updates(id_allocator);
        differential_dataflow::consolidation::consolidate_updates(configs);
        differential_dataflow::consolidation::consolidate_updates(settings);
        differential_dataflow::consolidation::consolidate_updates(source_references);
        differential_dataflow::consolidation::consolidate_updates(system_gid_mapping);
        differential_dataflow::consolidation::consolidate_updates(system_configurations);
        differential_dataflow::consolidation::consolidate_updates(default_privileges);
        differential_dataflow::consolidation::consolidate_updates(system_privileges);
        differential_dataflow::consolidation::consolidate_updates(storage_collection_metadata);
        differential_dataflow::consolidation::consolidate_updates(unfinalized_shards);
        differential_dataflow::consolidation::consolidate_updates(txn_wal_shard);
        differential_dataflow::consolidation::consolidate_updates(audit_log_updates);

        let upper = durable_catalog.commit_transaction(txn_batch).await?;
        Ok((durable_catalog, upper))
    }

    /// Commits the storage transaction to durable storage. Any error returned outside read-only
    /// mode indicates the catalog may be in an indeterminate state and needs to be fully re-read
    /// before proceeding. In general, this must be fatal to the calling process. We do not
    /// panic/halt inside this function itself so that errors can bubble up during initialization.
    ///
    /// In read-only mode, this will return an error indicating that the catalog is not writeable.
    ///
    /// IMPORTANT: It is assumed that the committer of this transaction has already applied all
    /// updates from this transaction. Therefore, updates from this transaction will not be returned
    /// when calling [`crate::durable::ReadOnlyDurableCatalogState::sync_to_current_updates`] or
    /// [`crate::durable::ReadOnlyDurableCatalogState::sync_updates`].
    ///
    /// An alternative implementation would be for the caller to explicitly consume their updates
    /// after committing and only then apply the updates in-memory. While this removes assumptions
    /// about the caller in this method, in practice it results in duplicate work on every commit.
    #[mz_ore::instrument(level = "debug")]
    pub async fn commit(self) -> Result<(), CatalogError> {
        let op_updates = self.get_op_updates();
        assert!(
            op_updates.is_empty(),
            "unconsumed transaction updates: {op_updates:?}"
        );

        let commit_ts = self.commit_ts();
        let (durable_storage, upper) = self.commit_internal().await?;
        // Drain all the updates from the commit since it is assumed that they were already applied.
        let updates = durable_storage.sync_updates(upper).await?;
        // Writable and savepoint catalogs should have consumed all updates before committing a
        // transaction, otherwise the commit was performed with an out of date state.
        // Read-only catalogs can only commit empty transactions, so they don't need to consume all
        // updates before committing.
        soft_assert_no_log!(durable_storage.is_read_only() || updates.iter().all(|update| update.ts == commit_ts),
            "unconsumed updates existed before transaction commit: commit_ts={commit_ts:?}, updates:{updates:?}");
        Ok(())
    }
}

use crate::durable::async_trait;

#[async_trait]
impl StorageTxn<mz_repr::Timestamp> for Transaction<'_> {
    fn get_collection_metadata(&self) -> BTreeMap<GlobalId, ShardId> {
        self.storage_collection_metadata
            .items()
            .into_iter()
            .map(
                |(
                    StorageCollectionMetadataKey { id },
                    StorageCollectionMetadataValue { shard },
                )| { (id, shard.clone()) },
            )
            .collect()
    }

    fn insert_collection_metadata(
        &mut self,
        metadata: BTreeMap<GlobalId, ShardId>,
    ) -> Result<(), StorageError<mz_repr::Timestamp>> {
        for (id, shard) in metadata {
            self.storage_collection_metadata
                .insert(
                    StorageCollectionMetadataKey { id },
                    StorageCollectionMetadataValue {
                        shard: shard.clone(),
                    },
                    self.op_id,
                )
                .map_err(|err| match err {
                    DurableCatalogError::DuplicateKey => {
                        StorageError::CollectionMetadataAlreadyExists(id)
                    }
                    DurableCatalogError::UniquenessViolation => {
                        StorageError::PersistShardAlreadyInUse(shard)
                    }
                    err => StorageError::Generic(anyhow::anyhow!(err)),
                })?;
        }
        Ok(())
    }

    fn delete_collection_metadata(&mut self, ids: BTreeSet<GlobalId>) -> Vec<(GlobalId, ShardId)> {
        let ks: Vec<_> = ids
            .into_iter()
            .map(|id| StorageCollectionMetadataKey { id })
            .collect();
        self.storage_collection_metadata
            .delete_by_keys(ks, self.op_id)
            .into_iter()
            .map(
                |(
                    StorageCollectionMetadataKey { id },
                    StorageCollectionMetadataValue { shard },
                )| (id, shard),
            )
            .collect()
    }

    fn get_unfinalized_shards(&self) -> BTreeSet<ShardId> {
        self.unfinalized_shards
            .items()
            .into_iter()
            .map(|(UnfinalizedShardKey { shard }, ())| shard)
            .collect()
    }

    fn insert_unfinalized_shards(
        &mut self,
        s: BTreeSet<ShardId>,
    ) -> Result<(), StorageError<mz_repr::Timestamp>> {
        for shard in s {
            match self
                .unfinalized_shards
                .insert(UnfinalizedShardKey { shard }, (), self.op_id)
            {
                // Inserting duplicate keys has no effect.
                Ok(()) | Err(DurableCatalogError::DuplicateKey) => {}
                Err(e) => Err(StorageError::Generic(anyhow::anyhow!(e)))?,
            };
        }
        Ok(())
    }

    fn mark_shards_as_finalized(&mut self, shards: BTreeSet<ShardId>) {
        let ks: Vec<_> = shards
            .into_iter()
            .map(|shard| UnfinalizedShardKey { shard })
            .collect();
        let _ = self.unfinalized_shards.delete_by_keys(ks, self.op_id);
    }

    fn get_txn_wal_shard(&self) -> Option<ShardId> {
        let items = self.txn_wal_shard.items();
        items
            .into_values()
            .next()
            .map(|TxnWalShardValue { shard }| shard)
    }

    fn write_txn_wal_shard(
        &mut self,
        shard: ShardId,
    ) -> Result<(), StorageError<mz_repr::Timestamp>> {
        self.txn_wal_shard
            .insert((), TxnWalShardValue { shard }, self.op_id)
            .map_err(|err| match err {
                DurableCatalogError::DuplicateKey => StorageError::TxnWalShardAlreadyExists,
                err => StorageError::Generic(anyhow::anyhow!(err)),
            })
    }
}

/// Describes a set of changes to apply as the result of a catalog transaction.
#[derive(Debug, Clone, Default, PartialEq)]
pub struct TransactionBatch {
    pub(crate) databases: Vec<(proto::DatabaseKey, proto::DatabaseValue, Diff)>,
    pub(crate) schemas: Vec<(proto::SchemaKey, proto::SchemaValue, Diff)>,
    pub(crate) items: Vec<(proto::ItemKey, proto::ItemValue, Diff)>,
    pub(crate) comments: Vec<(proto::CommentKey, proto::CommentValue, Diff)>,
    pub(crate) roles: Vec<(proto::RoleKey, proto::RoleValue, Diff)>,
    pub(crate) clusters: Vec<(proto::ClusterKey, proto::ClusterValue, Diff)>,
    pub(crate) cluster_replicas: Vec<(proto::ClusterReplicaKey, proto::ClusterReplicaValue, Diff)>,
    pub(crate) network_policies: Vec<(proto::NetworkPolicyKey, proto::NetworkPolicyValue, Diff)>,
    pub(crate) introspection_sources: Vec<(
        proto::ClusterIntrospectionSourceIndexKey,
        proto::ClusterIntrospectionSourceIndexValue,
        Diff,
    )>,
    pub(crate) id_allocator: Vec<(proto::IdAllocKey, proto::IdAllocValue, Diff)>,
    pub(crate) configs: Vec<(proto::ConfigKey, proto::ConfigValue, Diff)>,
    pub(crate) settings: Vec<(proto::SettingKey, proto::SettingValue, Diff)>,
    pub(crate) system_gid_mapping: Vec<(proto::GidMappingKey, proto::GidMappingValue, Diff)>,
    pub(crate) system_configurations: Vec<(
        proto::ServerConfigurationKey,
        proto::ServerConfigurationValue,
        Diff,
    )>,
    pub(crate) default_privileges: Vec<(
        proto::DefaultPrivilegesKey,
        proto::DefaultPrivilegesValue,
        Diff,
    )>,
    pub(crate) source_references: Vec<(
        proto::SourceReferencesKey,
        proto::SourceReferencesValue,
        Diff,
    )>,
    pub(crate) system_privileges: Vec<(
        proto::SystemPrivilegesKey,
        proto::SystemPrivilegesValue,
        Diff,
    )>,
    pub(crate) storage_collection_metadata: Vec<(
        proto::StorageCollectionMetadataKey,
        proto::StorageCollectionMetadataValue,
        Diff,
    )>,
    pub(crate) unfinalized_shards: Vec<(proto::UnfinalizedShardKey, (), Diff)>,
    pub(crate) txn_wal_shard: Vec<((), proto::TxnWalShardValue, Diff)>,
    pub(crate) audit_log_updates: Vec<(proto::AuditLogKey, (), Diff)>,
    /// The timestamp to commit this transaction at.
    pub(crate) commit_ts: mz_repr::Timestamp,
}

impl TransactionBatch {
    pub fn is_empty(&self) -> bool {
        let TransactionBatch {
            databases,
            schemas,
            items,
            comments,
            roles,
            clusters,
            cluster_replicas,
            network_policies,
            introspection_sources,
            id_allocator,
            configs,
            settings,
            source_references,
            system_gid_mapping,
            system_configurations,
            default_privileges,
            system_privileges,
            storage_collection_metadata,
            unfinalized_shards,
            txn_wal_shard,
            audit_log_updates,
            commit_ts: _,
        } = self;
        databases.is_empty()
            && schemas.is_empty()
            && items.is_empty()
            && comments.is_empty()
            && roles.is_empty()
            && clusters.is_empty()
            && cluster_replicas.is_empty()
            && network_policies.is_empty()
            && introspection_sources.is_empty()
            && id_allocator.is_empty()
            && configs.is_empty()
            && settings.is_empty()
            && source_references.is_empty()
            && system_gid_mapping.is_empty()
            && system_configurations.is_empty()
            && default_privileges.is_empty()
            && system_privileges.is_empty()
            && storage_collection_metadata.is_empty()
            && unfinalized_shards.is_empty()
            && txn_wal_shard.is_empty()
            && audit_log_updates.is_empty()
    }
}

#[derive(Debug, Clone, PartialEq, Eq)]
struct TransactionUpdate<V> {
    value: V,
    ts: Timestamp,
    diff: Diff,
}

/// TableTransaction emulates some features of a typical SQL transaction over
/// table for a Collection.
///
/// It supports:
/// - uniqueness constraints
/// - transactional reads and writes (including read-your-writes before commit)
///
/// `K` is the primary key type. Multiple entries with the same key are disallowed.
/// `V` is the an arbitrary value type.
#[derive(Debug, PartialEq, Eq)]
struct TableTransaction<K, V> {
    initial: BTreeMap<K, V>,
    // The desired updates to keys after commit.
    // Invariant: Value is sorted by `ts`.
    pending: BTreeMap<K, Vec<TransactionUpdate<V>>>,
    uniqueness_violation: Option<fn(a: &V, b: &V) -> bool>,
}

impl<K, V> TableTransaction<K, V>
where
    K: Ord + Eq + Clone + Debug,
    V: Ord + Clone + Debug,
{
    /// Create a new TableTransaction with initial data.
    ///
    /// Internally the catalog serializes data as protobuf. All fields in a proto message are
    /// optional, which makes using them in Rust cumbersome. Generic parameters `KP` and `VP` are
    /// protobuf types which deserialize to `K` and `V` that a [`TableTransaction`] is generic
    /// over.
    fn new<KP, VP>(initial: BTreeMap<KP, VP>) -> Result<Self, TryFromProtoError>
    where
        K: RustType<KP>,
        V: RustType<VP>,
    {
        let initial = initial
            .into_iter()
            .map(RustType::from_proto)
            .collect::<Result<_, _>>()?;

        Ok(Self {
            initial,
            pending: BTreeMap::new(),
            uniqueness_violation: None,
        })
    }

    /// Like [`Self::new`], but you can also provide `uniqueness_violation`, which is a function
    /// that determines whether there is a uniqueness violation among two values.
    fn new_with_uniqueness_fn<KP, VP>(
        initial: BTreeMap<KP, VP>,
        uniqueness_violation: fn(a: &V, b: &V) -> bool,
    ) -> Result<Self, TryFromProtoError>
    where
        K: RustType<KP>,
        V: RustType<VP>,
    {
        let initial = initial
            .into_iter()
            .map(RustType::from_proto)
            .collect::<Result<_, _>>()?;

        Ok(Self {
            initial,
            pending: BTreeMap::new(),
            uniqueness_violation: Some(uniqueness_violation),
        })
    }

    /// Consumes and returns the pending changes and their diffs. `Diff` is
    /// guaranteed to be 1 or -1.
    fn pending<KP, VP>(self) -> Vec<(KP, VP, Diff)>
    where
        K: RustType<KP>,
        V: RustType<VP>,
    {
        soft_assert_no_log!(self.verify().is_ok());
        // Pending describes the desired final state for some keys. K,V pairs should be
        // retracted if they already exist and were deleted or are being updated.
        self.pending
            .into_iter()
            .flat_map(|(k, v)| {
                let mut v: Vec<_> = v
                    .into_iter()
                    .map(|TransactionUpdate { value, ts: _, diff }| (value, diff))
                    .collect();
                differential_dataflow::consolidation::consolidate(&mut v);
                v.into_iter().map(move |(v, diff)| (k.clone(), v, diff))
            })
            .map(|(key, val, diff)| (key.into_proto(), val.into_proto(), diff))
            .collect()
    }

    /// Verifies that no items in `self` violate `self.uniqueness_violation`.
    ///
    /// Runtime is O(n^2), where n is the number of items in `self`. Prefer using
    /// [`Self::verify_keys`].
    fn verify(&self) -> Result<(), DurableCatalogError> {
        if let Some(uniqueness_violation) = self.uniqueness_violation {
            // Compare each value to each other value and ensure they are unique.
            let items = self.items();
            for (i, vi) in items.values().enumerate() {
                for (j, vj) in items.values().enumerate() {
                    if i != j && uniqueness_violation(vi, vj) {
                        return Err(DurableCatalogError::UniquenessViolation);
                    }
                }
            }
        }
        soft_assert_no_log!(
            self.pending
                .values()
                .all(|pending| { pending.is_sorted_by(|a, b| a.ts <= b.ts) }),
            "pending should be sorted by timestamp: {:?}",
            self.pending
        );
        Ok(())
    }

    /// Verifies that no items in `self` violate `self.uniqueness_violation` with `keys`.
    ///
    /// Runtime is O(n * k), where n is the number of items in `self` and k is the number of
    /// items in `keys`.
    fn verify_keys<'a>(
        &self,
        keys: impl IntoIterator<Item = &'a K>,
    ) -> Result<(), DurableCatalogError>
    where
        K: 'a,
    {
        if let Some(uniqueness_violation) = self.uniqueness_violation {
            let entries: Vec<_> = keys
                .into_iter()
                .filter_map(|key| self.get(key).map(|value| (key, value)))
                .collect();
            // Compare each value in `entries` to each value in `self` and ensure they are unique.
            for (ki, vi) in self.items() {
                for (kj, vj) in &entries {
                    if &ki != *kj && uniqueness_violation(&vi, vj) {
                        return Err(DurableCatalogError::UniquenessViolation);
                    }
                }
            }
        }
        soft_assert_no_log!(self.verify().is_ok());
        Ok(())
    }

    /// Iterates over the items viewable in the current transaction in arbitrary
    /// order and applies `f` on all key, value pairs.
    fn for_values<F: FnMut(&K, &V)>(&self, mut f: F) {
        let mut seen = BTreeSet::new();
        for k in self.pending.keys() {
            seen.insert(k);
            let v = self.get(k);
            // Deleted items don't exist so shouldn't be visited, but still suppress
            // visiting the key later.
            if let Some(v) = v {
                f(k, &v);
            }
        }
        for (k, v) in self.initial.iter() {
            // Add on initial items that don't have updates.
            if !seen.contains(k) {
                f(k, v);
            }
        }
    }

    /// Returns the current value of `k`.
    fn get(&self, k: &K) -> Option<V> {
        let mut updates = Vec::new();
        if let Some(initial) = self.initial.get(k) {
            updates.push((initial.clone(), 1));
        }
        if let Some(pending) = self.pending.get(k) {
            updates.extend(
                pending
                    .into_iter()
                    .map(|TransactionUpdate { value, ts: _, diff }| (value.clone(), diff.clone())),
            );
        }
        differential_dataflow::consolidation::consolidate(&mut updates);
        assert!(updates.len() <= 1);
        updates.into_iter().next().map(|(v, _)| v)
    }

    /// Returns the items viewable in the current transaction.
    fn items(&self) -> BTreeMap<K, V> {
        let mut items = BTreeMap::new();
        self.for_values(|k, v| {
            items.insert(k.clone(), v.clone());
        });
        items
    }

    /// Iterates over the items viewable in the current transaction, and provides a
    /// map where additional pending items can be inserted, which will be appended
    /// to current pending items. Does not verify uniqueness.
    fn for_values_mut<F: FnMut(&mut BTreeMap<K, Vec<TransactionUpdate<V>>>, &K, &V)>(
        &mut self,
        mut f: F,
    ) {
        let mut pending = BTreeMap::new();
        self.for_values(|k, v| f(&mut pending, k, v));
        for (k, updates) in pending {
            self.pending.entry(k).or_default().extend(updates);
        }
    }

    /// Inserts a new k,v pair.
    ///
    /// Returns an error if the uniqueness check failed or the key already exists.
    fn insert(&mut self, k: K, v: V, ts: Timestamp) -> Result<(), DurableCatalogError> {
        let mut violation = None;
        self.for_values(|for_k, for_v| {
            if &k == for_k {
                violation = Some(DurableCatalogError::DuplicateKey);
            }
            if let Some(uniqueness_violation) = self.uniqueness_violation {
                if uniqueness_violation(for_v, &v) {
                    violation = Some(DurableCatalogError::UniquenessViolation);
                }
            }
        });
        if let Some(violation) = violation {
            return Err(violation);
        }
        self.pending.entry(k).or_default().push(TransactionUpdate {
            value: v,
            ts,
            diff: 1,
        });
        soft_assert_no_log!(self.verify().is_ok());
        Ok(())
    }

    /// Updates k, v pairs. `f` is a function that can return `Some(V)` if the
    /// value should be updated, otherwise `None`. Returns the number of changed
    /// entries.
    ///
    /// Returns an error if the uniqueness check failed.
    ///
    /// Prefer using [`Self::update_by_key`] or [`Self::update_by_keys`], which generally have
    /// better performance.
    fn update<F: Fn(&K, &V) -> Option<V>>(
        &mut self,
        f: F,
        ts: Timestamp,
    ) -> Result<Diff, DurableCatalogError> {
        let mut changed = 0;
        let mut keys = BTreeSet::new();
        // Keep a copy of pending in case of uniqueness violation.
        let pending = self.pending.clone();
        self.for_values_mut(|p, k, v| {
            if let Some(next) = f(k, v) {
                changed += 1;
                keys.insert(k.clone());
                let updates = p.entry(k.clone()).or_default();
                updates.push(TransactionUpdate {
                    value: v.clone(),
                    ts,
                    diff: -1,
                });
                updates.push(TransactionUpdate {
                    value: next,
                    ts,
                    diff: 1,
                });
            }
        });
        // Check for uniqueness violation.
        if let Err(err) = self.verify_keys(&keys) {
            self.pending = pending;
            Err(err)
        } else {
            Ok(changed)
        }
    }

    /// Updates `k`, `v` pair if `k` already exists in `self`.
    ///
    /// Returns `true` if `k` was updated, `false` otherwise.
    /// Returns an error if the uniqueness check failed.
    fn update_by_key(&mut self, k: K, v: V, ts: Timestamp) -> Result<bool, DurableCatalogError> {
        if let Some(cur_v) = self.get(&k) {
            if v != cur_v {
                self.set(k, Some(v), ts)?;
            }
            Ok(true)
        } else {
            Ok(false)
        }
    }

    /// Updates k, v pairs. Keys that don't already exist in `self` are ignored.
    ///
    /// Returns the number of changed entries.
    /// Returns an error if the uniqueness check failed.
    fn update_by_keys(
        &mut self,
        kvs: impl IntoIterator<Item = (K, V)>,
        ts: Timestamp,
    ) -> Result<Diff, DurableCatalogError> {
        let kvs: Vec<_> = kvs
            .into_iter()
            .filter_map(|(k, v)| match self.get(&k) {
                // Record if updating this entry would be a no-op.
                Some(cur_v) => Some((cur_v == v, k, v)),
                None => None,
            })
            .collect();
        let changed = kvs.len();
        let changed =
            Diff::try_from(changed).map_err(|e| DurableCatalogError::Internal(e.to_string()))?;
        let kvs = kvs
            .into_iter()
            // Filter out no-ops to save some work.
            .filter(|(no_op, _, _)| !no_op)
            .map(|(_, k, v)| (k, Some(v)))
            .collect();
        self.set_many(kvs, ts)?;
        Ok(changed)
    }

    /// Set the value for a key. Returns the previous entry if the key existed,
    /// otherwise None.
    ///
    /// Returns an error if the uniqueness check failed.
    ///
    /// DO NOT call this function in a loop, use [`Self::set_many`] instead.
    fn set(&mut self, k: K, v: Option<V>, ts: Timestamp) -> Result<Option<V>, DurableCatalogError> {
        let prev = self.get(&k);
        let entry = self.pending.entry(k.clone()).or_default();
        let restore_len = entry.len();

        match (v, prev.clone()) {
            (Some(v), Some(prev)) => {
                entry.push(TransactionUpdate {
                    value: prev,
                    ts,
                    diff: -1,
                });
                entry.push(TransactionUpdate {
                    value: v,
                    ts,
                    diff: 1,
                });
            }
            (Some(v), None) => {
                entry.push(TransactionUpdate {
                    value: v,
                    ts,
                    diff: 1,
                });
            }
            (None, Some(prev)) => {
                entry.push(TransactionUpdate {
                    value: prev,
                    ts,
                    diff: -1,
                });
            }
            (None, None) => {}
        }

        // Check for uniqueness violation.
        if let Err(err) = self.verify_keys([&k]) {
            // Revert self.pending to the state it was in before calling this
            // function.
            let pending = self.pending.get_mut(&k).expect("inserted above");
            pending.truncate(restore_len);
            Err(err)
        } else {
            Ok(prev)
        }
    }

    /// Set the values for many keys. Returns the previous entry for each key if the key existed,
    /// otherwise None.
    ///
    /// Returns an error if any uniqueness check failed.
    fn set_many(
        &mut self,
        kvs: BTreeMap<K, Option<V>>,
        ts: Timestamp,
    ) -> Result<BTreeMap<K, Option<V>>, DurableCatalogError> {
        if kvs.is_empty() {
            return Ok(BTreeMap::new());
        }

        let mut prevs = BTreeMap::new();
        let mut restores = BTreeMap::new();

        for (k, v) in kvs {
            let prev = self.get(&k);
            let entry = self.pending.entry(k.clone()).or_default();
            restores.insert(k.clone(), entry.len());

            match (v, prev.clone()) {
                (Some(v), Some(prev)) => {
                    entry.push(TransactionUpdate {
                        value: prev,
                        ts,
                        diff: -1,
                    });
                    entry.push(TransactionUpdate {
                        value: v,
                        ts,
                        diff: 1,
                    });
                }
                (Some(v), None) => {
                    entry.push(TransactionUpdate {
                        value: v,
                        ts,
                        diff: 1,
                    });
                }
                (None, Some(prev)) => {
                    entry.push(TransactionUpdate {
                        value: prev,
                        ts,
                        diff: -1,
                    });
                }
                (None, None) => {}
            }

            prevs.insert(k, prev);
        }

        // Check for uniqueness violation.
        if let Err(err) = self.verify_keys(prevs.keys()) {
            for (k, restore_len) in restores {
                // Revert self.pending to the state it was in before calling this
                // function.
                let pending = self.pending.get_mut(&k).expect("inserted above");
                pending.truncate(restore_len);
            }
            Err(err)
        } else {
            Ok(prevs)
        }
    }

    /// Deletes items for which `f` returns true. Returns the keys and values of
    /// the deleted entries.
    ///
    /// Prefer using [`Self::delete_by_key`] or [`Self::delete_by_keys`], which generally have
    /// better performance.
    fn delete<F: Fn(&K, &V) -> bool>(&mut self, f: F, ts: Timestamp) -> Vec<(K, V)> {
        let mut deleted = Vec::new();
        self.for_values_mut(|p, k, v| {
            if f(k, v) {
                deleted.push((k.clone(), v.clone()));
                p.entry(k.clone()).or_default().push(TransactionUpdate {
                    value: v.clone(),
                    ts,
                    diff: -1,
                });
            }
        });
        soft_assert_no_log!(self.verify().is_ok());
        deleted
    }

    /// Deletes item with key `k`.
    ///
    /// Returns the value of the deleted entry, if it existed.
    fn delete_by_key(&mut self, k: K, ts: Timestamp) -> Option<V> {
        self.set(k, None, ts)
            .expect("deleting an entry cannot violate uniqueness")
    }

    /// Deletes items with key in `ks`.
    ///
    /// Returns the keys and values of the deleted entries.
    fn delete_by_keys(&mut self, ks: impl IntoIterator<Item = K>, ts: Timestamp) -> Vec<(K, V)> {
        let kvs = ks.into_iter().map(|k| (k, None)).collect();
        let prevs = self
            .set_many(kvs, ts)
            .expect("deleting entries cannot violate uniqueness");
        prevs
            .into_iter()
            .filter_map(|(k, v)| v.map(|v| (k, v)))
            .collect()
    }
}

#[cfg(test)]
#[allow(clippy::unwrap_used)]
mod tests {
    use super::*;
    use mz_ore::assert_none;

    use mz_ore::now::SYSTEM_TIME;
    use mz_persist_client::PersistClient;

    use crate::durable::{test_bootstrap_args, TestCatalogStateBuilder};
    use crate::memory;

    #[mz_ore::test]
    fn test_table_transaction_simple() {
        fn uniqueness_violation(a: &String, b: &String) -> bool {
            a == b
        }
        let mut table = TableTransaction::new_with_uniqueness_fn(
            BTreeMap::from([(1i64.to_le_bytes().to_vec(), "a".to_string())]),
            uniqueness_violation,
        )
        .unwrap();

        table
            .insert(2i64.to_le_bytes().to_vec(), "b".to_string(), 0)
            .unwrap();
        table
            .insert(3i64.to_le_bytes().to_vec(), "c".to_string(), 0)
            .unwrap();
    }

    #[mz_ore::test]
    fn test_table_transaction() {
        fn uniqueness_violation(a: &String, b: &String) -> bool {
            a == b
        }
        let mut table: BTreeMap<Vec<u8>, String> = BTreeMap::new();

        fn commit(table: &mut BTreeMap<Vec<u8>, String>, mut pending: Vec<(Vec<u8>, String, i64)>) {
            // Sort by diff so that we process retractions first.
            pending.sort_by(|a, b| a.2.cmp(&b.2));
            for (k, v, diff) in pending {
                if diff == -1 {
                    let prev = table.remove(&k);
                    assert_eq!(prev, Some(v));
                } else if diff == 1 {
                    let prev = table.insert(k, v);
                    assert_eq!(prev, None);
                } else {
                    panic!("unexpected diff: {diff}");
                }
            }
        }

        table.insert(1i64.to_le_bytes().to_vec(), "v1".to_string());
        table.insert(2i64.to_le_bytes().to_vec(), "v2".to_string());
        let mut table_txn =
            TableTransaction::new_with_uniqueness_fn(table.clone(), uniqueness_violation).unwrap();
        assert_eq!(table_txn.items(), table);
        assert_eq!(table_txn.delete(|_k, _v| false, 0).len(), 0);
        assert_eq!(table_txn.delete(|_k, v| v == "v2", 1).len(), 1);
        assert_eq!(
            table_txn.items(),
            BTreeMap::from([(1i64.to_le_bytes().to_vec(), "v1".to_string())])
        );
        assert_eq!(
            table_txn
                .update(|_k, _v| Some("v3".to_string()), 2)
                .unwrap(),
            1
        );

        // Uniqueness violation.
        table_txn
            .insert(3i64.to_le_bytes().to_vec(), "v3".to_string(), 3)
            .unwrap_err();

        table_txn
            .insert(3i64.to_le_bytes().to_vec(), "v4".to_string(), 4)
            .unwrap();
        assert_eq!(
            table_txn.items(),
            BTreeMap::from([
                (1i64.to_le_bytes().to_vec(), "v3".to_string()),
                (3i64.to_le_bytes().to_vec(), "v4".to_string()),
            ])
        );
        let err = table_txn
            .update(|_k, _v| Some("v1".to_string()), 5)
            .unwrap_err();
        assert!(
            matches!(err, DurableCatalogError::UniquenessViolation),
            "unexpected err: {err:?}"
        );
        let pending = table_txn.pending();
        assert_eq!(
            pending,
            vec![
                (1i64.to_le_bytes().to_vec(), "v1".to_string(), -1),
                (1i64.to_le_bytes().to_vec(), "v3".to_string(), 1),
                (2i64.to_le_bytes().to_vec(), "v2".to_string(), -1),
                (3i64.to_le_bytes().to_vec(), "v4".to_string(), 1),
            ]
        );
        commit(&mut table, pending);
        assert_eq!(
            table,
            BTreeMap::from([
                (1i64.to_le_bytes().to_vec(), "v3".to_string()),
                (3i64.to_le_bytes().to_vec(), "v4".to_string())
            ])
        );

        let mut table_txn =
            TableTransaction::new_with_uniqueness_fn(table.clone(), uniqueness_violation).unwrap();
        // Deleting then creating an item that has a uniqueness violation should work.
        assert_eq!(
            table_txn.delete(|k, _v| k == &1i64.to_le_bytes(), 0).len(),
            1
        );
        table_txn
            .insert(1i64.to_le_bytes().to_vec(), "v3".to_string(), 0)
            .unwrap();
        // Uniqueness violation in value.
        table_txn
            .insert(5i64.to_le_bytes().to_vec(), "v3".to_string(), 0)
            .unwrap_err();
        // Key already exists, expect error.
        table_txn
            .insert(1i64.to_le_bytes().to_vec(), "v5".to_string(), 0)
            .unwrap_err();
        assert_eq!(
            table_txn.delete(|k, _v| k == &1i64.to_le_bytes(), 0).len(),
            1
        );
        // Both the inserts work now because the key and uniqueness violation are gone.
        table_txn
            .insert(5i64.to_le_bytes().to_vec(), "v3".to_string(), 0)
            .unwrap();
        table_txn
            .insert(1i64.to_le_bytes().to_vec(), "v5".to_string(), 0)
            .unwrap();
        let pending = table_txn.pending();
        assert_eq!(
            pending,
            vec![
                (1i64.to_le_bytes().to_vec(), "v3".to_string(), -1),
                (1i64.to_le_bytes().to_vec(), "v5".to_string(), 1),
                (5i64.to_le_bytes().to_vec(), "v3".to_string(), 1),
            ]
        );
        commit(&mut table, pending);
        assert_eq!(
            table,
            BTreeMap::from([
                (1i64.to_le_bytes().to_vec(), "v5".to_string()),
                (3i64.to_le_bytes().to_vec(), "v4".to_string()),
                (5i64.to_le_bytes().to_vec(), "v3".to_string()),
            ])
        );

        let mut table_txn =
            TableTransaction::new_with_uniqueness_fn(table.clone(), uniqueness_violation).unwrap();
        assert_eq!(table_txn.delete(|_k, _v| true, 0).len(), 3);
        table_txn
            .insert(1i64.to_le_bytes().to_vec(), "v1".to_string(), 0)
            .unwrap();

        commit(&mut table, table_txn.pending());
        assert_eq!(
            table,
            BTreeMap::from([(1i64.to_le_bytes().to_vec(), "v1".to_string()),])
        );

        let mut table_txn =
            TableTransaction::new_with_uniqueness_fn(table.clone(), uniqueness_violation).unwrap();
        assert_eq!(table_txn.delete(|_k, _v| true, 0).len(), 1);
        table_txn
            .insert(1i64.to_le_bytes().to_vec(), "v2".to_string(), 0)
            .unwrap();
        commit(&mut table, table_txn.pending());
        assert_eq!(
            table,
            BTreeMap::from([(1i64.to_le_bytes().to_vec(), "v2".to_string()),])
        );

        // Verify we don't try to delete v3 or v4 during commit.
        let mut table_txn =
            TableTransaction::new_with_uniqueness_fn(table.clone(), uniqueness_violation).unwrap();
        assert_eq!(table_txn.delete(|_k, _v| true, 0).len(), 1);
        table_txn
            .insert(1i64.to_le_bytes().to_vec(), "v3".to_string(), 0)
            .unwrap();
        table_txn
            .insert(1i64.to_le_bytes().to_vec(), "v4".to_string(), 1)
            .unwrap_err();
        assert_eq!(table_txn.delete(|_k, _v| true, 1).len(), 1);
        table_txn
            .insert(1i64.to_le_bytes().to_vec(), "v5".to_string(), 1)
            .unwrap();
        commit(&mut table, table_txn.pending());
        assert_eq!(
            table.clone().into_iter().collect::<Vec<_>>(),
            vec![(1i64.to_le_bytes().to_vec(), "v5".to_string())]
        );

        // Test `set`.
        let mut table_txn =
            TableTransaction::new_with_uniqueness_fn(table.clone(), uniqueness_violation).unwrap();
        // Uniqueness violation.
        table_txn
            .set(2i64.to_le_bytes().to_vec(), Some("v5".to_string()), 0)
            .unwrap_err();
        table_txn
            .set(3i64.to_le_bytes().to_vec(), Some("v6".to_string()), 1)
            .unwrap();
        table_txn.set(2i64.to_le_bytes().to_vec(), None, 2).unwrap();
        table_txn.set(1i64.to_le_bytes().to_vec(), None, 2).unwrap();
        let pending = table_txn.pending();
        assert_eq!(
            pending,
            vec![
                (1i64.to_le_bytes().to_vec(), "v5".to_string(), -1),
                (3i64.to_le_bytes().to_vec(), "v6".to_string(), 1),
            ]
        );
        commit(&mut table, pending);
        assert_eq!(
            table,
            BTreeMap::from([(3i64.to_le_bytes().to_vec(), "v6".to_string())])
        );

        // Duplicate `set`.
        let mut table_txn =
            TableTransaction::new_with_uniqueness_fn(table.clone(), uniqueness_violation).unwrap();
        table_txn
            .set(3i64.to_le_bytes().to_vec(), Some("v6".to_string()), 0)
            .unwrap();
        let pending = table_txn.pending::<Vec<u8>, String>();
        assert!(pending.is_empty());

        // Test `set_many`.
        let mut table_txn =
            TableTransaction::new_with_uniqueness_fn(table.clone(), uniqueness_violation).unwrap();
        // Uniqueness violation.
        table_txn
            .set_many(
                BTreeMap::from([
                    (1i64.to_le_bytes().to_vec(), Some("v6".to_string())),
                    (42i64.to_le_bytes().to_vec(), Some("v1".to_string())),
                ]),
                0,
            )
            .unwrap_err();
        table_txn
            .set_many(
                BTreeMap::from([
                    (1i64.to_le_bytes().to_vec(), Some("v6".to_string())),
                    (3i64.to_le_bytes().to_vec(), Some("v1".to_string())),
                ]),
                1,
            )
            .unwrap();
        table_txn
            .set_many(
                BTreeMap::from([
                    (42i64.to_le_bytes().to_vec(), Some("v7".to_string())),
                    (3i64.to_le_bytes().to_vec(), None),
                ]),
                2,
            )
            .unwrap();
        let pending = table_txn.pending();
        assert_eq!(
            pending,
            vec![
                (1i64.to_le_bytes().to_vec(), "v6".to_string(), 1),
                (3i64.to_le_bytes().to_vec(), "v6".to_string(), -1),
                (42i64.to_le_bytes().to_vec(), "v7".to_string(), 1),
            ]
        );
        commit(&mut table, pending);
        assert_eq!(
            table,
            BTreeMap::from([
                (1i64.to_le_bytes().to_vec(), "v6".to_string()),
                (42i64.to_le_bytes().to_vec(), "v7".to_string())
            ])
        );

        // Duplicate `set_many`.
        let mut table_txn =
            TableTransaction::new_with_uniqueness_fn(table.clone(), uniqueness_violation).unwrap();
        table_txn
            .set_many(
                BTreeMap::from([
                    (1i64.to_le_bytes().to_vec(), Some("v6".to_string())),
                    (42i64.to_le_bytes().to_vec(), Some("v7".to_string())),
                ]),
                0,
            )
            .unwrap();
        let pending = table_txn.pending::<Vec<u8>, String>();
        assert!(pending.is_empty());
        commit(&mut table, pending);
        assert_eq!(
            table,
            BTreeMap::from([
                (1i64.to_le_bytes().to_vec(), "v6".to_string()),
                (42i64.to_le_bytes().to_vec(), "v7".to_string())
            ])
        );

        // Test `update_by_key`
        let mut table_txn =
            TableTransaction::new_with_uniqueness_fn(table.clone(), uniqueness_violation).unwrap();
        // Uniqueness violation.
        table_txn
            .update_by_key(1i64.to_le_bytes().to_vec(), "v7".to_string(), 0)
            .unwrap_err();
        assert!(table_txn
            .update_by_key(1i64.to_le_bytes().to_vec(), "v8".to_string(), 1)
            .unwrap());
        assert!(!table_txn
            .update_by_key(5i64.to_le_bytes().to_vec(), "v8".to_string(), 2)
            .unwrap());
        let pending = table_txn.pending();
        assert_eq!(
            pending,
            vec![
                (1i64.to_le_bytes().to_vec(), "v6".to_string(), -1),
                (1i64.to_le_bytes().to_vec(), "v8".to_string(), 1),
            ]
        );
        commit(&mut table, pending);
        assert_eq!(
            table,
            BTreeMap::from([
                (1i64.to_le_bytes().to_vec(), "v8".to_string()),
                (42i64.to_le_bytes().to_vec(), "v7".to_string())
            ])
        );

        // Duplicate `update_by_key`.
        let mut table_txn =
            TableTransaction::new_with_uniqueness_fn(table.clone(), uniqueness_violation).unwrap();
        assert!(table_txn
            .update_by_key(1i64.to_le_bytes().to_vec(), "v8".to_string(), 0)
            .unwrap());
        let pending = table_txn.pending::<Vec<u8>, String>();
        assert!(pending.is_empty());
        commit(&mut table, pending);
        assert_eq!(
            table,
            BTreeMap::from([
                (1i64.to_le_bytes().to_vec(), "v8".to_string()),
                (42i64.to_le_bytes().to_vec(), "v7".to_string())
            ])
        );

        // Test `update_by_keys`
        let mut table_txn =
            TableTransaction::new_with_uniqueness_fn(table.clone(), uniqueness_violation).unwrap();
        // Uniqueness violation.
        table_txn
            .update_by_keys(
                [
                    (1i64.to_le_bytes().to_vec(), "v7".to_string()),
                    (5i64.to_le_bytes().to_vec(), "v7".to_string()),
                ],
                0,
            )
            .unwrap_err();
        let n = table_txn
            .update_by_keys(
                [
                    (1i64.to_le_bytes().to_vec(), "v9".to_string()),
                    (5i64.to_le_bytes().to_vec(), "v7".to_string()),
                ],
                1,
            )
            .unwrap();
        assert_eq!(n, 1);
        let n = table_txn
            .update_by_keys(
                [
                    (15i64.to_le_bytes().to_vec(), "v9".to_string()),
                    (5i64.to_le_bytes().to_vec(), "v7".to_string()),
                ],
                2,
            )
            .unwrap();
        assert_eq!(n, 0);
        let pending = table_txn.pending();
        assert_eq!(
            pending,
            vec![
                (1i64.to_le_bytes().to_vec(), "v8".to_string(), -1),
                (1i64.to_le_bytes().to_vec(), "v9".to_string(), 1),
            ]
        );
        commit(&mut table, pending);
        assert_eq!(
            table,
            BTreeMap::from([
                (1i64.to_le_bytes().to_vec(), "v9".to_string()),
                (42i64.to_le_bytes().to_vec(), "v7".to_string())
            ])
        );

        // Duplicate `update_by_keys`.
        let mut table_txn =
            TableTransaction::new_with_uniqueness_fn(table.clone(), uniqueness_violation).unwrap();
        let n = table_txn
            .update_by_keys(
                [
                    (1i64.to_le_bytes().to_vec(), "v9".to_string()),
                    (42i64.to_le_bytes().to_vec(), "v7".to_string()),
                ],
                0,
            )
            .unwrap();
        assert_eq!(n, 2);
        let pending = table_txn.pending::<Vec<u8>, String>();
        assert!(pending.is_empty());
        commit(&mut table, pending);
        assert_eq!(
            table,
            BTreeMap::from([
                (1i64.to_le_bytes().to_vec(), "v9".to_string()),
                (42i64.to_le_bytes().to_vec(), "v7".to_string())
            ])
        );

        // Test `delete_by_key`
        let mut table_txn =
            TableTransaction::new_with_uniqueness_fn(table.clone(), uniqueness_violation).unwrap();
        let prev = table_txn.delete_by_key(1i64.to_le_bytes().to_vec(), 0);
        assert_eq!(prev, Some("v9".to_string()));
        let prev = table_txn.delete_by_key(5i64.to_le_bytes().to_vec(), 1);
        assert_none!(prev);
        let prev = table_txn.delete_by_key(1i64.to_le_bytes().to_vec(), 2);
        assert_none!(prev);
        let pending = table_txn.pending();
        assert_eq!(
            pending,
            vec![(1i64.to_le_bytes().to_vec(), "v9".to_string(), -1),]
        );
        commit(&mut table, pending);
        assert_eq!(
            table,
            BTreeMap::from([(42i64.to_le_bytes().to_vec(), "v7".to_string())])
        );

        // Test `delete_by_keys`
        let mut table_txn =
            TableTransaction::new_with_uniqueness_fn(table.clone(), uniqueness_violation).unwrap();
        let prevs = table_txn.delete_by_keys(
            [42i64.to_le_bytes().to_vec(), 55i64.to_le_bytes().to_vec()],
            0,
        );
        assert_eq!(
            prevs,
            vec![(42i64.to_le_bytes().to_vec(), "v7".to_string())]
        );
        let prevs = table_txn.delete_by_keys(
            [42i64.to_le_bytes().to_vec(), 55i64.to_le_bytes().to_vec()],
            1,
        );
        assert_eq!(prevs, vec![]);
        let prevs = table_txn.delete_by_keys(
            [10i64.to_le_bytes().to_vec(), 55i64.to_le_bytes().to_vec()],
            2,
        );
        assert_eq!(prevs, vec![]);
        let pending = table_txn.pending();
        assert_eq!(
            pending,
            vec![(42i64.to_le_bytes().to_vec(), "v7".to_string(), -1),]
        );
        commit(&mut table, pending);
        assert_eq!(table, BTreeMap::new());
    }

    #[mz_ore::test(tokio::test)]
    #[cfg_attr(miri, ignore)] //  unsupported operation: can't call foreign function `TLS_client_method` on OS `linux`
    async fn test_savepoint() {
        let persist_client = PersistClient::new_for_tests().await;
        let state_builder =
            TestCatalogStateBuilder::new(persist_client).with_default_deploy_generation();

        // Initialize catalog.
        let _ = state_builder
            .clone()
            .unwrap_build()
            .await
            .open(SYSTEM_TIME(), &test_bootstrap_args())
            .await
            .unwrap();
        let mut savepoint_state = state_builder
            .unwrap_build()
            .await
            .open_savepoint(SYSTEM_TIME(), &test_bootstrap_args())
            .await
            .unwrap();

        let initial_snapshot = savepoint_state.sync_to_current_updates().await.unwrap();
        assert!(!initial_snapshot.is_empty());

        let db_name = "db";
        let db_owner = RoleId::User(42);
        let db_privileges = Vec::new();
        let mut txn = savepoint_state.transaction().await.unwrap();
        let (db_id, db_oid) = txn
            .insert_user_database(db_name, db_owner, db_privileges.clone(), &HashSet::new())
            .unwrap();
        txn.commit_internal().await.unwrap();
        let updates = savepoint_state.sync_to_current_updates().await.unwrap();
        let update = updates.into_element();

        assert_eq!(update.diff, StateDiff::Addition);

        let db = match update.kind {
            memory::objects::StateUpdateKind::Database(db) => db,
            update => panic!("unexpected update: {update:?}"),
        };

        assert_eq!(db_id, db.id);
        assert_eq!(db_oid, db.oid);
        assert_eq!(db_name, db.name);
        assert_eq!(db_owner, db.owner_id);
        assert_eq!(db_privileges, db.privileges);
    }
}<|MERGE_RESOLUTION|>--- conflicted
+++ resolved
@@ -1940,20 +1940,19 @@
             .map(|(k, v)| DurableType::from_key_value(k, v))
     }
 
-<<<<<<< HEAD
     pub fn get_schema(&self, id: &SchemaId) -> Option<Schema> {
         let key = SchemaKey { id: *id };
         self.schemas
             .get(&key)
             .map(|v| DurableType::from_key_value(key, v.clone()))
-=======
+    }
+
     pub fn get_system_configurations(&self) -> impl Iterator<Item = SystemConfiguration> {
         self.system_configurations
             .items()
             .clone()
             .into_iter()
             .map(|(k, v)| DurableType::from_key_value(k, v))
->>>>>>> c0abe268
     }
 
     pub fn get_introspection_source_indexes(
