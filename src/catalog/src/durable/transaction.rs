--- conflicted
+++ resolved
@@ -44,12 +44,7 @@
     DurableType, GidMappingKey, GidMappingValue, IdAllocKey, IdAllocValue,
     IntrospectionSourceIndex, Item, ItemKey, ItemValue, ReplicaConfig, Role, RoleKey, RoleValue,
     Schema, SchemaKey, SchemaValue, ServerConfigurationKey, ServerConfigurationValue, SettingKey,
-<<<<<<< HEAD
-    SettingValue, StorageUsageKey, SystemObjectDescription, SystemObjectMapping,
-    SystemPrivilegesKey, SystemPrivilegesValue, TimestampKey, TimestampValue,
-=======
-    SettingValue, StorageUsageKey, SystemObjectMapping, SystemPrivilegesKey, SystemPrivilegesValue,
->>>>>>> 6876db7a
+    SettingValue, StorageUsageKey, SystemObjectDescription, SystemObjectMapping, SystemPrivilegesKey, SystemPrivilegesValue,
 };
 use crate::durable::{
     CatalogError, Comment, DefaultPrivilege, DurableCatalogError, DurableCatalogState, Snapshot,
