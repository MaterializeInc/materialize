// Copyright Materialize, Inc. and contributors. All rights reserved.
//
// Use of this software is governed by the Business Source License
// included in the LICENSE file.
//
// As of the Change Date specified in that file, in accordance with
// the Business Source License, use of this software will be governed
// by the Apache License, Version 2.0.

//! This module contains all of the helpers and code paths for upgrading/migrating the `Catalog`.
//!
//! We facilitate migrations by keeping snapshots of the objects we previously stored, and relying
//! entirely on these snapshots. These exist in the form of `catalog/protos/objects_vXX.proto`. By
//! maintaining and relying on snapshots we don't have to worry about changes elsewhere in the
//! codebase effecting our migrations because our application and serialization logic is decoupled,
//! and the objects of the Catalog for a given version are "frozen in time".
//!
//! When you want to make a change to the `Catalog` you need to follow these steps:
//!
//! 1. Check the current [`CATALOG_VERSION`], make sure an `objects_v<CATALOG_VERSION>.proto` file
//!    exists. If one doesn't, copy and paste the current `objects.proto` file, renaming it to
//!    `objects_v<CATALOG_VERSION>.proto`.
//! 2. Bump [`CATALOG_VERSION`] by one.
//! 3. Make your changes to `objects.proto`.
//! 4. Copy and paste `objects.proto`, naming the copy `objects_v<CATALOG_VERSION>.proto`.
//! 5. We should now have a copy of the protobuf objects as they currently exist, and a copy of
//!    how we want them to exist. For example, if the version of the Catalog before we made our
//!    changes was 15, we should now have `objects_v15.proto` and `objects_v16.proto`.
//! 6. Add `v<CATALOG_VERSION>` to the call to the `objects!` macro in this file.
//! 7. Add a new file to `catalog/src/durable/upgrade`, which is where we'll put the new migration
//!    path.
//! 8. Write upgrade functions using the the two versions of the protos we now have, e.g.
//!    `objects_v15.proto` and `objects_v16.proto`. In this migration code you __should not__
//!    import any defaults or constants from elsewhere in the codebase, because then a future
//!    change could then impact a previous migration. You need to write separate upgrade functions
//!    for the stash catalog and the persist catalog.
//! 9. Call your upgrade function in [`stash::upgrade()`] and [`persist::upgrade()`].
//!
//! When in doubt, reach out to the Surfaces team, and we'll be more than happy to help :)

use paste::paste;

macro_rules! objects {
        ( $( $x:ident ),* ) => {
            paste! {
                $(
                    pub mod [<objects_ $x>] {
                        include!(concat!(env!("OUT_DIR"), "/objects_", stringify!($x), ".rs"));

                        use ::prost::Message;

                        use crate::durable::impls::persist::state_update::StateUpdateKindBinary;

                        impl From<StateUpdateKind> for StateUpdateKindBinary {
                            fn from(value: StateUpdateKind) -> Self {
                                Self(value.encode_to_vec())
                            }
                        }

                        impl TryFrom<StateUpdateKindBinary> for StateUpdateKind {
                            type Error = String;

                            fn try_from(value: StateUpdateKindBinary) -> Result<Self, Self::Error> {
                                StateUpdateKind::decode(value.0.as_slice())
                                    .map_err(|err| err.to_string())
                            }
                        }
                    }
                )*
            }
        }
    }

objects!(v42, v43, v44);

/// The current version of the `Catalog`.
///
/// We will initialize new `Catalog`es with this version, and migrate existing `Catalog`es to this
/// version. Whenever the `Catalog` changes, e.g. the protobufs we serialize in the `Catalog`
/// change, we need to bump this version.
pub(crate) const CATALOG_VERSION: u64 = 44;

/// The minimum `Catalog` version number that we support migrating from.
///
/// After bumping this we can delete the old migrations.
pub(crate) const MIN_CATALOG_VERSION: u64 = 42;

// Note(parkmycar): Ideally we wouldn't have to define these extra constants,
// but const expressions aren't yet supported in match statements.
const TOO_OLD_VERSION: u64 = MIN_CATALOG_VERSION - 1;
const FUTURE_VERSION: u64 = CATALOG_VERSION + 1;

pub(crate) mod stash {
    use futures::FutureExt;
    use mz_stash::Stash;
    use mz_stash_types::{InternalStashError, StashError};

    use crate::durable::initialize::USER_VERSION_KEY;
    use crate::durable::objects::serialization::proto;
    use crate::durable::upgrade::{
        CATALOG_VERSION, FUTURE_VERSION, MIN_CATALOG_VERSION, TOO_OLD_VERSION,
    };
    use crate::durable::CONFIG_COLLECTION;

    mod v42_to_v43;
    mod v43_to_v44;

    #[tracing::instrument(name = "stash::upgrade", level = "debug", skip_all)]
    pub(crate) async fn upgrade(stash: &mut Stash) -> Result<(), StashError> {
        // Run migrations until we're up-to-date.
        while run_upgrade(stash).await? < CATALOG_VERSION {}

        async fn run_upgrade(stash: &mut Stash) -> Result<u64, StashError> {
            stash
                .with_transaction(move |tx| {
                    async move {
                        let version = version(&tx).await?;

                        let incompatible = StashError {
                            inner: InternalStashError::IncompatibleVersion {
                                found_version: version,
                                min_stash_version: MIN_CATALOG_VERSION,
                                stash_version: CATALOG_VERSION,
                            },
                        };

                        match version {
                            ..=TOO_OLD_VERSION => return Err(incompatible),

                            42 => v42_to_v43::upgrade(),
                            43 => v43_to_v44::upgrade(),

                            // Up-to-date, no migration needed!
                            CATALOG_VERSION => return Ok(CATALOG_VERSION),
                            FUTURE_VERSION.. => return Err(incompatible),
                        };
                        // Set the new version.
                        let new_version = version + 1;
                        set_version(&tx, new_version).await?;

                        Ok(new_version)
                    }
                    .boxed()
                })
                .await
        }

        Ok(())
    }

    async fn version(tx: &mz_stash::Transaction<'_>) -> Result<u64, StashError> {
        let key = proto::ConfigKey {
            key: USER_VERSION_KEY.to_string(),
        };
        let config = CONFIG_COLLECTION.from_tx(tx).await?;
        let version = tx
            .peek_key_one(config, &key)
            .await?
            .ok_or_else(|| StashError {
                inner: InternalStashError::Uninitialized,
            })?;

        Ok(version.value)
    }

    async fn set_version(tx: &mz_stash::Transaction<'_>, version: u64) -> Result<(), StashError> {
        let key = proto::ConfigKey {
            key: USER_VERSION_KEY.to_string(),
        };
        let value = proto::ConfigValue { value: version };

        // Either insert a new version, or bump the old version.
        CONFIG_COLLECTION
            .migrate_to(tx, |entries| {
                let action = if entries.contains_key(&key) {
                    mz_stash::upgrade::MigrationAction::Update(key.clone(), (key, value))
                } else {
                    mz_stash::upgrade::MigrationAction::Insert(key, value)
                };

                vec![action]
            })
            .await?;

        Ok(())
    }
}

pub(crate) mod persist {
    use mz_ore::{soft_assert_eq, soft_assert_ne};
    use timely::progress::Timestamp as TimelyTimestamp;

    use crate::durable::impls::persist::state_update::{
        IntoStateUpdateKindBinary, StateUpdateKindBinary,
    };
<<<<<<< HEAD
    use crate::durable::impls::persist::{PersistHandle, StateUpdate, Timestamp};
    use crate::durable::initialize::USER_VERSION_KEY;
    use crate::durable::objects::serialization::proto;
=======
    use crate::durable::impls::persist::{StateUpdate, Timestamp, UnopenedPersistCatalogState};
>>>>>>> 78a11827
    use crate::durable::upgrade::{
        CATALOG_VERSION, FUTURE_VERSION, MIN_CATALOG_VERSION, TOO_OLD_VERSION,
    };
    use crate::durable::{CatalogError, DurableCatalogError};

    mod v42_to_v43;
    mod v43_to_v44;

    /// Describes a single action to take during a migration from `V1` to `V2`.
    enum MigrationAction<V1: IntoStateUpdateKindBinary, V2: IntoStateUpdateKindBinary> {
        /// Deletes the provided key.
        #[allow(dead_code)]
        Delete(V1),
        /// Inserts the provided key-value pair. The key must not currently exist!
        #[allow(dead_code)]
        Insert(V2),
        /// Update the key-value pair for the provided key.
        #[allow(dead_code)]
        Update(V1, V2),
    }

    impl<V1: IntoStateUpdateKindBinary, V2: IntoStateUpdateKindBinary> MigrationAction<V1, V2> {
        /// Converts `self` into a `Vec<StateUpdate<StateUpdateKindBinary>>` that can be appended
        /// to persist.
        fn into_updates(self, upper: Timestamp) -> Vec<StateUpdate<StateUpdateKindBinary>> {
            match self {
                MigrationAction::Delete(kind) => {
                    vec![StateUpdate {
                        kind: kind.into(),
                        ts: upper,
                        diff: -1,
                    }]
                }
                MigrationAction::Insert(kind) => {
                    vec![StateUpdate {
                        kind: kind.into(),
                        ts: upper,
                        diff: 1,
                    }]
                }
                MigrationAction::Update(old_kind, new_kind) => {
                    vec![
                        StateUpdate {
                            kind: old_kind.into(),
                            ts: upper,
                            diff: -1,
                        },
                        StateUpdate {
                            kind: new_kind.into(),
                            ts: upper,
                            diff: 1,
                        },
                    ]
                }
            }
        }
    }

    /// Upgrades the data in the catalog to version [`CATALOG_VERSION`].
    ///
    /// Returns the current upper after all migrations have executed.
    #[tracing::instrument(name = "persist::upgrade", level = "debug", skip_all)]
    pub(crate) async fn upgrade(
        persist_handle: &mut UnopenedPersistCatalogState,
        mut upper: Timestamp,
    ) -> Result<Timestamp, CatalogError> {
        soft_assert_ne!(
            upper,
            Timestamp::minimum(),
            "cannot upgrade uninitialized catalog"
        );

        let as_of = persist_handle.as_of(upper);
        let mut version = persist_handle
            .get_user_version(as_of)
            .await
            .expect("initialized catalog must have a version");
        // Run migrations until we're up-to-date.
        while version < CATALOG_VERSION {
            let (new_version, new_upper) = run_upgrade(persist_handle, upper, version).await?;
            version = new_version;
            upper = new_upper;
        }

<<<<<<< HEAD
        /// Determines which upgrade to run for the `version` and executes it.
        ///
        /// Returns the new version and upper.
        async fn run_upgrade(
            persist_handle: &mut PersistHandle,
=======
        fn run_upgrade(
            _persist_handle: &mut UnopenedPersistCatalogState,
>>>>>>> 78a11827
            upper: Timestamp,
            version: u64,
        ) -> Result<(u64, Timestamp), CatalogError> {
            let incompatible = DurableCatalogError::IncompatibleVersion {
                found_version: version,
                min_catalog_version: MIN_CATALOG_VERSION,
                catalog_version: CATALOG_VERSION,
            }
            .into();

            match version {
                ..=TOO_OLD_VERSION => Err(incompatible),

                42 => {
                    run_versioned_upgrade(persist_handle, upper, version, v42_to_v43::upgrade).await
                }
                43 => {
                    run_versioned_upgrade(persist_handle, upper, version, v43_to_v44::upgrade).await
                }

                // Up-to-date, no migration needed!
                CATALOG_VERSION => Ok((CATALOG_VERSION, upper)),
                FUTURE_VERSION.. => Err(incompatible),
            }
        }

        Ok(upper)
    }

    /// Runs `migration_logic` on the contents of the current catalog assuming a current version of
    /// `current_version`.
    ///
    /// Returns the new version and upper.
    async fn run_versioned_upgrade<V1: IntoStateUpdateKindBinary, V2: IntoStateUpdateKindBinary>(
        persist_handle: &mut PersistHandle,
        upper: Timestamp,
        current_version: u64,
        migration_logic: impl FnOnce(Vec<V1>) -> Vec<MigrationAction<V1, V2>>,
    ) -> Result<(u64, Timestamp), CatalogError> {
        // 1. Get a snapshot of the current catalog, using the V1 to deserialize the
        // contents.
        let as_of = persist_handle.as_of(upper);
        let snapshot = persist_handle.snapshot_binary(as_of).await;
        let snapshot: Vec<_> = snapshot
            .into_iter()
            .map(|update| {
                soft_assert_eq!(1, update.diff, "snapshot is consolidated");
                V1::try_from(update.clone().kind).expect("invalid catalog data persisted")
            })
            .collect();

        // 2. Generate updates from version specific migration logic.
        let migration_actions = migration_logic(snapshot);
        let mut updates: Vec<_> = migration_actions
            .into_iter()
            .flat_map(|action| action.into_updates(upper).into_iter())
            .collect();

        // 3. Add a retraction for old version and insertion for new version into updates.
        let next_version = current_version + 1;
        let version_retraction = StateUpdate {
            kind: version_update_kind(current_version),
            ts: upper,
            diff: -1,
        };
        updates.push(version_retraction);
        let version_insertion = StateUpdate {
            kind: version_update_kind(next_version),
            ts: upper,
            diff: 1,
        };
        updates.push(version_insertion);

        // 4. Compare and append migration into persist shard.
        let next_upper = upper.step_forward();
        persist_handle
            .compare_and_append(updates, upper, next_upper)
            .await?;

        Ok((next_version, next_upper))
    }

    /// Generates a [`proto::StateUpdateKind`] to update the user version.
    fn version_update_kind(version: u64) -> StateUpdateKindBinary {
        // We can use the current protobuf versions because Configs can never be migrated and are
        // always wire compatible.
        proto::StateUpdateKind {
            kind: Some(proto::state_update_kind::Kind::Config(
                proto::state_update_kind::Config {
                    key: Some(proto::ConfigKey {
                        key: USER_VERSION_KEY.to_string(),
                    }),
                    value: Some(proto::ConfigValue { value: version }),
                },
            )),
        }
        .into()
    }
}<|MERGE_RESOLUTION|>--- conflicted
+++ resolved
@@ -193,13 +193,9 @@
     use crate::durable::impls::persist::state_update::{
         IntoStateUpdateKindBinary, StateUpdateKindBinary,
     };
-<<<<<<< HEAD
-    use crate::durable::impls::persist::{PersistHandle, StateUpdate, Timestamp};
+    use crate::durable::impls::persist::{StateUpdate, Timestamp, UnopenedPersistCatalogState};
     use crate::durable::initialize::USER_VERSION_KEY;
     use crate::durable::objects::serialization::proto;
-=======
-    use crate::durable::impls::persist::{StateUpdate, Timestamp, UnopenedPersistCatalogState};
->>>>>>> 78a11827
     use crate::durable::upgrade::{
         CATALOG_VERSION, FUTURE_VERSION, MIN_CATALOG_VERSION, TOO_OLD_VERSION,
     };
@@ -284,16 +280,11 @@
             upper = new_upper;
         }
 
-<<<<<<< HEAD
         /// Determines which upgrade to run for the `version` and executes it.
         ///
         /// Returns the new version and upper.
         async fn run_upgrade(
-            persist_handle: &mut PersistHandle,
-=======
-        fn run_upgrade(
-            _persist_handle: &mut UnopenedPersistCatalogState,
->>>>>>> 78a11827
+            _unopened_catalog_state: &mut UnopenedPersistCatalogState,
             upper: Timestamp,
             version: u64,
         ) -> Result<(u64, Timestamp), CatalogError> {
