--- conflicted
+++ resolved
@@ -170,11 +170,7 @@
     }
 }
 
-<<<<<<< HEAD
-objects!(v42, v43, v44, v45, v46, v47, v48, v49, v50, v51, v52, v53, v54);
-=======
-objects!(v48, v49, v50, v51, v52, v53);
->>>>>>> 3d66bfb9
+objects!(v48, v49, v50, v51, v52, v53, v54);
 
 /// The current version of the `Catalog`.
 ///
@@ -275,50 +271,9 @@
     }
     .into();
 
-<<<<<<< HEAD
     match version {
         ..=TOO_OLD_VERSION => Err(incompatible),
-=======
-            48 => {
-                run_versioned_upgrade(unopened_catalog_state, mode, version, v48_to_v49::upgrade)
-                    .await
-            }
-            49 => {
-                run_versioned_upgrade(unopened_catalog_state, mode, version, v49_to_v50::upgrade)
-                    .await
-            }
-            50 => {
-                run_versioned_upgrade(unopened_catalog_state, mode, version, v50_to_v51::upgrade)
-                    .await
-            }
-            51 => {
-                run_versioned_upgrade(unopened_catalog_state, mode, version, v51_to_v52::upgrade)
-                    .await
-            }
-            52 => {
-                run_versioned_upgrade(unopened_catalog_state, mode, version, v52_to_v53::upgrade)
-                    .await
-            }
->>>>>>> 3d66bfb9
-
-        42 => {
-            run_versioned_upgrade(unopened_catalog_state, mode, version, v42_to_v43::upgrade).await
-        }
-        43 => {
-            run_versioned_upgrade(unopened_catalog_state, mode, version, v43_to_v44::upgrade).await
-        }
-        44 => {
-            run_versioned_upgrade(unopened_catalog_state, mode, version, v44_to_v45::upgrade).await
-        }
-        45 => {
-            run_versioned_upgrade(unopened_catalog_state, mode, version, v45_to_v46::upgrade).await
-        }
-        46 => {
-            run_versioned_upgrade(unopened_catalog_state, mode, version, v46_to_v47::upgrade).await
-        }
-        47 => {
-            run_versioned_upgrade(unopened_catalog_state, mode, version, v47_to_v48::upgrade).await
-        }
+
         48 => {
             run_versioned_upgrade(unopened_catalog_state, mode, version, v48_to_v49::upgrade).await
         }
