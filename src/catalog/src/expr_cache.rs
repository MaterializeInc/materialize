// Copyright Materialize, Inc. and contributors. All rights reserved.
//
// Use of this software is governed by the Business Source License
// included in the LICENSE file.
//
// As of the Change Date specified in that file, in accordance with
// the Business Source License, use of this software will be governed
// by the Apache License, Version 2.0.

//! A cache for optimized expressions.

use std::collections::{BTreeMap, BTreeSet};
use std::future::Future;
use std::sync::Arc;

use bytes::Bytes;
use mz_compute_types::dataflows::DataflowDescription;
use mz_durable_cache::{DurableCache, DurableCacheCodec};
use mz_dyncfg::ConfigSet;
use mz_expr::OptimizedMirRelationExpr;
use mz_ore::channel::trigger;
use mz_ore::soft_panic_or_log;
use mz_ore::task::spawn;
use mz_persist_client::cli::admin::{
    EXPRESSION_CACHE_FORCE_COMPACTION_FUEL, EXPRESSION_CACHE_FORCE_COMPACTION_WAIT,
};
use mz_persist_client::PersistClient;
use mz_persist_types::codec_impls::VecU8Schema;
use mz_persist_types::{Codec, ShardId};
use mz_repr::optimize::OptimizerFeatures;
use mz_repr::GlobalId;
use mz_transform::dataflow::DataflowMetainfo;
use mz_transform::notice::OptimizerNotice;
use proptest_derive::Arbitrary;
use semver::Version;
use serde::{Deserialize, Serialize};
use timely::Container;
use tokio::sync::mpsc;
use tracing::{debug, warn};

#[derive(Debug, Clone, PartialEq, Eq, PartialOrd, Ord, Hash, Serialize, Deserialize, Arbitrary)]
enum ExpressionType {
    Local,
    Global,
}

/// The data that is cached per catalog object as a result of local optimizations.
#[derive(Debug, Clone, PartialEq, Eq, Serialize, Deserialize)]
pub struct LocalExpressions {
    pub local_mir: OptimizedMirRelationExpr,
    pub optimizer_features: OptimizerFeatures,
}

/// The data that is cached per catalog object as a result of global optimizations.
#[derive(Debug, Clone, PartialEq, Eq, Serialize, Deserialize)]
pub struct GlobalExpressions {
    pub global_mir: DataflowDescription<OptimizedMirRelationExpr>,
    pub physical_plan: DataflowDescription<mz_compute_types::plan::Plan>,
    pub dataflow_metainfos: DataflowMetainfo<Arc<OptimizerNotice>>,
    pub optimizer_features: OptimizerFeatures,
}

impl GlobalExpressions {
    fn index_imports(&self) -> impl Iterator<Item = &GlobalId> {
        self.global_mir
            .index_imports
            .keys()
            .chain(self.physical_plan.index_imports.keys())
    }
}

#[derive(Debug, Clone, PartialEq, Eq, PartialOrd, Ord, Hash, Serialize, Deserialize, Arbitrary)]
struct CacheKey {
    build_version: String,
    id: GlobalId,
    expr_type: ExpressionType,
}

#[derive(Debug, PartialEq, Eq)]
struct ExpressionCodec;

impl DurableCacheCodec for ExpressionCodec {
    type Key = CacheKey;
    // We use a raw bytes instead of `Expressions` so that there is no backwards compatibility
    // requirement on `Expressions` between versions.
    type Val = Bytes;
    type KeyCodec = Bytes;
    type ValCodec = Bytes;

    fn schemas() -> (
        <Self::KeyCodec as Codec>::Schema,
        <Self::ValCodec as Codec>::Schema,
    ) {
        (VecU8Schema::default(), VecU8Schema::default())
    }

    fn encode(key: &Self::Key, val: &Self::Val) -> (Self::KeyCodec, Self::ValCodec) {
        let key = bincode::serialize(key).expect("must serialize");
        (Bytes::from(key), val.clone())
    }

    fn decode(key: &Self::KeyCodec, val: &Self::ValCodec) -> (Self::Key, Self::Val) {
        let key = bincode::deserialize(key).expect("must deserialize");
        (key, val.clone())
    }
}

/// Configuration needed to initialize an [`ExpressionCache`].
#[derive(Debug, Clone)]
pub struct ExpressionCacheConfig {
    pub build_version: Version,
    pub persist: PersistClient,
    pub shard_id: ShardId,
    pub current_ids: BTreeSet<GlobalId>,
    pub remove_prior_versions: bool,
    pub compact_shard: bool,
    pub dyncfgs: ConfigSet,
}

/// A durable cache of optimized expressions.
pub struct ExpressionCache {
    build_version: Version,
    durable_cache: DurableCache<ExpressionCodec>,
}

impl ExpressionCache {
    /// Creates a new [`ExpressionCache`] and reconciles all entries in current build version.
    /// Reconciliation will remove all entries that are not in `current_ids` and remove all
    /// entries that have optimizer features that are not equal to `optimizer_features`.
    ///
<<<<<<< HEAD
    /// If `remove_prior_gens` is `true`, then all previous versions are durably removed from the
=======
    /// If `remove_prior_versions` is `true`, then all previous generations are durably removed from the
>>>>>>> c46773e6
    /// cache.
    ///
    /// If `compact_shard` is `true`, then this function will block on fully compacting the backing
    /// persist shard.
    ///
    /// Returns all cached expressions in the current build version, after reconciliation.
    pub async fn open(
        ExpressionCacheConfig {
            build_version,
            persist,
            shard_id,
            current_ids,
            remove_prior_versions,
            compact_shard,
            dyncfgs,
        }: ExpressionCacheConfig,
    ) -> (
        Self,
        BTreeMap<GlobalId, LocalExpressions>,
        BTreeMap<GlobalId, GlobalExpressions>,
    ) {
        let durable_cache = DurableCache::new(&persist, shard_id, "expressions").await;
        let mut cache = Self {
            build_version,
            durable_cache,
        };

        const RETRIES: usize = 100;
        for _ in 0..RETRIES {
            match cache
                .try_open(&current_ids, remove_prior_versions, compact_shard, &dyncfgs)
                .await
            {
                Ok((local_expressions, global_expressions)) => {
                    return (cache, local_expressions, global_expressions)
                }
                Err(err) => debug!("failed to open cache: {err} ... retrying"),
            }
        }

        panic!("Unable to open expression cache after {RETRIES} retries");
    }

    async fn try_open(
        &mut self,
        current_ids: &BTreeSet<GlobalId>,
        remove_prior_versions: bool,
        compact_shard: bool,
        dyncfgs: &ConfigSet,
    ) -> Result<
        (
            BTreeMap<GlobalId, LocalExpressions>,
            BTreeMap<GlobalId, GlobalExpressions>,
        ),
        mz_durable_cache::Error,
    > {
        let mut keys_to_remove = Vec::new();
        let mut local_expressions = BTreeMap::new();
        let mut global_expressions = BTreeMap::new();

        for (key, expressions) in self.durable_cache.entries_local() {
            let build_version = match key.build_version.parse::<Version>() {
                Ok(build_version) => build_version,
                Err(err) => {
                    warn!("unable to parse build version: {key:?}: {err:?}");
                    keys_to_remove.push((key.clone(), None));
                    continue;
                }
            };
            if build_version == self.build_version {
                // Only deserialize the current version.
                match key.expr_type {
                    ExpressionType::Local => {
                        let expressions: LocalExpressions = match bincode::deserialize(expressions)
                        {
                            Ok(expressions) => expressions,
                            Err(err) => {
                                soft_panic_or_log!(
                                    "unable to deserialize local expressions: ({key:?}, {expressions:?}): {err:?}"
                                );
                                continue;
                            }
                        };
                        // Remove dropped IDs.
                        if !current_ids.contains(&key.id) {
                            keys_to_remove.push((key.clone(), None));
                        } else {
                            local_expressions.insert(key.id, expressions);
                        }
                    }
                    ExpressionType::Global => {
                        let expressions: GlobalExpressions = match bincode::deserialize(expressions)
                        {
                            Ok(expressions) => expressions,
                            Err(err) => {
                                soft_panic_or_log!(
                                    "unable to deserialize global expressions: ({key:?}, {expressions:?}): {err:?}"
                                );
                                continue;
                            }
                        };
                        // Remove dropped IDs and expressions that rely on dropped indexes.
                        let index_dependencies: BTreeSet<_> =
                            expressions.index_imports().cloned().collect();
                        if !current_ids.contains(&key.id)
                            || !index_dependencies.is_subset(current_ids)
                        {
                            keys_to_remove.push((key.clone(), None));
                        } else {
                            global_expressions.insert(key.id, expressions);
                        }
                    }
                }
            } else if remove_prior_versions {
                // Remove expressions from previous versions.
                keys_to_remove.push((key.clone(), None));
            }
        }

        let keys_to_remove: Vec<_> = keys_to_remove
            .iter()
            .map(|(key, expressions)| (key, expressions.as_ref()))
            .collect();
        self.durable_cache.try_set_many(&keys_to_remove).await?;

        if compact_shard {
            let fuel = EXPRESSION_CACHE_FORCE_COMPACTION_FUEL.handle(dyncfgs);
            let wait = EXPRESSION_CACHE_FORCE_COMPACTION_WAIT.handle(dyncfgs);
            self.durable_cache
                .dangerous_compact_shard(move || fuel.get(), move || wait.get())
                .await;
        }

        Ok((local_expressions, global_expressions))
    }

    /// Durably removes all entries given by `invalidate_ids` and inserts `new_local_expressions`
    /// and `new_global_expressions` into current build version.
    ///
    /// If there is a duplicate ID in both `invalidate_ids` and one of the new expressions vector,
    /// then the final value will be taken from the new expressions vector.
    async fn update(
        &mut self,
        new_local_expressions: Vec<(GlobalId, LocalExpressions)>,
        new_global_expressions: Vec<(GlobalId, GlobalExpressions)>,
        invalidate_ids: BTreeSet<GlobalId>,
    ) {
        let mut entries = BTreeMap::new();
        let build_version = self.build_version.to_string();
        // Important to do `invalidate_ids` first, so that `new_X_expressions` overwrites duplicate
        // keys.
        for id in invalidate_ids {
            entries.insert(
                CacheKey {
                    id,
                    build_version: build_version.clone(),
                    expr_type: ExpressionType::Local,
                },
                None,
            );
            entries.insert(
                CacheKey {
                    id,
                    build_version: build_version.clone(),
                    expr_type: ExpressionType::Global,
                },
                None,
            );
        }
        for (id, expressions) in new_local_expressions {
            let expressions = match bincode::serialize(&expressions) {
                Ok(expressions) => Bytes::from(expressions),
                Err(err) => {
                    soft_panic_or_log!(
                        "unable to serialize local expressions: {expressions:?}: {err:?}"
                    );
                    continue;
                }
            };
            entries.insert(
                CacheKey {
                    id,
                    build_version: build_version.clone(),
                    expr_type: ExpressionType::Local,
                },
                Some(expressions),
            );
        }
        for (id, expressions) in new_global_expressions {
            let expressions = match bincode::serialize(&expressions) {
                Ok(expressions) => Bytes::from(expressions),
                Err(err) => {
                    soft_panic_or_log!(
                        "unable to serialize global expressions: {expressions:?}: {err:?}"
                    );
                    continue;
                }
            };
            entries.insert(
                CacheKey {
                    id,
                    build_version: build_version.clone(),
                    expr_type: ExpressionType::Global,
                },
                Some(expressions),
            );
        }
        let entries: Vec<_> = entries
            .iter()
            .map(|(key, expressions)| (key, expressions.as_ref()))
            .collect();
        self.durable_cache.set_many(&entries).await
    }
}

/// Operations to perform on the cache.
enum CacheOperation {
    /// See [`ExpressionCache::update`].
    Update {
        new_local_expressions: Vec<(GlobalId, LocalExpressions)>,
        new_global_expressions: Vec<(GlobalId, GlobalExpressions)>,
        invalidate_ids: BTreeSet<GlobalId>,
        trigger: trigger::Trigger,
    },
}

#[derive(Debug, Clone)]
pub struct ExpressionCacheHandle {
    tx: mpsc::UnboundedSender<CacheOperation>,
}

impl ExpressionCacheHandle {
    /// Spawns a task responsible for managing the expression cache. See [`ExpressionCache::open`].
    ///
    /// Returns a handle to interact with the cache and the initial contents of the cache.
    pub async fn spawn_expression_cache(
        config: ExpressionCacheConfig,
    ) -> (
        Self,
        BTreeMap<GlobalId, LocalExpressions>,
        BTreeMap<GlobalId, GlobalExpressions>,
    ) {
        let (mut cache, local_expressions, global_expressions) =
            ExpressionCache::open(config).await;
        let (tx, mut rx) = mpsc::unbounded_channel();
        spawn(|| "expression-cache-task", async move {
            loop {
                while let Some(op) = rx.recv().await {
                    match op {
                        CacheOperation::Update {
                            new_local_expressions,
                            new_global_expressions,
                            invalidate_ids,
                            trigger: _trigger,
                        } => {
                            cache
                                .update(
                                    new_local_expressions,
                                    new_global_expressions,
                                    invalidate_ids,
                                )
                                .await
                        }
                    }
                }
            }
        });

        (Self { tx }, local_expressions, global_expressions)
    }

    pub fn update(
        &self,
        new_local_expressions: Vec<(GlobalId, LocalExpressions)>,
        new_global_expressions: Vec<(GlobalId, GlobalExpressions)>,
        invalidate_ids: BTreeSet<GlobalId>,
    ) -> impl Future<Output = ()> {
        let (trigger, trigger_rx) = trigger::channel();
        let op = CacheOperation::Update {
            new_local_expressions,
            new_global_expressions,
            invalidate_ids,
            trigger,
        };
        // If the send fails, then we must be shutting down.
        let _ = self.tx.send(op);
        trigger_rx
    }
}

#[cfg(test)]
mod tests {
    use std::collections::{BTreeMap, BTreeSet};
    use std::marker::PhantomData;
    use std::sync::Arc;
    use std::time::{Duration, Instant};

    use bytes::Bytes;
    use mz_compute_types::dataflows::DataflowDescription;
    use mz_durable_cache::DurableCacheCodec;
    use mz_dyncfg::ConfigSet;
    use mz_expr::OptimizedMirRelationExpr;
    use mz_ore::test::timeout;
    use mz_persist_client::PersistClient;
    use mz_persist_types::ShardId;
    use mz_repr::optimize::OptimizerFeatures;
    use mz_repr::GlobalId;
    use mz_transform::dataflow::DataflowMetainfo;
    use mz_transform::notice::OptimizerNotice;
    use proptest::arbitrary::{any, Arbitrary};
    use proptest::prelude::{BoxedStrategy, ProptestConfig};
    use proptest::proptest;
    use proptest::strategy::{Strategy, ValueTree};
    use proptest::test_runner::{RngAlgorithm, TestRng, TestRunner};
    use semver::Version;
    use tracing::info;

    use crate::expr_cache::{
        CacheKey, ExpressionCacheConfig, ExpressionCacheHandle, ExpressionCodec, GlobalExpressions,
        LocalExpressions,
    };

    impl Arbitrary for LocalExpressions {
        type Parameters = ();

        fn arbitrary_with((): Self::Parameters) -> Self::Strategy {
            (
                any::<OptimizedMirRelationExpr>(),
                any::<OptimizerFeatures>(),
            )
                .prop_map(|(local_mir, optimizer_features)| LocalExpressions {
                    local_mir,
                    optimizer_features,
                })
                .boxed()
        }

        type Strategy = BoxedStrategy<Self>;
    }

    impl Arbitrary for GlobalExpressions {
        type Parameters = ();
        fn arbitrary_with((): Self::Parameters) -> Self::Strategy {
            (
                any::<DataflowDescription<OptimizedMirRelationExpr>>(),
                any::<DataflowDescription<mz_compute_types::plan::Plan>>(),
                any::<DataflowMetainfo<Arc<OptimizerNotice>>>(),
                any::<OptimizerFeatures>(),
            )
                .prop_map(
                    |(global_mir, physical_plan, dataflow_metainfos, optimizer_features)| {
                        GlobalExpressions {
                            global_mir,
                            physical_plan,
                            dataflow_metainfos,
                            optimizer_features,
                        }
                    },
                )
                .boxed()
        }

        type Strategy = BoxedStrategy<Self>;
    }

    /// The expressions can be extremely slow to generate, so we have this hacky struct that bails
    /// if an expression is taking to long to generate and tries to generate a new one. Of course
    /// this means that we will never test expressions above a certain complexity. This is a
    /// worthwhile trade-off to prevent timeouts in CI.
    struct ArbitraryTimeout<T: Arbitrary + Send + 'static> {
        _phantom: PhantomData<T>,
    }

    impl<T: Arbitrary + Send> ArbitraryTimeout<T> {
        // Number of attempts to generate a value before panicking. The maximum time spent
        // generating a value is `GENERATE_ATTEMPTS` * `TIMEOUT_SECS`.
        const GENERATE_ATTEMPTS: u64 = 10;
        // Amount of time in seconds before we give up trying to generate a single value.
        const TIMEOUT_SECS: u64 = 10;

        fn new() -> Self {
            Self {
                _phantom: Default::default(),
            }
        }

        fn new_tree() -> Box<dyn ValueTree<Value = T>>
        where
            T: 'static,
        {
            // Important to update the RNG each time, or we'll end up generating the same struct
            // each time.
            let seed: [u8; 32] = rand::random();
            let mut test_runner = TestRunner::deterministic();
            let rng = test_runner.rng();
            *rng = TestRng::from_seed(RngAlgorithm::ChaCha, &seed);
            Box::new(T::arbitrary().new_tree(&mut test_runner).expect("valid"))
        }

        fn generate(&self) -> T {
            for _ in 0..Self::GENERATE_ATTEMPTS {
                if let Ok(val) = self.try_generate() {
                    return val;
                }
            }
            panic!("timed out generating a value");
        }

        fn try_generate(&self) -> Result<T, ()> {
            // Note it's very important to use the thread based version of `timeout` and not the
            // async task based version. Generating a value in a task will never await and therefore
            // always run to completion while ignoring the timeout.
            match timeout(Duration::from_secs(Self::TIMEOUT_SECS), || {
                // TODO(jkosh44) It would be nice to re-use this tree on success, instead of having
                // to re-generate a new tree every call.
                Ok(Self::new_tree().current())
            }) {
                Ok(val) => Ok(val),
                Err(_) => {
                    info!("timed out generating a value");
                    Err(())
                }
            }
        }
    }

    #[mz_ore::test(tokio::test)]
    #[cfg_attr(miri, ignore)] // unsupported operation: returning ready events from epoll_wait is not yet implemented
    async fn expression_cache() {
        let local_tree: ArbitraryTimeout<LocalExpressions> = ArbitraryTimeout::new();
        let global_tree: ArbitraryTimeout<GlobalExpressions> = ArbitraryTimeout::new();

        let first_version = Version::new(0, 1, 0);
        let second_version = Version::new(0, 2, 0);
        let persist = PersistClient::new_for_tests().await;
        let shard_id = ShardId::new();

        let mut current_ids = BTreeSet::new();
        let mut remove_prior_versions = false;
        // Compacting the shard takes too long, so we leave it to integration tests.
        let compact_shard = false;
        let dyncfgs = &mz_persist_client::cfg::all_dyncfgs(ConfigSet::default());

        let mut next_id = 0;

        let (mut local_exps, mut global_exps) = {
            // Open a new empty cache.
            let (cache, local_exprs, global_exprs) =
                ExpressionCacheHandle::spawn_expression_cache(ExpressionCacheConfig {
                    build_version: first_version.clone(),
                    persist: persist.clone(),
                    shard_id,
                    current_ids: current_ids.clone(),
                    remove_prior_versions,
                    compact_shard,
                    dyncfgs: dyncfgs.clone(),
                })
                .await;
            assert_eq!(local_exprs, BTreeMap::new(), "new cache should be empty");
            assert_eq!(global_exprs, BTreeMap::new(), "new cache should be empty");

            // Insert some expressions into the cache.
            let mut local_exps = BTreeMap::new();
            let mut global_exps = BTreeMap::new();
            for _ in 0..4 {
                let id = GlobalId::User(next_id);
                let start = Instant::now();
                let local_exp = local_tree.generate();
                let global_exp = global_tree.generate();
                info!("Generating exps took: {:?}", start.elapsed());

                cache
                    .update(
                        vec![(id, local_exp.clone())],
                        vec![(id, global_exp.clone())],
                        BTreeSet::new(),
                    )
                    .await;

                current_ids.insert(id);
                current_ids.extend(global_exp.index_imports());
                local_exps.insert(id, local_exp);
                global_exps.insert(id, global_exp);

                next_id += 1;
            }
            (local_exps, global_exps)
        };

        {
            // Re-open the cache.
            let (_cache, local_entries, global_entries) =
                ExpressionCacheHandle::spawn_expression_cache(ExpressionCacheConfig {
                    build_version: first_version.clone(),
                    persist: persist.clone(),
                    shard_id,
                    current_ids: current_ids.clone(),
                    remove_prior_versions,
                    compact_shard,
                    dyncfgs: dyncfgs.clone(),
                })
                .await;
            assert_eq!(
                local_entries, local_exps,
                "local expression with non-matching optimizer features should be removed during reconciliation"
            );
            assert_eq!(
                global_entries, global_exps,
                "global expression with non-matching optimizer features should be removed during reconciliation"
            );
        }

        {
            // Simulate dropping an object.
            let id_to_remove = local_exps.keys().next().expect("not empty").clone();
            current_ids.remove(&id_to_remove);
            let _removed_local_exp = local_exps.remove(&id_to_remove);
            let _removed_global_exp = global_exps.remove(&id_to_remove);

            // Re-open the cache.
            let (_cache, local_entries, global_entries) =
                ExpressionCacheHandle::spawn_expression_cache(ExpressionCacheConfig {
                    build_version: first_version.clone(),
                    persist: persist.clone(),
                    shard_id,
                    current_ids: current_ids.clone(),
                    remove_prior_versions,
                    compact_shard,
                    dyncfgs: dyncfgs.clone(),
                })
                .await;
            assert_eq!(
                local_entries, local_exps,
                "dropped local objects should be removed during reconciliation"
            );
            assert_eq!(
                global_entries, global_exps,
                "dropped global objects should be removed during reconciliation"
            );
        }

        {
            // Simulate dropping an object dependency.
            let global_exp_to_remove = global_exps.keys().next().expect("not empty").clone();
            let removed_global_exp = global_exps
                .remove(&global_exp_to_remove)
                .expect("known to exist");
            let dependency_to_remove = removed_global_exp
                .index_imports()
                .next()
                .expect("arbitrary impl always makes non-empty vecs");
            current_ids.remove(dependency_to_remove);

            // If the dependency is also tracked in the cache remove it.
            let _removed_local_exp = local_exps.remove(dependency_to_remove);
            let _removed_global_exp = global_exps.remove(dependency_to_remove);
            // Remove any other exps that depend on dependency.
            global_exps.retain(|_, exp| {
                let index_imports: BTreeSet<_> = exp.index_imports().collect();
                !index_imports.contains(&dependency_to_remove)
            });

            // Re-open the cache.
            let (_cache, local_entries, global_entries) =
                ExpressionCacheHandle::spawn_expression_cache(ExpressionCacheConfig {
                    build_version: first_version.clone(),
                    persist: persist.clone(),
                    shard_id,
                    current_ids: current_ids.clone(),
                    remove_prior_versions,
                    compact_shard,
                    dyncfgs: dyncfgs.clone(),
                })
                .await;
            assert_eq!(
                local_entries, local_exps,
                "dropped object dependencies should NOT remove local expressions"
            );
            assert_eq!(
                global_entries, global_exps,
                "dropped object dependencies should remove global expressions"
            );
        }

        let (new_gen_local_exps, new_gen_global_exps) = {
            // Open the cache at a new version.
            let (cache, local_entries, global_entries) =
                ExpressionCacheHandle::spawn_expression_cache(ExpressionCacheConfig {
                    build_version: second_version.clone(),
                    persist: persist.clone(),
                    shard_id,
                    current_ids: current_ids.clone(),
                    remove_prior_versions,
                    compact_shard,
                    dyncfgs: dyncfgs.clone(),
                })
                .await;
            assert_eq!(
                local_entries,
                BTreeMap::new(),
                "new version should be empty"
            );
            assert_eq!(
                global_entries,
                BTreeMap::new(),
                "new version should be empty"
            );

            // Insert some expressions at the new version.
            let mut local_exps = BTreeMap::new();
            let mut global_exps = BTreeMap::new();
            for _ in 0..2 {
                let id = GlobalId::User(next_id);
                let start = Instant::now();
                let local_exp = local_tree.generate();
                let global_exp = global_tree.generate();
                info!("Generating exps took: {:?}", start.elapsed());

                cache
                    .update(
                        vec![(id, local_exp.clone())],
                        vec![(id, global_exp.clone())],
                        BTreeSet::new(),
                    )
                    .await;

                current_ids.insert(id);
                current_ids.extend(global_exp.index_imports());
                local_exps.insert(id, local_exp);
                global_exps.insert(id, global_exp);

                next_id += 1;
            }
            (local_exps, global_exps)
        };

        {
            // Re-open the cache at the first version.
            let (_cache, local_entries, global_entries) =
                ExpressionCacheHandle::spawn_expression_cache(ExpressionCacheConfig {
                    build_version: first_version.clone(),
                    persist: persist.clone(),
                    shard_id,
                    current_ids: current_ids.clone(),
                    remove_prior_versions,
                    compact_shard,
                    dyncfgs: dyncfgs.clone(),
                })
                .await;
            assert_eq!(
                local_entries, local_exps,
                "Previous version local expressions should still exist"
            );
            assert_eq!(
                global_entries, global_exps,
                "Previous version global expressions should still exist"
            );
        }

        {
<<<<<<< HEAD
            // Open the cache at a new version and clear previous versions.
            remove_prior_gens = true;
=======
            // Open the cache at a new generation and clear previous generations.
            remove_prior_versions = true;
>>>>>>> c46773e6
            let (_cache, local_entries, global_entries) =
                ExpressionCacheHandle::spawn_expression_cache(ExpressionCacheConfig {
                    build_version: second_version.clone(),
                    persist: persist.clone(),
                    shard_id,
                    current_ids: current_ids.clone(),
                    remove_prior_versions,
                    compact_shard,
                    dyncfgs: dyncfgs.clone(),
                })
                .await;
            assert_eq!(
                local_entries, new_gen_local_exps,
                "new version local expressions should be persisted"
            );
            assert_eq!(
                global_entries, new_gen_global_exps,
                "new version global expressions should be persisted"
            );
        }

        {
            // Re-open the cache at the first version.
            let (_cache, local_entries, global_entries) =
                ExpressionCacheHandle::spawn_expression_cache(ExpressionCacheConfig {
                    build_version: first_version.clone(),
                    persist: persist.clone(),
                    shard_id,
                    current_ids: current_ids.clone(),
                    remove_prior_versions,
                    compact_shard,
                    dyncfgs: dyncfgs.clone(),
                })
                .await;
            assert_eq!(
                local_entries,
                BTreeMap::new(),
                "Previous version local expressions should be cleared"
            );
            assert_eq!(
                global_entries,
                BTreeMap::new(),
                "Previous version global expressions should be cleared"
            );
        }
    }

    proptest! {
        // Generating the expression structs can take an extremely long amount of time because
        // they are recursive, which can cause test timeouts.
        #![proptest_config(ProptestConfig::with_cases(1))]

        #[mz_ore::test]
        #[cfg_attr(miri, ignore)]
        fn local_expr_cache_roundtrip(key in any::<CacheKey>()) {
            let local_tree: ArbitraryTimeout<LocalExpressions> = ArbitraryTimeout::new();
            let val = local_tree.generate();

            let bincode_val = Bytes::from(bincode::serialize(&val).expect("must serialize"));
            let (encoded_key, encoded_val) = ExpressionCodec::encode(&key, &bincode_val);
            let (decoded_key, decoded_val) = ExpressionCodec::decode(&encoded_key, &encoded_val);
            let decoded_val: LocalExpressions = bincode::deserialize(&decoded_val).expect("local expressions should roundtrip");

            assert_eq!(key, decoded_key);
            assert_eq!(val, decoded_val);
        }

        #[mz_ore::test]
        #[cfg_attr(miri, ignore)]
        fn global_expr_cache_roundtrip(key in any::<CacheKey>()) {
            let global_tree: ArbitraryTimeout<GlobalExpressions> = ArbitraryTimeout::new();
            let val = global_tree.generate();

            let bincode_val = Bytes::from(bincode::serialize(&val).expect("must serialize"));
            let (encoded_key, encoded_val) = ExpressionCodec::encode(&key, &bincode_val);
            let (decoded_key, decoded_val) = ExpressionCodec::decode(&encoded_key, &encoded_val);
            let decoded_val: GlobalExpressions = bincode::deserialize(&decoded_val).expect("global expressions should roundtrip");

            assert_eq!(key, decoded_key);
            assert_eq!(val, decoded_val);
        }
    }
}<|MERGE_RESOLUTION|>--- conflicted
+++ resolved
@@ -128,11 +128,7 @@
     /// Reconciliation will remove all entries that are not in `current_ids` and remove all
     /// entries that have optimizer features that are not equal to `optimizer_features`.
     ///
-<<<<<<< HEAD
     /// If `remove_prior_gens` is `true`, then all previous versions are durably removed from the
-=======
-    /// If `remove_prior_versions` is `true`, then all previous generations are durably removed from the
->>>>>>> c46773e6
     /// cache.
     ///
     /// If `compact_shard` is `true`, then this function will block on fully compacting the backing
@@ -793,13 +789,8 @@
         }
 
         {
-<<<<<<< HEAD
             // Open the cache at a new version and clear previous versions.
-            remove_prior_gens = true;
-=======
-            // Open the cache at a new generation and clear previous generations.
             remove_prior_versions = true;
->>>>>>> c46773e6
             let (_cache, local_entries, global_entries) =
                 ExpressionCacheHandle::spawn_expression_cache(ExpressionCacheConfig {
                     build_version: second_version.clone(),
