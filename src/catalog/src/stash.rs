--- conflicted
+++ resolved
@@ -1021,13 +1021,8 @@
     #[tracing::instrument(level = "debug", skip(self))]
     async fn set_introspection_source_indexes(
         &mut self,
-<<<<<<< HEAD
         mappings: Vec<IntrospectionSourceIndex>,
-    ) -> Result<(), Error> {
-=======
-        mappings: Vec<(ClusterId, &str, GlobalId)>,
     ) -> Result<(), CatalogError> {
->>>>>>> dc800d8a
         if mappings.is_empty() {
             return Ok(());
         }
