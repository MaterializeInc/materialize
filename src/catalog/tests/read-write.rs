// Copyright Materialize, Inc. and contributors. All rights reserved.
//
// Use of this software is governed by the Business Source License
// included in the LICENSE file.
//
// As of the Change Date specified in that file, in accordance with
// the Business Source License, use of this software will be governed
// by the Apache License, Version 2.0.

// BEGIN LINT CONFIG
// DO NOT EDIT. Automatically generated by bin/gen-lints.
// Have complaints about the noise? See the note in misc/python/materialize/cli/gen-lints.py first.
#![allow(unknown_lints)]
#![allow(clippy::style)]
#![allow(clippy::complexity)]
#![allow(clippy::large_enum_variant)]
#![allow(clippy::mutable_key_type)]
#![allow(clippy::stable_sort_primitive)]
#![allow(clippy::map_entry)]
#![allow(clippy::box_default)]
#![allow(clippy::drain_collect)]
#![warn(clippy::bool_comparison)]
#![warn(clippy::clone_on_ref_ptr)]
#![warn(clippy::no_effect)]
#![warn(clippy::unnecessary_unwrap)]
#![warn(clippy::dbg_macro)]
#![warn(clippy::todo)]
#![warn(clippy::wildcard_dependencies)]
#![warn(clippy::zero_prefixed_literal)]
#![warn(clippy::borrowed_box)]
#![warn(clippy::deref_addrof)]
#![warn(clippy::double_must_use)]
#![warn(clippy::double_parens)]
#![warn(clippy::extra_unused_lifetimes)]
#![warn(clippy::needless_borrow)]
#![warn(clippy::needless_question_mark)]
#![warn(clippy::needless_return)]
#![warn(clippy::redundant_pattern)]
#![warn(clippy::redundant_slicing)]
#![warn(clippy::redundant_static_lifetimes)]
#![warn(clippy::single_component_path_imports)]
#![warn(clippy::unnecessary_cast)]
#![warn(clippy::useless_asref)]
#![warn(clippy::useless_conversion)]
#![warn(clippy::builtin_type_shadow)]
#![warn(clippy::duplicate_underscore_argument)]
#![warn(clippy::double_neg)]
#![warn(clippy::unnecessary_mut_passed)]
#![warn(clippy::wildcard_in_or_patterns)]
#![warn(clippy::crosspointer_transmute)]
#![warn(clippy::excessive_precision)]
#![warn(clippy::overflow_check_conditional)]
#![warn(clippy::as_conversions)]
#![warn(clippy::match_overlapping_arm)]
#![warn(clippy::zero_divided_by_zero)]
#![warn(clippy::must_use_unit)]
#![warn(clippy::suspicious_assignment_formatting)]
#![warn(clippy::suspicious_else_formatting)]
#![warn(clippy::suspicious_unary_op_formatting)]
#![warn(clippy::mut_mutex_lock)]
#![warn(clippy::print_literal)]
#![warn(clippy::same_item_push)]
#![warn(clippy::useless_format)]
#![warn(clippy::write_literal)]
#![warn(clippy::redundant_closure)]
#![warn(clippy::redundant_closure_call)]
#![warn(clippy::unnecessary_lazy_evaluations)]
#![warn(clippy::partialeq_ne_impl)]
#![warn(clippy::redundant_field_names)]
#![warn(clippy::transmutes_expressible_as_ptr_casts)]
#![warn(clippy::unused_async)]
#![warn(clippy::disallowed_methods)]
#![warn(clippy::disallowed_macros)]
#![warn(clippy::disallowed_types)]
#![warn(clippy::from_over_into)]
// END LINT CONFIG

use itertools::Itertools;
use mz_audit_log::{
    CreateClusterReplicaV1, EventDetails, EventType, EventV1, IdNameV1, StorageUsageV1,
    VersionedEvent, VersionedStorageUsage,
};
use mz_catalog::durable::objects::{DurableType, IdAlloc};
use mz_catalog::durable::{
    persist_backed_catalog_state, test_bootstrap_args, test_stash_backed_catalog_state,
    CatalogError, DurableCatalogError, Item, OpenableDurableCatalogState, TimelineTimestamp,
    USER_ITEM_ALLOC_KEY,
};
use mz_ore::collections::CollectionExt;
use mz_ore::now::SYSTEM_TIME;
use mz_persist_client::PersistClient;
use mz_proto::RustType;
use mz_repr::role_id::RoleId;
use mz_repr::GlobalId;
use mz_sql::names::SchemaId;
use mz_stash::DebugStashFactory;
use mz_storage_types::sources::Timeline;
use std::time::Duration;
use uuid::Uuid;

#[mz_ore::test(tokio::test)]
#[cfg_attr(miri, ignore)] //  unsupported operation: can't call foreign function `TLS_client_method` on OS `linux`
async fn test_stash_confirm_leadership() {
    let debug_factory = DebugStashFactory::new().await;
    let openable_state1 = test_stash_backed_catalog_state(&debug_factory);
    let openable_state2 = test_stash_backed_catalog_state(&debug_factory);
    test_confirm_leadership(openable_state1, openable_state2).await;
    debug_factory.drop().await;
}

#[mz_ore::test(tokio::test)]
#[cfg_attr(miri, ignore)] //  unsupported operation: can't call foreign function `TLS_client_method` on OS `linux`
async fn test_persist_confirm_leadership() {
    let persist_client = PersistClient::new_for_tests().await;
    let organization_id = Uuid::new_v4();
    let openable_state1 =
        persist_backed_catalog_state(persist_client.clone(), organization_id).await;
    let openable_state2 = persist_backed_catalog_state(persist_client, organization_id).await;
    test_confirm_leadership(openable_state1, openable_state2).await;
}

async fn test_confirm_leadership(
    openable_state1: impl OpenableDurableCatalogState,
    openable_state2: impl OpenableDurableCatalogState,
) {
    let mut state1 = Box::new(openable_state1)
<<<<<<< HEAD
        .open(SYSTEM_TIME.clone(), &test_bootstrap_args(), None)
=======
        .open(SYSTEM_TIME(), &debug_bootstrap_args(), None)
>>>>>>> 468a2ca1
        .await
        .unwrap();
    assert!(state1.confirm_leadership().await.is_ok());

    let mut state2 = Box::new(openable_state2)
<<<<<<< HEAD
        .open(SYSTEM_TIME.clone(), &test_bootstrap_args(), None)
=======
        .open(SYSTEM_TIME(), &debug_bootstrap_args(), None)
>>>>>>> 468a2ca1
        .await
        .unwrap();
    assert!(state2.confirm_leadership().await.is_ok());

    let err = state1.confirm_leadership().await.unwrap_err();
    assert!(matches!(
        err,
        CatalogError::Durable(DurableCatalogError::Fence(_))
    ));

    // Test that state1 can't start a transaction.
    let err = match state1.transaction().await {
        Ok(_) => panic!("unexpected Ok"),
        Err(e) => e,
    };
    assert!(matches!(
        err,
        CatalogError::Durable(DurableCatalogError::Fence(_))
    ));
    Box::new(state1).expire().await;
    Box::new(state2).expire().await;
}

#[mz_ore::test(tokio::test)]
#[cfg_attr(miri, ignore)] //  unsupported operation: can't call foreign function `TLS_client_method` on OS `linux`
async fn test_stash_get_and_prune_storage_usage() {
    let debug_factory = DebugStashFactory::new().await;
    let openable_state = test_stash_backed_catalog_state(&debug_factory);
    test_get_and_prune_storage_usage(openable_state).await;
    debug_factory.drop().await;
}

#[mz_ore::test(tokio::test)]
#[cfg_attr(miri, ignore)] //  unsupported operation: can't call foreign function `TLS_client_method` on OS `linux`
async fn test_persist_get_and_prune_storage_usage() {
    let persist_client = PersistClient::new_for_tests().await;
    let organization_id = Uuid::new_v4();
    let openable_state =
        persist_backed_catalog_state(persist_client.clone(), organization_id).await;
    test_get_and_prune_storage_usage(openable_state).await;
}

async fn test_get_and_prune_storage_usage(openable_state: impl OpenableDurableCatalogState) {
    let old_event = VersionedStorageUsage::V1(StorageUsageV1 {
        id: 1,
        shard_id: Some("recent".to_string()),
        size_bytes: 42,
        collection_timestamp: 10,
    });
    let recent_event = VersionedStorageUsage::V1(StorageUsageV1 {
        id: 1,
        shard_id: Some("recent".to_string()),
        size_bytes: 42,
        collection_timestamp: 20,
    });
    let boot_ts = mz_repr::Timestamp::new(23);

    let mut state = Box::new(openable_state)
<<<<<<< HEAD
        .open(SYSTEM_TIME.clone(), &test_bootstrap_args(), None)
=======
        .open(SYSTEM_TIME(), &debug_bootstrap_args(), None)
>>>>>>> 468a2ca1
        .await
        .unwrap();
    let mut txn = state.transaction().await.unwrap();
    txn.insert_storage_usage_event(old_event.clone());
    txn.insert_storage_usage_event(recent_event.clone());
    txn.commit().await.unwrap();

    // Test with no retention period.
    let events = state
        .get_and_prune_storage_usage(None, boot_ts)
        .await
        .unwrap();
    assert_eq!(events.len(), 2);
    assert!(events.contains(&old_event));
    assert!(events.contains(&recent_event));

    // Test with some retention period.
    let events = state
        .get_and_prune_storage_usage(Some(Duration::from_millis(10)), boot_ts)
        .await
        .unwrap();
    assert_eq!(events.len(), 1);
    assert_eq!(events.into_element(), recent_event);
    Box::new(state).expire().await;
}

#[mz_ore::test(tokio::test)]
#[cfg_attr(miri, ignore)] //  unsupported operation: can't call foreign function `TLS_client_method` on OS `linux`
async fn test_stash_timestamps() {
    let debug_factory = DebugStashFactory::new().await;
    let openable_state = test_stash_backed_catalog_state(&debug_factory);
    test_timestamps(openable_state).await;
    debug_factory.drop().await;
}

#[mz_ore::test(tokio::test)]
#[cfg_attr(miri, ignore)] //  unsupported operation: can't call foreign function `TLS_client_method` on OS `linux`
async fn test_persist_timestamps() {
    let persist_client = PersistClient::new_for_tests().await;
    let organization_id = Uuid::new_v4();
    let openable_state =
        persist_backed_catalog_state(persist_client.clone(), organization_id).await;
    test_timestamps(openable_state).await;
}

async fn test_timestamps(openable_state: impl OpenableDurableCatalogState) {
    let timeline_timestamp = TimelineTimestamp {
        timeline: Timeline::User("Mars".to_string()),
        ts: mz_repr::Timestamp::new(42),
    };
    let mut state = Box::new(openable_state)
<<<<<<< HEAD
        .open(SYSTEM_TIME.clone(), &test_bootstrap_args(), None)
=======
        .open(SYSTEM_TIME(), &debug_bootstrap_args(), None)
>>>>>>> 468a2ca1
        .await
        .unwrap();

    state
        .set_timestamp(&timeline_timestamp.timeline, timeline_timestamp.ts)
        .await
        .unwrap();

    let persisted_timestamps = state.get_timestamps().await.unwrap();
    assert!(persisted_timestamps.contains(&timeline_timestamp),);
    let snapshot_timeline_timestamps: Vec<_> = state
        .snapshot()
        .await
        .unwrap()
        .timestamps
        .into_iter()
        .map(RustType::from_proto)
        .map_ok(|(k, v)| TimelineTimestamp::from_key_value(k, v))
        .collect::<Result<_, _>>()
        .unwrap();
    assert!(snapshot_timeline_timestamps.contains(&timeline_timestamp));
    Box::new(state).expire().await;
}

#[mz_ore::test(tokio::test)]
#[cfg_attr(miri, ignore)] //  unsupported operation: can't call foreign function `TLS_client_method` on OS `linux`
async fn test_stash_allocate_id() {
    let debug_factory = DebugStashFactory::new().await;
    let openable_state = test_stash_backed_catalog_state(&debug_factory);
    test_allocate_id(openable_state).await;
    debug_factory.drop().await;
}

#[mz_ore::test(tokio::test)]
#[cfg_attr(miri, ignore)] //  unsupported operation: can't call foreign function `TLS_client_method` on OS `linux`
async fn test_persist_allocate_id() {
    let persist_client = PersistClient::new_for_tests().await;
    let organization_id = Uuid::new_v4();
    let openable_state =
        persist_backed_catalog_state(persist_client.clone(), organization_id).await;
    test_allocate_id(openable_state).await;
}

async fn test_allocate_id(openable_state: impl OpenableDurableCatalogState) {
    let id_type = USER_ITEM_ALLOC_KEY;
    let mut state = Box::new(openable_state)
<<<<<<< HEAD
        .open(SYSTEM_TIME.clone(), &test_bootstrap_args(), None)
=======
        .open(SYSTEM_TIME(), &debug_bootstrap_args(), None)
>>>>>>> 468a2ca1
        .await
        .unwrap();

    let start_id = state.get_next_id(id_type).await.unwrap();
    let ids = state.allocate_id(id_type, 3).await.unwrap();
    assert_eq!(ids, (start_id..(start_id + 3)).collect::<Vec<_>>());

    let snapshot_id_allocs: Vec<_> = state
        .snapshot()
        .await
        .unwrap()
        .id_allocator
        .into_iter()
        .map(RustType::from_proto)
        .map_ok(|(k, v)| IdAlloc::from_key_value(k, v))
        .collect::<Result<_, _>>()
        .unwrap();
    assert!(snapshot_id_allocs.contains(&IdAlloc {
        name: id_type.to_string(),
        next_id: start_id + 3,
    }));
    Box::new(state).expire().await;
}

#[mz_ore::test(tokio::test)]
#[cfg_attr(miri, ignore)] //  unsupported operation: can't call foreign function `TLS_client_method` on OS `linux`
async fn test_stash_audit_logs() {
    let debug_factory = DebugStashFactory::new().await;
    let openable_state = test_stash_backed_catalog_state(&debug_factory);
    test_audit_logs(openable_state).await;
    debug_factory.drop().await;
}

#[mz_ore::test(tokio::test)]
#[cfg_attr(miri, ignore)] //  unsupported operation: can't call foreign function `TLS_client_method` on OS `linux`
async fn test_persist_audit_logs() {
    let persist_client = PersistClient::new_for_tests().await;
    let organization_id = Uuid::new_v4();
    let openable_state =
        persist_backed_catalog_state(persist_client.clone(), organization_id).await;
    test_audit_logs(openable_state).await;
}

async fn test_audit_logs(openable_state: impl OpenableDurableCatalogState) {
    let audit_logs = [
        VersionedEvent::V1(EventV1 {
            id: 100,
            event_type: EventType::Create,
            object_type: mz_audit_log::ObjectType::ClusterReplica,
            details: EventDetails::CreateClusterReplicaV1(CreateClusterReplicaV1 {
                cluster_id: "1".to_string(),
                cluster_name: "foo".to_string(),
                replica_id: Some("1".to_string()),
                replica_name: "bar".to_string(),
                logical_size: "1".to_string(),
                disk: false,
                billed_as: None,
                internal: false,
            }),
            user: Some("joe".to_string()),
            occurred_at: 100,
        }),
        VersionedEvent::V1(EventV1 {
            id: 200,
            event_type: EventType::Drop,
            object_type: mz_audit_log::ObjectType::View,
            details: EventDetails::IdNameV1(IdNameV1 {
                id: "2".to_string(),
                name: "v".to_string(),
            }),
            user: Some("mike".to_string()),
            occurred_at: 200,
        }),
    ];

    let mut state = Box::new(openable_state)
<<<<<<< HEAD
        .open(SYSTEM_TIME.clone(), &test_bootstrap_args(), None)
=======
        .open(SYSTEM_TIME(), &debug_bootstrap_args(), None)
>>>>>>> 468a2ca1
        .await
        .unwrap();
    let mut txn = state.transaction().await.unwrap();
    for audit_log in &audit_logs {
        txn.insert_audit_log_event(audit_log.clone());
    }
    txn.commit().await.unwrap();

    let persisted_audit_logs = state.get_audit_logs().await.unwrap();
    for audit_log in &audit_logs {
        assert!(persisted_audit_logs.contains(audit_log));
    }
    Box::new(state).expire().await;
}

#[mz_ore::test(tokio::test)]
#[cfg_attr(miri, ignore)] //  unsupported operation: can't call foreign function `TLS_client_method` on OS `linux`
async fn test_stash_items() {
    let debug_factory = DebugStashFactory::new().await;
    let openable_state = test_stash_backed_catalog_state(&debug_factory);
    test_items(openable_state).await;
    debug_factory.drop().await;
}

#[mz_ore::test(tokio::test)]
#[cfg_attr(miri, ignore)] //  unsupported operation: can't call foreign function `TLS_client_method` on OS `linux`
async fn test_persist_items() {
    let persist_client = PersistClient::new_for_tests().await;
    let organization_id = Uuid::new_v4();
    let openable_state =
        persist_backed_catalog_state(persist_client.clone(), organization_id).await;
    test_items(openable_state).await;
}

async fn test_items(openable_state: impl OpenableDurableCatalogState) {
    let items = [
        Item {
            id: GlobalId::User(100),
            schema_id: SchemaId::User(1),
            name: "foo".to_string(),
            create_sql: "CREATE VIEW v AS SELECT 1".to_string(),
            owner_id: RoleId::User(1),
            privileges: vec![],
        },
        Item {
            id: GlobalId::User(200),
            schema_id: SchemaId::User(1),
            name: "bar".to_string(),
            create_sql: "CREATE MATERIALIZED VIEW mv AS SELECT 2".to_string(),
            owner_id: RoleId::User(2),
            privileges: vec![],
        },
    ];

    let mut state = Box::new(openable_state)
<<<<<<< HEAD
        .open(SYSTEM_TIME.clone(), &test_bootstrap_args(), None)
=======
        .open(SYSTEM_TIME(), &debug_bootstrap_args(), None)
>>>>>>> 468a2ca1
        .await
        .unwrap();
    let mut txn = state.transaction().await.unwrap();
    for item in &items {
        txn.insert_item(
            item.id,
            item.schema_id,
            &item.name,
            item.create_sql.clone(),
            item.owner_id,
            item.privileges.clone(),
        )
        .unwrap();
    }
    txn.commit().await.unwrap();

    let snapshot_items: Vec<_> = state
        .snapshot()
        .await
        .unwrap()
        .items
        .into_iter()
        .map(RustType::from_proto)
        .map_ok(|(k, v)| Item::from_key_value(k, v))
        .collect::<Result<_, _>>()
        .unwrap();
    for item in &items {
        assert!(snapshot_items.contains(item));
    }
    Box::new(state).expire().await;
}<|MERGE_RESOLUTION|>--- conflicted
+++ resolved
@@ -124,21 +124,13 @@
     openable_state2: impl OpenableDurableCatalogState,
 ) {
     let mut state1 = Box::new(openable_state1)
-<<<<<<< HEAD
-        .open(SYSTEM_TIME.clone(), &test_bootstrap_args(), None)
-=======
-        .open(SYSTEM_TIME(), &debug_bootstrap_args(), None)
->>>>>>> 468a2ca1
+        .open(SYSTEM_TIME(), &test_bootstrap_args(), None)
         .await
         .unwrap();
     assert!(state1.confirm_leadership().await.is_ok());
 
     let mut state2 = Box::new(openable_state2)
-<<<<<<< HEAD
-        .open(SYSTEM_TIME.clone(), &test_bootstrap_args(), None)
-=======
-        .open(SYSTEM_TIME(), &debug_bootstrap_args(), None)
->>>>>>> 468a2ca1
+        .open(SYSTEM_TIME(), &test_bootstrap_args(), None)
         .await
         .unwrap();
     assert!(state2.confirm_leadership().await.is_ok());
@@ -197,11 +189,7 @@
     let boot_ts = mz_repr::Timestamp::new(23);
 
     let mut state = Box::new(openable_state)
-<<<<<<< HEAD
-        .open(SYSTEM_TIME.clone(), &test_bootstrap_args(), None)
-=======
-        .open(SYSTEM_TIME(), &debug_bootstrap_args(), None)
->>>>>>> 468a2ca1
+        .open(SYSTEM_TIME(), &test_bootstrap_args(), None)
         .await
         .unwrap();
     let mut txn = state.transaction().await.unwrap();
@@ -253,11 +241,7 @@
         ts: mz_repr::Timestamp::new(42),
     };
     let mut state = Box::new(openable_state)
-<<<<<<< HEAD
-        .open(SYSTEM_TIME.clone(), &test_bootstrap_args(), None)
-=======
-        .open(SYSTEM_TIME(), &debug_bootstrap_args(), None)
->>>>>>> 468a2ca1
+        .open(SYSTEM_TIME(), &test_bootstrap_args(), None)
         .await
         .unwrap();
 
@@ -304,11 +288,7 @@
 async fn test_allocate_id(openable_state: impl OpenableDurableCatalogState) {
     let id_type = USER_ITEM_ALLOC_KEY;
     let mut state = Box::new(openable_state)
-<<<<<<< HEAD
-        .open(SYSTEM_TIME.clone(), &test_bootstrap_args(), None)
-=======
-        .open(SYSTEM_TIME(), &debug_bootstrap_args(), None)
->>>>>>> 468a2ca1
+        .open(SYSTEM_TIME(), &test_bootstrap_args(), None)
         .await
         .unwrap();
 
@@ -385,11 +365,7 @@
     ];
 
     let mut state = Box::new(openable_state)
-<<<<<<< HEAD
-        .open(SYSTEM_TIME.clone(), &test_bootstrap_args(), None)
-=======
-        .open(SYSTEM_TIME(), &debug_bootstrap_args(), None)
->>>>>>> 468a2ca1
+        .open(SYSTEM_TIME(), &test_bootstrap_args(), None)
         .await
         .unwrap();
     let mut txn = state.transaction().await.unwrap();
@@ -445,11 +421,7 @@
     ];
 
     let mut state = Box::new(openable_state)
-<<<<<<< HEAD
-        .open(SYSTEM_TIME.clone(), &test_bootstrap_args(), None)
-=======
-        .open(SYSTEM_TIME(), &debug_bootstrap_args(), None)
->>>>>>> 468a2ca1
+        .open(SYSTEM_TIME(), &test_bootstrap_args(), None)
         .await
         .unwrap();
     let mut txn = state.transaction().await.unwrap();
