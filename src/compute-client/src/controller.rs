// Copyright Materialize, Inc. and contributors. All rights reserved.
//
// Use of this software is governed by the Business Source License
// included in the LICENSE file.
//
// As of the Change Date specified in that file, in accordance with
// the Business Source License, use of this software will be governed
// by the Apache License, Version 2.0.

//! A controller that provides an interface to a compute instance, and the storage layer below it.
//!
//! The compute controller curates the creation of indexes and sinks, the progress of readers through
//! these collections, and their eventual dropping and resource reclamation.
//!
//! The compute controller can be viewed as a partial map from `GlobalId` to collection. It is an error to
//! use an identifier before it has been "created" with `create_dataflows()`. Once created, the controller holds
//! a read capability for each output collection of a dataflow, which is manipulated with `allow_compaction()`.
//! Eventually, a collection is dropped with either `drop_sources()` or by allowing compaction to the empty frontier.
//!
//! Created dataflows will prevent the compaction of their inputs, including other compute collections but also
//! collections managed by the storage layer. Each dataflow input is prevented from compacting beyond the allowed
//! compaction of each of its outputs, ensuring that we can recover each dataflow to its current state in case of
//! failure or other reconfiguration.

use std::collections::{BTreeMap, BTreeSet, HashMap};
use std::error::Error;
use std::fmt::{self, Debug};

use chrono::{DateTime, Utc};
use differential_dataflow::lattice::Lattice;
use mz_persist_types::Codec64;
use timely::progress::frontier::MutableAntichain;
use timely::progress::{Antichain, ChangeBatch, Timestamp};
use uuid::Uuid;

use mz_expr::RowSetFinishing;
use mz_ore::tracing::OpenTelemetryContext;
use mz_repr::{GlobalId, Row};
use mz_storage::client::controller::{ReadPolicy, StorageController, StorageError};
use mz_storage::client::sinks::{PersistSinkConnection, SinkConnection, SinkDesc};

use crate::command::{
    ComputeCommand, DataflowDescription, InstanceConfig, Peek, ReplicaId, SourceInstanceDesc,
};
<<<<<<< HEAD
use crate::controller::replicated::ActiveReplication;
use crate::logging::{LogVariant, LoggingConfig};
use crate::service::ComputeClient;

// NOTE(benesch): this should be a private implementation detail of the compute
// controller. It is unfortunate that it leaks out.
pub use crate::controller::replicated::ActiveReplicationResponse;
=======
use crate::controller::replicated::{ActiveReplication, ActiveReplicationResponse};
use crate::logging::LoggingConfig;
use crate::response::{ComputeResponse, PeekResponse, TailBatch, TailResponse};
use crate::service::{ComputeClient, ComputeGrpcClient};
>>>>>>> 06a1e562

mod replicated;

/// An abstraction allowing us to name different compute instances.
pub type ComputeInstanceId = u64;

/// Controller state maintained for each compute instance.
#[derive(Debug)]
pub struct ComputeControllerState<T> {
    /// The replicas of this compute instance.
    pub replicas: ActiveReplication<T>,
    /// Tracks expressed `since` and received `upper` frontiers for indexes and sinks.
    pub collections: BTreeMap<GlobalId, CollectionState<T>>,
    /// Currently outstanding peeks: identifiers and timestamps.
    pub peeks: BTreeMap<uuid::Uuid, (GlobalId, T)>,
    /// A response to handle on the next call to `ComputeControllerMut::process`.
    stashed_response: Option<ActiveReplicationResponse<T>>,
}

/// An immutable controller for a compute instance.
#[derive(Debug, Copy, Clone)]
pub struct ComputeController<'a, T> {
    pub instance: ComputeInstanceId,
    pub compute: &'a ComputeControllerState<T>,
    pub storage_controller: &'a dyn StorageController<Timestamp = T>,
}

/// A mutable controller for a compute instance.
#[derive(Debug)]
pub struct ComputeControllerMut<'a, T> {
    pub instance: ComputeInstanceId,
    pub compute: &'a mut ComputeControllerState<T>,
    pub storage_controller: &'a mut dyn StorageController<Timestamp = T>,
}

/// Responses from a compute instance controller.
pub enum ComputeControllerResponse<T> {
    /// See [`ComputeResponse::PeekResponse`].
    PeekResponse(Uuid, PeekResponse, OpenTelemetryContext),
    /// See [`ComputeResponse::TailResponse`].
    TailResponse(GlobalId, TailResponse<T>),
    /// A notification that we heard a response from the given replica at the
    /// given time.
    ReplicaHeartbeat(ReplicaId, DateTime<Utc>),
}

/// Errors arising from compute commands.
#[derive(Debug)]
pub enum ComputeError {
    /// Command referenced an instance that was not present.
    InstanceMissing(ComputeInstanceId),
    /// Command referenced an identifier that was not present.
    IdentifierMissing(GlobalId),
    /// Dataflow was malformed (e.g. missing `as_of`).
    DataflowMalformed,
    /// The dataflow `as_of` was not greater than the `since` of the identifier.
    DataflowSinceViolation(GlobalId),
    /// The peek `timestamp` was not greater than the `since` of the identifier.
    PeekSinceViolation(GlobalId),
    /// An error from the underlying client.
    ClientError(anyhow::Error),
    /// An error during an interaction with Storage
    StorageError(StorageError),
}

impl Error for ComputeError {
    fn source(&self) -> Option<&(dyn Error + 'static)> {
        match self {
            Self::InstanceMissing(_)
            | Self::IdentifierMissing(_)
            | Self::DataflowMalformed
            | Self::DataflowSinceViolation(_)
            | Self::PeekSinceViolation(_) => None,
            Self::ClientError(err) => Some(err.root_cause()),
            Self::StorageError(err) => err.source(),
        }
    }
}

impl fmt::Display for ComputeError {
    fn fmt(&self, f: &mut fmt::Formatter) -> fmt::Result {
        f.write_str("compute error: ")?;
        match self {
            Self::InstanceMissing(id) => write!(
                f,
                "command referenced an instance that was not present: {id}"
            ),
            Self::IdentifierMissing(id) => write!(
                f,
                "command referenced an identifier that was not present: {id}"
            ),
            Self::DataflowMalformed => write!(f, "dataflow was malformed"),
            Self::DataflowSinceViolation(id) => write!(
                f,
                "dataflow as_of was not greater than the `since` of the identifier: {id}"
            ),
            Self::PeekSinceViolation(id) => write!(
                f,
                "peek timestamp was not greater than the `since` of the identifier: {id}"
            ),
            Self::ClientError(err) => write!(f, "underlying client error: {err}"),
            Self::StorageError(err) => write!(f, "storage interaction error: {err}"),
        }
    }
}

impl From<StorageError> for ComputeError {
    fn from(error: StorageError) -> Self {
        Self::StorageError(error)
    }
}

impl From<anyhow::Error> for ComputeError {
    fn from(error: anyhow::Error) -> Self {
        Self::ClientError(error)
    }
}

impl<T> ComputeControllerState<T>
where
    T: Timestamp + Lattice + Debug + Copy,
    ComputeGrpcClient: ComputeClient<T>,
{
    pub async fn new(logging: &Option<LoggingConfig>) -> Self {
        let mut collections = BTreeMap::default();
        if let Some(logging_config) = logging.as_ref() {
            for id in logging_config.log_identifiers() {
                collections.insert(
                    id,
                    CollectionState::new(
                        Antichain::from_elem(T::minimum()),
                        Vec::new(),
                        Vec::new(),
                    ),
                );
            }
        }
        let mut replicas = ActiveReplication::default();
        replicas.send(ComputeCommand::CreateInstance(InstanceConfig {
            replica_id: Default::default(),
            logging: logging.clone(),
        }));

        Self {
            replicas,
            collections,
            peeks: Default::default(),
            stashed_response: None,
        }
    }

    /// Waits until the controller is ready to process a response.
    ///
    /// This method may block for an arbitrarily long time.
    ///
    /// When the method returns, the owner should call
    /// [`ComputeControllerMut::process`] to process the ready message.
    ///
    /// This method is cancellation safe.
    pub async fn ready(&mut self) {
        if self.stashed_response.is_none() {
            self.stashed_response = Some(self.replicas.recv().await);
        }
    }
}

// Public interface
impl<'a, T> ComputeController<'a, T>
where
    T: Timestamp + Lattice,
{
    /// Returns this controller's compute instance ID.
    pub fn instance_id(&self) -> ComputeInstanceId {
        self.instance
    }

    /// Acquires an immutable handle to a controller for the storage instance.
    #[inline]
    pub fn storage(&self) -> &dyn StorageController<Timestamp = T> {
        self.storage_controller
    }

    /// Acquire a handle to the collection state associated with `id`.
    pub fn collection(&self, id: GlobalId) -> Result<&'a CollectionState<T>, ComputeError> {
        self.compute
            .collections
            .get(&id)
            .ok_or(ComputeError::IdentifierMissing(id))
    }
}

impl<'a, T> ComputeControllerMut<'a, T>
where
    T: Timestamp + Lattice + Codec64 + Debug + Copy,
    ComputeGrpcClient: ComputeClient<T>,
{
    /// Constructs an immutable handle from this mutable handle.
    pub fn as_ref<'b>(&'b self) -> ComputeController<'b, T> {
        ComputeController {
            instance: self.instance,
            storage_controller: self.storage_controller,
            compute: &self.compute,
        }
    }

    /// Acquires a mutable handle to a controller for the storage instance.
    #[inline]
    pub fn storage_mut(&mut self) -> &mut dyn StorageController<Timestamp = T> {
        self.storage_controller
    }

    /// Adds a new instance replica, by name.
<<<<<<< HEAD
    pub fn add_replica<C>(
        &mut self,
        id: ReplicaId,
        client: C,
        log_collections: HashMap<LogVariant, GlobalId>,
    ) where
        C: ComputeClient<T> + Reconnect + 'static,
    {
        // Create ComputeState entries in ComputeController
        for id in log_collections.values() {
            self.compute.collections.insert(
                *id,
                CollectionState::new(Antichain::from_elem(T::minimum()), Vec::new(), Vec::new()),
            );
        }

        // Enrich log collections with metadata such that they can be sent over to computed
        let log_collections = log_collections
            .into_iter()
            .map(|(variant, id)| {
                let meta = self
                    .storage_controller
                    .collection(id)
                    .expect("cannot get collection metadata")
                    .collection_metadata
                    .clone();
                (variant, (id, meta))
            })
            .collect();

        // Add the replica
        self.compute.client.add_replica(id, client, log_collections);
=======
    pub fn add_replica(&mut self, id: ReplicaId, addrs: Vec<String>) {
        self.compute.replicas.add_replica(id, addrs);
>>>>>>> 06a1e562
    }

    pub fn get_replica_ids(&self) -> impl Iterator<Item = ReplicaId> + '_ {
        self.compute.replicas.get_replica_ids()
    }

    /// Removes an existing instance replica, by name.
    pub fn remove_replica(&mut self, id: ReplicaId) {
        self.compute.replicas.remove_replica(id);
    }

    /// Creates and maintains the described dataflows, and initializes state for their output.
    ///
    /// This method creates dataflows whose inputs are still readable at the dataflow `as_of`
    /// frontier, and initializes the outputs as readable from that frontier onward.
    /// It installs read dependencies from the outputs to the inputs, so that the input read
    /// capabilities will be held back to the output read capabilities, ensuring that we are
    /// always able to return to a state that can serve the output read capabilities.
    pub async fn create_dataflows(
        &mut self,
        dataflows: Vec<DataflowDescription<crate::plan::Plan<T>, (), T>>,
    ) -> Result<(), ComputeError> {
        // Validate dataflows as having inputs whose `since` is less or equal to the dataflow's `as_of`.
        // Start tracking frontiers for each dataflow, using its `as_of` for each index and sink.
        for dataflow in dataflows.iter() {
            let as_of = dataflow
                .as_of
                .as_ref()
                .ok_or(ComputeError::DataflowMalformed)?;

            // Record all transitive dependencies of the outputs.
            let mut storage_dependencies = Vec::new();
            let mut compute_dependencies = Vec::new();

            // Validate sources have `since.less_equal(as_of)`.
            for source_id in dataflow.source_imports.keys() {
                let since = &self
                    .storage_controller
                    .collection(*source_id)
                    .or(Err(ComputeError::IdentifierMissing(*source_id)))?
                    .read_capabilities
                    .frontier();
                if !(<_ as timely::order::PartialOrder>::less_equal(since, &as_of.borrow())) {
                    Err(ComputeError::DataflowSinceViolation(*source_id))?;
                }

                storage_dependencies.push(*source_id);
            }

            // Validate indexes have `since.less_equal(as_of)`.
            // TODO(mcsherry): Instead, return an error from the constructing method.
            for index_id in dataflow.index_imports.keys() {
                let collection = self.as_ref().collection(*index_id)?;
                let since = collection.read_capabilities.frontier();
                if !(<_ as timely::order::PartialOrder>::less_equal(&since, &as_of.borrow())) {
                    Err(ComputeError::DataflowSinceViolation(*index_id))?;
                } else {
                    compute_dependencies.push(*index_id);
                }
            }

            // Canonicalize dependencies.
            // Probably redundant based on key structure, but doing for sanity.
            storage_dependencies.sort();
            storage_dependencies.dedup();
            compute_dependencies.sort();
            compute_dependencies.dedup();

            // We will bump the internals of each input by the number of dependents (outputs).
            let outputs = dataflow.sink_exports.len() + dataflow.index_exports.len();
            let mut changes = ChangeBatch::new();
            for time in as_of.iter() {
                changes.update(time.clone(), outputs as i64);
            }
            // Update storage read capabilities for inputs.
            let mut storage_read_updates = storage_dependencies
                .iter()
                .map(|id| (*id, changes.clone()))
                .collect();
            self.storage_controller
                .update_read_capabilities(&mut storage_read_updates)
                .await?;
            // Update compute read capabilities for inputs.
            let mut compute_read_updates = compute_dependencies
                .iter()
                .map(|id| (*id, changes.clone()))
                .collect();
            self.update_read_capabilities(&mut compute_read_updates)
                .await?;

            // Install collection state for each of the exports.
            for sink_id in dataflow.sink_exports.keys() {
                self.compute.collections.insert(
                    *sink_id,
                    CollectionState::new(
                        as_of.clone(),
                        storage_dependencies.clone(),
                        compute_dependencies.clone(),
                    ),
                );
            }
            for index_id in dataflow.index_exports.keys() {
                self.compute.collections.insert(
                    *index_id,
                    CollectionState::new(
                        as_of.clone(),
                        storage_dependencies.clone(),
                        compute_dependencies.clone(),
                    ),
                );
            }
        }

        // Here we augment all imported sources and all exported sinks with with the appropriate
        // storage metadata needed by the compute instance.
        let mut augmented_dataflows = Vec::with_capacity(dataflows.len());
        for d in dataflows {
            let mut source_imports = BTreeMap::new();
            for (id, (si, monotonic)) in d.source_imports {
                let collection = self.storage_controller.collection(id)?;
                let desc = SourceInstanceDesc {
                    storage_metadata: collection.collection_metadata.clone(),
                    arguments: si.arguments,
                    typ: collection.description.desc.typ().clone(),
                };
                source_imports.insert(id, (desc, monotonic));
            }

            let mut sink_exports = BTreeMap::new();
            for (id, se) in d.sink_exports {
                let connection = match se.connection {
                    SinkConnection::Persist(conn) => {
                        let metadata = self
                            .storage_controller
                            .collection(id)?
                            .collection_metadata
                            .clone();
                        let conn = PersistSinkConnection {
                            value_desc: conn.value_desc,
                            storage_metadata: metadata,
                        };
                        SinkConnection::Persist(conn)
                    }
                    SinkConnection::Kafka(conn) => SinkConnection::Kafka(conn),
                    SinkConnection::Tail(conn) => SinkConnection::Tail(conn),
                };
                let desc = SinkDesc {
                    from: se.from,
                    from_desc: se.from_desc,
                    connection,
                    envelope: se.envelope,
                    as_of: se.as_of,
                };
                sink_exports.insert(id, desc);
            }

            augmented_dataflows.push(DataflowDescription {
                source_imports,
                sink_exports,
                // The rest of the fields are identical
                index_imports: d.index_imports,
                objects_to_build: d.objects_to_build,
                index_exports: d.index_exports,
                as_of: d.as_of,
                debug_name: d.debug_name,
                id: d.id,
            });
        }

        self.compute
            .replicas
            .send(ComputeCommand::CreateDataflows(augmented_dataflows));

        Ok(())
    }
    /// Drops the read capability for the sinks and allows their resources to be reclaimed.
    pub async fn drop_sinks(&mut self, identifiers: Vec<GlobalId>) -> Result<(), ComputeError> {
        // Validate that the ids exist.
        self.as_ref().validate_ids(identifiers.iter().cloned())?;

        let compaction_commands = identifiers
            .into_iter()
            .map(|id| (id, Antichain::new()))
            .collect();
        self.allow_compaction(compaction_commands).await?;
        Ok(())
    }
    /// Drops the read capability for the indexes and allows their resources to be reclaimed.
    pub async fn drop_indexes(&mut self, identifiers: Vec<GlobalId>) -> Result<(), ComputeError> {
        // Validate that the ids exist.
        self.as_ref().validate_ids(identifiers.iter().cloned())?;

        let compaction_commands = identifiers
            .into_iter()
            .map(|id| (id, Antichain::new()))
            .collect();
        self.allow_compaction(compaction_commands).await?;
        Ok(())
    }
    /// Initiate a peek request for the contents of `id` at `timestamp`.
    #[tracing::instrument(level = "debug", skip(self))]
    pub async fn peek(
        &mut self,
        id: GlobalId,
        key: Option<Row>,
        uuid: Uuid,
        timestamp: T,
        finishing: RowSetFinishing,
        map_filter_project: mz_expr::SafeMfpPlan,
        target_replica: Option<ReplicaId>,
    ) -> Result<(), ComputeError> {
        let since = self.as_ref().collection(id)?.read_capabilities.frontier();

        if !since.less_equal(&timestamp) {
            Err(ComputeError::PeekSinceViolation(id))?;
        }

        // Install a compaction hold on `id` at `timestamp`.
        let mut updates = BTreeMap::new();
        updates.insert(id, ChangeBatch::new_from(timestamp.clone(), 1));
        self.update_read_capabilities(&mut updates).await?;
        self.compute.peeks.insert(uuid, (id, timestamp.clone()));

        self.compute.replicas.send(ComputeCommand::Peek(Peek {
            id,
            key,
            uuid,
            timestamp,
            finishing,
            map_filter_project,
            target_replica,
            // Obtain an `OpenTelemetryContext` from the thread-local tracing
            // tree to forward it on to the compute worker.
            otel_ctx: OpenTelemetryContext::obtain(),
        }));

        Ok(())
    }

    /// Cancels existing peek requests.
    ///
    /// Canceling a peek is best effort. The caller may see any of the following
    /// after canceling a peek request:
    ///
    ///   * A `PeekResponse::Rows` indicating that the cancellation request did
    ///    not take effect in time and the query succeeded.
    ///
    ///   * A `PeekResponse::Canceled` affirming that the peek was canceled.
    ///
    ///   * No `PeekResponse` at all.
    pub async fn cancel_peeks(&mut self, uuids: &BTreeSet<Uuid>) -> Result<(), ComputeError> {
        self.remove_peeks(uuids.iter().cloned()).await?;
        self.compute.replicas.send(ComputeCommand::CancelPeeks {
            uuids: uuids.clone(),
        });
        Ok(())
    }

    /// Downgrade the read capabilities of specific identifiers to specific frontiers.
    ///
    /// Downgrading any read capability to the empty frontier will drop the item and eventually reclaim its resources.
    async fn allow_compaction(
        &mut self,
        frontiers: Vec<(GlobalId, Antichain<T>)>,
    ) -> Result<(), ComputeError> {
        // Validate that the ids exist.
        self.as_ref()
            .validate_ids(frontiers.iter().map(|(id, _)| *id))?;
        let policies = frontiers
            .into_iter()
            .map(|(id, frontier)| (id, ReadPolicy::ValidFrom(frontier)));
        self.set_read_policy(policies.collect()).await?;
        Ok(())
    }

    /// Assigns a read policy to specific identifiers.
    ///
    /// The policies are assigned in the order presented, and repeated identifiers should
    /// conclude with the last policy. Changing a policy will immediately downgrade the read
    /// capability if appropriate, but it will not "recover" the read capability if the prior
    /// capability is already ahead of it.
    ///
    /// Identifiers not present in `policies` retain their existing read policies.
    pub async fn set_read_policy(
        &mut self,
        policies: Vec<(GlobalId, ReadPolicy<T>)>,
    ) -> Result<(), ComputeError> {
        let mut read_capability_changes = BTreeMap::default();
        for (id, policy) in policies.into_iter() {
            if let Ok(collection) = self.collection_mut(id) {
                let mut new_read_capability = policy.frontier(collection.write_frontier.frontier());

                if <_ as timely::order::PartialOrder>::less_equal(
                    &collection.implied_capability,
                    &new_read_capability,
                ) {
                    let mut update = ChangeBatch::new();
                    update.extend(new_read_capability.iter().map(|time| (time.clone(), 1)));
                    std::mem::swap(&mut collection.implied_capability, &mut new_read_capability);
                    update.extend(new_read_capability.iter().map(|time| (time.clone(), -1)));
                    if !update.is_empty() {
                        read_capability_changes.insert(id, update);
                    }
                }

                collection.read_policy = policy;
            } else {
                tracing::error!("Reference to unregistered id: {:?}", id);
            }
        }
        if !read_capability_changes.is_empty() {
            self.update_read_capabilities(&mut read_capability_changes)
                .await?;
        }
        Ok(())
    }

    /// Processes the work queued by [`ComputeControllerState::ready`].
    ///
    /// This method is guaranteed to return "quickly" unless doing so would
    /// compromise the correctness of the system.
    ///
    /// This method is **not** guaranteed to be cancellation safe. It **must**
    /// be awaited to completion.
    pub async fn process(&mut self) -> Result<Option<ComputeControllerResponse<T>>, anyhow::Error> {
        match self.compute.stashed_response.take() {
            None => Ok(None),
            Some(ActiveReplicationResponse::ComputeResponse(response)) => match response {
                ComputeResponse::FrontierUppers(updates) => {
                    self.update_write_frontiers(&updates).await?;
                    Ok(None)
                }
                ComputeResponse::PeekResponse(uuid, peek_response, otel_ctx) => {
                    self.remove_peeks(std::iter::once(uuid)).await?;
                    Ok(Some(ComputeControllerResponse::PeekResponse(
                        uuid,
                        peek_response,
                        otel_ctx,
                    )))
                }
                ComputeResponse::TailResponse(global_id, response) => {
                    let mut changes = timely::progress::ChangeBatch::new();
                    match &response {
                        TailResponse::Batch(TailBatch { lower, upper, .. }) => {
                            changes.extend(upper.iter().map(|time| (time.clone(), 1)));
                            changes.extend(lower.iter().map(|time| (time.clone(), -1)));
                        }
                        TailResponse::DroppedAt(frontier) => {
                            // The tail will not be written to again, but we should not confuse that
                            // with the source of the TAIL being complete through this time.
                            changes.extend(frontier.iter().map(|time| (time.clone(), -1)));
                        }
                    }
                    self.update_write_frontiers(&[(global_id, changes)]).await?;
                    Ok(Some(ComputeControllerResponse::TailResponse(
                        global_id, response,
                    )))
                }
            },
            Some(ActiveReplicationResponse::ReplicaHeartbeat(replica_id, when)) => Ok(Some(
                ComputeControllerResponse::ReplicaHeartbeat(replica_id, when),
            )),
        }
    }
}

// Internal interface
impl<'a, T> ComputeController<'a, T>
where
    T: Timestamp + Lattice,
{
    /// Validate that a collection exists for all identifiers, and error if any do not.
    pub fn validate_ids(&self, ids: impl Iterator<Item = GlobalId>) -> Result<(), ComputeError> {
        for id in ids {
            self.collection(id)?;
        }
        Ok(())
    }
}

impl<'a, T> ComputeControllerMut<'a, T>
where
    T: Timestamp + Lattice + Codec64 + Copy,
    ComputeGrpcClient: ComputeClient<T>,
{
    /// Acquire a mutable reference to the collection state, should it exist.
    pub fn collection_mut(
        &mut self,
        id: GlobalId,
    ) -> Result<&mut CollectionState<T>, ComputeError> {
        self.compute
            .collections
            .get_mut(&id)
            .ok_or(ComputeError::IdentifierMissing(id))
    }

    /// Accept write frontier updates from the compute layer.
    pub async fn update_write_frontiers(
        &mut self,
        updates: &[(GlobalId, ChangeBatch<T>)],
    ) -> Result<(), ComputeError> {
        let mut read_capability_changes = BTreeMap::default();
        for (id, changes) in updates.iter() {
            let collection = self
                .collection_mut(*id)
                .expect("Reference to absent collection");

            collection
                .write_frontier
                .update_iter(changes.clone().drain());

            let mut new_read_capability = collection
                .read_policy
                .frontier(collection.write_frontier.frontier());
            if <_ as timely::order::PartialOrder>::less_equal(
                &collection.implied_capability,
                &new_read_capability,
            ) {
                // TODO: reuse change batch above?
                let mut update = ChangeBatch::new();
                update.extend(new_read_capability.iter().map(|time| (time.clone(), 1)));
                std::mem::swap(&mut collection.implied_capability, &mut new_read_capability);
                update.extend(new_read_capability.iter().map(|time| (time.clone(), -1)));
                if !update.is_empty() {
                    read_capability_changes.insert(*id, update);
                }
            }
        }
        if !read_capability_changes.is_empty() {
            self.update_read_capabilities(&mut read_capability_changes)
                .await?;
        }

        // Tell the storage controller about new write frontiers for storage
        // collections that are advanced by compute sinks.
        // TODO(teskje): The storage controller should have a task to directly
        // keep track of the frontiers of storage collections, instead of
        // relying on others for that information.
        let storage_updates: Vec<_> = updates
            .iter()
            .filter(|(id, _)| self.storage_mut().collection(*id).is_ok())
            .cloned()
            .collect();
        self.storage_mut()
            .update_write_frontiers(&storage_updates)
            .await?;

        Ok(())
    }

    /// Applies `updates`, propagates consequences through other read capabilities, and sends an appropriate compaction command.
    pub async fn update_read_capabilities(
        &mut self,
        updates: &mut BTreeMap<GlobalId, ChangeBatch<T>>,
    ) -> Result<(), ComputeError> {
        // Locations to record consequences that we need to act on.
        let mut storage_todo = BTreeMap::default();
        let mut compute_net = Vec::default();
        // Repeatedly extract the maximum id, and updates for it.
        while let Some(key) = updates.keys().rev().next().cloned() {
            let mut update = updates.remove(&key).unwrap();
            if let Ok(collection) = self.collection_mut(key) {
                let changes = collection.read_capabilities.update_iter(update.drain());
                update.extend(changes);
                for id in collection.storage_dependencies.iter() {
                    storage_todo
                        .entry(*id)
                        .or_insert_with(ChangeBatch::new)
                        .extend(update.iter().cloned());
                }
                for id in collection.compute_dependencies.iter() {
                    updates
                        .entry(*id)
                        .or_insert_with(ChangeBatch::new)
                        .extend(update.iter().cloned());
                }
                compute_net.push((key, update));
            } else {
                // Storage presumably, but verify.
                storage_todo
                    .entry(key)
                    .or_insert_with(ChangeBatch::new)
                    .extend(update.drain())
            }
        }

        // Translate our net compute actions into `AllowCompaction` commands.
        let mut compaction_commands = Vec::new();
        for (id, change) in compute_net.iter_mut() {
            if !change.is_empty() {
                let frontier = self
                    .as_ref()
                    .collection(*id)
                    .unwrap()
                    .read_capabilities
                    .frontier()
                    .to_owned();
                compaction_commands.push((*id, frontier));
            }
        }
        if !compaction_commands.is_empty() {
            self.compute
                .replicas
                .send(ComputeCommand::AllowCompaction(compaction_commands));
        }

        // We may have storage consequences to process.
        if !storage_todo.is_empty() {
            self.storage_controller
                .update_read_capabilities(&mut storage_todo)
                .await?;
        }
        Ok(())
    }
    /// Removes a registered peek, unblocking compaction that might have waited on it.
    pub async fn remove_peeks(
        &mut self,
        peek_ids: impl IntoIterator<Item = uuid::Uuid>,
    ) -> Result<(), ComputeError> {
        let mut updates = peek_ids
            .into_iter()
            .flat_map(|uuid| {
                self.compute
                    .peeks
                    .remove(&uuid)
                    .map(|(id, time)| (id, ChangeBatch::new_from(time, -1)))
            })
            .collect();
        self.update_read_capabilities(&mut updates).await?;
        Ok(())
    }
}

/// State maintained about individual collections.
#[derive(Debug)]
pub struct CollectionState<T> {
    /// Accumulation of read capabilities for the collection.
    ///
    /// This accumulation will always contain `self.implied_capability`, but may also contain
    /// capabilities held by others who have read dependencies on this collection.
    pub read_capabilities: MutableAntichain<T>,
    /// The implicit capability associated with collection creation.
    pub implied_capability: Antichain<T>,
    /// The policy to use to downgrade `self.implied_capability`.
    pub read_policy: ReadPolicy<T>,

    /// Storage identifiers on which this collection depends.
    pub storage_dependencies: Vec<GlobalId>,
    /// Compute identifiers on which this collection depends.
    pub compute_dependencies: Vec<GlobalId>,

    /// Reported progress in the write capabilities.
    ///
    /// Importantly, this is not a write capability, but what we have heard about the
    /// write capabilities of others. All future writes will have times greater than or
    /// equal to `write_frontier.frontier()`.
    pub write_frontier: MutableAntichain<T>,
}

impl<T: Timestamp> CollectionState<T> {
    /// Creates a new collection state, with an initial read policy valid from `since`.
    pub fn new(
        since: Antichain<T>,
        storage_dependencies: Vec<GlobalId>,
        compute_dependencies: Vec<GlobalId>,
    ) -> Self {
        let mut read_capabilities = MutableAntichain::new();
        read_capabilities.update_iter(since.iter().map(|time| (time.clone(), 1)));
        Self {
            read_capabilities,
            implied_capability: since.clone(),
            read_policy: ReadPolicy::ValidFrom(since),
            storage_dependencies,
            compute_dependencies,
            write_frontier: MutableAntichain::new_bottom(Timestamp::minimum()),
        }
    }

    /// Reports the current read capability.
    pub fn read_capability(&self) -> &Antichain<T> {
        &self.implied_capability
    }
}<|MERGE_RESOLUTION|>--- conflicted
+++ resolved
@@ -42,20 +42,13 @@
 use crate::command::{
     ComputeCommand, DataflowDescription, InstanceConfig, Peek, ReplicaId, SourceInstanceDesc,
 };
-<<<<<<< HEAD
-use crate::controller::replicated::ActiveReplication;
-use crate::logging::{LogVariant, LoggingConfig};
-use crate::service::ComputeClient;
 
 // NOTE(benesch): this should be a private implementation detail of the compute
 // controller. It is unfortunate that it leaks out.
-pub use crate::controller::replicated::ActiveReplicationResponse;
-=======
 use crate::controller::replicated::{ActiveReplication, ActiveReplicationResponse};
-use crate::logging::LoggingConfig;
+use crate::logging::{LogVariant, LoggingConfig};
 use crate::response::{ComputeResponse, PeekResponse, TailBatch, TailResponse};
 use crate::service::{ComputeClient, ComputeGrpcClient};
->>>>>>> 06a1e562
 
 mod replicated;
 
@@ -268,15 +261,12 @@
     }
 
     /// Adds a new instance replica, by name.
-<<<<<<< HEAD
-    pub fn add_replica<C>(
+    pub fn add_replica(
         &mut self,
         id: ReplicaId,
-        client: C,
+        addrs: Vec<String>,
         log_collections: HashMap<LogVariant, GlobalId>,
-    ) where
-        C: ComputeClient<T> + Reconnect + 'static,
-    {
+    ) {
         // Create ComputeState entries in ComputeController
         for id in log_collections.values() {
             self.compute.collections.insert(
@@ -300,11 +290,9 @@
             .collect();
 
         // Add the replica
-        self.compute.client.add_replica(id, client, log_collections);
-=======
-    pub fn add_replica(&mut self, id: ReplicaId, addrs: Vec<String>) {
-        self.compute.replicas.add_replica(id, addrs);
->>>>>>> 06a1e562
+        self.compute
+            .replicas
+            .add_replica(id, addrs, log_collections);
     }
 
     pub fn get_replica_ids(&self) -> impl Iterator<Item = ReplicaId> + '_ {
