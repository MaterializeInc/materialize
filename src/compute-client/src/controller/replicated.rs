// Copyright Materialize, Inc. and contributors. All rights reserved.
//
// Use of this software is governed by the Business Source License
// included in the LICENSE file.
//
// As of the Change Date specified in that file, in accordance with
// the Business Source License, use of this software will be governed
// by the Apache License, Version 2.0.

//! A client backed by multiple replicas.
//!
//! This client accepts commands and responds as would a correctly implemented client.
//! Its implementation is wrapped around clients that may fail at any point, and restart.
//! To accommodate this, it records the commands it accepts, and should a client restart
//! the commands are replayed at it, with some modification. As the clients respond, the
//! wrapper client tracks the responses and ensures that they are "logically deduplicated",
//! so that the receiver need not be aware of the replication and restarting.
//!
//! This tactic requires that dataflows be restartable, which they generally are not, due
//! to allowed compaction of their source data. This client must correctly observe commands
//! that allow for compaction of its assets, and only attempt to rebuild them as of those
//! compacted frontiers, as the underlying resources to rebuild them any earlier may not
//! exist any longer.

use std::collections::{HashMap, VecDeque};
use std::time::Duration;

use anyhow::bail;
use chrono::{DateTime, Utc};
use differential_dataflow::lattice::Lattice;
<<<<<<< HEAD
use futures::Stream;
use mz_storage::client::controller::CollectionMetadata;
=======
use futures::future;
use futures::stream::{FuturesUnordered, StreamExt};
>>>>>>> 06a1e562
use timely::progress::frontier::MutableAntichain;
use timely::progress::{Antichain, Timestamp};
use tokio::select;
use tokio::sync::mpsc::{unbounded_channel, UnboundedReceiver, UnboundedSender};
use tracing::{info, warn};

use mz_ore::retry::Retry;
use mz_ore::tracing::OpenTelemetryContext;
use mz_repr::GlobalId;
use mz_service::client::GenericClient;

use crate::command::{ComputeCommand, Peek, ReplicaId};
use crate::logging::LogVariant;
use crate::response::{ComputeResponse, PeekResponse, TailBatch, TailResponse};
use crate::service::{ComputeClient, ComputeGrpcClient};

/// Configuration for `replica_task`.
struct ReplicaTaskConfig<T> {
    /// The ID of the replica.
    replica_id: ReplicaId,
    /// The network addresses of the processes in the replica.
    addrs: Vec<String>,
    /// A channel upon which commands intended for the replica are delivered.
    command_rx: UnboundedReceiver<ComputeCommand<T>>,
    /// A channel upon which responses from the replica are delivered.
    response_tx: UnboundedSender<ComputeResponse<T>>,
}

/// Asynchronously forwards commands to and responses from a single replica.
async fn replica_task<T>(config: ReplicaTaskConfig<T>)
where
    T: Timestamp + Copy,
    ComputeGrpcClient: ComputeClient<T>,
{
    let replica_id = config.replica_id;
    info!("starting replica task for {replica_id}");
    match run_replica_core(config).await {
        Ok(()) => info!("gracefully stopping replica task for {replica_id}"),
        Err(e) => warn!("replica task for {replica_id} failed: {e}"),
    }
}

async fn run_replica_core<T>(
    ReplicaTaskConfig {
        replica_id,
        addrs,
        mut command_rx,
        response_tx,
    }: ReplicaTaskConfig<T>,
) -> Result<(), anyhow::Error>
where
    T: Timestamp + Copy,
    ComputeGrpcClient: ComputeClient<T>,
{
    let mut client = Retry::default()
        .clamp_backoff(Duration::from_secs(32))
        .retry_async(|state| {
            let addrs = addrs.clone();
            async move {
                match ComputeGrpcClient::connect_partitioned(addrs).await {
                    Ok(client) => Ok(client),
                    Err(e) => {
                        warn!(
                            "error connecting to replica {replica_id}, retrying in {:?}: {e}",
                            state.next_backoff.unwrap()
                        );
                        Err(e)
                    }
                }
            }
        })
        .await
        .expect("retry retries forever");

    loop {
        select! {
            // Command from controller to forward to replica.
            command = command_rx.recv() => match command {
                None => {
                    // Controller is no longer interested in this replica. Shut
                    // down.
                    return Ok(())
                }
                Some(command) => client.send(command).await?,
            },
            // Response from replica to forward to controller.
            response = client.recv() => {
                let response = match response? {
                    None => bail!("replica unexpectedly gracefully terminated connection"),
                    Some(response) => response,
                };
                if response_tx.send(response).is_err() {
                    // Controller is no longer interested in this replica. Shut
                    // down.
                    return Ok(());
                }
            }
        }
    }
}

#[derive(Debug)]
struct Replica<T> {
    tx: UnboundedSender<ComputeCommand<T>>,
    rx: UnboundedReceiverStream<Result<ComputeResponse<T>, anyhow::Error>>,
    log_collections: HashMap<LogVariant, (GlobalId, CollectionMetadata)>,
}

impl<T> Replica<T> {
    /// Specialize a command for the given `Replica` and `ReplicaId`.
    ///
    /// Most `ComputeCommand`s are independent of the target replica, but some
    /// contain replica-specific fields that must be adjusted before sending.
    fn specialize_command(&self, command: &mut ComputeCommand<T>, replica_id: ReplicaId) {
        // Tell new instances their replica ID.
        if let ComputeCommand::CreateInstance(config) = command {
            // Set sink_logs
            if let Some(logging) = &mut config.logging {
                logging.sink_logs = self.log_collections.clone();
                tracing::debug!(
                    "Enabling sink_logs at replica {:?}: {:?}",
                    replica_id,
                    &logging.sink_logs
                );
            };

            // Set replica id
            config.replica_id = replica_id;
        }

        // Replace dataflow identifiers with new unique ids.
        if let ComputeCommand::CreateDataflows(dataflows) = command {
            for dataflow in dataflows.iter_mut() {
                dataflow.id = uuid::Uuid::new_v4();
            }
        }
    }
}

/// Additional information to store with pening peeks.
#[derive(Debug)]
pub struct PendingPeek {
    /// The OpenTelemetry context for this peek.
    otel_ctx: OpenTelemetryContext,
}

/// The internal state of the client.
///
/// This lives in a separate struct from the handles to the individual replica
/// tasks, so that we can call methods on it
/// while holding mutable borrows to those.
#[derive(Debug)]
pub struct ActiveReplicationState<T> {
    /// Outstanding peek identifiers, to guide responses (and which to suppress).
    peeks: HashMap<uuid::Uuid, PendingPeek>,
    /// Reported frontier of each in-progress tail.
    tails: HashMap<GlobalId, Antichain<T>>,
    /// Frontier information, both unioned across all replicas and from each individual replica.
    uppers: HashMap<GlobalId, (Antichain<T>, HashMap<ReplicaId, MutableAntichain<T>>)>,
    /// The command history, used when introducing new replicas or restarting existing replicas.
    history: ComputeCommandHistory<T>,
    /// Most recent count of the volume of unpacked commands (e.g. dataflows in `CreateDataflows`).
    last_command_count: usize,
    /// Responses that should be emitted on the next `recv` call.
    ///
    /// This is introduced to produce peek cancelation responses eagerly, without awaiting a replica
    /// responding with the response itself, which allows us to compact away the peek in `self.history`.
    pending_response: VecDeque<ActiveReplicationResponse<T>>,
}

impl<T> ActiveReplicationState<T>
where
    T: Timestamp + Lattice,
{
    fn handle_command(
        &mut self,
        cmd: &ComputeCommand<T>,
        frontiers: HashMap<u64, MutableAntichain<T>>,
    ) {
        // Update our tracking of peek commands.
        match &cmd {
            ComputeCommand::Peek(Peek { uuid, otel_ctx, .. }) => {
                self.peeks.insert(
                    *uuid,
                    PendingPeek {
                        // TODO(guswynn): can we just hold the `tracing::Span`
                        // here instead?
                        otel_ctx: otel_ctx.clone(),
                    },
                );
            }
            ComputeCommand::CancelPeeks { uuids } => {
                // Enqueue the response to the cancelation.
                self.pending_response.extend(uuids.iter().map(|uuid| {
                    // Canceled peeks should not be further responded to.
                    let otel_ctx = self
                        .peeks
                        .remove(uuid)
                        .map(|pending| pending.otel_ctx)
                        .unwrap_or_else(|| {
                            tracing::warn!("did not find pending peek for {}", uuid);
                            OpenTelemetryContext::empty()
                        });
                    ActiveReplicationResponse::ComputeResponse(ComputeResponse::PeekResponse(
                        *uuid,
                        PeekResponse::Canceled,
                        otel_ctx,
                    ))
                }));
            }
            _ => {}
        }

        // Initialize any necessary frontier tracking.
        let mut start = Vec::new();
        let mut cease = Vec::new();
        cmd.frontier_tracking(&mut start, &mut cease);
        for id in start.into_iter() {
            let frontier = timely::progress::Antichain::from_elem(T::minimum());

            let previous = self.uppers.insert(id, (frontier, frontiers.clone()));
            assert!(previous.is_none());
        }
        for id in cease.into_iter() {
            let previous = self.uppers.remove(&id);
            assert!(previous.is_some());
        }

        // Record the command so that new replicas can be brought up to speed.
        self.history.push(cmd.clone());

        // If we have reached a point that justifies history reduction, do that.
        if self.history.len() > 2 * self.last_command_count {
            self.last_command_count = self.history.reduce(&self.peeks);
        }
    }

    fn handle_response(
        &mut self,
        message: ComputeResponse<T>,
        replica_id: ReplicaId,
    ) -> Option<ActiveReplicationResponse<T>> {
        self.pending_response
            .push_front(ActiveReplicationResponse::ReplicaHeartbeat(
                replica_id,
                Utc::now(),
            ));
        match message {
            ComputeResponse::PeekResponse(uuid, response, otel_ctx) => {
                // If this is the first response, forward it; otherwise do not.
                // TODO: we could collect the other responses to assert equivalence?
                // Trades resources (memory) for reassurances; idk which is best.
                //
                // NOTE: we use the `otel_ctx` from the response, not the
                // pending peek, because we currently want the parent
                // to be whatever the compute worker did with this peek.
                //
                // Additionally, we just use the `otel_ctx` from the first worker to
                // respond.
                self.peeks.remove(&uuid).map(|_| {
                    ActiveReplicationResponse::ComputeResponse(ComputeResponse::PeekResponse(
                        uuid, response, otel_ctx,
                    ))
                })
            }
            ComputeResponse::FrontierUppers(mut list) => {
                for (id, changes) in list.iter_mut() {
                    if let Some((frontier, frontiers)) = self.uppers.get_mut(id) {
                        // Apply changes to replica `replica_id`
                        frontiers
                            .get_mut(&replica_id)
                            .unwrap()
                            .update_iter(changes.drain());
                        // We can swap `frontier` into `changes, negated, and then use that to repopulate `frontier`.
                        // Working
                        changes.extend(frontier.iter().map(|t| (t.clone(), -1)));
                        frontier.clear();
                        for (time1, _neg_one) in changes.iter() {
                            for time2 in frontiers[&replica_id].frontier().iter() {
                                frontier.insert(time1.join(time2));
                            }
                        }
                        changes.extend(frontier.iter().map(|t| (t.clone(), 1)));
                        changes.compact();
                    }
                }
                if !list.is_empty() {
                    Some(ActiveReplicationResponse::ComputeResponse(
                        ComputeResponse::FrontierUppers(list),
                    ))
                } else {
                    None
                }
            }
            ComputeResponse::TailResponse(id, response) => {
                match response {
                    TailResponse::Batch(TailBatch {
                        lower: _,
                        upper,
                        mut updates,
                    }) => {
                        // It is sufficient to compare `upper` against the last reported frontier for `id`,
                        // and if `upper` is not less or equal to that frontier, some progress has happened.
                        // If so, we retain only the updates greater or equal to that last reported frontier,
                        // and announce a batch from that frontier to its join with `upper`.

                        // Ensure that we have a recorded frontier ready to go.
                        let entry = self
                            .tails
                            .entry(id)
                            .or_insert_with(|| Antichain::from_elem(T::minimum()));
                        // If the upper frontier has changed, we have a statement to make.
                        // This happens if there is any element of `entry` not greater or
                        // equal to some element of `upper`.
                        let new_upper = entry.join(&upper);
                        if &new_upper != entry {
                            let new_lower = entry.clone();
                            entry.clone_from(&new_upper);
                            updates.retain(|(time, _data, _diff)| new_lower.less_equal(time));
                            Some(ActiveReplicationResponse::ComputeResponse(
                                ComputeResponse::TailResponse(
                                    id,
                                    TailResponse::Batch(TailBatch {
                                        lower: new_lower,
                                        upper: new_upper,
                                        updates,
                                    }),
                                ),
                            ))
                        } else {
                            None
                        }
                    }
                    TailResponse::DroppedAt(frontier) => {
                        // Introduce a new terminal frontier to suppress all future responses.
                        // We cannot simply remove the entry, as we currently create new entries in response
                        // to observed responses; if we pre-load the entries in response to commands we can
                        // clean up the state here.
                        self.tails.insert(id, Antichain::new());
                        Some(ActiveReplicationResponse::ComputeResponse(
                            ComputeResponse::TailResponse(id, TailResponse::DroppedAt(frontier)),
                        ))
                    }
                }
            }
        }
    }
}

/// A client backed by multiple replicas.
#[derive(Debug)]
pub struct ActiveReplication<T> {
<<<<<<< HEAD
    /// Handles to the replicas themselves.
    replicas: HashMap<ReplicaId, Replica<T>>,
=======
    /// State for each replica.
    replicas: HashMap<ReplicaId, ReplicaState<T>>,
>>>>>>> 06a1e562
    /// All other internal state of the client
    state: ActiveReplicationState<T>,
}

impl<T> Default for ActiveReplication<T> {
    fn default() -> Self {
        Self {
            replicas: Default::default(),
            state: ActiveReplicationState {
                peeks: Default::default(),
                tails: Default::default(),
                uppers: Default::default(),
                history: Default::default(),
                last_command_count: 0,
                pending_response: Default::default(),
            },
        }
    }
}

/// State for a single replica.
#[derive(Debug)]
struct ReplicaState<T> {
    /// A sender for commands for the replica.
    ///
    /// If sending to this channel fails, the replica has failed and requires
    /// rehydration.
    command_tx: UnboundedSender<ComputeCommand<T>>,
    /// A receiver for responses from the replica.
    ///
    /// If receiving from the channel returns `None`, the replica has failed
    /// and requires rehydration.
    response_rx: UnboundedReceiver<ComputeResponse<T>>,
    /// The network addresses of the processes that make up the replica.
    addrs: Vec<String>,
}

impl<T> ActiveReplication<T>
where
    T: Timestamp + Lattice + Copy,
    ComputeGrpcClient: ComputeClient<T>,
{
    /// Introduce a new replica, and catch it up to the commands of other replicas.
    ///
    /// It is not yet clear under which circumstances a replica can be removed.
<<<<<<< HEAD
    pub fn add_replica<C>(
        &mut self,
        id: ReplicaId,
        client: C,
        log_collections: HashMap<LogVariant, (GlobalId, CollectionMetadata)>,
    ) where
        C: ComputeClient<T> + Reconnect + 'static,
    {
=======
    pub fn add_replica(&mut self, id: ReplicaId, addrs: Vec<String>) {
        // Launch a task to handle communication with the replica
        // asynchronously. This isolates the main controller thread from
        // the replica.
        let (command_tx, command_rx) = unbounded_channel();
        let (response_tx, response_rx) = unbounded_channel();
        mz_ore::task::spawn(
            || format!("active-replication-replica-{id}"),
            replica_task(ReplicaTaskConfig {
                replica_id: id,
                addrs: addrs.clone(),
                command_rx,
                response_tx,
            }),
        );

        // Take this opportunity to clean up the history we should present.
        self.state.last_command_count = self.state.history.reduce(&self.state.peeks);

        // Replay the commands at the client, creating new dataflow identifiers.
        for command in self.state.history.iter() {
            let mut command = command.clone();
            specialize_command(&mut command, id);
            command_tx
                .send(command)
                .expect("Channel to client has gone away!")
        }

        // Add replica to tracked state.
>>>>>>> 06a1e562
        for (_, frontiers) in self.state.uppers.values_mut() {
            frontiers.insert(id, MutableAntichain::new_bottom(T::minimum()));
        }
<<<<<<< HEAD
        let (cmd_tx, resp_rx) = ReplicaTask::spawn(id, client);
        self.replicas.insert(
            id,
            Replica {
                tx: cmd_tx,
                rx: resp_rx.into(),
                log_collections,
            },
        );
        self.hydrate_replica(id);
=======
        self.replicas.insert(
            id,
            ReplicaState {
                command_tx,
                response_rx,
                addrs,
            },
        );
>>>>>>> 06a1e562
    }

    /// Returns an iterator over the IDs of the replicas.
    pub fn get_replica_ids(&self) -> impl Iterator<Item = ReplicaId> + '_ {
        self.replicas.keys().copied()
    }

    /// Remove a replica by its identifier.
    pub fn remove_replica(&mut self, id: ReplicaId) {
        self.replicas.remove(&id);
        for (_frontier, frontiers) in self.state.uppers.iter_mut() {
            frontiers.1.remove(&id);
        }
    }

<<<<<<< HEAD
    /// Pipes a command stream at the indicated replica, introducing new dataflow identifiers.
    fn hydrate_replica(&mut self, replica_id: ReplicaId) {
        // Zero out frontiers maintained by this replica.
        for (_id, (_, frontiers)) in self.state.uppers.iter_mut() {
            *frontiers.get_mut(&replica_id).unwrap() =
                timely::progress::frontier::MutableAntichain::new();
            frontiers
                .get_mut(&replica_id)
                .unwrap()
                .update_iter(Some((T::minimum(), 1)));
        }
        // Take this opportunity to clean up the history we should present.
        self.state.last_command_count = self.state.history.reduce(&self.state.peeks);

        // Replay the commands at the client, creating new dataflow identifiers.
        let replica = self.replicas.get_mut(&replica_id).unwrap();
        for command in self.state.history.iter() {
            let mut command = command.clone();
            replica.specialize_command(&mut command, replica_id);

            replica
                .tx
                .send(command)
                .expect("Channel to client has gone away!")
        }
=======
    fn rehydrate_replica(&mut self, id: ReplicaId) {
        let addrs = self.replicas[&id].addrs.clone();
        self.remove_replica(id);
        self.add_replica(id, addrs);
>>>>>>> 06a1e562
    }

    // We avoid implementing `GenericClient` here, because the protocol between
    // the compute controller and this client is subtly but meaningfully different:
    // this client is expected to handle errors, rather than propagate them, and therefore
    // it returns infallible values.

    /// Sends a command to all replicas.
    pub fn send(&mut self, cmd: ComputeCommand<T>) {
        let frontiers = self
            .replicas
            .keys()
            .map(|id| {
                let mut frontier = timely::progress::frontier::MutableAntichain::new();
                frontier.update_iter(Some((T::minimum(), 1)));
                (id.clone(), frontier)
            })
            .collect();

        self.state.handle_command(&cmd, frontiers);

        // Clone the command for each active replica.
<<<<<<< HEAD
        for (id, replica) in self.replicas.iter_mut() {
            let mut command = cmd.clone();
            replica.specialize_command(&mut command, *id);

            // NOTE: Broadcasting commands to replicas irrespective of their
            // presence or health is part of the isolation contract between
            // ADAPTER and COMPUTE. If this changes (e.g. awaiting responses
            // from replicas), ADAPTER needs to handle its interactions with
            // COMPUTE differently.
            let _ = replica.tx.send(command);
=======
        let mut failed_replicas = vec![];
        for (id, replica) in self.replicas.iter_mut() {
            let mut command = cmd.clone();
            specialize_command(&mut command, *id);
            // If sending the command fails, the replica requires rehydration.
            if replica.command_tx.send(command).is_err() {
                failed_replicas.push(*id);
            }
        }
        for id in failed_replicas {
            self.rehydrate_replica(id);
>>>>>>> 06a1e562
        }
    }

    /// Receives the next response from any replica.
    pub async fn recv(&mut self) -> ActiveReplicationResponse<T> {
        // If we have a pending response, we should send it immediately.
        if let Some(response) = self.state.pending_response.pop_front() {
            return response;
        }

        // Receive responses from any of the replicas, and take appropriate
        // action.
        loop {
            let mut responses = self
                .replicas
                .iter_mut()
<<<<<<< HEAD
                .map(|(id, replica)| (id.clone(), &mut replica.rx))
                .collect();

            use futures::StreamExt;
            while let Some((replica_id, message)) = stream.next().await {
                match message {
                    Ok(message) => match self.state.handle_message(message, replica_id) {
                        Some(response) => return Some(response),
=======
                .map(|(id, replica)| async { (*id, replica.response_rx.recv().await) })
                .collect::<FuturesUnordered<_>>();
            match responses.next().await {
                None => {
                    // There were no replicas in the set. Block forever to
                    // communicate that no response is ready.
                    future::pending().await
                }
                Some((replica_id, None)) => {
                    // A replica has failed and requires rehydration.
                    drop(responses);
                    self.rehydrate_replica(replica_id)
                }
                Some((replica_id, Some(response))) => {
                    // A replica has produced a response. Absorb it, possibly
                    // returning a response up the stack.
                    match self.state.handle_response(response, replica_id) {
                        Some(response) => return response,
>>>>>>> 06a1e562
                        None => { /* continue */ }
                    }
                }
            }
        }
    }
}

/// A response from the ActiveReplication client:
/// either a deduplicated compute response, or a notification
/// that we heard from a given replica and should update its recency status.
#[derive(Debug, Clone)]
pub enum ActiveReplicationResponse<T = mz_repr::Timestamp> {
    /// A response from the underlying compute replica.
    ComputeResponse(ComputeResponse<T>),
    /// A notification that we heard a response from the given replica at the
    /// given time.
    ReplicaHeartbeat(ReplicaId, DateTime<Utc>),
}

#[derive(Debug)]
struct ComputeCommandHistory<T> {
    commands: Vec<ComputeCommand<T>>,
}

impl<T: timely::progress::Timestamp> ComputeCommandHistory<T> {
    pub fn push(&mut self, command: ComputeCommand<T>) {
        self.commands.push(command);
    }
    /// Reduces `self.history` to a minimal form.
    ///
    /// This action not only simplifies the issued history, but importantly reduces the instructions
    /// to only reference inputs from times that are still certain to be valid. Commands that allow
    /// compaction of a collection also remove certainty that the inputs will be available for times
    /// not greater or equal to that compaction frontier.
    ///
    /// The `peeks` argument should contain those peeks that have yet to be resolved, either through
    /// response or cancellation.
    ///
    /// Returns the number of distinct commands that remain.
    pub fn reduce<V>(&mut self, peeks: &std::collections::HashMap<uuid::Uuid, V>) -> usize {
        // First determine what the final compacted frontiers will be for each collection.
        // These will determine for each collection whether the command that creates it is required,
        // and if required what `as_of` frontier should be used for its updated command.
        let mut final_frontiers = std::collections::BTreeMap::new();
        let mut live_dataflows = Vec::new();
        let mut live_peeks = Vec::new();
        let mut live_cancels = std::collections::BTreeSet::new();

        let mut create_command = None;
        let mut drop_command = None;

        for command in self.commands.drain(..) {
            match command {
                create @ ComputeCommand::CreateInstance(_) => {
                    // We should be able to handle this, should this client need to be restartable.
                    assert!(create_command.is_none());
                    create_command = Some(create);
                }
                cmd @ ComputeCommand::DropInstance => {
                    assert!(drop_command.is_none());
                    drop_command = Some(cmd);
                }
                ComputeCommand::CreateDataflows(dataflows) => {
                    live_dataflows.extend(dataflows);
                }
                ComputeCommand::AllowCompaction(frontiers) => {
                    for (id, frontier) in frontiers {
                        final_frontiers.insert(id, frontier.clone());
                    }
                }
                ComputeCommand::Peek(peek) => {
                    // We could pre-filter here, but seems hard to access `uuid`
                    // and take ownership of `peek` at the same time.
                    live_peeks.push(peek);
                }
                ComputeCommand::CancelPeeks { mut uuids } => {
                    uuids.retain(|uuid| peeks.contains_key(uuid));
                    live_cancels.extend(uuids);
                }
            }
        }

        // Retain only those peeks that have not yet been processed.
        live_peeks.retain(|peek| peeks.contains_key(&peek.uuid));

        // Determine the required antichains to support live peeks;
        let mut live_peek_frontiers = std::collections::BTreeMap::new();
        for Peek { id, timestamp, .. } in live_peeks.iter() {
            // Introduce `time` as a constraint on the `as_of` frontier of `id`.
            live_peek_frontiers
                .entry(id)
                .or_insert_with(Antichain::new)
                .insert(timestamp.clone());
        }

        // Update dataflow `as_of` frontiers, constrained by live peeks and allowed compaction.
        // One possible frontier is the empty frontier, indicating that the dataflow can be removed.
        for dataflow in live_dataflows.iter_mut() {
            let mut as_of = Antichain::new();
            for id in dataflow.export_ids() {
                // If compaction has been allowed use that; otherwise use the initial `as_of`.
                if let Some(frontier) = final_frontiers.get(&id) {
                    as_of.extend(frontier.clone());
                } else {
                    as_of.extend(dataflow.as_of.clone().unwrap());
                }
                // If we have requirements from peeks, apply them to hold `as_of` back.
                if let Some(frontier) = live_peek_frontiers.get(&id) {
                    as_of.extend(frontier.clone());
                }
            }

            // Remove compaction for any collection that brought us to `as_of`.
            for id in dataflow.export_ids() {
                if let Some(frontier) = final_frontiers.get(&id) {
                    if frontier == &as_of {
                        final_frontiers.remove(&id);
                    }
                }
            }

            dataflow.as_of = Some(as_of);
        }

        // Discard dataflows whose outputs have all been allowed to compact away.
        live_dataflows.retain(|dataflow| dataflow.as_of != Some(Antichain::new()));

        // Record the volume of post-compaction commands.
        let mut command_count = 1;
        command_count += live_dataflows.len();
        command_count += final_frontiers.len();
        command_count += live_peeks.len();
        command_count += live_cancels.len();
        if drop_command.is_some() {
            command_count += 1;
        }

        // Reconstitute the commands as a compact history.
        if let Some(create_command) = create_command {
            self.commands.push(create_command);
        }
        if !live_dataflows.is_empty() {
            self.commands
                .push(ComputeCommand::CreateDataflows(live_dataflows));
        }
        self.commands
            .extend(live_peeks.into_iter().map(ComputeCommand::Peek));
        if !live_cancels.is_empty() {
            self.commands.push(ComputeCommand::CancelPeeks {
                uuids: live_cancels,
            });
        }
        // Allow compaction only after emmitting peek commands.
        if !final_frontiers.is_empty() {
            self.commands.push(ComputeCommand::AllowCompaction(
                final_frontiers.into_iter().collect(),
            ));
        }
        if let Some(drop_command) = drop_command {
            self.commands.push(drop_command);
        }

        command_count
    }
    /// Iterate through the contained commands.
    pub fn iter(&self) -> impl Iterator<Item = &ComputeCommand<T>> {
        self.commands.iter()
    }

    /// Report the number of commands.
    ///
    /// Importantly, each command can be arbitrarily complicated, so this number could be small
    /// even while we have few commands that cause many actions to be taken.
    pub fn len(&self) -> usize {
        self.commands.len()
    }
}

impl<T> Default for ComputeCommandHistory<T> {
    fn default() -> Self {
        Self {
            commands: Vec::new(),
        }
    }
}<|MERGE_RESOLUTION|>--- conflicted
+++ resolved
@@ -28,13 +28,8 @@
 use anyhow::bail;
 use chrono::{DateTime, Utc};
 use differential_dataflow::lattice::Lattice;
-<<<<<<< HEAD
-use futures::Stream;
-use mz_storage::client::controller::CollectionMetadata;
-=======
 use futures::future;
 use futures::stream::{FuturesUnordered, StreamExt};
->>>>>>> 06a1e562
 use timely::progress::frontier::MutableAntichain;
 use timely::progress::{Antichain, Timestamp};
 use tokio::select;
@@ -45,6 +40,7 @@
 use mz_ore::tracing::OpenTelemetryContext;
 use mz_repr::GlobalId;
 use mz_service::client::GenericClient;
+use mz_storage::client::controller::CollectionMetadata;
 
 use crate::command::{ComputeCommand, Peek, ReplicaId};
 use crate::logging::LogVariant;
@@ -131,44 +127,6 @@
                     // down.
                     return Ok(());
                 }
-            }
-        }
-    }
-}
-
-#[derive(Debug)]
-struct Replica<T> {
-    tx: UnboundedSender<ComputeCommand<T>>,
-    rx: UnboundedReceiverStream<Result<ComputeResponse<T>, anyhow::Error>>,
-    log_collections: HashMap<LogVariant, (GlobalId, CollectionMetadata)>,
-}
-
-impl<T> Replica<T> {
-    /// Specialize a command for the given `Replica` and `ReplicaId`.
-    ///
-    /// Most `ComputeCommand`s are independent of the target replica, but some
-    /// contain replica-specific fields that must be adjusted before sending.
-    fn specialize_command(&self, command: &mut ComputeCommand<T>, replica_id: ReplicaId) {
-        // Tell new instances their replica ID.
-        if let ComputeCommand::CreateInstance(config) = command {
-            // Set sink_logs
-            if let Some(logging) = &mut config.logging {
-                logging.sink_logs = self.log_collections.clone();
-                tracing::debug!(
-                    "Enabling sink_logs at replica {:?}: {:?}",
-                    replica_id,
-                    &logging.sink_logs
-                );
-            };
-
-            // Set replica id
-            config.replica_id = replica_id;
-        }
-
-        // Replace dataflow identifiers with new unique ids.
-        if let ComputeCommand::CreateDataflows(dataflows) = command {
-            for dataflow in dataflows.iter_mut() {
-                dataflow.id = uuid::Uuid::new_v4();
             }
         }
     }
@@ -387,13 +345,8 @@
 /// A client backed by multiple replicas.
 #[derive(Debug)]
 pub struct ActiveReplication<T> {
-<<<<<<< HEAD
-    /// Handles to the replicas themselves.
-    replicas: HashMap<ReplicaId, Replica<T>>,
-=======
     /// State for each replica.
     replicas: HashMap<ReplicaId, ReplicaState<T>>,
->>>>>>> 06a1e562
     /// All other internal state of the client
     state: ActiveReplicationState<T>,
 }
@@ -429,6 +382,39 @@
     response_rx: UnboundedReceiver<ComputeResponse<T>>,
     /// The network addresses of the processes that make up the replica.
     addrs: Vec<String>,
+    /// Where to persist introspection sources
+    log_collections: HashMap<LogVariant, (GlobalId, CollectionMetadata)>,
+}
+
+impl<T> ReplicaState<T> {
+    /// Specialize a command for the given `Replica` and `ReplicaId`.
+    ///
+    /// Most `ComputeCommand`s are independent of the target replica, but some
+    /// contain replica-specific fields that must be adjusted before sending.
+    fn specialize_command(&self, command: &mut ComputeCommand<T>, replica_id: ReplicaId) {
+        // Tell new instances their replica ID.
+        if let ComputeCommand::CreateInstance(config) = command {
+            // Set sink_logs
+            if let Some(logging) = &mut config.logging {
+                logging.sink_logs = self.log_collections.clone();
+                tracing::debug!(
+                    "Enabling sink_logs at replica {:?}: {:?}",
+                    replica_id,
+                    &logging.sink_logs
+                );
+            };
+
+            // Set replica id
+            config.replica_id = replica_id;
+        }
+
+        // Replace dataflow identifiers with new unique ids.
+        if let ComputeCommand::CreateDataflows(dataflows) = command {
+            for dataflow in dataflows.iter_mut() {
+                dataflow.id = uuid::Uuid::new_v4();
+            }
+        }
+    }
 }
 
 impl<T> ActiveReplication<T>
@@ -439,17 +425,12 @@
     /// Introduce a new replica, and catch it up to the commands of other replicas.
     ///
     /// It is not yet clear under which circumstances a replica can be removed.
-<<<<<<< HEAD
-    pub fn add_replica<C>(
+    pub fn add_replica(
         &mut self,
         id: ReplicaId,
-        client: C,
+        addrs: Vec<String>,
         log_collections: HashMap<LogVariant, (GlobalId, CollectionMetadata)>,
-    ) where
-        C: ComputeClient<T> + Reconnect + 'static,
-    {
-=======
-    pub fn add_replica(&mut self, id: ReplicaId, addrs: Vec<String>) {
+    ) {
         // Launch a task to handle communication with the replica
         // asynchronously. This isolates the main controller thread from
         // the replica.
@@ -468,41 +449,28 @@
         // Take this opportunity to clean up the history we should present.
         self.state.last_command_count = self.state.history.reduce(&self.state.peeks);
 
+        let replica_state = ReplicaState {
+            command_tx,
+            response_rx,
+            addrs,
+            log_collections,
+        };
+
         // Replay the commands at the client, creating new dataflow identifiers.
         for command in self.state.history.iter() {
             let mut command = command.clone();
-            specialize_command(&mut command, id);
-            command_tx
+            replica_state.specialize_command(&mut command, id);
+            replica_state
+                .command_tx
                 .send(command)
                 .expect("Channel to client has gone away!")
         }
 
         // Add replica to tracked state.
->>>>>>> 06a1e562
         for (_, frontiers) in self.state.uppers.values_mut() {
             frontiers.insert(id, MutableAntichain::new_bottom(T::minimum()));
         }
-<<<<<<< HEAD
-        let (cmd_tx, resp_rx) = ReplicaTask::spawn(id, client);
-        self.replicas.insert(
-            id,
-            Replica {
-                tx: cmd_tx,
-                rx: resp_rx.into(),
-                log_collections,
-            },
-        );
-        self.hydrate_replica(id);
-=======
-        self.replicas.insert(
-            id,
-            ReplicaState {
-                command_tx,
-                response_rx,
-                addrs,
-            },
-        );
->>>>>>> 06a1e562
+        self.replicas.insert(id, replica_state);
     }
 
     /// Returns an iterator over the IDs of the replicas.
@@ -518,38 +486,11 @@
         }
     }
 
-<<<<<<< HEAD
-    /// Pipes a command stream at the indicated replica, introducing new dataflow identifiers.
-    fn hydrate_replica(&mut self, replica_id: ReplicaId) {
-        // Zero out frontiers maintained by this replica.
-        for (_id, (_, frontiers)) in self.state.uppers.iter_mut() {
-            *frontiers.get_mut(&replica_id).unwrap() =
-                timely::progress::frontier::MutableAntichain::new();
-            frontiers
-                .get_mut(&replica_id)
-                .unwrap()
-                .update_iter(Some((T::minimum(), 1)));
-        }
-        // Take this opportunity to clean up the history we should present.
-        self.state.last_command_count = self.state.history.reduce(&self.state.peeks);
-
-        // Replay the commands at the client, creating new dataflow identifiers.
-        let replica = self.replicas.get_mut(&replica_id).unwrap();
-        for command in self.state.history.iter() {
-            let mut command = command.clone();
-            replica.specialize_command(&mut command, replica_id);
-
-            replica
-                .tx
-                .send(command)
-                .expect("Channel to client has gone away!")
-        }
-=======
     fn rehydrate_replica(&mut self, id: ReplicaId) {
         let addrs = self.replicas[&id].addrs.clone();
+        let log_collections = self.replicas[&id].log_collections.clone();
         self.remove_replica(id);
-        self.add_replica(id, addrs);
->>>>>>> 06a1e562
+        self.add_replica(id, addrs, log_collections);
     }
 
     // We avoid implementing `GenericClient` here, because the protocol between
@@ -572,22 +513,10 @@
         self.state.handle_command(&cmd, frontiers);
 
         // Clone the command for each active replica.
-<<<<<<< HEAD
+        let mut failed_replicas = vec![];
         for (id, replica) in self.replicas.iter_mut() {
             let mut command = cmd.clone();
             replica.specialize_command(&mut command, *id);
-
-            // NOTE: Broadcasting commands to replicas irrespective of their
-            // presence or health is part of the isolation contract between
-            // ADAPTER and COMPUTE. If this changes (e.g. awaiting responses
-            // from replicas), ADAPTER needs to handle its interactions with
-            // COMPUTE differently.
-            let _ = replica.tx.send(command);
-=======
-        let mut failed_replicas = vec![];
-        for (id, replica) in self.replicas.iter_mut() {
-            let mut command = cmd.clone();
-            specialize_command(&mut command, *id);
             // If sending the command fails, the replica requires rehydration.
             if replica.command_tx.send(command).is_err() {
                 failed_replicas.push(*id);
@@ -595,7 +524,6 @@
         }
         for id in failed_replicas {
             self.rehydrate_replica(id);
->>>>>>> 06a1e562
         }
     }
 
@@ -612,16 +540,6 @@
             let mut responses = self
                 .replicas
                 .iter_mut()
-<<<<<<< HEAD
-                .map(|(id, replica)| (id.clone(), &mut replica.rx))
-                .collect();
-
-            use futures::StreamExt;
-            while let Some((replica_id, message)) = stream.next().await {
-                match message {
-                    Ok(message) => match self.state.handle_message(message, replica_id) {
-                        Some(response) => return Some(response),
-=======
                 .map(|(id, replica)| async { (*id, replica.response_rx.recv().await) })
                 .collect::<FuturesUnordered<_>>();
             match responses.next().await {
@@ -640,7 +558,6 @@
                     // returning a response up the stack.
                     match self.state.handle_response(response, replica_id) {
                         Some(response) => return response,
->>>>>>> 06a1e562
                         None => { /* continue */ }
                     }
                 }
