--- conflicted
+++ resolved
@@ -416,25 +416,18 @@
 
             LogView::MzMaterializationFrontiers => (
                 "SELECT
-<<<<<<< HEAD
                     export_id, pg_catalog.min(time) AS time
-                FROM mz_catalog.mz_worker_compute_frontiers_{}
+                FROM mz_internal.mz_worker_compute_frontiers_{}
                 GROUP BY export_id",
                 "mz_compute_frontiers_{}",
-=======
-                    object_id, pg_catalog.min(time) AS time
-                FROM mz_internal.mz_worker_materialization_frontiers_{}
-                GROUP BY object_id",
-                "mz_materialization_frontiers_{}",
->>>>>>> c31a7597
             ),
 
             LogView::MzMaterializationSourceFrontiers => (
                 "SELECT
-                    object_id, source_id, pg_catalog.min(time) AS time
-                FROM mz_internal.mz_worker_materialization_source_frontiers_{}
-                GROUP BY object_id, source_id",
-                "mz_materialization_source_frontiers_{}",
+                    export_id, import_id, pg_catalog.min(time) AS time
+                FROM mz_internal.mz_worker_compute_import_frontiers_{}
+                GROUP BY export_id, import_id",
+                "mz_worker_compute_import_frontiers_{}",
             ),
 
             LogView::MzMessageCounts => (
