// Copyright Materialize, Inc. and contributors. All rights reserved.
//
// Use of this software is governed by the Business Source License
// included in the LICENSE file.
//
// As of the Change Date specified in that file, in accordance with
// the Business Source License, use of this software will be governed
// by the Apache License, Version 2.0.

//! Compute layer logging configuration.

use std::collections::BTreeMap;

use once_cell::sync::Lazy;
use proptest_derive::Arbitrary;
use serde::{Deserialize, Serialize};

use mz_proto::{IntoRustIfSome, ProtoMapEntry, ProtoType, RustType, TryFromProtoError};
use mz_repr::{GlobalId, RelationDesc, ScalarType};
use mz_storage::controller::CollectionMetadata;

include!(concat!(env!("OUT_DIR"), "/mz_compute_client.logging.rs"));

/// Logging configuration.
#[derive(Arbitrary, Debug, Clone, PartialEq, Serialize, Deserialize)]
pub struct LoggingConfig {
    pub interval_ns: u128,
    /// Logs to keep in an arrangement
    pub active_logs: BTreeMap<LogVariant, GlobalId>,
    /// Whether we should report logs for the log-processing dataflows
    pub log_logging: bool,
    /// Logs to be written to persist
    pub sink_logs: BTreeMap<LogVariant, (GlobalId, CollectionMetadata)>,
}

impl LoggingConfig {
    /// Announce the identifiers the logging config will populate.
    pub fn log_identifiers<'a>(&'a self) -> impl Iterator<Item = GlobalId> + 'a {
        let it1 = self.active_logs.values().cloned();
        let it2 = self.sink_logs.values().map(|(id, _)| *id);
        it1.chain(it2)
    }
}

impl RustType<ProtoLoggingConfig> for LoggingConfig {
    fn into_proto(&self) -> ProtoLoggingConfig {
        ProtoLoggingConfig {
            interval_ns: Some(self.interval_ns.into_proto()),
            active_logs: self.active_logs.into_proto(),
            log_logging: self.log_logging,
            sink_logs: self.sink_logs.into_proto(),
        }
    }

    fn from_proto(proto: ProtoLoggingConfig) -> Result<Self, TryFromProtoError> {
        Ok(LoggingConfig {
            interval_ns: proto
                .interval_ns
                .into_rust_if_some("ProtoLoggingConfig::interval_ns")?,
            active_logs: proto.active_logs.into_rust()?,
            log_logging: proto.log_logging,
            sink_logs: proto.sink_logs.into_rust()?,
        })
    }
}

impl ProtoMapEntry<LogVariant, (GlobalId, CollectionMetadata)> for ProtoSinkLog {
    fn from_rust<'a>(
        (variant, (id, meta)): (&'a LogVariant, &'a (GlobalId, CollectionMetadata)),
    ) -> Self {
        Self {
            key: Some(variant.into_proto()),
            value_id: Some(id.into_proto()),
            value_meta: Some(meta.into_proto()),
        }
    }

    fn into_rust(
        self,
    ) -> std::result::Result<(LogVariant, (GlobalId, CollectionMetadata)), TryFromProtoError> {
        Ok((
            self.key.into_rust_if_some("ProtoSinkLog::key")?,
            (
                self.value_id.into_rust_if_some("ProtoSinkLog::value_id")?,
                self.value_meta
                    .into_rust_if_some("ProtoSinkLog::value_meta")?,
            ),
        ))
    }
}

impl ProtoMapEntry<LogVariant, GlobalId> for ProtoActiveLog {
    fn from_rust<'a>(entry: (&'a LogVariant, &'a GlobalId)) -> Self {
        ProtoActiveLog {
            key: Some(entry.0.into_proto()),
            value: Some(entry.1.into_proto()),
        }
    }

    fn into_rust(self) -> Result<(LogVariant, GlobalId), TryFromProtoError> {
        Ok((
            self.key.into_rust_if_some("ProtoActiveLog::key")?,
            self.value.into_rust_if_some("ProtoActiveLog::value")?,
        ))
    }
}

#[derive(Arbitrary, Hash, Eq, PartialEq, Ord, PartialOrd, Debug, Clone, Serialize, Deserialize)]
pub enum LogVariant {
    Timely(TimelyLog),
    Differential(DifferentialLog),
    Compute(ComputeLog),
}

impl RustType<ProtoLogVariant> for LogVariant {
    fn into_proto(&self) -> ProtoLogVariant {
        use proto_log_variant::Kind::*;
        ProtoLogVariant {
            kind: Some(match self {
                LogVariant::Timely(x) => Timely(x.into_proto()),
                LogVariant::Differential(x) => Differential(x.into_proto()),
                LogVariant::Compute(x) => Compute(x.into_proto()),
            }),
        }
    }

    fn from_proto(proto: ProtoLogVariant) -> Result<Self, TryFromProtoError> {
        use proto_log_variant::Kind::*;
        match proto.kind {
            Some(Timely(x)) => Ok(LogVariant::Timely(x.into_rust()?)),
            Some(Differential(x)) => Ok(LogVariant::Differential(x.into_rust()?)),
            Some(Compute(x)) => Ok(LogVariant::Compute(x.into_rust()?)),
            None => Err(TryFromProtoError::missing_field("ProtoLogVariant::kind")),
        }
    }
}

#[derive(Arbitrary, Hash, Eq, Ord, PartialEq, PartialOrd, Debug, Clone, Serialize, Deserialize)]
pub enum TimelyLog {
    Operates,
    Channels,
    Elapsed,
    Histogram,
    Addresses,
    Parks,
    MessagesSent,
    MessagesReceived,
    Reachability,
}

impl RustType<ProtoTimelyLog> for TimelyLog {
    fn into_proto(&self) -> ProtoTimelyLog {
        use proto_timely_log::Kind::*;
        ProtoTimelyLog {
            kind: Some(match self {
                TimelyLog::Operates => Operates(()),
                TimelyLog::Channels => Channels(()),
                TimelyLog::Elapsed => Elapsed(()),
                TimelyLog::Histogram => Histogram(()),
                TimelyLog::Addresses => Addresses(()),
                TimelyLog::Parks => Parks(()),
                TimelyLog::MessagesSent => MessagesSent(()),
                TimelyLog::MessagesReceived => MessagesReceived(()),
                TimelyLog::Reachability => Reachability(()),
            }),
        }
    }

    fn from_proto(proto: ProtoTimelyLog) -> Result<Self, TryFromProtoError> {
        use proto_timely_log::Kind::*;
        match proto.kind {
            Some(Operates(())) => Ok(TimelyLog::Operates),
            Some(Channels(())) => Ok(TimelyLog::Channels),
            Some(Elapsed(())) => Ok(TimelyLog::Elapsed),
            Some(Histogram(())) => Ok(TimelyLog::Histogram),
            Some(Addresses(())) => Ok(TimelyLog::Addresses),
            Some(Parks(())) => Ok(TimelyLog::Parks),
            Some(MessagesSent(())) => Ok(TimelyLog::MessagesSent),
            Some(MessagesReceived(())) => Ok(TimelyLog::MessagesReceived),
            Some(Reachability(())) => Ok(TimelyLog::Reachability),
            None => Err(TryFromProtoError::missing_field("ProtoTimelyLog::kind")),
        }
    }
}

#[derive(Arbitrary, Hash, Eq, Ord, PartialEq, PartialOrd, Debug, Clone, Serialize, Deserialize)]
pub enum DifferentialLog {
    ArrangementBatches,
    ArrangementRecords,
    Sharing,
}

impl RustType<ProtoDifferentialLog> for DifferentialLog {
    fn into_proto(&self) -> ProtoDifferentialLog {
        use proto_differential_log::Kind::*;
        ProtoDifferentialLog {
            kind: Some(match self {
                DifferentialLog::ArrangementBatches => ArrangementBatches(()),
                DifferentialLog::ArrangementRecords => ArrangementRecords(()),
                DifferentialLog::Sharing => Sharing(()),
            }),
        }
    }

    fn from_proto(proto: ProtoDifferentialLog) -> Result<Self, TryFromProtoError> {
        use proto_differential_log::Kind::*;
        match proto.kind {
            Some(ArrangementBatches(())) => Ok(DifferentialLog::ArrangementBatches),
            Some(ArrangementRecords(())) => Ok(DifferentialLog::ArrangementRecords),
            Some(Sharing(())) => Ok(DifferentialLog::Sharing),
            None => Err(TryFromProtoError::missing_field(
                "ProtoDifferentialLog::kind",
            )),
        }
    }
}

#[derive(Arbitrary, Hash, Eq, PartialEq, Ord, PartialOrd, Debug, Clone, Serialize, Deserialize)]
pub enum ComputeLog {
    DataflowCurrent,
    DataflowDependency,
    FrontierCurrent,
    PeekCurrent,
    PeekDuration,
    FrontierDelay,
    SourceFrontierCurrent,
}

impl RustType<ProtoComputeLog> for ComputeLog {
    fn into_proto(&self) -> ProtoComputeLog {
        use proto_compute_log::Kind::*;
        ProtoComputeLog {
            kind: Some(match self {
                ComputeLog::DataflowCurrent => DataflowCurrent(()),
                ComputeLog::DataflowDependency => DataflowDependency(()),
                ComputeLog::FrontierCurrent => FrontierCurrent(()),
                ComputeLog::PeekCurrent => PeekCurrent(()),
                ComputeLog::PeekDuration => PeekDuration(()),
                ComputeLog::FrontierDelay => FrontierDelay(()),
                ComputeLog::SourceFrontierCurrent => SourceFrontierCurrent(()),
            }),
        }
    }

    fn from_proto(proto: ProtoComputeLog) -> Result<Self, TryFromProtoError> {
        use proto_compute_log::Kind::*;
        match proto.kind {
            Some(DataflowCurrent(())) => Ok(ComputeLog::DataflowCurrent),
            Some(DataflowDependency(())) => Ok(ComputeLog::DataflowDependency),
            Some(FrontierCurrent(())) => Ok(ComputeLog::FrontierCurrent),
            Some(PeekCurrent(())) => Ok(ComputeLog::PeekCurrent),
            Some(PeekDuration(())) => Ok(ComputeLog::PeekDuration),
            Some(FrontierDelay(())) => Ok(ComputeLog::FrontierDelay),
            Some(SourceFrontierCurrent(())) => Ok(ComputeLog::SourceFrontierCurrent),
            None => Err(TryFromProtoError::missing_field("ProtoComputeLog::kind")),
        }
    }
}

pub static DEFAULT_LOG_VARIANTS: Lazy<Vec<LogVariant>> = Lazy::new(|| {
    let default_logs = vec![
        LogVariant::Timely(TimelyLog::Operates),
        LogVariant::Timely(TimelyLog::Channels),
        LogVariant::Timely(TimelyLog::Elapsed),
        LogVariant::Timely(TimelyLog::Histogram),
        LogVariant::Timely(TimelyLog::Addresses),
        LogVariant::Timely(TimelyLog::Parks),
        LogVariant::Timely(TimelyLog::MessagesSent),
        LogVariant::Timely(TimelyLog::MessagesReceived),
        LogVariant::Timely(TimelyLog::Reachability),
        LogVariant::Differential(DifferentialLog::ArrangementBatches),
        LogVariant::Differential(DifferentialLog::ArrangementRecords),
        LogVariant::Differential(DifferentialLog::Sharing),
        LogVariant::Compute(ComputeLog::DataflowCurrent),
        LogVariant::Compute(ComputeLog::DataflowDependency),
        LogVariant::Compute(ComputeLog::FrontierCurrent),
        LogVariant::Compute(ComputeLog::SourceFrontierCurrent),
        LogVariant::Compute(ComputeLog::FrontierDelay),
        LogVariant::Compute(ComputeLog::PeekCurrent),
        LogVariant::Compute(ComputeLog::PeekDuration),
    ];

    default_logs
});

/// Create a VIEW over the postfixed introspection sources. These views are created and torn down
/// with replicas.
#[derive(Clone, Debug, Eq, PartialEq, Serialize, Deserialize, Ord, PartialOrd)]
pub enum LogView {
    MzArrangementSharing,
    MzArrangementSizes,
    MzDataflowNames,
    MzDataflowOperatorDataflows,
    MzDataflowOperatorReachability,
    MzMaterializationFrontiers,
    MzMessageCounts,
    MzRecordsPerDataflowOperator,
    MzRecordsPerDataflow,
    MzRecordsPerDataflowGlobal,
    MzSchedulingElapsed,
    MzSchedulingHistogram,
    MzSchedulingParks,
}

pub static DEFAULT_LOG_VIEWS: Lazy<Vec<LogView>> = Lazy::new(|| {
    // Order matters, if view A depends on view B, A must be listed before B
    vec![
        LogView::MzArrangementSharing,
        LogView::MzArrangementSizes,
        LogView::MzDataflowNames,
        LogView::MzDataflowOperatorDataflows,
        LogView::MzDataflowOperatorReachability,
        LogView::MzMaterializationFrontiers,
        LogView::MzMessageCounts,
        LogView::MzRecordsPerDataflowOperator,
        LogView::MzRecordsPerDataflow,
        LogView::MzRecordsPerDataflowGlobal,
        LogView::MzSchedulingElapsed,
        LogView::MzSchedulingHistogram,
        LogView::MzSchedulingParks,
    ]
});

impl LogView {
    pub fn get_template(&self) -> (&str, &str) {
        match self {
            LogView::MzArrangementSharing => (
                "SELECT
                    operator_id,
                    worker_id,
                    pg_catalog.count(*) AS count
                FROM mz_catalog.mz_arrangement_sharing_internal_{}
                GROUP BY operator_id, worker_id",
                "mz_arrangement_sharing_{}",
            ),

            LogView::MzArrangementSizes => (
                "WITH batches_cte AS (
                    SELECT
                        operator_id,
                        worker_id,
                        pg_catalog.count(*) AS batches
                    FROM
                        mz_catalog.mz_arrangement_batches_internal_{}
                    GROUP BY
                        operator_id, worker_id
                ),
                records_cte AS (
                    SELECT
                        operator_id,
                        worker_id,
                        pg_catalog.count(*) AS records
                    FROM
                        mz_catalog.mz_arrangement_records_internal_{}
                    GROUP BY
                        operator_id, worker_id
                )
                SELECT
                    batches_cte.operator_id,
                    batches_cte.worker_id,
                    records_cte.records,
                    batches_cte.batches
                FROM batches_cte JOIN records_cte USING (operator_id, worker_id)",
                "mz_arrangement_sizes_{}",
            ),

            LogView::MzDataflowNames => (
                "SELECT mz_dataflow_addresses_{}.id,
                        mz_dataflow_addresses_{}.worker_id,
                        mz_dataflow_addresses_{}.address[1] AS local_id,
                        mz_dataflow_operators_{}.name
                 FROM
                        mz_catalog.mz_dataflow_addresses_{},
                        mz_catalog.mz_dataflow_operators_{}
                 WHERE
                        mz_dataflow_addresses_{}.id = mz_dataflow_operators_{}.id AND
                        mz_dataflow_addresses_{}.worker_id = mz_dataflow_operators_{}.worker_id AND
                        mz_catalog.list_length(mz_dataflow_addresses_{}.address) = 1",
                "mz_dataflows_{}",
            ),

            LogView::MzDataflowOperatorDataflows => (
                "SELECT
                    mz_dataflow_operators_{}.id,
                    mz_dataflow_operators_{}.name,
                    mz_dataflow_operators_{}.worker_id,
                    mz_dataflows_{}.id as dataflow_id,
                    mz_dataflows_{}.name as dataflow_name
                FROM
                    mz_catalog.mz_dataflow_operators_{},
                    mz_catalog.mz_dataflow_addresses_{},
                    mz_catalog.mz_dataflows_{}
                WHERE
                    mz_dataflow_operators_{}.id = mz_dataflow_addresses_{}.id AND
                    mz_dataflow_operators_{}.worker_id = mz_dataflow_addresses_{}.worker_id AND
                    mz_dataflows_{}.local_id = mz_dataflow_addresses_{}.address[1] AND
                    mz_dataflows_{}.worker_id = mz_dataflow_addresses_{}.worker_id",
                "mz_dataflow_operator_dataflows_{}",
            ),

            LogView::MzDataflowOperatorReachability => (
                "SELECT
                    address,
                    port,
                    worker_id,
                    update_type,
                    timestamp,
                    pg_catalog.count(*) as count
                 FROM
                    mz_catalog.mz_dataflow_operator_reachability_internal_{}
                 GROUP BY address, port, worker_id, update_type, timestamp",
                "mz_dataflow_operator_reachability_{}",
            ),

            LogView::MzMaterializationFrontiers => (
                "SELECT
                    object_id, pg_catalog.min(time) AS time
                FROM mz_catalog.mz_worker_materialization_frontiers_{}
                GROUP BY object_id",
                "mz_materialization_frontiers_{}",
            ),

            LogView::MzMessageCounts => (
                "WITH sent_cte AS (
                    SELECT
                        channel_id,
                        from_worker_id,
                        to_worker_id,
                        pg_catalog.count(*) AS sent
                    FROM
                        mz_catalog.mz_message_counts_sent_internal_{}
                    GROUP BY
                        channel_id, from_worker_id, to_worker_id
                ),
                received_cte AS (
                    SELECT
                        channel_id,
                        from_worker_id,
                        to_worker_id,
                        pg_catalog.count(*) AS received
                    FROM
                        mz_catalog.mz_message_counts_received_internal_{}
                    GROUP BY
                        channel_id, from_worker_id, to_worker_id
                )
                SELECT
                    sent_cte.channel_id,
                    sent_cte.from_worker_id,
                    sent_cte.to_worker_id,
                    sent_cte.sent,
                    received_cte.received
                FROM sent_cte JOIN received_cte USING (channel_id, from_worker_id, to_worker_id)",
                "mz_message_counts_{}",
            ),

            LogView::MzRecordsPerDataflowOperator => (
                "WITH records_cte AS (
                    SELECT
                        operator_id,
                        worker_id,
                        pg_catalog.count(*) AS records
                    FROM
                        mz_catalog.mz_arrangement_records_internal_{}
                    GROUP BY
                        operator_id, worker_id
                )
                SELECT
                    mz_dataflow_operator_dataflows_{}.id,
                    mz_dataflow_operator_dataflows_{}.name,
                    mz_dataflow_operator_dataflows_{}.worker_id,
                    mz_dataflow_operator_dataflows_{}.dataflow_id,
                    records_cte.records
                FROM
                    records_cte,
                    mz_catalog.mz_dataflow_operator_dataflows_{}
                WHERE
                    mz_dataflow_operator_dataflows_{}.id = records_cte.operator_id AND
                    mz_dataflow_operator_dataflows_{}.worker_id = records_cte.worker_id",
                "mz_records_per_dataflow_operator_{}",
            ),

            LogView::MzRecordsPerDataflow => (
                "SELECT
                    mz_records_per_dataflow_operator_{}.dataflow_id as id,
                    mz_dataflows_{}.name,
                    mz_records_per_dataflow_operator_{}.worker_id,
                    pg_catalog.SUM(mz_records_per_dataflow_operator_{}.records) as records
                FROM
                    mz_catalog.mz_records_per_dataflow_operator_{},
                    mz_catalog.mz_dataflows_{}
                WHERE
                    mz_records_per_dataflow_operator_{}.dataflow_id = mz_dataflows_{}.id AND
                    mz_records_per_dataflow_operator_{}.worker_id = mz_dataflows_{}.worker_id
                GROUP BY
                    mz_records_per_dataflow_operator_{}.dataflow_id,
                    mz_dataflows_{}.name,
                    mz_records_per_dataflow_operator_{}.worker_id",
                "mz_records_per_dataflow_{}",
            ),

            LogView::MzRecordsPerDataflowGlobal => (
                "SELECT
                    mz_records_per_dataflow_{}.id,
                    mz_records_per_dataflow_{}.name,
                    pg_catalog.SUM(mz_records_per_dataflow_{}.records) as records
                FROM
                    mz_catalog.mz_records_per_dataflow_{}
                GROUP BY
                    mz_records_per_dataflow_{}.id,
                    mz_records_per_dataflow_{}.name",
                "mz_records_per_dataflow_global_{}",
            ),

            LogView::MzSchedulingElapsed => (
                "SELECT
                    id, worker_id, pg_catalog.count(*) AS elapsed_ns
                FROM
                    mz_catalog.mz_scheduling_elapsed_internal_{}
                GROUP BY
                    id, worker_id",
                "mz_scheduling_elapsed_{}",
            ),

            LogView::MzSchedulingHistogram => (
                "SELECT
                    id, worker_id, duration_ns, pg_catalog.count(*) AS count
                FROM
                    mz_catalog.mz_scheduling_histogram_internal_{}
                GROUP BY
                    id, worker_id, duration_ns",
                "mz_scheduling_histogram_{}",
            ),

            LogView::MzSchedulingParks => (
                "SELECT
                    worker_id, slept_for, requested, pg_catalog.count(*) AS count
                FROM
                    mz_catalog.mz_scheduling_parks_internal_{}
                GROUP BY
                    worker_id, slept_for, requested",
                "mz_scheduling_parks_{}",
            ),
        }
    }
}

impl LogVariant {
    /// By which columns should the logs be indexed.
    ///
    /// This is distinct from the `keys` property of the type, which indicates uniqueness.
    /// When keys exist these are good choices for indexing, but when they do not we still
    /// require index guidance.
    pub fn index_by(&self) -> Vec<usize> {
        let desc = self.desc();
        let arity = desc.arity();
        desc.typ()
            .keys
            .get(0)
            .cloned()
            .unwrap_or_else(|| (0..arity).collect())
    }

    pub fn desc(&self) -> RelationDesc {
        match self {
            LogVariant::Timely(TimelyLog::Operates) => RelationDesc::empty()
                .with_column("id", ScalarType::UInt64.nullable(false))
                .with_column("worker_id", ScalarType::UInt64.nullable(false))
                .with_column("name", ScalarType::String.nullable(false))
                .with_key(vec![0, 1]),

            LogVariant::Timely(TimelyLog::Channels) => RelationDesc::empty()
                .with_column("id", ScalarType::UInt64.nullable(false))
                .with_column("worker_id", ScalarType::UInt64.nullable(false))
                .with_column("from_index", ScalarType::UInt64.nullable(false))
                .with_column("from_port", ScalarType::UInt64.nullable(false))
                .with_column("to_index", ScalarType::UInt64.nullable(false))
                .with_column("to_port", ScalarType::UInt64.nullable(false))
                .with_key(vec![0, 1]),

            LogVariant::Timely(TimelyLog::Elapsed) => RelationDesc::empty()
                .with_column("id", ScalarType::UInt64.nullable(false))
                .with_column("worker_id", ScalarType::UInt64.nullable(false)),

            LogVariant::Timely(TimelyLog::Histogram) => RelationDesc::empty()
                .with_column("id", ScalarType::UInt64.nullable(false))
                .with_column("worker_id", ScalarType::UInt64.nullable(false))
                .with_column("duration_ns", ScalarType::UInt64.nullable(false)),

            LogVariant::Timely(TimelyLog::Addresses) => RelationDesc::empty()
                .with_column("id", ScalarType::UInt64.nullable(false))
                .with_column("worker_id", ScalarType::UInt64.nullable(false))
                .with_column(
                    "address",
                    ScalarType::List {
                        element_type: Box::new(ScalarType::UInt64),
                        custom_id: None,
                    }
                    .nullable(false),
                )
                .with_key(vec![0, 1]),

            LogVariant::Timely(TimelyLog::Parks) => RelationDesc::empty()
                .with_column("worker_id", ScalarType::UInt64.nullable(false))
                .with_column("slept_for", ScalarType::UInt64.nullable(false))
                .with_column("requested", ScalarType::UInt64.nullable(false)),

            LogVariant::Timely(TimelyLog::MessagesReceived) => RelationDesc::empty()
                .with_column("channel_id", ScalarType::UInt64.nullable(false))
                .with_column("from_worker_id", ScalarType::UInt64.nullable(false))
                .with_column("to_worker_id", ScalarType::UInt64.nullable(false)),

            LogVariant::Timely(TimelyLog::MessagesSent) => RelationDesc::empty()
                .with_column("channel_id", ScalarType::UInt64.nullable(false))
                .with_column("from_worker_id", ScalarType::UInt64.nullable(false))
                .with_column("to_worker_id", ScalarType::UInt64.nullable(false)),

            LogVariant::Timely(TimelyLog::Reachability) => RelationDesc::empty()
                .with_column(
                    "address",
                    ScalarType::List {
                        element_type: Box::new(ScalarType::Int64),
                        custom_id: None,
                    }
                    .nullable(false),
                )
                .with_column("port", ScalarType::UInt64.nullable(false))
                .with_column("worker_id", ScalarType::UInt64.nullable(false))
                .with_column("update_type", ScalarType::String.nullable(false))
                .with_column("timestamp", ScalarType::UInt64.nullable(true)),

            LogVariant::Differential(DifferentialLog::ArrangementBatches)
            | LogVariant::Differential(DifferentialLog::ArrangementRecords)
            | LogVariant::Differential(DifferentialLog::Sharing) => RelationDesc::empty()
                .with_column("operator_id", ScalarType::UInt64.nullable(false))
                .with_column("worker_id", ScalarType::UInt64.nullable(false)),

            LogVariant::Compute(ComputeLog::DataflowCurrent) => RelationDesc::empty()
<<<<<<< HEAD
                .with_column("global_id", ScalarType::String.nullable(false))
                .with_column("worker_id", ScalarType::UInt64.nullable(false))
=======
                .with_column("object_id", ScalarType::String.nullable(false))
                .with_column("worker", ScalarType::UInt64.nullable(false))
>>>>>>> 1e0e8738
                .with_key(vec![0, 1]),

            LogVariant::Compute(ComputeLog::DataflowDependency) => RelationDesc::empty()
                .with_column("export_id", ScalarType::String.nullable(false))
                .with_column("import_id", ScalarType::String.nullable(false))
                .with_column("worker_id", ScalarType::UInt64.nullable(false)),

            LogVariant::Compute(ComputeLog::FrontierCurrent) => RelationDesc::empty()
<<<<<<< HEAD
                .with_column("global_id", ScalarType::String.nullable(false))
                .with_column("worker_id", ScalarType::UInt64.nullable(false))
                .with_column("time", ScalarType::Int64.nullable(false)),

            LogVariant::Compute(ComputeLog::SourceFrontierCurrent) => RelationDesc::empty()
                .with_column("global_id", ScalarType::String.nullable(false))
                .with_column("source_id", ScalarType::String.nullable(false))
                .with_column("worker_id", ScalarType::UInt64.nullable(false))
                .with_column("time", ScalarType::Int64.nullable(false)),

            LogVariant::Compute(ComputeLog::FrontierDelay) => RelationDesc::empty()
                .with_column("global_id", ScalarType::String.nullable(false))
                .with_column("source_id", ScalarType::String.nullable(false))
                .with_column("worker_id", ScalarType::UInt64.nullable(false))
=======
                .with_column("object_id", ScalarType::String.nullable(false))
                .with_column("worker", ScalarType::UInt64.nullable(false))
                .with_column("time", ScalarType::Int64.nullable(false)),

            LogVariant::Compute(ComputeLog::SourceFrontierCurrent) => RelationDesc::empty()
                .with_column("object_id", ScalarType::String.nullable(false))
                .with_column("source", ScalarType::String.nullable(false))
                .with_column("worker", ScalarType::UInt64.nullable(false))
                .with_column("time", ScalarType::Int64.nullable(false)),

            LogVariant::Compute(ComputeLog::FrontierDelay) => RelationDesc::empty()
                .with_column("object_id", ScalarType::String.nullable(false))
                .with_column("source", ScalarType::String.nullable(false))
                .with_column("worker", ScalarType::UInt64.nullable(false))
>>>>>>> 1e0e8738
                .with_column("delay_ns", ScalarType::UInt64.nullable(false))
                .with_column("count", ScalarType::Int64.nullable(false))
                .with_key(vec![0, 1, 2, 3]),

            LogVariant::Compute(ComputeLog::PeekCurrent) => RelationDesc::empty()
                .with_column("id", ScalarType::Uuid.nullable(false))
                .with_column("worker_id", ScalarType::UInt64.nullable(false))
                .with_column("index_id", ScalarType::String.nullable(false))
                .with_column("time", ScalarType::Int64.nullable(false))
                .with_key(vec![0, 1]),

            LogVariant::Compute(ComputeLog::PeekDuration) => RelationDesc::empty()
                .with_column("worker_id", ScalarType::UInt64.nullable(false))
                .with_column("duration_ns", ScalarType::UInt64.nullable(false))
                .with_column("count", ScalarType::UInt64.nullable(false))
                .with_key(vec![0, 1]),
        }
    }

    /// Foreign key relations from the log variant to other log collections.
    ///
    /// The result is a list of other variants, and for each a list of local
    /// and other column identifiers that can be equated.
    pub fn foreign_keys(&self) -> Vec<(LogVariant, Vec<(usize, usize)>)> {
        match self {
            LogVariant::Timely(TimelyLog::Operates) => vec![],
            LogVariant::Timely(TimelyLog::Channels) => vec![],
            LogVariant::Timely(TimelyLog::Elapsed) => vec![(
                LogVariant::Timely(TimelyLog::Operates),
                vec![(0, 0), (1, 1)],
            )],
            LogVariant::Timely(TimelyLog::Histogram) => vec![(
                LogVariant::Timely(TimelyLog::Operates),
                vec![(0, 0), (1, 1)],
            )],
            LogVariant::Timely(TimelyLog::Addresses) => vec![(
                LogVariant::Timely(TimelyLog::Operates),
                vec![(0, 0), (1, 1)],
            )],
            LogVariant::Timely(TimelyLog::Parks) => vec![],
            LogVariant::Timely(TimelyLog::MessagesReceived)
            | LogVariant::Timely(TimelyLog::MessagesSent) => vec![
                (
                    LogVariant::Timely(TimelyLog::Channels),
                    vec![(0, 0), (1, 1)],
                ),
                (
                    LogVariant::Timely(TimelyLog::Channels),
                    vec![(0, 0), (2, 2)],
                ),
            ],
            LogVariant::Timely(TimelyLog::Reachability) => vec![],
            LogVariant::Differential(DifferentialLog::ArrangementBatches)
            | LogVariant::Differential(DifferentialLog::ArrangementRecords)
            | LogVariant::Differential(DifferentialLog::Sharing) => vec![(
                LogVariant::Timely(TimelyLog::Operates),
                vec![(0, 0), (1, 1)],
            )],
            LogVariant::Compute(ComputeLog::DataflowCurrent) => vec![],
            LogVariant::Compute(ComputeLog::DataflowDependency) => vec![],
            LogVariant::Compute(ComputeLog::FrontierCurrent) => vec![],
            LogVariant::Compute(ComputeLog::SourceFrontierCurrent) => vec![],
            LogVariant::Compute(ComputeLog::FrontierDelay) => vec![],
            LogVariant::Compute(ComputeLog::PeekCurrent) => vec![],
            LogVariant::Compute(ComputeLog::PeekDuration) => vec![],
        }
    }
}

#[cfg(test)]
mod tests {
    use super::*;
    use mz_proto::protobuf_roundtrip;
    use proptest::prelude::*;

    proptest! {
        #[test]
        fn logging_config_protobuf_roundtrip(expect in any::<LoggingConfig>()) {
            let actual = protobuf_roundtrip::<_, ProtoLoggingConfig>(&expect);
            assert!(actual.is_ok());
            assert_eq!(actual.unwrap(), expect);
        }
    }
}<|MERGE_RESOLUTION|>--- conflicted
+++ resolved
@@ -635,13 +635,8 @@
                 .with_column("worker_id", ScalarType::UInt64.nullable(false)),
 
             LogVariant::Compute(ComputeLog::DataflowCurrent) => RelationDesc::empty()
-<<<<<<< HEAD
-                .with_column("global_id", ScalarType::String.nullable(false))
-                .with_column("worker_id", ScalarType::UInt64.nullable(false))
-=======
                 .with_column("object_id", ScalarType::String.nullable(false))
-                .with_column("worker", ScalarType::UInt64.nullable(false))
->>>>>>> 1e0e8738
+                .with_column("worker_id", ScalarType::UInt64.nullable(false))
                 .with_key(vec![0, 1]),
 
             LogVariant::Compute(ComputeLog::DataflowDependency) => RelationDesc::empty()
@@ -650,37 +645,20 @@
                 .with_column("worker_id", ScalarType::UInt64.nullable(false)),
 
             LogVariant::Compute(ComputeLog::FrontierCurrent) => RelationDesc::empty()
-<<<<<<< HEAD
-                .with_column("global_id", ScalarType::String.nullable(false))
-                .with_column("worker_id", ScalarType::UInt64.nullable(false))
-                .with_column("time", ScalarType::Int64.nullable(false)),
-
-            LogVariant::Compute(ComputeLog::SourceFrontierCurrent) => RelationDesc::empty()
-                .with_column("global_id", ScalarType::String.nullable(false))
-                .with_column("source_id", ScalarType::String.nullable(false))
-                .with_column("worker_id", ScalarType::UInt64.nullable(false))
-                .with_column("time", ScalarType::Int64.nullable(false)),
-
-            LogVariant::Compute(ComputeLog::FrontierDelay) => RelationDesc::empty()
-                .with_column("global_id", ScalarType::String.nullable(false))
-                .with_column("source_id", ScalarType::String.nullable(false))
-                .with_column("worker_id", ScalarType::UInt64.nullable(false))
-=======
                 .with_column("object_id", ScalarType::String.nullable(false))
-                .with_column("worker", ScalarType::UInt64.nullable(false))
+                .with_column("worker_id", ScalarType::UInt64.nullable(false))
                 .with_column("time", ScalarType::Int64.nullable(false)),
 
             LogVariant::Compute(ComputeLog::SourceFrontierCurrent) => RelationDesc::empty()
                 .with_column("object_id", ScalarType::String.nullable(false))
-                .with_column("source", ScalarType::String.nullable(false))
-                .with_column("worker", ScalarType::UInt64.nullable(false))
+                .with_column("source_id", ScalarType::String.nullable(false))
+                .with_column("worker_id", ScalarType::UInt64.nullable(false))
                 .with_column("time", ScalarType::Int64.nullable(false)),
 
             LogVariant::Compute(ComputeLog::FrontierDelay) => RelationDesc::empty()
                 .with_column("object_id", ScalarType::String.nullable(false))
-                .with_column("source", ScalarType::String.nullable(false))
-                .with_column("worker", ScalarType::UInt64.nullable(false))
->>>>>>> 1e0e8738
+                .with_column("source_id", ScalarType::String.nullable(false))
+                .with_column("worker_id", ScalarType::UInt64.nullable(false))
                 .with_column("delay_ns", ScalarType::UInt64.nullable(false))
                 .with_column("count", ScalarType::Int64.nullable(false))
                 .with_key(vec![0, 1, 2, 3]),
