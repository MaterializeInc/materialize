--- conflicted
+++ resolved
@@ -36,11 +36,8 @@
 use mz_compute_client::command::{
     BuildDesc, ComputeCommand, ComputeCommandHistory, DataflowDescription,
 };
-<<<<<<< HEAD
+use mz_compute_client::command::{CommunicationConfig, ComputeStartupEpoch};
 use mz_compute_client::metrics::ComputeMetrics;
-=======
-use mz_compute_client::command::{CommunicationConfig, ComputeStartupEpoch};
->>>>>>> 3c9876d6
 use mz_compute_client::response::ComputeResponse;
 use mz_compute_client::service::ComputeClient;
 use mz_ore::halt;
@@ -158,6 +155,7 @@
         comm_config: CommunicationConfig,
         epoch: ComputeStartupEpoch,
         trace_metrics: TraceMetrics,
+        compute_metrics: ComputeMetrics,
         persist_clients: Arc<tokio::sync::Mutex<PersistClientCache>>,
         tokio_executor: Handle,
     ) -> Result<TimelyContainer, Error> {
@@ -170,13 +168,6 @@
         let (builders, other) = initialize_networking(&comm_config, epoch).await?;
 
         let workers = comm_config.workers;
-<<<<<<< HEAD
-        let trace_metrics = self.trace_metrics.clone();
-        let compute_metrics = self.compute_metrics.clone();
-        let persist_clients = Arc::clone(&self.persist_clients);
-        let tokio_executor = self.tokio_handle.clone();
-=======
->>>>>>> 3c9876d6
         let worker_guards = execute_from(
             builders,
             other,
@@ -225,6 +216,7 @@
         // creating a fair share of confusion in the orchestrator.
 
         let trace_metrics = self.trace_metrics.clone();
+        let compute_metrics = self.compute_metrics.clone();
         let persist_clients = Arc::clone(&self.persist_clients);
         let handle = self.tokio_handle.clone();
 
@@ -242,9 +234,15 @@
                 existing
             }
             None => {
-                let build_timely_result =
-                    Self::build_timely(comm_config, epoch, trace_metrics, persist_clients, handle)
-                        .await;
+                let build_timely_result = Self::build_timely(
+                    comm_config,
+                    epoch,
+                    trace_metrics,
+                    compute_metrics,
+                    persist_clients,
+                    handle,
+                )
+                .await;
                 match build_timely_result {
                     Err(e) => {
                         warn!("timely initialization failed: {e}");
