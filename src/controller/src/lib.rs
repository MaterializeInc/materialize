// Copyright Materialize, Inc. and contributors. All rights reserved.
//
// Use of this software is governed by the Business Source License
// included in the LICENSE file.
//
// As of the Change Date specified in that file, in accordance with
// the Business Source License, use of this software will be governed
// by the Apache License, Version 2.0.

//! A representative of STORAGE and COMPUTE that maintains summaries of the involved objects.
//!
//! The `Controller` provides the ability to create and manipulate storage and compute instances.
//! Each of Storage and Compute provide their own controllers, accessed through the `storage()`
//! and `compute(instance_id)` methods. It is an error to access a compute instance before it has
//! been created.
//!
//! The controller also provides a `recv()` method that returns responses from the storage and
//! compute layers, which may remain of value to the interested user. With time, these responses
//! may be thinned down in an effort to make the controller more self contained.
//!
//! Consult the `StorageController` and `ComputeController` documentation for more information
//! about each of these interfaces.

use std::collections::btree_map::Entry;
use std::collections::{BTreeMap, BTreeSet};
use std::mem;
use std::num::NonZeroI64;
use std::sync::Arc;

use futures::future::BoxFuture;
use futures::stream::{Peekable, StreamExt};
use mz_build_info::BuildInfo;
use mz_cluster_client::ReplicaId;
use mz_compute_client::controller::{
    ComputeController, ComputeControllerResponse, ComputeControllerTimestamp,
};
use mz_compute_client::protocol::response::{PeekResponse, SubscribeBatch};
use mz_compute_client::service::{ComputeClient, ComputeGrpcClient};
use mz_controller_types::WatchSetId;
use mz_orchestrator::{NamespacedOrchestrator, Orchestrator, ServiceProcessMetrics};
use mz_ore::id_gen::Gen;
use mz_ore::instrument;
use mz_ore::metrics::MetricsRegistry;
use mz_ore::now::{EpochMillis, NowFn};
use mz_ore::task::AbortOnDropHandle;
use mz_ore::tracing::OpenTelemetryContext;
use mz_persist_client::cache::PersistClientCache;
use mz_persist_client::PersistLocation;
use mz_persist_types::Codec64;
use mz_proto::RustType;
use mz_repr::{GlobalId, TimestampManipulation};
use mz_service::secrets::SecretsReaderCliArgs;
use mz_storage_client::client::{
    ProtoStorageCommand, ProtoStorageResponse, StorageCommand, StorageResponse,
};
use mz_storage_client::controller::{StorageController, StorageMetadata, StorageTxn};
use mz_storage_client::storage_collections::{self, StorageCollections};
use mz_storage_types::configuration::StorageConfiguration;
use mz_storage_types::connections::ConnectionContext;
use mz_storage_types::controller::StorageError;
use mz_txn_wal::metrics::Metrics as TxnMetrics;
use serde::Serialize;
use timely::progress::{Antichain, Timestamp};
use tokio::sync::mpsc::{self, UnboundedSender};
use tokio::time::{self, Duration, Interval, MissedTickBehavior};
use tokio_stream::wrappers::UnboundedReceiverStream;
use uuid::Uuid;

pub mod clusters;

// Export this on behalf of the storage controller to provide a unified
// interface, allowing other crates to depend on this crate alone.
pub use mz_storage_controller::prepare_initialization;

/// Configures a controller.
#[derive(Debug, Clone)]
pub struct ControllerConfig {
    /// The build information for this process.
    pub build_info: &'static BuildInfo,
    /// The orchestrator implementation to use.
    pub orchestrator: Arc<dyn Orchestrator>,
    /// The persist location where all storage collections will be written to.
    pub persist_location: PersistLocation,
    /// A process-global cache of (blob_uri, consensus_uri) ->
    /// PersistClient.
    /// This is intentionally shared between workers.
    pub persist_clients: Arc<PersistClientCache>,
    /// The clusterd image to use when starting new cluster processes.
    pub clusterd_image: String,
    /// The init container image to use for clusterd.
    pub init_container_image: Option<String>,
    /// A number representing the environment's generation.
    ///
    /// This is incremented to request that the new process perform a graceful
    /// transition of power from the prior generation.
    pub deploy_generation: u64,
    /// The now function to advance the controller's introspection collections.
    pub now: NowFn,
    /// The metrics registry.
    pub metrics_registry: MetricsRegistry,
    /// The URL for Persist PubSub.
    pub persist_pubsub_url: String,
    /// Arguments for secrets readers.
    pub secrets_args: SecretsReaderCliArgs,
    /// The connection context, to thread through to clusterd, with cli flags.
    pub connection_context: ConnectionContext,
}

/// Responses that [`Controller`] can produce.
#[derive(Debug)]
pub enum ControllerResponse<T = mz_repr::Timestamp> {
    /// The worker's response to a specified (by connection id) peek.
    ///
    /// Additionally, an `OpenTelemetryContext` to forward trace information
    /// back into coord. This allows coord traces to be children of work
    /// done in compute!
    PeekResponse(Uuid, PeekResponse, OpenTelemetryContext),
    /// The worker's next response to a specified subscribe.
    SubscribeResponse(GlobalId, SubscribeBatch<T>),
    /// The worker's next response to a specified copy to.
    CopyToResponse(GlobalId, Result<u64, anyhow::Error>),
    /// Notification that new resource usage metrics are available for a given replica.
    ComputeReplicaMetrics(ReplicaId, Vec<ServiceProcessMetrics>),
    /// Notification that a watch set has finished. See
    /// [`Controller::install_compute_watch_set`] and
    /// [`Controller::install_storage_watch_set`] for details.
    WatchSetFinished(Vec<WatchSetId>),
}

/// Whether one of the underlying controllers is ready for their `process`
/// method to be called.
#[derive(Debug, Default)]
enum Readiness<T> {
    /// No underlying controllers are ready.
    #[default]
    NotReady,
    /// The storage controller is ready.
    Storage,
    /// The compute controller is ready.
    Compute,
    /// The metrics channel is ready.
    Metrics,
    /// Frontiers are ready for recording.
    Frontiers,
    /// An internally-generated message is ready to be returned.
    Internal(ControllerResponse<T>),
}

/// A client that maintains soft state and validates commands, in addition to forwarding them.
pub struct Controller<T = mz_repr::Timestamp> {
    pub storage: Box<dyn StorageController<Timestamp = T>>,
    pub storage_collections: Arc<dyn StorageCollections<Timestamp = T> + Send + Sync>,
    pub compute: ComputeController<T>,
    /// The clusterd image to use when starting new cluster processes.
    clusterd_image: String,
    /// The init container image to use for clusterd.
    init_container_image: Option<String>,
    /// A number representing the environment's generation.
    deploy_generation: u64,
    /// Whether or not this controller is in read-only mode.
    ///
    /// When in read-only mode, neither this controller nor the instances
    /// controlled by it are allowed to affect changes to external systems
    /// (largely persist).
    read_only: bool,
    /// The cluster orchestrator.
    orchestrator: Arc<dyn NamespacedOrchestrator>,
    /// Tracks the readiness of the underlying controllers.
    readiness: Readiness<T>,
    /// Tasks for collecting replica metrics.
    metrics_tasks: BTreeMap<ReplicaId, AbortOnDropHandle<()>>,
    /// Sender for the channel over which replica metrics are sent.
    metrics_tx: UnboundedSender<(ReplicaId, Vec<ServiceProcessMetrics>)>,
    /// Receiver for the channel over which replica metrics are sent.
    metrics_rx: Peekable<UnboundedReceiverStream<(ReplicaId, Vec<ServiceProcessMetrics>)>>,
    /// Periodic notification to record frontiers.
    frontiers_ticker: Interval,

    /// The URL for Persist PubSub.
    persist_pubsub_url: String,

    /// Arguments for secrets readers.
    secrets_args: SecretsReaderCliArgs,

    /// A map associating a global ID to the set of all the unfulfilled watch
    /// set ids that include it.
    ///
    /// See [`self.install_watch_set`] for a description of watch sets.
    // When a watch set is fulfilled for a given object (that is, when
    // the object's frontier advances to at least the watch set's
    // timestamp), the corresponding entry will be removed from the set.
    unfulfilled_watch_sets_by_object: BTreeMap<GlobalId, BTreeSet<WatchSetId>>,
    /// A map of installed watch sets indexed by id.
    unfulfilled_watch_sets: BTreeMap<WatchSetId, (BTreeSet<GlobalId>, T)>,
    /// A sequence of numbers used to mint unique WatchSetIds.
    watch_set_id_gen: Gen<WatchSetId>,

    /// A list of watch sets that were already fulfilled as soon as
    /// they were installed, and thus that must be returned to the
    /// client on the next call to [`self.process`].
    ///
    /// See [`self.install_watch_set`] for a description of watch sets.
    immediate_watch_sets: Vec<WatchSetId>,
}

impl<T: ComputeControllerTimestamp> Controller<T> {
    pub fn set_arrangement_exert_proportionality(&mut self, value: u32) {
        self.compute.set_arrangement_exert_proportionality(value);
    }

    /// Returns the connection context installed in the controller.
    ///
    /// This is purely a helper, and can be obtained from `self.storage`.
    pub fn connection_context(&self) -> &ConnectionContext {
        &self.storage.config().connection_context
    }

    /// Returns the storage configuration installed in the storage controller.
    ///
    /// This is purely a helper, and can be obtained from `self.storage`.
    pub fn storage_configuration(&self) -> &StorageConfiguration {
        self.storage.config()
    }

    /// Returns the state of the [`Controller`] formatted as JSON.
    ///
    /// The returned value is not guaranteed to be stable and may change at any point in time.
    pub fn dump(&self) -> Result<serde_json::Value, anyhow::Error> {
        // Note: We purposefully use the `Debug` formatting for the value of all fields in the
        // returned object as a tradeoff between usability and stability. `serde_json` will fail
        // to serialize an object if the keys aren't strings, so `Debug` formatting the values
        // prevents a future unrelated change from silently breaking this method.

        // Destructure `self` here so we don't forget to consider dumping newly added fields.
        let Self {
            storage_collections: _,
            storage: _,
            compute,
            clusterd_image: _,
            init_container_image: _,
            deploy_generation,
            read_only,
            orchestrator: _,
            readiness,
            metrics_tasks: _,
            metrics_tx: _,
            metrics_rx: _,
            frontiers_ticker: _,
            persist_pubsub_url: _,
            secrets_args: _,
            unfulfilled_watch_sets_by_object: _,
            unfulfilled_watch_sets,
            watch_set_id_gen: _,
            immediate_watch_sets,
        } = self;

        let unfulfilled_watch_sets: BTreeMap<_, _> = unfulfilled_watch_sets
            .iter()
            .map(|(ws_id, watches)| (format!("{ws_id:?}"), format!("{watches:?}")))
            .collect();
        let immediate_watch_sets: Vec<_> = immediate_watch_sets
            .iter()
            .map(|watch| format!("{watch:?}"))
            .collect();

        fn field(
            key: &str,
            value: impl Serialize,
        ) -> Result<(String, serde_json::Value), anyhow::Error> {
            let value = serde_json::to_value(value)?;
            Ok((key.to_string(), value))
        }

        let map = serde_json::Map::from_iter([
            field("compute", compute.dump()?)?,
            field("deploy_generation", deploy_generation)?,
            field("read_only", read_only)?,
            field("readiness", format!("{readiness:?}"))?,
            field("unfulfilled_watch_sets", unfulfilled_watch_sets)?,
            field("immediate_watch_sets", immediate_watch_sets)?,
        ]);
        Ok(serde_json::Value::Object(map))
    }
}

impl<T> Controller<T>
where
    T: ComputeControllerTimestamp,
    ComputeGrpcClient: ComputeClient<T>,
{
    pub fn update_orchestrator_scheduling_config(
        &mut self,
        config: mz_orchestrator::scheduling_config::ServiceSchedulingConfig,
    ) {
        self.orchestrator.update_scheduling_config(config);
    }
    /// Marks the end of any initialization commands.
    ///
    /// The implementor may wait for this method to be called before implementing prior commands,
    /// and so it is important for a user to invoke this method as soon as it is comfortable.
    /// This method can be invoked immediately, at the potential expense of performance.
    pub fn initialization_complete(&mut self) {
        self.storage.initialization_complete();
        self.compute.initialization_complete();
    }

    /// Reports whether the controller is in read only mode.
    pub fn read_only(&self) -> bool {
        self.read_only
    }

    /// Allow this controller and instances controlled by it to write to
    /// external systems.
    ///
    /// If the controller has previously been told about tables (via
    /// [StorageController::create_collections]), the caller must provide a
    /// `register_ts`, the timestamp at which any tables that are known to the
    /// controller should be registered in the txn system.
    ///
    /// # Panics
    ///
    /// Panics when the controller knows about tables but not `register_ts` is
    /// provided.
    pub async fn allow_writes(&mut self, register_ts: Option<T>) {
        if !self.read_only {
            // Already transitioned out of read-only mode!
            return;
        }

        self.read_only = false;

        self.compute.allow_writes();
        self.storage.allow_writes(register_ts).await;
        self.remove_past_generation_replicas_in_background();
    }

    /// Returns `Some` if there is an immediately available
    /// internally-generated response that we need to return to the
    /// client (as opposed to waiting for a response from compute or storage).
    fn take_internal_response(&mut self) -> Option<ControllerResponse<T>> {
        let ws = std::mem::take(&mut self.immediate_watch_sets);
        (!ws.is_empty()).then_some(ControllerResponse::WatchSetFinished(ws))
    }

    /// Waits until the controller is ready to process a response.
    ///
    /// This method may block for an arbitrarily long time.
    ///
    /// When the method returns, the owner should call [`Controller::ready`] to
    /// process the ready message.
    ///
    /// This method is cancellation safe.
    pub async fn ready(&mut self) {
        if let Readiness::NotReady = self.readiness {
            // the coordinator wants to be able to make a simple
            // sequence of ready, process, ready, process, .... calls,
            // but the controller sometimes has responses immediately
            // ready to be processed and should do so before calling
            // into either of the lower-level controllers. This `if`
            // statement handles that case.
            if let Some(response) = self.take_internal_response() {
                self.readiness = Readiness::Internal(response);
            } else {
                // The underlying `ready` methods are cancellation safe, so it is
                // safe to construct this `select!`.
                tokio::select! {
                    () = self.storage.ready() => {
                        self.readiness = Readiness::Storage;
                    }
                    () = self.compute.ready() => {
                        self.readiness = Readiness::Compute;
                    }
                    _ = Pin::new(&mut self.metrics_rx).peek() => {
                        self.readiness = Readiness::Metrics;
                    }
                    _ = self.frontiers_ticker.tick() => {
                        self.readiness = Readiness::Frontiers;
                    }
                }
            }
        }
    }

    /// Install a _watch set_ in the controller.
    ///
    /// A _watch set_ is a request to be informed by the controller when
    /// all of the frontiers of a particular set of objects have advanced at
    /// least to a particular timestamp.
    ///
    /// When all the objects in `objects` have advanced to `t`, the watchset id
    /// is returned to the client on the next call to [`Self::process`].
    pub fn install_compute_watch_set(
        &mut self,
        mut objects: BTreeSet<GlobalId>,
        t: T,
    ) -> WatchSetId {
        let ws_id = self.watch_set_id_gen.allocate_id();

        objects.retain(|id| {
            let frontier = self
                .compute
                .find_collection(*id)
                .map(|s| s.write_frontier())
                .expect("missing compute dependency");
            frontier.less_equal(&t)
        });
        if objects.is_empty() {
            self.immediate_watch_sets.push(ws_id);
        } else {
            for id in objects.iter() {
                self.unfulfilled_watch_sets_by_object
                    .entry(*id)
                    .or_default()
                    .insert(ws_id);
            }
            self.unfulfilled_watch_sets.insert(ws_id, (objects, t));
        }

        ws_id
    }

    /// Install a _watch set_ in the controller.
    ///
    /// A _watch set_ is a request to be informed by the controller when
    /// all of the frontiers of a particular set of objects have advanced at
    /// least to a particular timestamp.
    ///
    /// When all the objects in `objects` have advanced to `t`, the watchset id
    /// is returned to the client on the next call to [`Self::process`].
    pub fn install_storage_watch_set(
        &mut self,
        mut objects: BTreeSet<GlobalId>,
        t: T,
    ) -> WatchSetId {
        let ws_id = self.watch_set_id_gen.allocate_id();

        let uppers = self
            .storage
            .collections_frontiers(objects.iter().cloned().collect())
            .expect("missing storage dependencies")
            .into_iter()
            .map(|(id, _since, upper)| (id, upper))
            .collect::<BTreeMap<_, _>>();

        objects.retain(|id| {
            let upper = uppers.get(id).expect("missing collection");
            upper.less_equal(&t)
        });
        if objects.is_empty() {
            self.immediate_watch_sets.push(ws_id);
        } else {
            for id in objects.iter() {
                self.unfulfilled_watch_sets_by_object
                    .entry(*id)
                    .or_default()
                    .insert(ws_id);
            }
            self.unfulfilled_watch_sets.insert(ws_id, (objects, t));
        }
        ws_id
    }

    /// Uninstalls a previously installed WatchSetId. The method is a no-op if the watch set has
    /// already finished and therefore it's safe to call this function unconditionally.
    ///
    /// # Panics
    /// This method panics if called with a WatchSetId that was never returned by the function.
    pub fn uninstall_watch_set(&mut self, ws_id: &WatchSetId) {
        if let Some((obj_ids, _)) = self.unfulfilled_watch_sets.remove(ws_id) {
            for obj_id in obj_ids {
                let mut entry = match self.unfulfilled_watch_sets_by_object.entry(obj_id) {
                    Entry::Occupied(entry) => entry,
                    Entry::Vacant(_) => panic!("corrupted watchset state"),
                };
                entry.get_mut().remove(ws_id);
                if entry.get().is_empty() {
                    entry.remove();
                }
            }
        }
    }

    /// Process a pending response from the storage controller. If necessary,
    /// return a higher-level response to our client.
    async fn process_storage_response(
        &mut self,
        storage_metadata: &StorageMetadata,
    ) -> Result<Option<ControllerResponse<T>>, anyhow::Error> {
        let maybe_response = self.storage.process(storage_metadata).await?;
        Ok(maybe_response.and_then(
            |mz_storage_client::controller::Response::FrontierUpdates(r)| {
                self.handle_frontier_updates(&r)
            },
        ))
    }

    /// Process a pending response from the compute controller. If necessary,
    /// return a higher-level response to our client.
    async fn process_compute_response(
        &mut self,
    ) -> Result<Option<ControllerResponse<T>>, anyhow::Error> {
        let response = self.compute.process(&mut *self.storage).await;

        let response = response.and_then(|r| match r {
            ComputeControllerResponse::PeekResponse(uuid, peek, otel_ctx) => {
                Some(ControllerResponse::PeekResponse(uuid, peek, otel_ctx))
            }
            ComputeControllerResponse::SubscribeResponse(id, tail) => {
                Some(ControllerResponse::SubscribeResponse(id, tail))
            }
            ComputeControllerResponse::CopyToResponse(id, tail) => {
                Some(ControllerResponse::CopyToResponse(id, tail))
            }
            ComputeControllerResponse::FrontierUpper { id, upper } => {
                self.handle_frontier_updates(&[(id, upper)])
            }
        });
        Ok(response)
    }

    /// Processes the work queued by [`Controller::ready`].
    ///
    /// This method is guaranteed to return "quickly" unless doing so would
    /// compromise the correctness of the system.
    ///
    /// This method is **not** guaranteed to be cancellation safe. It **must**
    /// be awaited to completion.
    #[mz_ore::instrument(level = "debug")]
    pub async fn process(
        &mut self,
        storage_metadata: &StorageMetadata,
    ) -> Result<Option<ControllerResponse<T>>, anyhow::Error> {
        match mem::take(&mut self.readiness) {
            Readiness::NotReady => Ok(None),
            Readiness::Storage => self.process_storage_response(storage_metadata).await,
            Readiness::Compute => self.process_compute_response().await,
            Readiness::Metrics => Ok(self
                .metrics_rx
                .next()
                .await
                .map(|(id, metrics)| ControllerResponse::ComputeReplicaMetrics(id, metrics))),
            Readiness::Frontiers => {
                self.record_frontiers().await;
                Ok(None)
            }
            Readiness::Internal(message) => Ok(Some(message)),
        }
    }

    /// Record updates to frontiers, and propagate any necessary responses.
    /// As of this writing (2/29/2024), the only response that can be generated
    /// from a frontier update is `WatchSetCompleted`.
    fn handle_frontier_updates(
        &mut self,
        updates: &[(GlobalId, Antichain<T>)],
    ) -> Option<ControllerResponse<T>> {
        let mut finished = vec![];
        for (obj_id, antichain) in updates {
            let ws_ids = self.unfulfilled_watch_sets_by_object.entry(*obj_id);
            if let Entry::Occupied(mut ws_ids) = ws_ids {
                ws_ids.get_mut().retain(|ws_id| {
                    let mut entry = match self.unfulfilled_watch_sets.entry(*ws_id) {
                        Entry::Occupied(entry) => entry,
                        Entry::Vacant(_) => panic!("corrupted watchset state"),
                    };
                    // If this object has made more progress than required by this watchset we:
                    if !antichain.less_equal(&entry.get().1) {
                        // 1. Remove the object from the set of pending objects for the watchset
                        entry.get_mut().0.remove(obj_id);
                        // 2. Mark the watchset as finished if this was the last watched object
                        if entry.get().0.is_empty() {
                            entry.remove();
                            finished.push(*ws_id);
                        }
                        // 3. Remove the watchset from the set of pending watchsets for the object
                        false
                    } else {
                        // Otherwise we keep the watchset around to re-check in the future
                        true
                    }
                });
                // Clear the entry if this was the last watchset that was interested in obj_id
                if ws_ids.get().is_empty() {
                    ws_ids.remove();
                }
            }
        }
        (!(finished.is_empty())).then(|| ControllerResponse::WatchSetFinished(finished))
    }

    async fn record_frontiers(&mut self) {
        let compute_frontiers = self.compute.collection_frontiers();
        self.storage.record_frontiers(compute_frontiers).await;

        let compute_replica_frontiers = self.compute.replica_write_frontiers();
        self.storage
            .record_replica_frontiers(compute_replica_frontiers)
            .await;
    }

    /// Determine the "real-time recency" timestamp for all `ids`.
    ///
    /// Real-time recency is defined as the minimum value of `T` that all
    /// objects can be queried at to return all data visible in the upstream
    /// system the query was issued. In this case, "the upstream systems" are
    /// any user sources that connect to objects outside of Materialize, such as
    /// Kafka sources.
    ///
    /// If no items in `ids` connect to external systems, this function will
    /// return `Ok(T::minimum)`.
    pub async fn determine_real_time_recent_timestamp(
        &mut self,
        ids: BTreeSet<GlobalId>,
        timeout: Duration,
    ) -> Result<BoxFuture<'static, Result<T, StorageError<T>>>, StorageError<T>> {
        self.storage.real_time_recent_timestamp(ids, timeout).await
    }
}

impl<T> Controller<T>
where
    // Bounds needed by `StorageController` and/or `Controller`:
    T: Timestamp
        + Codec64
        + From<EpochMillis>
        + TimestampManipulation
        + std::fmt::Display
        + Into<mz_repr::Timestamp>,
    StorageCommand<T>: RustType<ProtoStorageCommand>,
    StorageResponse<T>: RustType<ProtoStorageResponse>,
    ComputeGrpcClient: ComputeClient<T>,
    // Bounds needed by `ComputeController`:
    T: ComputeControllerTimestamp,
{
    /// Creates a new controller.
    ///
    /// For correctness, this function expects to have access to the mutations
    /// to the `storage_txn` that occurred in [`prepare_initialization`].
    ///
    /// # Panics
    /// If this function is called before [`prepare_initialization`].
    #[instrument(name = "controller::new")]
    pub async fn new(
        config: ControllerConfig,
        envd_epoch: NonZeroI64,
        read_only: bool,
<<<<<<< HEAD
        transient_id_gen: Arc<TransientIdGen>,
=======
        // Whether to use the new txn-wal tables implementation or the
        // legacy one.
        txn_wal_tables: TxnWalTablesImpl,
>>>>>>> 48d2ef6a
        storage_txn: &dyn StorageTxn<T>,
    ) -> Self {
        if read_only {
            tracing::info!("starting controllers in read-only mode!");
        }

        let txns_metrics = Arc::new(TxnMetrics::new(&config.metrics_registry));
        let collections_ctl = storage_collections::StorageCollectionsImpl::new(
            config.persist_location.clone(),
            Arc::clone(&config.persist_clients),
            config.now.clone(),
            Arc::clone(&txns_metrics),
            envd_epoch,
<<<<<<< HEAD
=======
            read_only,
            txn_wal_tables,
>>>>>>> 48d2ef6a
            config.connection_context.clone(),
            storage_txn,
        )
        .await;

        let collections_ctl: Arc<dyn StorageCollections<Timestamp = T> + Send + Sync> =
            Arc::new(collections_ctl);

        let storage_controller = mz_storage_controller::Controller::new(
            config.build_info,
            config.persist_location,
            config.persist_clients,
            config.now,
            Arc::clone(&txns_metrics),
            envd_epoch,
            read_only,
            config.metrics_registry.clone(),
            config.connection_context,
            storage_txn,
            Arc::clone(&collections_ctl),
        )
        .await;

        let storage_collections = Arc::clone(&collections_ctl);
        let compute_controller = ComputeController::new(
            config.build_info,
            storage_collections,
            envd_epoch,
            read_only,
            config.metrics_registry.clone(),
        );
        let (metrics_tx, metrics_rx) = mpsc::unbounded_channel();

        let mut frontiers_ticker = time::interval(Duration::from_secs(1));
        frontiers_ticker.set_missed_tick_behavior(MissedTickBehavior::Skip);

        let mut this = Self {
            storage: Box::new(storage_controller),
            storage_collections: collections_ctl,
            compute: compute_controller,
            clusterd_image: config.clusterd_image,
            init_container_image: config.init_container_image,
            deploy_generation: config.deploy_generation,
            // We initialize to true, but then call `allow_writes()` below,
            // based on our input. This way we avoid having the same logic in
            // two places.
            read_only: true,
            orchestrator: config.orchestrator.namespace("cluster"),
            readiness: Readiness::NotReady,
            metrics_tasks: BTreeMap::new(),
            metrics_tx,
            metrics_rx: UnboundedReceiverStream::new(metrics_rx).peekable(),
            frontiers_ticker,
            persist_pubsub_url: config.persist_pubsub_url,
            secrets_args: config.secrets_args,
            unfulfilled_watch_sets_by_object: BTreeMap::new(),
            unfulfilled_watch_sets: BTreeMap::new(),
            watch_set_id_gen: Gen::default(),
            immediate_watch_sets: Vec::new(),
        };

        // We have some logic that we want to run both when initialized with
        // `read_only = false` _and_ when later transitioning out of read-only
        // mode. This way we keep that logic in one place.
        if !read_only {
            // We did not yet tell the controller about any collections, so
            // there are no tables to initialize yet. Hence we don't need a
            // register_ts.
            let register_ts = None;
            this.allow_writes(register_ts).await;
        }

        this
    }
}<|MERGE_RESOLUTION|>--- conflicted
+++ resolved
@@ -644,13 +644,6 @@
         config: ControllerConfig,
         envd_epoch: NonZeroI64,
         read_only: bool,
-<<<<<<< HEAD
-        transient_id_gen: Arc<TransientIdGen>,
-=======
-        // Whether to use the new txn-wal tables implementation or the
-        // legacy one.
-        txn_wal_tables: TxnWalTablesImpl,
->>>>>>> 48d2ef6a
         storage_txn: &dyn StorageTxn<T>,
     ) -> Self {
         if read_only {
@@ -664,11 +657,7 @@
             config.now.clone(),
             Arc::clone(&txns_metrics),
             envd_epoch,
-<<<<<<< HEAD
-=======
             read_only,
-            txn_wal_tables,
->>>>>>> 48d2ef6a
             config.connection_context.clone(),
             storage_txn,
         )
