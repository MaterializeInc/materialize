--- conflicted
+++ resolved
@@ -31,11 +31,7 @@
 use mz_dataflow_types::client::{
     ComputeInstanceId, ConcreteComputeInstanceReplicaConfig, ProcessId, ReplicaId,
 };
-<<<<<<< HEAD
 use mz_dataflow_types::logging::{LogVariant, LoggingConfig as DataflowLoggingConfig};
-=======
-use mz_dataflow_types::logging::LoggingConfig as DataflowLoggingConfig;
->>>>>>> b47499a1
 use mz_dataflow_types::sinks::{
     PersistSinkConnection, PersistSinkConnectionBuilder, SinkConnection, SinkConnectionBuilder,
     SinkEnvelope,
@@ -184,21 +180,6 @@
                     desc: source.desc.clone(),
                 })
             }
-<<<<<<< HEAD
-            CatalogItem::Sink(Sink {
-                connection:
-                    SinkConnectionState::Pending(SinkConnectionBuilder::Persist(
-                        PersistSinkConnectionBuilder { value_desc },
-                    )),
-                ..
-            })
-            | CatalogItem::Sink(Sink {
-                connection:
-                    SinkConnectionState::Ready(SinkConnection::Persist(PersistSinkConnection {
-                        value_desc,
-                        ..
-                    })),
-=======
             // TODO(teskje): Replace once `CatalogItem::RecordedView` lands.
             CatalogItem::Sink(Sink {
                 connection:
@@ -209,7 +190,6 @@
                     | SinkConnectionState::Pending(SinkConnectionBuilder::Persist(
                         PersistSinkConnectionBuilder { value_desc },
                     )),
->>>>>>> b47499a1
                 ..
             }) => {
                 let connection = SourceConnection::Local {
