// Copyright Materialize, Inc. All rights reserved.
//
// Use of this software is governed by the Business Source License
// included in the LICENSE file.
//
// As of the Change Date specified in that file, in accordance with
// the Business Source License, use of this software will be governed
// by the Apache License, Version 2.0.

//! Built-in catalog items.
//!
//! Builtins exist in the `mz_catalog` ambient schema. They are automatically
//! installed into the catalog when it is opened. Their definitions are not
//! persisted in the catalog, but hardcoded in this module. This makes it easy
//! to add new builtins, or change the definition of existing builtins, in new
//! versions of Materialize.
//!
//! Builtin's names, columns, and types are part of the stable API of
//! Materialize. Be careful to maintain backwards compatibility when changing
//! definitions of existing builtins!
//!
//! More information about builtin system tables and types can be found in
//! https://materialize.com/docs/sql/system-tables/.

use std::collections::{BTreeMap, BTreeSet};

use lazy_static::lazy_static;
use postgres_types::{Kind, Type};

use dataflow_types::logging::{DifferentialLog, LogVariant, MaterializedLog, TimelyLog};
use expr::GlobalId;
use repr::{RelationDesc, ScalarType};

pub const MZ_TEMP_SCHEMA: &str = "mz_temp";
pub const MZ_CATALOG_SCHEMA: &str = "mz_catalog";
pub const PG_CATALOG_SCHEMA: &str = "pg_catalog";
pub const MZ_INTERNAL_SCHEMA: &str = "mz_internal";

pub enum Builtin {
    Log(&'static BuiltinLog),
    Table(&'static BuiltinTable),
    View(&'static BuiltinView),
    Type(&'static BuiltinType),
    Func(BuiltinFunc),
}

impl Builtin {
    pub fn name(&self) -> &'static str {
        match self {
            Builtin::Log(log) => log.name,
            Builtin::Table(table) => table.name,
            Builtin::View(view) => view.name,
            Builtin::Type(typ) => typ.name(),
            Builtin::Func(func) => func.name,
        }
    }

    pub fn schema(&self) -> &'static str {
        match self {
            Builtin::Log(log) => log.schema,
            Builtin::Table(table) => table.schema,
            Builtin::View(view) => view.schema,
            Builtin::Type(typ) => typ.schema,
            Builtin::Func(func) => func.schema,
        }
    }

    pub fn id(&self) -> GlobalId {
        match self {
            Builtin::Log(log) => log.id,
            Builtin::Table(table) => table.id,
            Builtin::View(view) => view.id,
            Builtin::Type(typ) => typ.id,
            Builtin::Func(func) => func.id,
        }
    }
}

pub struct BuiltinLog {
    pub variant: LogVariant,
    pub name: &'static str,
    pub schema: &'static str,
    pub id: GlobalId,
    pub index_id: GlobalId,
}

pub struct BuiltinTable {
    pub name: &'static str,
    pub schema: &'static str,
    pub desc: RelationDesc,
    pub id: GlobalId,
    pub index_id: GlobalId,
}

pub struct BuiltinView {
    pub name: &'static str,
    pub schema: &'static str,
    pub sql: &'static str,
    pub id: GlobalId,
    // TODO(benesch): auto-derive the needs_logs property.
    pub needs_logs: bool,
}

pub struct BuiltinType {
    pub schema: &'static str,
    pub id: GlobalId,
    pgtype: &'static Type,
}

impl BuiltinType {
    pub fn name(&self) -> &str {
        self.pgtype.name()
    }

    pub fn oid(&self) -> u32 {
        self.pgtype.oid()
    }

    pub fn kind(&self) -> &Kind {
        self.pgtype.kind()
    }
}

pub struct BuiltinFunc {
    pub schema: &'static str,
    pub name: &'static str,
    pub id: GlobalId,
    pub inner: &'static sql::func::Func,
}

pub struct BuiltinRole {
    pub name: &'static str,
    pub id: i64,
}

// Builtin definitions below. Keep these sorted by global ID, and ensure you
// add new builtins to the `BUILTINS` map.
//
// Builtins are loaded in ID order, so sorting them by global ID makes the
// source code definition order match the load order.
//
// A builtin must appear AFTER any items it depends upon. This means you may
// need to reorder IDs if you change the dependency set of an existing builtin.
// Unlike user IDs, system IDs are not persisted in the catalog, so it's safe to
// change a builtin's ID.
//
// Allocate IDs from the following ranges based on the item's type:
//
// | Item type | ID range  |
// | ----------|-----------|
// | Types     | 1000-1999 |
// | Funcs     | 2000-2999 |
// | Logs      | 3000-3999 |
// | Tables    | 4000-4999 |
// | Views     | 5000-5999 |
//
// WARNING: if you change the definition of an existing builtin item, you must
// be careful to maintain backwards compatibility! Adding new columns is safe.
// Removing a column, changing the name of a column, or changing the type of a
// column is not safe, as persisted user views may depend upon that column.
// The following types are the list of builtin data types available
// in Materialize. This list is derived from the Type variants supported
// in pgrepr.
//
// Builtin types cannot be created, updated, or deleted. Their OIDs
// are static, unlike other objects, to match the type OIDs defined by Postgres.
pub const TYPE_BOOL: BuiltinType = BuiltinType {
    schema: PG_CATALOG_SCHEMA,
    id: GlobalId::System(1000),
    pgtype: &postgres_types::Type::BOOL,
};

pub const TYPE_BYTEA: BuiltinType = BuiltinType {
    schema: PG_CATALOG_SCHEMA,
    id: GlobalId::System(1001),
    pgtype: &postgres_types::Type::BYTEA,
};

pub const TYPE_INT8: BuiltinType = BuiltinType {
    schema: PG_CATALOG_SCHEMA,
    id: GlobalId::System(1002),
    pgtype: &postgres_types::Type::INT8,
};

pub const TYPE_INT4: BuiltinType = BuiltinType {
    schema: PG_CATALOG_SCHEMA,
    id: GlobalId::System(1003),
    pgtype: &postgres_types::Type::INT4,
};

pub const TYPE_TEXT: BuiltinType = BuiltinType {
    schema: PG_CATALOG_SCHEMA,
    id: GlobalId::System(1004),
    pgtype: &postgres_types::Type::TEXT,
};

pub const TYPE_OID: BuiltinType = BuiltinType {
    schema: PG_CATALOG_SCHEMA,
    id: GlobalId::System(1005),
    pgtype: &postgres_types::Type::OID,
};

pub const TYPE_FLOAT4: BuiltinType = BuiltinType {
    schema: PG_CATALOG_SCHEMA,
    id: GlobalId::System(1006),
    pgtype: &postgres_types::Type::FLOAT4,
};

pub const TYPE_FLOAT8: BuiltinType = BuiltinType {
    schema: PG_CATALOG_SCHEMA,
    id: GlobalId::System(1007),
    pgtype: &postgres_types::Type::FLOAT8,
};

pub const TYPE_BOOL_ARRAY: BuiltinType = BuiltinType {
    schema: PG_CATALOG_SCHEMA,
    id: GlobalId::System(1008),
    pgtype: &postgres_types::Type::BOOL_ARRAY,
};

pub const TYPE_BYTEA_ARRAY: BuiltinType = BuiltinType {
    schema: PG_CATALOG_SCHEMA,
    id: GlobalId::System(1009),
    pgtype: &postgres_types::Type::BYTEA_ARRAY,
};

pub const TYPE_INT4_ARRAY: BuiltinType = BuiltinType {
    schema: PG_CATALOG_SCHEMA,
    id: GlobalId::System(1010),
    pgtype: &postgres_types::Type::INT4_ARRAY,
};

pub const TYPE_TEXT_ARRAY: BuiltinType = BuiltinType {
    schema: PG_CATALOG_SCHEMA,
    id: GlobalId::System(1011),
    pgtype: &postgres_types::Type::TEXT_ARRAY,
};

pub const TYPE_INT8_ARRAY: BuiltinType = BuiltinType {
    schema: PG_CATALOG_SCHEMA,
    id: GlobalId::System(1012),
    pgtype: &postgres_types::Type::INT8_ARRAY,
};

pub const TYPE_FLOAT4_ARRAY: BuiltinType = BuiltinType {
    schema: PG_CATALOG_SCHEMA,
    id: GlobalId::System(1013),
    pgtype: &postgres_types::Type::FLOAT4_ARRAY,
};

pub const TYPE_FLOAT8_ARRAY: BuiltinType = BuiltinType {
    schema: PG_CATALOG_SCHEMA,
    id: GlobalId::System(1014),
    pgtype: &postgres_types::Type::FLOAT8_ARRAY,
};

pub const TYPE_OID_ARRAY: BuiltinType = BuiltinType {
    schema: PG_CATALOG_SCHEMA,
    id: GlobalId::System(1015),
    pgtype: &postgres_types::Type::OID_ARRAY,
};

pub const TYPE_DATE: BuiltinType = BuiltinType {
    schema: PG_CATALOG_SCHEMA,
    id: GlobalId::System(1016),
    pgtype: &postgres_types::Type::DATE,
};

pub const TYPE_TIME: BuiltinType = BuiltinType {
    schema: PG_CATALOG_SCHEMA,
    id: GlobalId::System(1017),
    pgtype: &postgres_types::Type::TIME,
};

pub const TYPE_TIMESTAMP: BuiltinType = BuiltinType {
    schema: PG_CATALOG_SCHEMA,
    id: GlobalId::System(1018),
    pgtype: &postgres_types::Type::TIMESTAMP,
};

pub const TYPE_TIMESTAMP_ARRAY: BuiltinType = BuiltinType {
    schema: PG_CATALOG_SCHEMA,
    id: GlobalId::System(1019),
    pgtype: &postgres_types::Type::TIMESTAMP_ARRAY,
};

pub const TYPE_DATE_ARRAY: BuiltinType = BuiltinType {
    schema: PG_CATALOG_SCHEMA,
    id: GlobalId::System(1020),
    pgtype: &postgres_types::Type::DATE_ARRAY,
};

pub const TYPE_TIME_ARRAY: BuiltinType = BuiltinType {
    schema: PG_CATALOG_SCHEMA,
    id: GlobalId::System(1021),
    pgtype: &postgres_types::Type::TIME_ARRAY,
};

pub const TYPE_TIMESTAMPTZ: BuiltinType = BuiltinType {
    schema: PG_CATALOG_SCHEMA,
    id: GlobalId::System(1022),
    pgtype: &postgres_types::Type::TIMESTAMPTZ,
};

pub const TYPE_TIMESTAMPTZ_ARRAY: BuiltinType = BuiltinType {
    schema: PG_CATALOG_SCHEMA,
    id: GlobalId::System(1023),
    pgtype: &postgres_types::Type::TIMESTAMPTZ_ARRAY,
};

pub const TYPE_INTERVAL: BuiltinType = BuiltinType {
    schema: PG_CATALOG_SCHEMA,
    id: GlobalId::System(1024),
    pgtype: &postgres_types::Type::INTERVAL,
};

pub const TYPE_INTERVAL_ARRAY: BuiltinType = BuiltinType {
    schema: PG_CATALOG_SCHEMA,
    id: GlobalId::System(1025),
    pgtype: &postgres_types::Type::INTERVAL_ARRAY,
};

pub const TYPE_NUMERIC: BuiltinType = BuiltinType {
    schema: PG_CATALOG_SCHEMA,
    id: GlobalId::System(1026),
    pgtype: &postgres_types::Type::NUMERIC,
};

pub const TYPE_NUMERIC_ARRAY: BuiltinType = BuiltinType {
    schema: PG_CATALOG_SCHEMA,
    id: GlobalId::System(1027),
    pgtype: &postgres_types::Type::NUMERIC_ARRAY,
};

pub const TYPE_RECORD: BuiltinType = BuiltinType {
    schema: PG_CATALOG_SCHEMA,
    id: GlobalId::System(1028),
    pgtype: &postgres_types::Type::RECORD,
};

pub const TYPE_RECORD_ARRAY: BuiltinType = BuiltinType {
    schema: PG_CATALOG_SCHEMA,
    id: GlobalId::System(1029),
    pgtype: &postgres_types::Type::RECORD_ARRAY,
};

pub const TYPE_UUID: BuiltinType = BuiltinType {
    schema: PG_CATALOG_SCHEMA,
    id: GlobalId::System(1030),
    pgtype: &postgres_types::Type::UUID,
};

pub const TYPE_UUID_ARRAY: BuiltinType = BuiltinType {
    schema: PG_CATALOG_SCHEMA,
    id: GlobalId::System(1031),
    pgtype: &postgres_types::Type::UUID_ARRAY,
};

pub const TYPE_JSONB: BuiltinType = BuiltinType {
    schema: PG_CATALOG_SCHEMA,
    id: GlobalId::System(1032),
    pgtype: &postgres_types::Type::JSONB,
};

pub const TYPE_JSONB_ARRAY: BuiltinType = BuiltinType {
    schema: PG_CATALOG_SCHEMA,
    id: GlobalId::System(1033),
    pgtype: &postgres_types::Type::JSONB_ARRAY,
};

pub const TYPE_ANY: BuiltinType = BuiltinType {
    schema: PG_CATALOG_SCHEMA,
    id: GlobalId::System(1034),
    pgtype: &postgres_types::Type::ANY,
};

pub const TYPE_ANYARRAY: BuiltinType = BuiltinType {
    schema: PG_CATALOG_SCHEMA,
    id: GlobalId::System(1035),
    pgtype: &postgres_types::Type::ANYARRAY,
};

pub const TYPE_ANYELEMENT: BuiltinType = BuiltinType {
    schema: PG_CATALOG_SCHEMA,
    id: GlobalId::System(1036),
    pgtype: &postgres_types::Type::ANYELEMENT,
};

pub const TYPE_ANYNONARRAY: BuiltinType = BuiltinType {
    schema: PG_CATALOG_SCHEMA,
    id: GlobalId::System(1037),
    pgtype: &postgres_types::Type::ANYNONARRAY,
};

pub const TYPE_CHAR: BuiltinType = BuiltinType {
    schema: PG_CATALOG_SCHEMA,
    id: GlobalId::System(1038),
    pgtype: &postgres_types::Type::CHAR,
};

pub const TYPE_VARCHAR: BuiltinType = BuiltinType {
    schema: PG_CATALOG_SCHEMA,
    id: GlobalId::System(1039),
    pgtype: &postgres_types::Type::VARCHAR,
};

pub const TYPE_INT2: BuiltinType = BuiltinType {
    schema: PG_CATALOG_SCHEMA,
    id: GlobalId::System(1040),
    pgtype: &postgres_types::Type::INT2,
};

pub const TYPE_INT2_ARRAY: BuiltinType = BuiltinType {
    schema: PG_CATALOG_SCHEMA,
    id: GlobalId::System(1041),
    pgtype: &postgres_types::Type::INT2_ARRAY,
};

lazy_static! {
    pub static ref TYPE_RDN: BuiltinType = BuiltinType {
        schema: PG_CATALOG_SCHEMA,
        id: GlobalId::System(1997),
        pgtype: &pgrepr::RDNType,
    };
    pub static ref TYPE_LIST: BuiltinType = BuiltinType {
        schema: PG_CATALOG_SCHEMA,
        id: GlobalId::System(1998),
        pgtype: &pgrepr::LIST,
    };
    pub static ref TYPE_MAP: BuiltinType = BuiltinType {
        schema: PG_CATALOG_SCHEMA,
        id: GlobalId::System(1999),
        pgtype: &pgrepr::MAP,
    };
}

pub const MZ_DATAFLOW_OPERATORS: BuiltinLog = BuiltinLog {
    name: "mz_dataflow_operators",
    schema: MZ_CATALOG_SCHEMA,
    variant: LogVariant::Timely(TimelyLog::Operates),
    id: GlobalId::System(3000),
    index_id: GlobalId::System(3001),
};

pub const MZ_DATAFLOW_OPERATORS_ADDRESSES: BuiltinLog = BuiltinLog {
    name: "mz_dataflow_operator_addresses",
    schema: MZ_CATALOG_SCHEMA,
    variant: LogVariant::Timely(TimelyLog::Addresses),
    id: GlobalId::System(3002),
    index_id: GlobalId::System(3003),
};

pub const MZ_DATAFLOW_CHANNELS: BuiltinLog = BuiltinLog {
    name: "mz_dataflow_channels",
    schema: MZ_CATALOG_SCHEMA,
    variant: LogVariant::Timely(TimelyLog::Channels),
    id: GlobalId::System(3004),
    index_id: GlobalId::System(3005),
};

pub const MZ_SCHEDULING_ELAPSED: BuiltinLog = BuiltinLog {
    name: "mz_scheduling_elapsed",
    schema: MZ_CATALOG_SCHEMA,
    variant: LogVariant::Timely(TimelyLog::Elapsed),
    id: GlobalId::System(3006),
    index_id: GlobalId::System(3007),
};

pub const MZ_SCHEDULING_HISTOGRAM: BuiltinLog = BuiltinLog {
    name: "mz_scheduling_histogram",
    schema: MZ_CATALOG_SCHEMA,
    variant: LogVariant::Timely(TimelyLog::Histogram),
    id: GlobalId::System(3008),
    index_id: GlobalId::System(3009),
};

pub const MZ_SCHEDULING_PARKS: BuiltinLog = BuiltinLog {
    name: "mz_scheduling_parks",
    schema: MZ_CATALOG_SCHEMA,
    variant: LogVariant::Timely(TimelyLog::Parks),
    id: GlobalId::System(3010),
    index_id: GlobalId::System(3011),
};

pub const MZ_ARRANGEMENT_SIZES: BuiltinLog = BuiltinLog {
    name: "mz_arrangement_sizes",
    schema: MZ_CATALOG_SCHEMA,
    variant: LogVariant::Differential(DifferentialLog::Arrangement),
    id: GlobalId::System(3012),
    index_id: GlobalId::System(3013),
};

pub const MZ_ARRANGEMENT_SHARING: BuiltinLog = BuiltinLog {
    name: "mz_arrangement_sharing",
    schema: MZ_CATALOG_SCHEMA,
    variant: LogVariant::Differential(DifferentialLog::Sharing),
    id: GlobalId::System(3014),
    index_id: GlobalId::System(3015),
};

pub const MZ_MATERIALIZATIONS: BuiltinLog = BuiltinLog {
    name: "mz_materializations",
    schema: MZ_CATALOG_SCHEMA,
    variant: LogVariant::Materialized(MaterializedLog::DataflowCurrent),
    id: GlobalId::System(3016),
    index_id: GlobalId::System(3017),
};

pub const MZ_MATERIALIZATION_DEPENDENCIES: BuiltinLog = BuiltinLog {
    name: "mz_materialization_dependencies",
    schema: MZ_CATALOG_SCHEMA,
    variant: LogVariant::Materialized(MaterializedLog::DataflowDependency),
    id: GlobalId::System(3018),
    index_id: GlobalId::System(3019),
};

pub const MZ_WORKER_MATERIALIZATION_FRONTIERS: BuiltinLog = BuiltinLog {
    name: "mz_worker_materialization_frontiers",
    schema: MZ_CATALOG_SCHEMA,
    variant: LogVariant::Materialized(MaterializedLog::FrontierCurrent),
    id: GlobalId::System(3020),
    index_id: GlobalId::System(3021),
};

pub const MZ_PEEK_ACTIVE: BuiltinLog = BuiltinLog {
    name: "mz_peek_active",
    schema: MZ_CATALOG_SCHEMA,
    variant: LogVariant::Materialized(MaterializedLog::PeekCurrent),
    id: GlobalId::System(3022),
    index_id: GlobalId::System(3023),
};

pub const MZ_PEEK_DURATIONS: BuiltinLog = BuiltinLog {
    name: "mz_peek_durations",
    schema: MZ_CATALOG_SCHEMA,
    variant: LogVariant::Materialized(MaterializedLog::PeekDuration),
    id: GlobalId::System(3024),
    index_id: GlobalId::System(3025),
};

pub const MZ_SOURCE_INFO: BuiltinLog = BuiltinLog {
    name: "mz_source_info",
    schema: MZ_CATALOG_SCHEMA,
    variant: LogVariant::Materialized(MaterializedLog::SourceInfo),
    id: GlobalId::System(3026),
    index_id: GlobalId::System(3027),
};

pub const MZ_MESSAGE_COUNTS: BuiltinLog = BuiltinLog {
    name: "mz_message_counts",
    schema: MZ_CATALOG_SCHEMA,
    variant: LogVariant::Timely(TimelyLog::Messages),
    id: GlobalId::System(3028),
    index_id: GlobalId::System(3029),
};

pub const MZ_KAFKA_CONSUMER_PARTITIONS: BuiltinLog = BuiltinLog {
    name: "mz_kafka_consumer_partitions",
    schema: MZ_CATALOG_SCHEMA,
    variant: LogVariant::Materialized(MaterializedLog::KafkaConsumerInfo),
    id: GlobalId::System(3030),
    index_id: GlobalId::System(3031),
};

pub const MZ_KAFKA_BROKER_RTT: BuiltinLog = BuiltinLog {
    name: "mz_kafka_broker_rtt",
    schema: MZ_CATALOG_SCHEMA,
    variant: LogVariant::Materialized(MaterializedLog::KafkaBrokerRtt),
    id: GlobalId::System(3032),
    index_id: GlobalId::System(3033),
};

lazy_static! {
    pub static ref MZ_VIEW_KEYS: BuiltinTable = BuiltinTable {
        name: "mz_view_keys",
        schema: MZ_CATALOG_SCHEMA,
        desc: RelationDesc::empty()
            .with_column("global_id", ScalarType::String.nullable(false))
            .with_column("column", ScalarType::Int64.nullable(false))
            .with_column("key_group", ScalarType::Int64.nullable(false)),
        id: GlobalId::System(4001),
        index_id: GlobalId::System(4002),
    };
    pub static ref MZ_VIEW_FOREIGN_KEYS: BuiltinTable = BuiltinTable {
        name: "mz_view_foreign_keys",
        schema: MZ_CATALOG_SCHEMA,
        desc: RelationDesc::empty()
            .with_column("child_id", ScalarType::String.nullable(false))
            .with_column("child_column", ScalarType::Int64.nullable(false))
            .with_column("parent_id", ScalarType::String.nullable(false))
            .with_column("parent_column", ScalarType::Int64.nullable(false))
            .with_column("key_group", ScalarType::Int64.nullable(false))
            .with_key(vec![0, 1, 4]), // TODO: explain why this is a key.
        id: GlobalId::System(4003),
        index_id: GlobalId::System(4004),
    };
    pub static ref MZ_KAFKA_SINKS: BuiltinTable = BuiltinTable {
        name: "mz_kafka_sinks",
        schema: MZ_CATALOG_SCHEMA,
        desc: RelationDesc::empty()
            .with_column("sink_id", ScalarType::String.nullable(false))
            .with_column("topic", ScalarType::String.nullable(false))
            .with_key(vec![0]),
        id: GlobalId::System(4005),
        index_id: GlobalId::System(4006),
    };
    pub static ref MZ_AVRO_OCF_SINKS: BuiltinTable = BuiltinTable {
        name: "mz_avro_ocf_sinks",
        schema: MZ_CATALOG_SCHEMA,
        desc: RelationDesc::empty()
            .with_column("sink_id", ScalarType::String.nullable(false))
            .with_column("path", ScalarType::Bytes.nullable(false))
            .with_key(vec![0]),
        id: GlobalId::System(4007),
        index_id: GlobalId::System(4008),
    };
    pub static ref MZ_DATABASES: BuiltinTable = BuiltinTable {
        name: "mz_databases",
        schema: MZ_CATALOG_SCHEMA,
        desc: RelationDesc::empty()
            .with_column("id", ScalarType::Int64.nullable(false))
            .with_column("oid", ScalarType::Oid.nullable(false))
            .with_column("name", ScalarType::String.nullable(false)),
        id: GlobalId::System(4009),
        index_id: GlobalId::System(4010),
    };
    pub static ref MZ_SCHEMAS: BuiltinTable = BuiltinTable {
        name: "mz_schemas",
        schema: MZ_CATALOG_SCHEMA,
        desc: RelationDesc::empty()
            .with_column("id", ScalarType::Int64.nullable(false))
            .with_column("oid", ScalarType::Oid.nullable(false))
            .with_column("database_id", ScalarType::Int64.nullable(true))
            .with_column("name", ScalarType::String.nullable(false)),
        id: GlobalId::System(4011),
        index_id: GlobalId::System(4012),
    };
    pub static ref MZ_COLUMNS: BuiltinTable = BuiltinTable {
        name: "mz_columns",
        schema: MZ_CATALOG_SCHEMA,
        desc: RelationDesc::empty()
            .with_column("id", ScalarType::String.nullable(false))
            .with_column("name", ScalarType::String.nullable(false))
            .with_column("position", ScalarType::Int64.nullable(false))
            .with_column("nullable", ScalarType::Bool.nullable(false))
            .with_column("type", ScalarType::String.nullable(false)),
        id: GlobalId::System(4013),
        index_id: GlobalId::System(4014),
    };
    pub static ref MZ_INDEXES: BuiltinTable = BuiltinTable {
        name: "mz_indexes",
        schema: MZ_CATALOG_SCHEMA,
        desc: RelationDesc::empty()
            .with_column("id", ScalarType::String.nullable(false))
            .with_column("oid", ScalarType::Oid.nullable(false))
            .with_column("name", ScalarType::String.nullable(false))
            .with_column("on_id", ScalarType::String.nullable(false)),
        id: GlobalId::System(4015),
        index_id: GlobalId::System(4016),
    };
    pub static ref MZ_INDEX_COLUMNS: BuiltinTable = BuiltinTable {
        name: "mz_index_columns",
        schema: MZ_CATALOG_SCHEMA,
        desc: RelationDesc::empty()
            .with_column("index_id", ScalarType::String.nullable(false))
            .with_column("index_position", ScalarType::Int64.nullable(false))
            .with_column("on_position", ScalarType::Int64.nullable(true))
            .with_column("on_expression", ScalarType::String.nullable(true))
            .with_column("nullable", ScalarType::Bool.nullable(false)),
        id: GlobalId::System(4017),
        index_id: GlobalId::System(4018),
    };
    pub static ref MZ_TABLES: BuiltinTable = BuiltinTable {
        name: "mz_tables",
        schema: MZ_CATALOG_SCHEMA,
        desc: RelationDesc::empty()
            .with_column("id", ScalarType::String.nullable(false))
            .with_column("oid", ScalarType::Oid.nullable(false))
            .with_column("schema_id", ScalarType::Int64.nullable(false))
            .with_column("name", ScalarType::String.nullable(false)),
        id: GlobalId::System(4019),
        index_id: GlobalId::System(4020),
    };
    pub static ref MZ_SOURCES: BuiltinTable = BuiltinTable {
        name: "mz_sources",
        schema: MZ_CATALOG_SCHEMA,
        desc: RelationDesc::empty()
            .with_column("id", ScalarType::String.nullable(false))
            .with_column("oid", ScalarType::Oid.nullable(false))
            .with_column("schema_id", ScalarType::Int64.nullable(false))
            .with_column("name", ScalarType::String.nullable(false)),
        id: GlobalId::System(4021),
        index_id: GlobalId::System(4022),
    };
    pub static ref MZ_SINKS: BuiltinTable = BuiltinTable {
        name: "mz_sinks",
        schema: MZ_CATALOG_SCHEMA,
        desc: RelationDesc::empty()
            .with_column("id", ScalarType::String.nullable(false))
            .with_column("oid", ScalarType::Oid.nullable(false))
            .with_column("schema_id", ScalarType::Int64.nullable(false))
            .with_column("name", ScalarType::String.nullable(false)),
        id: GlobalId::System(4023),
        index_id: GlobalId::System(4024),
    };
    pub static ref MZ_VIEWS: BuiltinTable = BuiltinTable {
        name: "mz_views",
        schema: MZ_CATALOG_SCHEMA,
        desc: RelationDesc::empty()
            .with_column("id", ScalarType::String.nullable(false))
            .with_column("oid", ScalarType::Oid.nullable(false))
            .with_column("schema_id", ScalarType::Int64.nullable(false))
            .with_column("name", ScalarType::String.nullable(false)),
        id: GlobalId::System(4025),
        index_id: GlobalId::System(4026),
    };
    pub static ref MZ_TYPES: BuiltinTable = BuiltinTable {
        name: "mz_types",
        schema: MZ_CATALOG_SCHEMA,
        desc: RelationDesc::empty()
            .with_column("id", ScalarType::String.nullable(false))
            .with_column("oid", ScalarType::Oid.nullable(false))
            .with_column("schema_id", ScalarType::Int64.nullable(false))
            .with_column("name", ScalarType::String.nullable(false)),
        id: GlobalId::System(4027),
        index_id: GlobalId::System(4028),
    };
    pub static ref MZ_ARRAY_TYPES: BuiltinTable = BuiltinTable {
        name: "mz_array_types",
        schema: MZ_CATALOG_SCHEMA,
        desc: RelationDesc::empty()
            .with_column("type_id", ScalarType::String.nullable(false))
            .with_column("element_id", ScalarType::String.nullable(false)),
            id: GlobalId::System(4029),
            index_id: GlobalId::System(4030),
    };
    pub static ref MZ_BASE_TYPES: BuiltinTable = BuiltinTable {
        name: "mz_base_types",
        schema: MZ_CATALOG_SCHEMA,
        desc: RelationDesc::empty()
            .with_column("type_id", ScalarType::String.nullable(false)),
            id: GlobalId::System(4031),
            index_id: GlobalId::System(4032),
    };
    pub static ref MZ_LIST_TYPES: BuiltinTable = BuiltinTable {
        name: "mz_list_types",
        schema: MZ_CATALOG_SCHEMA,
        desc: RelationDesc::empty()
            .with_column("type_id", ScalarType::String.nullable(false))
            .with_column("element_id", ScalarType::String.nullable(false)),
            id: GlobalId::System(4033),
            index_id: GlobalId::System(4034),
    };
    pub static ref MZ_MAP_TYPES: BuiltinTable = BuiltinTable {
        name: "mz_map_types",
        schema: MZ_CATALOG_SCHEMA,
        desc: RelationDesc::empty()
            .with_column("type_id", ScalarType::String.nullable(false))
            .with_column("key_id", ScalarType::String.nullable(false))
            .with_column("value_id", ScalarType::String.nullable(false)),
            id: GlobalId::System(4035),
            index_id: GlobalId::System(4036),
    };
    pub static ref MZ_ROLES: BuiltinTable = BuiltinTable {
        name: "mz_roles",
        schema: MZ_CATALOG_SCHEMA,
        desc: RelationDesc::empty()
            .with_column("id", ScalarType::Int64.nullable(false))
            .with_column("oid", ScalarType::Oid.nullable(false))
            .with_column("name", ScalarType::String.nullable(false)),
        id: GlobalId::System(4037),
        index_id: GlobalId::System(4038),
    };
    pub static ref MZ_PSEUDO_TYPES: BuiltinTable = BuiltinTable {
        name: "mz_pseudo_types",
        schema: MZ_CATALOG_SCHEMA,
        desc: RelationDesc::empty()
            .with_column("type_id", ScalarType::String.nullable(false)),
            id: GlobalId::System(4039),
            index_id: GlobalId::System(4040),
    };
    pub static ref MZ_FUNCTIONS: BuiltinTable = BuiltinTable {
        name: "mz_functions",
        schema: MZ_CATALOG_SCHEMA,
        desc: RelationDesc::empty()
            .with_column("id", ScalarType::String.nullable(false))
            .with_column("oid", ScalarType::Oid.nullable(false))
            .with_column("schema_id", ScalarType::Int64.nullable(false))
            .with_column("name", ScalarType::String.nullable(false))
            .with_column("arg_ids", ScalarType::Array(Box::new(ScalarType::String)).nullable(false))
            .with_column("variadic_id", ScalarType::String.nullable(true)),
            id: GlobalId::System(4041),
            index_id: GlobalId::System(4042),
    };
}

pub const MZ_RELATIONS: BuiltinView = BuiltinView {
    name: "mz_relations",
    schema: MZ_CATALOG_SCHEMA,
    sql: "CREATE VIEW mz_relations (id, oid, schema_id, name, type) AS
      SELECT id, oid, schema_id, name, 'table' FROM mz_catalog.mz_tables
UNION SELECT id, oid, schema_id, name, 'source' FROM mz_catalog.mz_sources
UNION SELECT id, oid, schema_id, name, 'view' FROM mz_catalog.mz_views",
    id: GlobalId::System(5000),
    needs_logs: false,
};

pub const MZ_OBJECTS: BuiltinView = BuiltinView {
    name: "mz_objects",
    schema: MZ_CATALOG_SCHEMA,
    sql: "CREATE VIEW mz_objects (id, oid, schema_id, name, type) AS
    SELECT id, oid, schema_id, name, type FROM mz_catalog.mz_relations
UNION
    SELECT id, oid, schema_id, name, 'sink' FROM mz_catalog.mz_sinks
UNION
    SELECT mz_indexes.id, mz_indexes.oid, schema_id, mz_indexes.name, 'index'
    FROM mz_catalog.mz_indexes
    JOIN mz_catalog.mz_relations ON mz_indexes.on_id = mz_relations.id",
    id: GlobalId::System(5001),
    needs_logs: false,
};

// For historical reasons, this view does not properly escape identifiers. For
// example, a table named 'cAp.S' in the default database and schema will be
// rendered as `materialize.public.cAp.S`. This is *not* a valid SQL identifier,
// as it has an extra dot, and the capitals will be folded to lowercase. This
// view is thus only fit for use in debugging queries where the names are for
// human consumption. Applications should instead pull the names of individual
// components out of mz_objects, mz_schemas, and mz_databases to avoid these
// escaping issues.
//
// TODO(benesch): deprecate this view.
pub const MZ_CATALOG_NAMES: BuiltinView = BuiltinView {
    name: "mz_catalog_names",
    schema: MZ_CATALOG_SCHEMA,
    sql: "CREATE VIEW mz_catalog_names AS SELECT
    o.id AS global_id,
    coalesce(d.name || '.', '') || s.name || '.' || o.name AS name
FROM mz_catalog.mz_objects o
JOIN mz_catalog.mz_schemas s ON s.id = o.schema_id
LEFT JOIN mz_catalog.mz_databases d ON d.id = s.database_id",
    id: GlobalId::System(5002),
    needs_logs: false,
};

pub const MZ_ADDRESSES_WITH_UNIT_LENGTHS: BuiltinView = BuiltinView {
    name: "mz_addresses_with_unit_length",
    schema: MZ_CATALOG_SCHEMA,
    sql: "CREATE VIEW mz_addresses_with_unit_length AS SELECT
    mz_dataflow_operator_addresses.id,
    mz_dataflow_operator_addresses.worker
FROM
    mz_catalog.mz_dataflow_operator_addresses
GROUP BY
    mz_dataflow_operator_addresses.id,
    mz_dataflow_operator_addresses.worker
HAVING pg_catalog.count(*) = 1",
    id: GlobalId::System(5003),
    needs_logs: true,
};

pub const MZ_DATAFLOW_NAMES: BuiltinView = BuiltinView {
    name: "mz_dataflow_names",
    schema: MZ_CATALOG_SCHEMA,
    sql: "CREATE VIEW mz_dataflow_names AS SELECT
    mz_dataflow_operator_addresses.id,
    mz_dataflow_operator_addresses.worker,
    mz_dataflow_operator_addresses.value as local_id,
    mz_dataflow_operators.name
FROM
    mz_catalog.mz_dataflow_operator_addresses,
    mz_catalog.mz_dataflow_operators,
    mz_catalog.mz_addresses_with_unit_length
WHERE
    mz_dataflow_operator_addresses.id = mz_dataflow_operators.id AND
    mz_dataflow_operator_addresses.worker = mz_dataflow_operators.worker AND
    mz_dataflow_operator_addresses.id = mz_addresses_with_unit_length.id AND
    mz_dataflow_operator_addresses.worker = mz_addresses_with_unit_length.worker AND
    mz_dataflow_operator_addresses.slot = 0",
    id: GlobalId::System(5004),
    needs_logs: true,
};

pub const MZ_DATAFLOW_OPERATOR_DATAFLOWS: BuiltinView = BuiltinView {
    name: "mz_dataflow_operator_dataflows",
    schema: MZ_CATALOG_SCHEMA,
    sql: "CREATE VIEW mz_dataflow_operator_dataflows AS SELECT
    mz_dataflow_operators.id,
    mz_dataflow_operators.name,
    mz_dataflow_operators.worker,
    mz_dataflow_names.id as dataflow_id,
    mz_dataflow_names.name as dataflow_name
FROM
    mz_catalog.mz_dataflow_operators,
    mz_catalog.mz_dataflow_operator_addresses,
    mz_catalog.mz_dataflow_names
WHERE
    mz_dataflow_operators.id = mz_dataflow_operator_addresses.id AND
    mz_dataflow_operators.worker = mz_dataflow_operator_addresses.worker AND
    mz_dataflow_operator_addresses.slot = 0 AND
    mz_dataflow_names.local_id = mz_dataflow_operator_addresses.value AND
    mz_dataflow_names.worker = mz_dataflow_operator_addresses.worker",
    id: GlobalId::System(5005),
    needs_logs: true,
};

pub const MZ_MATERIALIZATION_FRONTIERS: BuiltinView = BuiltinView {
    name: "mz_materialization_frontiers",
    schema: MZ_CATALOG_SCHEMA,
    sql: "CREATE VIEW mz_materialization_frontiers AS SELECT
    global_id, pg_catalog.min(time) AS time
FROM mz_catalog.mz_worker_materialization_frontiers
GROUP BY global_id",
    id: GlobalId::System(5006),
    needs_logs: true,
};

pub const MZ_RECORDS_PER_DATAFLOW_OPERATOR: BuiltinView = BuiltinView {
    name: "mz_records_per_dataflow_operator",
    schema: MZ_CATALOG_SCHEMA,
    sql: "CREATE VIEW mz_records_per_dataflow_operator AS SELECT
    mz_dataflow_operator_dataflows.id,
    mz_dataflow_operator_dataflows.name,
    mz_dataflow_operator_dataflows.worker,
    mz_dataflow_operator_dataflows.dataflow_id,
    mz_arrangement_sizes.records
FROM
    mz_catalog.mz_arrangement_sizes,
    mz_catalog.mz_dataflow_operator_dataflows
WHERE
    mz_dataflow_operator_dataflows.id = mz_arrangement_sizes.operator AND
    mz_dataflow_operator_dataflows.worker = mz_arrangement_sizes.worker",
    id: GlobalId::System(5007),
    needs_logs: true,
};

pub const MZ_RECORDS_PER_DATAFLOW: BuiltinView = BuiltinView {
    name: "mz_records_per_dataflow",
    schema: MZ_CATALOG_SCHEMA,
    sql: "CREATE VIEW mz_records_per_dataflow AS SELECT
    mz_records_per_dataflow_operator.dataflow_id as id,
    mz_dataflow_names.name,
    mz_records_per_dataflow_operator.worker,
    pg_catalog.SUM(mz_records_per_dataflow_operator.records) as records
FROM
    mz_catalog.mz_records_per_dataflow_operator,
    mz_catalog.mz_dataflow_names
WHERE
    mz_records_per_dataflow_operator.dataflow_id = mz_dataflow_names.id AND
    mz_records_per_dataflow_operator.worker = mz_dataflow_names.worker
GROUP BY
    mz_records_per_dataflow_operator.dataflow_id,
    mz_dataflow_names.name,
    mz_records_per_dataflow_operator.worker",
    id: GlobalId::System(5008),
    needs_logs: true,
};

pub const MZ_RECORDS_PER_DATAFLOW_GLOBAL: BuiltinView = BuiltinView {
    name: "mz_records_per_dataflow_global",
    schema: MZ_CATALOG_SCHEMA,
    sql: "CREATE VIEW mz_records_per_dataflow_global AS SELECT
    mz_records_per_dataflow.id,
    mz_records_per_dataflow.name,
    pg_catalog.SUM(mz_records_per_dataflow.records) as records
FROM
    mz_catalog.mz_records_per_dataflow
GROUP BY
    mz_records_per_dataflow.id,
    mz_records_per_dataflow.name",
    id: GlobalId::System(5009),
    needs_logs: true,
};

pub const MZ_PERF_ARRANGEMENT_RECORDS: BuiltinView = BuiltinView {
    name: "mz_perf_arrangement_records",
    schema: MZ_CATALOG_SCHEMA,
    sql:
        "CREATE VIEW mz_perf_arrangement_records AS SELECT mas.worker, name, records, operator
FROM mz_catalog.mz_arrangement_sizes mas
LEFT JOIN mz_catalog.mz_dataflow_operators mdo ON mdo.id = mas.operator AND mdo.worker = mas.worker",
    id: GlobalId::System(5010),
    needs_logs: true,
};

pub const MZ_PERF_PEEK_DURATIONS_CORE: BuiltinView = BuiltinView {
    name: "mz_perf_peek_durations_core",
    schema: MZ_CATALOG_SCHEMA,
    sql: "CREATE VIEW mz_perf_peek_durations_core AS SELECT
    d_upper.worker,
    d_upper.duration_ns::pg_catalog.text AS le,
    pg_catalog.sum(d_summed.count) AS count
FROM
    mz_catalog.mz_peek_durations AS d_upper,
    mz_catalog.mz_peek_durations AS d_summed
WHERE
    d_upper.worker = d_summed.worker AND
    d_upper.duration_ns >= d_summed.duration_ns
GROUP BY d_upper.worker, d_upper.duration_ns",
    id: GlobalId::System(5011),
    needs_logs: true,
};

pub const MZ_PERF_PEEK_DURATIONS_BUCKET: BuiltinView = BuiltinView {
    name: "mz_perf_peek_durations_bucket",
    schema: MZ_CATALOG_SCHEMA,
    sql: "CREATE VIEW mz_perf_peek_durations_bucket AS
(
    SELECT * FROM mz_catalog.mz_perf_peek_durations_core
) UNION (
    SELECT worker, '+Inf', pg_catalog.max(count) AS count FROM mz_catalog.mz_perf_peek_durations_core
    GROUP BY worker
)",
    id: GlobalId::System(5012),
    needs_logs: true,
};

pub const MZ_PERF_PEEK_DURATIONS_AGGREGATES: BuiltinView = BuiltinView {
    name: "mz_perf_peek_durations_aggregates",
    schema: MZ_CATALOG_SCHEMA,
    sql: "CREATE VIEW mz_perf_peek_durations_aggregates AS SELECT worker, pg_catalog.sum(duration_ns * count) AS sum, pg_catalog.sum(count) AS count
FROM mz_catalog.mz_peek_durations lpd
GROUP BY worker",
    id: GlobalId::System(5013),
    needs_logs: true,
};

pub const MZ_PERF_DEPENDENCY_FRONTIERS: BuiltinView = BuiltinView {
    name: "mz_perf_dependency_frontiers",
    schema: MZ_CATALOG_SCHEMA,
    sql: "CREATE VIEW mz_perf_dependency_frontiers AS SELECT DISTINCT
    mcn.name AS dataflow,
    mcn_source.name AS source,
    frontier_source.time - frontier_df.time AS lag_ms
FROM mz_catalog.mz_materialization_dependencies index_deps
JOIN mz_catalog.mz_materialization_frontiers frontier_source ON index_deps.source = frontier_source.global_id
JOIN mz_catalog.mz_materialization_frontiers frontier_df ON index_deps.dataflow = frontier_df.global_id
JOIN mz_catalog.mz_catalog_names mcn ON mcn.global_id = index_deps.dataflow
JOIN mz_catalog.mz_catalog_names mcn_source ON mcn_source.global_id = frontier_source.global_id
UNION
SELECT DISTINCT
    mcn.name AS dataflow,
    mcn_source.name AS source,
    CASE WHEN source_info.time < frontier_df.time THEN 0 ELSE source_info.time - frontier_df.time END AS lag_ms
FROM mz_catalog.mz_materialization_dependencies index_deps
JOIN (SELECT source_id, pg_catalog.MAX(timestamp) time FROM mz_catalog.mz_source_info GROUP BY source_id) source_info ON index_deps.source = source_info.source_id
JOIN mz_catalog.mz_materialization_frontiers frontier_df ON index_deps.dataflow = frontier_df.global_id
JOIN mz_catalog.mz_catalog_names mcn ON mcn.global_id = index_deps.dataflow
JOIN mz_catalog.mz_catalog_names mcn_source ON mcn_source.global_id = source_info.source_id",
    id: GlobalId::System(5014),
    needs_logs: true,
};

pub const PG_NAMESPACE: BuiltinView = BuiltinView {
    name: "pg_namespace",
    schema: PG_CATALOG_SCHEMA,
    sql: "CREATE VIEW pg_namespace AS SELECT
oid,
name AS nspname,
NULL::pg_catalog.oid AS nspowner,
NULL::pg_catalog.text[] AS nspacl
FROM mz_catalog.mz_schemas",
    id: GlobalId::System(5015),
    needs_logs: false,
};

pub const PG_CLASS: BuiltinView = BuiltinView {
    name: "pg_class",
    schema: PG_CATALOG_SCHEMA,
    sql: "CREATE VIEW pg_class AS SELECT
    mz_objects.oid,
    mz_objects.name AS relname,
    mz_schemas.oid AS relnamespace,
    NULL::pg_catalog.oid AS relowner,
    CASE
        WHEN mz_objects.type = 'table' THEN 'r'
        WHEN mz_objects.type = 'source' THEN 'r'
        WHEN mz_objects.type = 'index' THEN 'i'
        WHEN mz_objects.type = 'view' THEN 'v'
    END relkind
FROM mz_catalog.mz_objects
JOIN mz_catalog.mz_schemas ON mz_schemas.id = mz_objects.schema_id",
    id: GlobalId::System(5016),
    needs_logs: false,
};

pub const PG_DATABASE: BuiltinView = BuiltinView {
    name: "pg_database",
    schema: PG_CATALOG_SCHEMA,
    sql: "CREATE VIEW pg_database AS SELECT
    oid,
    name as datname,
    NULL::pg_catalog.oid AS datdba,
    6 as encoding,
    'C' as datcollate,
    'C' as datctype,
    NULL::pg_catalog.text[] as datacl
FROM mz_catalog.mz_databases",
    id: GlobalId::System(5017),
    needs_logs: false,
};

pub const PG_INDEX: BuiltinView = BuiltinView {
    name: "pg_index",
    schema: PG_CATALOG_SCHEMA,
    sql: "CREATE VIEW pg_index AS SELECT
    mz_indexes.oid as indexrelid,
    mz_objects.oid as indrelid
FROM mz_catalog.mz_indexes
JOIN mz_catalog.mz_objects ON mz_indexes.on_id = mz_objects.id",
    id: GlobalId::System(5018),
    needs_logs: false,
};

pub const PG_DESCRIPTION: BuiltinView = BuiltinView {
    name: "pg_description",
    schema: PG_CATALOG_SCHEMA,
    sql: "CREATE VIEW pg_description AS SELECT
    oid as objoid,
    NULL::pg_catalog.oid as classoid,
    0::pg_catalog.int4 as objsubid,
    NULL::pg_catalog.text as description
FROM pg_catalog.pg_class",
    id: GlobalId::System(5019),
    needs_logs: false,
};

pub const PG_ATTRIBUTE: BuiltinView = BuiltinView {
    name: "pg_attribute",
    schema: PG_CATALOG_SCHEMA,
    sql: "CREATE VIEW pg_attribute AS SELECT
    mz_objects.oid as attrelid,
    mz_columns.name as attname,
    mz_types.oid AS atttypid,
    position as attnum,
    -1::pg_catalog.int4 as atttypmod,
    NOT nullable as attnotnull,
    FALSE as attisdropped
FROM mz_catalog.mz_objects
JOIN mz_catalog.mz_columns ON mz_objects.id = mz_columns.id
JOIN mz_catalog.mz_types ON mz_columns.type = mz_types.name",
    id: GlobalId::System(5020),
    needs_logs: false,
};

pub const PG_TYPE: BuiltinView = BuiltinView {
    name: "pg_type",
    schema: PG_CATALOG_SCHEMA,
    sql: "CREATE VIEW pg_type AS SELECT
    mz_types.oid,
    mz_types.name AS typname,
    mz_schemas.oid AS typnamespace,
    typtype,
    0::pg_catalog.oid AS typrelid,
    NULL::pg_catalog.oid AS typelem,
    coalesce(
        (
            SELECT
                t.oid
            FROM
                mz_catalog.mz_array_types AS a
                JOIN mz_catalog.mz_types AS t ON a.type_id = t.id
            WHERE
                a.element_id = mz_types.id
        ),
        0
    )
        AS typarray,
    NULL::pg_catalog.oid AS typreceive,
    false::pg_catalog.bool AS typnotnull,
    0::pg_catalog.oid AS typbasetype
FROM
    mz_catalog.mz_types
    JOIN mz_catalog.mz_schemas ON mz_schemas.id = mz_types.schema_id
    JOIN (
            SELECT type_id, 'a' AS typtype FROM mz_catalog.mz_array_types
            UNION ALL SELECT type_id, 'b' FROM mz_catalog.mz_base_types
            UNION ALL SELECT type_id, 'l' FROM mz_catalog.mz_list_types
            UNION ALL SELECT type_id, 'm' FROM mz_catalog.mz_map_types
            UNION ALL SELECT type_id, 'p' FROM mz_catalog.mz_pseudo_types
        )
            AS t ON mz_types.id = t.type_id",
    id: GlobalId::System(5021),
    needs_logs: false,
};

pub const PG_PROC: BuiltinView = BuiltinView {
    name: "pg_proc",
    schema: PG_CATALOG_SCHEMA,
    sql: "CREATE VIEW pg_proc AS SELECT
    NULL::pg_catalog.oid AS oid,
    NULL::pg_catalog.text AS proname
    WHERE false",
    id: GlobalId::System(5022),
    needs_logs: false,
};

pub const PG_RANGE: BuiltinView = BuiltinView {
    name: "pg_range",
    schema: PG_CATALOG_SCHEMA,
    sql: "CREATE VIEW pg_range AS SELECT
    NULL::pg_catalog.oid AS rngtypid,
    NULL::pg_catalog.oid AS rngsubtype
    WHERE false",
    id: GlobalId::System(5023),
    needs_logs: false,
};

pub const PG_ENUM: BuiltinView = BuiltinView {
    name: "pg_enum",
    schema: PG_CATALOG_SCHEMA,
    sql: "CREATE VIEW pg_enum AS SELECT
    NULL::pg_catalog.oid AS oid,
    NULL::pg_catalog.oid AS enumtypid,
    NULL::pg_catalog.float4 AS enumsortorder,
    NULL::pg_catalog.text AS enumlabel
    WHERE false",
    id: GlobalId::System(5024),
    needs_logs: false,
};

pub const MZ_SYSTEM: BuiltinRole = BuiltinRole {
    name: "mz_system",
    id: -1,
};

lazy_static! {
    pub static ref BUILTINS: BTreeMap<GlobalId, Builtin> = {
        let mut builtins = vec![
            Builtin::Type(&TYPE_ANY),
            Builtin::Type(&TYPE_ANYARRAY),
            Builtin::Type(&TYPE_ANYELEMENT),
            Builtin::Type(&TYPE_ANYNONARRAY),
            Builtin::Type(&TYPE_BOOL),
            Builtin::Type(&TYPE_BOOL_ARRAY),
            Builtin::Type(&TYPE_BYTEA),
            Builtin::Type(&TYPE_BYTEA_ARRAY),
            Builtin::Type(&TYPE_CHAR),
            Builtin::Type(&TYPE_DATE),
            Builtin::Type(&TYPE_DATE_ARRAY),
            Builtin::Type(&TYPE_FLOAT4),
            Builtin::Type(&TYPE_FLOAT4_ARRAY),
            Builtin::Type(&TYPE_FLOAT8),
            Builtin::Type(&TYPE_FLOAT8_ARRAY),
            Builtin::Type(&TYPE_INT4),
            Builtin::Type(&TYPE_INT4_ARRAY),
            Builtin::Type(&TYPE_INT8),
            Builtin::Type(&TYPE_INT8_ARRAY),
            Builtin::Type(&TYPE_INTERVAL),
            Builtin::Type(&TYPE_INTERVAL_ARRAY),
            Builtin::Type(&TYPE_JSONB),
            Builtin::Type(&TYPE_JSONB_ARRAY),
            Builtin::Type(&TYPE_RDN),
            Builtin::Type(&TYPE_LIST),
            Builtin::Type(&TYPE_MAP),
            Builtin::Type(&TYPE_NUMERIC),
            Builtin::Type(&TYPE_NUMERIC_ARRAY),
            Builtin::Type(&TYPE_OID),
            Builtin::Type(&TYPE_OID_ARRAY),
            Builtin::Type(&TYPE_RECORD),
            Builtin::Type(&TYPE_RECORD_ARRAY),
            Builtin::Type(&TYPE_INT2),
            Builtin::Type(&TYPE_INT2_ARRAY),
            Builtin::Type(&TYPE_TEXT),
            Builtin::Type(&TYPE_TEXT_ARRAY),
            Builtin::Type(&TYPE_TIME),
            Builtin::Type(&TYPE_TIME_ARRAY),
            Builtin::Type(&TYPE_TIMESTAMP),
            Builtin::Type(&TYPE_TIMESTAMP_ARRAY),
            Builtin::Type(&TYPE_TIMESTAMPTZ),
            Builtin::Type(&TYPE_TIMESTAMPTZ_ARRAY),
            Builtin::Type(&TYPE_UUID),
            Builtin::Type(&TYPE_UUID_ARRAY),
            Builtin::Type(&TYPE_VARCHAR),
            Builtin::Log(&MZ_DATAFLOW_OPERATORS),
            Builtin::Log(&MZ_DATAFLOW_OPERATORS_ADDRESSES),
            Builtin::Log(&MZ_DATAFLOW_CHANNELS),
            Builtin::Log(&MZ_SCHEDULING_ELAPSED),
            Builtin::Log(&MZ_SCHEDULING_HISTOGRAM),
            Builtin::Log(&MZ_SCHEDULING_PARKS),
            Builtin::Log(&MZ_ARRANGEMENT_SIZES),
            Builtin::Log(&MZ_ARRANGEMENT_SHARING),
            Builtin::Log(&MZ_MATERIALIZATIONS),
            Builtin::Log(&MZ_MATERIALIZATION_DEPENDENCIES),
            Builtin::Log(&MZ_WORKER_MATERIALIZATION_FRONTIERS),
            Builtin::Log(&MZ_PEEK_ACTIVE),
            Builtin::Log(&MZ_PEEK_DURATIONS),
            Builtin::Log(&MZ_SOURCE_INFO),
            Builtin::Log(&MZ_MESSAGE_COUNTS),
<<<<<<< HEAD
            Builtin::Log(&MZ_KAFKA_CONSUMER_STATISTICS),
            Builtin::Log(&MZ_KAFKA_BROKER_RTT),
=======
            Builtin::Log(&MZ_KAFKA_CONSUMER_PARTITIONS),
>>>>>>> 73937ee5
            Builtin::Table(&MZ_VIEW_KEYS),
            Builtin::Table(&MZ_VIEW_FOREIGN_KEYS),
            Builtin::Table(&MZ_KAFKA_SINKS),
            Builtin::Table(&MZ_AVRO_OCF_SINKS),
            Builtin::Table(&MZ_DATABASES),
            Builtin::Table(&MZ_SCHEMAS),
            Builtin::Table(&MZ_COLUMNS),
            Builtin::Table(&MZ_INDEXES),
            Builtin::Table(&MZ_INDEX_COLUMNS),
            Builtin::Table(&MZ_TABLES),
            Builtin::Table(&MZ_SOURCES),
            Builtin::Table(&MZ_SINKS),
            Builtin::Table(&MZ_VIEWS),
            Builtin::Table(&MZ_TYPES),
            Builtin::Table(&MZ_ARRAY_TYPES),
            Builtin::Table(&MZ_BASE_TYPES),
            Builtin::Table(&MZ_LIST_TYPES),
            Builtin::Table(&MZ_MAP_TYPES),
            Builtin::Table(&MZ_ROLES),
            Builtin::Table(&MZ_PSEUDO_TYPES),
            Builtin::Table(&MZ_FUNCTIONS),
            Builtin::View(&MZ_RELATIONS),
            Builtin::View(&MZ_OBJECTS),
            Builtin::View(&MZ_CATALOG_NAMES),
            Builtin::View(&MZ_ADDRESSES_WITH_UNIT_LENGTHS),
            Builtin::View(&MZ_DATAFLOW_NAMES),
            Builtin::View(&MZ_DATAFLOW_OPERATOR_DATAFLOWS),
            Builtin::View(&MZ_RECORDS_PER_DATAFLOW_OPERATOR),
            Builtin::View(&MZ_RECORDS_PER_DATAFLOW),
            Builtin::View(&MZ_RECORDS_PER_DATAFLOW_GLOBAL),
            Builtin::View(&MZ_PERF_ARRANGEMENT_RECORDS),
            Builtin::View(&MZ_PERF_PEEK_DURATIONS_CORE),
            Builtin::View(&MZ_PERF_PEEK_DURATIONS_BUCKET),
            Builtin::View(&MZ_PERF_PEEK_DURATIONS_AGGREGATES),
            Builtin::View(&MZ_MATERIALIZATION_FRONTIERS),
            Builtin::View(&MZ_PERF_DEPENDENCY_FRONTIERS),
            Builtin::View(&PG_NAMESPACE),
            Builtin::View(&PG_CLASS),
            Builtin::View(&PG_DATABASE),
            Builtin::View(&PG_INDEX),
            Builtin::View(&PG_DESCRIPTION),
            Builtin::View(&PG_ATTRIBUTE),
            Builtin::View(&PG_TYPE),
            Builtin::View(&PG_PROC),
            Builtin::View(&PG_RANGE),
            Builtin::View(&PG_ENUM),
        ];

        // TODO(sploiselle): assign static global IDs to functions
        let mut func_global_id_counter = 2000;

        for (schema, funcs) in &[
            (PG_CATALOG_SCHEMA, &*sql::func::PG_CATALOG_BUILTINS),
            (MZ_CATALOG_SCHEMA, &*sql::func::MZ_CATALOG_BUILTINS),
            (MZ_INTERNAL_SCHEMA, &*sql::func::MZ_INTERNAL_BUILTINS),
        ] {
            for (name, func) in funcs.iter() {
                builtins.push(Builtin::Func(BuiltinFunc {
                    name,
                    schema,
                    id: GlobalId::System(func_global_id_counter),
                    inner: func,
                }));
                func_global_id_counter += 1;
            }
        }

        assert!(func_global_id_counter < 3000, "exhausted func global IDs");

        // Ensure the IDs we assign are all unique:
        let mut encountered = BTreeSet::<GlobalId>::new();
        let mut encounter =
            move |kind_name: &str, field_name: &str, identifier: &str, id: &GlobalId| {
                assert!(
                    encountered.insert(id.to_owned()),
                    "{} for {} {:?} is already used as a global ID: {:?}",
                    field_name,
                    kind_name,
                    identifier,
                    id,
                );
            };
        use Builtin::*;
        for b in builtins.iter() {
            match b {
                Type(BuiltinType{id, ..}) => {
                    let name = format!("with ID {:?}", id);
                    encounter("type", "id", &name, id);
                }
                Log(BuiltinLog { id, name, index_id, .. }) => {
                    encounter("type", "id", name, id);
                    encounter("type", "index_id", name, index_id);
                }
                Table(BuiltinTable { id, index_id, name, .. }) => {
                    encounter("builtin table", "id", name, id);
                    encounter("builtin table", "index_id", name, index_id);
                }
                View(BuiltinView { id, name, .. }) => {
                    encounter("view", "id", name, id);
                }
                Func(BuiltinFunc { id, name, .. }) => {
                    encounter("function", "id", name, id);
                }
            }
        }

        builtins.into_iter().map(|b| (b.id(), b)).collect()
    };

    pub static ref BUILTIN_ROLES: Vec<BuiltinRole> = vec![MZ_SYSTEM];
}

impl BUILTINS {
    pub fn logs(&self) -> impl Iterator<Item = &'static BuiltinLog> + '_ {
        self.values().filter_map(|b| match b {
            Builtin::Log(log) => Some(*log),
            _ => None,
        })
    }
}<|MERGE_RESOLUTION|>--- conflicted
+++ resolved
@@ -1287,12 +1287,8 @@
             Builtin::Log(&MZ_PEEK_DURATIONS),
             Builtin::Log(&MZ_SOURCE_INFO),
             Builtin::Log(&MZ_MESSAGE_COUNTS),
-<<<<<<< HEAD
-            Builtin::Log(&MZ_KAFKA_CONSUMER_STATISTICS),
+            Builtin::Log(&MZ_KAFKA_CONSUMER_PARTITIONS),
             Builtin::Log(&MZ_KAFKA_BROKER_RTT),
-=======
-            Builtin::Log(&MZ_KAFKA_CONSUMER_PARTITIONS),
->>>>>>> 73937ee5
             Builtin::Table(&MZ_VIEW_KEYS),
             Builtin::Table(&MZ_VIEW_FOREIGN_KEYS),
             Builtin::Table(&MZ_KAFKA_SINKS),
