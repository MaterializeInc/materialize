--- conflicted
+++ resolved
@@ -181,11 +181,8 @@
     SendDiffs(SendDiffs),
     WriteLockGrant(tokio::sync::OwnedMutexGuard<()>),
     AdvanceLocalInputs,
-<<<<<<< HEAD
-=======
     AdvanceLocalInput(AdvanceLocalInput<T>),
-    GroupCommit,
->>>>>>> 0e823c8b
+    GroupCommit(Option<WriteTimestamp>),
     ComputeInstanceStatus(ComputeInstanceEvent),
     GroupCommit(Option<WriteTimestamp>),
 }
@@ -1024,16 +1021,11 @@
                         self.submit_write(PendingWriteTxn::TableAdvancement { id });
                     }
                 }
-<<<<<<< HEAD
+                Message::AdvanceLocalInput(inputs) => {
+                    self.advance_local_input(inputs).await;
+                }
                 Message::GroupCommit(write_timestamp) => {
                     self.try_group_commit(write_timestamp).await;
-=======
-                Message::AdvanceLocalInput(inputs) => {
-                    self.advance_local_input(inputs).await;
-                }
-                Message::GroupCommit => {
-                    self.try_group_commit().await;
->>>>>>> 0e823c8b
                 }
                 Message::ComputeInstanceStatus(status) => {
                     self.message_compute_instance_status(status).await
