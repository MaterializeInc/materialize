// Copyright Materialize, Inc. and contributors. All rights reserved.
//
// Use of this software is governed by the Business Source License
// included in the LICENSE file.
//
// As of the Change Date specified in that file, in accordance with
// the Business Source License, use of this software will be governed
// by the Apache License, Version 2.0.

//! Translation of SQL commands into timestamped `Controller` commands.
//!
//! The various SQL commands instruct the system to take actions that are not
//! yet explicitly timestamped. On the other hand, the underlying data continually
//! change as time moves forward. On the third hand, we greatly benefit from the
//! information that some times are no longer of interest, so that we may
//! compact the representation of the continually changing collections.
//!
//! The [`Coordinator`] curates these interactions by observing the progress
//! collections make through time, choosing timestamps for its own commands,
//! and eventually communicating that certain times have irretrievably "passed".
//!
//! ## Frontiers another way
//!
//! If the above description of frontiers left you with questions, this
//! repackaged explanation might help.
//!
//! - `since` is the least recent time (i.e. oldest time) that you can read
//!   from sources and be guaranteed that the returned data is accurate as of
//!   that time.
//!
//!   Reads at times less than `since` may return values that were not actually
//!   seen at the specified time, but arrived later (i.e. the results are
//!   compacted).
//!
//!   For correctness' sake, the coordinator never chooses to read at a time
//!   less than an arrangement's `since`.
//!
//! - `upper` is the first time after the most recent time that you can read
//!   from sources and receive an immediate response. Alternately, it is the
//!   least time at which the data may still change (that is the reason we may
//!   not be able to respond immediately).
//!
//!   Reads at times >= `upper` may not immediately return because the answer
//!   isn't known yet. However, once the `upper` is > the specified read time,
//!   the read can return.
//!
//!   For the sake of returned values' freshness, the coordinator prefers
//!   performing reads at an arrangement's `upper`. However, because we more
//!   strongly prefer correctness, the coordinator will choose timestamps
//!   greater than an object's `upper` if it is also being accessed alongside
//!   objects whose `since` times are >= its `upper`.
//!
//! This illustration attempts to show, with time moving left to right, the
//! relationship between `since` and `upper`.
//!
//! - `#`: possibly inaccurate results
//! - `-`: immediate, correct response
//! - `?`: not yet known
//! - `s`: since
//! - `u`: upper
//! - `|`: eligible for coordinator to select
//!
//! ```nofmt
//! ####s----u?????
//!     |||||||||||
//! ```
//!

use std::collections::{BTreeMap, BTreeSet, HashMap, HashSet, VecDeque};
use std::fmt::Formatter;
use std::sync::Arc;
use std::time::{Duration, Instant};
use std::{fmt, thread};

use anyhow::{anyhow, Context};
use chrono::{DateTime, DurationRound, Utc};
use derivative::Derivative;
use differential_dataflow::lattice::Lattice;
use futures::StreamExt;
use itertools::Itertools;
use rand::Rng;
use serde::{Deserialize, Serialize};
use timely::order::PartialOrder;
use timely::progress::frontier::MutableAntichain;
use timely::progress::{Antichain, Timestamp as TimelyTimestamp};
use tokio::runtime::Handle as TokioHandle;
use tokio::select;
use tokio::sync::{mpsc, oneshot, watch, OwnedMutexGuard};
use tracing::{trace, warn, Instrument};
use uuid::Uuid;

use mz_build_info::BuildInfo;
use mz_dataflow_types::client::controller::storage::CreateSourceRequest;
use mz_dataflow_types::client::controller::{
    ClusterReplicaSizeConfig, ClusterReplicaSizeMap, ComputeInstanceEvent, ReadPolicy,
};
use mz_dataflow_types::client::{
    ComputeInstanceId, ConcreteComputeInstanceReplicaConfig, ControllerResponse,
    LinearizedTimestampBindingFeedback, ReplicaId,
};
use mz_dataflow_types::connections::ConnectionContext;
use mz_dataflow_types::sinks::{SinkAsOf, SinkConnection, SinkDesc, TailSinkConnection};
use mz_dataflow_types::sources::{
    ExternalSourceConnection, IngestionDescription, PostgresSourceConnection, SourceConnection,
    Timeline,
};
use mz_dataflow_types::{
    BuildDesc, DataflowDesc, DataflowDescription, IndexDesc, PeekResponse, Update,
};
use mz_expr::{
    permutation_for_arrangement, CollectionPlan, ExprHumanizer, MirRelationExpr, MirScalarExpr,
    OptimizedMirRelationExpr, RowSetFinishing,
};
use mz_ore::metrics::MetricsRegistry;
use mz_ore::now::{to_datetime, EpochMillis, NowFn};
use mz_ore::retry::Retry;
use mz_ore::thread::JoinHandleExt;
use mz_ore::{stack, task};
use mz_repr::adt::interval::Interval;
use mz_repr::adt::numeric::{Numeric, NumericMaxScale};
use mz_repr::{
    Datum, Diff, GlobalId, RelationDesc, RelationType, Row, RowArena, ScalarType, Timestamp,
};
use mz_secrets::{SecretOp, SecretsController};
use mz_sql::ast::display::AstDisplay;
use mz_sql::ast::{
    CreateIndexStatement, CreateSourceStatement, ExplainStage, FetchStatement, Ident,
    IndexOptionName, InsertSource, ObjectType, Query, Raw, RawClusterName, RawObjectName, SetExpr,
    Statement,
};
use mz_sql::catalog::{
    CatalogComputeInstance, CatalogError, CatalogItemType, CatalogTypeDetails, SessionCatalog as _,
};
use mz_sql::names::{
    Aug, FullObjectName, QualifiedObjectName, ResolvedDatabaseSpecifier, SchemaSpecifier,
};
use mz_sql::plan::{
    AlterIndexResetOptionsPlan, AlterIndexSetOptionsPlan, AlterItemRenamePlan, AlterSecretPlan,
    CreateComputeInstancePlan, CreateComputeInstanceReplicaPlan, CreateConnectionPlan,
    CreateDatabasePlan, CreateIndexPlan, CreateRecordedViewPlan, CreateRolePlan, CreateSchemaPlan,
    CreateSecretPlan, CreateSinkPlan, CreateSourcePlan, CreateTablePlan, CreateTypePlan,
    CreateViewPlan, CreateViewsPlan, DropComputeInstanceReplicaPlan, DropComputeInstancesPlan,
    DropDatabasePlan, DropItemsPlan, DropRolesPlan, DropSchemaPlan, ExecutePlan, ExplainPlan,
    ExplainPlanNew, ExplainPlanOld, FetchPlan, HirRelationExpr, IndexOption, InsertPlan,
    MutationKind, OptimizerConfig, Params, PeekPlan, Plan, QueryWhen, RaisePlan, ReadThenWritePlan,
    ReplicaConfig, ResetVariablePlan, SendDiffsPlan, SetVariablePlan, ShowVariablePlan,
    StatementDesc, TailFrom, TailPlan, View,
};
use mz_stash::Append;
use mz_transform::Optimizer;

use crate::catalog::builtin::{BUILTINS, MZ_VIEW_FOREIGN_KEYS, MZ_VIEW_KEYS};
use crate::catalog::{
    self, storage, BuiltinTableUpdate, Catalog, CatalogItem, CatalogState, ComputeInstance,
    Connection, SinkConnectionState,
};
use crate::client::{Client, Handle};
use crate::command::{
    Canceled, Command, ExecuteResponse, Response, StartupMessage, StartupResponse,
};
use crate::coord::dataflow_builder::{prep_relation_expr, prep_scalar_expr, ExprPrepStyle};
use crate::coord::id_bundle::CollectionIdBundle;
use crate::error::CoordError;
use crate::session::{
    EndTransactionAction, PreparedStatement, Session, TransactionOps, TransactionStatus, WriteOp,
};
use crate::sink_connection;
use crate::tail::PendingTail;
use crate::util::ClientTransmitter;

pub mod id_bundle;

mod dataflow_builder;
mod indexes;

#[derive(Debug)]
pub enum Message {
    Command(Command),
    ControllerReady,
    CreateSourceStatementReady(CreateSourceStatementReady),
    SinkConnectionReady(SinkConnectionReady),
    SendDiffs(SendDiffs),
    WriteLockGrant(tokio::sync::OwnedMutexGuard<()>),
    AdvanceLocalInputs,
    AdvanceLocalInput(AdvanceLocalInput),
    GroupCommit,
    ComputeInstanceStatus(ComputeInstanceEvent),
    RemovePendingPeeks { conn_id: u32 },
}

#[derive(Debug)]
pub struct AdvanceLocalInput {
    ids: Vec<GlobalId>,
}

#[derive(Derivative)]
#[derivative(Debug)]
pub struct SendDiffs {
    session: Session,
    #[derivative(Debug = "ignore")]
    tx: ClientTransmitter<ExecuteResponse>,
    pub id: GlobalId,
    pub diffs: Result<Vec<(Row, Diff)>, CoordError>,
    pub kind: MutationKind,
}

#[derive(Derivative)]
#[derivative(Debug)]
pub struct CreateSourceStatementReady {
    pub session: Session,
    #[derivative(Debug = "ignore")]
    pub tx: ClientTransmitter<ExecuteResponse>,
    pub result: Result<CreateSourceStatement<Aug>, CoordError>,
    pub params: Params,
    pub depends_on: Vec<GlobalId>,
    pub original_stmt: Statement<Raw>,
}

/// An operation that is deferred while waiting for a lock.
enum Deferred {
    Plan(DeferredPlan),
    GroupCommit,
}

/// This is the struct meant to be paired with [`Message::WriteLockGrant`], but
/// could theoretically be used to queue any deferred plan.
#[derive(Derivative)]
#[derivative(Debug)]
pub struct DeferredPlan {
    #[derivative(Debug = "ignore")]
    pub tx: ClientTransmitter<ExecuteResponse>,
    pub session: Session,
    pub plan: Plan,
}

#[derive(Derivative)]
#[derivative(Debug)]
pub struct SinkConnectionReady {
    pub session: Session,
    #[derivative(Debug = "ignore")]
    pub tx: ClientTransmitter<ExecuteResponse>,
    pub id: GlobalId,
    pub oid: u32,
    pub result: Result<SinkConnection, CoordError>,
    pub compute_instance: ComputeInstanceId,
}

/// Configures a coordinator.
pub struct Config<S> {
    pub dataflow_client: mz_dataflow_types::client::Controller,
    pub storage: storage::Connection<S>,
    pub timestamp_frequency: Duration,
    pub logical_compaction_window: Option<Duration>,
    pub unsafe_mode: bool,
    pub build_info: &'static BuildInfo,
    pub metrics_registry: MetricsRegistry,
    pub now: NowFn,
    pub secrets_controller: Box<dyn SecretsController>,
    pub availability_zones: Vec<String>,
    pub replica_sizes: ClusterReplicaSizeMap,
    pub connection_context: ConnectionContext,
}

struct PendingPeek {
    sender: mpsc::UnboundedSender<PeekResponse>,
    conn_id: u32,
}

/// The response from a `Peek`, with row multiplicities represented in unary.
///
/// Note that each `Peek` expects to generate exactly one `PeekResponse`, i.e.
/// we expect a 1:1 contract between `Peek` and `PeekResponseUnary`.
#[derive(Clone, Debug, Serialize, Deserialize, PartialEq)]
pub enum PeekResponseUnary {
    Rows(Vec<Row>),
    Error(String),
    Canceled,
}

#[derive(Debug)]
struct GroupCommit {
    pending_writes: Vec<PendingWriteTxn>,
    table_advances: HashSet<GlobalId>,
}

impl GroupCommit {
    fn new() -> Self {
        GroupCommit {
            pending_writes: Vec::new(),
            table_advances: HashSet::new(),
        }
    }
    fn is_empty(&self) -> bool {
        self.pending_writes.is_empty() && self.table_advances.is_empty()
    }
    fn len(&self) -> usize {
        self.pending_writes.len() + self.table_advances.len()
    }
}

/// A pending write transaction that will be committed during the next group commit.
#[derive(Debug)]
enum PendingWriteTxn {
    // TODO(jkosh44)
    User {
        /// Write transaction contents.
        write_txn: WriteTxn,
        /// Transmitter used to send a response back to the client.
        client_transmitter: ClientTransmitter<ExecuteResponse>,
        /// Session of the client who initiated the transaction.
        session: Session,
    },
    // TODO(jkosh44)
    System {
        // TODO(jkosh44)
        builtin_table_updates: Vec<BuiltinTableUpdate>,
        // TODO(jkosh44)
        tx: Option<oneshot::Sender<()>>,
    },
}

impl PendingWriteTxn {
    fn has_write_lock(&self) -> bool {
        match self {
            Self::User { write_txn, .. } => write_txn.has_write_lock(),
            Self::System { .. } => false,
        }
    }

    fn take_write_lock(&mut self) -> Option<OwnedMutexGuard<()>> {
        match self {
            Self::User { write_txn, .. } => write_txn.take_write_lock(),
            Self::System { .. } => None,
        }
    }
}

/// Different forms of write transactions
#[derive(Debug)]
enum WriteTxn {
    /// Writes to user tables.
    Write {
        /// List of all write operations within the transaction.
        writes: Vec<WriteOp>,
        /// Client response for transaction.
        response: ExecuteResponse,
        /// The action to take at the end of the transaction.
        action: Option<EndTransactionAction>,
        /// Holds the coordinator's write lock.
        write_lock_guard: Option<OwnedMutexGuard<()>>,
    },
    /// DDL operations, these cause writes to system tables.
    DDL {
        /// DDL plan.
        plan: Plan,
        /// `GlobalId`s that this DDL depends on.
        depends_on: Vec<GlobalId>,
    },
    /// Sink creation completed, this causes writes to system tables.
    SinkConnectionReady {
        // TODO(jkosh44)
        id: GlobalId,
        oid: u32,
        result: Result<SinkConnection, CoordError>,
        compute_instance: ComputeInstanceId,
    },
}

impl WriteTxn {
    fn has_write_lock(&self) -> bool {
        match self {
            Self::Write {
                write_lock_guard, ..
            } => write_lock_guard.is_some(),
            Self::DDL { .. } | Self::SinkConnectionReady { .. } => false,
        }
    }

    fn take_write_lock(&mut self) -> Option<OwnedMutexGuard<()>> {
        match self {
            Self::Write {
                write_lock_guard, ..
            } => std::mem::replace(write_lock_guard, None),
            Self::DDL { .. } | Self::SinkConnectionReady { .. } => None,
        }
    }
}

impl From<SinkConnectionReady> for PendingWriteTxn {
    fn from(
        SinkConnectionReady {
            session,
            tx,
            id,
            oid,
            result,
            compute_instance,
        }: SinkConnectionReady,
    ) -> Self {
        PendingWriteTxn::User {
            write_txn: WriteTxn::SinkConnectionReady {
                id,
                oid,
                result,
                compute_instance,
            },
            client_transmitter: tx,
            session,
        }
    }
}

/// Timestamps used by writes in an Append command.
#[derive(Debug)]
pub struct WriteTimestamp {
    /// Timestamp that the write will take place on.
    timestamp: Timestamp,
    /// Timestamp to advance the appended table to.
    advance_to: Timestamp,
}

impl fmt::Display for WriteTimestamp {
    fn fmt(&self, f: &mut Formatter<'_>) -> fmt::Result {
        write!(
            f,
            "timestamp:{}, advance_to:{}",
            self.timestamp, self.advance_to
        )
    }
}

/// State provided to a catalog transaction closure.
pub struct CatalogTxn<'a, T> {
    dataflow_client: &'a mz_dataflow_types::client::Controller<T>,
    catalog: &'a CatalogState,
}

fn concretize_replica_config(
    config: ReplicaConfig,
    replica_sizes: &ClusterReplicaSizeMap,
    availability_zones: &[String],
) -> Result<ConcreteComputeInstanceReplicaConfig, CoordError> {
    let config = match config {
        ReplicaConfig::Remote { replicas } => {
            ConcreteComputeInstanceReplicaConfig::Remote { replicas }
        }
        ReplicaConfig::Managed {
            size,
            availability_zone,
        } => {
            let size_config = replica_sizes.0.get(&size).ok_or_else(|| {
                let mut entries = replica_sizes.0.iter().collect::<Vec<_>>();
                entries.sort_by_key(
                    |(
                        _name,
                        ClusterReplicaSizeConfig {
                            scale, cpu_limit, ..
                        },
                    )| (*scale, *cpu_limit),
                );
                let expected = entries.into_iter().map(|(name, _)| name.clone()).collect();
                CoordError::InvalidClusterReplicaSize {
                    size: size.clone(),
                    expected,
                }
            })?;

            if let Some(az) = &availability_zone {
                if !availability_zones.contains(az) {
                    return Err(CoordError::InvalidClusterReplicaAz {
                        az: az.to_string(),
                        expected: availability_zones.to_vec(),
                    });
                }
            }
            ConcreteComputeInstanceReplicaConfig::Managed {
                size_config: *size_config,
                size_name: size,
                availability_zone,
            }
        }
    };
    Ok(config)
}

/// Holds tables needing advancement.
struct AdvanceTables {
    /// The current number of tables to advance in a single batch.
    batch_size: usize,
    /// The set of tables to advance.
    set: HashSet<GlobalId>,
    /// An ordered set of work to ensure fairness. Elements may be duplicated here,
    /// so there's no guarantee that there is a corresponding element in `set`.
    work: VecDeque<GlobalId>,
}

impl AdvanceTables {
    fn new() -> Self {
        Self {
            batch_size: 1,
            set: HashSet::new(),
            work: VecDeque::new(),
        }
    }

    // Inserts ids to be advanced to ts.
    fn insert<I: Iterator<Item = GlobalId>>(&mut self, ids: I) {
        let ids = ids.collect::<Vec<_>>();
        self.set.extend(&ids);
        self.work.extend(ids);
    }

    /// Returns the set of tables to advance. Blocks forever if there are none.
    ///
    /// This method is cancel-safe because there are no await points when the set is non-empty.
    async fn recv(&mut self) -> AdvanceLocalInput {
        if self.set.is_empty() {
            futures::future::pending::<()>().await;
        }
        let mut remaining = self.batch_size;
        let mut inputs = AdvanceLocalInput { ids: Vec::new() };
        // Fetch out of the work queue to ensure that no table is starved from
        // advancement in the case that the periodic advancement interval is less than
        // the total time to advance all tables.
        while let Some(id) = self.work.pop_front() {
            // Items can be duplicated in work, so there's no guarantee that they will
            // always apper in set.
            if self.set.remove(&id) {
                inputs.ids.push(id);
                remaining -= 1;
                if remaining == 0 {
                    break;
                }
            }
        }
        inputs
    }

    // Decreases the batch size to return from insert.
    fn decrease_batch(&mut self) {
        if self.batch_size > 1 {
            self.batch_size = self.batch_size.saturating_sub(1);
        }
    }

    // Increases the batch size to return from insert.
    fn increase_batch(&mut self) {
        self.batch_size = self.batch_size.saturating_add(1);
    }
}

/// Soft-state metadata about a compute replica
#[derive(Clone, Debug, Eq, PartialEq)]
pub struct ReplicaMetadata {
    /// The last time we heard from this replica (possibly rounded)
    pub last_heartbeat: DateTime<Utc>,
}

/// Glues the external world to the Timely workers.
pub struct Coordinator<S> {
    /// A client to a running dataflow cluster.
    ///
    /// This component offers:
    /// - Sufficient isolation from COMPUTE, so long as communication with
    ///   COMPUTE replicas is non-blocking.
    /// - Insufficient isolation from STORAGE. The ADAPTER cannot tolerate
    ///   failure of STORAGE services.
    dataflow_client: mz_dataflow_types::client::Controller,
    /// Optimizer instance for logical optimization of views.
    view_optimizer: Optimizer,
    catalog: Catalog<S>,

    /// Delta from leading edge of an arrangement from which we allow compaction.
    logical_compaction_window_ms: Option<Timestamp>,
    /// Channel to manage internal commands from the coordinator to itself.
    internal_cmd_tx: mpsc::UnboundedSender<Message>,

    /// Mechanism for totally ordering write and read timestamps, so that all reads
    /// reflect exactly the set of writes that precede them, and no writes that follow.
    global_timeline: timeline::TimestampOracle<Timestamp>,

    /// Tracks tables needing advancement, which can be processed at a low priority
    /// in the biased select loop.
    advance_tables: AdvanceTables,

    transient_id_counter: u64,
    /// A map from connection ID to metadata about that connection for all
    /// active connections.
    active_conns: HashMap<u32, ConnMeta>,

    /// For each identifier, its read policy and any transaction holds on time.
    ///
    /// Transactions should introduce and remove constraints through the methods
    /// `acquire_read_holds` and `release_read_holds`, respectively. The base
    /// policy can also be updated, though one should be sure to communicate this
    /// to the controller for it to have an effect.
    read_capability: HashMap<GlobalId, ReadCapability<mz_repr::Timestamp>>,
    /// For each transaction, the pinned storage and compute identifiers and time at
    /// which they are pinned.
    ///
    /// Upon completing a transaction, this timestamp should be removed from the holds
    /// in `self.read_capability[id]`, using the `release_read_holds` method.
    txn_reads: HashMap<u32, TxnReads>,

    /// A map from pending peek ids to the queue into which responses are sent, and
    /// the connection id of the client that initiated the peek.
    pending_peeks: HashMap<Uuid, PendingPeek>,
    /// A map from client connection ids to a set of all pending peeks for that client
    client_pending_peeks: HashMap<u32, BTreeMap<Uuid, ComputeInstanceId>>,
    /// A map from pending tails to the tail description.
    pending_tails: HashMap<GlobalId, PendingTail>,

    /// Serializes accesses to write critical sections.
    write_lock: Arc<tokio::sync::Mutex<()>>,
    /// Holds plans deferred due to write lock.
    write_lock_wait_group: VecDeque<Deferred>,

    /// Pending writes and table advancements waiting for a group commit
    pending_group_commit: GroupCommit,

    /// Handle to secret manager that can create and delete secrets from
    /// an arbitrary secret storage engine.
    secrets_controller: Box<dyn SecretsController>,
    /// Map of strings to corresponding compute replica sizes.
    replica_sizes: ClusterReplicaSizeMap,
    /// Valid availability zones for replicas.
    availability_zones: Vec<String>,

    /// Extra context to pass through to connection creation.
    connection_context: ConnectionContext,

    /// Metadata about replicas that doesn't need to be persisted.
    /// Intended for inclusion in system tables.
    ///
    /// `None` is used as a tombstone value for replicas that have been
    /// dropped and for which no further updates should be recorded.
    transient_replica_metadata: HashMap<ReplicaId, Option<ReplicaMetadata>>,
}

/// Metadata about an active connection.
struct ConnMeta {
    /// A watch channel shared with the client to inform the client of
    /// cancellation requests. The coordinator sets the contained value to
    /// `Canceled::Canceled` whenever it receives a cancellation request that
    /// targets this connection. It is the client's responsibility to check this
    /// value when appropriate and to reset the value to
    /// `Canceled::NotCanceled` before starting a new operation.
    cancel_tx: Arc<watch::Sender<Canceled>>,
    /// Pgwire specifies that every connection have a 32-bit secret associated
    /// with it, that is known to both the client and the server. Cancellation
    /// requests are required to authenticate with the secret of the connection
    /// that they are targeting.
    secret_key: u32,
}

struct TxnReads {
    // True iff all statements run so far in the transaction are independent
    // of the chosen logical timestamp (not the PlanContext walltime). This
    // happens if both 1) there are no referenced sources or indexes and 2)
    // `mz_logical_timestamp()` is not present.
    timestamp_independent: bool,
    read_holds: crate::coord::read_holds::ReadHolds<mz_repr::Timestamp>,
}

/// Enforces critical section invariants for functions that perform writes to
/// tables, e.g. `INSERT`, `UPDATE`.
///
/// If the provided session doesn't currently hold the write lock, attempts to
/// grant it. If the coord cannot immediately grant the write lock, defers
/// executing the provided plan until the write lock is available, and exits the
/// function.
///
/// # Parameters
/// - `$coord: &mut Coord`
/// - `$tx: ClientTransmitter<ExecuteResponse>`
/// - `mut $session: Session`
/// - `$plan_to_defer: Plan`
///
/// Note that making this a macro rather than a function lets us avoid taking
/// ownership of e.g. session and lets us unilaterally enforce the return when
/// deferring work.
macro_rules! guard_write_critical_section {
    ($coord:expr, $tx:expr, $session:expr, $plan_to_defer: expr) => {
        if !$session.has_write_lock() {
            if $coord.try_grant_session_write_lock(&mut $session).is_err() {
                $coord.defer_write(Deferred::Plan(DeferredPlan {
                    tx: $tx,
                    session: $session,
                    plan: $plan_to_defer,
                }));
                return;
            }
        }
    };
}

impl<S: Append + 'static> Coordinator<S> {
    /// Assign a timestamp for a read from a local input. Reads following writes
    /// must be at a time >= the write's timestamp; we choose "equal to" for
    /// simplicity's sake and to open as few new timestamps as possible.
    fn get_local_read_ts(&mut self) -> Timestamp {
        let ts = self.global_timeline.read_ts();
        // All writes go through group commit, which immediately put the `TimestampOracle` back
        // into a `Reading` state. Therefore this method will always be called while in `Reading`
        // state and never require an advancement. See `get_local_write_ts`.
        assert!(self.global_timeline.should_advance_to().is_none());
        ts
    }

    /// Assign a timestamp for a writes and increase the local ts.
    /// Writes following reads must ensure that they are assigned a strictly larger
    /// timestamp to ensure they are not visible to any real-time earlier reads.
    fn get_local_write_ts(&mut self) -> WriteTimestamp {
        let timestamp = self.global_timeline.write_ts();
        /* Without an ADAPTER side durable WAL, all writes must increase the timestamp and be made
         * durable via an APPEND command to STORAGE. Calling `read_ts()` here ensures that the
         * timestamp will go up for the next write.
         * The timestamp must be increased for every write because each call to APPEND will close
         * the provided timestamp, meaning no more writes can happen at that timestamp.
         * If we add an ADAPTER side durable WAL, then consecutive writes could all happen at the
         * same timestamp as long as they're written to the WAL first.
         */
        let _ = self.global_timeline.read_ts();
        let advance_to = self.global_timeline.should_advance_to().expect(
            "getting a write then read timestamp should always move the `TimestampOracle` forward",
        );
        WriteTimestamp {
            timestamp,
            advance_to,
        }
    }

    fn now(&self) -> EpochMillis {
        (self.catalog.config().now)()
    }

    fn now_datetime(&self) -> DateTime<Utc> {
        to_datetime(self.now())
    }

    /// Initialize the storage read policies.
    ///
    /// This should be called only after a storage collection is created, and
    /// ideally very soon afterwards. The collection is otherwise initialized
    /// with a read policy that allows no compaction.
    async fn initialize_storage_read_policies(
        &mut self,
        ids: Vec<GlobalId>,
        compaction_window_ms: Option<Timestamp>,
    ) {
        let mut policy_updates = Vec::new();
        for id in ids.into_iter() {
            let policy = match compaction_window_ms {
                Some(time) => ReadPolicy::lag_writes_by(time),
                None => ReadPolicy::ValidFrom(Antichain::from_elem(Timestamp::minimum())),
            };
            self.read_capability.insert(id, policy.clone().into());
            policy_updates.push((id, self.read_capability[&id].policy()));
        }
        self.dataflow_client
            .storage_mut()
            .set_read_policy(policy_updates)
            .await
            .unwrap();
    }

    /// Initialize the compute read policies.
    ///
    /// This should be called only after a compute collection is created, and
    /// ideally very soon afterwards. The collection is otherwise initialized
    /// with a read policy that allows no compaction.
    async fn initialize_compute_read_policies(
        &mut self,
        ids: Vec<GlobalId>,
        instance: mz_dataflow_types::client::ComputeInstanceId,
        compaction_window_ms: Option<Timestamp>,
    ) {
        let mut policy_updates = Vec::new();
        for id in ids.into_iter() {
            let policy = match compaction_window_ms {
                Some(time) => ReadPolicy::lag_writes_by(time),
                None => ReadPolicy::ValidFrom(Antichain::from_elem(Timestamp::minimum())),
            };
            self.read_capability.insert(id, policy.clone().into());
            policy_updates.push((id, self.read_capability[&id].policy()));
        }
        self.dataflow_client
            .compute_mut(instance)
            .unwrap()
            .set_read_policy(policy_updates)
            .await
            .unwrap();
    }

    /// Initializes coordinator state based on the contained catalog. Must be
    /// called after creating the coordinator and before calling the
    /// `Coordinator::serve` method.
    #[tracing::instrument(level = "debug", skip_all)]
    async fn bootstrap(
        &mut self,
        builtin_table_updates: Vec<BuiltinTableUpdate>,
    ) -> Result<(), CoordError> {
        // Put timestamp oracle in valid starting state
        let _ = self.get_local_write_ts();

        for instance in self.catalog.compute_instances() {
            self.dataflow_client
                .create_instance(instance.id, instance.logging.clone())
                .await
                .unwrap();
            for (replica_id, replica) in instance.replicas_by_id.clone() {
                self.dataflow_client
                    .add_replica_to_instance(instance.id, replica_id, replica.config)
                    .await
                    .unwrap();
            }
        }

        let mut entries: Vec<_> = self.catalog.entries().cloned().collect();
        // Topologically sort entries based on the used_by relationship
        entries.sort_unstable_by(|a, b| {
            use std::cmp::Ordering;
            if a.used_by().contains(&b.id()) {
                Ordering::Less
            } else if b.used_by().contains(&a.id()) {
                Ordering::Greater
            } else {
                Ordering::Equal
            }
        });

        let logs: HashSet<_> = BUILTINS::logs()
            .map(|log| self.catalog.resolve_builtin_log(log))
            .collect();

        for entry in &entries {
            match entry.item() {
                // Currently catalog item rebuild assumes that sinks and
                // indexes are always built individually and does not store information
                // about how it was built. If we start building multiple sinks and/or indexes
                // using a single dataflow, we have to make sure the rebuild process re-runs
                // the same multiple-build dataflow.
                CatalogItem::Source(src) => {
                    // Re-announce the source description.
                    let source_description = self
                        .catalog
                        .state()
                        .source_description_for(entry.id())
                        .unwrap();

                    let mut ingestion = IngestionDescription {
                        id: entry.id(),
                        desc: source_description,
                        source_imports: BTreeMap::new(),
                        storage_metadata: (),
                    };

                    for id in entry.uses() {
                        if self.catalog.state().get_entry(id).source().is_some() {
                            ingestion.source_imports.insert(*id, ());
                        }
                    }

                    self.dataflow_client
                        .storage_mut()
                        .create_sources(vec![CreateSourceRequest {
                            ingestion,
                            remote_addr: src.remote_addr.clone(),
                        }])
                        .await
                        .unwrap();
                    self.initialize_storage_read_policies(
                        vec![entry.id()],
                        self.logical_compaction_window_ms,
                    )
                    .await;
                }
                CatalogItem::Table(_) => {
                    let since_ts = self.get_local_read_ts();
                    // Re-announce the source description.
                    let source_description = self
                        .catalog
                        .state()
                        .source_description_for(entry.id())
                        .unwrap();

                    let mut ingestion = IngestionDescription {
                        id: entry.id(),
                        desc: source_description,
                        source_imports: BTreeMap::new(),
                        storage_metadata: (),
                    };

                    for id in entry.uses() {
                        if self.catalog.state().get_entry(id).source().is_some() {
                            ingestion.source_imports.insert(*id, ());
                        }
                    }

                    self.dataflow_client
                        .storage_mut()
                        .create_sources(vec![CreateSourceRequest {
                            ingestion,
                            remote_addr: None,
                        }])
                        .await
                        .unwrap();

                    let policy = ReadPolicy::ValidFrom(Antichain::from_elem(since_ts));
                    self.dataflow_client
                        .storage_mut()
                        .set_read_policy(vec![(entry.id(), policy)])
                        .await
                        .unwrap();

                    self.initialize_storage_read_policies(
                        vec![entry.id()],
                        self.logical_compaction_window_ms,
                    )
                    .await;
                }
                CatalogItem::Index(idx) => {
                    if logs.contains(&idx.on) {
                        // TODO: make this one call, not many.
                        self.initialize_compute_read_policies(
                            vec![entry.id()],
                            idx.compute_instance,
                            self.logical_compaction_window_ms,
                        )
                        .await;
                    } else {
                        let df = self
                            .dataflow_builder(idx.compute_instance)
                            .build_index_dataflow(entry.id())?;
                        self.ship_dataflow(df, idx.compute_instance).await;
                    }
                }
                CatalogItem::View(_) => (),
                CatalogItem::Sink(sink) => {
                    // Re-announce the source description.
                    // TODO(teskje): Remove this once persist sinks are replaced by recorded views.
                    if let Some(desc) = self.catalog.state().source_description_for(entry.id()) {
                        let ingestion = IngestionDescription {
                            id: entry.id(),
                            desc,
                            source_imports: BTreeMap::new(),
                            storage_metadata: (),
                        };
                        self.dataflow_client
                            .storage_mut()
                            .create_sources(vec![CreateSourceRequest {
                                ingestion,
                                remote_addr: None,
                            }])
                            .await
                            .unwrap();
                        self.initialize_storage_read_policies(
                            vec![entry.id()],
                            self.logical_compaction_window_ms,
                        )
                        .await;
                    }

                    // Re-create the sink on the compute instance.
                    let builder = match &sink.connection {
                        SinkConnectionState::Pending(builder) => builder,
                        SinkConnectionState::Ready(_) => {
                            panic!("sink already initialized during catalog boot")
                        }
                    };
                    let connection = sink_connection::build(
                        builder.clone(),
                        entry.id(),
                        self.connection_context.clone(),
                    )
                    .await
                    .with_context(|| format!("recreating sink {}", entry.name()))?;
                    let builtin_table_updates = self
                        .handle_sink_connection_ready(
                            entry.id(),
                            entry.oid(),
                            connection,
                            // The sink should be established on a specific compute instance.
                            sink.compute_instance,
                            None,
                        )
                        .await?;
                    self.send_builtin_table_updates(builtin_table_updates).await;
                }
                // Nothing to do for these cases
                CatalogItem::Log(_)
                | CatalogItem::Type(_)
                | CatalogItem::Func(_)
                | CatalogItem::Secret(_)
                | CatalogItem::Connection(_) => {}
            }
        }

        self.send_builtin_table_updates(builtin_table_updates).await;

        // Announce primary and foreign key relationships.
        let mz_view_keys = self.catalog.resolve_builtin_table(&MZ_VIEW_KEYS);
        for log in BUILTINS::logs() {
            let log_id = &self.catalog.resolve_builtin_log(log).to_string();
            self.send_builtin_table_updates(
                log.variant
                    .desc()
                    .typ()
                    .keys
                    .iter()
                    .enumerate()
                    .flat_map(move |(index, key)| {
                        key.iter().map(move |k| {
                            let row = Row::pack_slice(&[
                                Datum::String(log_id),
                                Datum::Int64(*k as i64),
                                Datum::Int64(index as i64),
                            ]);
                            BuiltinTableUpdate {
                                id: mz_view_keys,
                                row,
                                diff: 1,
                            }
                        })
                    })
                    .collect(),
            )
            .await;
            let mz_foreign_keys = self.catalog.resolve_builtin_table(&MZ_VIEW_FOREIGN_KEYS);
            self.send_builtin_table_updates(
                log.variant
                    .foreign_keys()
                    .into_iter()
                    .enumerate()
                    .flat_map(|(index, (parent, pairs))| {
                        let parent_log =
                            BUILTINS::logs().find(|src| src.variant == parent).unwrap();
                        let parent_id = self.catalog.resolve_builtin_log(parent_log).to_string();
                        pairs.into_iter().map(move |(c, p)| {
                            let row = Row::pack_slice(&[
                                Datum::String(&log_id),
                                Datum::Int64(c as i64),
                                Datum::String(&parent_id),
                                Datum::Int64(p as i64),
                                Datum::Int64(index as i64),
                            ]);
                            BuiltinTableUpdate {
                                id: mz_foreign_keys,
                                row,
                                diff: 1,
                            }
                        })
                    })
                    .collect(),
            )
            .await;
        }

        Ok(())
    }

    /// Serves the coordinator, receiving commands from users over `cmd_rx`
    /// and feedback from dataflow workers over `feedback_rx`.
    ///
    /// You must call `bootstrap` before calling this method.
    async fn serve(
        mut self,
        mut internal_cmd_rx: mpsc::UnboundedReceiver<Message>,
        mut cmd_rx: mpsc::UnboundedReceiver<Command>,
    ) {
        // An explicit SELECT or INSERT on a table will bump the table's timestamps,
        // but there are cases where timestamps are not bumped but we expect the closed
        // timestamps to advance (`AS OF X`, TAILing views over RT sources and
        // tables). To address these, spawn a task that forces table timestamps to
        // close on a regular interval. This roughly tracks the behavior of realtime
        // sources that close off timestamps on an interval.
        let mut advance_local_inputs_interval =
            tokio::time::interval(self.catalog.config().timestamp_frequency);
        // Watcher that listens for and reports compute service status changes.
        let mut compute_events = self.dataflow_client.watch_compute_services();

        loop {
            // Before adding a branch to this select loop, please ensure that the branch is
            // cancellation safe and add a comment explaining why. You can refer here for more
            // info: https://docs.rs/tokio/latest/tokio/macro.select.html#cancellation-safety
            let msg = select! {
                // Order matters here. We want to process internal commands
                // before processing external commands.
                biased;

                // `recv()` on `UnboundedReceiver` is cancel-safe:
                // https://docs.rs/tokio/1.8.0/tokio/sync/mpsc/struct.UnboundedReceiver.html#cancel-safety
                Some(m) = internal_cmd_rx.recv() => m,
                // `next()` on any stream is cancel-safe:
                // https://docs.rs/tokio-stream/0.1.9/tokio_stream/trait.StreamExt.html#cancel-safety
                Some(event) = compute_events.next() => Message::ComputeInstanceStatus(event),
                // `tick()` on `Interval` is cancel-safe:
                // https://docs.rs/tokio/1.19.2/tokio/time/struct.Interval.html#cancel-safety
                _ = advance_local_inputs_interval.tick() => Message::AdvanceLocalInputs,
                // See [`mz_dataflow_types::client::controller::Controller::ready`] for notes
                // on why this is cancel-safe.
                m = self.dataflow_client.ready() => {
                    let () = m.unwrap();
                    Message::ControllerReady
                }
                // `recv()` on `UnboundedReceiver` is cancellation safe:
                // https://docs.rs/tokio/1.8.0/tokio/sync/mpsc/struct.UnboundedReceiver.html#cancel-safety
                m = cmd_rx.recv() => match m {
                    None => break,
                    Some(m) => Message::Command(m),
                },

                // At the lowest priority, process table advancements. This is a blocking
                // HashMap instead of a channel so that we can delay the determination of
                // which table to advance until we know we can process it. In the event of
                // very high traffic where a second AdvanceLocalInputs message occurs before
                // advance_tables is fully emptied, this allows us to replace an old request
                // with a new one, avoiding duplication of work, which wouldn't be possible if
                // we had already sent all AdvanceLocalInput messages on a channel.
                // See [`AdvanceTables::recv`] for notes on why this is cancel-safe.
                inputs = self.advance_tables.recv() => {
                    Message::AdvanceLocalInput(inputs)
                },
            };

            match msg {
                Message::Command(cmd) => self.message_command(cmd).await,
                Message::ControllerReady => {
                    if let Some(m) = self.dataflow_client.process().await.unwrap() {
                        self.message_controller(m).await
                    }
                }
                Message::CreateSourceStatementReady(ready) => {
                    self.message_create_source_statement_ready(ready).await
                }
                Message::SinkConnectionReady(ready) => self.submit_write(ready.into()),
                Message::WriteLockGrant(write_lock_guard) => {
                    // It's possible to have more incoming write lock grants
                    // than pending writes because of cancellations.
                    if let Some(ready) = self.write_lock_wait_group.pop_front() {
                        match ready {
                            Deferred::Plan(mut ready) => {
                                ready.session.grant_write_lock(write_lock_guard);
                                // Write statements never need to track catalog
                                // dependencies.
                                let depends_on = vec![];
                                self.sequence_plan(ready.tx, ready.session, ready.plan, depends_on)
                                    .await;
                            }
                            Deferred::GroupCommit => {
                                self.group_commit(Some(write_lock_guard)).await
                            }
                        }
                    }
                    // N.B. if no deferred plans, write lock is released by drop
                    // here.
                }
                Message::SendDiffs(diffs) => self.message_send_diffs(diffs),
                Message::AdvanceLocalInputs => {
                    // Convince the coordinator it needs to open a new timestamp
                    // and advance inputs.
                    self.advance_local_inputs();
                }
                Message::AdvanceLocalInput(inputs) => {
                    self.advance_local_input(inputs).await;
                }
                Message::GroupCommit => {
                    self.try_group_commit().await;
                }
                Message::ComputeInstanceStatus(status) => {
                    self.message_compute_instance_status(status).await
                }
                // Processing this message DOES NOT send a response to the client;
                // in any situation where you use it, you must also have a code
                // path that responds to the client (e.g. reporting an error).
                Message::RemovePendingPeeks { conn_id } => {
                    // The peek is present on some specific compute instance.
                    // Allow dataflow to cancel any pending peeks.
                    if let Some(uuids) = self.client_pending_peeks.remove(&conn_id) {
                        let mut inverse: BTreeMap<ComputeInstanceId, BTreeSet<Uuid>> =
                            Default::default();
                        for (uuid, compute_instance) in &uuids {
                            inverse.entry(*compute_instance).or_default().insert(*uuid);
                        }
                        for (compute_instance, uuids) in inverse {
                            self.dataflow_client
                                .compute_mut(compute_instance)
                                .unwrap()
                                .cancel_peeks(&uuids)
                                .await
                                .unwrap();
                        }
                        for (uuid, _) in uuids {
                            self.pending_peeks.remove(&uuid);
                        }
                    }
                }
            }
        }
    }

    // Enqueue requests to advance all local inputs (tables) to the current wall
    // clock or at least a time greater than any previous table read (if wall
    // clock has gone backward). These are not processed in a single append call
    // because they currently processed serially by persist. In order to allow
    // other coordinator messages to be processed (like user queries), split up the
    // processing of this work.
    fn advance_local_inputs(&mut self) {
        self.advance_tables
            .insert(self.catalog.entries().filter_map(|e| {
                if e.is_table() {
                    Some(e.id())
                } else {
                    None
                }
            }));
    }

    // Advance a local input (table). This downgrades the capability of a table,
    // which means that it can no longer produce new data before the assigned timestamp.
    #[tracing::instrument(level = "debug", skip(self))]
    async fn advance_local_input(&mut self, inputs: AdvanceLocalInput) {
        self.submit_table_advancement(inputs.ids);
    }

    /// Attempts to commit all pending write transactions and table advancements in a group commit.
    /// If the timestamp chosen for the writes is not ahead of `now()`, then we can execute and
    /// commit the writes immediately. Otherwise we must wait for `now()` to advance past the
    /// timestamp chosen for the writes.
    async fn try_group_commit(&mut self) {
        if self.pending_group_commit.is_empty() {
            return;
        }

        let timestamp = self.get_local_read_ts();
        let now = (self.catalog.config().now)();
        if timestamp > now {
            // Cap retry time to 1s. In cases where the system clock has retreated by
            // some large amount of time, this prevents against then waiting for that
            // large amount of time in case the system clock then advances back to near
            // what it was.
            let remaining_ms = std::cmp::min(timestamp.saturating_sub(now), 1_000);
            let internal_cmd_tx = self.internal_cmd_tx.clone();
            task::spawn(|| "group_commit", async move {
                tokio::time::sleep(Duration::from_millis(remaining_ms)).await;
                internal_cmd_tx
                    .send(Message::GroupCommit)
                    .expect("sending to internal_cmd_tx cannot fail");
            });
        } else {
            // Try and get the write lock either from one of the pending write transaction or by
            // acquiring it ourselves.
            let write_lock_guard = {
                if let Some(idx) = self
                    .pending_group_commit
                    .pending_writes
                    .iter()
                    .position(|write| write.has_write_lock())
                {
                    self.pending_group_commit.pending_writes[idx].take_write_lock()
                } else {
                    Arc::clone(&self.write_lock).try_lock_owned().ok()
                }
            };
            if write_lock_guard.is_none() && !self.pending_group_commit.pending_writes.is_empty() {
                // If some running transaction already holds the write lock, then one of the
                // following things will happen:
                //   1. The transaction will submit a write which will transfer the
                //      ownership of the lock to group commit and trigger another group
                //      group commit.
                //   2. The transaction will complete without submitting a write (abort,
                //      empty writes, etc) which will drop the lock. The deferred group
                //      commit will then acquire the lock and execute a group commit.
                self.defer_write(Deferred::GroupCommit);
            }
            self.group_commit(write_lock_guard).await;
        }
    }

    /// Commits all pending write transactions and table advancements at the same timestamp. All
    /// pending writes and table advancements will be combined into a single Append command and
    /// sent to STORAGE as a single batch. All writes will happen at the same timestamp and all
    /// involved tables will be advanced to some timestamp larger than the timestamp of the write.
    ///
    /// If the `write_lock_guard` is [`Some`] then both pending write transaction and table
    /// advancements will be committed, and the global timestamp will be increased.
    /// If the `write_lock_guard` is [`None`] then only table advancements will be committed, and
    /// the global timestamp will not be increased.
    ///
    /// The timestamps used in this method might be ahead of `now()` if `now()` has gone
    /// backwards at any point during this method. We will still commit the write without waiting
    /// for `now()` to advance. This is ok because the next batch of writes will trigger the wait
    /// loop in `try_group_commit()` if `now()` hasn't advanced past the global timeline. This
    /// approach prevents an unbounded advancing of the global timeline ahead of `now()`.
    async fn group_commit(&mut self, write_lock_guard: Option<OwnedMutexGuard<()>>) {
        if self.pending_group_commit.is_empty() {
            return;
        }
        let WriteTimestamp {
            timestamp,
            advance_to,
        } = if write_lock_guard.is_some() {
            self.get_local_write_ts()
        } else {
            let timestamp = self.get_local_read_ts();
            WriteTimestamp {
                timestamp,
                advance_to: timestamp.step_forward(),
            }
        };

        // Separate out DDL from non-DDL
        let mut ddl = Vec::new();
        let mut writes = Vec::new();
        // Only add non-empty writes if we have the write lock
        if let Some(_guard) = write_lock_guard {
            for pending_write_txn in self.pending_group_commit.pending_writes.drain(..) {
                if matches!(pending_write_txn, PendingWriteTxn::User{ref write_txn, ..} if matches!(write_txn, WriteTxn::Write{..}))
                {
                    writes.push(pending_write_txn);
                } else {
                    ddl.push(pending_write_txn);
                }
            }
        }

        let mut appends: HashMap<GlobalId, Vec<Update<Timestamp>>> =
            HashMap::with_capacity(self.pending_group_commit.len());
        let mut responses = Vec::with_capacity(self.pending_group_commit.pending_writes.len());
        let mut senders = Vec::with_capacity(self.pending_group_commit.pending_writes.len());

        // It's important to process DDLs first, because some write may depend on an object that's
        // deleted in a DDL.
        for pending_write_txn in ddl.into_iter().chain(writes.into_iter()) {
            match pending_write_txn {
                PendingWriteTxn::User {
                    write_txn,
                    client_transmitter,
                    mut session,
                } => {
                    match write_txn {
                        WriteTxn::DDL { plan, depends_on } => {
                            let builtin_table_updates = if let Plan::CreateSink(plan) = plan {
                                match self
                                    .sequence_create_sink(
                                        session,
                                        plan,
                                        depends_on,
                                        client_transmitter,
                                    )
                                    .await
                                {
                                    Some(builtin_table_updates) => builtin_table_updates,
                                    None => Vec::new(),
                                }
                            } else {
                                match self.sequence_ddl_plan(&mut session, plan, depends_on).await {
                                    Ok((builtin_table_updates, response)) => {
                                        responses.push((
                                            client_transmitter,
                                            Ok(response),
                                            session,
                                            None,
                                        ));
                                        builtin_table_updates
                                    }
                                    Err(e) => {
                                        client_transmitter.send(Err(e), session);
                                        Vec::new()
                                    }
                                }
                            };

                            for builtin_table_update in builtin_table_updates {
                                appends
                                    .entry(builtin_table_update.id)
                                    .or_default()
                                    .push(Update {
                                        row: builtin_table_update.row,
                                        diff: builtin_table_update.diff,
                                        timestamp,
                                    });
                            }
                        }
                        WriteTxn::Write {
                            writes,
                            response,
                            action,
                            write_lock_guard: _,
                        } => {
                            for WriteOp { id, rows } in writes {
                                // If the object that some write was targeting has been deleted by a DDL,
                                // then the write will be ignored and we respond to the client that the
                                // write was successful. This is only possible if the write and the delete
                                // were concurrent. Therefore, we are free to order the write before the
                                // delete without violating any consistency guarantees.
                                if self.catalog.try_get_entry(&id).is_some() {
                                    let updates = rows
                                        .into_iter()
                                        .map(|(row, diff)| Update {
                                            row,
                                            diff,
                                            timestamp,
                                        })
                                        .collect::<Vec<_>>();
                                    appends.entry(id).or_default().extend(updates);
                                }
                            }
                            responses.push((client_transmitter, Ok(response), session, action));
                        }
                        WriteTxn::SinkConnectionReady {
                            id,
                            oid,
                            result,
                            compute_instance,
                        } => {
                            let (builtin_table_updates, response) = self
                                .sink_connection_ready(id, oid, result, compute_instance, &session)
                                .await;
                            for builtin_table_update in builtin_table_updates {
                                appends
                                    .entry(builtin_table_update.id)
                                    .or_default()
                                    .push(Update {
                                        row: builtin_table_update.row,
                                        diff: builtin_table_update.diff,
                                        timestamp,
                                    });
                            }
                            responses.push((client_transmitter, response, session, None));
                        }
                    }
                }
                PendingWriteTxn::System {
                    builtin_table_updates,
                    tx,
                } => {
                    for builtin_table_update in builtin_table_updates {
                        appends
                            .entry(builtin_table_update.id)
                            .or_default()
                            .push(Update {
                                row: builtin_table_update.row,
                                diff: builtin_table_update.diff,
                                timestamp,
                            });
                    }
                    if let Some(tx) = tx {
                        senders.push(tx);
                    }
                }
            }
        }

        // Table advancements are ok to execute without the lock
        {
            let storage = self.dataflow_client.storage();
            for id in self.pending_group_commit.table_advances.drain() {
                // If the table was deleted while the table advancement was waiting, then the
                // table advancement will be ignored.
                // If the table was already advanced then the table advancement will be ignored.
                if self.catalog.try_get_entry(&id).is_some()
                    && storage
                        .collection(id)
                        .unwrap()
                        .write_frontier
                        .less_than(&advance_to)
                {
                    appends.entry(id).or_insert(Vec::new());
                }
            }
        }
        let appends: Vec<_> = appends
            .into_iter()
            .map(|(id, updates)| (id, updates, advance_to))
            .collect();

        // We split up table advancement into batches of requests so that user queries
        // are not blocked waiting for this periodic work to complete. MAX_WAIT is the
        // maximum amount of time we are willing to block user queries for. We could
        // process tables one at a time, but that increases the overall processing time
        // because we miss out on batching the requests to the postgres server. To
        // balance these two goals (not blocking user queries, minimizing time to
        // advance tables), we record how long a batch takes to process, and will
        // adjust the size of the next batch up or down based on the response time. We
        // include regular table write times in this calculation so that when we are
        // experiencing a lot of writes we will lower the number of table advancements
        // to compensate and vice versa.
        //
        // On one extreme, should we ever be able to advance all tables in less time
        // than MAX_WAIT (probably due to connection pools or other actual parallelism
        // on the persist side), great, we've minimized the total processing time
        // without blocking user queries for more than our target. On the other extreme
        // where we can only process one table at a time (probably due to the postgres
        // server being over used or some other cloud/network slowdown inbetween), the
        // AdvanceTables struct will gracefully attempt to close tables in a bounded
        // and fair manner.
        const MAX_WAIT: Duration = Duration::from_millis(50);
        // Advancement that occurs within WINDOW from MAX_WAIT is fine, and won't
        // change the batch size.
        const WINDOW: Duration = Duration::from_millis(10);
        let start = Instant::now();
        let num_tables = appends.len();
        self.dataflow_client
            .storage_mut()
            .append(appends)
            .await
            .unwrap();
        let elapsed = start.elapsed();
        trace!(
            "group commit for {} tables to {} took: {} ms",
            num_tables,
            advance_to,
            elapsed.as_millis()
        );
        if elapsed > (MAX_WAIT + WINDOW) {
            self.advance_tables.decrease_batch();
        } else if elapsed < (MAX_WAIT - WINDOW) && num_tables >= self.advance_tables.batch_size {
            // Only increase the batch size if it completed under the window and the batch
            // was full.
            self.advance_tables.increase_batch();
        }

        for (client_transmitter, response, mut session, action) in responses {
            if let Some(action) = action {
                session.vars_mut().end_transaction(action);
            }
            client_transmitter.send(response, session);
        }
        for tx in senders {
            let _ = tx.send(());
        }
    }

    /// Submit a write to be executed during the next group commit.
    fn submit_write(&mut self, pending_write_txn: PendingWriteTxn) {
        self.internal_cmd_tx
            .send(Message::GroupCommit)
            .expect("sending to internal_cmd_tx cannot fail");
        self.pending_group_commit
            .pending_writes
            .push(pending_write_txn);
    }

    /// Submit a table to be advanced during the next group commit.
    fn submit_table_advancement(&mut self, ids: Vec<GlobalId>) {
        if self.pending_group_commit.is_empty() {
            self.internal_cmd_tx
                .send(Message::GroupCommit)
                .expect("sending to internal_cmd_tx cannot fail");
        }
        self.pending_group_commit.table_advances.extend(ids);
    }

    #[tracing::instrument(level = "debug", skip(self))]
    async fn message_controller(&mut self, message: ControllerResponse) {
        match message {
            ControllerResponse::PeekResponse(uuid, response, otel_ctx) => {
                // We expect exactly one peek response, which we forward. Then we clean up the
                // peek's state in the coordinator.
                if let Some(PendingPeek {
                    sender: rows_tx,
                    conn_id,
                }) = self.pending_peeks.remove(&uuid)
                {
                    otel_ctx.attach_as_parent();
                    // Peek cancellations are best effort, so we might still
                    // receive a response, even though the recipient is gone.
                    let _ = rows_tx.send(response);
                    if let Some(uuids) = self.client_pending_peeks.get_mut(&conn_id) {
                        uuids.remove(&uuid);
                        if uuids.is_empty() {
                            self.client_pending_peeks.remove(&conn_id);
                        }
                    }
                }
                // Cancellation may cause us to receive responses for peeks no
                // longer in `self.pending_peeks`, so we quietly ignore them.
            }
            ControllerResponse::TailResponse(sink_id, response) => {
                // We use an `if let` here because the peek could have been canceled already.
                // We can also potentially receive multiple `Complete` responses, followed by
                // a `Dropped` response.
                if let Some(pending_tail) = self.pending_tails.get_mut(&sink_id) {
                    let remove = pending_tail.process_response(response);
                    if remove {
                        self.pending_tails.remove(&sink_id);
                    }
                }
            }
            ControllerResponse::LinearizedTimestamps(LinearizedTimestampBindingFeedback {
                timestamp: _,
                peek_id: _,
            }) => {
                // TODO(guswynn): communicate `bindings` to `sequence_peek`
            }
            ControllerResponse::ComputeReplicaHeartbeat(replica_id, when) => {
                let replica_status_granularity = chrono::Duration::seconds(60);
                let when_coarsened = when
                    .duration_trunc(replica_status_granularity)
                    .expect("Time coarsening should not fail");
                let new = ReplicaMetadata {
                    last_heartbeat: when_coarsened,
                };
                let old = match self
                    .transient_replica_metadata
                    .insert(replica_id, Some(new.clone()))
                {
                    None => None,
                    // `None` is the tombstone for a removed replica
                    Some(None) => return,
                    Some(Some(md)) => Some(md),
                };

                if old.as_ref() != Some(&new) {
                    let retraction = old.map(|old| {
                        self.catalog
                            .state()
                            .pack_replica_heartbeat_update(replica_id, old, -1)
                    });
                    let insertion = self
                        .catalog
                        .state()
                        .pack_replica_heartbeat_update(replica_id, new, 1);
                    let updates = if let Some(retraction) = retraction {
                        vec![retraction, insertion]
                    } else {
                        vec![insertion]
                    };
                    self.send_builtin_table_updates(updates).await;
                }
            }
        }
    }

    async fn message_create_source_statement_ready(
        &mut self,
        CreateSourceStatementReady {
            mut session,
            tx,
            result,
            params,
            depends_on,
            original_stmt,
        }: CreateSourceStatementReady,
    ) {
        let stmt = match result {
            Ok(stmt) => stmt,
            Err(e) => return tx.send(Err(e), session),
        };

        // Ensure that all dependencies still exist after purification, as a
        // `DROP CONNECTION` may have sneaked in. If any have gone missing, we
        // repurify the original statement. This will either produce a nice
        // "unknown connector" error, or pick up a new connector that has
        // replaced the dropped connector.
        //
        // WARNING: If we support `ALTER CONNECTION`, we'll need to also check
        // for connectors that were altered while we were purifying.
        if !depends_on
            .iter()
            .all(|id| self.catalog.try_get_entry(id).is_some())
        {
            self.handle_execute_inner(original_stmt, params, session, tx)
                .await;
            return;
        }

        let plan = match self
            .handle_statement(&mut session, Statement::CreateSource(stmt), &params)
            .await
        {
            Ok(Plan::CreateSource(plan)) => plan,
            Ok(_) => unreachable!("planning CREATE SOURCE must result in a Plan::CreateSource"),
            Err(e) => return tx.send(Err(e), session),
        };

        let plan = Plan::CreateSource(plan);
        self.submit_write(PendingWriteTxn::User {
            write_txn: WriteTxn::DDL { plan, depends_on },
            client_transmitter: tx,
            session,
        });
    }

    async fn sink_connection_ready(
        &mut self,
        id: GlobalId,
        oid: u32,
        result: Result<SinkConnection, CoordError>,
        compute_instance: ComputeInstanceId,
        session: &Session,
    ) -> (Vec<BuiltinTableUpdate>, Result<ExecuteResponse, CoordError>) {
        match result {
            Ok(connection) => {
                // NOTE: we must not fail from here on out. We have a
                // connection, which means there is external state (like
                // a Kafka topic) that's been created on our behalf. If
                // we fail now, we'll leak that external state.
                let builtin_updates = if self.catalog.try_get_entry(&id).is_some() {
                    // TODO(benesch): this `expect` here is possibly scary, but
                    // no better solution presents itself. Possibly sinks should
                    // have an error bit, and an error here would set the error
                    // bit on the sink.
                    self.handle_sink_connection_ready(
                        id,
                        oid,
                        connection,
                        compute_instance,
                        Some(session),
                    )
                    .await
                    .expect("sinks should be validated by sequence_create_sink")
                } else {
                    // Another session dropped the sink while we were
                    // creating the connection. Report to the client that
                    // we created the sink, because from their
                    // perspective we did, as there is state (e.g. a
                    // Kafka topic) they need to clean up.
                    Vec::new()
                };
                (
                    builtin_updates,
                    Ok(ExecuteResponse::CreatedSink { existed: false }),
                )
            }
            Err(e) => {
                // Drop the placeholder sink if still present.
                let builtin_updates = if self.catalog.try_get_entry(&id).is_some() {
                    self.catalog_transact(
                        Some(session),
                        vec![catalog::Op::DropItem(id)],
                        |_| Ok(()),
                    )
                    .await
                    .expect("deleting placeholder sink cannot fail")
                    .0
                } else {
                    // Another session may have dropped the placeholder sink while we were
                    // attempting to create the connection, in which case we don't need to do
                    // anything.
                    Vec::new()
                };
                (builtin_updates, Err(e))
            }
        }
    }

    fn message_send_diffs(
        &mut self,
        SendDiffs {
            mut session,
            tx,
            id,
            diffs,
            kind,
        }: SendDiffs,
    ) {
        match diffs {
            Ok(diffs) => {
                tx.send(
                    self.sequence_send_diffs(
                        &mut session,
                        SendDiffsPlan {
                            id,
                            updates: diffs,
                            kind,
                        },
                    ),
                    session,
                );
            }
            Err(e) => {
                tx.send(Err(e), session);
            }
        }
    }

    async fn message_command(&mut self, cmd: Command) {
        match cmd {
            Command::Startup {
                session,
                create_user_if_not_exists,
                cancel_tx,
                tx,
            } => {
                if let Err(e) = self
                    .catalog
                    .create_temporary_schema(session.conn_id())
                    .await
                {
                    let _ = tx.send(Response {
                        result: Err(e.into()),
                        session,
                    });
                    return;
                }

                let mut role_rx = None;
                if self
                    .catalog
                    .for_session(&session)
                    .resolve_role(session.user())
                    .is_err()
                {
                    if !create_user_if_not_exists {
                        let _ = tx.send(Response {
                            result: Err(CoordError::UnknownLoginRole(session.user().into())),
                            session,
                        });
                        return;
                    }
                    let plan = CreateRolePlan {
                        name: session.user().to_string(),
                    };
                    match self.sequence_create_role(Some(&session), plan).await {
                        Ok((builtin_table_updates, _)) => {
                            let (tx, rx) = oneshot::channel();
                            role_rx = Some(rx);
                            self.submit_write(PendingWriteTxn::System {
                                builtin_table_updates,
                                tx: Some(tx),
                            });
                        }
                        Err(err) => {
                            let _ = tx.send(Response {
                                result: Err(err),
                                session,
                            });
                            return;
                        }
                    }
                }

                let mut messages = vec![];
                let catalog = self.catalog.for_session(&session);
                if catalog.active_database().is_none() {
                    messages.push(StartupMessage::UnknownSessionDatabase(
                        session.vars().database().into(),
                    ));
                }

                let secret_key = rand::thread_rng().gen();

                self.active_conns.insert(
                    session.conn_id(),
                    ConnMeta {
                        cancel_tx,
                        secret_key,
                    },
                );

                let client_transmitter = ClientTransmitter::new(tx, self.internal_cmd_tx.clone());
                let response = Ok(StartupResponse {
                    messages,
                    secret_key,
                });
                if let Some(rx) = role_rx {
                    let conn_id = session.conn_id();
                    task::spawn(|| format!("create_role:{conn_id}"), async move {
                        rx.await.expect("TODO(jkosh44)");
                        client_transmitter.send(response, session);
                    });
                } else {
                    client_transmitter.send(response, session);
                }
            }

            Command::Execute {
                portal_name,
                session,
                tx,
                span,
            } => {
                let tx = ClientTransmitter::new(tx, self.internal_cmd_tx.clone());

                let span = tracing::debug_span!(parent: &span, "message_command");
                self.handle_execute(portal_name, session, tx)
                    .instrument(span)
                    .await;
            }

            Command::Declare {
                name,
                stmt,
                param_types,
                mut session,
                tx,
            } => {
                let result = self.handle_declare(&mut session, name, stmt, param_types);
                let _ = tx.send(Response { result, session });
            }

            Command::Describe {
                name,
                stmt,
                param_types,
                mut session,
                tx,
            } => {
                let result = self.handle_describe(&mut session, name, stmt, param_types);
                let _ = tx.send(Response { result, session });
            }

            Command::CancelRequest {
                conn_id,
                secret_key,
            } => {
                self.handle_cancel(conn_id, secret_key).await;
            }

            Command::DumpCatalog { session, tx } => {
                // TODO(benesch): when we have RBAC, dumping the catalog should
                // require superuser permissions.

                let _ = tx.send(Response {
                    result: Ok(self.catalog.dump()),
                    session,
                });
            }

            Command::CopyRows {
                id,
                columns,
                rows,
                mut session,
                tx,
            } => {
                let result = self.sequence_copy_rows(&mut session, id, columns, rows);
                let _ = tx.send(Response { result, session });
            }

            Command::Terminate { session } => {
                self.handle_terminate(session).await;
            }

            Command::StartTransaction {
                implicit,
                session,
                tx,
            } => {
                let now = self.now_datetime();
                let session = match implicit {
                    None => session.start_transaction(now, None),
                    Some(stmts) => session.start_transaction_implicit(now, stmts),
                };
                let _ = tx.send(Response {
                    result: Ok(()),
                    session,
                });
            }

            Command::Commit {
                action,
                session,
                tx,
            } => {
                let tx = ClientTransmitter::new(tx, self.internal_cmd_tx.clone());
                self.sequence_end_transaction(tx, session, action).await;
            }

            Command::VerifyPreparedStatement {
                name,
                mut session,
                tx,
            } => {
                let result = self.verify_prepared_statement(&mut session, &name);
                let _ = tx.send(Response { result, session });
            }
        }
    }

    #[tracing::instrument(level = "debug", skip_all)]
    async fn message_compute_instance_status(&mut self, event: ComputeInstanceEvent) {
        let builtin_table_updates = self
            .catalog_transact(
                None,
                vec![catalog::Op::UpdateComputeInstanceStatus { event }],
                |_| Ok(()),
            )
            .await
            .expect("updating compute instance status cannot fail")
            .0;
        self.submit_write(PendingWriteTxn::System {
            builtin_table_updates,
            tx: None,
        });
    }

    async fn handle_statement(
        &mut self,
        session: &mut Session,
        stmt: mz_sql::ast::Statement<Aug>,
        params: &mz_sql::plan::Params,
    ) -> Result<mz_sql::plan::Plan, CoordError> {
        let pcx = session.pcx();
        let plan =
            mz_sql::plan::plan(Some(&pcx), &self.catalog.for_session(session), stmt, params)?;
        Ok(plan)
    }

    fn handle_declare(
        &self,
        session: &mut Session,
        name: String,
        stmt: Statement<Raw>,
        param_types: Vec<Option<ScalarType>>,
    ) -> Result<(), CoordError> {
        let desc = describe(&self.catalog, stmt.clone(), &param_types, session)?;
        let params = vec![];
        let result_formats = vec![mz_pgrepr::Format::Text; desc.arity()];
        session.set_portal(
            name,
            desc,
            Some(stmt),
            params,
            result_formats,
            self.catalog.transient_revision(),
        )?;
        Ok(())
    }

    fn handle_describe(
        &self,
        session: &mut Session,
        name: String,
        stmt: Option<Statement<Raw>>,
        param_types: Vec<Option<ScalarType>>,
    ) -> Result<(), CoordError> {
        let desc = self.describe(session, stmt.clone(), param_types)?;
        session.set_prepared_statement(
            name,
            PreparedStatement::new(stmt, desc, self.catalog.transient_revision()),
        );
        Ok(())
    }

    fn describe(
        &self,
        session: &Session,
        stmt: Option<Statement<Raw>>,
        param_types: Vec<Option<ScalarType>>,
    ) -> Result<StatementDesc, CoordError> {
        if let Some(stmt) = stmt {
            describe(&self.catalog, stmt, &param_types, session)
        } else {
            Ok(StatementDesc::new(None))
        }
    }

    /// Verify a prepared statement is still valid.
    fn verify_prepared_statement(
        &self,
        session: &mut Session,
        name: &str,
    ) -> Result<(), CoordError> {
        let ps = match session.get_prepared_statement_unverified(&name) {
            Some(ps) => ps,
            None => return Err(CoordError::UnknownPreparedStatement(name.to_string())),
        };
        if let Some(revision) =
            self.verify_statement_revision(session, ps.sql(), ps.desc(), ps.catalog_revision)?
        {
            let ps = session
                .get_prepared_statement_mut_unverified(name)
                .expect("known to exist");
            ps.catalog_revision = revision;
        }

        Ok(())
    }

    /// Verify a portal is still valid.
    fn verify_portal(&self, session: &mut Session, name: &str) -> Result<(), CoordError> {
        let portal = match session.get_portal_unverified(&name) {
            Some(portal) => portal,
            None => return Err(CoordError::UnknownCursor(name.to_string())),
        };
        if let Some(revision) = self.verify_statement_revision(
            &session,
            portal.stmt.as_ref(),
            &portal.desc,
            portal.catalog_revision,
        )? {
            let portal = session
                .get_portal_unverified_mut(&name)
                .expect("known to exist");
            portal.catalog_revision = revision;
        }
        Ok(())
    }

    fn verify_statement_revision(
        &self,
        session: &Session,
        stmt: Option<&Statement<Raw>>,
        desc: &StatementDesc,
        catalog_revision: u64,
    ) -> Result<Option<u64>, CoordError> {
        let current_revision = self.catalog.transient_revision();
        if catalog_revision != current_revision {
            let current_desc = self.describe(
                session,
                stmt.cloned(),
                desc.param_types.iter().map(|ty| Some(ty.clone())).collect(),
            )?;
            if &current_desc != desc {
                Err(CoordError::ChangedPlan)
            } else {
                Ok(Some(current_revision))
            }
        } else {
            Ok(None)
        }
    }

    /// Handles an execute command.
    #[tracing::instrument(level = "debug", skip(self, tx, session))]
    async fn handle_execute(
        &mut self,
        portal_name: String,
        mut session: Session,
        tx: ClientTransmitter<ExecuteResponse>,
    ) {
        if let Err(err) = self.verify_portal(&mut session, &portal_name) {
            return tx.send(Err(err), session);
        }

        let portal = session
            .get_portal_unverified(&portal_name)
            .expect("known to exist");

        let stmt = match &portal.stmt {
            Some(stmt) => stmt.clone(),
            None => return tx.send(Ok(ExecuteResponse::EmptyQuery), session),
        };
        let params = portal.parameters.clone();
        self.handle_execute_inner(stmt, params, session, tx).await
    }

    async fn handle_execute_inner(
        &mut self,
        stmt: Statement<Raw>,
        params: Params,
        mut session: Session,
        tx: ClientTransmitter<ExecuteResponse>,
    ) {
        // Verify that this statement type can be executed in the current
        // transaction state.
        match session.transaction() {
            // By this point we should be in a running transaction.
            TransactionStatus::Default => unreachable!(),

            // Started is almost always safe (started means there's a single statement
            // being executed). Failed transactions have already been checked in pgwire for
            // a safe statement (COMMIT, ROLLBACK, etc.) and can also proceed.
            TransactionStatus::Started(_) | TransactionStatus::Failed(_) => {
                if let Statement::Declare(_) = stmt {
                    // Declare is an exception. Although it's not against any spec to execute
                    // it, it will always result in nothing happening, since all portals will be
                    // immediately closed. Users don't know this detail, so this error helps them
                    // understand what's going wrong. Postgres does this too.
                    return tx.send(
                        Err(CoordError::OperationRequiresTransaction(
                            "DECLARE CURSOR".into(),
                        )),
                        session,
                    );
                }
            }

            // Implicit or explicit transactions.
            //
            // Implicit transactions happen when a multi-statement query is executed
            // (a "simple query"). However if a "BEGIN" appears somewhere in there,
            // then the existing implicit transaction will be upgraded to an explicit
            // transaction. Thus, we should not separate what implicit and explicit
            // transactions can do unless there's some additional checking to make sure
            // something disallowed in explicit transactions did not previously take place
            // in the implicit portion.
            TransactionStatus::InTransactionImplicit(_) | TransactionStatus::InTransaction(_) => {
                match stmt {
                    // Statements that are safe in a transaction. We still need to verify that we
                    // don't interleave reads and writes since we can't perform those serializably.
                    Statement::Close(_)
                    | Statement::Commit(_)
                    | Statement::Copy(_)
                    | Statement::Deallocate(_)
                    | Statement::Declare(_)
                    | Statement::Discard(_)
                    | Statement::Execute(_)
                    | Statement::Explain(_)
                    | Statement::Fetch(_)
                    | Statement::Prepare(_)
                    | Statement::Rollback(_)
                    | Statement::Select(_)
                    | Statement::SetTransaction(_)
                    | Statement::ShowColumns(_)
                    | Statement::ShowCreateIndex(_)
                    | Statement::ShowCreateSink(_)
                    | Statement::ShowCreateSource(_)
                    | Statement::ShowCreateTable(_)
                    | Statement::ShowCreateView(_)
                    | Statement::ShowCreateRecordedView(_)
                    | Statement::ShowCreateConnection(_)
                    | Statement::ShowDatabases(_)
                    | Statement::ShowSchemas(_)
                    | Statement::ShowIndexes(_)
                    | Statement::ShowObjects(_)
                    | Statement::ShowVariable(_)
                    | Statement::SetVariable(_)
                    | Statement::ResetVariable(_)
                    | Statement::StartTransaction(_)
                    | Statement::Tail(_)
                    | Statement::Raise(_) => {
                        // Always safe.
                    }

                    Statement::Insert(ref insert_statement)
                        if matches!(
                            insert_statement.source,
                            InsertSource::Query(Query {
                                body: SetExpr::Values(..),
                                ..
                            }) | InsertSource::DefaultValues
                        ) =>
                    {
                        // Inserting from default? values statements
                        // is always safe.
                    }

                    // Statements below must by run singly (in Started).
                    Statement::AlterIndex(_)
                    | Statement::AlterSecret(_)
                    | Statement::AlterObjectRename(_)
                    | Statement::CreateConnection(_)
                    | Statement::CreateDatabase(_)
                    | Statement::CreateIndex(_)
                    | Statement::CreateRole(_)
                    | Statement::CreateCluster(_)
                    | Statement::CreateClusterReplica(_)
                    | Statement::CreateSchema(_)
                    | Statement::CreateSecret(_)
                    | Statement::CreateSink(_)
                    | Statement::CreateSource(_)
                    | Statement::CreateTable(_)
                    | Statement::CreateType(_)
                    | Statement::CreateView(_)
                    | Statement::CreateViews(_)
                    | Statement::CreateRecordedView(_)
                    | Statement::Delete(_)
                    | Statement::DropDatabase(_)
                    | Statement::DropSchema(_)
                    | Statement::DropObjects(_)
                    | Statement::DropRoles(_)
                    | Statement::DropClusters(_)
                    | Statement::DropClusterReplicas(_)
                    | Statement::Insert(_)
                    | Statement::Update(_) => {
                        return tx.send(
                            Err(CoordError::OperationProhibitsTransaction(stmt.to_string())),
                            session,
                        )
                    }
                }
            }
        }

        let catalog = self.catalog.for_session(&session);
        let original_stmt = stmt.clone();
        let (stmt, depends_on) = match mz_sql::names::resolve(&catalog, stmt) {
            Ok(resolved) => resolved,
            Err(e) => return tx.send(Err(e.into()), session),
        };
        let depends_on = depends_on.into_iter().collect();
        // N.B. The catalog can change during purification so we must validate that the dependencies still exist after
        // purification.  This should be done back on the main thread.
        // We do the validation:
        //   - In the handler for `Message::CreateSourceStatementReady`, before we handle the purified statement.
        // If we add special handling for more types of `Statement`s, we'll need to ensure similar verification
        // occurs.
        match stmt {
            // `CREATE SOURCE` statements must be purified off the main
            // coordinator thread of control.
            Statement::CreateSource(stmt) => {
                let internal_cmd_tx = self.internal_cmd_tx.clone();
                let conn_id = session.conn_id();
                let purify_fut = mz_sql::pure::purify_create_source(
                    Box::new(catalog.into_owned()),
                    self.now(),
                    stmt,
                    self.connection_context.clone(),
                );
                task::spawn(|| format!("purify:{conn_id}"), async move {
                    let result = purify_fut.await.map_err(|e| e.into());
                    internal_cmd_tx
                        .send(Message::CreateSourceStatementReady(
                            CreateSourceStatementReady {
                                session,
                                tx,
                                result,
                                params,
                                depends_on,
                                original_stmt,
                            },
                        ))
                        .expect("sending to internal_cmd_tx cannot fail");
                });
            }

            // All other statements are handled immediately.
            _ => match self.handle_statement(&mut session, stmt, &params).await {
                Ok(plan) => self.sequence_plan(tx, session, plan, depends_on).await,
                Err(e) => tx.send(Err(e), session),
            },
        }
    }

    /// Instruct the dataflow layer to cancel any ongoing, interactive work for
    /// the named `conn_id`.
    async fn handle_cancel(&mut self, conn_id: u32, secret_key: u32) {
        if let Some(conn_meta) = self.active_conns.get(&conn_id) {
            // If the secret key specified by the client doesn't match the
            // actual secret key for the target connection, we treat this as a
            // rogue cancellation request and ignore it.
            if conn_meta.secret_key != secret_key {
                return;
            }

            // Cancel pending writes. There is at most one pending write per session.
            if let Some(idx) = self
                .pending_group_commit
                .pending_writes
                .iter()
                .position(|pending_write_txn| matches!(pending_write_txn, PendingWriteTxn::User {session, ..} if session.conn_id() == conn_id))
            {
                if let PendingWriteTxn::User {
                    client_transmitter,
                    session,
                    ..
                } = self.pending_group_commit.pending_writes.remove(idx) {
                    let _ = client_transmitter.send(Ok(ExecuteResponse::Canceled), session);
                }
            }

            // Cancel deferred writes. There is at most one deferred write per session.
            if let Some(idx) = self
                .write_lock_wait_group
                .iter()
                .position(|ready| matches!(ready, Deferred::Plan(ready) if ready.session.conn_id() == conn_id))
            {
                let ready = self.write_lock_wait_group.remove(idx).unwrap();
                if let Deferred::Plan(ready) = ready {
                    ready.tx.send(Ok(ExecuteResponse::Canceled), ready.session);
                }
            }

            // Inform the target session (if it asks) about the cancellation.
            let _ = conn_meta.cancel_tx.send(Canceled::Canceled);

            // The peek is present on some specific compute instance.
            // Allow dataflow to cancel any pending peeks.
            if let Some(uuids) = self.client_pending_peeks.remove(&conn_id) {
                let mut inverse: BTreeMap<ComputeInstanceId, BTreeSet<Uuid>> = Default::default();
                for (uuid, compute_instance) in &uuids {
                    inverse.entry(*compute_instance).or_default().insert(*uuid);
                }
                for (compute_instance, uuids) in inverse {
                    self.dataflow_client
                        .compute_mut(compute_instance)
                        .unwrap()
                        .cancel_peeks(&uuids)
                        .await
                        .unwrap();
                }
                for (uuid, _) in uuids {
                    if let Some(PendingPeek {
                        sender: rows_tx,
                        conn_id: _,
                    }) = self.pending_peeks.remove(&uuid)
                    {
                        rows_tx
                            .send(PeekResponse::Canceled)
                            .expect("Peek endpoint terminated prematurely");
                    } else {
                        warn!("Received a cancel request without a pending peek: {uuid}");
                    }
                }
            }
        }
    }

    /// Handle termination of a client session.
    ///
    /// This cleans up any state in the coordinator associated with the session.
    async fn handle_terminate(&mut self, mut session: Session) {
        self.clear_transaction(&mut session).await;
        let conn_id = session.conn_id();
        let builtin_table_updates = self.drop_temp_items(&session).await;
        self.submit_write(PendingWriteTxn::System {
            builtin_table_updates,
            tx: None,
        });
        self.catalog
            .drop_temporary_schema(conn_id)
            .expect("unable to drop temporary schema");
        self.active_conns.remove(&conn_id);
        self.internal_cmd_tx
<<<<<<< HEAD
            .send(Message::Command(Command::RemovePendingPeeks { conn_id }))
=======
            .send(Message::RemovePendingPeeks {
                conn_id: session.conn_id(),
            })
>>>>>>> b7a93723
            .expect("sending to internal_cmd_tx cannot fail");
    }

    /// Handle removing in-progress transaction state regardless of the end action
    /// of the transaction.
    async fn clear_transaction(
        &mut self,
        session: &mut Session,
    ) -> TransactionStatus<mz_repr::Timestamp> {
        let (drop_sinks, txn) = session.clear_transaction();
        self.drop_sinks(drop_sinks).await;

        // Release this transaction's compaction hold on collections.
        if let Some(txn_reads) = self.txn_reads.remove(&session.conn_id()) {
            self.release_read_hold(txn_reads.read_holds).await;
        }
        txn
    }

    /// Removes all temporary items created by the specified connection, though
    /// not the temporary schema itself.
    async fn drop_temp_items(&mut self, session: &Session) -> Vec<BuiltinTableUpdate> {
        let ops = self.catalog.drop_temp_item_ops(session.conn_id());
        self.catalog_transact(Some(session), ops, |_| Ok(()))
            .await
            .expect("unable to drop temporary items for conn_id")
            .0
    }

    async fn handle_sink_connection_ready(
        &mut self,
        id: GlobalId,
        oid: u32,
        connection: SinkConnection,
        compute_instance: ComputeInstanceId,
        session: Option<&Session>,
    ) -> Result<Vec<BuiltinTableUpdate>, CoordError> {
        // Update catalog entry with sink connection.
        let entry = self.catalog.get_entry(&id);
        let name = entry.name().clone();
        let mut sink = match entry.item() {
            CatalogItem::Sink(sink) => sink.clone(),
            _ => unreachable!(),
        };
        sink.connection = catalog::SinkConnectionState::Ready(connection.clone());
        // We don't try to linearize the as of for the sink; we just pick the
        // least valid read timestamp. If users want linearizability across
        // Materialize and their sink, they'll need to reason about the
        // timestamps we emit anyway, so might as emit as much historical detail
        // as we possibly can.
        let id_bundle = self
            .index_oracle(compute_instance)
            .sufficient_collections(&[sink.from]);
        let frontier = self.least_valid_read(&id_bundle, compute_instance);
        let as_of = SinkAsOf {
            frontier,
            strict: !sink.with_snapshot,
        };
        let ops = vec![
            catalog::Op::DropItem(id),
            catalog::Op::CreateItem {
                id,
                oid,
                name: name.clone(),
                item: CatalogItem::Sink(sink.clone()),
            },
        ];
        let (builtin_updates, df) = self
            .catalog_transact(session, ops, |txn| {
                let mut builder = txn.dataflow_builder(compute_instance);
                let from_entry = builder.catalog.get_entry(&sink.from);
                let sink_description = mz_dataflow_types::sinks::SinkDesc {
                    from: sink.from,
                    from_desc: from_entry
                        .desc(
                            &builder
                                .catalog
                                .resolve_full_name(from_entry.name(), from_entry.conn_id()),
                        )
                        .unwrap()
                        .into_owned(),
                    connection: connection.clone(),
                    envelope: Some(sink.envelope),
                    as_of,
                };
                Ok(builder.build_sink_dataflow(name.to_string(), id, sink_description)?)
            })
            .await?;
        self.ship_dataflow(df, compute_instance).await;
        Ok(builtin_updates)
    }

    async fn sequence_plan(
        &mut self,
        tx: ClientTransmitter<ExecuteResponse>,
        mut session: Session,
        plan: Plan,
        depends_on: Vec<GlobalId>,
    ) {
        match plan {
            plan @ Plan::CreateConnection(_)
            | plan @ Plan::CreateDatabase(_)
            | plan @ Plan::CreateSchema(_)
            | plan @ Plan::CreateRole(_)
            | plan @ Plan::CreateComputeInstance(_)
            | plan @ Plan::CreateComputeInstanceReplica(_)
            | plan @ Plan::CreateTable(_)
            | plan @ Plan::CreateSecret(_)
            | plan @ Plan::CreateSink(_)
            | plan @ Plan::CreateView(_)
            | plan @ Plan::CreateViews(_)
            | plan @ Plan::CreateRecordedView(_)
            | plan @ Plan::CreateIndex(_)
            | plan @ Plan::CreateType(_)
            | plan @ Plan::DropDatabase(_)
            | plan @ Plan::DropSchema(_)
            | plan @ Plan::DropRoles(_)
            | plan @ Plan::DropComputeInstances(_)
            | plan @ Plan::DropComputeInstanceReplica(_)
            | plan @ Plan::DropItems(_) => {
                self.submit_write(PendingWriteTxn::User {
                    write_txn: WriteTxn::DDL { plan, depends_on },
                    client_transmitter: tx,
                    session,
                });
            }
            Plan::CreateSource(_) => unreachable!("handled separately"),
            Plan::EmptyQuery => {
                tx.send(Ok(ExecuteResponse::EmptyQuery), session);
            }
            Plan::ShowAllVariables => tx.send(self.sequence_show_all_variables(&session), session),
            Plan::ShowVariable(plan) => {
                tx.send(self.sequence_show_variable(&session, plan), session);
            }
            Plan::SetVariable(plan) => {
                tx.send(self.sequence_set_variable(&mut session, plan), session);
            }
            Plan::ResetVariable(plan) => {
                tx.send(self.sequence_reset_variable(&mut session, plan), session);
            }
            Plan::StartTransaction(plan) => {
                let duplicated =
                    matches!(session.transaction(), TransactionStatus::InTransaction(_));
                let session = session.start_transaction(self.now_datetime(), plan.access);
                tx.send(
                    Ok(ExecuteResponse::StartedTransaction { duplicated }),
                    session,
                )
            }

            Plan::CommitTransaction | Plan::AbortTransaction => {
                let action = match plan {
                    Plan::CommitTransaction => EndTransactionAction::Commit,
                    Plan::AbortTransaction => EndTransactionAction::Rollback,
                    _ => unreachable!(),
                };
                self.sequence_end_transaction(tx, session, action).await;
            }
            Plan::Peek(plan) => tx.send(self.sequence_peek(&mut session, plan).await, session),
            Plan::Tail(plan) => {
                tx.send(
                    self.sequence_tail(&mut session, plan, depends_on).await,
                    session,
                );
            }
            Plan::SendRows(plan) => {
                tx.send(Ok(send_immediate_rows(plan.rows)), session);
            }

            Plan::CopyFrom(plan) => {
                tx.send(
                    Ok(ExecuteResponse::CopyFrom {
                        id: plan.id,
                        columns: plan.columns,
                        params: plan.params,
                    }),
                    session,
                );
            }
            Plan::Explain(plan) => tx.send(self.sequence_explain(&session, plan), session),
            Plan::SendDiffs(plan) => tx.send(self.sequence_send_diffs(&mut session, plan), session),
            Plan::Insert(plan) => self.sequence_insert(tx, session, plan).await,
            Plan::ReadThenWrite(plan) => self.sequence_read_then_write(tx, session, plan).await,
            Plan::AlterNoop(plan) => {
                tx.send(
                    Ok(ExecuteResponse::AlteredObject(plan.object_type)),
                    session,
                );
            }
            plan @ Plan::AlterItemRename(_) => {
                self.submit_write(PendingWriteTxn::User {
                    write_txn: WriteTxn::DDL { plan, depends_on },
                    client_transmitter: tx,
                    session,
                });
            }
            Plan::AlterIndexSetOptions(plan) => {
                tx.send(self.sequence_alter_index_set_options(plan).await, session);
            }
            Plan::AlterIndexResetOptions(plan) => {
                tx.send(self.sequence_alter_index_reset_options(plan).await, session);
            }
            Plan::AlterSecret(plan) => {
                tx.send(self.sequence_alter_secret(&session, plan).await, session);
            }
            plan @ Plan::DiscardTemp | plan @ Plan::DiscardAll => {
                self.submit_write(PendingWriteTxn::User {
                    write_txn: WriteTxn::DDL { plan, depends_on },
                    client_transmitter: tx,
                    session,
                });
            }
            Plan::Declare(plan) => {
                let param_types = vec![];
                let res = self
                    .handle_declare(&mut session, plan.name, plan.stmt, param_types)
                    .map(|()| ExecuteResponse::DeclaredCursor);
                tx.send(res, session);
            }
            Plan::Fetch(FetchPlan {
                name,
                count,
                timeout,
            }) => {
                tx.send(
                    Ok(ExecuteResponse::Fetch {
                        name,
                        count,
                        timeout,
                    }),
                    session,
                );
            }
            Plan::Close(plan) => {
                if session.remove_portal(&plan.name) {
                    tx.send(Ok(ExecuteResponse::ClosedCursor), session);
                } else {
                    tx.send(Err(CoordError::UnknownCursor(plan.name)), session);
                }
            }
            Plan::Prepare(plan) => {
                if session
                    .get_prepared_statement_unverified(&plan.name)
                    .is_some()
                {
                    tx.send(Err(CoordError::PreparedStatementExists(plan.name)), session);
                } else {
                    session.set_prepared_statement(
                        plan.name,
                        PreparedStatement::new(
                            Some(plan.stmt),
                            plan.desc,
                            self.catalog.transient_revision(),
                        ),
                    );
                    tx.send(Ok(ExecuteResponse::Prepare), session);
                }
            }
            Plan::Execute(plan) => {
                match self.sequence_execute(&mut session, plan) {
                    Ok(portal_name) => {
                        self.internal_cmd_tx
                            .send(Message::Command(Command::Execute {
                                portal_name,
                                session,
                                tx: tx.take(),
                                span: tracing::Span::none(),
                            }))
                            .expect("sending to internal_cmd_tx cannot fail");
                    }
                    Err(err) => tx.send(Err(err), session),
                };
            }
            Plan::Deallocate(plan) => match plan.name {
                Some(name) => {
                    if session.remove_prepared_statement(&name) {
                        tx.send(Ok(ExecuteResponse::Deallocate { all: false }), session);
                    } else {
                        tx.send(Err(CoordError::UnknownPreparedStatement(name)), session);
                    }
                }
                None => {
                    session.remove_all_prepared_statements();
                    tx.send(Ok(ExecuteResponse::Deallocate { all: true }), session);
                }
            },
            Plan::Raise(RaisePlan { severity }) => {
                tx.send(Ok(ExecuteResponse::Raise { severity }), session);
            }
        }
    }

    async fn sequence_ddl_plan(
        &mut self,
        session: &mut Session,
        plan: Plan,
        depends_on: Vec<GlobalId>,
    ) -> Result<(Vec<BuiltinTableUpdate>, ExecuteResponse), CoordError> {
        match plan {
            Plan::CreateConnection(plan) => self.sequence_create_connection(session, plan).await,
            Plan::CreateDatabase(plan) => self.sequence_create_database(session, plan).await,
            Plan::CreateSchema(plan) => self.sequence_create_schema(session, plan).await,
            Plan::CreateRole(plan) => self.sequence_create_role(Some(session), plan).await,
            Plan::CreateComputeInstance(plan) => {
                self.sequence_create_compute_instance(session, plan).await
            }
            Plan::CreateComputeInstanceReplica(plan) => {
                self.sequence_create_compute_instance_replica(session, plan)
                    .await
            }
            Plan::CreateTable(plan) => self.sequence_create_table(session, plan, depends_on).await,
            Plan::CreateSecret(plan) => self.sequence_create_secret(session, plan).await,
            Plan::CreateView(plan) => self.sequence_create_view(session, plan, depends_on).await,
            Plan::CreateViews(plan) => self.sequence_create_views(session, plan, depends_on).await,
            Plan::CreateRecordedView(plan) => {
                self.sequence_create_recorded_view(session, plan, depends_on)
                    .await
            }
            Plan::CreateIndex(plan) => self.sequence_create_index(session, plan, depends_on).await,
            Plan::CreateType(plan) => self.sequence_create_type(session, plan, depends_on).await,
            Plan::CreateSource(plan) => {
                self.sequence_create_source(session, plan, depends_on).await
            }
            Plan::DropDatabase(plan) => self.sequence_drop_database(session, plan).await,
            Plan::DropSchema(plan) => self.sequence_drop_schema(session, plan).await,
            Plan::DropRoles(plan) => self.sequence_drop_roles(session, plan).await,
            Plan::DropComputeInstances(plan) => {
                self.sequence_drop_compute_instances(session, plan).await
            }
            Plan::DropComputeInstanceReplica(plan) => {
                self.sequence_drop_compute_instance_replica(session, plan)
                    .await
            }
            Plan::DropItems(plan) => self.sequence_drop_items(session, plan).await,
            Plan::AlterItemRename(plan) => self.sequence_alter_item_rename(session, plan).await,
            Plan::DiscardTemp => {
                let builtin_updates = self.drop_temp_items(session).await;
                Ok((builtin_updates, ExecuteResponse::DiscardedTemp))
            }
            Plan::DiscardAll => {
                if let TransactionStatus::Started(_) = session.transaction() {
                    let builtin_updates = self.drop_temp_items(session).await;
                    let drop_sinks = session.reset();
                    self.drop_sinks(drop_sinks).await;
                    Ok((builtin_updates, ExecuteResponse::DiscardedAll))
                } else {
                    Err(CoordError::OperationProhibitsTransaction(
                        "DISCARD ALL".into(),
                    ))
                }
            }
            plan @ _ => {
                unreachable!("{:?} should not be sequenced in a group commit", plan)
            }
        }
    }

    // Returns the name of the portal to execute.
    #[tracing::instrument(level = "debug", skip(self))]
    fn sequence_execute(
        &mut self,
        session: &mut Session,
        plan: ExecutePlan,
    ) -> Result<String, CoordError> {
        // Verify the stmt is still valid.
        self.verify_prepared_statement(session, &plan.name)?;
        let ps = session
            .get_prepared_statement_unverified(&plan.name)
            .expect("known to exist");
        let sql = ps.sql().cloned();
        let desc = ps.desc().clone();
        let revision = ps.catalog_revision;
        session.create_new_portal(sql, desc, plan.params, Vec::new(), revision)
    }

    async fn sequence_create_connection(
        &mut self,
        session: &Session,
        plan: CreateConnectionPlan,
    ) -> Result<(Vec<BuiltinTableUpdate>, ExecuteResponse), CoordError> {
        let connection_oid = self.catalog.allocate_oid().await?;
        let connection_gid = self.catalog.allocate_user_id().await?;
        let ops = vec![catalog::Op::CreateItem {
            id: connection_gid,
            oid: connection_oid,
            name: plan.name.clone(),
            item: CatalogItem::Connection(Connection {
                create_sql: plan.connection.create_sql,
                connection: plan.connection.connection,
            }),
        }];
        match self.catalog_transact(Some(session), ops, |_| Ok(())).await {
            Ok((builtin_table_updates, ())) => Ok((
                builtin_table_updates,
                ExecuteResponse::CreatedConnection { existed: false },
            )),
            Err(CoordError::Catalog(catalog::Error {
                kind: catalog::ErrorKind::ItemAlreadyExists(_),
                ..
            })) if plan.if_not_exists => Ok((
                Vec::new(),
                ExecuteResponse::CreatedConnection { existed: true },
            )),
            Err(err) => Err(err),
        }
    }

    async fn sequence_create_database(
        &mut self,
        session: &Session,
        plan: CreateDatabasePlan,
    ) -> Result<(Vec<BuiltinTableUpdate>, ExecuteResponse), CoordError> {
        let db_oid = self.catalog.allocate_oid().await?;
        let schema_oid = self.catalog.allocate_oid().await?;
        let ops = vec![catalog::Op::CreateDatabase {
            name: plan.name.clone(),
            oid: db_oid,
            public_schema_oid: schema_oid,
        }];
        match self.catalog_transact(Some(session), ops, |_| Ok(())).await {
            Ok((builtin_updates, _)) => Ok((
                builtin_updates,
                ExecuteResponse::CreatedSchema { existed: false },
            )),
            Err(CoordError::Catalog(catalog::Error {
                kind: catalog::ErrorKind::SchemaAlreadyExists(_),
                ..
            })) if plan.if_not_exists => {
                Ok((Vec::new(), ExecuteResponse::CreatedSchema { existed: true }))
            }
            Err(err) => Err(err),
        }
    }

    async fn sequence_create_schema(
        &mut self,
        session: &Session,
        plan: CreateSchemaPlan,
    ) -> Result<(Vec<BuiltinTableUpdate>, ExecuteResponse), CoordError> {
        let oid = self.catalog.allocate_oid().await?;
        let op = catalog::Op::CreateSchema {
            database_id: plan.database_spec,
            schema_name: plan.schema_name,
            oid,
        };
        match self
            .catalog_transact(Some(session), vec![op], |_| Ok(()))
            .await
        {
            Ok((builtin_updates, _)) => Ok((
                builtin_updates,
                ExecuteResponse::CreatedSchema { existed: false },
            )),
            Err(CoordError::Catalog(catalog::Error {
                kind: catalog::ErrorKind::SchemaAlreadyExists(_),
                ..
            })) if plan.if_not_exists => {
                Ok((Vec::new(), ExecuteResponse::CreatedSchema { existed: true }))
            }
            Err(err) => Err(err),
        }
    }

    async fn sequence_create_role(
        &mut self,
        session: Option<&Session>,
        plan: CreateRolePlan,
    ) -> Result<(Vec<BuiltinTableUpdate>, ExecuteResponse), CoordError> {
        let oid = self.catalog.allocate_oid().await?;
        let op = catalog::Op::CreateRole {
            name: plan.name,
            oid,
        };
        self.catalog_transact(session, vec![op], |_| Ok(()))
            .await
            .map(|(builtin_updates, _)| (builtin_updates, ExecuteResponse::CreatedRole))
    }

    async fn sequence_create_compute_instance(
        &mut self,
        session: &Session,
        CreateComputeInstancePlan {
            name,
            config,
            replicas,
        }: CreateComputeInstancePlan,
    ) -> Result<(Vec<BuiltinTableUpdate>, ExecuteResponse), CoordError> {
        let introspection_sources = if config.is_some() {
            self.catalog.allocate_introspection_source_indexes().await
        } else {
            Vec::new()
        };
        let mut ops = vec![catalog::Op::CreateComputeInstance {
            name: name.clone(),
            config: config.clone(),
            introspection_sources,
        }];

        for (replica_name, config) in replicas {
            let logical_size = match &config {
                ReplicaConfig::Managed { size, .. } => Some(size.clone()),
                ReplicaConfig::Remote { .. } => None,
            };
            let config =
                concretize_replica_config(config, &self.replica_sizes, &self.availability_zones)?;
            ops.push(catalog::Op::CreateComputeInstanceReplica {
                name: replica_name,
                config,
                on_cluster_name: name.clone(),
                logical_size,
            });
        }
        let builtin_updates = self
            .catalog_transact(Some(session), ops, |_| Ok(()))
            .await?
            .0;
        let instance = self
            .catalog
            .resolve_compute_instance(&name)
            .expect("compute instance must exist after creation");
        self.dataflow_client
            .create_instance(instance.id, instance.logging.clone())
            .await
            .unwrap();
        for (replica_id, replica) in instance.replicas_by_id.clone() {
            self.dataflow_client
                .add_replica_to_instance(instance.id, replica_id, replica.config)
                .await
                .unwrap();
        }
        Ok((
            builtin_updates,
            ExecuteResponse::CreatedComputeInstance { existed: false },
        ))
    }

    async fn sequence_create_compute_instance_replica(
        &mut self,
        session: &Session,
        CreateComputeInstanceReplicaPlan {
            name,
            of_cluster,
            config,
        }: CreateComputeInstanceReplicaPlan,
    ) -> Result<(Vec<BuiltinTableUpdate>, ExecuteResponse), CoordError> {
        let logical_size = match &config {
            ReplicaConfig::Managed { size, .. } => Some(size.clone()),
            ReplicaConfig::Remote { .. } => None,
        };
        let config =
            concretize_replica_config(config, &self.replica_sizes, &self.availability_zones)?;
        let op = catalog::Op::CreateComputeInstanceReplica {
            name: name.clone(),
            config: config.clone(),
            on_cluster_name: of_cluster.clone(),
            logical_size,
        };

        let builtin_updates = self
            .catalog_transact(Some(session), vec![op], |_| Ok(()))
            .await?
            .0;

        let instance = self
            .catalog
            .resolve_compute_instance(&of_cluster)
            .expect("compute instance must exist after creation");
        let replica_id = instance.replica_id_by_name[&name];
        self.dataflow_client
            .add_replica_to_instance(instance.id, replica_id, config)
            .await
            .unwrap();

        Ok((
            builtin_updates,
            ExecuteResponse::CreatedComputeInstanceReplica { existed: false },
        ))
    }

    async fn sequence_create_secret(
        &mut self,
        session: &Session,
        plan: CreateSecretPlan,
    ) -> Result<(Vec<BuiltinTableUpdate>, ExecuteResponse), CoordError> {
        let CreateSecretPlan {
            name,
            mut secret,
            full_name,
            if_not_exists,
        } = plan;

        let payload = self.extract_secret(session, &mut secret.secret_as)?;

        let id = self.catalog.allocate_user_id().await?;
        let oid = self.catalog.allocate_oid().await?;
        let secret = catalog::Secret {
            create_sql: format!("CREATE SECRET {} AS '********'", full_name),
        };

        self.secrets_controller
            .apply(vec![SecretOp::Ensure {
                id,
                contents: payload,
            }])
            .await?;

        let ops = vec![catalog::Op::CreateItem {
            id,
            oid,
            name,
            item: CatalogItem::Secret(secret.clone()),
        }];
        match self.catalog_transact(Some(session), ops, |_| Ok(())).await {
            Ok((builtin_updates, _)) => Ok((
                builtin_updates,
                ExecuteResponse::CreatedSecret { existed: false },
            )),
            Err(CoordError::Catalog(catalog::Error {
                kind: catalog::ErrorKind::ItemAlreadyExists(_),
                ..
            })) if if_not_exists => {
                Ok((Vec::new(), ExecuteResponse::CreatedSecret { existed: true }))
            }
            Err(err) => {
                match self
                    .secrets_controller
                    .apply(vec![SecretOp::Delete { id }])
                    .await
                {
                    Ok(_) => {}
                    Err(e) => {
                        warn!(
                            "Dropping newly created secrets has encountered an error: {}",
                            e
                        );
                    }
                }
                Err(err)
            }
        }
    }

    async fn sequence_create_table(
        &mut self,
        session: &Session,
        plan: CreateTablePlan,
        depends_on: Vec<GlobalId>,
    ) -> Result<(Vec<BuiltinTableUpdate>, ExecuteResponse), CoordError> {
        let CreateTablePlan {
            name,
            table,
            if_not_exists,
        } = plan;

        let conn_id = if table.temporary {
            Some(session.conn_id())
        } else {
            None
        };
        let table_id = self.catalog.allocate_user_id().await?;
        let table = catalog::Table {
            create_sql: table.create_sql,
            desc: table.desc,
            defaults: table.defaults,
            conn_id,
            depends_on,
        };
        let table_oid = self.catalog.allocate_oid().await?;
        let ops = vec![catalog::Op::CreateItem {
            id: table_id,
            oid: table_oid,
            name,
            item: CatalogItem::Table(table.clone()),
        }];
        match self.catalog_transact(Some(session), ops, |_| Ok(())).await {
            Ok((builtin_updates, _)) => {
                // Determine the initial validity for the table.
                let since_ts = self.get_local_read_ts();

                // Announce the creation of the table source.
                let source_description = self
                    .catalog
                    .state()
                    .source_description_for(table_id)
                    .unwrap();
                let ingestion = IngestionDescription {
                    id: table_id,
                    desc: source_description,
                    source_imports: BTreeMap::new(),
                    storage_metadata: (),
                };
                self.dataflow_client
                    .storage_mut()
                    .create_sources(vec![CreateSourceRequest {
                        ingestion,
                        remote_addr: None,
                    }])
                    .await
                    .unwrap();

                let policy = ReadPolicy::ValidFrom(Antichain::from_elem(since_ts));
                self.dataflow_client
                    .storage_mut()
                    .set_read_policy(vec![(table_id, policy)])
                    .await
                    .unwrap();
                self.initialize_storage_read_policies(
                    vec![table_id],
                    self.logical_compaction_window_ms,
                )
                .await;
                Ok((
                    builtin_updates,
                    ExecuteResponse::CreatedTable { existed: false },
                ))
            }
            Err(CoordError::Catalog(catalog::Error {
                kind: catalog::ErrorKind::ItemAlreadyExists(_),
                ..
            })) if if_not_exists => {
                Ok((Vec::new(), ExecuteResponse::CreatedTable { existed: true }))
            }
            Err(err) => Err(err),
        }
    }

    async fn sequence_create_source(
        &mut self,
        session: &Session,
        plan: CreateSourcePlan,
        depends_on: Vec<GlobalId>,
    ) -> Result<(Vec<BuiltinTableUpdate>, ExecuteResponse), CoordError> {
        let mut ops = vec![];
        let source_id = self.catalog.allocate_user_id().await?;
        let source_oid = self.catalog.allocate_oid().await?;
        let source = catalog::Source {
            create_sql: plan.source.create_sql,
            connection: plan.source.connection,
            desc: plan.source.desc,
            depends_on,
            remote_addr: plan.remote,
        };
        ops.push(catalog::Op::CreateItem {
            id: source_id,
            oid: source_oid,
            name: plan.name.clone(),
            item: CatalogItem::Source(source.clone()),
        });
        let index = if plan.materialized {
            let compute_instance = self
                .catalog
                .resolve_compute_instance(session.vars().cluster())?
                .id;
            let mut index_name = plan.name.clone();
            index_name.item += "_primary_idx";
            index_name = self
                .catalog
                .for_session(&session)
                .find_available_name(index_name);
            let index_id = self.catalog.allocate_user_id().await?;
            let full_name = self
                .catalog
                .resolve_full_name(&plan.name, Some(session.conn_id()));
            let index = auto_generate_primary_idx(
                index_name.item.clone(),
                compute_instance,
                full_name,
                source_id,
                &source.desc,
                None,
                vec![source_id],
            );
            let index_oid = self.catalog.allocate_oid().await?;
            ops.push(catalog::Op::CreateItem {
                id: index_id,
                oid: index_oid,
                name: index_name,
                item: CatalogItem::Index(index),
            });
            Some((index_id, compute_instance))
        } else {
            None
        };

        match self
            .catalog_transact(Some(session), ops, move |txn| {
                if let Some((index_id, compute_instance)) = index {
                    let mut builder = txn.dataflow_builder(compute_instance);
                    Ok(Some((
                        builder.build_index_dataflow(index_id)?,
                        compute_instance,
                    )))
                } else {
                    Ok(None)
                }
            })
            .await
        {
            Ok((builtin_updates, df)) => {
                // Do everything to instantiate the source at the coordinator and
                // inform the timestamper and dataflow workers of its existence before
                // shipping any dataflows that depend on its existence.
                let source_description = self
                    .catalog
                    .state()
                    .source_description_for(source_id)
                    .unwrap();
                let mut ingestion = IngestionDescription {
                    id: source_id,
                    desc: source_description,
                    source_imports: BTreeMap::new(),
                    storage_metadata: (),
                };
                for id in self.catalog.state().get_entry(&source_id).uses() {
                    if self.catalog.state().get_entry(id).source().is_some() {
                        ingestion.source_imports.insert(*id, ());
                    }
                }
                self.dataflow_client
                    .storage_mut()
                    .create_sources(vec![CreateSourceRequest {
                        ingestion,
                        remote_addr: source.remote_addr,
                    }])
                    .await
                    .unwrap();
                self.initialize_storage_read_policies(
                    vec![source_id],
                    self.logical_compaction_window_ms,
                )
                .await;
                if let Some((df, compute_instance)) = df {
                    self.ship_dataflow(df, compute_instance).await;
                }
                Ok((
                    builtin_updates,
                    ExecuteResponse::CreatedSource { existed: false },
                ))
            }
            Err(CoordError::Catalog(catalog::Error {
                kind: catalog::ErrorKind::ItemAlreadyExists(_),
                ..
            })) if plan.if_not_exists => {
                Ok((Vec::new(), ExecuteResponse::CreatedSource { existed: true }))
            }
            Err(err) => Err(err),
        }
    }

    async fn sequence_create_sink(
        &mut self,
        session: Session,
        plan: CreateSinkPlan,
        depends_on: Vec<GlobalId>,
        tx: ClientTransmitter<ExecuteResponse>,
    ) -> Option<Vec<BuiltinTableUpdate>> {
        let CreateSinkPlan {
            name,
            sink,
            with_snapshot,
            if_not_exists,
        } = plan;

        // The dataflow must (eventually) be built on a specific compute instance.
        // Use this in `catalog_transact` and stash for eventual sink construction.
        let compute_instance = sink.compute_instance;

        // First try to allocate an ID and an OID. If either fails, we're done.
        let id = match self.catalog.allocate_user_id().await {
            Ok(id) => id,
            Err(e) => {
                tx.send(Err(e.into()), session);
                return None;
            }
        };
        let oid = match self.catalog.allocate_oid().await {
            Ok(id) => id,
            Err(e) => {
                tx.send(Err(e.into()), session);
                return None;
            }
        };

        // Then try to create a placeholder catalog item with an unknown
        // connection. If that fails, we're done, though if the client specified
        // `if_not_exists` we'll tell the client we succeeded.
        //
        // This placeholder catalog item reserves the name while we create
        // the sink connection, which could take an arbitrarily long time.
        let op = catalog::Op::CreateItem {
            id,
            oid,
            name,
            item: CatalogItem::Sink(catalog::Sink {
                create_sql: sink.create_sql,
                from: sink.from,
                connection: catalog::SinkConnectionState::Pending(sink.connection_builder.clone()),
                envelope: sink.envelope,
                with_snapshot,
                depends_on,
                compute_instance,
            }),
        };

        let transact_result = self
            .catalog_transact(Some(&session), vec![op], |txn| -> Result<(), CoordError> {
                let from_entry = txn.catalog.get_entry(&sink.from);
                // Insert a dummy dataflow to trigger validation before we try to actually create
                // the external sink resources (e.g. Kafka Topics)
                txn.dataflow_builder(sink.compute_instance)
                    .build_sink_dataflow(
                        "dummy".into(),
                        id,
                        mz_dataflow_types::sinks::SinkDesc {
                            from: sink.from,
                            from_desc: from_entry
                                .desc(
                                    &txn.catalog
                                        .resolve_full_name(from_entry.name(), from_entry.conn_id()),
                                )
                                .unwrap()
                                .into_owned(),
                            connection: SinkConnection::Tail(TailSinkConnection {}),
                            envelope: Some(sink.envelope),
                            as_of: SinkAsOf {
                                frontier: Antichain::new(),
                                strict: false,
                            },
                        },
                    )
                    .map(|_ok| ())
            })
            .await;

        let builtin_updates = match transact_result {
            Ok((builtin_updates, ())) => builtin_updates,
            Err(CoordError::Catalog(catalog::Error {
                kind: catalog::ErrorKind::ItemAlreadyExists(_),
                ..
            })) if if_not_exists => {
                tx.send(Ok(ExecuteResponse::CreatedSink { existed: true }), session);
                return None;
            }
            Err(error) => {
                tx.send(Err(error), session);
                return None;
            }
        };

        // Announce the creation of the sink's corresponding source.
        // TODO(teskje): Remove this once persist sinks are replaced by recorded views.
        if let Some(desc) = self.catalog.state().source_description_for(id) {
            let ingestion = IngestionDescription {
                id,
                desc,
                source_imports: BTreeMap::new(),
                storage_metadata: (),
            };
            self.dataflow_client
                .storage_mut()
                .create_sources(vec![CreateSourceRequest {
                    ingestion,
                    remote_addr: None,
                }])
                .await
                .unwrap();
            self.initialize_storage_read_policies(vec![id], self.logical_compaction_window_ms)
                .await;
        }

        // Now we're ready to create the sink connector. Arrange to notify the
        // main coordinator thread when the future completes.
        let connection_builder = sink.connection_builder;
        let internal_cmd_tx = self.internal_cmd_tx.clone();
        let connection_context = self.connection_context.clone();
        task::spawn(
            || format!("sink_connection_ready:{}", sink.from),
            async move {
                internal_cmd_tx
                    .send(Message::SinkConnectionReady(SinkConnectionReady {
                        session,
                        tx,
                        id,
                        oid,
                        result: sink_connection::build(connection_builder, id, connection_context)
                            .await,
                        compute_instance,
                    }))
                    .expect("sending to internal_cmd_tx cannot fail");
            },
        );
        Some(builtin_updates)
    }

    async fn generate_view_ops(
        &mut self,
        session: &Session,
        name: QualifiedObjectName,
        view: View,
        replace: Option<GlobalId>,
        materialize: bool,
        depends_on: Vec<GlobalId>,
    ) -> Result<(Vec<catalog::Op>, Option<(GlobalId, ComputeInstanceId)>), CoordError> {
        self.validate_timeline(view.expr.depends_on())?;

        let mut ops = vec![];

        if let Some(id) = replace {
            ops.extend(self.catalog.drop_items_ops(&[id]));
        }
        let view_id = self.catalog.allocate_user_id().await?;
        let view_oid = self.catalog.allocate_oid().await?;
        let optimized_expr = self.view_optimizer.optimize(view.expr)?;
        let desc = RelationDesc::new(optimized_expr.typ(), view.column_names);
        let view = catalog::View {
            create_sql: view.create_sql,
            optimized_expr,
            desc,
            conn_id: if view.temporary {
                Some(session.conn_id())
            } else {
                None
            },
            depends_on,
        };
        ops.push(catalog::Op::CreateItem {
            id: view_id,
            oid: view_oid,
            name: name.clone(),
            item: CatalogItem::View(view.clone()),
        });
        let index_id = if materialize {
            let compute_instance = self
                .catalog
                .resolve_compute_instance(session.vars().cluster())?
                .id;
            let mut index_name = name.clone();
            index_name.item += "_primary_idx";
            index_name = self
                .catalog
                .for_session(session)
                .find_available_name(index_name);
            let index_id = self.catalog.allocate_user_id().await?;
            let full_name = self
                .catalog
                .resolve_full_name(&name, Some(session.conn_id()));
            let index = auto_generate_primary_idx(
                index_name.item.clone(),
                compute_instance,
                full_name,
                view_id,
                &view.desc,
                view.conn_id,
                vec![view_id],
            );
            let index_oid = self.catalog.allocate_oid().await?;
            ops.push(catalog::Op::CreateItem {
                id: index_id,
                oid: index_oid,
                name: index_name,
                item: CatalogItem::Index(index),
            });
            Some((index_id, compute_instance))
        } else {
            None
        };

        Ok((ops, index_id))
    }

    async fn sequence_create_view(
        &mut self,
        session: &Session,
        plan: CreateViewPlan,
        depends_on: Vec<GlobalId>,
    ) -> Result<(Vec<BuiltinTableUpdate>, ExecuteResponse), CoordError> {
        let (ops, index) = self
            .generate_view_ops(
                &session,
                plan.name,
                plan.view.clone(),
                plan.replace,
                plan.materialize,
                depends_on,
            )
            .await?;
        match self
            .catalog_transact(Some(session), ops, |txn| {
                if let Some((index_id, compute_instance)) = index {
                    let mut builder = txn.dataflow_builder(compute_instance);
                    Ok(Some((
                        builder.build_index_dataflow(index_id)?,
                        compute_instance,
                    )))
                } else {
                    Ok(None)
                }
            })
            .await
        {
            Ok((builtin_updates, df)) => {
                if let Some((df, compute_instance)) = df {
                    self.ship_dataflow(df, compute_instance).await;
                }
                Ok((
                    builtin_updates,
                    ExecuteResponse::CreatedView { existed: false },
                ))
            }
            Err(CoordError::Catalog(catalog::Error {
                kind: catalog::ErrorKind::ItemAlreadyExists(_),
                ..
            })) if plan.if_not_exists => {
                Ok((Vec::new(), ExecuteResponse::CreatedView { existed: true }))
            }
            Err(err) => Err(err),
        }
    }

    async fn sequence_create_views(
        &mut self,
        session: &Session,
        plan: CreateViewsPlan,
        depends_on: Vec<GlobalId>,
    ) -> Result<(Vec<BuiltinTableUpdate>, ExecuteResponse), CoordError> {
        let mut ops = vec![];
        let mut indexes = vec![];

        for (name, view) in plan.views {
            let (mut view_ops, index) = self
                .generate_view_ops(
                    &session,
                    name,
                    view,
                    None,
                    plan.materialize,
                    depends_on.clone(),
                )
                .await?;
            ops.append(&mut view_ops);
            indexes.extend(index);
        }
        match self
            .catalog_transact(Some(session), ops, |txn| {
                let mut dfs = HashMap::new();
                for (index_id, compute_instance) in indexes {
                    let mut builder = txn.dataflow_builder(compute_instance);
                    let df = builder.build_index_dataflow(index_id)?;
                    dfs.entry(compute_instance)
                        .or_insert_with(Vec::new)
                        .push(df);
                }
                Ok(dfs)
            })
            .await
        {
            Ok((builtin_updates, dfs)) => {
                for (compute_instance, dfs) in dfs {
                    if !dfs.is_empty() {
                        self.ship_dataflows(dfs, compute_instance).await;
                    }
                }
                Ok((
                    builtin_updates,
                    ExecuteResponse::CreatedView { existed: false },
                ))
            }
            Err(_) if plan.if_not_exists => {
                Ok((Vec::new(), ExecuteResponse::CreatedView { existed: true }))
            }
            Err(err) => Err(err),
        }
    }

    async fn sequence_create_recorded_view(
        &mut self,
        _session: &Session,
        _plan: CreateRecordedViewPlan,
        _depends_on: Vec<GlobalId>,
    ) -> Result<(Vec<BuiltinTableUpdate>, ExecuteResponse), CoordError> {
        // TODO(teskje): implement
        Err(CoordError::Unsupported("recorded views"))
    }

    async fn sequence_create_index(
        &mut self,
        session: &Session,
        plan: CreateIndexPlan,
        depends_on: Vec<GlobalId>,
    ) -> Result<(Vec<BuiltinTableUpdate>, ExecuteResponse), CoordError> {
        let CreateIndexPlan {
            name,
            index,
            options,
            if_not_exists,
        } = plan;

        // An index must be created on a specific compute instance.
        let compute_instance = index.compute_instance;

        let id = self.catalog.allocate_user_id().await?;
        let index = catalog::Index {
            create_sql: index.create_sql,
            keys: index.keys,
            on: index.on,
            conn_id: None,
            depends_on,
            compute_instance,
        };
        let oid = self.catalog.allocate_oid().await?;
        let op = catalog::Op::CreateItem {
            id,
            oid,
            name,
            item: CatalogItem::Index(index),
        };
        match self
            .catalog_transact(Some(session), vec![op], |txn| {
                let mut builder = txn.dataflow_builder(compute_instance);
                let df = builder.build_index_dataflow(id)?;
                Ok(df)
            })
            .await
        {
            Ok((builtin_updates, df)) => {
                self.ship_dataflow(df, compute_instance).await;
                self.set_index_options(id, options)
                    .await
                    .expect("index enabled");
                Ok((
                    builtin_updates,
                    ExecuteResponse::CreatedIndex { existed: false },
                ))
            }
            Err(CoordError::Catalog(catalog::Error {
                kind: catalog::ErrorKind::ItemAlreadyExists(_),
                ..
            })) if if_not_exists => {
                Ok((Vec::new(), ExecuteResponse::CreatedIndex { existed: true }))
            }
            Err(err) => Err(err),
        }
    }

    async fn sequence_create_type(
        &mut self,
        session: &Session,
        plan: CreateTypePlan,
        depends_on: Vec<GlobalId>,
    ) -> Result<(Vec<BuiltinTableUpdate>, ExecuteResponse), CoordError> {
        let typ = catalog::Type {
            create_sql: plan.typ.create_sql,
            details: CatalogTypeDetails {
                array_id: None,
                typ: plan.typ.inner,
            },
            depends_on,
        };
        let id = self.catalog.allocate_user_id().await?;
        let oid = self.catalog.allocate_oid().await?;
        let ops = vec![catalog::Op::CreateItem {
            id,
            oid,
            name: plan.name,
            item: CatalogItem::Type(typ),
        }];
        match self.catalog_transact(Some(session), ops, |_| Ok(())).await {
            Ok((builtin_updates, _)) => Ok((builtin_updates, ExecuteResponse::CreatedType)),
            Err(err) => Err(err),
        }
    }

    async fn sequence_drop_database(
        &mut self,
        session: &Session,
        plan: DropDatabasePlan,
    ) -> Result<(Vec<BuiltinTableUpdate>, ExecuteResponse), CoordError> {
        let ops = self.catalog.drop_database_ops(plan.id);
        let builtin_updates = self
            .catalog_transact(Some(session), ops, |_| Ok(()))
            .await?
            .0;
        Ok((builtin_updates, ExecuteResponse::DroppedDatabase))
    }

    async fn sequence_drop_schema(
        &mut self,
        session: &Session,
        plan: DropSchemaPlan,
    ) -> Result<(Vec<BuiltinTableUpdate>, ExecuteResponse), CoordError> {
        let ops = self.catalog.drop_schema_ops(plan.id);
        let builtin_updates = self
            .catalog_transact(Some(session), ops, |_| Ok(()))
            .await?
            .0;
        Ok((builtin_updates, ExecuteResponse::DroppedSchema))
    }

    async fn sequence_drop_roles(
        &mut self,
        session: &Session,
        plan: DropRolesPlan,
    ) -> Result<(Vec<BuiltinTableUpdate>, ExecuteResponse), CoordError> {
        let ops = plan
            .names
            .into_iter()
            .map(|name| catalog::Op::DropRole { name })
            .collect();
        let builtin_updates = self
            .catalog_transact(Some(session), ops, |_| Ok(()))
            .await?
            .0;
        Ok((builtin_updates, ExecuteResponse::DroppedRole))
    }

    async fn drop_replica(
        &mut self,
        instance_id: ComputeInstanceId,
        replica_id: ReplicaId,
        replica_config: ConcreteComputeInstanceReplicaConfig,
    ) -> Result<(), anyhow::Error> {
        if let Some(Some(metadata)) = self.transient_replica_metadata.insert(replica_id, None) {
            let retraction = self
                .catalog
                .state()
                .pack_replica_heartbeat_update(replica_id, metadata, -1);
            self.send_builtin_table_updates(vec![retraction]).await;
        }
        self.dataflow_client
            .drop_replica(instance_id, replica_id, replica_config)
            .await
    }

    async fn sequence_drop_compute_instances(
        &mut self,
        session: &Session,
        plan: DropComputeInstancesPlan,
    ) -> Result<(Vec<BuiltinTableUpdate>, ExecuteResponse), CoordError> {
        let mut ops = Vec::new();
        let mut instance_replica_drop_sets = Vec::with_capacity(plan.names.len());
        for name in plan.names {
            let instance = self.catalog.resolve_compute_instance(&name)?;
            instance_replica_drop_sets.push((instance.id, instance.replicas_by_id.clone()));
            for replica_name in instance.replica_id_by_name.keys() {
                ops.push(catalog::Op::DropComputeInstanceReplica {
                    name: replica_name.to_string(),
                    compute_id: instance.id,
                });
            }
            let ids_to_drop: Vec<GlobalId> = instance.indexes().iter().cloned().collect();
            ops.extend(self.catalog.drop_items_ops(&ids_to_drop));
            ops.push(catalog::Op::DropComputeInstance { name });
        }
        let builtin_updates = self
            .catalog_transact(Some(session), ops, |_| Ok(()))
            .await?
            .0;
        for (instance_id, replicas) in instance_replica_drop_sets {
            for (replica_id, replica) in replicas {
                self.drop_replica(instance_id, replica_id, replica.config)
                    .await
                    .unwrap();
            }
            self.dataflow_client
                .drop_instance(instance_id)
                .await
                .unwrap();
        }
        Ok((builtin_updates, ExecuteResponse::DroppedComputeInstance))
    }

    async fn sequence_drop_compute_instance_replica(
        &mut self,
        session: &Session,
        DropComputeInstanceReplicaPlan { names }: DropComputeInstanceReplicaPlan,
    ) -> Result<(Vec<BuiltinTableUpdate>, ExecuteResponse), CoordError> {
        if names.is_empty() {
            return Ok((Vec::new(), ExecuteResponse::DroppedComputeInstanceReplicas));
        }
        let mut ops = Vec::with_capacity(names.len());
        let mut replicas_to_drop = Vec::with_capacity(names.len());
        for (instance_name, replica_name) in names {
            let instance = self.catalog.resolve_compute_instance(&instance_name)?;
            ops.push(catalog::Op::DropComputeInstanceReplica {
                name: replica_name.clone(),
                compute_id: instance.id,
            });
            let replica_id = instance.replica_id_by_name[&replica_name];

            replicas_to_drop.push((
                instance.id,
                replica_id,
                instance.replicas_by_id[&replica_id].clone(),
            ));
        }
        let builtin_updates = self
            .catalog_transact(Some(session), ops, |_| Ok(()))
            .await?
            .0;

        for (compute_id, replica_id, replica) in replicas_to_drop {
            self.drop_replica(compute_id, replica_id, replica.config)
                .await
                .unwrap();
        }
        Ok((
            builtin_updates,
            ExecuteResponse::DroppedComputeInstanceReplicas,
        ))
    }

    async fn sequence_drop_items(
        &mut self,
        session: &Session,
        plan: DropItemsPlan,
    ) -> Result<(Vec<BuiltinTableUpdate>, ExecuteResponse), CoordError> {
        let ops = self.catalog.drop_items_ops(&plan.items);
        let builtin_updates = self
            .catalog_transact(Some(session), ops, |_| Ok(()))
            .await?
            .0;
        let response = match plan.ty {
            ObjectType::Source => ExecuteResponse::DroppedSource,
            ObjectType::View => ExecuteResponse::DroppedView,
            ObjectType::RecordedView => ExecuteResponse::DroppedRecordedView,
            ObjectType::Table => ExecuteResponse::DroppedTable,
            ObjectType::Sink => ExecuteResponse::DroppedSink,
            ObjectType::Index => ExecuteResponse::DroppedIndex,
            ObjectType::Type => ExecuteResponse::DroppedType,
            ObjectType::Secret => ExecuteResponse::DroppedSecret,
            ObjectType::Connection => ExecuteResponse::DroppedConnection,
            ObjectType::Role | ObjectType::Cluster | ObjectType::ClusterReplica => {
                unreachable!("handled through their respective sequence_drop functions")
            }
            ObjectType::Object => unreachable!("generic OBJECT cannot be dropped"),
        };
        Ok((builtin_updates, response))
    }

    fn sequence_show_all_variables(
        &mut self,
        session: &Session,
    ) -> Result<ExecuteResponse, CoordError> {
        Ok(send_immediate_rows(
            session
                .vars()
                .iter()
                .filter(|v| !v.experimental())
                .map(|v| {
                    Row::pack_slice(&[
                        Datum::String(v.name()),
                        Datum::String(&v.value()),
                        Datum::String(v.description()),
                    ])
                })
                .collect(),
        ))
    }

    fn sequence_show_variable(
        &self,
        session: &Session,
        plan: ShowVariablePlan,
    ) -> Result<ExecuteResponse, CoordError> {
        let variable = session.vars().get(&plan.name)?;
        let row = Row::pack_slice(&[Datum::String(&variable.value())]);
        Ok(send_immediate_rows(vec![row]))
    }

    fn sequence_set_variable(
        &self,
        session: &mut Session,
        plan: SetVariablePlan,
    ) -> Result<ExecuteResponse, CoordError> {
        use mz_sql::ast::{SetVariableValue, Value};

        let vars = session.vars_mut();
        let (name, local) = (plan.name, plan.local);
        match plan.value {
            SetVariableValue::Literal(Value::String(s)) => vars.set(&name, &s, local)?,
            SetVariableValue::Literal(lit) => vars.set(&name, &lit.to_string(), local)?,
            SetVariableValue::Ident(ident) => vars.set(&name, &ident.into_string(), local)?,
            SetVariableValue::Default => vars.reset(&name, local)?,
        }

        Ok(ExecuteResponse::SetVariable { name, tag: "SET" })
    }

    fn sequence_reset_variable(
        &self,
        session: &mut Session,
        plan: ResetVariablePlan,
    ) -> Result<ExecuteResponse, CoordError> {
        session.vars_mut().reset(&plan.name, false)?;
        Ok(ExecuteResponse::SetVariable {
            name: plan.name,
            tag: "RESET",
        })
    }

    async fn sequence_end_transaction(
        &mut self,
        tx: ClientTransmitter<ExecuteResponse>,
        mut session: Session,
        mut action: EndTransactionAction,
    ) {
        // If the transaction has failed, we can only rollback.
        if let (EndTransactionAction::Commit, TransactionStatus::Failed(_)) =
            (&action, session.transaction())
        {
            action = EndTransactionAction::Rollback;
        }
        let response = ExecuteResponse::TransactionExited {
            tag: action.tag(),
            was_implicit: session.transaction().is_implicit(),
        };

        let result = self
            .sequence_end_transaction_inner(&mut session, action)
            .await;

        let (response, action) = match result {
            Ok((Some(writes), _)) if writes.is_empty() => (Ok(response), action),
            Ok((Some(writes), write_lock_guard)) => {
                self.submit_write(PendingWriteTxn::User {
                    write_txn: WriteTxn::Write {
                        writes,
                        response,
                        action: Some(action),
                        write_lock_guard,
                    },
                    client_transmitter: tx,
                    session,
                });
                return;
            }
            Ok((None, _)) => (Ok(response), action),
            Err(err) => (Err(err), EndTransactionAction::Rollback),
        };
        session.vars_mut().end_transaction(action);
        tx.send(response, session);
    }

    async fn sequence_end_transaction_inner(
        &mut self,
        session: &mut Session,
        action: EndTransactionAction,
    ) -> Result<(Option<Vec<WriteOp>>, Option<OwnedMutexGuard<()>>), CoordError> {
        let txn = self.clear_transaction(session).await;

        if let EndTransactionAction::Commit = action {
            if let (Some(ops), write_lock_guard) = txn.into_ops_and_lock_guard() {
                if let TransactionOps::Writes(mut writes) = ops {
                    for WriteOp { id, .. } in &writes {
                        // Re-verify this id exists.
                        let _ = self.catalog.try_get_entry(&id).ok_or_else(|| {
                            CoordError::SqlCatalog(CatalogError::UnknownItem(id.to_string()))
                        })?;
                    }

                    // `rows` can be empty if, say, a DELETE's WHERE clause had 0 results.
                    writes.retain(|WriteOp { rows, .. }| !rows.is_empty());
                    return Ok((Some(writes), write_lock_guard));
                }
            }
        }
        Ok((None, None))
    }

    /// Return the set of ids in a timedomain and verify timeline correctness.
    ///
    /// When a user starts a transaction, we need to prevent compaction of anything
    /// they might read from. We use a heuristic of "anything in the same database
    /// schemas with the same timeline as whatever the first query is".
    fn timedomain_for<'a, I>(
        &self,
        uses_ids: I,
        timeline: &Option<Timeline>,
        conn_id: u32,
        compute_instance: mz_dataflow_types::client::ComputeInstanceId,
    ) -> Result<CollectionIdBundle, CoordError>
    where
        I: IntoIterator<Item = &'a GlobalId>,
    {
        // Gather all the used schemas.
        let mut schemas = HashSet::new();
        for id in uses_ids {
            let entry = self.catalog.get_entry(id);
            let name = entry.name();
            schemas.insert((&name.qualifiers.database_spec, &name.qualifiers.schema_spec));
        }

        // If any of the system schemas is specified, add the rest of the
        // system schemas.
        let system_schemas = [
            (
                &ResolvedDatabaseSpecifier::Ambient,
                &SchemaSpecifier::Id(self.catalog.get_mz_catalog_schema_id().clone()),
            ),
            (
                &ResolvedDatabaseSpecifier::Ambient,
                &SchemaSpecifier::Id(self.catalog.get_pg_catalog_schema_id().clone()),
            ),
            (
                &ResolvedDatabaseSpecifier::Ambient,
                &SchemaSpecifier::Id(self.catalog.get_information_schema_id().clone()),
            ),
        ];
        if system_schemas.iter().any(|s| schemas.contains(s)) {
            schemas.extend(system_schemas);
        }

        // Gather the IDs of all items in all used schemas.
        let mut item_ids: HashSet<GlobalId> = HashSet::new();
        for (db, schema) in schemas {
            let schema = self.catalog.get_schema(&db, &schema, conn_id);
            item_ids.extend(schema.items.values());
        }

        // Gather the indexes and unmaterialized sources used by those items.
        let mut id_bundle: CollectionIdBundle = self
            .index_oracle(compute_instance)
            .sufficient_collections(item_ids.iter());

        // Filter out ids from different timelines.
        for ids in [&mut id_bundle.storage_ids, &mut id_bundle.compute_ids] {
            ids.retain(|&id| {
                let id_timeline = self
                    .validate_timeline(vec![id])
                    .expect("single id should never fail");
                match (&id_timeline, &timeline) {
                    // If this id doesn't have a timeline, we can keep it.
                    (None, _) => true,
                    // If there's no source timeline, we have the option to opt into a timeline,
                    // so optimistically choose epoch ms. This is useful when the first query in a
                    // transaction is on a static view.
                    (Some(id_timeline), None) => id_timeline == &Timeline::EpochMilliseconds,
                    // Otherwise check if timelines are the same.
                    (Some(id_timeline), Some(source_timeline)) => id_timeline == source_timeline,
                }
            });
        }

        Ok(id_bundle)
    }

    /// Sequence a peek, determining a timestamp and the most efficient dataflow interaction.
    ///
    /// Peeks are sequenced by assigning a timestamp for evaluation, and then determining and
    /// deploying the most efficient evaluation plan. The peek could evaluate to a constant,
    /// be a simple read out of an existing arrangement, or required a new dataflow to build
    /// the results to return.
    #[tracing::instrument(level = "debug", skip(self, session))]
    async fn sequence_peek(
        &mut self,
        session: &mut Session,
        plan: PeekPlan,
    ) -> Result<ExecuteResponse, CoordError> {
        fn check_no_invalid_log_reads<S: Append>(
            catalog: &Catalog<S>,
            compute_instance: &ComputeInstance,
            source_ids: &BTreeSet<GlobalId>,
            target_replica: &mut Option<ReplicaId>,
        ) -> Result<(), CoordError> {
            let log_names = source_ids
                .iter()
                .flat_map(|id| catalog.log_dependencies(*id))
                .map(|id| catalog.get_entry(&id).name().item.clone())
                .collect::<Vec<_>>();

            if log_names.is_empty() {
                return Ok(());
            }

            // If logging is not initialized for the cluster, no indexes are set
            // up for log sources. This check ensures that we don't try to read
            // from the raw sources, which is not supported.
            if compute_instance.logging.is_none() {
                return Err(CoordError::IntrospectionDisabled { log_names });
            }

            // Reading from log sources on replicated compute instances is only
            // allowed if a target replica is selected. Otherwise, we have no
            // way of knowing which replica we read the introspection data from.
            let num_replicas = compute_instance.replicas_by_id.len();
            if target_replica.is_none() {
                if num_replicas == 1 {
                    *target_replica = compute_instance.replicas_by_id.keys().next().copied();
                } else {
                    return Err(CoordError::UntargetedLogRead { log_names });
                }
            }
            Ok(())
        }

        let PeekPlan {
            mut source,
            when,
            finishing,
            copy_to,
        } = plan;

        let compute_instance = self
            .catalog
            .resolve_compute_instance(session.vars().cluster())?;

        let target_replica_name = session.vars().cluster_replica();
        let mut target_replica = target_replica_name
            .map(|name| {
                compute_instance
                    .replica_id_by_name
                    .get(name)
                    .copied()
                    .ok_or(CoordError::UnknownClusterReplica {
                        cluster_name: compute_instance.name.clone(),
                        replica_name: name.to_string(),
                    })
            })
            .transpose()?;

        if compute_instance.replicas_by_id.is_empty() {
            return Err(CoordError::NoClusterReplicasAvailable(
                compute_instance.name.clone(),
            ));
        }

        let source_ids = source.depends_on();
        check_no_invalid_log_reads(
            &self.catalog,
            compute_instance,
            &source_ids,
            &mut target_replica,
        )?;

        let compute_instance = compute_instance.id;

        let timeline = self.validate_timeline(source_ids.clone())?;
        let conn_id = session.conn_id();
        let in_transaction = matches!(
            session.transaction(),
            &TransactionStatus::InTransaction(_) | &TransactionStatus::InTransactionImplicit(_)
        );
        // For explicit or implicit transactions that do not use AS OF, get the
        // timestamp of the in-progress transaction or create one. If this is an AS OF
        // query, we don't care about any possible transaction timestamp. If this is a
        // single-statement transaction (TransactionStatus::Started), we don't need to
        // worry about preventing compaction or choosing a valid timestamp for future
        // queries.
        let timestamp = if in_transaction && when == QueryWhen::Immediately {
            // Queries are independent of the logical timestamp iff there are no referenced
            // sources or indexes and there is no reference to `mz_logical_timestamp()`.
            let timestamp_independent = source_ids.is_empty() && !source.contains_temporal();

            // If all previous statements were timestamp-independent and the current one is
            // not, clear the transaction ops so it can get a new timestamp and timedomain.
            if let Some(read_txn) = self.txn_reads.get(&conn_id) {
                if read_txn.timestamp_independent && !timestamp_independent {
                    session.clear_transaction_ops();
                }
            }

            let timestamp = match session.get_transaction_timestamp() {
                Some(ts) => ts,
                _ => {
                    // Determine a timestamp that will be valid for anything in any schema
                    // referenced by the first query.
                    let id_bundle =
                        self.timedomain_for(&source_ids, &timeline, conn_id, compute_instance)?;

                    // We want to prevent compaction of the indexes consulted by
                    // determine_timestamp, not the ones listed in the query.
                    let timestamp = self.determine_timestamp(
                        session,
                        &id_bundle,
                        QueryWhen::Immediately,
                        compute_instance,
                    )?;
                    let read_holds = read_holds::ReadHolds {
                        time: timestamp,
                        id_bundle,
                        compute_instance,
                    };
                    self.acquire_read_holds(&read_holds).await;
                    let txn_reads = TxnReads {
                        timestamp_independent,
                        read_holds,
                    };
                    self.txn_reads.insert(conn_id, txn_reads);
                    timestamp
                }
            };
            session.add_transaction_ops(TransactionOps::Peeks(timestamp))?;

            // Verify that the references and indexes for this query are in the
            // current read transaction.
            let id_bundle = self
                .index_oracle(compute_instance)
                .sufficient_collections(&source_ids);
            let allowed_id_bundle = &self.txn_reads.get(&conn_id).unwrap().read_holds.id_bundle;
            // Find the first reference or index (if any) that is not in the transaction. A
            // reference could be caused by a user specifying an object in a different
            // schema than the first query. An index could be caused by a CREATE INDEX
            // after the transaction started.
            let outside = id_bundle.difference(allowed_id_bundle);
            if !outside.is_empty() {
                let mut names: Vec<_> = allowed_id_bundle
                    .iter()
                    // This could filter out a view that has been replaced in another transaction.
                    .filter_map(|id| self.catalog.try_get_entry(&id))
                    .map(|item| item.name())
                    .map(|name| {
                        self.catalog
                            .resolve_full_name(name, Some(session.conn_id()))
                            .to_string()
                    })
                    .collect();
                let mut outside: Vec<_> = outside
                    .iter()
                    .filter_map(|id| self.catalog.try_get_entry(&id))
                    .map(|item| item.name())
                    .map(|name| {
                        self.catalog
                            .resolve_full_name(name, Some(session.conn_id()))
                            .to_string()
                    })
                    .collect();
                // Sort so error messages are deterministic.
                names.sort();
                outside.sort();
                return Err(CoordError::RelationOutsideTimeDomain {
                    relations: outside,
                    names,
                });
            }

            timestamp
        } else {
            // TODO(guswynn): acquire_read_holds for linearized reads
            let id_bundle = self
                .index_oracle(compute_instance)
                .sufficient_collections(&source_ids);
            self.determine_timestamp(session, &id_bundle, when, compute_instance)?
        };

        // before we have the corrected timestamp ^
        // TODO(guswynn&mjibson): partition `sequence_peek` by the response to
        // `linearize_sources(source_ids.iter().collect()).await`
        // ------------------------------
        // after we have the timestamp \/

        let source = self.view_optimizer.optimize(source)?;

        // We create a dataflow and optimize it, to determine if we can avoid building it.
        // This can happen if the result optimizes to a constant, or to a `Get` expression
        // around a maintained arrangement.
        let typ = source.typ();
        let key: Vec<MirScalarExpr> = typ
            .default_key()
            .iter()
            .map(|k| MirScalarExpr::Column(*k))
            .collect();
        let (permutation, thinning) = permutation_for_arrangement(&key, typ.arity());
        // Two transient allocations. We could reclaim these if we don't use them, potentially.
        // TODO: reclaim transient identifiers in fast path cases.
        let view_id = self.allocate_transient_id()?;
        let index_id = self.allocate_transient_id()?;
        // The assembled dataflow contains a view and an index of that view.
        let mut dataflow = DataflowDesc::new(format!("temp-view-{}", view_id));
        dataflow.set_as_of(Antichain::from_elem(timestamp));
        let mut builder = self.dataflow_builder(compute_instance);
        builder.import_view_into_dataflow(&view_id, &source, &mut dataflow)?;
        for BuildDesc { plan, .. } in &mut dataflow.objects_to_build {
            prep_relation_expr(
                self.catalog.state(),
                plan,
                ExprPrepStyle::OneShot {
                    logical_time: Some(timestamp),
                    session,
                },
            )?;
        }
        dataflow.export_index(
            index_id,
            IndexDesc {
                on_id: view_id,
                key: key.clone(),
            },
            typ,
        );

        // Optimize the dataflow across views, and any other ways that appeal.
        mz_transform::optimize_dataflow(&mut dataflow, &builder.index_oracle())?;

        // Finalization optimizes the dataflow as much as possible.
        let dataflow_plan = self.finalize_dataflow(dataflow, compute_instance);

        // At this point, `dataflow_plan` contains our best optimized dataflow.
        // We will check the plan to see if there is a fast path to escape full dataflow construction.
        let fast_path = fast_path_peek::create_plan(
            dataflow_plan,
            view_id,
            index_id,
            key,
            permutation,
            thinning.len(),
        )?;

        // Implement the peek, and capture the response.
        let resp = self
            .implement_fast_path_peek(
                fast_path,
                timestamp,
                finishing,
                conn_id,
                source.arity(),
                compute_instance,
                target_replica,
            )
            .await?;

        match copy_to {
            None => Ok(resp),
            Some(format) => Ok(ExecuteResponse::CopyTo {
                format,
                resp: Box::new(resp),
            }),
        }
    }

    async fn sequence_tail(
        &mut self,
        session: &mut Session,
        plan: TailPlan,
        depends_on: Vec<GlobalId>,
    ) -> Result<ExecuteResponse, CoordError> {
        let TailPlan {
            from,
            with_snapshot,
            when,
            copy_to,
            emit_progress,
        } = plan;

        let compute_instance = self
            .catalog
            .resolve_compute_instance(session.vars().cluster())?
            .id;

        // TAIL AS OF, similar to peeks, doesn't need to worry about transaction
        // timestamp semantics.
        if when == QueryWhen::Immediately {
            // If this isn't a TAIL AS OF, the TAIL can be in a transaction if it's the
            // only operation.
            session.add_transaction_ops(TransactionOps::Tail)?;
        }

        let make_sink_desc = |coord: &mut Coordinator<S>, from, from_desc, uses| {
            // Determine the frontier of updates to tail *from*.
            // Updates greater or equal to this frontier will be produced.
            let id_bundle = coord
                .index_oracle(compute_instance)
                .sufficient_collections(uses);
            // If a timestamp was explicitly requested, use that.
            let timestamp =
                coord.determine_timestamp(session, &id_bundle, when, compute_instance)?;

            Ok::<_, CoordError>(SinkDesc {
                from,
                from_desc,
                connection: SinkConnection::Tail(TailSinkConnection::default()),
                envelope: None,
                as_of: SinkAsOf {
                    frontier: Antichain::from_elem(timestamp),
                    strict: !with_snapshot,
                },
            })
        };

        let dataflow = match from {
            TailFrom::Id(from_id) => {
                let from = self.catalog.get_entry(&from_id);
                let from_desc = from
                    .desc(
                        &self
                            .catalog
                            .resolve_full_name(from.name(), Some(session.conn_id())),
                    )
                    .unwrap()
                    .into_owned();
                let sink_id = self.catalog.allocate_user_id().await?;
                let sink_desc = make_sink_desc(self, from_id, from_desc, &[from_id][..])?;
                let sink_name = format!("tail-{}", sink_id);
                self.dataflow_builder(compute_instance)
                    .build_sink_dataflow(sink_name, sink_id, sink_desc)?
            }
            TailFrom::Query { expr, desc } => {
                let id = self.allocate_transient_id()?;
                let expr = self.view_optimizer.optimize(expr)?;
                let desc = RelationDesc::new(expr.typ(), desc.iter_names());
                let sink_desc = make_sink_desc(self, id, desc, &depends_on)?;
                let mut dataflow = DataflowDesc::new(format!("tail-{}", id));
                let mut dataflow_builder = self.dataflow_builder(compute_instance);
                dataflow_builder.import_view_into_dataflow(&id, &expr, &mut dataflow)?;
                dataflow_builder.build_sink_dataflow_into(&mut dataflow, id, sink_desc)?;
                dataflow
            }
        };

        let (sink_id, sink_desc) = dataflow.sink_exports.iter().next().unwrap();
        session.add_drop_sink(compute_instance, *sink_id);
        let arity = sink_desc.from_desc.arity();
        let (tx, rx) = mpsc::unbounded_channel();
        self.pending_tails
            .insert(*sink_id, PendingTail::new(tx, emit_progress, arity));
        self.ship_dataflow(dataflow, compute_instance).await;

        let resp = ExecuteResponse::Tailing { rx };
        match copy_to {
            None => Ok(resp),
            Some(format) => Ok(ExecuteResponse::CopyTo {
                format,
                resp: Box::new(resp),
            }),
        }
    }

    /// The smallest common valid read frontier among the specified collections.
    fn least_valid_read(
        &self,
        id_bundle: &CollectionIdBundle,
        instance: mz_dataflow_types::client::ComputeInstanceId,
    ) -> Antichain<mz_repr::Timestamp> {
        let mut since = Antichain::from_elem(Timestamp::minimum());
        {
            let storage = self.dataflow_client.storage();
            for id in id_bundle.storage_ids.iter() {
                since.join_assign(&storage.collection(*id).unwrap().implied_capability)
            }
        }
        {
            let compute = self.dataflow_client.compute(instance).unwrap();
            for id in id_bundle.compute_ids.iter() {
                since.join_assign(&compute.collection(*id).unwrap().implied_capability)
            }
        }
        since
    }

    /// The smallest common valid write frontier among the specified collections.
    ///
    /// Times that are not greater or equal to this frontier are complete for all collections
    /// identified as arguments.
    fn least_valid_write(
        &self,
        id_bundle: &CollectionIdBundle,
        instance: mz_dataflow_types::client::ComputeInstanceId,
    ) -> Antichain<mz_repr::Timestamp> {
        let mut since = Antichain::new();
        {
            let storage = self.dataflow_client.storage();
            for id in id_bundle.storage_ids.iter() {
                since.extend(
                    storage
                        .collection(*id)
                        .unwrap()
                        .write_frontier
                        .frontier()
                        .iter()
                        .cloned(),
                );
            }
        }
        {
            let compute = self.dataflow_client.compute(instance).unwrap();
            for id in id_bundle.compute_ids.iter() {
                since.extend(
                    compute
                        .collection(*id)
                        .unwrap()
                        .write_frontier
                        .frontier()
                        .iter()
                        .cloned(),
                );
            }
        }
        since
    }

    /// Determines the timestamp for a query.
    ///
    /// Timestamp determination may fail due to the restricted validity of
    /// traces. Each has a `since` and `upper` frontier, and are only valid
    /// after `since` and sure to be available not after `upper`.
    ///
    /// The set of storage and compute IDs used when determining the timestamp
    /// are also returned.
    fn determine_timestamp(
        &mut self,
        session: &Session,
        id_bundle: &CollectionIdBundle,
        when: QueryWhen,
        compute_instance: ComputeInstanceId,
    ) -> Result<Timestamp, CoordError> {
        // Each involved trace has a validity interval `[since, upper)`.
        // The contents of a trace are only guaranteed to be correct when
        // accumulated at a time greater or equal to `since`, and they
        // are only guaranteed to be currently present for times not
        // greater or equal to `upper`.
        //
        // The plan is to first determine a timestamp, based on the requested
        // timestamp policy, and then determine if it can be satisfied using
        // the compacted arrangements we have at hand. It remains unresolved
        // what to do if it cannot be satisfied (perhaps the query should use
        // a larger timestamp and block, perhaps the user should intervene).

        let since = self.least_valid_read(&id_bundle, compute_instance);

        // Initialize candidate to the minimum correct time.
        let mut candidate = Timestamp::minimum();

        if let Some(mut timestamp) = when.advance_to_timestamp() {
            let temp_storage = RowArena::new();
            prep_scalar_expr(self.catalog.state(), &mut timestamp, ExprPrepStyle::AsOf)?;
            let evaled = timestamp.eval(&[], &temp_storage)?;
            if evaled.is_null() {
                coord_bail!("can't use {} as a timestamp for AS OF", evaled);
            }
            let ty = timestamp.typ(&RelationType::empty());
            let ts = match ty.scalar_type {
                ScalarType::Numeric { .. } => {
                    let n = evaled.unwrap_numeric().0;
                    u64::try_from(n)?
                }
                ScalarType::Int16 => evaled.unwrap_int16().try_into()?,
                ScalarType::Int32 => evaled.unwrap_int32().try_into()?,
                ScalarType::Int64 => evaled.unwrap_int64().try_into()?,
                ScalarType::TimestampTz => {
                    evaled.unwrap_timestamptz().timestamp_millis().try_into()?
                }
                ScalarType::Timestamp => evaled.unwrap_timestamp().timestamp_millis().try_into()?,
                _ => coord_bail!(
                    "can't use {} as a timestamp for AS OF",
                    self.catalog.for_session(session).humanize_column_type(&ty)
                ),
            };
            candidate.join_assign(&ts);
        }

        if when.advance_to_since() {
            candidate.advance_by(since.borrow());
        }
        let uses_tables = id_bundle.iter().any(|id| self.catalog.uses_tables(id));
        if when.advance_to_table_ts(uses_tables) {
            candidate.join_assign(&self.get_local_read_ts());
        }
        if when.advance_to_upper(uses_tables) {
            let upper = self.least_valid_write(&id_bundle, compute_instance);

            // We peek at the largest element not in advance of `upper`, which
            // involves a subtraction. If `upper` contains a zero timestamp there
            // is no "prior" answer, and we do not want to peek at it as it risks
            // hanging awaiting the response to data that may never arrive.
            let upper = if let Some(upper) = upper.as_option() {
                upper.step_back().unwrap_or_else(Timestamp::minimum)
            } else {
                // A complete trace can be read in its final form with this time.
                //
                // This should only happen for literals that have no sources or sources that
                // are known to have completed (non-tailed files for example).
                Timestamp::MAX
            };
            candidate.join_assign(&upper);
        }

        // If the timestamp is greater or equal to some element in `since` we are
        // assured that the answer will be correct.
        if since.less_equal(&candidate) {
            Ok(candidate)
        } else {
            let invalid_indexes = id_bundle
                .compute_ids
                .iter()
                .filter_map(|id| {
                    let since = self
                        .dataflow_client
                        .compute(compute_instance)
                        .unwrap()
                        .collection(*id)
                        .unwrap()
                        .read_capabilities
                        .frontier()
                        .to_owned();
                    if since.less_equal(&candidate) {
                        None
                    } else {
                        Some(since)
                    }
                })
                .collect::<Vec<_>>();
            let invalid_sources = id_bundle.storage_ids.iter().filter_map(|id| {
                let since = self
                    .dataflow_client
                    .storage()
                    .collection(*id)
                    .unwrap()
                    .read_capabilities
                    .frontier()
                    .to_owned();
                if since.less_equal(&candidate) {
                    None
                } else {
                    Some(since)
                }
            });
            let invalid = invalid_indexes
                .into_iter()
                .chain(invalid_sources)
                .collect::<Vec<_>>();
            coord_bail!(
                "Timestamp ({}) is not valid for all inputs: {:?}",
                candidate,
                invalid
            );
        }
    }

    fn sequence_explain(
        &mut self,
        session: &Session,
        plan: ExplainPlan,
    ) -> Result<ExecuteResponse, CoordError> {
        match plan {
            ExplainPlan::New(plan) => self.sequence_explain_new(session, plan),
            ExplainPlan::Old(plan) => self.sequence_explain_old(session, plan),
        }
    }

    fn sequence_explain_new(
        &mut self,
        _session: &Session,
        _plan: ExplainPlanNew,
    ) -> Result<ExecuteResponse, CoordError> {
        unimplemented!() // TODO #13296
    }

    fn sequence_explain_old(
        &mut self,
        session: &Session,
        plan: ExplainPlanOld,
    ) -> Result<ExecuteResponse, CoordError> {
        let compute_instance = self
            .catalog
            .resolve_compute_instance(session.vars().cluster())?
            .id;

        let ExplainPlanOld {
            raw_plan,
            row_set_finishing,
            stage,
            options,
        } = plan;

        struct Timings {
            decorrelation: Option<Duration>,
            optimization: Option<Duration>,
        }

        let mut timings = Timings {
            decorrelation: None,
            optimization: None,
        };

        let decorrelate = |timings: &mut Timings,
                           raw_plan: HirRelationExpr|
         -> Result<MirRelationExpr, CoordError> {
            let start = Instant::now();
            let decorrelated_plan = raw_plan.optimize_and_lower(&OptimizerConfig {
                qgm_optimizations: session.vars().qgm_optimizations(),
            })?;
            timings.decorrelation = Some(start.elapsed());
            Ok(decorrelated_plan)
        };

        let optimize =
            |timings: &mut Timings,
             coord: &mut Self,
             decorrelated_plan: MirRelationExpr|
             -> Result<DataflowDescription<OptimizedMirRelationExpr>, CoordError> {
                let start = Instant::now();
                let optimized_plan = coord.view_optimizer.optimize(decorrelated_plan)?;
                let mut dataflow = DataflowDesc::new(format!("explanation"));
                coord
                    .dataflow_builder(compute_instance)
                    .import_view_into_dataflow(
                        // TODO: If explaining a view, pipe the actual id of the view.
                        &GlobalId::Explain,
                        &optimized_plan,
                        &mut dataflow,
                    )?;
                mz_transform::optimize_dataflow(
                    &mut dataflow,
                    &coord.index_oracle(compute_instance),
                )?;
                timings.optimization = Some(start.elapsed());
                Ok(dataflow)
            };

        let mut explanation_string = match stage {
            ExplainStage::RawPlan => {
                let catalog = self.catalog.for_session(session);
                let mut explanation = mz_sql::plan::Explanation::new(&raw_plan, &catalog);
                if let Some(row_set_finishing) = row_set_finishing {
                    explanation.explain_row_set_finishing(row_set_finishing);
                }
                if options.typed {
                    explanation.explain_types(&BTreeMap::new());
                }
                explanation.to_string()
            }
            ExplainStage::QueryGraph => {
                let catalog = self.catalog.for_session(session);
                let mut model = mz_sql::query_model::Model::try_from(raw_plan)?;
                model.as_dot("", &catalog, options.typed)?
            }
            ExplainStage::OptimizedQueryGraph => {
                let catalog = self.catalog.for_session(session);
                let mut model = mz_sql::query_model::Model::try_from(raw_plan)?;
                model.optimize();
                model.as_dot("", &catalog, options.typed)?
            }
            ExplainStage::DecorrelatedPlan => {
                let decorrelated_plan = OptimizedMirRelationExpr::declare_optimized(decorrelate(
                    &mut timings,
                    raw_plan,
                )?);
                let catalog = self.catalog.for_session(session);
                let formatter =
                    mz_dataflow_types::DataflowGraphFormatter::new(&catalog, options.typed);
                let mut explanation =
                    mz_dataflow_types::Explanation::new(&decorrelated_plan, &catalog, &formatter);
                if let Some(row_set_finishing) = row_set_finishing {
                    explanation.explain_row_set_finishing(row_set_finishing);
                }
                explanation.to_string()
            }
            ExplainStage::OptimizedPlan => {
                let decorrelated_plan = decorrelate(&mut timings, raw_plan)?;
                self.validate_timeline(decorrelated_plan.depends_on())?;
                let dataflow = optimize(&mut timings, self, decorrelated_plan)?;
                let catalog = self.catalog.for_session(session);
                let formatter =
                    mz_dataflow_types::DataflowGraphFormatter::new(&catalog, options.typed);
                let mut explanation = mz_dataflow_types::Explanation::new_from_dataflow(
                    &dataflow, &catalog, &formatter,
                );
                if let Some(row_set_finishing) = row_set_finishing {
                    explanation.explain_row_set_finishing(row_set_finishing);
                }
                explanation.to_string()
            }
            ExplainStage::PhysicalPlan => {
                let decorrelated_plan = decorrelate(&mut timings, raw_plan)?;
                self.validate_timeline(decorrelated_plan.depends_on())?;
                let dataflow = optimize(&mut timings, self, decorrelated_plan)?;
                let dataflow_plan =
                    mz_dataflow_types::Plan::<mz_repr::Timestamp>::finalize_dataflow(dataflow)
                        .expect("Dataflow planning failed; unrecoverable error");
                let catalog = self.catalog.for_session(session);
                let mut explanation = mz_dataflow_types::Explanation::new_from_dataflow(
                    &dataflow_plan,
                    &catalog,
                    &mz_dataflow_types::JsonViewFormatter {},
                );
                if let Some(row_set_finishing) = row_set_finishing {
                    explanation.explain_row_set_finishing(row_set_finishing);
                }
                explanation.to_string()
            }
            ExplainStage::Timestamp => {
                let decorrelated_plan = decorrelate(&mut timings, raw_plan)?;
                let optimized_plan = self.view_optimizer.optimize(decorrelated_plan)?;
                self.validate_timeline(optimized_plan.depends_on())?;
                let source_ids = optimized_plan.depends_on();
                let id_bundle = self
                    .index_oracle(compute_instance)
                    .sufficient_collections(&source_ids);
                // TODO: determine_timestamp takes a mut self to track table linearizability,
                // so explaining a plan involving tables has side effects. Removing those side
                // effects would be good.
                let timestamp = self.determine_timestamp(
                    &session,
                    &id_bundle,
                    QueryWhen::Immediately,
                    compute_instance,
                )?;
                let since = self
                    .least_valid_read(&id_bundle, compute_instance)
                    .elements()
                    .to_vec();
                let upper = self
                    .least_valid_write(&id_bundle, compute_instance)
                    .elements()
                    .to_vec();
                let has_table = id_bundle.iter().any(|id| self.catalog.uses_tables(id));
                let table_read_ts = if has_table {
                    Some(self.get_local_read_ts())
                } else {
                    None
                };
                let mut sources = Vec::new();
                {
                    let storage = self.dataflow_client.storage();
                    for id in id_bundle.storage_ids.iter() {
                        let state = storage.collection(*id).unwrap();
                        let name = self
                            .catalog
                            .try_get_entry(id)
                            .map(|item| item.name())
                            .map(|name| {
                                self.catalog
                                    .resolve_full_name(name, Some(session.conn_id()))
                                    .to_string()
                            })
                            .unwrap_or_else(|| id.to_string());
                        sources.push(mz_dataflow_types::TimestampSource {
                            name: format!("{name} ({id}, storage)"),
                            read_frontier: state.implied_capability.elements().to_vec(),
                            write_frontier: state
                                .write_frontier
                                .frontier()
                                .to_owned()
                                .elements()
                                .to_vec(),
                        });
                    }
                }
                {
                    let compute = self.dataflow_client.compute(compute_instance).unwrap();
                    for id in id_bundle.compute_ids.iter() {
                        let state = compute.collection(*id).unwrap();
                        let name = self
                            .catalog
                            .try_get_entry(id)
                            .map(|item| item.name())
                            .map(|name| {
                                self.catalog
                                    .resolve_full_name(name, Some(session.conn_id()))
                                    .to_string()
                            })
                            .unwrap_or_else(|| id.to_string());
                        sources.push(mz_dataflow_types::TimestampSource {
                            name: format!("{name} ({id}, compute)"),
                            read_frontier: state.implied_capability.elements().to_vec(),
                            write_frontier: state
                                .write_frontier
                                .frontier()
                                .to_owned()
                                .elements()
                                .to_vec(),
                        });
                    }
                }
                let explanation = mz_dataflow_types::TimestampExplanation {
                    timestamp,
                    since,
                    upper,
                    has_table,
                    table_read_ts,
                    sources,
                };
                explanation.to_string()
            }
        };
        if options.timing {
            if let Some(decorrelation) = &timings.decorrelation {
                explanation_string.push_str(&format!(
                    "\nDecorrelation time: {}",
                    Interval {
                        months: 0,
                        days: 0,
                        micros: decorrelation.as_micros().try_into().unwrap(),
                    }
                ));
            }
            if let Some(optimization) = &timings.optimization {
                explanation_string.push_str(&format!(
                    "\nOptimization time: {}",
                    Interval {
                        months: 0,
                        days: 0,
                        micros: optimization.as_micros().try_into().unwrap(),
                    }
                ));
            }
            if timings.decorrelation.is_some() || timings.optimization.is_some() {
                explanation_string.push_str("\n");
            }
        }
        let rows = vec![Row::pack_slice(&[Datum::from(&*explanation_string)])];
        Ok(send_immediate_rows(rows))
    }

    fn sequence_send_diffs(
        &mut self,
        session: &mut Session,
        mut plan: SendDiffsPlan,
    ) -> Result<ExecuteResponse, CoordError> {
        let affected_rows = {
            let mut affected_rows = Diff::from(0);
            let mut all_positive_diffs = true;
            // If all diffs are positive, the number of affected rows is just the
            // sum of all unconsolidated diffs.
            for (_, diff) in plan.updates.iter() {
                if *diff < 0 {
                    all_positive_diffs = false;
                    break;
                }

                affected_rows += diff;
            }

            if !all_positive_diffs {
                // Consolidate rows. This is useful e.g. for an UPDATE where the row
                // doesn't change, and we need to reflect that in the number of
                // affected rows.
                differential_dataflow::consolidation::consolidate(&mut plan.updates);

                affected_rows = 0;
                // With retractions, the number of affected rows is not the number
                // of rows we see, but the sum of the absolute value of their diffs,
                // e.g. if one row is retracted and another is added, the total
                // number of rows affected is 2.
                for (_, diff) in plan.updates.iter() {
                    affected_rows += diff.abs();
                }
            }

            usize::try_from(affected_rows).expect("positive isize must fit")
        };

        session.add_transaction_ops(TransactionOps::Writes(vec![WriteOp {
            id: plan.id,
            rows: plan.updates,
        }]))?;
        Ok(match plan.kind {
            MutationKind::Delete => ExecuteResponse::Deleted(affected_rows),
            MutationKind::Insert => ExecuteResponse::Inserted(affected_rows),
            MutationKind::Update => ExecuteResponse::Updated(affected_rows / 2),
        })
    }

    async fn sequence_insert(
        &mut self,
        tx: ClientTransmitter<ExecuteResponse>,
        mut session: Session,
        plan: InsertPlan,
    ) {
        let optimized_mir = if let MirRelationExpr::Constant { .. } = &plan.values {
            // We don't perform any optimizations on an expression that is already
            // a constant for writes, as we want to maximize bulk-insert throughput.
            OptimizedMirRelationExpr(plan.values)
        } else {
            match self.view_optimizer.optimize(plan.values) {
                Ok(m) => m,
                Err(e) => {
                    tx.send(Err(e.into()), session);
                    return;
                }
            }
        };

        match optimized_mir.into_inner() {
            constants @ MirRelationExpr::Constant { .. } => tx.send(
                self.sequence_insert_constant(&mut session, plan.id, constants),
                session,
            ),
            // All non-constant values must be planned as read-then-writes.
            mut selection => {
                let desc_arity = match self.catalog.try_get_entry(&plan.id) {
                    Some(table) => table
                        .desc(
                            &self
                                .catalog
                                .resolve_full_name(table.name(), Some(session.conn_id())),
                        )
                        .expect("desc called on table")
                        .arity(),
                    None => {
                        tx.send(
                            Err(CoordError::SqlCatalog(CatalogError::UnknownItem(
                                plan.id.to_string(),
                            ))),
                            session,
                        );
                        return;
                    }
                };

                if selection.contains_temporal() {
                    tx.send(
                        Err(CoordError::Unsupported(
                            "calls to mz_logical_timestamp in write statements",
                        )),
                        session,
                    );
                    return;
                }

                let finishing = RowSetFinishing {
                    order_by: vec![],
                    limit: None,
                    offset: 0,
                    project: (0..desc_arity).collect(),
                };

                let read_then_write_plan = ReadThenWritePlan {
                    id: plan.id,
                    selection,
                    finishing,
                    assignments: HashMap::new(),
                    kind: MutationKind::Insert,
                };

                self.sequence_read_then_write(tx, session, read_then_write_plan)
                    .await;
            }
        }
    }

    fn sequence_insert_constant(
        &mut self,
        session: &mut Session,
        id: GlobalId,
        constants: MirRelationExpr,
    ) -> Result<ExecuteResponse, CoordError> {
        // Insert can be queued, so we need to re-verify the id exists.
        let desc = match self.catalog.try_get_entry(&id) {
            Some(table) => table.desc(
                &self
                    .catalog
                    .resolve_full_name(table.name(), Some(session.conn_id())),
            )?,
            None => {
                return Err(CoordError::SqlCatalog(CatalogError::UnknownItem(
                    id.to_string(),
                )))
            }
        };

        match constants {
            MirRelationExpr::Constant { rows, typ: _ } => {
                let rows = rows?;
                for (row, _) in &rows {
                    for (i, datum) in row.iter().enumerate() {
                        desc.constraints_met(i, &datum)?;
                    }
                }
                let diffs_plan = SendDiffsPlan {
                    id,
                    updates: rows,
                    kind: MutationKind::Insert,
                };
                self.sequence_send_diffs(session, diffs_plan)
            }
            o => panic!(
                "tried using sequence_insert_constant on non-constant MirRelationExpr {:?}",
                o
            ),
        }
    }

    fn sequence_copy_rows(
        &mut self,
        session: &mut Session,
        id: GlobalId,
        columns: Vec<usize>,
        rows: Vec<Row>,
    ) -> Result<ExecuteResponse, CoordError> {
        let catalog = self.catalog.for_session(session);
        let values = mz_sql::plan::plan_copy_from(&session.pcx(), &catalog, id, columns, rows)?;
        let values = self.view_optimizer.optimize(values.lower())?;
        // Copied rows must always be constants.
        self.sequence_insert_constant(session, id, values.into_inner())
    }

    // ReadThenWrite is a plan whose writes depend on the results of a
    // read. This works by doing a Peek then queuing a SendDiffs. No writes
    // or read-then-writes can occur between the Peek and SendDiff otherwise a
    // serializability violation could occur.
    async fn sequence_read_then_write(
        &mut self,
        tx: ClientTransmitter<ExecuteResponse>,
        mut session: Session,
        plan: ReadThenWritePlan,
    ) {
        guard_write_critical_section!(self, tx, session, Plan::ReadThenWrite(plan));

        let ReadThenWritePlan {
            id,
            kind,
            selection,
            assignments,
            finishing,
        } = plan;

        // Read then writes can be queued, so re-verify the id exists.
        let desc = match self.catalog.try_get_entry(&id) {
            Some(table) => table
                .desc(
                    &self
                        .catalog
                        .resolve_full_name(table.name(), Some(session.conn_id())),
                )
                .expect("desc called on table")
                .into_owned(),
            None => {
                tx.send(
                    Err(CoordError::SqlCatalog(CatalogError::UnknownItem(
                        id.to_string(),
                    ))),
                    session,
                );
                return;
            }
        };

        // Ensure all objects `selection` depends on are valid for
        // `ReadThenWrite` operations, i.e. they do not refer to any objects
        // whose notion of time moves differently than that of user tables.
        // `true` indicates they're all valid; `false` there are > 0 invalid
        // dependencies.
        //
        // This limitation is meant to ensure no writes occur between this read
        // and the subsequent write.
        fn validate_read_dependencies<S>(catalog: &Catalog<S>, id: &GlobalId) -> bool
        where
            S: mz_stash::Append,
        {
            use CatalogItemType::*;
            match catalog.try_get_entry(id) {
                Some(entry) => match entry.item().typ() {
                    typ @ (Func | View | RecordedView) => {
                        let valid_id = id.is_user() || matches!(typ, Func);
                        valid_id
                            && (
                                // empty `uses` indicates either system func or
                                // view created from constants
                                entry.uses().is_empty()
                                    || entry
                                        .uses()
                                        .iter()
                                        .all(|id| validate_read_dependencies(catalog, id))
                            )
                    }
                    Source | Secret | Connection => false,
                    // Cannot select from sinks or indexes
                    Sink | Index => unreachable!(),
                    Table => id.is_user(),
                    Type => true,
                },
                None => false,
            }
        }

        for id in selection.depends_on() {
            if !validate_read_dependencies(&self.catalog, &id) {
                tx.send(Err(CoordError::InvalidTableMutationSelection), session);
                return;
            }
        }

        let ts = self.get_local_read_ts();
        let ts = MirScalarExpr::literal_ok(
            Datum::from(Numeric::from(ts)),
            ScalarType::Numeric {
                max_scale: Some(NumericMaxScale::ZERO),
            },
        );
        let peek_response = match self
            .sequence_peek(
                &mut session,
                PeekPlan {
                    source: selection,
                    when: QueryWhen::AtTimestamp(ts),
                    finishing,
                    copy_to: None,
                },
            )
            .await
        {
            Ok(resp) => resp,
            Err(e) => {
                tx.send(Err(e), session);
                return;
            }
        };

        let timeout_dur = *session.vars().statement_timeout();

        let internal_cmd_tx = self.internal_cmd_tx.clone();
        task::spawn(|| format!("sequence_read_then_write:{id}"), async move {
            let arena = RowArena::new();
            let diffs = match peek_response {
                ExecuteResponse::SendingRows {
                    future: batch,
                    span: _,
                } => {
                    // TODO: This timeout should be removed once #11782 lands;
                    // we should instead periodically ensure clusters are
                    // healthy and actively cancel any work waiting on unhealthy
                    // clusters.
                    match tokio::time::timeout(timeout_dur, batch).await {
                        Ok(res) => match res {
                            PeekResponseUnary::Rows(rows) => {
                                |rows: Vec<Row>| -> Result<Vec<(Row, Diff)>, CoordError> {
                                    // Use 2x row len incase there's some assignments.
                                    let mut diffs = Vec::with_capacity(rows.len() * 2);
                                    let mut datum_vec = mz_repr::DatumVec::new();
                                    for row in rows {
                                        if !assignments.is_empty() {
                                            assert!(
                                                matches!(kind, MutationKind::Update),
                                                "only updates support assignments"
                                            );
                                            let mut datums = datum_vec.borrow_with(&row);
                                            let mut updates = vec![];
                                            for (idx, expr) in &assignments {
                                                let updated = match expr.eval(&datums, &arena) {
                                                    Ok(updated) => updated,
                                                    Err(e) => {
                                                        return Err(CoordError::Unstructured(
                                                            anyhow!(e),
                                                        ))
                                                    }
                                                };
                                                desc.constraints_met(*idx, &updated)?;
                                                updates.push((*idx, updated));
                                            }
                                            for (idx, new_value) in updates {
                                                datums[idx] = new_value;
                                            }
                                            let updated = Row::pack_slice(&datums);
                                            diffs.push((updated, 1));
                                        }
                                        match kind {
                                            // Updates and deletes always remove the
                                            // current row. Updates will also add an
                                            // updated value.
                                            MutationKind::Update | MutationKind::Delete => {
                                                diffs.push((row, -1))
                                            }
                                            MutationKind::Insert => diffs.push((row, 1)),
                                        }
                                    }
                                    Ok(diffs)
                                }(rows)
                            }
                            PeekResponseUnary::Canceled => {
                                Err(CoordError::Unstructured(anyhow!("execution canceled")))
                            }
                            PeekResponseUnary::Error(e) => {
                                Err(CoordError::Unstructured(anyhow!(e)))
                            }
                        },
                        Err(_) => {
                            // We timed out, so remove the pending peek. This is
                            // best-effort and doesn't guarantee we won't
                            // receive a response.
                            internal_cmd_tx
                                .send(Message::RemovePendingPeeks {
                                    conn_id: session.conn_id(),
                                })
                                .expect("sending to internal_cmd_tx cannot fail");
                            Err(CoordError::StatementTimeout)
                        }
                    }
                }
                _ => Err(CoordError::Unstructured(anyhow!("expected SendingRows"))),
            };
            internal_cmd_tx
                .send(Message::SendDiffs(SendDiffs {
                    session,
                    tx,
                    id,
                    diffs,
                    kind,
                }))
                .expect("sending to internal_cmd_tx cannot fail");
        });
    }

    async fn sequence_alter_item_rename(
        &mut self,
        session: &Session,
        plan: AlterItemRenamePlan,
    ) -> Result<(Vec<BuiltinTableUpdate>, ExecuteResponse), CoordError> {
        let op = catalog::Op::RenameItem {
            id: plan.id,
            current_full_name: plan.current_full_name,
            to_name: plan.to_name,
        };
        match self
            .catalog_transact(Some(session), vec![op], |_| Ok(()))
            .await
        {
            Ok((builtin_updates, _)) => Ok((
                builtin_updates,
                ExecuteResponse::AlteredObject(plan.object_type),
            )),
            Err(err) => Err(err),
        }
    }

    async fn sequence_alter_index_set_options(
        &mut self,
        plan: AlterIndexSetOptionsPlan,
    ) -> Result<ExecuteResponse, CoordError> {
        self.set_index_options(plan.id, plan.options).await?;
        Ok(ExecuteResponse::AlteredObject(ObjectType::Index))
    }

    async fn sequence_alter_index_reset_options(
        &mut self,
        plan: AlterIndexResetOptionsPlan,
    ) -> Result<ExecuteResponse, CoordError> {
        let mut options = Vec::with_capacity(plan.options.len());
        for o in plan.options {
            options.push(match o {
                IndexOptionName::LogicalCompactionWindow => IndexOption::LogicalCompactionWindow(
                    self.logical_compaction_window_ms.map(Duration::from_millis),
                ),
            });
        }

        self.set_index_options(plan.id, options).await?;

        Ok(ExecuteResponse::AlteredObject(ObjectType::Index))
    }

    async fn sequence_alter_secret(
        &mut self,
        session: &Session,
        plan: AlterSecretPlan,
    ) -> Result<ExecuteResponse, CoordError> {
        let AlterSecretPlan { id, mut secret_as } = plan;

        let payload = self.extract_secret(session, &mut secret_as)?;

        self.secrets_controller
            .apply(vec![SecretOp::Ensure {
                id,
                contents: payload,
            }])
            .await?;

        Ok(ExecuteResponse::AlteredObject(ObjectType::Secret))
    }

    fn extract_secret(
        &mut self,
        session: &Session,
        mut secret_as: &mut MirScalarExpr,
    ) -> Result<Vec<u8>, CoordError> {
        let temp_storage = RowArena::new();
        prep_scalar_expr(
            self.catalog.state(),
            &mut secret_as,
            ExprPrepStyle::OneShot {
                logical_time: None,
                session,
            },
        )?;
        let evaled = secret_as.eval(&[], &temp_storage)?;

        if evaled == Datum::Null {
            coord_bail!("secret value can not be null");
        }

        let payload = evaled.unwrap_bytes();

        // Limit the size of a secret to 512 KiB
        // This is the largest size of a single secret in Consul/Kubernetes
        // We are enforcing this limit across all types of Secrets Controllers
        // Most secrets are expected to be roughly 75B
        if payload.len() > 1024 * 512 {
            coord_bail!("secrets can not be bigger than 512KiB")
        }

        return Ok(Vec::from(payload));
    }

    /// Perform a catalog transaction on behalf of the system. The closure is passed
    /// a [`CatalogTxn`] made from the prospective [`CatalogState`] (i.e., the
    /// `Catalog` with `ops` applied but before the transaction is committed). The
    /// closure can return an error to abort the transaction, or otherwise return a
    /// value that is returned by this function. This allows callers to error while
    /// building [`DataflowDesc`]s. [`Coordinator::ship_dataflow`] must be called
    /// after this function successfully returns on any built `DataflowDesc`.
    ///
    /// All errors are passed back to the caller.
    ///
    /// [`CatalogState`]: crate::catalog::CatalogState
    #[tracing::instrument(level = "debug", skip_all)]
    async fn system_catalog_transact<F, R>(
        &mut self,
        session: Option<&Session>,
        ops: Vec<catalog::Op>,
        f: F,
    ) -> Result<R, CoordError>
    where
        F: FnOnce(CatalogTxn<Timestamp>) -> Result<R, CoordError>,
    {
        let result = self.catalog_transact(session, ops, f).await;
        let (builtin_updates, result) = match result {
            Ok((builtin_updates, result)) => (Some(builtin_updates), Ok(result)),
            Err(e) => (None, Err(e)),
        };

        if let Some(builtin_updates) = builtin_updates {
            if !builtin_updates.is_empty() {
                self.submit_write(PendingWriteTxn::System {
                    builtin_table_updates: builtin_updates,
                    tx: None,
                })
            }
        };

        result
    }

    async fn catalog_transact<F, R>(
        &mut self,
        session: Option<&Session>,
        ops: Vec<catalog::Op>,
        f: F,
    ) -> Result<(Vec<BuiltinTableUpdate>, R), CoordError>
    where
        F: FnOnce(CatalogTxn<Timestamp>) -> Result<R, CoordError>,
    {
        let mut sources_to_drop = vec![];
        let mut tables_to_drop = vec![];
        let mut sinks_to_drop = vec![];
        let mut indexes_to_drop = vec![];
        let mut replication_slots_to_drop: HashMap<String, Vec<String>> = HashMap::new();
        let mut secrets_to_drop = vec![];

        for op in &ops {
            if let catalog::Op::DropItem(id) = op {
                match self.catalog.get_entry(id).item() {
                    CatalogItem::Table(_) => {
                        tables_to_drop.push(*id);
                    }
                    CatalogItem::Source(source) => {
                        sources_to_drop.push(*id);
                        if let SourceConnection::External {
                            connection:
                                ExternalSourceConnection::Postgres(PostgresSourceConnection {
                                    conn,
                                    details,
                                    ..
                                }),
                            ..
                        } = &source.connection
                        {
                            replication_slots_to_drop
                                .entry(conn.clone())
                                .or_insert_with(Vec::new)
                                .push(details.slot.clone());
                        }
                    }
                    CatalogItem::Sink(catalog::Sink {
                        connection: SinkConnectionState::Ready(_),
                        compute_instance,
                        ..
                    }) => {
                        sinks_to_drop.push((*compute_instance, *id));
                    }
                    CatalogItem::Index(catalog::Index {
                        compute_instance, ..
                    }) => {
                        indexes_to_drop.push((*compute_instance, *id));
                    }
                    CatalogItem::Secret(_) => {
                        secrets_to_drop.push(*id);
                    }
                    _ => (),
                }
            }
        }

        let result = self
            .catalog
            .transact(session, ops, |catalog| {
                f(CatalogTxn {
                    dataflow_client: &self.dataflow_client,
                    catalog,
                })
            })
            .await?;

        // No error returns are allowed after this point. Enforce this at compile time
        // by using this odd structure so we don't accidentally add a stray `?`.
        let _: () = async {
            if !sources_to_drop.is_empty() {
                for id in &sources_to_drop {
                    self.read_capability.remove(id);
                }
                self.dataflow_client
                    .storage_mut()
                    .drop_sources(sources_to_drop)
                    .await
                    .unwrap();
            }
            if !tables_to_drop.is_empty() {
                for id in &tables_to_drop {
                    self.read_capability.remove(id);
                }
                self.dataflow_client
                    .storage_mut()
                    .drop_sources(tables_to_drop)
                    .await
                    .unwrap();
            }
            if !sinks_to_drop.is_empty() {
                self.drop_sinks(sinks_to_drop).await;
            }
            if !indexes_to_drop.is_empty() {
                self.drop_indexes(indexes_to_drop).await;
            }
            if !secrets_to_drop.is_empty() {
                self.drop_secrets(secrets_to_drop).await;
            }

            // We don't want to block the coordinator on an external postgres server, so
            // move the drop slots to a separate task. This does mean that a failed drop
            // slot won't bubble up to the user as an error message. However, even if it
            // did (and how the code previously worked), mz has already dropped it from our
            // catalog, and so we wouldn't be able to retry anyway.
            if !replication_slots_to_drop.is_empty() {
                // TODO(guswynn): see if there is more relevant info to add to this name
                task::spawn(|| "drop_replication_slots", async move {
                    for (conn, slot_names) in replication_slots_to_drop {
                        // Try to drop the replication slots, but give up after a while.
                        let _ = Retry::default()
                            .max_duration(Duration::from_secs(30))
                            .retry_async(|_state| {
                                mz_postgres_util::drop_replication_slots(&conn, &slot_names)
                            })
                            .await;
                    }
                });
            }
        }
        .await;

        Ok(result)
    }

    #[tracing::instrument(level = "debug", skip_all)]
    /// WARNING: This should only be used during bootstrap
    async fn send_builtin_table_updates(&mut self, updates: Vec<BuiltinTableUpdate>) {
        let WriteTimestamp {
            timestamp,
            advance_to,
        } = self.get_local_write_ts();
        let mut appends: HashMap<GlobalId, Vec<Update<Timestamp>>> = HashMap::new();
        for u in updates {
            appends.entry(u.id).or_default().push(Update {
                row: u.row,
                diff: u.diff,
                timestamp,
            });
        }
        let appends = appends
            .into_iter()
            .map(|(id, updates)| (id, updates, advance_to))
            .collect();
        self.dataflow_client
            .storage_mut()
            .append(appends)
            .await
            .unwrap();
    }

    async fn drop_sinks(&mut self, sinks: Vec<(ComputeInstanceId, GlobalId)>) {
        let mut by_compute_instance = HashMap::new();
        for (compute_instance, id) in sinks {
            by_compute_instance
                .entry(compute_instance)
                .or_insert(vec![])
                .push(id);

            // Persist sinks write to storage collections, which need to be
            // dropped when their sinks are dropped.
            // TODO(teskje): Remove this once persist sinks are replaced by recorded views.
            if self.dataflow_client.storage_mut().collection(id).is_ok() {
                self.dataflow_client
                    .storage_mut()
                    .drop_sources(vec![id])
                    .await
                    .unwrap();
            }
        }
        for (compute_instance, ids) in by_compute_instance {
            // A cluster could have been dropped, so verify it exists.
            if let Some(mut compute) = self.dataflow_client.compute_mut(compute_instance) {
                compute.drop_sinks(ids).await.unwrap();
            }
        }
    }

    async fn drop_indexes(&mut self, indexes: Vec<(ComputeInstanceId, GlobalId)>) {
        let mut by_compute_instance = HashMap::new();
        for (compute_instance, id) in indexes {
            if self.read_capability.remove(&id).is_some() {
                by_compute_instance
                    .entry(compute_instance)
                    .or_insert(vec![])
                    .push(id);
            } else {
                tracing::error!("Instructed to drop a non-index index");
            }
        }
        for (compute_instance, ids) in by_compute_instance {
            self.dataflow_client
                .compute_mut(compute_instance)
                .unwrap()
                .drop_sinks(ids)
                .await
                .unwrap();
        }
    }

    async fn set_index_options(
        &mut self,
        id: GlobalId,
        options: Vec<IndexOption>,
    ) -> Result<(), CoordError> {
        let needs = self
            .read_capability
            .get_mut(&id)
            .expect("coord indexes out of sync");

        for o in options {
            match o {
                IndexOption::LogicalCompactionWindow(window) => {
                    // The index is on a specific compute instance.
                    let compute_instance = self
                        .catalog
                        .get_entry(&id)
                        .index()
                        .expect("setting options on index")
                        .compute_instance;
                    let window = window.map(duration_to_timestamp_millis);
                    let policy = match window {
                        Some(time) => ReadPolicy::lag_writes_by(time),
                        None => ReadPolicy::ValidFrom(Antichain::from_elem(Timestamp::minimum())),
                    };
                    needs.base_policy = policy;
                    self.dataflow_client
                        .compute_mut(compute_instance)
                        .unwrap()
                        .set_read_policy(vec![(id, needs.policy())])
                        .await
                        .unwrap();
                }
            }
        }
        Ok(())
    }

    async fn drop_secrets(&mut self, secrets: Vec<GlobalId>) {
        let ops = secrets
            .into_iter()
            .map(|id| SecretOp::Delete { id })
            .collect_vec();

        match self.secrets_controller.apply(ops).await {
            Ok(_) => {}
            Err(e) => {
                warn!("Dropping secrets has encountered an error: {}", e);
            }
        }
    }

    /// Finalizes a dataflow and then broadcasts it to all workers.
    /// Utility method for the more general [Self::ship_dataflows]
    async fn ship_dataflow(&mut self, dataflow: DataflowDesc, instance: ComputeInstanceId) {
        self.ship_dataflows(vec![dataflow], instance).await
    }

    /// Finalizes a list of dataflows and then broadcasts it to all workers.
    async fn ship_dataflows(&mut self, dataflows: Vec<DataflowDesc>, instance: ComputeInstanceId) {
        let mut output_ids = Vec::new();
        let mut dataflow_plans = Vec::with_capacity(dataflows.len());
        for dataflow in dataflows.into_iter() {
            output_ids.extend(dataflow.export_ids());
            dataflow_plans.push(self.finalize_dataflow(dataflow, instance));
        }
        self.dataflow_client
            .compute_mut(instance)
            .unwrap()
            .create_dataflows(dataflow_plans)
            .await
            .unwrap();
        self.initialize_compute_read_policies(
            output_ids,
            instance,
            self.logical_compaction_window_ms,
        )
        .await;
    }

    /// Finalizes a dataflow.
    ///
    /// Finalization includes optimization, but also validation of various
    /// invariants such as ensuring that the `as_of` frontier is in advance of
    /// the various `since` frontiers of participating data inputs.
    ///
    /// In particular, there are requirement on the `as_of` field for the dataflow
    /// and the `since` frontiers of created arrangements, as a function of the `since`
    /// frontiers of dataflow inputs (sources and imported arrangements).
    ///
    /// # Panics
    ///
    /// Panics if as_of is < the `since` frontiers.
    ///
    /// Panics if the dataflow descriptions contain an invalid plan.
    fn finalize_dataflow(
        &self,
        mut dataflow: DataflowDesc,
        compute_instance: ComputeInstanceId,
    ) -> mz_dataflow_types::DataflowDescription<mz_dataflow_types::Plan> {
        // This function must succeed because catalog_transact has generally been run
        // before calling this function. We don't have plumbing yet to rollback catalog
        // operations if this function fails, and materialized will be in an unsafe
        // state if we do not correctly clean up the catalog.

        let storage_ids = dataflow
            .source_imports
            .keys()
            .copied()
            .collect::<BTreeSet<_>>();
        let compute_ids = dataflow
            .index_imports
            .keys()
            .copied()
            .collect::<BTreeSet<_>>();

        let since = self.least_valid_read(
            &CollectionIdBundle {
                storage_ids,
                compute_ids,
            },
            compute_instance,
        );

        // Ensure that the dataflow's `as_of` is at least `since`.
        if let Some(as_of) = &mut dataflow.as_of {
            // It should not be possible to request an invalid time. SINK doesn't support
            // AS OF. TAIL and Peek check that their AS OF is >= since.
            assert!(
                <_ as PartialOrder>::less_equal(&since, as_of),
                "Dataflow {} requested as_of ({:?}) not >= since ({:?})",
                dataflow.debug_name,
                as_of,
                since
            );
        } else {
            // Bind the since frontier to the dataflow description.
            dataflow.set_as_of(since);
        }

        mz_dataflow_types::Plan::finalize_dataflow(dataflow)
            .expect("Dataflow planning failed; unrecoverable error")
    }

    fn allocate_transient_id(&mut self) -> Result<GlobalId, CoordError> {
        let id = self.transient_id_counter;
        if id == u64::max_value() {
            coord_bail!("id counter overflows i64");
        }
        self.transient_id_counter += 1;
        Ok(GlobalId::Transient(id))
    }

    /// Return an error if the ids are from incompatible timelines. This should
    /// be used to prevent users from doing things that are either meaningless
    /// (joining data from timelines that have similar numbers with different
    /// meanings like two separate debezium topics) or will never complete (joining
    /// cdcv2 and realtime data).
    fn validate_timeline<I>(&self, ids: I) -> Result<Option<Timeline>, CoordError>
    where
        I: IntoIterator<Item = GlobalId>,
    {
        let mut timelines: HashMap<GlobalId, Timeline> = HashMap::new();

        // Recurse through IDs to find all sources and tables, adding new ones to
        // the set until we reach the bottom. Static views will end up with an empty
        // timelines.
        let mut ids: Vec<_> = ids.into_iter().collect();
        while let Some(id) = ids.pop() {
            // Protect against possible infinite recursion. Not sure if it's possible, but
            // a cheap prevention for the future.
            if timelines.contains_key(&id) {
                continue;
            }
            let entry = self.catalog.get_entry(&id);
            match entry.item() {
                CatalogItem::Source(source) => {
                    timelines.insert(id, source.connection.timeline());
                }
                CatalogItem::Index(index) => {
                    ids.push(index.on);
                }
                CatalogItem::View(view) => {
                    ids.extend(view.optimized_expr.depends_on());
                }
                CatalogItem::Table(table) => {
                    timelines.insert(id, table.timeline());
                }
                _ => {}
            }
        }

        let timelines: HashSet<Timeline> = timelines
            .into_iter()
            .map(|(_, timeline)| timeline)
            .collect();

        // If there's more than one timeline, we will not produce meaningful
        // data to a user. Take, for example, some realtime source and a debezium
        // consistency topic source. The realtime source uses something close to now
        // for its timestamps. The debezium source starts at 1 and increments per
        // transaction. We don't want to choose some timestamp that is valid for both
        // of these because the debezium source will never get to the same value as the
        // realtime source's "milliseconds since Unix epoch" value. And even if it did,
        // it's not meaningful to join just because those two numbers happen to be the
        // same now.
        //
        // Another example: assume two separate debezium consistency topics. Both
        // start counting at 1 and thus have similarish numbers that probably overlap
        // a lot. However it's still not meaningful to join those two at a specific
        // transaction counter number because those counters are unrelated to the
        // other.
        if timelines.len() > 1 {
            return Err(CoordError::Unsupported(
                "multiple timelines within one dataflow",
            ));
        }
        Ok(timelines.into_iter().next())
    }

    /// Attempts to immediately grant `session` access to the write lock or
    /// errors if the lock is currently held.
    fn try_grant_session_write_lock(
        &self,
        session: &mut Session,
    ) -> Result<(), tokio::sync::TryLockError> {
        Arc::clone(&self.write_lock).try_lock_owned().map(|p| {
            session.grant_write_lock(p);
        })
    }

    /// Defers executing `deferred` until the write lock becomes available; waiting
    /// occurs in a green-thread, so callers of this function likely want to
    /// return after calling it.
    fn defer_write(&mut self, deferred: Deferred) {
        let id = match &deferred {
            Deferred::Plan(plan) => plan.session.conn_id().to_string(),
            Deferred::GroupCommit => format!("group_commit"),
        };
        self.write_lock_wait_group.push_back(deferred);

        let internal_cmd_tx = self.internal_cmd_tx.clone();
        let write_lock = Arc::clone(&self.write_lock);
        // TODO(guswynn): see if there is more relevant info to add to this name
        task::spawn(|| format!("defer_write:{id}"), async move {
            let guard = write_lock.lock_owned().await;
            internal_cmd_tx
                .send(Message::WriteLockGrant(guard))
                .expect("sending to internal_cmd_tx cannot fail");
        });
    }
}

/// Serves the coordinator based on the provided configuration.
///
/// For a high-level description of the coordinator, see the [crate
/// documentation](crate).
///
/// Returns a handle to the coordinator and a client to communicate with the
/// coordinator.
pub async fn serve<S: Append + 'static>(
    Config {
        dataflow_client,
        storage,
        timestamp_frequency,
        logical_compaction_window,
        unsafe_mode,
        build_info,
        metrics_registry,
        now,
        secrets_controller,
        replica_sizes,
        availability_zones,
        connection_context,
    }: Config<S>,
) -> Result<(Handle, Client), CoordError> {
    let (cmd_tx, cmd_rx) = mpsc::unbounded_channel();
    let (internal_cmd_tx, internal_cmd_rx) = mpsc::unbounded_channel();

    let (catalog, builtin_table_updates) = Catalog::open(catalog::Config {
        storage,
        unsafe_mode,
        build_info,
        timestamp_frequency,
        now: now.clone(),
        skip_migrations: false,
        metrics_registry: &metrics_registry,
    })
    .await?;
    let cluster_id = catalog.config().cluster_id;
    let session_id = catalog.config().session_id;
    let start_instant = catalog.config().start_instant;

    // In order for the coordinator to support Rc and Refcell types, it cannot be
    // sent across threads. Spawn it in a thread and have this parent thread wait
    // for bootstrap completion before proceeding.
    let (bootstrap_tx, bootstrap_rx) = oneshot::channel();
    let handle = TokioHandle::current();

    let thread = thread::Builder::new()
        // The Coordinator thread tends to keep a lot of data on its stack. To
        // prevent a stack overflow we allocate a stack twice as big as the default
        // stack.
        .stack_size(2 * stack::STACK_SIZE)
        .name("coordinator".to_string())
        .spawn(move || {
            let mut coord = Coordinator {
                dataflow_client,
                view_optimizer: Optimizer::logical_optimizer(),
                catalog,
                logical_compaction_window_ms: logical_compaction_window
                    .map(duration_to_timestamp_millis),
                internal_cmd_tx,
                global_timeline: timeline::TimestampOracle::new(now(), move || (&*now)()),
                advance_tables: AdvanceTables::new(),
                transient_id_counter: 1,
                active_conns: HashMap::new(),
                read_capability: Default::default(),
                txn_reads: Default::default(),
                pending_peeks: HashMap::new(),
                client_pending_peeks: HashMap::new(),
                pending_tails: HashMap::new(),
                write_lock: Arc::new(tokio::sync::Mutex::new(())),
                write_lock_wait_group: VecDeque::new(),
                pending_group_commit: GroupCommit::new(),
                secrets_controller,
                replica_sizes,
                availability_zones,
                connection_context,
                transient_replica_metadata: HashMap::new(),
            };
            let bootstrap = handle.block_on(coord.bootstrap(builtin_table_updates));
            let ok = bootstrap.is_ok();
            bootstrap_tx.send(bootstrap).unwrap();
            if ok {
                handle.block_on(coord.serve(internal_cmd_rx, cmd_rx));
            }
        })
        .unwrap();
    match bootstrap_rx.await.unwrap() {
        Ok(()) => {
            let handle = Handle {
                cluster_id,
                session_id,
                start_instant,
                _thread: thread.join_on_drop(),
            };
            let client = Client::new(cmd_tx);
            Ok((handle, client))
        }
        Err(e) => Err(e),
    }
}

/// Constructs an [`ExecuteResponse`] that that will send some rows to the
/// client immediately, as opposed to asking the dataflow layer to send along
/// the rows after some computation.
fn send_immediate_rows(rows: Vec<Row>) -> ExecuteResponse {
    ExecuteResponse::SendingRows {
        future: Box::pin(async { PeekResponseUnary::Rows(rows) }),
        span: tracing::Span::none(),
    }
}

fn auto_generate_primary_idx(
    index_name: String,
    compute_instance: ComputeInstanceId,
    on_name: FullObjectName,
    on_id: GlobalId,
    on_desc: &RelationDesc,
    conn_id: Option<u32>,
    depends_on: Vec<GlobalId>,
) -> catalog::Index {
    let default_key = on_desc.typ().default_key();
    catalog::Index {
        create_sql: index_sql(
            index_name,
            compute_instance,
            on_name,
            &on_desc,
            &default_key,
        ),
        on: on_id,
        keys: default_key
            .iter()
            .map(|k| MirScalarExpr::Column(*k))
            .collect(),
        conn_id,
        depends_on,
        compute_instance,
    }
}

// TODO(benesch): constructing the canonical CREATE INDEX statement should be
// the responsibility of the SQL package.
pub fn index_sql(
    index_name: String,
    compute_instance: ComputeInstanceId,
    view_name: FullObjectName,
    view_desc: &RelationDesc,
    keys: &[usize],
) -> String {
    use mz_sql::ast::{Expr, Value};

    CreateIndexStatement::<Raw> {
        name: Some(Ident::new(index_name)),
        on_name: RawObjectName::Name(mz_sql::normalize::unresolve(view_name)),
        in_cluster: Some(RawClusterName::Resolved(compute_instance.to_string())),
        key_parts: Some(
            keys.iter()
                .map(|i| match view_desc.get_unambiguous_name(*i) {
                    Some(n) => Expr::Identifier(vec![Ident::new(n.to_string())]),
                    _ => Expr::Value(Value::Number((i + 1).to_string())),
                })
                .collect(),
        ),
        with_options: vec![],
        if_not_exists: false,
    }
    .to_ast_string_stable()
}

/// Converts a Duration to a Timestamp representing the number
/// of milliseconds contained in that Duration
fn duration_to_timestamp_millis(d: Duration) -> Timestamp {
    let millis = d.as_millis();
    if millis > Timestamp::max_value() as u128 {
        Timestamp::max_value()
    } else if millis < Timestamp::min_value() as u128 {
        Timestamp::min_value()
    } else {
        millis as Timestamp
    }
}

/// Creates a description of the statement `stmt`.
///
/// This function is identical to sql::plan::describe except this is also
/// supports describing FETCH statements which need access to bound portals
/// through the session.
pub fn describe<S: Append>(
    catalog: &Catalog<S>,
    stmt: Statement<Raw>,
    param_types: &[Option<ScalarType>],
    session: &Session,
) -> Result<StatementDesc, CoordError> {
    match stmt {
        // FETCH's description depends on the current session, which describe_statement
        // doesn't (and shouldn't?) have access to, so intercept it here.
        Statement::Fetch(FetchStatement { ref name, .. }) => {
            // Unverified portal is ok here because Coordinator::execute will verify the
            // named portal during execution.
            match session
                .get_portal_unverified(name.as_str())
                .map(|p| p.desc.clone())
            {
                Some(desc) => Ok(desc),
                None => Err(CoordError::UnknownCursor(name.to_string())),
            }
        }
        _ => {
            let catalog = &catalog.for_session(session);
            let (stmt, _) = mz_sql::names::resolve(catalog, stmt)?;
            Ok(mz_sql::plan::describe(
                &session.pcx(),
                catalog,
                stmt,
                param_types,
            )?)
        }
    }
}

/// Logic and types for fast-path determination for dataflow execution.
///
/// This module determines if a dataflow can be short-cut, by returning constant values
/// or by reading out of existing arrangements, and implements the appropriate plan.
pub mod fast_path_peek {
    use mz_dataflow_types::client::{ComputeInstanceId, ReplicaId};
    use mz_stash::Append;
    use std::{collections::HashMap, num::NonZeroUsize};
    use uuid::Uuid;

    use crate::coord::{PeekResponseUnary, PendingPeek};
    use crate::CoordError;
    use mz_expr::{EvalError, Id, MirScalarExpr};
    use mz_repr::{Diff, GlobalId, Row};

    #[derive(Debug)]
    pub struct PeekDataflowPlan<T> {
        desc: mz_dataflow_types::DataflowDescription<mz_dataflow_types::Plan<T>, (), T>,
        id: GlobalId,
        key: Vec<MirScalarExpr>,
        permutation: HashMap<usize, usize>,
        thinned_arity: usize,
    }

    /// Possible ways in which the coordinator could produce the result for a goal view.
    #[derive(Debug)]
    pub enum Plan<T = mz_repr::Timestamp> {
        /// The view evaluates to a constant result that can be returned.
        Constant(Result<Vec<(Row, T, Diff)>, EvalError>),
        /// The view can be read out of an existing arrangement.
        PeekExisting(GlobalId, Option<Row>, mz_expr::SafeMfpPlan),
        /// The view must be installed as a dataflow and then read.
        PeekDataflow(PeekDataflowPlan<T>),
    }

    /// Determine if the dataflow plan can be implemented without an actual dataflow.
    ///
    /// If the optimized plan is a `Constant` or a `Get` of a maintained arrangement,
    /// we can avoid building a dataflow (and either just return the results, or peek
    /// out of the arrangement, respectively).
    pub fn create_plan(
        dataflow_plan: mz_dataflow_types::DataflowDescription<mz_dataflow_types::Plan>,
        view_id: GlobalId,
        index_id: GlobalId,
        index_key: Vec<MirScalarExpr>,
        index_permutation: HashMap<usize, usize>,
        index_thinned_arity: usize,
    ) -> Result<Plan, CoordError> {
        // At this point, `dataflow_plan` contains our best optimized dataflow.
        // We will check the plan to see if there is a fast path to escape full dataflow construction.

        // We need to restrict ourselves to settings where the inserted transient view is the first thing
        // to build (no dependent views). There is likely an index to build as well, but we may not be sure.
        if dataflow_plan.objects_to_build.len() >= 1
            && dataflow_plan.objects_to_build[0].id == view_id
        {
            match &dataflow_plan.objects_to_build[0].plan {
                // In the case of a constant, we can return the result now.
                mz_dataflow_types::Plan::Constant { rows } => {
                    return Ok(Plan::Constant(rows.clone()));
                }
                // In the case of a bare `Get`, we may be able to directly index an arrangement.
                mz_dataflow_types::Plan::Get { id, keys, plan } => {
                    match plan {
                        mz_dataflow_types::plan::GetPlan::PassArrangements => {
                            // An arrangement may or may not exist. If not, nothing to be done.
                            if let Some((key, permute, thinning)) = keys.arbitrary_arrangement() {
                                // Just grab any arrangement, but be sure to de-permute the results.
                                for (index_id, (desc, _typ)) in dataflow_plan.index_imports.iter() {
                                    if Id::Global(desc.on_id) == *id && &desc.key == key {
                                        let mut map_filter_project =
                                            mz_expr::MapFilterProject::new(_typ.arity())
                                                .into_plan()
                                                .unwrap()
                                                .into_nontemporal()
                                                .unwrap();
                                        map_filter_project
                                            .permute(permute.clone(), key.len() + thinning.len());
                                        return Ok(Plan::PeekExisting(
                                            *index_id,
                                            None,
                                            map_filter_project,
                                        ));
                                    }
                                }
                            }
                        }
                        mz_dataflow_types::plan::GetPlan::Arrangement(key, val, mfp) => {
                            // Convert `mfp` to an executable, non-temporal plan.
                            // It should be non-temporal, as OneShot preparation populates `mz_logical_timestamp`.
                            let map_filter_project = mfp
                                .clone()
                                .into_plan()
                                .map_err(|e| {
                                    crate::error::CoordError::Unstructured(::anyhow::anyhow!(e))
                                })?
                                .into_nontemporal()
                                .map_err(|_e| {
                                    crate::error::CoordError::Unstructured(::anyhow::anyhow!(
                                        "OneShot plan has temporal constraints"
                                    ))
                                })?;
                            // We should only get excited if we can track down an index for `id`.
                            // If `keys` is non-empty, that means we think one exists.
                            for (index_id, (desc, _typ)) in dataflow_plan.index_imports.iter() {
                                if Id::Global(desc.on_id) == *id && &desc.key == key {
                                    // Indicate an early exit with a specific index and key_val.
                                    return Ok(Plan::PeekExisting(
                                        *index_id,
                                        val.clone(),
                                        map_filter_project,
                                    ));
                                }
                            }
                        }
                        mz_dataflow_types::plan::GetPlan::Collection(_) => {
                            // No arrangement, so nothing to be done here.
                        }
                    }
                }
                // nothing can be done for non-trivial expressions.
                _ => {}
            }
        }
        return Ok(Plan::PeekDataflow(PeekDataflowPlan {
            desc: dataflow_plan,
            id: index_id,
            key: index_key,
            permutation: index_permutation,
            thinned_arity: index_thinned_arity,
        }));
    }

    impl<S: Append + 'static> crate::coord::Coordinator<S> {
        /// Implements a peek plan produced by `create_plan` above.
        #[tracing::instrument(level = "debug", skip(self))]
        pub async fn implement_fast_path_peek(
            &mut self,
            fast_path: Plan,
            timestamp: mz_repr::Timestamp,
            finishing: mz_expr::RowSetFinishing,
            conn_id: u32,
            source_arity: usize,
            compute_instance: ComputeInstanceId,
            target_replica: Option<ReplicaId>,
        ) -> Result<crate::ExecuteResponse, CoordError> {
            // If the dataflow optimizes to a constant expression, we can immediately return the result.
            if let Plan::Constant(rows) = fast_path {
                let mut rows = match rows {
                    Ok(rows) => rows,
                    Err(e) => return Err(e.into()),
                };
                // retain exactly those updates less or equal to `timestamp`.
                for (_, time, diff) in rows.iter_mut() {
                    use timely::PartialOrder;
                    if time.less_equal(&timestamp) {
                        // clobber the timestamp, so consolidation occurs.
                        *time = timestamp.clone();
                    } else {
                        // zero the difference, to prevent a contribution.
                        *diff = 0;
                    }
                }
                // Consolidate down the results to get correct totals.
                differential_dataflow::consolidation::consolidate_updates(&mut rows);

                let mut results = Vec::new();
                for (row, _time, count) in rows {
                    if count < 0 {
                        Err(EvalError::InvalidParameterValue(format!(
                            "Negative multiplicity in constant result: {}",
                            count
                        )))?
                    };
                    if count > 0 {
                        results.push((row, NonZeroUsize::new(count as usize).unwrap()));
                    }
                }
                let results = finishing.finish(results);
                return Ok(crate::coord::send_immediate_rows(results));
            }

            // The remaining cases are a peek into a maintained arrangement, or building a dataflow.
            // In both cases we will want to peek, and the main difference is that we might want to
            // build a dataflow and drop it once the peek is issued. The peeks are also constructed
            // differently.

            // If we must build the view, ship the dataflow.
            let (peek_command, drop_dataflow) = match fast_path {
                Plan::PeekExisting(id, key, map_filter_project) => (
                    (id, key, timestamp, finishing.clone(), map_filter_project),
                    None,
                ),
                Plan::PeekDataflow(PeekDataflowPlan {
                    desc: dataflow,
                    // n.b. this index_id identifies a transient index the
                    // caller created, so it is guaranteed to be on
                    // `compute_instance`.
                    id: index_id,
                    key: index_key,
                    permutation: index_permutation,
                    thinned_arity: index_thinned_arity,
                }) => {
                    let output_ids = dataflow.export_ids().collect();

                    // Very important: actually create the dataflow (here, so we can destructure).
                    self.dataflow_client
                        .compute_mut(compute_instance)
                        .unwrap()
                        .create_dataflows(vec![dataflow])
                        .await
                        .unwrap();
                    self.initialize_compute_read_policies(
                        output_ids,
                        compute_instance,
                        self.logical_compaction_window_ms,
                    )
                    .await;

                    // Create an identity MFP operator.
                    let mut map_filter_project = mz_expr::MapFilterProject::new(source_arity);
                    map_filter_project
                        .permute(index_permutation, index_key.len() + index_thinned_arity);
                    let map_filter_project = map_filter_project
                        .into_plan()
                        .map_err(|e| crate::error::CoordError::Unstructured(::anyhow::anyhow!(e)))?
                        .into_nontemporal()
                        .map_err(|_e| {
                            crate::error::CoordError::Unstructured(::anyhow::anyhow!(
                                "OneShot plan has temporal constraints"
                            ))
                        })?;
                    (
                        (
                            index_id, // transient identifier produced by `dataflow_plan`.
                            None,
                            timestamp,
                            finishing.clone(),
                            map_filter_project,
                        ),
                        Some(index_id),
                    )
                }
                _ => {
                    unreachable!()
                }
            };

            // Endpoints for sending and receiving peek responses.
            let (rows_tx, rows_rx) = tokio::sync::mpsc::unbounded_channel();

            // Generate unique UUID. Guaranteed to be unique to all pending peeks, there's an very
            // small but unlikely chance that it's not unique to completed peeks.
            let mut uuid = Uuid::new_v4();
            while self.pending_peeks.contains_key(&uuid) {
                uuid = Uuid::new_v4();
            }

            // The peek is ready to go for both cases, fast and non-fast.
            // Stash the response mechanism, and broadcast dataflow construction.
            self.pending_peeks.insert(
                uuid,
                PendingPeek {
                    sender: rows_tx,
                    conn_id,
                },
            );
            self.client_pending_peeks
                .entry(conn_id)
                .or_default()
                .insert(uuid, compute_instance);
            let (id, key, timestamp, _finishing, map_filter_project) = peek_command;

            self.dataflow_client
                .compute_mut(compute_instance)
                .unwrap()
                .peek(
                    id,
                    key,
                    uuid,
                    timestamp,
                    finishing.clone(),
                    map_filter_project,
                    target_replica,
                )
                .await
                .unwrap();

            use futures::FutureExt;
            use futures::StreamExt;
            use mz_dataflow_types::PeekResponse;

            // Prepare the receiver to return as a response.
            let rows_rx = tokio_stream::wrappers::UnboundedReceiverStream::new(rows_rx)
                .fold(PeekResponse::Rows(vec![]), |memo, resp| async {
                    match (memo, resp) {
                        (PeekResponse::Rows(mut memo), PeekResponse::Rows(rows)) => {
                            memo.extend(rows);
                            PeekResponse::Rows(memo)
                        }
                        (PeekResponse::Error(e), _) | (_, PeekResponse::Error(e)) => {
                            PeekResponse::Error(e)
                        }
                        (PeekResponse::Canceled, _) | (_, PeekResponse::Canceled) => {
                            PeekResponse::Canceled
                        }
                    }
                })
                .map(move |resp| match resp {
                    PeekResponse::Rows(rows) => PeekResponseUnary::Rows(finishing.finish(rows)),
                    PeekResponse::Canceled => PeekResponseUnary::Canceled,
                    PeekResponse::Error(e) => PeekResponseUnary::Error(e),
                });

            // If it was created, drop the dataflow once the peek command is sent.
            if let Some(index_id) = drop_dataflow {
                self.drop_indexes(vec![(compute_instance, index_id)]).await;
            }

            Ok(crate::ExecuteResponse::SendingRows {
                future: Box::pin(rows_rx),
                span: tracing::Span::current(),
            })
        }
    }
}

/// Types and methods related to acquiring and releasing read holds on collections.
///
/// A "read hold" prevents the controller from compacting the associated collections,
/// and ensures that they remain "readable" at a specific time, as long as the hold
/// is held.
///
/// These are most commonly used in support of transactions, which acquire these holds
/// to ensure that they can continue to use collections over an open-ended series of
/// queries. However, nothing is specific to transactions here.
pub mod read_holds {

    use mz_dataflow_types::client::ComputeInstanceId;

    use crate::coord::id_bundle::CollectionIdBundle;

    /// Relevant information for acquiring or releasing a bundle of read holds.
    pub(super) struct ReadHolds<T> {
        pub(super) time: T,
        pub(super) id_bundle: CollectionIdBundle,
        pub(super) compute_instance: ComputeInstanceId,
    }

    impl<S> crate::coord::Coordinator<S> {
        /// Acquire read holds on the indicated collections at the indicated time.
        ///
        /// This method will panic if the holds cannot be acquired. In the future,
        /// it would be polite to have it error instead, as it is not unrecoverable.
        pub(super) async fn acquire_read_holds(
            &mut self,
            read_holds: &ReadHolds<mz_repr::Timestamp>,
        ) {
            // Update STORAGE read policies.
            let mut policy_changes = Vec::new();
            let storage = self.dataflow_client.storage_mut();
            for id in read_holds.id_bundle.storage_ids.iter() {
                let collection = storage.collection(*id).unwrap();
                assert!(collection
                    .read_capabilities
                    .frontier()
                    .less_equal(&read_holds.time));
                let read_needs = self.read_capability.get_mut(id).unwrap();
                read_needs.holds.update_iter(Some((read_holds.time, 1)));
                policy_changes.push((*id, read_needs.policy()));
            }
            storage.set_read_policy(policy_changes).await.unwrap();
            // Update COMPUTE read policies
            let mut policy_changes = Vec::new();
            let mut compute = self
                .dataflow_client
                .compute_mut(read_holds.compute_instance)
                .unwrap();
            for id in read_holds.id_bundle.compute_ids.iter() {
                let collection = compute.as_ref().collection(*id).unwrap();
                assert!(collection
                    .read_capabilities
                    .frontier()
                    .less_equal(&read_holds.time));
                let read_needs = self.read_capability.get_mut(id).unwrap();
                read_needs.holds.update_iter(Some((read_holds.time, 1)));
                policy_changes.push((*id, read_needs.policy()));
            }
            compute.set_read_policy(policy_changes).await.unwrap();
        }
        /// Release read holds on the indicated collections at the indicated time.
        ///
        /// This method relies on a previous call to `acquire_read_holds` with the same
        /// argument, and its behavior will be erratic if called on anything else, or if
        /// called more than once on the same bundle of read holds.
        pub(super) async fn release_read_hold(
            &mut self,
            read_holds: ReadHolds<mz_repr::Timestamp>,
        ) {
            let ReadHolds {
                time,
                id_bundle:
                    CollectionIdBundle {
                        storage_ids,
                        compute_ids,
                    },
                compute_instance,
            } = read_holds;

            // Update STORAGE read policies.
            let mut policy_changes = Vec::new();
            for id in storage_ids.iter() {
                // It's possible that a concurrent DDL statement has already dropped this GlobalId
                if let Some(read_needs) = self.read_capability.get_mut(id) {
                    read_needs.holds.update_iter(Some((time, -1)));
                    policy_changes.push((*id, read_needs.policy()));
                }
            }
            self.dataflow_client
                .storage_mut()
                .set_read_policy(policy_changes)
                .await
                .unwrap();
            // Update COMPUTE read policies
            let mut policy_changes = Vec::new();
            for id in compute_ids.iter() {
                // It's possible that a concurrent DDL statement has already dropped this GlobalId
                if let Some(read_needs) = self.read_capability.get_mut(id) {
                    read_needs.holds.update_iter(Some((time, -1)));
                    policy_changes.push((*id, read_needs.policy()));
                }
            }
            if let Some(mut compute) = self.dataflow_client.compute_mut(compute_instance) {
                compute.set_read_policy(policy_changes).await.unwrap();
            }
        }
    }
}

/// Information about the read capability requirements of a collection.
///
/// This type tracks both a default policy, as well as various holds that may
/// be expressed, as by transactions to ensure collections remain readable.
struct ReadCapability<T = mz_repr::Timestamp>
where
    T: timely::progress::Timestamp,
{
    /// The default read policy for the collection when no holds are present.
    base_policy: ReadPolicy<T>,
    /// Holds expressed by transactions, that should prevent compaction.
    holds: MutableAntichain<T>,
}

impl<T: timely::progress::Timestamp> From<ReadPolicy<T>> for ReadCapability<T> {
    fn from(base_policy: ReadPolicy<T>) -> Self {
        Self {
            base_policy,
            holds: MutableAntichain::new(),
        }
    }
}

impl<T: timely::progress::Timestamp> ReadCapability<T> {
    /// Acquires the effective read policy, reflecting both the base policy and any holds.
    fn policy(&self) -> ReadPolicy<T> {
        // TODO: This could be "optimized" when `self.holds.frontier` is empty.
        ReadPolicy::Multiple(vec![
            ReadPolicy::ValidFrom(self.holds.frontier().to_owned()),
            self.base_policy.clone(),
        ])
    }
}

#[cfg(test)]
impl<S: Append + 'static> Coordinator<S> {
    #[allow(dead_code)]
    async fn verify_ship_dataflow_no_error(&mut self) {
        // ship_dataflow, ship_dataflows, and finalize_dataflow are not allowed
        // to have a `Result` return because these functions are called after
        // `catalog_transact`, after which no errors are allowed. This test exists to
        // prevent us from incorrectly teaching those functions how to return errors
        // (which has happened twice and is the motivation for this test).

        // An arbitrary compute instance ID to satisfy the function calls below. Note that
        // this only works because this function will never run.
        let compute_instance: ComputeInstanceId = 1;

        let df = DataflowDesc::new("".into());
        let _: () = self.ship_dataflow(df.clone(), compute_instance).await;
        let _: () = self
            .ship_dataflows(vec![df.clone()], compute_instance)
            .await;
        let _: DataflowDescription<mz_dataflow_types::plan::Plan> =
            self.finalize_dataflow(df, compute_instance);
    }
}

/// A mechanism to ensure that a sequence of writes and reads proceed correctly through timestamps.
mod timeline {

    /// A timeline is either currently writing or currently reading.
    ///
    /// At each time, writes happen and then reads happen, meaning that writes at a time are
    /// visible to exactly reads at that time or greater, and no other times.
    enum TimestampOracleState<T> {
        /// The timeline is producing collection updates timestamped with the argument.
        Writing(T),
        /// The timeline is observing collections aot the time of the argument.
        Reading(T),
    }

    /// A type that provides write and read timestamps, reads observe exactly their preceding writes..
    ///
    /// Specifically, all read timestamps will be greater or equal to all previously reported write timestamps,
    /// and strictly less than all subsequently emitted write timestamps.
    pub struct TimestampOracle<T> {
        state: TimestampOracleState<T>,
        advance_to: Option<T>,
        next: Box<dyn Fn() -> T>,
    }

    impl<T: super::CoordTimestamp> TimestampOracle<T> {
        /// Create a new timeline, starting at the indicated time. `next` generates
        /// new timestamps when invoked. The timestamps have no requirements, and can
        /// retreat from previous invocations.
        pub fn new<F>(initially: T, next: F) -> Self
        where
            F: Fn() -> T + 'static,
        {
            Self {
                state: TimestampOracleState::Writing(initially.clone()),
                advance_to: Some(initially),
                next: Box::new(next),
            }
        }

        /// Acquire a new timestamp for writing.
        ///
        /// This timestamp will be strictly greater than all prior values of
        /// `self.read_ts()`, and less than or equal to all subsequent values of
        /// `self.read_ts()`.
        pub fn write_ts(&mut self) -> T {
            match &self.state {
                TimestampOracleState::Writing(ts) => ts.clone(),
                TimestampOracleState::Reading(ts) => {
                    let mut next = (self.next)();
                    if next.less_equal(&ts) {
                        next = ts.step_forward();
                    }
                    assert!(ts.less_than(&next));
                    self.state = TimestampOracleState::Writing(next.clone());
                    self.advance_to = Some(next.clone());
                    next
                }
            }
        }
        /// Acquire a new timestamp for reading.
        ///
        /// This timestamp will be greater or equal to all prior values of `self.write_ts()`,
        /// and strictly less than all subsequent values of `self.write_ts()`.
        pub fn read_ts(&mut self) -> T {
            match &self.state {
                TimestampOracleState::Reading(ts) => ts.clone(),
                TimestampOracleState::Writing(ts) => {
                    // Avoid rust borrow complaint.
                    let ts = ts.clone();
                    self.state = TimestampOracleState::Reading(ts.clone());
                    self.advance_to = Some(ts.step_forward());
                    ts
                }
            }
        }

        /// Whether and to what the next value of `self.write_ts() has advanced since this method was last called.
        ///
        /// This method may produce the same value multiple times, and should not be used as a test for whether
        /// a write-to-read transition has occurred, so much as an advisory signal that write capabilities can advance.
        pub fn should_advance_to(&mut self) -> Option<T> {
            self.advance_to.take()
        }
    }
}

pub trait CoordTimestamp:
    timely::progress::Timestamp
    + timely::order::TotalOrder
    + differential_dataflow::lattice::Lattice
    + std::fmt::Debug
{
    /// Advance a timestamp by the least amount possible such that
    /// `ts.less_than(ts.step_forward())` is true. Panic if unable to do so.
    fn step_forward(&self) -> Self;

    /// Retreat a timestamp by the least amount possible such that
    /// `ts.step_back().unwrap().less_than(ts)` is true. Return `None` if unable,
    /// which must only happen if the timestamp is `Timestamp::minimum()`.
    fn step_back(&self) -> Option<Self>;
}

impl CoordTimestamp for mz_repr::Timestamp {
    fn step_forward(&self) -> Self {
        match self.checked_add(1) {
            Some(ts) => ts,
            None => panic!("could not step forward"),
        }
    }

    fn step_back(&self) -> Option<Self> {
        self.checked_sub(1)
    }
}<|MERGE_RESOLUTION|>--- conflicted
+++ resolved
@@ -2406,13 +2406,9 @@
             .expect("unable to drop temporary schema");
         self.active_conns.remove(&conn_id);
         self.internal_cmd_tx
-<<<<<<< HEAD
-            .send(Message::Command(Command::RemovePendingPeeks { conn_id }))
-=======
             .send(Message::RemovePendingPeeks {
-                conn_id: session.conn_id(),
+                conn_id,
             })
->>>>>>> b7a93723
             .expect("sending to internal_cmd_tx cannot fail");
     }
 
