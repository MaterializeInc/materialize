// Copyright Materialize, Inc. and contributors. All rights reserved.
//
// Use of this software is governed by the Business Source License
// included in the LICENSE file.
//
// As of the Change Date specified in that file, in accordance with
// the Business Source License, use of this software will be governed
// by the Apache License, Version 2.0.

//! Translation of SQL commands into timestamped `Controller` commands.
//!
//! The various SQL commands instruct the system to take actions that are not
//! yet explicitly timestamped. On the other hand, the underlying data continually
//! change as time moves forward. On the third hand, we greatly benefit from the
//! information that some times are no longer of interest, so that we may
//! compact the representation of the continually changing collections.
//!
//! The [`Coordinator`] curates these interactions by observing the progress
//! collections make through time, choosing timestamps for its own commands,
//! and eventually communicating that certain times have irretrievably "passed".
//!
//! ## Frontiers another way
//!
//! If the above description of frontiers left you with questions, this
//! repackaged explanation might help.
//!
//! - `since` is the least recent time (i.e. oldest time) that you can read
//!   from sources and be guaranteed that the returned data is accurate as of
//!   that time.
//!
//!   Reads at times less than `since` may return values that were not actually
//!   seen at the specified time, but arrived later (i.e. the results are
//!   compacted).
//!
//!   For correctness' sake, the coordinator never chooses to read at a time
//!   less than an arrangement's `since`.
//!
//! - `upper` is the first time after the most recent time that you can read
//!   from sources and receive an immediate response. Alternately, it is the
//!   least time at which the data may still change (that is the reason we may
//!   not be able to respond immediately).
//!
//!   Reads at times >= `upper` may not immediately return because the answer
//!   isn't known yet. However, once the `upper` is > the specified read time,
//!   the read can return.
//!
//!   For the sake of returned values' freshness, the coordinator prefers
//!   performing reads at an arrangement's `upper`. However, because we more
//!   strongly prefer correctness, the coordinator will choose timestamps
//!   greater than an object's `upper` if it is also being accessed alongside
//!   objects whose `since` times are >= its `upper`.
//!
//! This illustration attempts to show, with time moving left to right, the
//! relationship between `since` and `upper`.
//!
//! - `#`: possibly inaccurate results
//! - `-`: immediate, correct response
//! - `?`: not yet known
//! - `s`: since
//! - `u`: upper
//! - `|`: eligible for coordinator to select
//!
//! ```nofmt
//! ####s----u?????
//!     |||||||||||
//! ```
//!

use std::collections::{BTreeMap, BTreeSet, HashMap, HashSet, VecDeque};

use std::sync::Arc;
use std::thread;
use std::time::{Duration, Instant};

use anyhow::{anyhow, Context};
use chrono::{DateTime, Utc};
use derivative::Derivative;
use differential_dataflow::lattice::Lattice;
use futures::StreamExt;
use itertools::Itertools;
use rand::Rng;
use serde::{Deserialize, Serialize};
use timely::order::PartialOrder;
use timely::progress::frontier::MutableAntichain;
use timely::progress::{Antichain, Timestamp as TimelyTimestamp};
use tokio::runtime::Handle as TokioHandle;
use tokio::select;
use tokio::sync::{mpsc, oneshot, watch};
use tracing::{trace, warn, Instrument};
use uuid::Uuid;

use mz_build_info::BuildInfo;
use mz_dataflow_types::client::controller::{
    ClusterReplicaSizeConfig, ClusterReplicaSizeMap, ComputeInstanceEvent, ReadPolicy,
};
use mz_dataflow_types::client::{
    ComputeInstanceId, ConcreteComputeInstanceReplicaConfig, ControllerResponse,
    LinearizedTimestampBindingFeedback, ReplicaId,
};
use mz_dataflow_types::connections::ConnectionContext;
use mz_dataflow_types::sinks::{SinkAsOf, SinkConnection, SinkDesc, TailSinkConnection};
use mz_dataflow_types::sources::{
    ExternalSourceConnection, IngestionDescription, PostgresSourceConnection, SourceConnection,
    Timeline,
};
use mz_dataflow_types::{
    BuildDesc, DataflowDesc, DataflowDescription, IndexDesc, PeekResponse, Update,
};
use mz_expr::{
    permutation_for_arrangement, CollectionPlan, ExprHumanizer, MirRelationExpr, MirScalarExpr,
    OptimizedMirRelationExpr, RowSetFinishing,
};
use mz_ore::metrics::MetricsRegistry;
use mz_ore::now::{to_datetime, EpochMillis, NowFn};
use mz_ore::retry::Retry;
use mz_ore::thread::JoinHandleExt;
use mz_ore::{stack, task};
use mz_repr::adt::interval::Interval;
use mz_repr::adt::numeric::{Numeric, NumericMaxScale};
use mz_repr::{
    Datum, Diff, GlobalId, RelationDesc, RelationType, Row, RowArena, ScalarType, Timestamp,
};
use mz_secrets::{SecretOp, SecretsController};
use mz_sql::ast::display::AstDisplay;
use mz_sql::ast::{
    CreateIndexStatement, CreateSourceStatement, ExplainStage, FetchStatement, Ident,
    IndexOptionName, InsertSource, ObjectType, Query, Raw, RawClusterName, RawObjectName, SetExpr,
    Statement,
};
use mz_sql::catalog::{
    CatalogComputeInstance, CatalogError, CatalogItemType, CatalogTypeDetails, SessionCatalog as _,
};
use mz_sql::names::{
    Aug, FullObjectName, QualifiedObjectName, ResolvedDatabaseSpecifier, SchemaSpecifier,
};
use mz_sql::plan::{
    AlterIndexResetOptionsPlan, AlterIndexSetOptionsPlan, AlterItemRenamePlan, AlterSecretPlan,
    CreateComputeInstancePlan, CreateComputeInstanceReplicaPlan, CreateConnectionPlan,
    CreateDatabasePlan, CreateIndexPlan, CreateRolePlan, CreateSchemaPlan, CreateSecretPlan,
    CreateSinkPlan, CreateSourcePlan, CreateTablePlan, CreateTypePlan, CreateViewPlan,
    CreateViewsPlan, DropComputeInstanceReplicaPlan, DropComputeInstancesPlan, DropDatabasePlan,
    DropItemsPlan, DropRolesPlan, DropSchemaPlan, ExecutePlan, ExplainPlan, FetchPlan,
    HirRelationExpr, IndexOption, InsertPlan, MutationKind, OptimizerConfig, Params, PeekPlan,
    Plan, QueryWhen, RaisePlan, ReadThenWritePlan, ReplicaConfig, ResetVariablePlan, SendDiffsPlan,
    SetVariablePlan, ShowVariablePlan, StatementDesc, TailFrom, TailPlan, View,
};
use mz_stash::Append;
use mz_transform::Optimizer;

use crate::catalog::builtin::{BUILTINS, MZ_VIEW_FOREIGN_KEYS, MZ_VIEW_KEYS};
use crate::catalog::{
    self, storage, BuiltinTableUpdate, Catalog, CatalogItem, CatalogState, ComputeInstance,
    Connection, SinkConnectionState,
};
use crate::client::{Client, Handle};
use crate::command::{
    Canceled, Command, ExecuteResponse, Response, StartupMessage, StartupResponse,
};
use crate::coord::dataflow_builder::{prep_relation_expr, prep_scalar_expr, ExprPrepStyle};
use crate::coord::id_bundle::CollectionIdBundle;
use crate::error::CoordError;
use crate::session::{
    EndTransactionAction, PreparedStatement, Session, TransactionOps, TransactionStatus, WriteOp,
};
use crate::sink_connection;
use crate::tail::PendingTail;
use crate::util::ClientTransmitter;

pub mod id_bundle;

mod dataflow_builder;
mod indexes;

#[derive(Debug)]
pub enum Message {
    Command(Command),
    ControllerReady,
    CreateSourceStatementReady(CreateSourceStatementReady),
    SinkConnectionReady(SinkConnectionReady),
    SendDiffs(SendDiffs),
    WriteLockGrant(tokio::sync::OwnedMutexGuard<()>),
    AdvanceLocalInputs,
    AdvanceLocalInput(AdvanceLocalInput),
    ComputeInstanceStatus(ComputeInstanceEvent),
    GroupCommit(WriteTimestamp),
}

#[derive(Debug)]
pub struct AdvanceLocalInput {
    ids: Vec<GlobalId>,
}

#[derive(Derivative)]
#[derivative(Debug)]
pub struct SendDiffs {
    session: Session,
    #[derivative(Debug = "ignore")]
    tx: ClientTransmitter<ExecuteResponse>,
    pub id: GlobalId,
    pub diffs: Result<Vec<(Row, Diff)>, CoordError>,
    pub kind: MutationKind,
}

#[derive(Derivative)]
#[derivative(Debug)]
pub struct CreateSourceStatementReady {
    pub session: Session,
    #[derivative(Debug = "ignore")]
    pub tx: ClientTransmitter<ExecuteResponse>,
    pub result: Result<CreateSourceStatement<Aug>, CoordError>,
    pub params: Params,
    pub depends_on: Vec<GlobalId>,
    pub original_stmt: Statement<Raw>,
}

/// An operation that is deferred while waiting for a lock.
enum Deferred {
    Plan(DeferredPlan),
    GroupCommit,
}

/// This is the struct meant to be paired with [`Message::WriteLockGrant`], but
/// could theoretically be used to queue any deferred plan.
#[derive(Derivative)]
#[derivative(Debug)]
pub struct DeferredPlan {
    #[derivative(Debug = "ignore")]
    pub tx: ClientTransmitter<ExecuteResponse>,
    pub session: Session,
    pub plan: Plan,
}

#[derive(Derivative)]
#[derivative(Debug)]
pub struct SinkConnectionReady {
    pub session: Session,
    #[derivative(Debug = "ignore")]
    pub tx: ClientTransmitter<ExecuteResponse>,
    pub id: GlobalId,
    pub oid: u32,
    pub result: Result<SinkConnection, CoordError>,
    pub compute_instance: ComputeInstanceId,
}

/// Configures a coordinator.
pub struct Config<S> {
    pub dataflow_client: mz_dataflow_types::client::Controller,
    pub storage: storage::Connection<S>,
    pub timestamp_frequency: Duration,
    pub logical_compaction_window: Option<Duration>,
    pub unsafe_mode: bool,
    pub build_info: &'static BuildInfo,
    pub metrics_registry: MetricsRegistry,
    pub now: NowFn,
    pub secrets_controller: Box<dyn SecretsController>,
    pub availability_zones: Vec<String>,
    pub replica_sizes: ClusterReplicaSizeMap,
    pub connection_context: ConnectionContext,
}

struct PendingPeek {
    sender: mpsc::UnboundedSender<PeekResponse>,
    conn_id: u32,
}

/// The response from a `Peek`, with row multiplicities represented in unary.
///
/// Note that each `Peek` expects to generate exactly one `PeekResponse`, i.e.
/// we expect a 1:1 contract between `Peek` and `PeekResponseUnary`.
#[derive(Clone, Debug, Serialize, Deserialize, PartialEq)]
pub enum PeekResponseUnary {
    Rows(Vec<Row>),
    Error(String),
    Canceled,
}

#[derive(Debug)]
struct GroupCommit {
    pending_writes: Vec<PendingWriteTxn>,
    table_advances: HashSet<GlobalId>,
}

impl GroupCommit {
    fn new() -> Self {
        GroupCommit {
            pending_writes: Vec::new(),
            table_advances: HashSet::new(),
        }
    }
    fn is_empty(&self) -> bool {
        self.pending_writes.is_empty() && self.table_advances.is_empty()
    }
}

/// A pending write transaction that will be committed during the next group commit.
#[derive(Debug)]
enum PendingWriteTxn {
    /// User initiated transaction.
    User {
        /// List of all write operations within the transaction.
        writes: Vec<Write>,
        /// Transmitter used to send a response back to the client.
        client_transmitter: ClientTransmitter<ExecuteResponse>,
        /// Client response for transaction.
        response: Result<ExecuteResponse, CoordError>,
        /// Session of the client who initiated the transaction.
        session: Session,
        /// The action to take at the end of the transaction.
        action: Option<EndTransactionAction>,
    },
    /// System initiated writes.
    System { writes: Vec<BuiltinTableUpdate> },
}

#[derive(Debug)]
enum Write {
    WriteOp(WriteOp),
    BuiltinTableUpdate(BuiltinTableUpdate),
}

impl Write {
    fn id(&self) -> GlobalId {
        match self {
            Self::WriteOp(WriteOp { id, .. }) => *id,
            Self::BuiltinTableUpdate(BuiltinTableUpdate { id, .. }) => *id,
        }
    }

    fn row_diffs(self) -> Vec<(Row, Diff)> {
        match self {
            Self::WriteOp(WriteOp { rows, .. }) => rows,
            Self::BuiltinTableUpdate(BuiltinTableUpdate { row, diff, .. }) => vec![(row, diff)],
        }
    }
}

impl From<WriteOp> for Write {
    fn from(write: WriteOp) -> Self {
        Write::WriteOp(write)
    }
}

impl From<BuiltinTableUpdate> for Write {
    fn from(builtin_update: BuiltinTableUpdate) -> Self {
        Write::BuiltinTableUpdate(builtin_update)
    }
}

/// Timestamps used by writes in an Append command.
#[derive(Debug)]
pub struct WriteTimestamp {
    /// Timestamp that the write will take place on.
    timestamp: Timestamp,
    /// Timestamp to advance the appended table to.
    advance_to: Timestamp,
}

/// State provided to a catalog transaction closure.
pub struct CatalogTxn<'a, T> {
    dataflow_client: &'a mz_dataflow_types::client::Controller<T>,
    catalog: &'a CatalogState,
}

fn concretize_replica_config(
    config: ReplicaConfig,
    replica_sizes: &ClusterReplicaSizeMap,
    availability_zones: &[String],
) -> Result<ConcreteComputeInstanceReplicaConfig, CoordError> {
    let config = match config {
        ReplicaConfig::Remote { replicas } => {
            ConcreteComputeInstanceReplicaConfig::Remote { replicas }
        }
        ReplicaConfig::Managed {
            size,
            availability_zone,
        } => {
            let size_config = replica_sizes.0.get(&size).ok_or_else(|| {
                let mut entries = replica_sizes.0.iter().collect::<Vec<_>>();
                entries.sort_by_key(
                    |(
                        _name,
                        ClusterReplicaSizeConfig {
                            scale, cpu_limit, ..
                        },
                    )| (*scale, *cpu_limit),
                );
                let expected = entries.into_iter().map(|(name, _)| name.clone()).collect();
                CoordError::InvalidClusterReplicaSize {
                    size: size.clone(),
                    expected,
                }
            })?;

            if let Some(az) = &availability_zone {
                if !availability_zones.contains(az) {
                    return Err(CoordError::InvalidClusterReplicaAz {
                        az: az.to_string(),
                        expected: availability_zones.to_vec(),
                    });
                }
            }
            ConcreteComputeInstanceReplicaConfig::Managed {
                size_config: *size_config,
                size_name: size,
                availability_zone,
            }
        }
    };
    Ok(config)
}

/// Holds tables needing advancement.
struct AdvanceTables {
    /// The current number of tables to advance in a single batch.
    batch_size: usize,
    /// The set of tables to advance.
    set: HashSet<GlobalId>,
    /// An ordered set of work to ensure fairness. Elements may be duplicated here,
    /// so there's no guarantee that there is a corresponding element in `set`.
    work: VecDeque<GlobalId>,
}

impl AdvanceTables {
    fn new() -> Self {
        Self {
            batch_size: 1,
            set: HashSet::new(),
            work: VecDeque::new(),
        }
    }

    // Inserts ids to be advanced to ts.
    fn insert<I: Iterator<Item = GlobalId>>(&mut self, ids: I) {
        let ids = ids.collect::<Vec<_>>();
        self.set.extend(&ids);
        self.work.extend(ids);
    }

    // Returns the set of tables to advance. Blocks forever if there are none.
    async fn recv(&mut self) -> AdvanceLocalInput {
        if self.set.is_empty() {
            futures::future::pending::<()>().await;
        }
        let mut remaining = self.batch_size;
        let mut inputs = AdvanceLocalInput { ids: Vec::new() };
        // Fetch out of the work queue to ensure that no table is starved from
        // advancement in the case that the periodic advancement interval is less than
        // the total time to advance all tables.
        while let Some(id) = self.work.pop_front() {
            // Items can be duplicated in work, so there's no guarantee that they will
            // always apper in set.
            if self.set.remove(&id) {
                inputs.ids.push(id);
                remaining -= 1;
                if remaining == 0 {
                    break;
                }
            }
        }
        inputs
    }

    // Decreases the batch size to return from insert.
    fn decrease_batch(&mut self) {
        if self.batch_size > 1 {
            self.batch_size = self.batch_size.saturating_sub(1);
        }
    }

    // Increases the batch size to return from insert.
    fn increase_batch(&mut self) {
        self.batch_size = self.batch_size.saturating_add(1);
    }
}

/// Glues the external world to the Timely workers.
pub struct Coordinator<S> {
    /// A client to a running dataflow cluster.
    ///
    /// This component offers:
    /// - Sufficient isolation from COMPUTE, so long as communication with
    ///   COMPUTE replicas is non-blocking.
    /// - Insufficient isolation from STORAGE. The ADAPTER cannot tolerate
    ///   failure of STORAGE services.
    dataflow_client: mz_dataflow_types::client::Controller,
    /// Optimizer instance for logical optimization of views.
    view_optimizer: Optimizer,
    catalog: Catalog<S>,

    /// Delta from leading edge of an arrangement from which we allow compaction.
    logical_compaction_window_ms: Option<Timestamp>,
    /// Channel to manage internal commands from the coordinator to itself.
    internal_cmd_tx: mpsc::UnboundedSender<Message>,

    /// Mechanism for totally ordering write and read timestamps, so that all reads
    /// reflect exactly the set of writes that precede them, and no writes that follow.
    global_timeline: timeline::TimestampOracle<Timestamp>,

    /// Tracks tables needing advancement, which can be processed at a low priority
    /// in the biased select loop.
    advance_tables: AdvanceTables,

    transient_id_counter: u64,
    /// A map from connection ID to metadata about that connection for all
    /// active connections.
    active_conns: HashMap<u32, ConnMeta>,

    /// For each identifier, its read policy and any transaction holds on time.
    ///
    /// Transactions should introduce and remove constraints through the methods
    /// `acquire_read_holds` and `release_read_holds`, respectively. The base
    /// policy can also be updated, though one should be sure to communicate this
    /// to the controller for it to have an effect.
    read_capability: HashMap<GlobalId, ReadCapability<mz_repr::Timestamp>>,
    /// For each transaction, the pinned storage and compute identifiers and time at
    /// which they are pinned.
    ///
    /// Upon completing a transaction, this timestamp should be removed from the holds
    /// in `self.read_capability[id]`, using the `release_read_holds` method.
    txn_reads: HashMap<u32, TxnReads>,

    /// A map from pending peek ids to the queue into which responses are sent, and
    /// the connection id of the client that initiated the peek.
    pending_peeks: HashMap<Uuid, PendingPeek>,
    /// A map from client connection ids to a set of all pending peeks for that client
    client_pending_peeks: HashMap<u32, BTreeMap<Uuid, ComputeInstanceId>>,
    /// A map from pending tails to the tail description.
    pending_tails: HashMap<GlobalId, PendingTail>,

    /// Serializes accesses to write critical sections.
    write_lock: Arc<tokio::sync::Mutex<()>>,
    /// Holds plans deferred due to write lock.
<<<<<<< HEAD
    write_lock_wait_group: VecDeque<DeferredPlan>,
    /// Pending writes and table advancements waiting for a group commit
    pending_group_commit: GroupCommit,
=======
    write_lock_wait_group: VecDeque<Deferred>,
    /// Pending writes waiting for a group commit
    pending_writes: Vec<PendingWriteTxn>,
>>>>>>> 6b34aa96

    /// Handle to secret manager that can create and delete secrets from
    /// an arbitrary secret storage engine.
    secrets_controller: Box<dyn SecretsController>,
    /// Map of strings to corresponding compute replica sizes.
    replica_sizes: ClusterReplicaSizeMap,
    /// Valid availability zones for replicas.
    availability_zones: Vec<String>,

    /// Extra context to pass through to connection creation.
    connection_context: ConnectionContext,
}

/// Metadata about an active connection.
struct ConnMeta {
    /// A watch channel shared with the client to inform the client of
    /// cancellation requests. The coordinator sets the contained value to
    /// `Canceled::Canceled` whenever it receives a cancellation request that
    /// targets this connection. It is the client's responsibility to check this
    /// value when appropriate and to reset the value to
    /// `Canceled::NotCanceled` before starting a new operation.
    cancel_tx: Arc<watch::Sender<Canceled>>,
    /// Pgwire specifies that every connection have a 32-bit secret associated
    /// with it, that is known to both the client and the server. Cancellation
    /// requests are required to authenticate with the secret of the connection
    /// that they are targeting.
    secret_key: u32,
}

struct TxnReads {
    // True iff all statements run so far in the transaction are independent
    // of the chosen logical timestamp (not the PlanContext walltime). This
    // happens if both 1) there are no referenced sources or indexes and 2)
    // `mz_logical_timestamp()` is not present.
    timestamp_independent: bool,
    read_holds: crate::coord::read_holds::ReadHolds<mz_repr::Timestamp>,
}

/// Enforces critical section invariants for functions that perform writes to
/// tables, e.g. `INSERT`, `UPDATE`.
///
/// If the provided session doesn't currently hold the write lock, attempts to
/// grant it. If the coord cannot immediately grant the write lock, defers
/// executing the provided plan until the write lock is available, and exits the
/// function.
///
/// # Parameters
/// - `$coord: &mut Coord`
/// - `$tx: ClientTransmitter<ExecuteResponse>`
/// - `mut $session: Session`
/// - `$plan_to_defer: Plan`
///
/// Note that making this a macro rather than a function lets us avoid taking
/// ownership of e.g. session and lets us unilaterally enforce the return when
/// deferring work.
macro_rules! guard_write_critical_section {
    ($coord:expr, $tx:expr, $session:expr, $plan_to_defer: expr) => {
        if !$session.has_write_lock() {
            if $coord.try_grant_session_write_lock(&mut $session).is_err() {
                $coord.defer_write(Deferred::Plan(DeferredPlan {
                    tx: $tx,
                    session: $session,
                    plan: $plan_to_defer,
                }));
                return;
            }
        }
    };
}

impl<S: Append + 'static> Coordinator<S> {
    /// Assign a timestamp for a read from a local input. Reads following writes
    /// must be at a time >= the write's timestamp; we choose "equal to" for
    /// simplicity's sake and to open as few new timestamps as possible.
    fn get_local_read_ts(&mut self) -> Timestamp {
        let ts = self.global_timeline.read_ts();
        // All writes go through group commit, which immediately put the `TimestampOracle` back
        // into a `Reading` state. Therefore this method will always be called while in `Reading`
        // state and never require an advancement. See `get_local_write_ts`.
        assert!(self.global_timeline.should_advance_to().is_none());
        ts
    }

    /// Assign a timestamp for a writes and increase the local ts.
    /// Writes following reads must ensure that they are assigned a strictly larger
    /// timestamp to ensure they are not visible to any real-time earlier reads.
    fn get_local_write_ts(&mut self) -> WriteTimestamp {
        let timestamp = self.global_timeline.write_ts();
        /* Without an ADAPTER side durable WAL, all writes must increase the timestamp and be made
         * durable via an APPEND command to STORAGE. Calling `read_ts()` here ensures that the
         * timestamp will go up for the next write.
         * The timestamp must be increased for every write because each call to APPEND will close
         * the provided timestamp, meaning no more writes can happen at that timestamp.
         * If we add an ADAPTER side durable WAL, then consecutive writes could all happen at the
         * same timestamp as long as they're written to the WAL first.
         */
        let _ = self.global_timeline.read_ts();
        let advance_to = self.global_timeline.should_advance_to().expect(
            "getting a write then read timestamp should always move the `TimestampOracle` forward",
        );
        WriteTimestamp {
            timestamp,
            advance_to,
        }
    }

    fn now(&self) -> EpochMillis {
        (self.catalog.config().now)()
    }

    fn now_datetime(&self) -> DateTime<Utc> {
        to_datetime(self.now())
    }

    /// Initialize the storage read policies.
    ///
    /// This should be called only after a storage collection is created, and
    /// ideally very soon afterwards. The collection is otherwise initialized
    /// with a read policy that allows no compaction.
    async fn initialize_storage_read_policies(
        &mut self,
        ids: Vec<GlobalId>,
        compaction_window_ms: Option<Timestamp>,
    ) {
        let mut policy_updates = Vec::new();
        for id in ids.into_iter() {
            let policy = match compaction_window_ms {
                Some(time) => ReadPolicy::lag_writes_by(time),
                None => ReadPolicy::ValidFrom(Antichain::from_elem(Timestamp::minimum())),
            };
            self.read_capability.insert(id, policy.clone().into());
            policy_updates.push((id, self.read_capability[&id].policy()));
        }
        self.dataflow_client
            .storage_mut()
            .set_read_policy(policy_updates)
            .await
            .unwrap();
    }

    /// Initialize the compute read policies.
    ///
    /// This should be called only after a compute collection is created, and
    /// ideally very soon afterwards. The collection is otherwise initialized
    /// with a read policy that allows no compaction.
    async fn initialize_compute_read_policies(
        &mut self,
        ids: Vec<GlobalId>,
        instance: mz_dataflow_types::client::ComputeInstanceId,
        compaction_window_ms: Option<Timestamp>,
    ) {
        let mut policy_updates = Vec::new();
        for id in ids.into_iter() {
            let policy = match compaction_window_ms {
                Some(time) => ReadPolicy::lag_writes_by(time),
                None => ReadPolicy::ValidFrom(Antichain::from_elem(Timestamp::minimum())),
            };
            self.read_capability.insert(id, policy.clone().into());
            policy_updates.push((id, self.read_capability[&id].policy()));
        }
        self.dataflow_client
            .compute_mut(instance)
            .unwrap()
            .set_read_policy(policy_updates)
            .await
            .unwrap();
    }

    /// Initializes coordinator state based on the contained catalog. Must be
    /// called after creating the coordinator and before calling the
    /// `Coordinator::serve` method.
    async fn bootstrap(
        &mut self,
        builtin_table_updates: Vec<BuiltinTableUpdate>,
    ) -> Result<(), CoordError> {
        // Put timestamp oracle in valid starting state
        let _ = self.get_local_write_ts();

        for instance in self.catalog.compute_instances() {
            self.dataflow_client
                .create_instance(instance.id, instance.logging.clone())
                .await
                .unwrap();
            for (replica_id, replica) in instance.replicas_by_id.clone() {
                self.dataflow_client
                    .add_replica_to_instance(instance.id, replica_id, replica.config)
                    .await
                    .unwrap();
            }
        }

        let mut entries: Vec<_> = self.catalog.entries().cloned().collect();
        // Topologically sort entries based on the used_by relationship
        entries.sort_unstable_by(|a, b| {
            use std::cmp::Ordering;
            if a.used_by().contains(&b.id()) {
                Ordering::Less
            } else if b.used_by().contains(&a.id()) {
                Ordering::Greater
            } else {
                Ordering::Equal
            }
        });

        let logs: HashSet<_> = BUILTINS::logs()
            .map(|log| self.catalog.resolve_builtin_log(log))
            .collect();

        for entry in &entries {
            match entry.item() {
                // Currently catalog item rebuild assumes that sinks and
                // indexes are always built individually and does not store information
                // about how it was built. If we start building multiple sinks and/or indexes
                // using a single dataflow, we have to make sure the rebuild process re-runs
                // the same multiple-build dataflow.
                CatalogItem::Source(_) => {
                    // Re-announce the source description.
                    let source_description = self
                        .catalog
                        .state()
                        .source_description_for(entry.id())
                        .unwrap();

                    let mut ingestion = IngestionDescription {
                        id: entry.id(),
                        desc: source_description,
                        since: Antichain::from_elem(Timestamp::minimum()),
                        source_imports: BTreeMap::new(),
                        storage_metadata: (),
                    };

                    for id in entry.uses() {
                        if self.catalog.state().get_entry(id).source().is_some() {
                            ingestion.source_imports.insert(*id, ());
                        }
                    }

                    self.dataflow_client
                        .storage_mut()
                        .create_sources(vec![ingestion])
                        .await
                        .unwrap();
                    self.initialize_storage_read_policies(
                        vec![entry.id()],
                        self.logical_compaction_window_ms,
                    )
                    .await;
                }
                CatalogItem::Table(_) => {
                    let since_ts = self.get_local_read_ts();
                    // Re-announce the source description.
                    let source_description = self
                        .catalog
                        .state()
                        .source_description_for(entry.id())
                        .unwrap();

                    let mut ingestion = IngestionDescription {
                        id: entry.id(),
                        desc: source_description,
                        since: Antichain::from_elem(since_ts),
                        source_imports: BTreeMap::new(),
                        storage_metadata: (),
                    };

                    for id in entry.uses() {
                        if self.catalog.state().get_entry(id).source().is_some() {
                            ingestion.source_imports.insert(*id, ());
                        }
                    }

                    self.dataflow_client
                        .storage_mut()
                        .create_sources(vec![ingestion])
                        .await
                        .unwrap();
                    self.initialize_storage_read_policies(
                        vec![entry.id()],
                        self.logical_compaction_window_ms,
                    )
                    .await;
                }
                CatalogItem::Index(idx) => {
                    if logs.contains(&idx.on) {
                        // TODO: make this one call, not many.
                        self.initialize_compute_read_policies(
                            vec![entry.id()],
                            idx.compute_instance,
                            self.logical_compaction_window_ms,
                        )
                        .await;
                    } else {
                        let df = self
                            .dataflow_builder(idx.compute_instance)
                            .build_index_dataflow(entry.id())?;
                        self.ship_dataflow(df, idx.compute_instance).await;
                    }
                }
                CatalogItem::View(_) => (),
                CatalogItem::Sink(sink) => {
                    let builder = match &sink.connection {
                        SinkConnectionState::Pending(builder) => builder,
                        SinkConnectionState::Ready(_) => {
                            panic!("sink already initialized during catalog boot")
                        }
                    };
                    let connection = sink_connection::build(
                        builder.clone(),
                        entry.id(),
                        self.connection_context.clone(),
                    )
                    .await
                    .with_context(|| format!("recreating sink {}", entry.name()))?;
                    self.handle_sink_connection_ready(
                        entry.id(),
                        entry.oid(),
                        connection,
                        // The sink should be established on a specific compute instance.
                        sink.compute_instance,
                        None,
                    )
                    .await?;
                }
                // Nothing to do for these cases
                CatalogItem::Log(_)
                | CatalogItem::Type(_)
                | CatalogItem::Func(_)
                | CatalogItem::Secret(_)
                | CatalogItem::Connection(_) => {}
            }
        }

        self.submit_write(PendingWriteTxn::System {
            writes: builtin_table_updates,
        });

        // Announce primary and foreign key relationships.
        let mz_view_keys = self.catalog.resolve_builtin_table(&MZ_VIEW_KEYS);
        for log in BUILTINS::logs() {
            let log_id = &self.catalog.resolve_builtin_log(log).to_string();
            let mut builtin_table_updates: Vec<_> = log
                .variant
                .desc()
                .typ()
                .keys
                .iter()
                .enumerate()
                .flat_map(move |(index, key)| {
                    key.iter().map(move |k| {
                        let row = Row::pack_slice(&[
                            Datum::String(log_id),
                            Datum::Int64(*k as i64),
                            Datum::Int64(index as i64),
                        ]);
                        BuiltinTableUpdate {
                            id: mz_view_keys,
                            row,
                            diff: 1,
                        }
                    })
                })
                .collect();
            let mz_foreign_keys = self.catalog.resolve_builtin_table(&MZ_VIEW_FOREIGN_KEYS);
            builtin_table_updates.extend(
                log.variant.foreign_keys().into_iter().enumerate().flat_map(
                    |(index, (parent, pairs))| {
                        let parent_log =
                            BUILTINS::logs().find(|src| src.variant == parent).unwrap();
                        let parent_id = self.catalog.resolve_builtin_log(parent_log).to_string();
                        pairs.into_iter().map(move |(c, p)| {
                            let row = Row::pack_slice(&[
                                Datum::String(&log_id),
                                Datum::Int64(c as i64),
                                Datum::String(&parent_id),
                                Datum::Int64(p as i64),
                                Datum::Int64(index as i64),
                            ]);
                            BuiltinTableUpdate {
                                id: mz_foreign_keys,
                                row,
                                diff: 1,
                            }
                        })
                    },
                ),
            );
            self.submit_write(PendingWriteTxn::System {
                writes: builtin_table_updates,
            });
        }

        Ok(())
    }

    /// Serves the coordinator, receiving commands from users over `cmd_rx`
    /// and feedback from dataflow workers over `feedback_rx`.
    ///
    /// You must call `bootstrap` before calling this method.
    async fn serve(
        mut self,
        mut internal_cmd_rx: mpsc::UnboundedReceiver<Message>,
        mut cmd_rx: mpsc::UnboundedReceiver<Command>,
    ) {
        {
            // An explicit SELECT or INSERT on a table will bump the table's timestamps,
            // but there are cases where timestamps are not bumped but we expect the closed
            // timestamps to advance (`AS OF X`, TAILing views over RT sources and
            // tables). To address these, spawn a task that forces table timestamps to
            // close on a regular interval. This roughly tracks the behavior of realtime
            // sources that close off timestamps on an interval.
            let internal_cmd_tx = self.internal_cmd_tx.clone();
            let mut interval = tokio::time::interval(self.catalog.config().timestamp_frequency);
            task::spawn(|| "coordinator_advance_local_inputs", async move {
                loop {
                    interval.tick().await;
                    // If sending fails, the main thread has shutdown.
                    if internal_cmd_tx.send(Message::AdvanceLocalInputs).is_err() {
                        break;
                    }
                }
            });
        }

        // Spawn a watcher task that listens for compute service status changes and
        // reports them to the coordinator.
        task::spawn(|| "compute_service_watcher", {
            let internal_cmd_tx = self.internal_cmd_tx.clone();
            let mut events = self.dataflow_client.watch_compute_services();
            async move {
                while let Some(event) = events.next().await {
                    if internal_cmd_tx
                        .send(Message::ComputeInstanceStatus(event))
                        .is_err()
                    {
                        break;
                    }
                }
            }
        });

        loop {
            let msg = select! {
                // Order matters here. We want to process internal commands
                // before processing external commands.
                biased;

                Some(m) = internal_cmd_rx.recv() => m,
                m = self.dataflow_client.ready() => {
                    let () = m.unwrap();
                    Message::ControllerReady
                }
                m = cmd_rx.recv() => match m {
                    None => break,
                    Some(m) => Message::Command(m),
                },

                // At the lowest priority, process table advancements. This is a blocking
                // HashMap instead of a channel so that we can delay the determination of
                // which table to advance until we know we can process it. In the event of
                // very high traffic where a second AdvanceLocalInputs message occurs before
                // advance_tables is fully emptied, this allows us to replace an old request
                // with a new one, avoiding duplication of work, which wouldn't be possible if
                // we had already sent all AdvanceLocalInput messages on a channel.
                inputs = self.advance_tables.recv() => {
                    Message::AdvanceLocalInput(inputs)
                },
            };

            match msg {
                Message::Command(cmd) => self.message_command(cmd).await,
                Message::ControllerReady => {
                    if let Some(m) = self.dataflow_client.process().await.unwrap() {
                        self.message_controller(m).await
                    }
                }
                Message::CreateSourceStatementReady(ready) => {
                    self.message_create_source_statement_ready(ready).await
                }
                Message::SinkConnectionReady(ready) => {
                    self.message_sink_connection_ready(ready).await
                }
                Message::WriteLockGrant(write_lock_guard) => {
                    // It's possible to have more incoming write lock grants
                    // than pending writes because of cancellations.
                    if let Some(ready) = self.write_lock_wait_group.pop_front() {
                        match ready {
                            Deferred::Plan(mut ready) => {
                                ready.session.grant_write_lock(write_lock_guard);
                                // Write statements never need to track catalog
                                // dependencies.
                                let depends_on = vec![];
                                self.sequence_plan(ready.tx, ready.session, ready.plan, depends_on)
                                    .await;
                            }
                            Deferred::GroupCommit => self.group_commit().await,
                        }
                    }
                    // N.B. if no deferred plans, write lock is released by drop
                    // here.
                }
                Message::SendDiffs(diffs) => self.message_send_diffs(diffs),
                Message::AdvanceLocalInputs => {
                    // Convince the coordinator it needs to open a new timestamp
                    // and advance inputs.
                    self.advance_local_inputs();
                }
                Message::AdvanceLocalInput(inputs) => {
                    self.advance_local_input(inputs).await;
                }
                Message::GroupCommit(write_timestamp) => {
                    self.try_group_commit(write_timestamp).await;
                }
                Message::ComputeInstanceStatus(status) => {
                    self.message_compute_instance_status(status).await
                }
            }
        }
    }

    // Enqueue requests to advance all local inputs (tables) to the current wall
    // clock or at least a time greater than any previous table read (if wall
    // clock has gone backward). These are not processed in a single append call
    // because they currently processed serially by persist. In order to allow
    // other coordinator messages to be processed (like user queries), split up the
    // processing of this work.
    fn advance_local_inputs(&mut self) {
        self.advance_tables
            .insert(self.catalog.entries().filter_map(|e| {
                if e.is_table() {
                    Some(e.id())
                } else {
                    None
                }
            }));
    }

    // Advance a local input (table). This downgrades the capability of a table,
    // which means that it can no longer produce new data before the assigned timestamp.
    #[tracing::instrument(level = "debug", skip(self))]
    async fn advance_local_input(&mut self, inputs: AdvanceLocalInput) {
        self.submit_table_advancement(inputs.ids);
    }

    /// Attempts to commit all pending write transactions and table advancements in a group commit.
    /// If the timestamp chosen for the writes is not ahead of `now()`, then we can execute and
    /// commit the writes immediately. Otherwise we must wait for `now()` to advance past the
    /// timestamp chosen for the writes.
    async fn try_group_commit(
        &mut self,
        WriteTimestamp {
            timestamp,
            advance_to,
        }: WriteTimestamp,
    ) {
        if self.pending_group_commit.is_empty() {
            return;
        }

        let now = (self.catalog.config().now)();
        if timestamp > now {
            // Cap retry time to 1s. In cases where the system clock has retreated by
            // some large amount of time, this prevents against then waiting for that
            // large amount of time in case the system clock then advances back to near
            // what it was.
            let remaining_ms = std::cmp::min(timestamp.saturating_sub(now), 1_000);
            let internal_cmd_tx = self.internal_cmd_tx.clone();
            task::spawn(|| "group_commit", async move {
                tokio::time::sleep(Duration::from_millis(remaining_ms)).await;
                internal_cmd_tx
                    .send(Message::GroupCommit(WriteTimestamp {
                        timestamp,
                        advance_to,
                    }))
                    .expect("sending to internal_cmd_tx cannot fail");
            });
        } else {
            self.group_commit(WriteTimestamp {
                timestamp,
                advance_to,
            })
            .await;
        }
    }

    /// Commits all pending write transactions at the same timestamp. All pending writes will be
    /// combined into a single Append command and sent to STORAGE as a single batch. All writes will
    /// happen at the same timestamp and all involved tables will be advanced to some timestamp
    /// larger than the timestamp of the writes.
    /// A batch of tables may also be advanced at the same timestamp as the tables writes.
    /// The timestamps used in this method might be ahead of `now()` if `now()` has gone
    /// backwards at any point during this method. We will still commit the write without waiting
    /// for `now()` to advance. This is ok because the next batch of writes will trigger the wait
    /// loop in `try_group_commit()` if `now()` hasn't advanced past the global timeline. This
    /// approach prevents an unbounded advancing of the global timeline ahead of `now()`.
    async fn group_commit(
        &mut self,
        WriteTimestamp {
            timestamp,
            advance_to,
        }: WriteTimestamp,
    ) {
        let mut appends: HashMap<GlobalId, Vec<Update<Timestamp>>> = HashMap::new();
        appends.reserve(
            self.pending_group_commit.pending_writes.len()
                + self.pending_group_commit.table_advances.len(),
        );
        let mut responses = Vec::new();
        responses.reserve(self.pending_group_commit.pending_writes.len());

        for pending_write_txn in self.pending_group_commit.pending_writes.drain(..) {
            match pending_write_txn {
                PendingWriteTxn::User {
                    writes,
                    client_transmitter,
                    response,
                    session,
                    action,
                } => {
                    for write in writes {
                        // If the object that some write was targeting has been deleted by a DDL
                        // while waiting, then the write will be ignored and we respond to the
                        // client that the write was successful. This is only possible if the write
                        // and the delete were concurrent. Therefore, we are free to order the
                        // write before the delete without violating any consistency guarantees.
                        let id = write.id();
                        if self.catalog.try_get_entry(&id).is_some() {
                            let updates = write
                                .row_diffs()
                                .into_iter()
                                .map(|(row, diff)| Update {
                                    row,
                                    diff,
                                    timestamp,
                                })
                                .collect::<Vec<_>>();
                            appends.entry(id).or_default().extend(updates);
                        }
                    }
                    responses.push((client_transmitter, response, session, action));
                }
                PendingWriteTxn::System { writes } => {
                    for write in writes {
                        appends.entry(write.id).or_default().push(Update {
                            row: write.row,
                            diff: write.diff,
                            timestamp,
                        });
                    }
                }
            }
        }
        for id in self.pending_group_commit.table_advances.drain() {
            appends.entry(id).or_insert(Vec::new());
        }
        let appends: Vec<_> = appends
            .into_iter()
            .map(|(id, updates)| (id, updates, advance_to))
            .collect();

        // We split up table advancement into batches of requests so that user queries
        // are not blocked waiting for this periodic work to complete. MAX_WAIT is the
        // maximum amount of time we are willing to block user queries for. We could
        // process tables one at a time, but that increases the overall processing time
        // because we miss out on batching the requests to the postgres server. To
        // balance these two goals (not blocking user queries, minimizing time to
        // advance tables), we record how long a batch takes to process, and will
        // adjust the size of the next batch up or down based on the response time. We
        // include regular table write times in this calculation so that when we are
        // experiencing a lot of writes we will lower the number of table advancements
        // to compensate and vice versa.
        //
        // On one extreme, should we ever be able to advance all tables in less time
        // than MAX_WAIT (probably due to connection pools or other actual parallelism
        // on the persist side), great, we've minimized the total processing time
        // without blocking user queries for more than our target. On the other extreme
        // where we can only process one table at a time (probably due to the postgres
        // server being over used or some other cloud/network slowdown inbetween), the
        // AdvanceTables struct will gracefully attempt to close tables in a bounded
        // and fair manner.
        const MAX_WAIT: Duration = Duration::from_millis(50);
        // Advancement that occurs within WINDOW from MAX_WAIT is fine, and won't
        // change the batch size.
        const WINDOW: Duration = Duration::from_millis(10);
        let start = Instant::now();
        let num_tables = appends.len();
        self.dataflow_client
            .storage_mut()
            .append(appends)
            .await
            .unwrap();
        let elapsed = start.elapsed();
        trace!(
            "group commit for {} tables to {} took: {} ms",
            num_tables,
            advance_to,
            elapsed.as_millis()
        );
        if elapsed > (MAX_WAIT + WINDOW) {
            self.advance_tables.decrease_batch();
        } else if elapsed < (MAX_WAIT - WINDOW) && num_tables >= self.advance_tables.batch_size {
            // Only increase the batch size if it completed under the window and the batch
            // was full.
            self.advance_tables.increase_batch();
        }

        for (client_transmitter, response, mut session, action) in responses {
            if let Some(action) = action {
                session.vars_mut().end_transaction(action);
            }
            client_transmitter.send(response, session);
        }
    }

<<<<<<< HEAD
    /// Submit a write to be executed during the next group commit.
    fn submit_write(&mut self, pending_write_txn: PendingWriteTxn) {
        if self.pending_group_commit.is_empty() {
            let write_timestamp = self.get_local_write_ts();
            self.internal_cmd_tx
                .send(Message::GroupCommit(write_timestamp))
                .expect("sending to internal_cmd_tx cannot fail");
=======
        // If we need to sleep below, then it's possible that some DDL may execute while we sleep.
        // In that case, the DDL will use some timestamp greater than or equal to the time that we
        // peeked, closing the peeked time and making it invalid for future writes. Therefore, we
        // must get a new valid timestamp everytime this method is called.
        // In the future we should include DDL in group commits, to avoid this issue. Then
        // `self.peek_local_write_ts()` can be removed. Instead we can call
        // `self.get_and_step_local_write_ts()` and safely use that value once we wake up.
        let timestamp = self.peek_local_ts();
        let now = (self.catalog.config().now)();
        if timestamp > now {
            // Cap retry time to 1s. In cases where the system clock has retreated by
            // some large amount of time, this prevents against then waiting for that
            // large amount of time in case the system clock then advances back to near
            // what it was.
            let remaining_ms = std::cmp::min(timestamp.saturating_sub(now), 1_000);
            let internal_cmd_tx = self.internal_cmd_tx.clone();
            task::spawn(|| "group_commit", async move {
                tokio::time::sleep(Duration::from_millis(remaining_ms)).await;
                internal_cmd_tx
                    .send(Message::GroupCommit)
                    .expect("sending to internal_cmd_tx cannot fail");
            });
        } else {
            match Arc::clone(&self.write_lock).try_lock_owned() {
                Ok(_guard) => self.group_commit().await,
                Err(_) => self.defer_write(Deferred::GroupCommit),
            };
>>>>>>> 6b34aa96
        }
        self.pending_group_commit
            .pending_writes
            .push(pending_write_txn);
    }

<<<<<<< HEAD
    /// Submit a table to be advanced during the next group commit.
    fn submit_table_advancement(&mut self, ids: Vec<GlobalId>) {
        if self.pending_group_commit.is_empty() {
            let write_timestamp = self.get_local_write_ts();
            self.internal_cmd_tx
                .send(Message::GroupCommit(write_timestamp))
                .expect("sending to internal_cmd_tx cannot fail");
=======
    /// Commits all pending write transactions at the same timestamp. All pending writes will be
    /// combined into a single Append command and sent to STORAGE as a single batch. All writes will
    /// happen at the same timestamp and all involved tables will be advanced to some timestamp
    /// larger than the timestamp of the write.
    async fn group_commit(&mut self) {
        // The value returned here still might be ahead of `now()` if `now()` has gone backwards at
        // any point during this method. We will still commit the write without waiting for `now()`
        // to advance. This is ok because the next batch of writes will trigger the wait loop in
        // `try_group_commit()` if `now()` hasn't advanced past the global timeline, preventing
        // an unbounded advancin of the global timeline ahead of `now()`.
        let WriteTimestamp {
            timestamp,
            advance_to,
        } = self.get_and_step_local_write_ts();
        let mut appends: HashMap<GlobalId, Vec<Update<Timestamp>>> = HashMap::new();
        for PendingWriteTxn { writes, .. } in &mut self.pending_writes {
            let writes = std::mem::take(writes);
            for WriteOp { id, rows } in writes {
                // If the table that some write was targeting has been deleted while the write was
                // waiting, then the write will be ignored and we respond to the client that the
                // write was successful. This is only possible if the write and the delete were
                // concurrent. Therefore, we are free to order the write before the delete without
                // violating any consistency guarantees.
                if self.catalog.try_get_entry(&id).is_some() {
                    let updates = rows
                        .into_iter()
                        .map(|(row, diff)| Update {
                            row,
                            diff,
                            timestamp,
                        })
                        .collect::<Vec<_>>();
                    appends.entry(id).or_default().extend(updates);
                }
            }
        }
        let appends = appends
            .into_iter()
            .map(|(id, updates)| (id, updates, advance_to))
            .collect();
        self.dataflow_client
            .storage_mut()
            .append(appends)
            .await
            .unwrap();

        for PendingWriteTxn { sender: tx, .. } in self.pending_writes.drain(..) {
            let _ = tx.send(None);
>>>>>>> 6b34aa96
        }
        self.pending_group_commit.table_advances.extend(ids);
    }

    #[tracing::instrument(level = "debug", skip(self))]
    async fn message_controller(&mut self, message: ControllerResponse) {
        match message {
            ControllerResponse::PeekResponse(uuid, response, otel_ctx) => {
                // We expect exactly one peek response, which we forward. Then we clean up the
                // peek's state in the coordinator.
                if let Some(PendingPeek {
                    sender: rows_tx,
                    conn_id,
                }) = self.pending_peeks.remove(&uuid)
                {
                    otel_ctx.attach_as_parent();
                    // Peek cancellations are best effort, so we might still
                    // receive a response, even though the recipient is gone.
                    let _ = rows_tx.send(response);
                    if let Some(uuids) = self.client_pending_peeks.get_mut(&conn_id) {
                        uuids.remove(&uuid);
                        if uuids.is_empty() {
                            self.client_pending_peeks.remove(&conn_id);
                        }
                    }
                }
                // Cancellation may cause us to receive responses for peeks no
                // longer in `self.pending_peeks`, so we quietly ignore them.
            }
            ControllerResponse::TailResponse(sink_id, response) => {
                // We use an `if let` here because the peek could have been canceled already.
                // We can also potentially receive multiple `Complete` responses, followed by
                // a `Dropped` response.
                if let Some(pending_tail) = self.pending_tails.get_mut(&sink_id) {
                    let remove = pending_tail.process_response(response);
                    if remove {
                        self.pending_tails.remove(&sink_id);
                    }
                }
            }
            ControllerResponse::LinearizedTimestamps(LinearizedTimestampBindingFeedback {
                timestamp: _,
                peek_id: _,
            }) => {
                // TODO(guswynn): communicate `bindings` to `sequence_peek`
            }
        }
    }

    async fn message_create_source_statement_ready(
        &mut self,
        CreateSourceStatementReady {
            mut session,
            tx,
            result,
            params,
            depends_on,
            original_stmt,
        }: CreateSourceStatementReady,
    ) {
        let stmt = match result {
            Ok(stmt) => stmt,
            Err(e) => return tx.send(Err(e), session),
        };

        // Ensure that all dependencies still exist after purification, as a
        // `DROP CONNECTION` may have sneaked in. If any have gone missing, we
        // repurify the original statement. This will either produce a nice
        // "unknown connector" error, or pick up a new connector that has
        // replaced the dropped connector.
        //
        // WARNING: If we support `ALTER CONNECTION`, we'll need to also check
        // for connectors that were altered while we were purifying.
        if !depends_on
            .iter()
            .all(|id| self.catalog.try_get_entry(id).is_some())
        {
            self.handle_execute_inner(original_stmt, params, session, tx)
                .await;
            return;
        }

        let plan = match self
            .handle_statement(&mut session, Statement::CreateSource(stmt), &params)
            .await
        {
            Ok(Plan::CreateSource(plan)) => plan,
            Ok(_) => unreachable!("planning CREATE SOURCE must result in a Plan::CreateSource"),
            Err(e) => return tx.send(Err(e), session),
        };

        self.sequence_create_source(tx, session, plan, depends_on)
            .await;
    }

    async fn message_sink_connection_ready(
        &mut self,
        SinkConnectionReady {
            session,
            tx,
            id,
            oid,
            result,
            compute_instance,
        }: SinkConnectionReady,
    ) {
        match result {
            Ok(connection) => {
                // NOTE: we must not fail from here on out. We have a
                // connection, which means there is external state (like
                // a Kafka topic) that's been created on our behalf. If
                // we fail now, we'll leak that external state.
                if self.catalog.try_get_entry(&id).is_some() {
                    // TODO(benesch): this `expect` here is possibly scary, but
                    // no better solution presents itself. Possibly sinks should
                    // have an error bit, and an error here would set the error
                    // bit on the sink.
                    self.handle_sink_connection_ready(
                        id,
                        oid,
                        connection,
                        compute_instance,
                        Some((tx, session)),
                    )
                    .await
                    .expect("sinks should be validated by sequence_create_sink");
                } else {
                    // Another session dropped the sink while we were
                    // creating the connection. Report to the client that
                    // we created the sink, because from their
                    // perspective we did, as there is state (e.g. a
                    // Kafka topic) they need to clean up.
                    tx.send(Ok(ExecuteResponse::CreatedSink { existed: false }), session);
                }
            }
            Err(e) => {
                // Drop the placeholder sink if still present.
                if self.catalog.try_get_entry(&id).is_some() {
                    self.client_catalog_transact(
                        session,
                        vec![catalog::Op::DropItem(id)],
                        |_| Ok(()),
                        tx,
                        Err(e),
                        Err,
                    )
                    .await
                    .expect("deleting placeholder sink cannot fail");
                } else {
                    // Another session may have dropped the placeholder sink while we were
                    // attempting to create the connection, in which case we don't need to do
                    // anything.
                    tx.send(Err(e), session);
                };
            }
        }
    }

    fn message_send_diffs(
        &mut self,
        SendDiffs {
            mut session,
            tx,
            id,
            diffs,
            kind,
        }: SendDiffs,
    ) {
        match diffs {
            Ok(diffs) => {
                tx.send(
                    self.sequence_send_diffs(
                        &mut session,
                        SendDiffsPlan {
                            id,
                            updates: diffs,
                            kind,
                        },
                    ),
                    session,
                );
            }
            Err(e) => {
                tx.send(Err(e), session);
            }
        }
    }

    async fn message_command(&mut self, cmd: Command) {
        match cmd {
            Command::Startup {
                session,
                create_user_if_not_exists,
                cancel_tx,
                tx,
            } => {
                if let Err(e) = self
                    .catalog
                    .create_temporary_schema(session.conn_id())
                    .await
                {
                    let _ = tx.send(Response {
                        result: Err(e.into()),
                        session,
                    });
                    return;
                }

                if self
                    .catalog
                    .for_session(&session)
                    .resolve_role(session.user())
                    .is_err()
                {
                    if !create_user_if_not_exists {
                        let _ = tx.send(Response {
                            result: Err(CoordError::UnknownLoginRole(session.user().into())),
                            session,
                        });
                        return;
                    }
                    let plan = CreateRolePlan {
                        name: session.user().to_string(),
                    };
                    if let Err(err) = self.sequence_create_role(Some(&session), None, plan).await {
                        let _ = tx.send(Response {
                            result: Err(err),
                            session,
                        });
                        return;
                    }
                }

                let mut messages = vec![];
                let catalog = self.catalog.for_session(&session);
                if catalog.active_database().is_none() {
                    messages.push(StartupMessage::UnknownSessionDatabase(
                        session.vars().database().into(),
                    ));
                }

                let secret_key = rand::thread_rng().gen();

                self.active_conns.insert(
                    session.conn_id(),
                    ConnMeta {
                        cancel_tx,
                        secret_key,
                    },
                );

                ClientTransmitter::new(tx, self.internal_cmd_tx.clone()).send(
                    Ok(StartupResponse {
                        messages,
                        secret_key,
                    }),
                    session,
                )
            }

            Command::Execute {
                portal_name,
                session,
                tx,
                span,
            } => {
                let tx = ClientTransmitter::new(tx, self.internal_cmd_tx.clone());

                let span = tracing::debug_span!(parent: &span, "message_command");
                self.handle_execute(portal_name, session, tx)
                    .instrument(span)
                    .await;
            }

            Command::Declare {
                name,
                stmt,
                param_types,
                mut session,
                tx,
            } => {
                let result = self.handle_declare(&mut session, name, stmt, param_types);
                let _ = tx.send(Response { result, session });
            }

            Command::Describe {
                name,
                stmt,
                param_types,
                mut session,
                tx,
            } => {
                let result = self.handle_describe(&mut session, name, stmt, param_types);
                let _ = tx.send(Response { result, session });
            }

            Command::CancelRequest {
                conn_id,
                secret_key,
            } => {
                self.handle_cancel(conn_id, secret_key).await;
            }

            Command::DumpCatalog { session, tx } => {
                // TODO(benesch): when we have RBAC, dumping the catalog should
                // require superuser permissions.

                let _ = tx.send(Response {
                    result: Ok(self.catalog.dump()),
                    session,
                });
            }

            Command::CopyRows {
                id,
                columns,
                rows,
                mut session,
                tx,
            } => {
                let result = self.sequence_copy_rows(&mut session, id, columns, rows);
                let _ = tx.send(Response { result, session });
            }

            Command::Terminate { session } => {
                self.handle_terminate(session).await;
            }

            Command::StartTransaction {
                implicit,
                session,
                tx,
            } => {
                let now = self.now_datetime();
                let session = match implicit {
                    None => session.start_transaction(now, None),
                    Some(stmts) => session.start_transaction_implicit(now, stmts),
                };
                let _ = tx.send(Response {
                    result: Ok(()),
                    session,
                });
            }

            Command::Commit {
                action,
                session,
                tx,
            } => {
                let tx = ClientTransmitter::new(tx, self.internal_cmd_tx.clone());
                self.sequence_end_transaction(tx, session, action).await;
            }

            Command::VerifyPreparedStatement {
                name,
                mut session,
                tx,
            } => {
                let result = self.verify_prepared_statement(&mut session, &name);
                let _ = tx.send(Response { result, session });
            }

            // Processing this command DOES NOT send a response to the client;
            // in any situation where you use it, you must also have a code
            // path that responds to the client (e.g. reporting an error).
            Command::RemovePendingPeeks { conn_id } => {
                // The peek is present on some specific compute instance.
                // Allow dataflow to cancel any pending peeks.
                if let Some(uuids) = self.client_pending_peeks.remove(&conn_id) {
                    let mut inverse: BTreeMap<ComputeInstanceId, BTreeSet<Uuid>> =
                        Default::default();
                    for (uuid, compute_instance) in &uuids {
                        inverse.entry(*compute_instance).or_default().insert(*uuid);
                    }
                    for (compute_instance, uuids) in inverse {
                        self.dataflow_client
                            .compute_mut(compute_instance)
                            .unwrap()
                            .cancel_peeks(&uuids)
                            .await
                            .unwrap();
                    }
                    for (uuid, _) in uuids {
                        self.pending_peeks.remove(&uuid);
                    }
                }
            }
        }
    }

    async fn message_compute_instance_status(&mut self, event: ComputeInstanceEvent) {
        self.system_catalog_transact(
            None,
            vec![catalog::Op::UpdateComputeInstanceStatus { event }],
            |_| Ok(()),
        )
        .await
        .expect("updating compute instance status cannot fail");
    }

    async fn handle_statement(
        &mut self,
        session: &mut Session,
        stmt: mz_sql::ast::Statement<Aug>,
        params: &mz_sql::plan::Params,
    ) -> Result<mz_sql::plan::Plan, CoordError> {
        let pcx = session.pcx();
        let plan =
            mz_sql::plan::plan(Some(&pcx), &self.catalog.for_session(session), stmt, params)?;
        Ok(plan)
    }

    fn handle_declare(
        &self,
        session: &mut Session,
        name: String,
        stmt: Statement<Raw>,
        param_types: Vec<Option<ScalarType>>,
    ) -> Result<(), CoordError> {
        let desc = describe(&self.catalog, stmt.clone(), &param_types, session)?;
        let params = vec![];
        let result_formats = vec![mz_pgrepr::Format::Text; desc.arity()];
        session.set_portal(
            name,
            desc,
            Some(stmt),
            params,
            result_formats,
            self.catalog.transient_revision(),
        )?;
        Ok(())
    }

    fn handle_describe(
        &self,
        session: &mut Session,
        name: String,
        stmt: Option<Statement<Raw>>,
        param_types: Vec<Option<ScalarType>>,
    ) -> Result<(), CoordError> {
        let desc = self.describe(session, stmt.clone(), param_types)?;
        session.set_prepared_statement(
            name,
            PreparedStatement::new(stmt, desc, self.catalog.transient_revision()),
        );
        Ok(())
    }

    fn describe(
        &self,
        session: &Session,
        stmt: Option<Statement<Raw>>,
        param_types: Vec<Option<ScalarType>>,
    ) -> Result<StatementDesc, CoordError> {
        if let Some(stmt) = stmt {
            describe(&self.catalog, stmt, &param_types, session)
        } else {
            Ok(StatementDesc::new(None))
        }
    }

    /// Verify a prepared statement is still valid.
    fn verify_prepared_statement(
        &self,
        session: &mut Session,
        name: &str,
    ) -> Result<(), CoordError> {
        let ps = match session.get_prepared_statement_unverified(&name) {
            Some(ps) => ps,
            None => return Err(CoordError::UnknownPreparedStatement(name.to_string())),
        };
        if let Some(revision) =
            self.verify_statement_revision(session, ps.sql(), ps.desc(), ps.catalog_revision)?
        {
            let ps = session
                .get_prepared_statement_mut_unverified(name)
                .expect("known to exist");
            ps.catalog_revision = revision;
        }

        Ok(())
    }

    /// Verify a portal is still valid.
    fn verify_portal(&self, session: &mut Session, name: &str) -> Result<(), CoordError> {
        let portal = match session.get_portal_unverified(&name) {
            Some(portal) => portal,
            None => return Err(CoordError::UnknownCursor(name.to_string())),
        };
        if let Some(revision) = self.verify_statement_revision(
            &session,
            portal.stmt.as_ref(),
            &portal.desc,
            portal.catalog_revision,
        )? {
            let portal = session
                .get_portal_unverified_mut(&name)
                .expect("known to exist");
            portal.catalog_revision = revision;
        }
        Ok(())
    }

    fn verify_statement_revision(
        &self,
        session: &Session,
        stmt: Option<&Statement<Raw>>,
        desc: &StatementDesc,
        catalog_revision: u64,
    ) -> Result<Option<u64>, CoordError> {
        let current_revision = self.catalog.transient_revision();
        if catalog_revision != current_revision {
            let current_desc = self.describe(
                session,
                stmt.cloned(),
                desc.param_types.iter().map(|ty| Some(ty.clone())).collect(),
            )?;
            if &current_desc != desc {
                Err(CoordError::ChangedPlan)
            } else {
                Ok(Some(current_revision))
            }
        } else {
            Ok(None)
        }
    }

    /// Handles an execute command.
    #[tracing::instrument(level = "debug", skip(self, tx, session))]
    async fn handle_execute(
        &mut self,
        portal_name: String,
        mut session: Session,
        tx: ClientTransmitter<ExecuteResponse>,
    ) {
        if let Err(err) = self.verify_portal(&mut session, &portal_name) {
            return tx.send(Err(err), session);
        }

        let portal = session
            .get_portal_unverified(&portal_name)
            .expect("known to exist");

        let stmt = match &portal.stmt {
            Some(stmt) => stmt.clone(),
            None => return tx.send(Ok(ExecuteResponse::EmptyQuery), session),
        };
        let params = portal.parameters.clone();
        self.handle_execute_inner(stmt, params, session, tx).await
    }

    async fn handle_execute_inner(
        &mut self,
        stmt: Statement<Raw>,
        params: Params,
        mut session: Session,
        tx: ClientTransmitter<ExecuteResponse>,
    ) {
        // Verify that this statement type can be executed in the current
        // transaction state.
        match session.transaction() {
            // By this point we should be in a running transaction.
            TransactionStatus::Default => unreachable!(),

            // Started is almost always safe (started means there's a single statement
            // being executed). Failed transactions have already been checked in pgwire for
            // a safe statement (COMMIT, ROLLBACK, etc.) and can also proceed.
            TransactionStatus::Started(_) | TransactionStatus::Failed(_) => {
                if let Statement::Declare(_) = stmt {
                    // Declare is an exception. Although it's not against any spec to execute
                    // it, it will always result in nothing happening, since all portals will be
                    // immediately closed. Users don't know this detail, so this error helps them
                    // understand what's going wrong. Postgres does this too.
                    return tx.send(
                        Err(CoordError::OperationRequiresTransaction(
                            "DECLARE CURSOR".into(),
                        )),
                        session,
                    );
                }
            }

            // Implicit or explicit transactions.
            //
            // Implicit transactions happen when a multi-statement query is executed
            // (a "simple query"). However if a "BEGIN" appears somewhere in there,
            // then the existing implicit transaction will be upgraded to an explicit
            // transaction. Thus, we should not separate what implicit and explicit
            // transactions can do unless there's some additional checking to make sure
            // something disallowed in explicit transactions did not previously take place
            // in the implicit portion.
            TransactionStatus::InTransactionImplicit(_) | TransactionStatus::InTransaction(_) => {
                match stmt {
                    // Statements that are safe in a transaction. We still need to verify that we
                    // don't interleave reads and writes since we can't perform those serializably.
                    Statement::Close(_)
                    | Statement::Commit(_)
                    | Statement::Copy(_)
                    | Statement::Deallocate(_)
                    | Statement::Declare(_)
                    | Statement::Discard(_)
                    | Statement::Execute(_)
                    | Statement::Explain(_)
                    | Statement::Fetch(_)
                    | Statement::Prepare(_)
                    | Statement::Rollback(_)
                    | Statement::Select(_)
                    | Statement::SetTransaction(_)
                    | Statement::ShowColumns(_)
                    | Statement::ShowCreateIndex(_)
                    | Statement::ShowCreateSink(_)
                    | Statement::ShowCreateSource(_)
                    | Statement::ShowCreateTable(_)
                    | Statement::ShowCreateView(_)
                    | Statement::ShowCreateConnection(_)
                    | Statement::ShowDatabases(_)
                    | Statement::ShowSchemas(_)
                    | Statement::ShowIndexes(_)
                    | Statement::ShowObjects(_)
                    | Statement::ShowVariable(_)
                    | Statement::SetVariable(_)
                    | Statement::ResetVariable(_)
                    | Statement::StartTransaction(_)
                    | Statement::Tail(_)
                    | Statement::Raise(_) => {
                        // Always safe.
                    }

                    Statement::Insert(ref insert_statement)
                        if matches!(
                            insert_statement.source,
                            InsertSource::Query(Query {
                                body: SetExpr::Values(..),
                                ..
                            }) | InsertSource::DefaultValues
                        ) =>
                    {
                        // Inserting from default? values statements
                        // is always safe.
                    }

                    // Statements below must by run singly (in Started).
                    Statement::AlterIndex(_)
                    | Statement::AlterSecret(_)
                    | Statement::AlterObjectRename(_)
                    | Statement::CreateConnection(_)
                    | Statement::CreateDatabase(_)
                    | Statement::CreateIndex(_)
                    | Statement::CreateRole(_)
                    | Statement::CreateCluster(_)
                    | Statement::CreateClusterReplica(_)
                    | Statement::CreateSchema(_)
                    | Statement::CreateSecret(_)
                    | Statement::CreateSink(_)
                    | Statement::CreateSource(_)
                    | Statement::CreateTable(_)
                    | Statement::CreateType(_)
                    | Statement::CreateView(_)
                    | Statement::CreateViews(_)
                    | Statement::Delete(_)
                    | Statement::DropDatabase(_)
                    | Statement::DropSchema(_)
                    | Statement::DropObjects(_)
                    | Statement::DropRoles(_)
                    | Statement::DropClusters(_)
                    | Statement::DropClusterReplicas(_)
                    | Statement::Insert(_)
                    | Statement::Update(_) => {
                        return tx.send(
                            Err(CoordError::OperationProhibitsTransaction(stmt.to_string())),
                            session,
                        )
                    }
                }
            }
        }

        let catalog = self.catalog.for_session(&session);
        let original_stmt = stmt.clone();
        let (stmt, depends_on) = match mz_sql::names::resolve(&catalog, stmt) {
            Ok(resolved) => resolved,
            Err(e) => return tx.send(Err(e.into()), session),
        };
        let depends_on = depends_on.into_iter().collect();
        // N.B. The catalog can change during purification so we must validate that the dependencies still exist after
        // purification.  This should be done back on the main thread.
        // We do the validation:
        //   - In the handler for `Message::CreateSourceStatementReady`, before we handle the purified statement.
        // If we add special handling for more types of `Statement`s, we'll need to ensure similar verification
        // occurs.
        match stmt {
            // `CREATE SOURCE` statements must be purified off the main
            // coordinator thread of control.
            Statement::CreateSource(stmt) => {
                let internal_cmd_tx = self.internal_cmd_tx.clone();
                let conn_id = session.conn_id();
                let purify_fut = mz_sql::pure::purify_create_source(
                    Box::new(catalog.into_owned()),
                    self.now(),
                    stmt,
                    self.connection_context.clone(),
                );
                task::spawn(|| format!("purify:{conn_id}"), async move {
                    let result = purify_fut.await.map_err(|e| e.into());
                    internal_cmd_tx
                        .send(Message::CreateSourceStatementReady(
                            CreateSourceStatementReady {
                                session,
                                tx,
                                result,
                                params,
                                depends_on,
                                original_stmt,
                            },
                        ))
                        .expect("sending to internal_cmd_tx cannot fail");
                });
            }

            // All other statements are handled immediately.
            _ => match self.handle_statement(&mut session, stmt, &params).await {
                Ok(plan) => self.sequence_plan(tx, session, plan, depends_on).await,
                Err(e) => tx.send(Err(e), session),
            },
        }
    }

    /// Instruct the dataflow layer to cancel any ongoing, interactive work for
    /// the named `conn_id`.
    async fn handle_cancel(&mut self, conn_id: u32, secret_key: u32) {
        if let Some(conn_meta) = self.active_conns.get(&conn_id) {
            // If the secret key specified by the client doesn't match the
            // actual secret key for the target connection, we treat this as a
            // rogue cancellation request and ignore it.
            if conn_meta.secret_key != secret_key {
                return;
            }

            // Cancel pending writes. There is at most one pending write per session.
            if let Some(idx) = self
                .pending_group_commit
                .pending_writes
                .iter()
                .position(|pending_write_txn| matches!(pending_write_txn, PendingWriteTxn::User {session, ..} if session.conn_id() == conn_id))
            {
                if let PendingWriteTxn::User {
                    client_transmitter,
                    session,
                    ..
                } = self.pending_group_commit.pending_writes.remove(idx) {
                    let _ = client_transmitter.send(Ok(ExecuteResponse::Canceled), session);
                }
            }

            // Cancel deferred writes. There is at most one deferred write per session.
            if let Some(idx) = self
                .write_lock_wait_group
                .iter()
                .position(|ready| matches!(ready, Deferred::Plan(ready) if ready.session.conn_id() == conn_id))
            {
                let ready = self.write_lock_wait_group.remove(idx).unwrap();
                if let Deferred::Plan(ready) = ready {
                    ready.tx.send(Ok(ExecuteResponse::Canceled), ready.session);
                }
            }

            // Inform the target session (if it asks) about the cancellation.
            let _ = conn_meta.cancel_tx.send(Canceled::Canceled);

            // The peek is present on some specific compute instance.
            // Allow dataflow to cancel any pending peeks.
            if let Some(uuids) = self.client_pending_peeks.remove(&conn_id) {
                let mut inverse: BTreeMap<ComputeInstanceId, BTreeSet<Uuid>> = Default::default();
                for (uuid, compute_instance) in &uuids {
                    inverse.entry(*compute_instance).or_default().insert(*uuid);
                }
                for (compute_instance, uuids) in inverse {
                    self.dataflow_client
                        .compute_mut(compute_instance)
                        .unwrap()
                        .cancel_peeks(&uuids)
                        .await
                        .unwrap();
                }
                for (uuid, _) in uuids {
                    if let Some(PendingPeek {
                        sender: rows_tx,
                        conn_id: _,
                    }) = self.pending_peeks.remove(&uuid)
                    {
                        rows_tx
                            .send(PeekResponse::Canceled)
                            .expect("Peek endpoint terminated prematurely");
                    } else {
                        warn!("Received a cancel request without a pending peek: {uuid}");
                    }
                }
            }
        }
    }

    /// Handle termination of a client session.
    ///
    /// This cleans up any state in the coordinator associated with the session.
    async fn handle_terminate(&mut self, mut session: Session) {
        self.clear_transaction(&mut session).await;
        let conn_id = session.conn_id();
        self.drop_temp_items(None, session).await;
        self.catalog
            .drop_temporary_schema(conn_id)
            .expect("unable to drop temporary schema");
        self.active_conns.remove(&conn_id);
        self.internal_cmd_tx
            .send(Message::Command(Command::RemovePendingPeeks { conn_id }))
            .expect("sending to internal_cmd_tx cannot fail");
    }

    /// Handle removing in-progress transaction state regardless of the end action
    /// of the transaction.
    async fn clear_transaction(
        &mut self,
        session: &mut Session,
    ) -> TransactionStatus<mz_repr::Timestamp> {
        let (drop_sinks, txn) = session.clear_transaction();
        self.drop_sinks(drop_sinks).await;

        // Release this transaction's compaction hold on collections.
        if let Some(txn_reads) = self.txn_reads.remove(&session.conn_id()) {
            self.release_read_hold(txn_reads.read_holds).await;
        }
        txn
    }

    /// Removes all temporary items created by the specified connection, though
    /// not the temporary schema itself.
    async fn drop_temp_items(
        &mut self,
        client_response: Option<(ClientTransmitter<ExecuteResponse>, ExecuteResponse)>,
        session: Session,
    ) {
        let ops = self.catalog.drop_temp_item_ops(session.conn_id());
        match client_response {
            Some((tx, response)) => {
                self.client_catalog_transact(session, ops, |_| Ok(()), tx, Ok(response), Err)
                    .await
                    .expect("unable to drop temporary items for conn_id");
            }
            None => {
                self.system_catalog_transact(Some(&session), ops, |_| Ok(()))
                    .await
                    .expect("unable to drop temporary items for conn_id");
            }
        }
    }

    async fn handle_sink_connection_ready(
        &mut self,
        id: GlobalId,
        oid: u32,
        connection: SinkConnection,
        compute_instance: ComputeInstanceId,
        client: Option<(ClientTransmitter<ExecuteResponse>, Session)>,
    ) -> Result<(), CoordError> {
        // Update catalog entry with sink connection.
        let entry = self.catalog.get_entry(&id);
        let name = entry.name().clone();
        let mut sink = match entry.item() {
            CatalogItem::Sink(sink) => sink.clone(),
            _ => unreachable!(),
        };
        sink.connection = catalog::SinkConnectionState::Ready(connection.clone());
        // We don't try to linearize the as of for the sink; we just pick the
        // least valid read timestamp. If users want linearizability across
        // Materialize and their sink, they'll need to reason about the
        // timestamps we emit anyway, so might as emit as much historical detail
        // as we possibly can.
        let id_bundle = self
            .index_oracle(compute_instance)
            .sufficient_collections(&[sink.from]);
        let frontier = self.least_valid_read(&id_bundle, compute_instance);
        let as_of = SinkAsOf {
            frontier,
            strict: !sink.with_snapshot,
        };
        let ops = vec![
            catalog::Op::DropItem(id),
            catalog::Op::CreateItem {
                id,
                oid,
                name: name.clone(),
                item: CatalogItem::Sink(sink.clone()),
            },
        ];
        let txn = |txn: CatalogTxn<Timestamp>| -> Result<DataflowDesc, CoordError> {
            let mut builder = txn.dataflow_builder(compute_instance);
            let from_entry = builder.catalog.get_entry(&sink.from);
            let sink_description = mz_dataflow_types::sinks::SinkDesc {
                from: sink.from,
                from_desc: from_entry
                    .desc(
                        &builder
                            .catalog
                            .resolve_full_name(from_entry.name(), from_entry.conn_id()),
                    )
                    .unwrap()
                    .into_owned(),
                connection: connection.clone(),
                envelope: Some(sink.envelope),
                as_of,
            };
            Ok(builder.build_sink_dataflow(name.to_string(), id, sink_description)?)
        };
        let df = match client {
            Some((tx, session)) => {
                self.client_catalog_transact(
                    session,
                    ops,
                    txn,
                    tx,
                    Ok(ExecuteResponse::CreatedSink { existed: false }),
                    Err,
                )
                .await
            }
            None => Some(self.system_catalog_transact(None, ops, txn).await?),
        };

        if let Some(df) = df {
            self.ship_dataflow(df, compute_instance).await;
        }
        Ok(())
    }

    async fn sequence_plan(
        &mut self,
        tx: ClientTransmitter<ExecuteResponse>,
        mut session: Session,
        plan: Plan,
        depends_on: Vec<GlobalId>,
    ) {
        match plan {
            Plan::CreateConnection(plan) => {
                self.sequence_create_connection(tx, session, plan).await;
            }

            Plan::CreateDatabase(plan) => self.sequence_create_database(tx, session, plan).await,

            Plan::CreateSchema(plan) => self.sequence_create_schema(tx, session, plan).await,
            Plan::CreateRole(plan) => {
                let _ = self
                    .sequence_create_role(None, Some((tx, session)), plan)
                    .await;
            }
            Plan::CreateComputeInstance(plan) => {
                self.sequence_create_compute_instance(tx, session, plan)
                    .await;
            }
            Plan::CreateComputeInstanceReplica(plan) => {
                self.sequence_create_compute_instance_replica(tx, session, plan)
                    .await;
            }
            Plan::CreateTable(plan) => {
                self.sequence_create_table(tx, session, plan, depends_on)
                    .await;
            }
            Plan::CreateSecret(plan) => self.sequence_create_secret(tx, session, plan).await,
            Plan::CreateSource(_) => unreachable!("handled separately"),
            Plan::CreateSink(plan) => {
                self.sequence_create_sink(tx, session, plan, depends_on)
                    .await;
            }
            Plan::CreateView(plan) => {
                self.sequence_create_view(tx, session, plan, depends_on)
                    .await;
            }
            Plan::CreateViews(plan) => {
                self.sequence_create_views(tx, session, plan, depends_on)
                    .await;
            }
            Plan::CreateIndex(plan) => {
                self.sequence_create_index(tx, session, plan, depends_on)
                    .await;
            }
            Plan::CreateType(plan) => {
                self.sequence_create_type(tx, session, plan, depends_on)
                    .await;
            }
            Plan::DropDatabase(plan) => self.sequence_drop_database(tx, session, plan).await,
            Plan::DropSchema(plan) => self.sequence_drop_schema(tx, session, plan).await,
            Plan::DropRoles(plan) => self.sequence_drop_roles(tx, session, plan).await,
            Plan::DropComputeInstances(plan) => {
                self.sequence_drop_compute_instances(tx, session, plan)
                    .await;
            }
            Plan::DropComputeInstanceReplica(plan) => {
                self.sequence_drop_compute_instance_replica(tx, session, plan)
                    .await;
            }
            Plan::DropItems(plan) => self.sequence_drop_items(tx, session, plan).await,
            Plan::EmptyQuery => {
                tx.send(Ok(ExecuteResponse::EmptyQuery), session);
            }
            Plan::ShowAllVariables => tx.send(self.sequence_show_all_variables(&session), session),
            Plan::ShowVariable(plan) => {
                tx.send(self.sequence_show_variable(&session, plan), session);
            }
            Plan::SetVariable(plan) => {
                tx.send(self.sequence_set_variable(&mut session, plan), session);
            }
            Plan::ResetVariable(plan) => {
                tx.send(self.sequence_reset_variable(&mut session, plan), session);
            }
            Plan::StartTransaction(plan) => {
                let duplicated =
                    matches!(session.transaction(), TransactionStatus::InTransaction(_));
                let session = session.start_transaction(self.now_datetime(), plan.access);
                tx.send(
                    Ok(ExecuteResponse::StartedTransaction { duplicated }),
                    session,
                )
            }

            Plan::CommitTransaction | Plan::AbortTransaction => {
                let action = match plan {
                    Plan::CommitTransaction => EndTransactionAction::Commit,
                    Plan::AbortTransaction => EndTransactionAction::Rollback,
                    _ => unreachable!(),
                };
                self.sequence_end_transaction(tx, session, action).await;
            }
            Plan::Peek(plan) => tx.send(self.sequence_peek(&mut session, plan).await, session),
            Plan::Tail(plan) => {
                tx.send(
                    self.sequence_tail(&mut session, plan, depends_on).await,
                    session,
                );
            }
            Plan::SendRows(plan) => {
                tx.send(Ok(send_immediate_rows(plan.rows)), session);
            }

            Plan::CopyFrom(plan) => {
                tx.send(
                    Ok(ExecuteResponse::CopyFrom {
                        id: plan.id,
                        columns: plan.columns,
                        params: plan.params,
                    }),
                    session,
                );
            }
            Plan::Explain(plan) => tx.send(self.sequence_explain(&session, plan), session),
            Plan::SendDiffs(plan) => tx.send(self.sequence_send_diffs(&mut session, plan), session),
            Plan::Insert(plan) => self.sequence_insert(tx, session, plan).await,
            Plan::ReadThenWrite(plan) => self.sequence_read_then_write(tx, session, plan).await,
            Plan::AlterNoop(plan) => {
                tx.send(
                    Ok(ExecuteResponse::AlteredObject(plan.object_type)),
                    session,
                );
            }
            Plan::AlterItemRename(plan) => self.sequence_alter_item_rename(tx, session, plan).await,
            Plan::AlterIndexSetOptions(plan) => {
                tx.send(self.sequence_alter_index_set_options(plan).await, session);
            }
            Plan::AlterIndexResetOptions(plan) => {
                tx.send(self.sequence_alter_index_reset_options(plan).await, session);
            }
            Plan::AlterSecret(plan) => {
                tx.send(self.sequence_alter_secret(&session, plan).await, session);
            }
            Plan::DiscardTemp => {
                self.drop_temp_items(Some((tx, ExecuteResponse::DiscardedTemp)), session)
                    .await;
            }
            Plan::DiscardAll => {
                if let TransactionStatus::Started(_) = session.transaction() {
                    let drop_sinks = session.reset();
                    self.drop_sinks(drop_sinks).await;
                    self.drop_temp_items(Some((tx, ExecuteResponse::DiscardedAll)), session)
                        .await;
                } else {
                    tx.send(
                        Err(CoordError::OperationProhibitsTransaction(
                            "DISCARD ALL".into(),
                        )),
                        session,
                    );
                }
            }
            Plan::Declare(plan) => {
                let param_types = vec![];
                let res = self
                    .handle_declare(&mut session, plan.name, plan.stmt, param_types)
                    .map(|()| ExecuteResponse::DeclaredCursor);
                tx.send(res, session);
            }
            Plan::Fetch(FetchPlan {
                name,
                count,
                timeout,
            }) => {
                tx.send(
                    Ok(ExecuteResponse::Fetch {
                        name,
                        count,
                        timeout,
                    }),
                    session,
                );
            }
            Plan::Close(plan) => {
                if session.remove_portal(&plan.name) {
                    tx.send(Ok(ExecuteResponse::ClosedCursor), session);
                } else {
                    tx.send(Err(CoordError::UnknownCursor(plan.name)), session);
                }
            }
            Plan::Prepare(plan) => {
                if session
                    .get_prepared_statement_unverified(&plan.name)
                    .is_some()
                {
                    tx.send(Err(CoordError::PreparedStatementExists(plan.name)), session);
                } else {
                    session.set_prepared_statement(
                        plan.name,
                        PreparedStatement::new(
                            Some(plan.stmt),
                            plan.desc,
                            self.catalog.transient_revision(),
                        ),
                    );
                    tx.send(Ok(ExecuteResponse::Prepare), session);
                }
            }
            Plan::Execute(plan) => {
                let plan_name = plan.name.clone();
                match self.sequence_execute(&mut session, plan) {
                    Ok(portal_name) => {
                        let internal_cmd_tx = self.internal_cmd_tx.clone();
                        task::spawn(|| format!("execute:{plan_name}"), async move {
                            internal_cmd_tx
                                .send(Message::Command(Command::Execute {
                                    portal_name,
                                    session,
                                    tx: tx.take(),
                                    span: tracing::Span::none(),
                                }))
                                .expect("sending to internal_cmd_tx cannot fail");
                        });
                    }
                    Err(err) => tx.send(Err(err), session),
                };
            }
            Plan::Deallocate(plan) => match plan.name {
                Some(name) => {
                    if session.remove_prepared_statement(&name) {
                        tx.send(Ok(ExecuteResponse::Deallocate { all: false }), session);
                    } else {
                        tx.send(Err(CoordError::UnknownPreparedStatement(name)), session);
                    }
                }
                None => {
                    session.remove_all_prepared_statements();
                    tx.send(Ok(ExecuteResponse::Deallocate { all: true }), session);
                }
            },
            Plan::Raise(RaisePlan { severity }) => {
                tx.send(Ok(ExecuteResponse::Raise { severity }), session);
            }
        }
    }

    // Returns the name of the portal to execute.
    #[tracing::instrument(level = "debug", skip(self))]
    fn sequence_execute(
        &mut self,
        session: &mut Session,
        plan: ExecutePlan,
    ) -> Result<String, CoordError> {
        // Verify the stmt is still valid.
        self.verify_prepared_statement(session, &plan.name)?;
        let ps = session
            .get_prepared_statement_unverified(&plan.name)
            .expect("known to exist");
        let sql = ps.sql().cloned();
        let desc = ps.desc().clone();
        let revision = ps.catalog_revision;
        session.create_new_portal(sql, desc, plan.params, Vec::new(), revision)
    }

    async fn sequence_create_connection(
        &mut self,
        tx: ClientTransmitter<ExecuteResponse>,
        session: Session,
        plan: CreateConnectionPlan,
    ) {
        let if_not_exists = plan.if_not_exists;
        let ops = match self.sequence_create_connector_inner(plan).await {
            Ok(ops) => ops,
            Err(e) => return tx.send(Err(e), session),
        };
        self.client_catalog_transact(
            session,
            ops,
            |_| Ok(()),
            tx,
            Ok(ExecuteResponse::CreatedConnection { existed: false }),
            |e| match e {
                CoordError::Catalog(catalog::Error {
                    kind: catalog::ErrorKind::ItemAlreadyExists(_),
                    ..
                }) if if_not_exists => Ok(ExecuteResponse::CreatedConnection { existed: true }),
                _ => Err(e),
            },
        )
        .await;
    }

    async fn sequence_create_connector_inner(
        &mut self,
        plan: CreateConnectionPlan,
    ) -> Result<Vec<catalog::Op>, CoordError> {
        let connection_oid = self.catalog.allocate_oid().await?;
        let connection_gid = self.catalog.allocate_user_id().await?;
        Ok(vec![catalog::Op::CreateItem {
            id: connection_gid,
            oid: connection_oid,
            name: plan.name.clone(),
            item: CatalogItem::Connection(Connection {
                create_sql: plan.connection.create_sql,
                connection: plan.connection.connection,
            }),
        }])
    }

    async fn sequence_create_database(
        &mut self,
        tx: ClientTransmitter<ExecuteResponse>,
        session: Session,
        plan: CreateDatabasePlan,
    ) {
        let if_not_exists = plan.if_not_exists;
        let ops = match self.sequence_create_database_inner(plan).await {
            Ok(ops) => ops,
            Err(e) => return tx.send(Err(e), session),
        };
        self.client_catalog_transact(
            session,
            ops,
            |_| Ok(()),
            tx,
            Ok(ExecuteResponse::CreatedDatabase { existed: false }),
            |e| match e {
                CoordError::Catalog(catalog::Error {
                    kind: catalog::ErrorKind::DatabaseAlreadyExists(_),
                    ..
                }) if if_not_exists => Ok(ExecuteResponse::CreatedDatabase { existed: true }),
                _ => Err(e),
            },
        )
        .await;
    }

    async fn sequence_create_database_inner(
        &mut self,
        plan: CreateDatabasePlan,
    ) -> Result<Vec<catalog::Op>, CoordError> {
        let db_oid = self.catalog.allocate_oid().await?;
        let schema_oid = self.catalog.allocate_oid().await?;
        Ok(vec![catalog::Op::CreateDatabase {
            name: plan.name.clone(),
            oid: db_oid,
            public_schema_oid: schema_oid,
        }])
    }

    async fn sequence_create_schema(
        &mut self,
        tx: ClientTransmitter<ExecuteResponse>,
        session: Session,
        plan: CreateSchemaPlan,
    ) {
        let oid = match self.catalog.allocate_oid().await {
            Ok(oid) => oid,
            Err(e) => return tx.send(Err(e.into()), session),
        };
        let op = catalog::Op::CreateSchema {
            database_id: plan.database_spec,
            schema_name: plan.schema_name,
            oid,
        };
        self.client_catalog_transact(
            session,
            vec![op],
            |_| Ok(()),
            tx,
            Ok(ExecuteResponse::CreatedSchema { existed: false }),
            |e| match e {
                CoordError::Catalog(catalog::Error {
                    kind: catalog::ErrorKind::SchemaAlreadyExists(_),
                    ..
                }) if plan.if_not_exists => Ok(ExecuteResponse::CreatedSchema { existed: true }),
                _ => Err(e),
            },
        )
        .await;
    }

    async fn sequence_create_role(
        &mut self,
        session: Option<&Session>,
        client: Option<(ClientTransmitter<ExecuteResponse>, Session)>,
        plan: CreateRolePlan,
    ) -> Result<(), CoordError> {
        let (oid, client) = match (self.catalog.allocate_oid().await, client) {
            (Ok(oid), client) => (oid, client),
            (Err(e), Some((tx, session))) => {
                tx.send(Err(e.into()), session);
                return Ok(());
            }
            (Err(e), None) => return Err(e.into()),
        };
        let op = catalog::Op::CreateRole {
            name: plan.name,
            oid,
        };
        match client {
            Some((tx, session)) => {
                self.client_catalog_transact(
                    session,
                    vec![op],
                    |_| Ok(()),
                    tx,
                    Ok(ExecuteResponse::CreatedRole),
                    Err,
                )
                .await;
            }
            None => {
                self.system_catalog_transact(session, vec![op], |_| Ok(()))
                    .await?
            }
        }
        Ok(())
    }

    async fn sequence_create_compute_instance(
        &mut self,
        tx: ClientTransmitter<ExecuteResponse>,
        session: Session,
        CreateComputeInstancePlan {
            name,
            config,
            replicas,
        }: CreateComputeInstancePlan,
    ) {
        let introspection_sources = if config.is_some() {
            self.catalog.allocate_introspection_source_indexes().await
        } else {
            Vec::new()
        };
        let mut ops = vec![catalog::Op::CreateComputeInstance {
            name: name.clone(),
            config: config.clone(),
            introspection_sources,
        }];

        for (replica_name, config) in replicas {
            let logical_size = match &config {
                ReplicaConfig::Managed { size, .. } => Some(size.clone()),
                ReplicaConfig::Remote { .. } => None,
            };
            let config = match concretize_replica_config(
                config,
                &self.replica_sizes,
                &self.availability_zones,
            ) {
                Ok(config) => config,
                Err(e) => return tx.send(Err(e), session),
            };
            ops.push(catalog::Op::CreateComputeInstanceReplica {
                name: replica_name,
                config,
                on_cluster_name: name.clone(),
                logical_size,
            });
        }
        if let Some(_) = self
            .client_catalog_transact(
                session,
                ops,
                |_| Ok(()),
                tx,
                Ok(ExecuteResponse::CreatedComputeInstance { existed: false }),
                Err,
            )
            .await
        {
            let instance = self
                .catalog
                .resolve_compute_instance(&name)
                .expect("compute instance must exist after creation");
            self.dataflow_client
                .create_instance(instance.id, instance.logging.clone())
                .await
                .unwrap();
            for (replica_id, replica) in instance.replicas_by_id.clone() {
                self.dataflow_client
                    .add_replica_to_instance(instance.id, replica_id, replica.config)
                    .await
                    .unwrap();
            }
        }
    }

    async fn sequence_create_compute_instance_replica(
        &mut self,
        tx: ClientTransmitter<ExecuteResponse>,
        session: Session,
        CreateComputeInstanceReplicaPlan {
            name,
            of_cluster,
            config,
        }: CreateComputeInstanceReplicaPlan,
    ) {
        let logical_size = match &config {
            ReplicaConfig::Managed { size, .. } => Some(size.clone()),
            ReplicaConfig::Remote { .. } => None,
        };
        let config = match concretize_replica_config(
            config,
            &self.replica_sizes,
            &self.availability_zones,
        ) {
            Ok(config) => config,
            Err(e) => return tx.send(Err(e), session),
        };
        let op = catalog::Op::CreateComputeInstanceReplica {
            name: name.clone(),
            config: config.clone(),
            on_cluster_name: of_cluster.clone(),
            logical_size,
        };

        if let Some(_) = self
            .client_catalog_transact(
                session,
                vec![op],
                |_| Ok(()),
                tx,
                Ok(ExecuteResponse::CreatedComputeInstanceReplica { existed: false }),
                Err,
            )
            .await
        {
            let instance = self
                .catalog
                .resolve_compute_instance(&of_cluster)
                .expect("compute instance must exist after creation");
            let replica_id = instance.replica_id_by_name[&name];
            self.dataflow_client
                .add_replica_to_instance(instance.id, replica_id, config)
                .await
                .unwrap();
        }
    }

    async fn sequence_create_secret(
        &mut self,
        tx: ClientTransmitter<ExecuteResponse>,
        session: Session,
        plan: CreateSecretPlan,
    ) {
        let if_not_exists = plan.if_not_exists;
        let (ops, id) = match self.sequence_create_secret_inner(&session, plan).await {
            Ok((ops, id)) => (ops, id),
            Err(e) => return tx.send(Err(e), session),
        };
        if let None = self
            .client_catalog_transact(
                session,
                ops,
                |_| Ok(()),
                tx,
                Ok(ExecuteResponse::CreatedSecret { existed: false }),
                |e| match e {
                    CoordError::Catalog(catalog::Error {
                        kind: catalog::ErrorKind::ItemAlreadyExists(_),
                        ..
                    }) if if_not_exists => Ok(ExecuteResponse::CreatedSecret { existed: true }),
                    _ => Err(e),
                },
            )
            .await
        {
            match self
                .secrets_controller
                .apply(vec![SecretOp::Delete { id }])
                .await
            {
                Ok(_) => {}
                Err(e) => {
                    warn!(
                        "Dropping newly created secrets has encountered an error: {}",
                        e
                    );
                }
            }
        }
    }

    async fn sequence_create_secret_inner(
        &mut self,
        session: &Session,
        plan: CreateSecretPlan,
    ) -> Result<(Vec<catalog::Op>, GlobalId), CoordError> {
        let CreateSecretPlan {
            name,
            mut secret,
            full_name,
            ..
        } = plan;

        let payload = self.extract_secret(session, &mut secret.secret_as)?;

        let id = self.catalog.allocate_user_id().await?;
        let oid = self.catalog.allocate_oid().await?;
        let secret = catalog::Secret {
            create_sql: format!("CREATE SECRET {} AS '********'", full_name),
        };

        self.secrets_controller
            .apply(vec![SecretOp::Ensure {
                id,
                contents: payload,
            }])
            .await?;

        let ops = vec![catalog::Op::CreateItem {
            id,
            oid,
            name,
            item: CatalogItem::Secret(secret.clone()),
        }];

        Ok((ops, id))
    }

    async fn sequence_create_table(
        &mut self,
        tx: ClientTransmitter<ExecuteResponse>,
        session: Session,
        plan: CreateTablePlan,
        depends_on: Vec<GlobalId>,
    ) {
        let if_not_exists = plan.if_not_exists;
        let (ops, table_id) = match self
            .sequence_create_table_inner(&session, plan, depends_on)
            .await
        {
            Ok((ops, table_id)) => (ops, table_id),
            Err(e) => return tx.send(Err(e), session),
        };
        if let Some(_) = self
            .client_catalog_transact(
                session,
                ops,
                |_| Ok(()),
                tx,
                Ok(ExecuteResponse::CreatedTable { existed: false }),
                |e| match e {
                    CoordError::Catalog(catalog::Error {
                        kind: catalog::ErrorKind::ItemAlreadyExists(_),
                        ..
                    }) if if_not_exists => Ok(ExecuteResponse::CreatedTable { existed: true }),
                    _ => Err(e),
                },
            )
            .await
        {
            // Determine the initial validity for the table.
            let since_ts = self.get_local_read_ts();

            // Announce the creation of the table source.
            let source_description = self
                .catalog
                .state()
                .source_description_for(table_id)
                .unwrap();

            let ingestion = IngestionDescription {
                id: table_id,
                desc: source_description,
                since: Antichain::from_elem(since_ts),
                source_imports: BTreeMap::new(),
                storage_metadata: (),
            };

            self.dataflow_client
                .storage_mut()
                .create_sources(vec![ingestion])
                .await
                .unwrap();

            self.initialize_storage_read_policies(vec![table_id], self.logical_compaction_window_ms)
                .await
        }
    }

    async fn sequence_create_table_inner(
        &mut self,
        session: &Session,
        plan: CreateTablePlan,
        depends_on: Vec<GlobalId>,
    ) -> Result<(Vec<catalog::Op>, GlobalId), CoordError> {
        let CreateTablePlan { name, table, .. } = plan;

        let conn_id = if table.temporary {
            Some(session.conn_id())
        } else {
            None
        };
        let table_id = self.catalog.allocate_user_id().await?;
        let table = catalog::Table {
            create_sql: table.create_sql,
            desc: table.desc,
            defaults: table.defaults,
            conn_id,
            depends_on,
        };
        let table_oid = self.catalog.allocate_oid().await?;
        Ok((
            vec![catalog::Op::CreateItem {
                id: table_id,
                oid: table_oid,
                name,
                item: CatalogItem::Table(table.clone()),
            }],
            table_id,
        ))
    }

    async fn sequence_create_source(
        &mut self,
        tx: ClientTransmitter<ExecuteResponse>,
        session: Session,
        plan: CreateSourcePlan,
        depends_on: Vec<GlobalId>,
    ) {
        let if_not_exists = plan.if_not_exists;
        let (ops, source_id, index) = match self
            .sequence_create_source_inner(&session, plan, depends_on)
            .await
        {
            Ok((ops, source_id, index)) => (ops, source_id, index),
            Err(e) => return tx.send(Err(e), session),
        };
        if let Some(df) = self
            .client_catalog_transact(
                session,
                ops,
                move |txn| {
                    if let Some((index_id, compute_instance)) = index {
                        let mut builder = txn.dataflow_builder(compute_instance);
                        Ok(Some((
                            builder.build_index_dataflow(index_id)?,
                            compute_instance,
                        )))
                    } else {
                        Ok(None)
                    }
                },
                tx,
                Ok(ExecuteResponse::CreatedSource { existed: false }),
                |e| match e {
                    CoordError::Catalog(catalog::Error {
                        kind: catalog::ErrorKind::ItemAlreadyExists(_),
                        ..
                    }) if if_not_exists => Ok(ExecuteResponse::CreatedSource { existed: true }),
                    _ => Err(e),
                },
            )
            .await
        {
            // Do everything to instantiate the source at the coordinator and
            // inform the timestamper and dataflow workers of its existence before
            // shipping any dataflows that depend on its existence.

            let source_description = self
                .catalog
                .state()
                .source_description_for(source_id)
                .unwrap();

            let mut ingestion = IngestionDescription {
                id: source_id,
                desc: source_description,
                since: Antichain::from_elem(Timestamp::minimum()),
                source_imports: BTreeMap::new(),
                storage_metadata: (),
            };

            for id in self.catalog.state().get_entry(&source_id).uses() {
                if self.catalog.state().get_entry(id).source().is_some() {
                    ingestion.source_imports.insert(*id, ());
                }
            }

            self.dataflow_client
                .storage_mut()
                .create_sources(vec![ingestion])
                .await
                .unwrap();

            self.initialize_storage_read_policies(
                vec![source_id],
                self.logical_compaction_window_ms,
            )
            .await;
            if let Some((df, compute_instance)) = df {
                self.ship_dataflow(df, compute_instance).await;
            }
        }
    }

    async fn sequence_create_source_inner(
        &mut self,
        session: &Session,
        plan: CreateSourcePlan,
        depends_on: Vec<GlobalId>,
    ) -> Result<
        (
            Vec<catalog::Op>,
            GlobalId,
            Option<(GlobalId, ComputeInstanceId)>,
        ),
        CoordError,
    > {
        let mut ops = vec![];
        let source_id = self.catalog.allocate_user_id().await?;
        let source_oid = self.catalog.allocate_oid().await?;
        let source = catalog::Source {
            create_sql: plan.source.create_sql,
            connection: plan.source.connection,
            desc: plan.source.desc,
            depends_on,
        };
        ops.push(catalog::Op::CreateItem {
            id: source_id,
            oid: source_oid,
            name: plan.name.clone(),
            item: CatalogItem::Source(source.clone()),
        });
        let index = if plan.materialized {
            let compute_instance = self
                .catalog
                .resolve_compute_instance(session.vars().cluster())?
                .id;
            let mut index_name = plan.name.clone();
            index_name.item += "_primary_idx";
            index_name = self
                .catalog
                .for_session(&session)
                .find_available_name(index_name);
            let index_id = self.catalog.allocate_user_id().await?;
            let full_name = self
                .catalog
                .resolve_full_name(&plan.name, Some(session.conn_id()));
            let index = auto_generate_primary_idx(
                index_name.item.clone(),
                compute_instance,
                full_name,
                source_id,
                &source.desc,
                None,
                vec![source_id],
            );
            let index_oid = self.catalog.allocate_oid().await?;
            ops.push(catalog::Op::CreateItem {
                id: index_id,
                oid: index_oid,
                name: index_name,
                item: CatalogItem::Index(index),
            });
            Some((index_id, compute_instance))
        } else {
            None
        };
        Ok((ops, source_id, index))
    }

    async fn sequence_create_sink(
        &mut self,
        tx: ClientTransmitter<ExecuteResponse>,
        session: Session,
        plan: CreateSinkPlan,
        depends_on: Vec<GlobalId>,
    ) {
        let CreateSinkPlan {
            name,
            sink,
            with_snapshot,
            if_not_exists,
        } = plan;

        // The dataflow must (eventually) be built on a specific compute instance.
        // Use this in `catalog_transact` and stash for eventual sink construction.
        let compute_instance = sink.compute_instance;

        // First try to allocate an ID and an OID. If either fails, we're done.
        let id = match self.catalog.allocate_user_id().await {
            Ok(id) => id,
            Err(e) => return tx.send(Err(e.into()), session),
        };
        let oid = match self.catalog.allocate_oid().await {
            Ok(id) => id,
            Err(e) => return tx.send(Err(e.into()), session),
        };

        // Then try to create a placeholder catalog item with an unknown
        // connection. If that fails, we're done, though if the client specified
        // `if_not_exists` we'll tell the client we succeeded.
        //
        // This placeholder catalog item reserves the name while we create
        // the sink connection, which could take an arbitrarily long time.
        let op = catalog::Op::CreateItem {
            id,
            oid,
            name,
            item: CatalogItem::Sink(catalog::Sink {
                create_sql: sink.create_sql,
                from: sink.from,
                connection: catalog::SinkConnectionState::Pending(sink.connection_builder.clone()),
                envelope: sink.envelope,
                with_snapshot,
                depends_on,
                compute_instance,
            }),
        };

        match self
            .system_catalog_transact(Some(&session), vec![op], |txn| -> Result<(), CoordError> {
                let from_entry = txn.catalog.get_entry(&sink.from);
                // Insert a dummy dataflow to trigger validation before we try to actually create
                // the external sink resources (e.g. Kafka Topics)
                txn.dataflow_builder(sink.compute_instance)
                    .build_sink_dataflow(
                        "dummy".into(),
                        id,
                        mz_dataflow_types::sinks::SinkDesc {
                            from: sink.from,
                            from_desc: from_entry
                                .desc(
                                    &txn.catalog
                                        .resolve_full_name(from_entry.name(), from_entry.conn_id()),
                                )
                                .unwrap()
                                .into_owned(),
                            connection: SinkConnection::Tail(TailSinkConnection {}),
                            envelope: Some(sink.envelope),
                            as_of: SinkAsOf {
                                frontier: Antichain::new(),
                                strict: false,
                            },
                        },
                    )
                    .map(|_ok| ())
            })
            .await
        {
            Ok(_) => {
                // Now we're ready to create the sink connector. Arrange to notify the
                // main coordinator thread when the future completes.
                let connection_builder = sink.connection_builder;
                let internal_cmd_tx = self.internal_cmd_tx.clone();
                let connection_context = self.connection_context.clone();
                task::spawn(
                    || format!("sink_connection_ready:{}", sink.from),
                    async move {
                        internal_cmd_tx
                            .send(Message::SinkConnectionReady(SinkConnectionReady {
                                session,
                                tx,
                                id,
                                oid,
                                result: sink_connection::build(
                                    connection_builder,
                                    id,
                                    connection_context,
                                )
                                .await,
                                compute_instance,
                            }))
                            .expect("sending to internal_cmd_tx cannot fail");
                    },
                );
            }
            Err(CoordError::Catalog(catalog::Error {
                kind: catalog::ErrorKind::ItemAlreadyExists(_),
                ..
            })) if if_not_exists => {
                tx.send(Ok(ExecuteResponse::CreatedSink { existed: true }), session);
            }
            Err(error) => tx.send(Err(error), session),
        }
    }

    async fn generate_view_ops(
        &mut self,
        session: &Session,
        name: QualifiedObjectName,
        view: View,
        replace: Option<GlobalId>,
        materialize: bool,
        depends_on: Vec<GlobalId>,
    ) -> Result<(Vec<catalog::Op>, Option<(GlobalId, ComputeInstanceId)>), CoordError> {
        self.validate_timeline(view.expr.depends_on())?;

        let mut ops = vec![];

        if let Some(id) = replace {
            ops.extend(self.catalog.drop_items_ops(&[id]));
        }
        let view_id = self.catalog.allocate_user_id().await?;
        let view_oid = self.catalog.allocate_oid().await?;
        let optimized_expr = self.view_optimizer.optimize(view.expr)?;
        let desc = RelationDesc::new(optimized_expr.typ(), view.column_names);
        let view = catalog::View {
            create_sql: view.create_sql,
            optimized_expr,
            desc,
            conn_id: if view.temporary {
                Some(session.conn_id())
            } else {
                None
            },
            depends_on,
        };
        ops.push(catalog::Op::CreateItem {
            id: view_id,
            oid: view_oid,
            name: name.clone(),
            item: CatalogItem::View(view.clone()),
        });
        let index_id = if materialize {
            let compute_instance = self
                .catalog
                .resolve_compute_instance(session.vars().cluster())?
                .id;
            let mut index_name = name.clone();
            index_name.item += "_primary_idx";
            index_name = self
                .catalog
                .for_session(session)
                .find_available_name(index_name);
            let index_id = self.catalog.allocate_user_id().await?;
            let full_name = self
                .catalog
                .resolve_full_name(&name, Some(session.conn_id()));
            let index = auto_generate_primary_idx(
                index_name.item.clone(),
                compute_instance,
                full_name,
                view_id,
                &view.desc,
                view.conn_id,
                vec![view_id],
            );
            let index_oid = self.catalog.allocate_oid().await?;
            ops.push(catalog::Op::CreateItem {
                id: index_id,
                oid: index_oid,
                name: index_name,
                item: CatalogItem::Index(index),
            });
            Some((index_id, compute_instance))
        } else {
            None
        };

        Ok((ops, index_id))
    }

    async fn sequence_create_view(
        &mut self,
        tx: ClientTransmitter<ExecuteResponse>,
        session: Session,
        plan: CreateViewPlan,
        depends_on: Vec<GlobalId>,
    ) {
        let (ops, index) = match self
            .generate_view_ops(
                &session,
                plan.name,
                plan.view.clone(),
                plan.replace,
                plan.materialize,
                depends_on,
            )
            .await
        {
            Ok((ops, index)) => (ops, index),
            Err(e) => return tx.send(Err(e), session),
        };
        if let Some(df) = self
            .client_catalog_transact(
                session,
                ops,
                |txn| {
                    if let Some((index_id, compute_instance)) = index {
                        let mut builder = txn.dataflow_builder(compute_instance);
                        Ok(Some((
                            builder.build_index_dataflow(index_id)?,
                            compute_instance,
                        )))
                    } else {
                        Ok(None)
                    }
                },
                tx,
                Ok(ExecuteResponse::CreatedView { existed: false }),
                |e| match e {
                    CoordError::Catalog(catalog::Error {
                        kind: catalog::ErrorKind::ItemAlreadyExists(_),
                        ..
                    }) if plan.if_not_exists => Ok(ExecuteResponse::CreatedView { existed: true }),
                    _ => Err(e),
                },
            )
            .await
        {
            if let Some((df, compute_instance)) = df {
                self.ship_dataflow(df, compute_instance).await;
            }
        }
    }

    async fn sequence_create_views(
        &mut self,
        tx: ClientTransmitter<ExecuteResponse>,
        session: Session,
        plan: CreateViewsPlan,
        depends_on: Vec<GlobalId>,
    ) {
        let mut ops = vec![];
        let mut indexes = vec![];

        for (name, view) in plan.views {
            let (mut view_ops, index) = match self
                .generate_view_ops(
                    &session,
                    name,
                    view,
                    None,
                    plan.materialize,
                    depends_on.clone(),
                )
                .await
            {
                Ok((view_ops, index)) => (view_ops, index),
                Err(e) => return tx.send(Err(e), session),
            };
            ops.append(&mut view_ops);
            indexes.extend(index);
        }
        match self
            .client_catalog_transact(
                session,
                ops,
                |txn| {
                    let mut dfs = HashMap::new();
                    for (index_id, compute_instance) in indexes {
                        let mut builder = txn.dataflow_builder(compute_instance);
                        let df = builder.build_index_dataflow(index_id)?;
                        dfs.entry(compute_instance)
                            .or_insert_with(Vec::new)
                            .push(df);
                    }
                    Ok(dfs)
                },
                tx,
                Ok(ExecuteResponse::CreatedView { existed: false }),
                |e| match e {
                    _ if plan.if_not_exists => Ok(ExecuteResponse::CreatedView { existed: true }),
                    _ => Err(e),
                },
            )
            .await
        {
            Some(dfs) => {
                for (compute_instance, dfs) in dfs {
                    if !dfs.is_empty() {
                        self.ship_dataflows(dfs, compute_instance).await;
                    }
                }
            }
            None => {}
        }
    }

    async fn sequence_create_index(
        &mut self,
        tx: ClientTransmitter<ExecuteResponse>,
        session: Session,
        plan: CreateIndexPlan,
        depends_on: Vec<GlobalId>,
    ) {
        let CreateIndexPlan {
            name,
            index,
            options,
            if_not_exists,
        } = plan;

        // An index must be created on a specific compute instance.
        let compute_instance = index.compute_instance;

        let id = match self.catalog.allocate_user_id().await {
            Ok(id) => id,
            Err(e) => return tx.send(Err(e.into()), session),
        };
        let index = catalog::Index {
            create_sql: index.create_sql,
            keys: index.keys,
            on: index.on,
            conn_id: None,
            depends_on,
            compute_instance,
        };
        let oid = match self.catalog.allocate_oid().await {
            Ok(oid) => oid,
            Err(e) => return tx.send(Err(e.into()), session),
        };
        let op = catalog::Op::CreateItem {
            id,
            oid,
            name,
            item: CatalogItem::Index(index),
        };
        if let Some(df) = self
            .client_catalog_transact(
                session,
                vec![op],
                |txn| {
                    let mut builder = txn.dataflow_builder(compute_instance);
                    let df = builder.build_index_dataflow(id)?;
                    Ok(df)
                },
                tx,
                Ok(ExecuteResponse::CreatedIndex { existed: false }),
                |e| match e {
                    CoordError::Catalog(catalog::Error {
                        kind: catalog::ErrorKind::ItemAlreadyExists(_),
                        ..
                    }) if if_not_exists => Ok(ExecuteResponse::CreatedIndex { existed: true }),
                    _ => Err(e),
                },
            )
            .await
        {
            self.ship_dataflow(df, compute_instance).await;
            self.set_index_options(id, options)
                .await
                .expect("index enabled");
        }
    }

    async fn sequence_create_type(
        &mut self,
        tx: ClientTransmitter<ExecuteResponse>,
        session: Session,
        plan: CreateTypePlan,
        depends_on: Vec<GlobalId>,
    ) {
        let ops = match self.sequence_create_type_inner(plan, depends_on).await {
            Ok(ops) => ops,
            Err(e) => return tx.send(Err(e), session),
        };
        self.client_catalog_transact(
            session,
            ops,
            |_| Ok(()),
            tx,
            Ok(ExecuteResponse::CreatedType),
            Err,
        )
        .await;
    }

    async fn sequence_create_type_inner(
        &mut self,
        plan: CreateTypePlan,
        depends_on: Vec<GlobalId>,
    ) -> Result<Vec<catalog::Op>, CoordError> {
        let typ = catalog::Type {
            create_sql: plan.typ.create_sql,
            details: CatalogTypeDetails {
                array_id: None,
                typ: plan.typ.inner,
            },
            depends_on,
        };
        let id = self.catalog.allocate_user_id().await?;
        let oid = self.catalog.allocate_oid().await?;
        let op = catalog::Op::CreateItem {
            id,
            oid,
            name: plan.name,
            item: CatalogItem::Type(typ),
        };
        Ok(vec![op])
    }

    async fn sequence_drop_database(
        &mut self,
        tx: ClientTransmitter<ExecuteResponse>,
        session: Session,
        plan: DropDatabasePlan,
    ) {
        let ops = self.catalog.drop_database_ops(plan.id);
        self.client_catalog_transact(
            session,
            ops,
            |_| Ok(()),
            tx,
            Ok(ExecuteResponse::DroppedDatabase),
            Err,
        )
        .await;
    }

    async fn sequence_drop_schema(
        &mut self,
        tx: ClientTransmitter<ExecuteResponse>,
        session: Session,
        plan: DropSchemaPlan,
    ) {
        let ops = self.catalog.drop_schema_ops(plan.id);
        self.client_catalog_transact(
            session,
            ops,
            |_| Ok(()),
            tx,
            Ok(ExecuteResponse::DroppedSchema),
            Err,
        )
        .await;
    }

    async fn sequence_drop_roles(
        &mut self,
        tx: ClientTransmitter<ExecuteResponse>,
        session: Session,
        plan: DropRolesPlan,
    ) {
        let ops = plan
            .names
            .into_iter()
            .map(|name| catalog::Op::DropRole { name })
            .collect();
        self.client_catalog_transact(
            session,
            ops,
            |_| Ok(()),
            tx,
            Ok(ExecuteResponse::DroppedRole),
            Err,
        )
        .await;
    }

    async fn sequence_drop_compute_instances(
        &mut self,
        tx: ClientTransmitter<ExecuteResponse>,
        session: Session,
        plan: DropComputeInstancesPlan,
    ) {
        let mut ops = Vec::new();
        let mut instance_replica_drop_sets = Vec::with_capacity(plan.names.len());
        for name in plan.names {
            let instance = match self.catalog.resolve_compute_instance(&name) {
                Ok(instance) => instance,
                Err(e) => return tx.send(Err(e.into()), session),
            };
            instance_replica_drop_sets.push((instance.id, instance.replicas_by_id.clone()));
            for replica_name in instance.replica_id_by_name.keys() {
                ops.push(catalog::Op::DropComputeInstanceReplica {
                    name: replica_name.to_string(),
                    compute_id: instance.id,
                });
            }
            let ids_to_drop: Vec<GlobalId> = instance.indexes().iter().cloned().collect();
            ops.extend(self.catalog.drop_items_ops(&ids_to_drop));
            ops.push(catalog::Op::DropComputeInstance { name });
        }
        self.client_catalog_transact(
            session,
            ops,
            |_| Ok(()),
            tx,
            Ok(ExecuteResponse::DroppedComputeInstance),
            Err,
        )
        .await;
        for (instance_id, replicas) in instance_replica_drop_sets {
            for (replica_id, replica) in replicas {
                self.dataflow_client
                    .drop_replica(instance_id, replica_id, replica.config)
                    .await
                    .unwrap();
            }
            self.dataflow_client
                .drop_instance(instance_id)
                .await
                .unwrap();
        }
    }

    async fn sequence_drop_compute_instance_replica(
        &mut self,
        tx: ClientTransmitter<ExecuteResponse>,
        session: Session,
        DropComputeInstanceReplicaPlan { names }: DropComputeInstanceReplicaPlan,
    ) {
        if names.is_empty() {
            return tx.send(Ok(ExecuteResponse::DroppedComputeInstanceReplicas), session);
        }
        let mut ops = Vec::with_capacity(names.len());
        let mut replicas_to_drop = Vec::with_capacity(names.len());
        for (instance_name, replica_name) in names {
            let instance = match self.catalog.resolve_compute_instance(&instance_name) {
                Ok(instance) => instance,
                Err(e) => return tx.send(Err(e.into()), session),
            };
            ops.push(catalog::Op::DropComputeInstanceReplica {
                name: replica_name.clone(),
                compute_id: instance.id,
            });
            let replica_id = instance.replica_id_by_name[&replica_name];

            replicas_to_drop.push((
                instance.id,
                replica_id,
                instance.replicas_by_id[&replica_id].clone(),
            ));
        }
        self.client_catalog_transact(
            session,
            ops,
            |_| Ok(()),
            tx,
            Ok(ExecuteResponse::DroppedComputeInstanceReplicas),
            Err,
        )
        .await;

        for (compute_id, replica_id, replica) in replicas_to_drop {
            self.dataflow_client
                .drop_replica(compute_id, replica_id, replica.config)
                .await
                .unwrap();
        }
    }

    async fn sequence_drop_items(
        &mut self,
        tx: ClientTransmitter<ExecuteResponse>,
        session: Session,
        plan: DropItemsPlan,
    ) {
        let ops = self.catalog.drop_items_ops(&plan.items);
        let response = match plan.ty {
            ObjectType::Source => ExecuteResponse::DroppedSource,
            ObjectType::View => ExecuteResponse::DroppedView,
            ObjectType::Table => ExecuteResponse::DroppedTable,
            ObjectType::Sink => ExecuteResponse::DroppedSink,
            ObjectType::Index => ExecuteResponse::DroppedIndex,
            ObjectType::Type => ExecuteResponse::DroppedType,
            ObjectType::Secret => ExecuteResponse::DroppedSecret,
            ObjectType::Connection => ExecuteResponse::DroppedConnection,
            ObjectType::Role | ObjectType::Cluster | ObjectType::ClusterReplica => {
                unreachable!("handled through their respective sequence_drop functions")
            }
            ObjectType::Object => unreachable!("generic OBJECT cannot be dropped"),
        };
        self.client_catalog_transact(session, ops, |_| Ok(()), tx, Ok(response), Err)
            .await;
    }

    fn sequence_show_all_variables(
        &mut self,
        session: &Session,
    ) -> Result<ExecuteResponse, CoordError> {
        Ok(send_immediate_rows(
            session
                .vars()
                .iter()
                .filter(|v| !v.experimental())
                .map(|v| {
                    Row::pack_slice(&[
                        Datum::String(v.name()),
                        Datum::String(&v.value()),
                        Datum::String(v.description()),
                    ])
                })
                .collect(),
        ))
    }

    fn sequence_show_variable(
        &self,
        session: &Session,
        plan: ShowVariablePlan,
    ) -> Result<ExecuteResponse, CoordError> {
        let variable = session.vars().get(&plan.name)?;
        let row = Row::pack_slice(&[Datum::String(&variable.value())]);
        Ok(send_immediate_rows(vec![row]))
    }

    fn sequence_set_variable(
        &self,
        session: &mut Session,
        plan: SetVariablePlan,
    ) -> Result<ExecuteResponse, CoordError> {
        use mz_sql::ast::{SetVariableValue, Value};

        let vars = session.vars_mut();
        let (name, local) = (plan.name, plan.local);
        match plan.value {
            SetVariableValue::Literal(Value::String(s)) => vars.set(&name, &s, local)?,
            SetVariableValue::Literal(lit) => vars.set(&name, &lit.to_string(), local)?,
            SetVariableValue::Ident(ident) => vars.set(&name, &ident.into_string(), local)?,
            SetVariableValue::Default => vars.reset(&name, local)?,
        }

        Ok(ExecuteResponse::SetVariable { name, tag: "SET" })
    }

    fn sequence_reset_variable(
        &self,
        session: &mut Session,
        plan: ResetVariablePlan,
    ) -> Result<ExecuteResponse, CoordError> {
        session.vars_mut().reset(&plan.name, false)?;
        Ok(ExecuteResponse::SetVariable {
            name: plan.name,
            tag: "RESET",
        })
    }

    async fn sequence_end_transaction(
        &mut self,
        tx: ClientTransmitter<ExecuteResponse>,
        mut session: Session,
        mut action: EndTransactionAction,
    ) {
        // If the transaction has failed, we can only rollback.
        if let (EndTransactionAction::Commit, TransactionStatus::Failed(_)) =
            (&action, session.transaction())
        {
            action = EndTransactionAction::Rollback;
        }
        let response = Ok(ExecuteResponse::TransactionExited {
            tag: action.tag(),
            was_implicit: session.transaction().is_implicit(),
        });

        // Immediately do tasks that must be serialized in the coordinator.
        let result = self
            .sequence_end_transaction_inner(&mut session, action)
            .await;

        let (response, action) = match result {
            Ok(Some(writes)) if writes.is_empty() => (response, action),
            Ok(Some(writes)) => {
                self.submit_write(PendingWriteTxn::User {
                    writes: writes.into_iter().map(|write| write.into()).collect(),
                    response,
                    client_transmitter: tx,
                    session,
                    action: Some(action),
                });
                return;
            }
            Ok(None) => (response, action),
            Err(err) => (Err(err), EndTransactionAction::Rollback),
        };
        session.vars_mut().end_transaction(action);
        tx.send(response, session);
    }

    async fn sequence_end_transaction_inner(
        &mut self,
        session: &mut Session,
        action: EndTransactionAction,
    ) -> Result<Option<Vec<WriteOp>>, CoordError> {
        let txn = self.clear_transaction(session).await;

        if let EndTransactionAction::Commit = action {
            if let Some(ops) = txn.into_ops() {
                match ops {
                    TransactionOps::Writes(mut writes) => {
                        for WriteOp { id, .. } in &writes {
                            // Re-verify this id exists.
                            let _ = self.catalog.try_get_entry(&id).ok_or_else(|| {
                                CoordError::SqlCatalog(CatalogError::UnknownItem(id.to_string()))
                            })?;
                        }

                        // `rows` can be empty if, say, a DELETE's WHERE clause had 0 results.
                        writes.retain(|WriteOp { rows, .. }| !rows.is_empty());
                        return Ok(Some(writes));
                    }
                    _ => {}
                }
            }
        }

        Ok(None)
    }

    /// Return the set of ids in a timedomain and verify timeline correctness.
    ///
    /// When a user starts a transaction, we need to prevent compaction of anything
    /// they might read from. We use a heuristic of "anything in the same database
    /// schemas with the same timeline as whatever the first query is".
    fn timedomain_for<'a, I>(
        &self,
        uses_ids: I,
        timeline: &Option<Timeline>,
        conn_id: u32,
        compute_instance: mz_dataflow_types::client::ComputeInstanceId,
    ) -> Result<CollectionIdBundle, CoordError>
    where
        I: IntoIterator<Item = &'a GlobalId>,
    {
        // Gather all the used schemas.
        let mut schemas = HashSet::new();
        for id in uses_ids {
            let entry = self.catalog.get_entry(id);
            let name = entry.name();
            schemas.insert((&name.qualifiers.database_spec, &name.qualifiers.schema_spec));
        }

        // If any of the system schemas is specified, add the rest of the
        // system schemas.
        let system_schemas = [
            (
                &ResolvedDatabaseSpecifier::Ambient,
                &SchemaSpecifier::Id(self.catalog.get_mz_catalog_schema_id().clone()),
            ),
            (
                &ResolvedDatabaseSpecifier::Ambient,
                &SchemaSpecifier::Id(self.catalog.get_pg_catalog_schema_id().clone()),
            ),
            (
                &ResolvedDatabaseSpecifier::Ambient,
                &SchemaSpecifier::Id(self.catalog.get_information_schema_id().clone()),
            ),
        ];
        if system_schemas.iter().any(|s| schemas.contains(s)) {
            schemas.extend(system_schemas);
        }

        // Gather the IDs of all items in all used schemas.
        let mut item_ids: HashSet<GlobalId> = HashSet::new();
        for (db, schema) in schemas {
            let schema = self.catalog.get_schema(&db, &schema, conn_id);
            item_ids.extend(schema.items.values());
        }

        // Gather the indexes and unmaterialized sources used by those items.
        let mut id_bundle: CollectionIdBundle = self
            .index_oracle(compute_instance)
            .sufficient_collections(item_ids.iter());

        // Filter out ids from different timelines.
        for ids in [&mut id_bundle.storage_ids, &mut id_bundle.compute_ids] {
            ids.retain(|&id| {
                let id_timeline = self
                    .validate_timeline(vec![id])
                    .expect("single id should never fail");
                match (&id_timeline, &timeline) {
                    // If this id doesn't have a timeline, we can keep it.
                    (None, _) => true,
                    // If there's no source timeline, we have the option to opt into a timeline,
                    // so optimistically choose epoch ms. This is useful when the first query in a
                    // transaction is on a static view.
                    (Some(id_timeline), None) => id_timeline == &Timeline::EpochMilliseconds,
                    // Otherwise check if timelines are the same.
                    (Some(id_timeline), Some(source_timeline)) => id_timeline == source_timeline,
                }
            });
        }

        Ok(id_bundle)
    }

    /// Sequence a peek, determining a timestamp and the most efficient dataflow interaction.
    ///
    /// Peeks are sequenced by assigning a timestamp for evaluation, and then determining and
    /// deploying the most efficient evaluation plan. The peek could evaluate to a constant,
    /// be a simple read out of an existing arrangement, or required a new dataflow to build
    /// the results to return.
    #[tracing::instrument(level = "debug", skip(self, session))]
    async fn sequence_peek(
        &mut self,
        session: &mut Session,
        plan: PeekPlan,
    ) -> Result<ExecuteResponse, CoordError> {
        fn check_no_invalid_log_reads<S: Append>(
            catalog: &Catalog<S>,
            compute_instance: &ComputeInstance,
            source_ids: &BTreeSet<GlobalId>,
            target_replica: &mut Option<ReplicaId>,
        ) -> Result<(), CoordError> {
            let log_names = source_ids
                .iter()
                .flat_map(|id| catalog.log_dependencies(*id))
                .map(|id| catalog.get_entry(&id).name().item.clone())
                .collect::<Vec<_>>();

            if log_names.is_empty() {
                return Ok(());
            }

            // If logging is not initialized for the cluster, no indexes are set
            // up for log sources. This check ensures that we don't try to read
            // from the raw sources, which is not supported.
            if compute_instance.logging.is_none() {
                return Err(CoordError::IntrospectionDisabled { log_names });
            }

            // Reading from log sources on replicated compute instances is only
            // allowed if a target replica is selected. Otherwise, we have no
            // way of knowing which replica we read the introspection data from.
            let num_replicas = compute_instance.replicas_by_id.len();
            if target_replica.is_none() {
                if num_replicas == 1 {
                    *target_replica = compute_instance.replicas_by_id.keys().next().copied();
                } else {
                    return Err(CoordError::UntargetedLogRead { log_names });
                }
            }
            Ok(())
        }

        let PeekPlan {
            mut source,
            when,
            finishing,
            copy_to,
        } = plan;

        let compute_instance = self
            .catalog
            .resolve_compute_instance(session.vars().cluster())?;

        let target_replica_name = session.vars().cluster_replica();
        let mut target_replica = target_replica_name
            .map(|name| {
                compute_instance
                    .replica_id_by_name
                    .get(name)
                    .copied()
                    .ok_or(CoordError::UnknownClusterReplica {
                        cluster_name: compute_instance.name.clone(),
                        replica_name: name.to_string(),
                    })
            })
            .transpose()?;

        if compute_instance.replicas_by_id.is_empty() {
            return Err(CoordError::NoClusterReplicasAvailable(
                compute_instance.name.clone(),
            ));
        }

        let source_ids = source.depends_on();
        check_no_invalid_log_reads(
            &self.catalog,
            compute_instance,
            &source_ids,
            &mut target_replica,
        )?;

        let compute_instance = compute_instance.id;

        let timeline = self.validate_timeline(source_ids.clone())?;
        let conn_id = session.conn_id();
        let in_transaction = matches!(
            session.transaction(),
            &TransactionStatus::InTransaction(_) | &TransactionStatus::InTransactionImplicit(_)
        );
        // For explicit or implicit transactions that do not use AS OF, get the
        // timestamp of the in-progress transaction or create one. If this is an AS OF
        // query, we don't care about any possible transaction timestamp. If this is a
        // single-statement transaction (TransactionStatus::Started), we don't need to
        // worry about preventing compaction or choosing a valid timestamp for future
        // queries.
        let timestamp = if in_transaction && when == QueryWhen::Immediately {
            // Queries are independent of the logical timestamp iff there are no referenced
            // sources or indexes and there is no reference to `mz_logical_timestamp()`.
            let timestamp_independent = source_ids.is_empty() && !source.contains_temporal();

            // If all previous statements were timestamp-independent and the current one is
            // not, clear the transaction ops so it can get a new timestamp and timedomain.
            if let Some(read_txn) = self.txn_reads.get(&conn_id) {
                if read_txn.timestamp_independent && !timestamp_independent {
                    session.clear_transaction_ops();
                }
            }

            let timestamp = match session.get_transaction_timestamp() {
                Some(ts) => ts,
                _ => {
                    // Determine a timestamp that will be valid for anything in any schema
                    // referenced by the first query.
                    let id_bundle =
                        self.timedomain_for(&source_ids, &timeline, conn_id, compute_instance)?;

                    // We want to prevent compaction of the indexes consulted by
                    // determine_timestamp, not the ones listed in the query.
                    let timestamp = self.determine_timestamp(
                        session,
                        &id_bundle,
                        QueryWhen::Immediately,
                        compute_instance,
                    )?;
                    let read_holds = read_holds::ReadHolds {
                        time: timestamp,
                        id_bundle,
                        compute_instance,
                    };
                    self.acquire_read_holds(&read_holds).await;
                    let txn_reads = TxnReads {
                        timestamp_independent,
                        read_holds,
                    };
                    self.txn_reads.insert(conn_id, txn_reads);
                    timestamp
                }
            };
            session.add_transaction_ops(TransactionOps::Peeks(timestamp))?;

            // Verify that the references and indexes for this query are in the
            // current read transaction.
            let id_bundle = self
                .index_oracle(compute_instance)
                .sufficient_collections(&source_ids);
            let allowed_id_bundle = &self.txn_reads.get(&conn_id).unwrap().read_holds.id_bundle;
            // Find the first reference or index (if any) that is not in the transaction. A
            // reference could be caused by a user specifying an object in a different
            // schema than the first query. An index could be caused by a CREATE INDEX
            // after the transaction started.
            let outside = id_bundle.difference(allowed_id_bundle);
            if !outside.is_empty() {
                let mut names: Vec<_> = allowed_id_bundle
                    .iter()
                    // This could filter out a view that has been replaced in another transaction.
                    .filter_map(|id| self.catalog.try_get_entry(&id))
                    .map(|item| item.name())
                    .map(|name| {
                        self.catalog
                            .resolve_full_name(name, Some(session.conn_id()))
                            .to_string()
                    })
                    .collect();
                let mut outside: Vec<_> = outside
                    .iter()
                    .filter_map(|id| self.catalog.try_get_entry(&id))
                    .map(|item| item.name())
                    .map(|name| {
                        self.catalog
                            .resolve_full_name(name, Some(session.conn_id()))
                            .to_string()
                    })
                    .collect();
                // Sort so error messages are deterministic.
                names.sort();
                outside.sort();
                return Err(CoordError::RelationOutsideTimeDomain {
                    relations: outside,
                    names,
                });
            }

            timestamp
        } else {
            // TODO(guswynn): acquire_read_holds for linearized reads
            let id_bundle = self
                .index_oracle(compute_instance)
                .sufficient_collections(&source_ids);
            self.determine_timestamp(session, &id_bundle, when, compute_instance)?
        };

        // before we have the corrected timestamp ^
        // TODO(guswynn&mjibson): partition `sequence_peek` by the response to
        // `linearize_sources(source_ids.iter().collect()).await`
        // ------------------------------
        // after we have the timestamp \/

        let source = self.view_optimizer.optimize(source)?;

        // We create a dataflow and optimize it, to determine if we can avoid building it.
        // This can happen if the result optimizes to a constant, or to a `Get` expression
        // around a maintained arrangement.
        let typ = source.typ();
        let key: Vec<MirScalarExpr> = typ
            .default_key()
            .iter()
            .map(|k| MirScalarExpr::Column(*k))
            .collect();
        let (permutation, thinning) = permutation_for_arrangement(&key, typ.arity());
        // Two transient allocations. We could reclaim these if we don't use them, potentially.
        // TODO: reclaim transient identifiers in fast path cases.
        let view_id = self.allocate_transient_id()?;
        let index_id = self.allocate_transient_id()?;
        // The assembled dataflow contains a view and an index of that view.
        let mut dataflow = DataflowDesc::new(format!("temp-view-{}", view_id));
        dataflow.set_as_of(Antichain::from_elem(timestamp));
        let mut builder = self.dataflow_builder(compute_instance);
        builder.import_view_into_dataflow(&view_id, &source, &mut dataflow)?;
        for BuildDesc { plan, .. } in &mut dataflow.objects_to_build {
            prep_relation_expr(
                self.catalog.state(),
                plan,
                ExprPrepStyle::OneShot {
                    logical_time: Some(timestamp),
                    session,
                },
            )?;
        }
        dataflow.export_index(
            index_id,
            IndexDesc {
                on_id: view_id,
                key: key.clone(),
            },
            typ,
        );

        // Optimize the dataflow across views, and any other ways that appeal.
        mz_transform::optimize_dataflow(&mut dataflow, &builder.index_oracle())?;

        // Finalization optimizes the dataflow as much as possible.
        let dataflow_plan = self.finalize_dataflow(dataflow, compute_instance);

        // At this point, `dataflow_plan` contains our best optimized dataflow.
        // We will check the plan to see if there is a fast path to escape full dataflow construction.
        let fast_path = fast_path_peek::create_plan(
            dataflow_plan,
            view_id,
            index_id,
            key,
            permutation,
            thinning.len(),
        )?;

        // Implement the peek, and capture the response.
        let resp = self
            .implement_fast_path_peek(
                fast_path,
                timestamp,
                finishing,
                conn_id,
                source.arity(),
                compute_instance,
                target_replica,
            )
            .await?;

        match copy_to {
            None => Ok(resp),
            Some(format) => Ok(ExecuteResponse::CopyTo {
                format,
                resp: Box::new(resp),
            }),
        }
    }

    async fn sequence_tail(
        &mut self,
        session: &mut Session,
        plan: TailPlan,
        depends_on: Vec<GlobalId>,
    ) -> Result<ExecuteResponse, CoordError> {
        let TailPlan {
            from,
            with_snapshot,
            when,
            copy_to,
            emit_progress,
        } = plan;

        let compute_instance = self
            .catalog
            .resolve_compute_instance(session.vars().cluster())?
            .id;

        // TAIL AS OF, similar to peeks, doesn't need to worry about transaction
        // timestamp semantics.
        if when == QueryWhen::Immediately {
            // If this isn't a TAIL AS OF, the TAIL can be in a transaction if it's the
            // only operation.
            session.add_transaction_ops(TransactionOps::Tail)?;
        }

        let make_sink_desc = |coord: &mut Coordinator<S>, from, from_desc, uses| {
            // Determine the frontier of updates to tail *from*.
            // Updates greater or equal to this frontier will be produced.
            let id_bundle = coord
                .index_oracle(compute_instance)
                .sufficient_collections(uses);
            // If a timestamp was explicitly requested, use that.
            let timestamp =
                coord.determine_timestamp(session, &id_bundle, when, compute_instance)?;

            Ok::<_, CoordError>(SinkDesc {
                from,
                from_desc,
                connection: SinkConnection::Tail(TailSinkConnection::default()),
                envelope: None,
                as_of: SinkAsOf {
                    frontier: Antichain::from_elem(timestamp),
                    strict: !with_snapshot,
                },
            })
        };

        let dataflow = match from {
            TailFrom::Id(from_id) => {
                let from = self.catalog.get_entry(&from_id);
                let from_desc = from
                    .desc(
                        &self
                            .catalog
                            .resolve_full_name(from.name(), Some(session.conn_id())),
                    )
                    .unwrap()
                    .into_owned();
                let sink_id = self.catalog.allocate_user_id().await?;
                let sink_desc = make_sink_desc(self, from_id, from_desc, &[from_id][..])?;
                let sink_name = format!("tail-{}", sink_id);
                self.dataflow_builder(compute_instance)
                    .build_sink_dataflow(sink_name, sink_id, sink_desc)?
            }
            TailFrom::Query { expr, desc } => {
                let id = self.allocate_transient_id()?;
                let expr = self.view_optimizer.optimize(expr)?;
                let desc = RelationDesc::new(expr.typ(), desc.iter_names());
                let sink_desc = make_sink_desc(self, id, desc, &depends_on)?;
                let mut dataflow = DataflowDesc::new(format!("tail-{}", id));
                let mut dataflow_builder = self.dataflow_builder(compute_instance);
                dataflow_builder.import_view_into_dataflow(&id, &expr, &mut dataflow)?;
                dataflow_builder.build_sink_dataflow_into(&mut dataflow, id, sink_desc)?;
                dataflow
            }
        };

        let (sink_id, sink_desc) = dataflow.sink_exports.iter().next().unwrap();
        session.add_drop_sink(compute_instance, *sink_id);
        let arity = sink_desc.from_desc.arity();
        let (tx, rx) = mpsc::unbounded_channel();
        self.pending_tails
            .insert(*sink_id, PendingTail::new(tx, emit_progress, arity));
        self.ship_dataflow(dataflow, compute_instance).await;

        let resp = ExecuteResponse::Tailing { rx };
        match copy_to {
            None => Ok(resp),
            Some(format) => Ok(ExecuteResponse::CopyTo {
                format,
                resp: Box::new(resp),
            }),
        }
    }

    /// The smallest common valid read frontier among the specified collections.
    fn least_valid_read(
        &self,
        id_bundle: &CollectionIdBundle,
        instance: mz_dataflow_types::client::ComputeInstanceId,
    ) -> Antichain<mz_repr::Timestamp> {
        let mut since = Antichain::from_elem(Timestamp::minimum());
        {
            let storage = self.dataflow_client.storage();
            for id in id_bundle.storage_ids.iter() {
                since.join_assign(&storage.collection(*id).unwrap().implied_capability)
            }
        }
        {
            let compute = self.dataflow_client.compute(instance).unwrap();
            for id in id_bundle.compute_ids.iter() {
                since.join_assign(&compute.collection(*id).unwrap().implied_capability)
            }
        }
        since
    }

    /// The smallest common valid write frontier among the specified collections.
    ///
    /// Times that are not greater or equal to this frontier are complete for all collections
    /// identified as arguments.
    fn least_valid_write(
        &self,
        id_bundle: &CollectionIdBundle,
        instance: mz_dataflow_types::client::ComputeInstanceId,
    ) -> Antichain<mz_repr::Timestamp> {
        let mut since = Antichain::new();
        {
            let storage = self.dataflow_client.storage();
            for id in id_bundle.storage_ids.iter() {
                since.extend(
                    storage
                        .collection(*id)
                        .unwrap()
                        .write_frontier
                        .frontier()
                        .iter()
                        .cloned(),
                );
            }
        }
        {
            let compute = self.dataflow_client.compute(instance).unwrap();
            for id in id_bundle.compute_ids.iter() {
                since.extend(
                    compute
                        .collection(*id)
                        .unwrap()
                        .write_frontier
                        .frontier()
                        .iter()
                        .cloned(),
                );
            }
        }
        since
    }

    /// Determines the timestamp for a query.
    ///
    /// Timestamp determination may fail due to the restricted validity of
    /// traces. Each has a `since` and `upper` frontier, and are only valid
    /// after `since` and sure to be available not after `upper`.
    ///
    /// The set of storage and compute IDs used when determining the timestamp
    /// are also returned.
    fn determine_timestamp(
        &mut self,
        session: &Session,
        id_bundle: &CollectionIdBundle,
        when: QueryWhen,
        compute_instance: ComputeInstanceId,
    ) -> Result<Timestamp, CoordError> {
        // Each involved trace has a validity interval `[since, upper)`.
        // The contents of a trace are only guaranteed to be correct when
        // accumulated at a time greater or equal to `since`, and they
        // are only guaranteed to be currently present for times not
        // greater or equal to `upper`.
        //
        // The plan is to first determine a timestamp, based on the requested
        // timestamp policy, and then determine if it can be satisfied using
        // the compacted arrangements we have at hand. It remains unresolved
        // what to do if it cannot be satisfied (perhaps the query should use
        // a larger timestamp and block, perhaps the user should intervene).

        let since = self.least_valid_read(&id_bundle, compute_instance);

        // Initialize candidate to the minimum correct time.
        let mut candidate = Timestamp::minimum();

        if let Some(mut timestamp) = when.advance_to_timestamp() {
            let temp_storage = RowArena::new();
            prep_scalar_expr(self.catalog.state(), &mut timestamp, ExprPrepStyle::AsOf)?;
            let evaled = timestamp.eval(&[], &temp_storage)?;
            if evaled.is_null() {
                coord_bail!("can't use {} as a timestamp for AS OF", evaled);
            }
            let ty = timestamp.typ(&RelationType::empty());
            let ts = match ty.scalar_type {
                ScalarType::Numeric { .. } => {
                    let n = evaled.unwrap_numeric().0;
                    u64::try_from(n)?
                }
                ScalarType::Int16 => evaled.unwrap_int16().try_into()?,
                ScalarType::Int32 => evaled.unwrap_int32().try_into()?,
                ScalarType::Int64 => evaled.unwrap_int64().try_into()?,
                ScalarType::TimestampTz => {
                    evaled.unwrap_timestamptz().timestamp_millis().try_into()?
                }
                ScalarType::Timestamp => evaled.unwrap_timestamp().timestamp_millis().try_into()?,
                _ => coord_bail!(
                    "can't use {} as a timestamp for AS OF",
                    self.catalog.for_session(session).humanize_column_type(&ty)
                ),
            };
            candidate.join_assign(&ts);
        }

        if when.advance_to_since() {
            candidate.advance_by(since.borrow());
        }
        let uses_tables = id_bundle.iter().any(|id| self.catalog.uses_tables(id));
        if when.advance_to_table_ts(uses_tables) {
            candidate.join_assign(&self.get_local_read_ts());
        }
        if when.advance_to_upper(uses_tables) {
            let upper = self.least_valid_write(&id_bundle, compute_instance);

            // We peek at the largest element not in advance of `upper`, which
            // involves a subtraction. If `upper` contains a zero timestamp there
            // is no "prior" answer, and we do not want to peek at it as it risks
            // hanging awaiting the response to data that may never arrive.
            let upper = if let Some(upper) = upper.as_option() {
                upper.step_back().unwrap_or_else(Timestamp::minimum)
            } else {
                // A complete trace can be read in its final form with this time.
                //
                // This should only happen for literals that have no sources or sources that
                // are known to have completed (non-tailed files for example).
                Timestamp::MAX
            };
            candidate.join_assign(&upper);
        }

        // If the timestamp is greater or equal to some element in `since` we are
        // assured that the answer will be correct.
        if since.less_equal(&candidate) {
            Ok(candidate)
        } else {
            let invalid_indexes = id_bundle
                .compute_ids
                .iter()
                .filter_map(|id| {
                    let since = self
                        .dataflow_client
                        .compute(compute_instance)
                        .unwrap()
                        .collection(*id)
                        .unwrap()
                        .read_capabilities
                        .frontier()
                        .to_owned();
                    if since.less_equal(&candidate) {
                        None
                    } else {
                        Some(since)
                    }
                })
                .collect::<Vec<_>>();
            let invalid_sources = id_bundle.storage_ids.iter().filter_map(|id| {
                let since = self
                    .dataflow_client
                    .storage()
                    .collection(*id)
                    .unwrap()
                    .read_capabilities
                    .frontier()
                    .to_owned();
                if since.less_equal(&candidate) {
                    None
                } else {
                    Some(since)
                }
            });
            let invalid = invalid_indexes
                .into_iter()
                .chain(invalid_sources)
                .collect::<Vec<_>>();
            coord_bail!(
                "Timestamp ({}) is not valid for all inputs: {:?}",
                candidate,
                invalid
            );
        }
    }

    fn sequence_explain(
        &mut self,
        session: &Session,
        plan: ExplainPlan,
    ) -> Result<ExecuteResponse, CoordError> {
        let compute_instance = self
            .catalog
            .resolve_compute_instance(session.vars().cluster())?
            .id;

        let ExplainPlan {
            raw_plan,
            row_set_finishing,
            stage,
            options,
        } = plan;

        struct Timings {
            decorrelation: Option<Duration>,
            optimization: Option<Duration>,
        }

        let mut timings = Timings {
            decorrelation: None,
            optimization: None,
        };

        let decorrelate = |timings: &mut Timings,
                           raw_plan: HirRelationExpr|
         -> Result<MirRelationExpr, CoordError> {
            let start = Instant::now();
            let decorrelated_plan = raw_plan.optimize_and_lower(&OptimizerConfig {
                qgm_optimizations: session.vars().qgm_optimizations(),
            })?;
            timings.decorrelation = Some(start.elapsed());
            Ok(decorrelated_plan)
        };

        let optimize =
            |timings: &mut Timings,
             coord: &mut Self,
             decorrelated_plan: MirRelationExpr|
             -> Result<DataflowDescription<OptimizedMirRelationExpr>, CoordError> {
                let start = Instant::now();
                let optimized_plan = coord.view_optimizer.optimize(decorrelated_plan)?;
                let mut dataflow = DataflowDesc::new(format!("explanation"));
                coord
                    .dataflow_builder(compute_instance)
                    .import_view_into_dataflow(
                        // TODO: If explaining a view, pipe the actual id of the view.
                        &GlobalId::Explain,
                        &optimized_plan,
                        &mut dataflow,
                    )?;
                mz_transform::optimize_dataflow(
                    &mut dataflow,
                    &coord.index_oracle(compute_instance),
                )?;
                timings.optimization = Some(start.elapsed());
                Ok(dataflow)
            };

        let mut explanation_string = match stage {
            ExplainStage::RawPlan => {
                let catalog = self.catalog.for_session(session);
                let mut explanation = mz_sql::plan::Explanation::new(&raw_plan, &catalog);
                if let Some(row_set_finishing) = row_set_finishing {
                    explanation.explain_row_set_finishing(row_set_finishing);
                }
                if options.typed {
                    explanation.explain_types(&BTreeMap::new());
                }
                explanation.to_string()
            }
            ExplainStage::QueryGraph => {
                let catalog = self.catalog.for_session(session);
                let mut model = mz_sql::query_model::Model::try_from(raw_plan)?;
                model.as_dot("", &catalog, options.typed)?
            }
            ExplainStage::OptimizedQueryGraph => {
                let catalog = self.catalog.for_session(session);
                let mut model = mz_sql::query_model::Model::try_from(raw_plan)?;
                model.optimize();
                model.as_dot("", &catalog, options.typed)?
            }
            ExplainStage::DecorrelatedPlan => {
                let decorrelated_plan = OptimizedMirRelationExpr::declare_optimized(decorrelate(
                    &mut timings,
                    raw_plan,
                )?);
                let catalog = self.catalog.for_session(session);
                let formatter =
                    mz_dataflow_types::DataflowGraphFormatter::new(&catalog, options.typed);
                let mut explanation =
                    mz_dataflow_types::Explanation::new(&decorrelated_plan, &catalog, &formatter);
                if let Some(row_set_finishing) = row_set_finishing {
                    explanation.explain_row_set_finishing(row_set_finishing);
                }
                explanation.to_string()
            }
            ExplainStage::OptimizedPlan => {
                let decorrelated_plan = decorrelate(&mut timings, raw_plan)?;
                self.validate_timeline(decorrelated_plan.depends_on())?;
                let dataflow = optimize(&mut timings, self, decorrelated_plan)?;
                let catalog = self.catalog.for_session(session);
                let formatter =
                    mz_dataflow_types::DataflowGraphFormatter::new(&catalog, options.typed);
                let mut explanation = mz_dataflow_types::Explanation::new_from_dataflow(
                    &dataflow, &catalog, &formatter,
                );
                if let Some(row_set_finishing) = row_set_finishing {
                    explanation.explain_row_set_finishing(row_set_finishing);
                }
                explanation.to_string()
            }
            ExplainStage::PhysicalPlan => {
                let decorrelated_plan = decorrelate(&mut timings, raw_plan)?;
                self.validate_timeline(decorrelated_plan.depends_on())?;
                let dataflow = optimize(&mut timings, self, decorrelated_plan)?;
                let dataflow_plan =
                    mz_dataflow_types::Plan::<mz_repr::Timestamp>::finalize_dataflow(dataflow)
                        .expect("Dataflow planning failed; unrecoverable error");
                let catalog = self.catalog.for_session(session);
                let mut explanation = mz_dataflow_types::Explanation::new_from_dataflow(
                    &dataflow_plan,
                    &catalog,
                    &mz_dataflow_types::JsonViewFormatter {},
                );
                if let Some(row_set_finishing) = row_set_finishing {
                    explanation.explain_row_set_finishing(row_set_finishing);
                }
                explanation.to_string()
            }
            ExplainStage::Timestamp => {
                let decorrelated_plan = decorrelate(&mut timings, raw_plan)?;
                let optimized_plan = self.view_optimizer.optimize(decorrelated_plan)?;
                self.validate_timeline(optimized_plan.depends_on())?;
                let source_ids = optimized_plan.depends_on();
                let id_bundle = self
                    .index_oracle(compute_instance)
                    .sufficient_collections(&source_ids);
                // TODO: determine_timestamp takes a mut self to track table linearizability,
                // so explaining a plan involving tables has side effects. Removing those side
                // effects would be good.
                let timestamp = self.determine_timestamp(
                    &session,
                    &id_bundle,
                    QueryWhen::Immediately,
                    compute_instance,
                )?;
                let since = self
                    .least_valid_read(&id_bundle, compute_instance)
                    .elements()
                    .to_vec();
                let upper = self
                    .least_valid_write(&id_bundle, compute_instance)
                    .elements()
                    .to_vec();
                let has_table = id_bundle.iter().any(|id| self.catalog.uses_tables(id));
                let table_read_ts = if has_table {
                    Some(self.get_local_read_ts())
                } else {
                    None
                };
                let mut sources = Vec::new();
                {
                    let storage = self.dataflow_client.storage();
                    for id in id_bundle.storage_ids.iter() {
                        let state = storage.collection(*id).unwrap();
                        let name = self
                            .catalog
                            .try_get_entry(id)
                            .map(|item| item.name())
                            .map(|name| {
                                self.catalog
                                    .resolve_full_name(name, Some(session.conn_id()))
                                    .to_string()
                            })
                            .unwrap_or_else(|| id.to_string());
                        sources.push(mz_dataflow_types::TimestampSource {
                            name: format!("{name} ({id}, storage)"),
                            read_frontier: state.implied_capability.elements().to_vec(),
                            write_frontier: state
                                .write_frontier
                                .frontier()
                                .to_owned()
                                .elements()
                                .to_vec(),
                        });
                    }
                }
                {
                    let compute = self.dataflow_client.compute(compute_instance).unwrap();
                    for id in id_bundle.compute_ids.iter() {
                        let state = compute.collection(*id).unwrap();
                        let name = self
                            .catalog
                            .try_get_entry(id)
                            .map(|item| item.name())
                            .map(|name| {
                                self.catalog
                                    .resolve_full_name(name, Some(session.conn_id()))
                                    .to_string()
                            })
                            .unwrap_or_else(|| id.to_string());
                        sources.push(mz_dataflow_types::TimestampSource {
                            name: format!("{name} ({id}, compute)"),
                            read_frontier: state.implied_capability.elements().to_vec(),
                            write_frontier: state
                                .write_frontier
                                .frontier()
                                .to_owned()
                                .elements()
                                .to_vec(),
                        });
                    }
                }
                let explanation = mz_dataflow_types::TimestampExplanation {
                    timestamp,
                    since,
                    upper,
                    has_table,
                    table_read_ts,
                    sources,
                };
                explanation.to_string()
            }
        };
        if options.timing {
            if let Some(decorrelation) = &timings.decorrelation {
                explanation_string.push_str(&format!(
                    "\nDecorrelation time: {}",
                    Interval {
                        months: 0,
                        days: 0,
                        micros: decorrelation.as_micros().try_into().unwrap(),
                    }
                ));
            }
            if let Some(optimization) = &timings.optimization {
                explanation_string.push_str(&format!(
                    "\nOptimization time: {}",
                    Interval {
                        months: 0,
                        days: 0,
                        micros: optimization.as_micros().try_into().unwrap(),
                    }
                ));
            }
            if timings.decorrelation.is_some() || timings.optimization.is_some() {
                explanation_string.push_str("\n");
            }
        }
        let rows = vec![Row::pack_slice(&[Datum::from(&*explanation_string)])];
        Ok(send_immediate_rows(rows))
    }

    fn sequence_send_diffs(
        &mut self,
        session: &mut Session,
        mut plan: SendDiffsPlan,
    ) -> Result<ExecuteResponse, CoordError> {
        let affected_rows = {
            let mut affected_rows = Diff::from(0);
            let mut all_positive_diffs = true;
            // If all diffs are positive, the number of affected rows is just the
            // sum of all unconsolidated diffs.
            for (_, diff) in plan.updates.iter() {
                if *diff < 0 {
                    all_positive_diffs = false;
                    break;
                }

                affected_rows += diff;
            }

            if !all_positive_diffs {
                // Consolidate rows. This is useful e.g. for an UPDATE where the row
                // doesn't change, and we need to reflect that in the number of
                // affected rows.
                differential_dataflow::consolidation::consolidate(&mut plan.updates);

                affected_rows = 0;
                // With retractions, the number of affected rows is not the number
                // of rows we see, but the sum of the absolute value of their diffs,
                // e.g. if one row is retracted and another is added, the total
                // number of rows affected is 2.
                for (_, diff) in plan.updates.iter() {
                    affected_rows += diff.abs();
                }
            }

            usize::try_from(affected_rows).expect("positive isize must fit")
        };

        session.add_transaction_ops(TransactionOps::Writes(vec![WriteOp {
            id: plan.id,
            rows: plan.updates,
        }]))?;
        Ok(match plan.kind {
            MutationKind::Delete => ExecuteResponse::Deleted(affected_rows),
            MutationKind::Insert => ExecuteResponse::Inserted(affected_rows),
            MutationKind::Update => ExecuteResponse::Updated(affected_rows / 2),
        })
    }

    async fn sequence_insert(
        &mut self,
        tx: ClientTransmitter<ExecuteResponse>,
        mut session: Session,
        plan: InsertPlan,
    ) {
        let optimized_mir = if let MirRelationExpr::Constant { .. } = &plan.values {
            // We don't perform any optimizations on an expression that is already
            // a constant for writes, as we want to maximize bulk-insert throughput.
            OptimizedMirRelationExpr(plan.values)
        } else {
            match self.view_optimizer.optimize(plan.values) {
                Ok(m) => m,
                Err(e) => {
                    tx.send(Err(e.into()), session);
                    return;
                }
            }
        };

        match optimized_mir.into_inner() {
            constants @ MirRelationExpr::Constant { .. } => tx.send(
                self.sequence_insert_constant(&mut session, plan.id, constants),
                session,
            ),
            // All non-constant values must be planned as read-then-writes.
            mut selection => {
                let desc_arity = match self.catalog.try_get_entry(&plan.id) {
                    Some(table) => table
                        .desc(
                            &self
                                .catalog
                                .resolve_full_name(table.name(), Some(session.conn_id())),
                        )
                        .expect("desc called on table")
                        .arity(),
                    None => {
                        tx.send(
                            Err(CoordError::SqlCatalog(CatalogError::UnknownItem(
                                plan.id.to_string(),
                            ))),
                            session,
                        );
                        return;
                    }
                };

                if selection.contains_temporal() {
                    tx.send(
                        Err(CoordError::Unsupported(
                            "calls to mz_logical_timestamp in write statements",
                        )),
                        session,
                    );
                    return;
                }

                let finishing = RowSetFinishing {
                    order_by: vec![],
                    limit: None,
                    offset: 0,
                    project: (0..desc_arity).collect(),
                };

                let read_then_write_plan = ReadThenWritePlan {
                    id: plan.id,
                    selection,
                    finishing,
                    assignments: HashMap::new(),
                    kind: MutationKind::Insert,
                };

                self.sequence_read_then_write(tx, session, read_then_write_plan)
                    .await;
            }
        }
    }

    fn sequence_insert_constant(
        &mut self,
        session: &mut Session,
        id: GlobalId,
        constants: MirRelationExpr,
    ) -> Result<ExecuteResponse, CoordError> {
        // Insert can be queued, so we need to re-verify the id exists.
        let desc = match self.catalog.try_get_entry(&id) {
            Some(table) => table.desc(
                &self
                    .catalog
                    .resolve_full_name(table.name(), Some(session.conn_id())),
            )?,
            None => {
                return Err(CoordError::SqlCatalog(CatalogError::UnknownItem(
                    id.to_string(),
                )))
            }
        };

        match constants {
            MirRelationExpr::Constant { rows, typ: _ } => {
                let rows = rows?;
                for (row, _) in &rows {
                    for (i, datum) in row.iter().enumerate() {
                        desc.constraints_met(i, &datum)?;
                    }
                }
                let diffs_plan = SendDiffsPlan {
                    id,
                    updates: rows,
                    kind: MutationKind::Insert,
                };
                self.sequence_send_diffs(session, diffs_plan)
            }
            o => panic!(
                "tried using sequence_insert_constant on non-constant MirRelationExpr {:?}",
                o
            ),
        }
    }

    fn sequence_copy_rows(
        &mut self,
        session: &mut Session,
        id: GlobalId,
        columns: Vec<usize>,
        rows: Vec<Row>,
    ) -> Result<ExecuteResponse, CoordError> {
        let catalog = self.catalog.for_session(session);
        let values = mz_sql::plan::plan_copy_from(&session.pcx(), &catalog, id, columns, rows)?;
        let values = self.view_optimizer.optimize(values.lower())?;
        // Copied rows must always be constants.
        self.sequence_insert_constant(session, id, values.into_inner())
    }

    // ReadThenWrite is a plan whose writes depend on the results of a
    // read. This works by doing a Peek then queuing a SendDiffs. No writes
    // or read-then-writes can occur between the Peek and SendDiff otherwise a
    // serializability violation could occur.
    async fn sequence_read_then_write(
        &mut self,
        tx: ClientTransmitter<ExecuteResponse>,
        mut session: Session,
        plan: ReadThenWritePlan,
    ) {
        guard_write_critical_section!(self, tx, session, Plan::ReadThenWrite(plan));

        let ReadThenWritePlan {
            id,
            kind,
            selection,
            assignments,
            finishing,
        } = plan;

        // Read then writes can be queued, so re-verify the id exists.
        let desc = match self.catalog.try_get_entry(&id) {
            Some(table) => table
                .desc(
                    &self
                        .catalog
                        .resolve_full_name(table.name(), Some(session.conn_id())),
                )
                .expect("desc called on table")
                .into_owned(),
            None => {
                tx.send(
                    Err(CoordError::SqlCatalog(CatalogError::UnknownItem(
                        id.to_string(),
                    ))),
                    session,
                );
                return;
            }
        };

        // Ensure all objects `selection` depends on are valid for
        // `ReadThenWrite` operations, i.e. they do not refer to any objects
        // whose notion of time moves differently than that of user tables.
        // `true` indicates they're all valid; `false` there are > 0 invalid
        // dependencies.
        //
        // This limitation is meant to ensure no writes occur between this read
        // and the subsequent write.
        fn validate_read_dependencies<S>(catalog: &Catalog<S>, id: &GlobalId) -> bool
        where
            S: mz_stash::Append,
        {
            use CatalogItemType::*;
            match catalog.try_get_entry(id) {
                Some(entry) => match entry.item().typ() {
                    typ @ (Func | View) => {
                        let valid_id = id.is_user() || matches!(typ, Func);
                        valid_id
                            && (
                                // empty `uses` indicates either system func or
                                // view created from constants
                                entry.uses().is_empty()
                                    || entry
                                        .uses()
                                        .iter()
                                        .all(|id| validate_read_dependencies(catalog, id))
                            )
                    }
                    Source | Secret | Connection => false,
                    // Cannot select from sinks or indexes
                    Sink | Index => unreachable!(),
                    Table => id.is_user(),
                    Type => true,
                },
                None => false,
            }
        }

        for id in selection.depends_on() {
            if !validate_read_dependencies(&self.catalog, &id) {
                tx.send(Err(CoordError::InvalidTableMutationSelection), session);
                return;
            }
        }

        let ts = self.get_local_read_ts();
        let ts = MirScalarExpr::literal_ok(
            Datum::from(Numeric::from(ts)),
            ScalarType::Numeric {
                max_scale: Some(NumericMaxScale::ZERO),
            },
        );
        let peek_response = match self
            .sequence_peek(
                &mut session,
                PeekPlan {
                    source: selection,
                    when: QueryWhen::AtTimestamp(ts),
                    finishing,
                    copy_to: None,
                },
            )
            .await
        {
            Ok(resp) => resp,
            Err(e) => {
                tx.send(Err(e), session);
                return;
            }
        };

        let timeout_dur = *session.vars().statement_timeout();

        let internal_cmd_tx = self.internal_cmd_tx.clone();
        task::spawn(|| format!("sequence_read_then_write:{id}"), async move {
            let arena = RowArena::new();
            let diffs = match peek_response {
                ExecuteResponse::SendingRows {
                    future: batch,
                    span: _,
                } => {
                    // TODO: This timeout should be removed once #11782 lands;
                    // we should instead periodically ensure clusters are
                    // healthy and actively cancel any work waiting on unhealthy
                    // clusters.
                    match tokio::time::timeout(timeout_dur, batch).await {
                        Ok(res) => match res {
                            PeekResponseUnary::Rows(rows) => {
                                |rows: Vec<Row>| -> Result<Vec<(Row, Diff)>, CoordError> {
                                    // Use 2x row len incase there's some assignments.
                                    let mut diffs = Vec::with_capacity(rows.len() * 2);
                                    let mut datum_vec = mz_repr::DatumVec::new();
                                    for row in rows {
                                        if !assignments.is_empty() {
                                            assert!(
                                                matches!(kind, MutationKind::Update),
                                                "only updates support assignments"
                                            );
                                            let mut datums = datum_vec.borrow_with(&row);
                                            let mut updates = vec![];
                                            for (idx, expr) in &assignments {
                                                let updated = match expr.eval(&datums, &arena) {
                                                    Ok(updated) => updated,
                                                    Err(e) => {
                                                        return Err(CoordError::Unstructured(
                                                            anyhow!(e),
                                                        ))
                                                    }
                                                };
                                                desc.constraints_met(*idx, &updated)?;
                                                updates.push((*idx, updated));
                                            }
                                            for (idx, new_value) in updates {
                                                datums[idx] = new_value;
                                            }
                                            let updated = Row::pack_slice(&datums);
                                            diffs.push((updated, 1));
                                        }
                                        match kind {
                                            // Updates and deletes always remove the
                                            // current row. Updates will also add an
                                            // updated value.
                                            MutationKind::Update | MutationKind::Delete => {
                                                diffs.push((row, -1))
                                            }
                                            MutationKind::Insert => diffs.push((row, 1)),
                                        }
                                    }
                                    Ok(diffs)
                                }(rows)
                            }
                            PeekResponseUnary::Canceled => {
                                Err(CoordError::Unstructured(anyhow!("execution canceled")))
                            }
                            PeekResponseUnary::Error(e) => {
                                Err(CoordError::Unstructured(anyhow!(e)))
                            }
                        },
                        Err(_) => {
                            // We timed out, so remove the pending peek. This is
                            // best-effort and doesn't guarantee we won't
                            // receive a response.
                            internal_cmd_tx
                                .send(Message::Command(Command::RemovePendingPeeks {
                                    conn_id: session.conn_id(),
                                }))
                                .expect("sending to internal_cmd_tx cannot fail");
                            Err(CoordError::StatementTimeout)
                        }
                    }
                }
                _ => Err(CoordError::Unstructured(anyhow!("expected SendingRows"))),
            };
            internal_cmd_tx
                .send(Message::SendDiffs(SendDiffs {
                    session,
                    tx,
                    id,
                    diffs,
                    kind,
                }))
                .expect("sending to internal_cmd_tx cannot fail");
        });
    }

    async fn sequence_alter_item_rename(
        &mut self,
        tx: ClientTransmitter<ExecuteResponse>,
        session: Session,
        plan: AlterItemRenamePlan,
    ) {
        let op = catalog::Op::RenameItem {
            id: plan.id,
            current_full_name: plan.current_full_name,
            to_name: plan.to_name,
        };
        self.client_catalog_transact(
            session,
            vec![op],
            |_| Ok(()),
            tx,
            Ok(ExecuteResponse::AlteredObject(plan.object_type)),
            Err,
        )
        .await;
    }

    async fn sequence_alter_index_set_options(
        &mut self,
        plan: AlterIndexSetOptionsPlan,
    ) -> Result<ExecuteResponse, CoordError> {
        self.set_index_options(plan.id, plan.options).await?;
        Ok(ExecuteResponse::AlteredObject(ObjectType::Index))
    }

    async fn sequence_alter_index_reset_options(
        &mut self,
        plan: AlterIndexResetOptionsPlan,
    ) -> Result<ExecuteResponse, CoordError> {
        let mut options = Vec::with_capacity(plan.options.len());
        for o in plan.options {
            options.push(match o {
                IndexOptionName::LogicalCompactionWindow => IndexOption::LogicalCompactionWindow(
                    self.logical_compaction_window_ms.map(Duration::from_millis),
                ),
            });
        }

        self.set_index_options(plan.id, options).await?;

        Ok(ExecuteResponse::AlteredObject(ObjectType::Index))
    }

    async fn sequence_alter_secret(
        &mut self,
        session: &Session,
        plan: AlterSecretPlan,
    ) -> Result<ExecuteResponse, CoordError> {
        let AlterSecretPlan { id, mut secret_as } = plan;

        let payload = self.extract_secret(session, &mut secret_as)?;

        self.secrets_controller
            .apply(vec![SecretOp::Ensure {
                id,
                contents: payload,
            }])
            .await?;

        Ok(ExecuteResponse::AlteredObject(ObjectType::Secret))
    }

    fn extract_secret(
        &mut self,
        session: &Session,
        mut secret_as: &mut MirScalarExpr,
    ) -> Result<Vec<u8>, CoordError> {
        let temp_storage = RowArena::new();
        prep_scalar_expr(
            self.catalog.state(),
            &mut secret_as,
            ExprPrepStyle::OneShot {
                logical_time: None,
                session,
            },
        )?;
        let evaled = secret_as.eval(&[], &temp_storage)?;

        if evaled == Datum::Null {
            coord_bail!("secret value can not be null");
        }

        let payload = evaled.unwrap_bytes();

        // Limit the size of a secret to 512 KiB
        // This is the largest size of a single secret in Consul/Kubernetes
        // We are enforcing this limit across all types of Secrets Controllers
        // Most secrets are expected to be roughly 75B
        if payload.len() > 1024 * 512 {
            coord_bail!("secrets can not be bigger than 512KiB")
        }

        return Ok(Vec::from(payload));
    }

    /// Perform a catalog transaction on behalf of a client. The closure is passed
    /// a [`CatalogTxn`] made from the prospective [`CatalogState`] (i.e., the
    /// `Catalog` with `ops` applied but before the transaction is committed). The
    /// closure can return an error to abort the transaction, or otherwise return a
    /// value that is returned by this function. This allows callers to error while
    /// building [`DataflowDesc`]s. [`Coordinator::ship_dataflow`] must be called
    /// after this function successfully returns on any built `DataflowDesc`.
    ///
    /// All errors are consumed and sent back to the client. The value returned by the
    /// closure is returned as an Option to the caller. An additional closure can be
    /// passed to convert certain errors to responses for CINE (CREATE IF NOT EXISTS)
    /// functionality.
    ///
    /// [`CatalogState`]: crate::catalog::CatalogState
    async fn client_catalog_transact<F, R, C>(
        &mut self,
        session: Session,
        ops: Vec<catalog::Op>,
        f: F,
        tx: ClientTransmitter<ExecuteResponse>,
        response: Result<ExecuteResponse, CoordError>,
        cine: C,
    ) -> Option<R>
    where
        F: FnOnce(CatalogTxn<Timestamp>) -> Result<R, CoordError>,
        C: FnOnce(CoordError) -> Result<ExecuteResponse, CoordError>,
    {
        let result = self.catalog_transact_inner(Some(&session), ops, f).await;
        let (builtin_updates, result) = match result {
            Ok((builtin_updates, result)) => (Ok(builtin_updates), Some(result)),
            Err(e) => (Err(e), None),
        };

        match builtin_updates {
            Ok(builtin_updates) if builtin_updates.is_empty() => tx.send(response, session),
            Ok(builtin_updates) => self.submit_write(PendingWriteTxn::User {
                writes: builtin_updates
                    .into_iter()
                    .map(|builtin_updates| builtin_updates.into())
                    .collect(),
                client_transmitter: tx,
                response,
                session,
                action: None,
            }),
            Err(e) => tx.send(cine(e), session),
        }

        result
    }

    /// Perform a catalog transaction on behalf of the system. The closure is passed
    /// a [`CatalogTxn`] made from the prospective [`CatalogState`] (i.e., the
    /// `Catalog` with `ops` applied but before the transaction is committed). The
    /// closure can return an error to abort the transaction, or otherwise return a
    /// value that is returned by this function. This allows callers to error while
    /// building [`DataflowDesc`]s. [`Coordinator::ship_dataflow`] must be called
    /// after this function successfully returns on any built `DataflowDesc`.
    ///
    /// All errors are passed back to the caller.
    ///
    /// [`CatalogState`]: crate::catalog::CatalogState
    async fn system_catalog_transact<F, R>(
        &mut self,
        session: Option<&Session>,
        ops: Vec<catalog::Op>,
        f: F,
    ) -> Result<R, CoordError>
    where
        F: FnOnce(CatalogTxn<Timestamp>) -> Result<R, CoordError>,
    {
        let result = self.catalog_transact_inner(session, ops, f).await;
        let (builtin_updates, result) = match result {
            Ok((builtin_updates, result)) => (Some(builtin_updates), Ok(result)),
            Err(e) => (None, Err(e)),
        };

        if let Some(builtin_updates) = builtin_updates {
            if !builtin_updates.is_empty() {
                self.submit_write(PendingWriteTxn::System {
                    writes: builtin_updates,
                })
            }
        };

        result
    }

    async fn catalog_transact_inner<F, R>(
        &mut self,
        session: Option<&Session>,
        ops: Vec<catalog::Op>,
        f: F,
    ) -> Result<(Vec<BuiltinTableUpdate>, R), CoordError>
    where
        F: FnOnce(CatalogTxn<Timestamp>) -> Result<R, CoordError>,
    {
        let mut sources_to_drop = vec![];
        let mut tables_to_drop = vec![];
        let mut sinks_to_drop = vec![];
        let mut indexes_to_drop = vec![];
        let mut replication_slots_to_drop: HashMap<String, Vec<String>> = HashMap::new();
        let mut secrets_to_drop = vec![];

        for op in &ops {
            if let catalog::Op::DropItem(id) = op {
                match self.catalog.get_entry(id).item() {
                    CatalogItem::Table(_) => {
                        tables_to_drop.push(*id);
                    }
                    CatalogItem::Source(source) => {
                        sources_to_drop.push(*id);
                        if let SourceConnection::External {
                            connection:
                                ExternalSourceConnection::Postgres(PostgresSourceConnection {
                                    conn,
                                    details,
                                    ..
                                }),
                            ..
                        } = &source.connection
                        {
                            replication_slots_to_drop
                                .entry(conn.clone())
                                .or_insert_with(Vec::new)
                                .push(details.slot.clone());
                        }
                    }
                    CatalogItem::Sink(catalog::Sink {
                        connection: SinkConnectionState::Ready(_),
                        compute_instance,
                        ..
                    }) => {
                        sinks_to_drop.push((*compute_instance, *id));
                    }
                    CatalogItem::Index(catalog::Index {
                        compute_instance, ..
                    }) => {
                        indexes_to_drop.push((*compute_instance, *id));
                    }
                    CatalogItem::Secret(_) => {
                        secrets_to_drop.push(*id);
                    }
                    _ => (),
                }
            }
        }

        let result = self
            .catalog
            .transact(session, ops, |catalog| {
                f(CatalogTxn {
                    dataflow_client: &self.dataflow_client,
                    catalog,
                })
            })
            .await?;

        // No error returns are allowed after this point. Enforce this at compile time
        // by using this odd structure so we don't accidentally add a stray `?`.
        let _: () = async {
            if !sources_to_drop.is_empty() {
                for id in &sources_to_drop {
                    self.read_capability.remove(id);
                }
                self.dataflow_client
                    .storage_mut()
                    .drop_sources(sources_to_drop)
                    .await
                    .unwrap();
            }
            if !tables_to_drop.is_empty() {
                for id in &tables_to_drop {
                    self.read_capability.remove(id);
                }
                self.dataflow_client
                    .storage_mut()
                    .drop_sources(tables_to_drop)
                    .await
                    .unwrap();
            }
            if !sinks_to_drop.is_empty() {
                self.drop_sinks(sinks_to_drop).await;
            }
            if !indexes_to_drop.is_empty() {
                self.drop_indexes(indexes_to_drop).await;
            }
            if !secrets_to_drop.is_empty() {
                self.drop_secrets(secrets_to_drop).await;
            }

            // We don't want to block the coordinator on an external postgres server, so
            // move the drop slots to a separate task. This does mean that a failed drop
            // slot won't bubble up to the user as an error message. However, even if it
            // did (and how the code previously worked), mz has already dropped it from our
            // catalog, and so we wouldn't be able to retry anyway.
            if !replication_slots_to_drop.is_empty() {
                // TODO(guswynn): see if there is more relevant info to add to this name
                task::spawn(|| "drop_replication_slots", async move {
                    for (conn, slot_names) in replication_slots_to_drop {
                        // Try to drop the replication slots, but give up after a while.
                        let _ = Retry::default()
                            .max_duration(Duration::from_secs(30))
                            .retry_async(|_state| {
                                mz_postgres_util::drop_replication_slots(&conn, &slot_names)
                            })
                            .await;
                    }
                });
            }
        }
        .await;

        Ok(result)
    }

    async fn drop_sinks(&mut self, sinks: Vec<(ComputeInstanceId, GlobalId)>) {
        let mut by_compute_instance = HashMap::new();
        for (compute_instance, id) in sinks {
            by_compute_instance
                .entry(compute_instance)
                .or_insert(vec![])
                .push(id);
        }
        for (compute_instance, ids) in by_compute_instance {
            // A cluster could have been dropped, so verify it exists.
            if let Some(mut compute) = self.dataflow_client.compute_mut(compute_instance) {
                compute.drop_sinks(ids).await.unwrap();
            }
        }
    }

    async fn drop_indexes(&mut self, indexes: Vec<(ComputeInstanceId, GlobalId)>) {
        let mut by_compute_instance = HashMap::new();
        for (compute_instance, id) in indexes {
            if self.read_capability.remove(&id).is_some() {
                by_compute_instance
                    .entry(compute_instance)
                    .or_insert(vec![])
                    .push(id);
            } else {
                tracing::error!("Instructed to drop a non-index index");
            }
        }
        for (compute_instance, ids) in by_compute_instance {
            self.dataflow_client
                .compute_mut(compute_instance)
                .unwrap()
                .drop_sinks(ids)
                .await
                .unwrap();
        }
    }

    async fn set_index_options(
        &mut self,
        id: GlobalId,
        options: Vec<IndexOption>,
    ) -> Result<(), CoordError> {
        let needs = self
            .read_capability
            .get_mut(&id)
            .expect("coord indexes out of sync");

        for o in options {
            match o {
                IndexOption::LogicalCompactionWindow(window) => {
                    // The index is on a specific compute instance.
                    let compute_instance = self
                        .catalog
                        .get_entry(&id)
                        .index()
                        .expect("setting options on index")
                        .compute_instance;
                    let window = window.map(duration_to_timestamp_millis);
                    let policy = match window {
                        Some(time) => ReadPolicy::lag_writes_by(time),
                        None => ReadPolicy::ValidFrom(Antichain::from_elem(Timestamp::minimum())),
                    };
                    needs.base_policy = policy;
                    self.dataflow_client
                        .compute_mut(compute_instance)
                        .unwrap()
                        .set_read_policy(vec![(id, needs.policy())])
                        .await
                        .unwrap();
                }
            }
        }
        Ok(())
    }

    async fn drop_secrets(&mut self, secrets: Vec<GlobalId>) {
        let ops = secrets
            .into_iter()
            .map(|id| SecretOp::Delete { id })
            .collect_vec();

        match self.secrets_controller.apply(ops).await {
            Ok(_) => {}
            Err(e) => {
                warn!("Dropping secrets has encountered an error: {}", e);
            }
        }
    }

    /// Finalizes a dataflow and then broadcasts it to all workers.
    /// Utility method for the more general [Self::ship_dataflows]
    async fn ship_dataflow(&mut self, dataflow: DataflowDesc, instance: ComputeInstanceId) {
        self.ship_dataflows(vec![dataflow], instance).await
    }

    /// Finalizes a list of dataflows and then broadcasts it to all workers.
    async fn ship_dataflows(&mut self, dataflows: Vec<DataflowDesc>, instance: ComputeInstanceId) {
        let mut output_ids = Vec::new();
        let mut dataflow_plans = Vec::with_capacity(dataflows.len());
        for dataflow in dataflows.into_iter() {
            output_ids.extend(dataflow.export_ids());
            dataflow_plans.push(self.finalize_dataflow(dataflow, instance));
        }
        self.dataflow_client
            .compute_mut(instance)
            .unwrap()
            .create_dataflows(dataflow_plans)
            .await
            .unwrap();
        self.initialize_compute_read_policies(
            output_ids,
            instance,
            self.logical_compaction_window_ms,
        )
        .await;
    }

    /// Finalizes a dataflow.
    ///
    /// Finalization includes optimization, but also validation of various
    /// invariants such as ensuring that the `as_of` frontier is in advance of
    /// the various `since` frontiers of participating data inputs.
    ///
    /// In particular, there are requirement on the `as_of` field for the dataflow
    /// and the `since` frontiers of created arrangements, as a function of the `since`
    /// frontiers of dataflow inputs (sources and imported arrangements).
    ///
    /// # Panics
    ///
    /// Panics if as_of is < the `since` frontiers.
    ///
    /// Panics if the dataflow descriptions contain an invalid plan.
    fn finalize_dataflow(
        &self,
        mut dataflow: DataflowDesc,
        compute_instance: ComputeInstanceId,
    ) -> mz_dataflow_types::DataflowDescription<mz_dataflow_types::Plan> {
        // This function must succeed because catalog_transact has generally been run
        // before calling this function. We don't have plumbing yet to rollback catalog
        // operations if this function fails, and materialized will be in an unsafe
        // state if we do not correctly clean up the catalog.

        let storage_ids = dataflow
            .source_imports
            .keys()
            .copied()
            .collect::<BTreeSet<_>>();
        let compute_ids = dataflow
            .index_imports
            .keys()
            .copied()
            .collect::<BTreeSet<_>>();

        let since = self.least_valid_read(
            &CollectionIdBundle {
                storage_ids,
                compute_ids,
            },
            compute_instance,
        );

        // Ensure that the dataflow's `as_of` is at least `since`.
        if let Some(as_of) = &mut dataflow.as_of {
            // It should not be possible to request an invalid time. SINK doesn't support
            // AS OF. TAIL and Peek check that their AS OF is >= since.
            assert!(
                <_ as PartialOrder>::less_equal(&since, as_of),
                "Dataflow {} requested as_of ({:?}) not >= since ({:?})",
                dataflow.debug_name,
                as_of,
                since
            );
        } else {
            // Bind the since frontier to the dataflow description.
            dataflow.set_as_of(since);
        }

        mz_dataflow_types::Plan::finalize_dataflow(dataflow)
            .expect("Dataflow planning failed; unrecoverable error")
    }

    fn allocate_transient_id(&mut self) -> Result<GlobalId, CoordError> {
        let id = self.transient_id_counter;
        if id == u64::max_value() {
            coord_bail!("id counter overflows i64");
        }
        self.transient_id_counter += 1;
        Ok(GlobalId::Transient(id))
    }

    /// Return an error if the ids are from incompatible timelines. This should
    /// be used to prevent users from doing things that are either meaningless
    /// (joining data from timelines that have similar numbers with different
    /// meanings like two separate debezium topics) or will never complete (joining
    /// cdcv2 and realtime data).
    fn validate_timeline<I>(&self, ids: I) -> Result<Option<Timeline>, CoordError>
    where
        I: IntoIterator<Item = GlobalId>,
    {
        let mut timelines: HashMap<GlobalId, Timeline> = HashMap::new();

        // Recurse through IDs to find all sources and tables, adding new ones to
        // the set until we reach the bottom. Static views will end up with an empty
        // timelines.
        let mut ids: Vec<_> = ids.into_iter().collect();
        while let Some(id) = ids.pop() {
            // Protect against possible infinite recursion. Not sure if it's possible, but
            // a cheap prevention for the future.
            if timelines.contains_key(&id) {
                continue;
            }
            let entry = self.catalog.get_entry(&id);
            match entry.item() {
                CatalogItem::Source(source) => {
                    timelines.insert(id, source.connection.timeline());
                }
                CatalogItem::Index(index) => {
                    ids.push(index.on);
                }
                CatalogItem::View(view) => {
                    ids.extend(view.optimized_expr.depends_on());
                }
                CatalogItem::Table(table) => {
                    timelines.insert(id, table.timeline());
                }
                _ => {}
            }
        }

        let timelines: HashSet<Timeline> = timelines
            .into_iter()
            .map(|(_, timeline)| timeline)
            .collect();

        // If there's more than one timeline, we will not produce meaningful
        // data to a user. Take, for example, some realtime source and a debezium
        // consistency topic source. The realtime source uses something close to now
        // for its timestamps. The debezium source starts at 1 and increments per
        // transaction. We don't want to choose some timestamp that is valid for both
        // of these because the debezium source will never get to the same value as the
        // realtime source's "milliseconds since Unix epoch" value. And even if it did,
        // it's not meaningful to join just because those two numbers happen to be the
        // same now.
        //
        // Another example: assume two separate debezium consistency topics. Both
        // start counting at 1 and thus have similarish numbers that probably overlap
        // a lot. However it's still not meaningful to join those two at a specific
        // transaction counter number because those counters are unrelated to the
        // other.
        if timelines.len() > 1 {
            return Err(CoordError::Unsupported(
                "multiple timelines within one dataflow",
            ));
        }
        Ok(timelines.into_iter().next())
    }

    /// Attempts to immediately grant `session` access to the write lock or
    /// errors if the lock is currently held.
    fn try_grant_session_write_lock(
        &self,
        session: &mut Session,
    ) -> Result<(), tokio::sync::TryLockError> {
        Arc::clone(&self.write_lock).try_lock_owned().map(|p| {
            session.grant_write_lock(p);
        })
    }

    /// Defers executing `deferred` until the write lock becomes available; waiting
    /// occurs in a green-thread, so callers of this function likely want to
    /// return after calling it.
    fn defer_write(&mut self, deferred: Deferred) {
        let id = match &deferred {
            Deferred::Plan(plan) => plan.session.conn_id().to_string(),
            Deferred::GroupCommit => "group_commit".to_string(),
        };
        self.write_lock_wait_group.push_back(deferred);

        let internal_cmd_tx = self.internal_cmd_tx.clone();
        let write_lock = Arc::clone(&self.write_lock);
        // TODO(guswynn): see if there is more relevant info to add to this name
        task::spawn(|| format!("defer_write:{id}"), async move {
            let guard = write_lock.lock_owned().await;
            internal_cmd_tx
                .send(Message::WriteLockGrant(guard))
                .expect("sending to internal_cmd_tx cannot fail");
        });
    }
}

/// Serves the coordinator based on the provided configuration.
///
/// For a high-level description of the coordinator, see the [crate
/// documentation](crate).
///
/// Returns a handle to the coordinator and a client to communicate with the
/// coordinator.
pub async fn serve<S: Append + 'static>(
    Config {
        dataflow_client,
        storage,
        timestamp_frequency,
        logical_compaction_window,
        unsafe_mode,
        build_info,
        metrics_registry,
        now,
        secrets_controller,
        replica_sizes,
        availability_zones,
        connection_context,
    }: Config<S>,
) -> Result<(Handle, Client), CoordError> {
    let (cmd_tx, cmd_rx) = mpsc::unbounded_channel();
    let (internal_cmd_tx, internal_cmd_rx) = mpsc::unbounded_channel();

    let (catalog, builtin_table_updates) = Catalog::open(catalog::Config {
        storage,
        unsafe_mode,
        build_info,
        timestamp_frequency,
        now: now.clone(),
        skip_migrations: false,
        metrics_registry: &metrics_registry,
    })
    .await?;
    let cluster_id = catalog.config().cluster_id;
    let session_id = catalog.config().session_id;
    let start_instant = catalog.config().start_instant;

    // In order for the coordinator to support Rc and Refcell types, it cannot be
    // sent across threads. Spawn it in a thread and have this parent thread wait
    // for bootstrap completion before proceeding.
    let (bootstrap_tx, bootstrap_rx) = oneshot::channel();
    let handle = TokioHandle::current();

    let thread = thread::Builder::new()
        // The Coordinator thread tends to keep a lot of data on it's stack. To
        // prevent a stack overflow we allocate a stack twice as big as the default
        // stack for the Coordinator.
        .stack_size(2 * stack::STACK_SIZE)
        .name("coordinator".to_string())
        .spawn(move || {
            let mut coord = Coordinator {
                dataflow_client,
                view_optimizer: Optimizer::logical_optimizer(),
                catalog,
                logical_compaction_window_ms: logical_compaction_window
                    .map(duration_to_timestamp_millis),
                internal_cmd_tx,
                global_timeline: timeline::TimestampOracle::new(now(), move || (&*now)()),
                advance_tables: AdvanceTables::new(),
                transient_id_counter: 1,
                active_conns: HashMap::new(),
                read_capability: Default::default(),
                txn_reads: Default::default(),
                pending_peeks: HashMap::new(),
                client_pending_peeks: HashMap::new(),
                pending_tails: HashMap::new(),
                write_lock: Arc::new(tokio::sync::Mutex::new(())),
                write_lock_wait_group: VecDeque::new(),
                pending_group_commit: GroupCommit::new(),
                secrets_controller,
                replica_sizes,
                availability_zones,
                connection_context,
            };
            let bootstrap = handle.block_on(coord.bootstrap(builtin_table_updates));
            let ok = bootstrap.is_ok();
            bootstrap_tx.send(bootstrap).unwrap();
            if ok {
                handle.block_on(coord.serve(internal_cmd_rx, cmd_rx));
            }
        })
        .unwrap();
    match bootstrap_rx.await.unwrap() {
        Ok(()) => {
            let handle = Handle {
                cluster_id,
                session_id,
                start_instant,
                _thread: thread.join_on_drop(),
            };
            let client = Client::new(cmd_tx);
            Ok((handle, client))
        }
        Err(e) => Err(e),
    }
}

/// Constructs an [`ExecuteResponse`] that that will send some rows to the
/// client immediately, as opposed to asking the dataflow layer to send along
/// the rows after some computation.
fn send_immediate_rows(rows: Vec<Row>) -> ExecuteResponse {
    ExecuteResponse::SendingRows {
        future: Box::pin(async { PeekResponseUnary::Rows(rows) }),
        span: tracing::Span::none(),
    }
}

fn auto_generate_primary_idx(
    index_name: String,
    compute_instance: ComputeInstanceId,
    on_name: FullObjectName,
    on_id: GlobalId,
    on_desc: &RelationDesc,
    conn_id: Option<u32>,
    depends_on: Vec<GlobalId>,
) -> catalog::Index {
    let default_key = on_desc.typ().default_key();
    catalog::Index {
        create_sql: index_sql(
            index_name,
            compute_instance,
            on_name,
            &on_desc,
            &default_key,
        ),
        on: on_id,
        keys: default_key
            .iter()
            .map(|k| MirScalarExpr::Column(*k))
            .collect(),
        conn_id,
        depends_on,
        compute_instance,
    }
}

// TODO(benesch): constructing the canonical CREATE INDEX statement should be
// the responsibility of the SQL package.
pub fn index_sql(
    index_name: String,
    compute_instance: ComputeInstanceId,
    view_name: FullObjectName,
    view_desc: &RelationDesc,
    keys: &[usize],
) -> String {
    use mz_sql::ast::{Expr, Value};

    CreateIndexStatement::<Raw> {
        name: Some(Ident::new(index_name)),
        on_name: RawObjectName::Name(mz_sql::normalize::unresolve(view_name)),
        in_cluster: Some(RawClusterName::Resolved(compute_instance.to_string())),
        key_parts: Some(
            keys.iter()
                .map(|i| match view_desc.get_unambiguous_name(*i) {
                    Some(n) => Expr::Identifier(vec![Ident::new(n.to_string())]),
                    _ => Expr::Value(Value::Number((i + 1).to_string())),
                })
                .collect(),
        ),
        with_options: vec![],
        if_not_exists: false,
    }
    .to_ast_string_stable()
}

/// Converts a Duration to a Timestamp representing the number
/// of milliseconds contained in that Duration
fn duration_to_timestamp_millis(d: Duration) -> Timestamp {
    let millis = d.as_millis();
    if millis > Timestamp::max_value() as u128 {
        Timestamp::max_value()
    } else if millis < Timestamp::min_value() as u128 {
        Timestamp::min_value()
    } else {
        millis as Timestamp
    }
}

/// Creates a description of the statement `stmt`.
///
/// This function is identical to sql::plan::describe except this is also
/// supports describing FETCH statements which need access to bound portals
/// through the session.
pub fn describe<S: Append>(
    catalog: &Catalog<S>,
    stmt: Statement<Raw>,
    param_types: &[Option<ScalarType>],
    session: &Session,
) -> Result<StatementDesc, CoordError> {
    match stmt {
        // FETCH's description depends on the current session, which describe_statement
        // doesn't (and shouldn't?) have access to, so intercept it here.
        Statement::Fetch(FetchStatement { ref name, .. }) => {
            // Unverified portal is ok here because Coordinator::execute will verify the
            // named portal during execution.
            match session
                .get_portal_unverified(name.as_str())
                .map(|p| p.desc.clone())
            {
                Some(desc) => Ok(desc),
                None => Err(CoordError::UnknownCursor(name.to_string())),
            }
        }
        _ => {
            let catalog = &catalog.for_session(session);
            let (stmt, _) = mz_sql::names::resolve(catalog, stmt)?;
            Ok(mz_sql::plan::describe(
                &session.pcx(),
                catalog,
                stmt,
                param_types,
            )?)
        }
    }
}

/// Logic and types for fast-path determination for dataflow execution.
///
/// This module determines if a dataflow can be short-cut, by returning constant values
/// or by reading out of existing arrangements, and implements the appropriate plan.
pub mod fast_path_peek {
    use mz_dataflow_types::client::{ComputeInstanceId, ReplicaId};
    use mz_stash::Append;
    use std::{collections::HashMap, num::NonZeroUsize};
    use uuid::Uuid;

    use crate::coord::{PeekResponseUnary, PendingPeek};
    use crate::CoordError;
    use mz_expr::{EvalError, Id, MirScalarExpr};
    use mz_repr::{Diff, GlobalId, Row};

    #[derive(Debug)]
    pub struct PeekDataflowPlan<T> {
        desc: mz_dataflow_types::DataflowDescription<mz_dataflow_types::Plan<T>, (), T>,
        id: GlobalId,
        key: Vec<MirScalarExpr>,
        permutation: HashMap<usize, usize>,
        thinned_arity: usize,
    }

    /// Possible ways in which the coordinator could produce the result for a goal view.
    #[derive(Debug)]
    pub enum Plan<T = mz_repr::Timestamp> {
        /// The view evaluates to a constant result that can be returned.
        Constant(Result<Vec<(Row, T, Diff)>, EvalError>),
        /// The view can be read out of an existing arrangement.
        PeekExisting(GlobalId, Option<Row>, mz_expr::SafeMfpPlan),
        /// The view must be installed as a dataflow and then read.
        PeekDataflow(PeekDataflowPlan<T>),
    }

    /// Determine if the dataflow plan can be implemented without an actual dataflow.
    ///
    /// If the optimized plan is a `Constant` or a `Get` of a maintained arrangement,
    /// we can avoid building a dataflow (and either just return the results, or peek
    /// out of the arrangement, respectively).
    pub fn create_plan(
        dataflow_plan: mz_dataflow_types::DataflowDescription<mz_dataflow_types::Plan>,
        view_id: GlobalId,
        index_id: GlobalId,
        index_key: Vec<MirScalarExpr>,
        index_permutation: HashMap<usize, usize>,
        index_thinned_arity: usize,
    ) -> Result<Plan, CoordError> {
        // At this point, `dataflow_plan` contains our best optimized dataflow.
        // We will check the plan to see if there is a fast path to escape full dataflow construction.

        // We need to restrict ourselves to settings where the inserted transient view is the first thing
        // to build (no dependent views). There is likely an index to build as well, but we may not be sure.
        if dataflow_plan.objects_to_build.len() >= 1
            && dataflow_plan.objects_to_build[0].id == view_id
        {
            match &dataflow_plan.objects_to_build[0].plan {
                // In the case of a constant, we can return the result now.
                mz_dataflow_types::Plan::Constant { rows } => {
                    return Ok(Plan::Constant(rows.clone()));
                }
                // In the case of a bare `Get`, we may be able to directly index an arrangement.
                mz_dataflow_types::Plan::Get { id, keys, plan } => {
                    match plan {
                        mz_dataflow_types::plan::GetPlan::PassArrangements => {
                            // An arrangement may or may not exist. If not, nothing to be done.
                            if let Some((key, permute, thinning)) = keys.arbitrary_arrangement() {
                                // Just grab any arrangement, but be sure to de-permute the results.
                                for (index_id, (desc, _typ)) in dataflow_plan.index_imports.iter() {
                                    if Id::Global(desc.on_id) == *id && &desc.key == key {
                                        let mut map_filter_project =
                                            mz_expr::MapFilterProject::new(_typ.arity())
                                                .into_plan()
                                                .unwrap()
                                                .into_nontemporal()
                                                .unwrap();
                                        map_filter_project
                                            .permute(permute.clone(), key.len() + thinning.len());
                                        return Ok(Plan::PeekExisting(
                                            *index_id,
                                            None,
                                            map_filter_project,
                                        ));
                                    }
                                }
                            }
                        }
                        mz_dataflow_types::plan::GetPlan::Arrangement(key, val, mfp) => {
                            // Convert `mfp` to an executable, non-temporal plan.
                            // It should be non-temporal, as OneShot preparation populates `mz_logical_timestamp`.
                            let map_filter_project = mfp
                                .clone()
                                .into_plan()
                                .map_err(|e| {
                                    crate::error::CoordError::Unstructured(::anyhow::anyhow!(e))
                                })?
                                .into_nontemporal()
                                .map_err(|_e| {
                                    crate::error::CoordError::Unstructured(::anyhow::anyhow!(
                                        "OneShot plan has temporal constraints"
                                    ))
                                })?;
                            // We should only get excited if we can track down an index for `id`.
                            // If `keys` is non-empty, that means we think one exists.
                            for (index_id, (desc, _typ)) in dataflow_plan.index_imports.iter() {
                                if Id::Global(desc.on_id) == *id && &desc.key == key {
                                    // Indicate an early exit with a specific index and key_val.
                                    return Ok(Plan::PeekExisting(
                                        *index_id,
                                        val.clone(),
                                        map_filter_project,
                                    ));
                                }
                            }
                        }
                        mz_dataflow_types::plan::GetPlan::Collection(_) => {
                            // No arrangement, so nothing to be done here.
                        }
                    }
                }
                // nothing can be done for non-trivial expressions.
                _ => {}
            }
        }
        return Ok(Plan::PeekDataflow(PeekDataflowPlan {
            desc: dataflow_plan,
            id: index_id,
            key: index_key,
            permutation: index_permutation,
            thinned_arity: index_thinned_arity,
        }));
    }

    impl<S: Append + 'static> crate::coord::Coordinator<S> {
        /// Implements a peek plan produced by `create_plan` above.
        #[tracing::instrument(level = "debug", skip(self))]
        pub async fn implement_fast_path_peek(
            &mut self,
            fast_path: Plan,
            timestamp: mz_repr::Timestamp,
            finishing: mz_expr::RowSetFinishing,
            conn_id: u32,
            source_arity: usize,
            compute_instance: ComputeInstanceId,
            target_replica: Option<ReplicaId>,
        ) -> Result<crate::ExecuteResponse, CoordError> {
            // If the dataflow optimizes to a constant expression, we can immediately return the result.
            if let Plan::Constant(rows) = fast_path {
                let mut rows = match rows {
                    Ok(rows) => rows,
                    Err(e) => return Err(e.into()),
                };
                // retain exactly those updates less or equal to `timestamp`.
                for (_, time, diff) in rows.iter_mut() {
                    use timely::PartialOrder;
                    if time.less_equal(&timestamp) {
                        // clobber the timestamp, so consolidation occurs.
                        *time = timestamp.clone();
                    } else {
                        // zero the difference, to prevent a contribution.
                        *diff = 0;
                    }
                }
                // Consolidate down the results to get correct totals.
                differential_dataflow::consolidation::consolidate_updates(&mut rows);

                let mut results = Vec::new();
                for (row, _time, count) in rows {
                    if count < 0 {
                        Err(EvalError::InvalidParameterValue(format!(
                            "Negative multiplicity in constant result: {}",
                            count
                        )))?
                    };
                    if count > 0 {
                        results.push((row, NonZeroUsize::new(count as usize).unwrap()));
                    }
                }
                let results = finishing.finish(results);
                return Ok(crate::coord::send_immediate_rows(results));
            }

            // The remaining cases are a peek into a maintained arrangement, or building a dataflow.
            // In both cases we will want to peek, and the main difference is that we might want to
            // build a dataflow and drop it once the peek is issued. The peeks are also constructed
            // differently.

            // If we must build the view, ship the dataflow.
            let (peek_command, drop_dataflow) = match fast_path {
                Plan::PeekExisting(id, key, map_filter_project) => (
                    (id, key, timestamp, finishing.clone(), map_filter_project),
                    None,
                ),
                Plan::PeekDataflow(PeekDataflowPlan {
                    desc: dataflow,
                    // n.b. this index_id identifies a transient index the
                    // caller created, so it is guaranteed to be on
                    // `compute_instance`.
                    id: index_id,
                    key: index_key,
                    permutation: index_permutation,
                    thinned_arity: index_thinned_arity,
                }) => {
                    let output_ids = dataflow.export_ids().collect();

                    // Very important: actually create the dataflow (here, so we can destructure).
                    self.dataflow_client
                        .compute_mut(compute_instance)
                        .unwrap()
                        .create_dataflows(vec![dataflow])
                        .await
                        .unwrap();
                    self.initialize_compute_read_policies(
                        output_ids,
                        compute_instance,
                        self.logical_compaction_window_ms,
                    )
                    .await;

                    // Create an identity MFP operator.
                    let mut map_filter_project = mz_expr::MapFilterProject::new(source_arity);
                    map_filter_project
                        .permute(index_permutation, index_key.len() + index_thinned_arity);
                    let map_filter_project = map_filter_project
                        .into_plan()
                        .map_err(|e| crate::error::CoordError::Unstructured(::anyhow::anyhow!(e)))?
                        .into_nontemporal()
                        .map_err(|_e| {
                            crate::error::CoordError::Unstructured(::anyhow::anyhow!(
                                "OneShot plan has temporal constraints"
                            ))
                        })?;
                    (
                        (
                            index_id, // transient identifier produced by `dataflow_plan`.
                            None,
                            timestamp,
                            finishing.clone(),
                            map_filter_project,
                        ),
                        Some(index_id),
                    )
                }
                _ => {
                    unreachable!()
                }
            };

            // Endpoints for sending and receiving peek responses.
            let (rows_tx, rows_rx) = tokio::sync::mpsc::unbounded_channel();

            // Generate unique UUID. Guaranteed to be unique to all pending peeks, there's an very
            // small but unlikely chance that it's not unique to completed peeks.
            let mut uuid = Uuid::new_v4();
            while self.pending_peeks.contains_key(&uuid) {
                uuid = Uuid::new_v4();
            }

            // The peek is ready to go for both cases, fast and non-fast.
            // Stash the response mechanism, and broadcast dataflow construction.
            self.pending_peeks.insert(
                uuid,
                PendingPeek {
                    sender: rows_tx,
                    conn_id,
                },
            );
            self.client_pending_peeks
                .entry(conn_id)
                .or_default()
                .insert(uuid, compute_instance);
            let (id, key, timestamp, _finishing, map_filter_project) = peek_command;

            self.dataflow_client
                .compute_mut(compute_instance)
                .unwrap()
                .peek(
                    id,
                    key,
                    uuid,
                    timestamp,
                    finishing.clone(),
                    map_filter_project,
                    target_replica,
                )
                .await
                .unwrap();

            use futures::FutureExt;
            use futures::StreamExt;
            use mz_dataflow_types::PeekResponse;

            // Prepare the receiver to return as a response.
            let rows_rx = tokio_stream::wrappers::UnboundedReceiverStream::new(rows_rx)
                .fold(PeekResponse::Rows(vec![]), |memo, resp| async {
                    match (memo, resp) {
                        (PeekResponse::Rows(mut memo), PeekResponse::Rows(rows)) => {
                            memo.extend(rows);
                            PeekResponse::Rows(memo)
                        }
                        (PeekResponse::Error(e), _) | (_, PeekResponse::Error(e)) => {
                            PeekResponse::Error(e)
                        }
                        (PeekResponse::Canceled, _) | (_, PeekResponse::Canceled) => {
                            PeekResponse::Canceled
                        }
                    }
                })
                .map(move |resp| match resp {
                    PeekResponse::Rows(rows) => PeekResponseUnary::Rows(finishing.finish(rows)),
                    PeekResponse::Canceled => PeekResponseUnary::Canceled,
                    PeekResponse::Error(e) => PeekResponseUnary::Error(e),
                });

            // If it was created, drop the dataflow once the peek command is sent.
            if let Some(index_id) = drop_dataflow {
                self.drop_indexes(vec![(compute_instance, index_id)]).await;
            }

            Ok(crate::ExecuteResponse::SendingRows {
                future: Box::pin(rows_rx),
                span: tracing::Span::current(),
            })
        }
    }
}

/// Types and methods related to acquiring and releasing read holds on collections.
///
/// A "read hold" prevents the controller from compacting the associated collections,
/// and ensures that they remain "readable" at a specific time, as long as the hold
/// is held.
///
/// These are most commonly used in support of transactions, which acquire these holds
/// to ensure that they can continue to use collections over an open-ended series of
/// queries. However, nothing is specific to transactions here.
pub mod read_holds {

    use mz_dataflow_types::client::ComputeInstanceId;

    use crate::coord::id_bundle::CollectionIdBundle;

    /// Relevant information for acquiring or releasing a bundle of read holds.
    pub(super) struct ReadHolds<T> {
        pub(super) time: T,
        pub(super) id_bundle: CollectionIdBundle,
        pub(super) compute_instance: ComputeInstanceId,
    }

    impl<S> crate::coord::Coordinator<S> {
        /// Acquire read holds on the indicated collections at the indicated time.
        ///
        /// This method will panic if the holds cannot be acquired. In the future,
        /// it would be polite to have it error instead, as it is not unrecoverable.
        pub(super) async fn acquire_read_holds(
            &mut self,
            read_holds: &ReadHolds<mz_repr::Timestamp>,
        ) {
            // Update STORAGE read policies.
            let mut policy_changes = Vec::new();
            let storage = self.dataflow_client.storage_mut();
            for id in read_holds.id_bundle.storage_ids.iter() {
                let collection = storage.collection(*id).unwrap();
                assert!(collection
                    .read_capabilities
                    .frontier()
                    .less_equal(&read_holds.time));
                let read_needs = self.read_capability.get_mut(id).unwrap();
                read_needs.holds.update_iter(Some((read_holds.time, 1)));
                policy_changes.push((*id, read_needs.policy()));
            }
            storage.set_read_policy(policy_changes).await.unwrap();
            // Update COMPUTE read policies
            let mut policy_changes = Vec::new();
            let mut compute = self
                .dataflow_client
                .compute_mut(read_holds.compute_instance)
                .unwrap();
            for id in read_holds.id_bundle.compute_ids.iter() {
                let collection = compute.as_ref().collection(*id).unwrap();
                assert!(collection
                    .read_capabilities
                    .frontier()
                    .less_equal(&read_holds.time));
                let read_needs = self.read_capability.get_mut(id).unwrap();
                read_needs.holds.update_iter(Some((read_holds.time, 1)));
                policy_changes.push((*id, read_needs.policy()));
            }
            compute.set_read_policy(policy_changes).await.unwrap();
        }
        /// Release read holds on the indicated collections at the indicated time.
        ///
        /// This method relies on a previous call to `acquire_read_holds` with the same
        /// argument, and its behavior will be erratic if called on anything else, or if
        /// called more than once on the same bundle of read holds.
        pub(super) async fn release_read_hold(
            &mut self,
            read_holds: ReadHolds<mz_repr::Timestamp>,
        ) {
            let ReadHolds {
                time,
                id_bundle:
                    CollectionIdBundle {
                        storage_ids,
                        compute_ids,
                    },
                compute_instance,
            } = read_holds;

            // Update STORAGE read policies.
            let mut policy_changes = Vec::new();
            for id in storage_ids.iter() {
                // It's possible that a concurrent DDL statement has already dropped this GlobalId
                if let Some(read_needs) = self.read_capability.get_mut(id) {
                    read_needs.holds.update_iter(Some((time, -1)));
                    policy_changes.push((*id, read_needs.policy()));
                }
            }
            self.dataflow_client
                .storage_mut()
                .set_read_policy(policy_changes)
                .await
                .unwrap();
            // Update COMPUTE read policies
            let mut policy_changes = Vec::new();
            for id in compute_ids.iter() {
                // It's possible that a concurrent DDL statement has already dropped this GlobalId
                if let Some(read_needs) = self.read_capability.get_mut(id) {
                    read_needs.holds.update_iter(Some((time, -1)));
                    policy_changes.push((*id, read_needs.policy()));
                }
            }
            if let Some(mut compute) = self.dataflow_client.compute_mut(compute_instance) {
                compute.set_read_policy(policy_changes).await.unwrap();
            }
        }
    }
}

/// Information about the read capability requirements of a collection.
///
/// This type tracks both a default policy, as well as various holds that may
/// be expressed, as by transactions to ensure collections remain readable.
struct ReadCapability<T = mz_repr::Timestamp>
where
    T: timely::progress::Timestamp,
{
    /// The default read policy for the collection when no holds are present.
    base_policy: ReadPolicy<T>,
    /// Holds expressed by transactions, that should prevent compaction.
    holds: MutableAntichain<T>,
}

impl<T: timely::progress::Timestamp> From<ReadPolicy<T>> for ReadCapability<T> {
    fn from(base_policy: ReadPolicy<T>) -> Self {
        Self {
            base_policy,
            holds: MutableAntichain::new(),
        }
    }
}

impl<T: timely::progress::Timestamp> ReadCapability<T> {
    /// Acquires the effective read policy, reflecting both the base policy and any holds.
    fn policy(&self) -> ReadPolicy<T> {
        // TODO: This could be "optimized" when `self.holds.frontier` is empty.
        ReadPolicy::Multiple(vec![
            ReadPolicy::ValidFrom(self.holds.frontier().to_owned()),
            self.base_policy.clone(),
        ])
    }
}

#[cfg(test)]
impl<S: Append + 'static> Coordinator<S> {
    #[allow(dead_code)]
    async fn verify_ship_dataflow_no_error(&mut self) {
        // ship_dataflow, ship_dataflows, and finalize_dataflow are not allowed
        // to have a `Result` return because these functions are called after
        // `catalog_transact`, after which no errors are allowed. This test exists to
        // prevent us from incorrectly teaching those functions how to return errors
        // (which has happened twice and is the motivation for this test).

        // An arbitrary compute instance ID to satisfy the function calls below. Note that
        // this only works because this function will never run.
        let compute_instance: ComputeInstanceId = 1;

        let df = DataflowDesc::new("".into());
        let _: () = self.ship_dataflow(df.clone(), compute_instance).await;
        let _: () = self
            .ship_dataflows(vec![df.clone()], compute_instance)
            .await;
        let _: DataflowDescription<mz_dataflow_types::plan::Plan> =
            self.finalize_dataflow(df, compute_instance);
    }
}

/// A mechanism to ensure that a sequence of writes and reads proceed correctly through timestamps.
mod timeline {

    /// A timeline is either currently writing or currently reading.
    ///
    /// At each time, writes happen and then reads happen, meaning that writes at a time are
    /// visible to exactly reads at that time or greater, and no other times.
    enum TimestampOracleState<T> {
        /// The timeline is producing collection updates timestamped with the argument.
        Writing(T),
        /// The timeline is observing collections aot the time of the argument.
        Reading(T),
    }

    /// A type that provides write and read timestamps, reads observe exactly their preceding writes..
    ///
    /// Specifically, all read timestamps will be greater or equal to all previously reported write timestamps,
    /// and strictly less than all subsequently emitted write timestamps.
    pub struct TimestampOracle<T> {
        state: TimestampOracleState<T>,
        advance_to: Option<T>,
        next: Box<dyn Fn() -> T>,
    }

    impl<T: super::CoordTimestamp> TimestampOracle<T> {
        /// Create a new timeline, starting at the indicated time. `next` generates
        /// new timestamps when invoked. The timestamps have no requirements, and can
        /// retreat from previous invocations.
        pub fn new<F>(initially: T, next: F) -> Self
        where
            F: Fn() -> T + 'static,
        {
            Self {
                state: TimestampOracleState::Writing(initially.clone()),
                advance_to: Some(initially),
                next: Box::new(next),
            }
        }

        /// Acquire a new timestamp for writing.
        ///
        /// This timestamp will be strictly greater than all prior values of
        /// `self.read_ts()`, and less than or equal to all subsequent values of
        /// `self.read_ts()`.
        pub fn write_ts(&mut self) -> T {
            match &self.state {
                TimestampOracleState::Writing(ts) => ts.clone(),
                TimestampOracleState::Reading(ts) => {
                    let mut next = (self.next)();
                    if next.less_equal(&ts) {
                        next = ts.step_forward();
                    }
                    assert!(ts.less_than(&next));
                    self.state = TimestampOracleState::Writing(next.clone());
                    self.advance_to = Some(next.clone());
                    next
                }
            }
        }
        /// Acquire a new timestamp for reading.
        ///
        /// This timestamp will be greater or equal to all prior values of `self.write_ts()`,
        /// and strictly less than all subsequent values of `self.write_ts()`.
        pub fn read_ts(&mut self) -> T {
            match &self.state {
                TimestampOracleState::Reading(ts) => ts.clone(),
                TimestampOracleState::Writing(ts) => {
                    // Avoid rust borrow complaint.
                    let ts = ts.clone();
                    self.state = TimestampOracleState::Reading(ts.clone());
                    self.advance_to = Some(ts.step_forward());
                    ts
                }
            }
        }

        /// Whether and to what the next value of `self.write_ts() has advanced since this method was last called.
        ///
        /// This method may produce the same value multiple times, and should not be used as a test for whether
        /// a write-to-read transition has occurred, so much as an advisory signal that write capabilities can advance.
        pub fn should_advance_to(&mut self) -> Option<T> {
            self.advance_to.take()
        }
    }
}

pub trait CoordTimestamp:
    timely::progress::Timestamp
    + timely::order::TotalOrder
    + differential_dataflow::lattice::Lattice
    + std::fmt::Debug
{
    /// Advance a timestamp by the least amount possible such that
    /// `ts.less_than(ts.step_forward())` is true. Panic if unable to do so.
    fn step_forward(&self) -> Self;

    /// Retreat a timestamp by the least amount possible such that
    /// `ts.step_back().unwrap().less_than(ts)` is true. Return `None` if unable,
    /// which must only happen if the timestamp is `Timestamp::minimum()`.
    fn step_back(&self) -> Option<Self>;
}

impl CoordTimestamp for mz_repr::Timestamp {
    fn step_forward(&self) -> Self {
        match self.checked_add(1) {
            Some(ts) => ts,
            None => panic!("could not step forward"),
        }
    }

    fn step_back(&self) -> Option<Self> {
        self.checked_sub(1)
    }
}<|MERGE_RESOLUTION|>--- conflicted
+++ resolved
@@ -530,15 +530,9 @@
     /// Serializes accesses to write critical sections.
     write_lock: Arc<tokio::sync::Mutex<()>>,
     /// Holds plans deferred due to write lock.
-<<<<<<< HEAD
-    write_lock_wait_group: VecDeque<DeferredPlan>,
+    write_lock_wait_group: VecDeque<Deferred>,
     /// Pending writes and table advancements waiting for a group commit
     pending_group_commit: GroupCommit,
-=======
-    write_lock_wait_group: VecDeque<Deferred>,
-    /// Pending writes waiting for a group commit
-    pending_writes: Vec<PendingWriteTxn>,
->>>>>>> 6b34aa96
 
     /// Handle to secret manager that can create and delete secrets from
     /// an arbitrary secret storage engine.
@@ -1115,11 +1109,13 @@
                     .expect("sending to internal_cmd_tx cannot fail");
             });
         } else {
-            self.group_commit(WriteTimestamp {
-                timestamp,
-                advance_to,
-            })
-            .await;
+            match Arc::clone(&self.write_lock).try_lock_owned() {
+                Ok(_guard) => self.group_commit(WriteTimestamp {
+                    timestamp,
+                    advance_to,
+                }).await,
+                Err(_) => self.defer_write(Deferred::GroupCommit),
+            };
         }
     }
 
@@ -1252,7 +1248,6 @@
         }
     }
 
-<<<<<<< HEAD
     /// Submit a write to be executed during the next group commit.
     fn submit_write(&mut self, pending_write_txn: PendingWriteTxn) {
         if self.pending_group_commit.is_empty() {
@@ -1260,42 +1255,12 @@
             self.internal_cmd_tx
                 .send(Message::GroupCommit(write_timestamp))
                 .expect("sending to internal_cmd_tx cannot fail");
-=======
-        // If we need to sleep below, then it's possible that some DDL may execute while we sleep.
-        // In that case, the DDL will use some timestamp greater than or equal to the time that we
-        // peeked, closing the peeked time and making it invalid for future writes. Therefore, we
-        // must get a new valid timestamp everytime this method is called.
-        // In the future we should include DDL in group commits, to avoid this issue. Then
-        // `self.peek_local_write_ts()` can be removed. Instead we can call
-        // `self.get_and_step_local_write_ts()` and safely use that value once we wake up.
-        let timestamp = self.peek_local_ts();
-        let now = (self.catalog.config().now)();
-        if timestamp > now {
-            // Cap retry time to 1s. In cases where the system clock has retreated by
-            // some large amount of time, this prevents against then waiting for that
-            // large amount of time in case the system clock then advances back to near
-            // what it was.
-            let remaining_ms = std::cmp::min(timestamp.saturating_sub(now), 1_000);
-            let internal_cmd_tx = self.internal_cmd_tx.clone();
-            task::spawn(|| "group_commit", async move {
-                tokio::time::sleep(Duration::from_millis(remaining_ms)).await;
-                internal_cmd_tx
-                    .send(Message::GroupCommit)
-                    .expect("sending to internal_cmd_tx cannot fail");
-            });
-        } else {
-            match Arc::clone(&self.write_lock).try_lock_owned() {
-                Ok(_guard) => self.group_commit().await,
-                Err(_) => self.defer_write(Deferred::GroupCommit),
-            };
->>>>>>> 6b34aa96
         }
         self.pending_group_commit
             .pending_writes
             .push(pending_write_txn);
     }
 
-<<<<<<< HEAD
     /// Submit a table to be advanced during the next group commit.
     fn submit_table_advancement(&mut self, ids: Vec<GlobalId>) {
         if self.pending_group_commit.is_empty() {
@@ -1303,56 +1268,6 @@
             self.internal_cmd_tx
                 .send(Message::GroupCommit(write_timestamp))
                 .expect("sending to internal_cmd_tx cannot fail");
-=======
-    /// Commits all pending write transactions at the same timestamp. All pending writes will be
-    /// combined into a single Append command and sent to STORAGE as a single batch. All writes will
-    /// happen at the same timestamp and all involved tables will be advanced to some timestamp
-    /// larger than the timestamp of the write.
-    async fn group_commit(&mut self) {
-        // The value returned here still might be ahead of `now()` if `now()` has gone backwards at
-        // any point during this method. We will still commit the write without waiting for `now()`
-        // to advance. This is ok because the next batch of writes will trigger the wait loop in
-        // `try_group_commit()` if `now()` hasn't advanced past the global timeline, preventing
-        // an unbounded advancin of the global timeline ahead of `now()`.
-        let WriteTimestamp {
-            timestamp,
-            advance_to,
-        } = self.get_and_step_local_write_ts();
-        let mut appends: HashMap<GlobalId, Vec<Update<Timestamp>>> = HashMap::new();
-        for PendingWriteTxn { writes, .. } in &mut self.pending_writes {
-            let writes = std::mem::take(writes);
-            for WriteOp { id, rows } in writes {
-                // If the table that some write was targeting has been deleted while the write was
-                // waiting, then the write will be ignored and we respond to the client that the
-                // write was successful. This is only possible if the write and the delete were
-                // concurrent. Therefore, we are free to order the write before the delete without
-                // violating any consistency guarantees.
-                if self.catalog.try_get_entry(&id).is_some() {
-                    let updates = rows
-                        .into_iter()
-                        .map(|(row, diff)| Update {
-                            row,
-                            diff,
-                            timestamp,
-                        })
-                        .collect::<Vec<_>>();
-                    appends.entry(id).or_default().extend(updates);
-                }
-            }
-        }
-        let appends = appends
-            .into_iter()
-            .map(|(id, updates)| (id, updates, advance_to))
-            .collect();
-        self.dataflow_client
-            .storage_mut()
-            .append(appends)
-            .await
-            .unwrap();
-
-        for PendingWriteTxn { sender: tx, .. } in self.pending_writes.drain(..) {
-            let _ = tx.send(None);
->>>>>>> 6b34aa96
         }
         self.pending_group_commit.table_advances.extend(ids);
     }
