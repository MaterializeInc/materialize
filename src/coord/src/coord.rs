// Copyright Materialize, Inc. and contributors. All rights reserved.
//
// Use of this software is governed by the Business Source License
// included in the LICENSE file.
//
// As of the Change Date specified in that file, in accordance with
// the Business Source License, use of this software will be governed
// by the Apache License, Version 2.0.

//! Translation of SQL commands into timestamped `Controller` commands.
//!
//! The various SQL commands instruct the system to take actions that are not
//! yet explicitly timestamped. On the other hand, the underlying data continually
//! change as time moves forward. On the third hand, we greatly benefit from the
//! information that some times are no longer of interest, so that we may
//! compact the representation of the continually changing collections.
//!
//! The [`Coordinator`] curates these interactions by observing the progress
//! collections make through time, choosing timestamps for its own commands,
//! and eventually communicating that certain times have irretrievably "passed".
//!
//! ## Frontiers another way
//!
//! If the above description of frontiers left you with questions, this
//! repackaged explanation might help.
//!
//! - `since` is the least recent time (i.e. oldest time) that you can read
//!   from sources and be guaranteed that the returned data is accurate as of
//!   that time.
//!
//!   Reads at times less than `since` may return values that were not actually
//!   seen at the specified time, but arrived later (i.e. the results are
//!   compacted).
//!
//!   For correctness' sake, the coordinator never chooses to read at a time
//!   less than an arrangement's `since`.
//!
//! - `upper` is the first time after the most recent time that you can read
//!   from sources and receive an immediate response. Alternately, it is the
//!   least time at which the data may still change (that is the reason we may
//!   not be able to respond immediately).
//!
//!   Reads at times >= `upper` may not immediately return because the answer
//!   isn't known yet. However, once the `upper` is > the specified read time,
//!   the read can return.
//!
//!   For the sake of returned values' freshness, the coordinator prefers
//!   performing reads at an arrangement's `upper`. However, because we more
//!   strongly prefer correctness, the coordinator will choose timestamps
//!   greater than an object's `upper` if it is also being accessed alongside
//!   objects whose `since` times are >= its `upper`.
//!
//! This illustration attempts to show, with time moving left to right, the
//! relationship between `since` and `upper`.
//!
//! - `#`: possibly inaccurate results
//! - `-`: immediate, correct response
//! - `?`: not yet known
//! - `s`: since
//! - `u`: upper
//! - `|`: eligible for coordinator to select
//!
//! ```nofmt
//! ####s----u?????
//!     |||||||||||
//! ```
//!

use std::collections::{BTreeMap, BTreeSet, HashMap, HashSet, VecDeque};

use std::sync::Arc;
use std::thread;
use std::time::{Duration, Instant};

use anyhow::{anyhow, Context};
use chrono::{DateTime, Utc};
use derivative::Derivative;
use differential_dataflow::lattice::Lattice;
use futures::StreamExt;
use itertools::Itertools;
use rand::Rng;
use serde::{Deserialize, Serialize};
use timely::order::PartialOrder;
use timely::progress::frontier::MutableAntichain;
use timely::progress::{Antichain, Timestamp as TimelyTimestamp};
use tokio::runtime::Handle as TokioHandle;
use tokio::select;
use tokio::sync::{mpsc, oneshot, watch};
use tracing::warn;
use uuid::Uuid;

use mz_build_info::BuildInfo;
use mz_dataflow_types::client::controller::{
    ClusterReplicaSizeConfig, ClusterReplicaSizeMap, ComputeInstanceEvent, ReadPolicy,
};
use mz_dataflow_types::client::{
    ComputeInstanceId, ConcreteComputeInstanceReplicaConfig, ControllerResponse,
    LinearizedTimestampBindingFeedback, ReplicaId,
};
use mz_dataflow_types::connections::ConnectionContext;
use mz_dataflow_types::sinks::{SinkAsOf, SinkConnection, SinkDesc, TailSinkConnection};
use mz_dataflow_types::sources::{
    ExternalSourceConnection, IngestionDescription, PostgresSourceConnection, SourceConnection,
    Timeline,
};
use mz_dataflow_types::{
    BuildDesc, DataflowDesc, DataflowDescription, IndexDesc, PeekResponse, Update,
};
use mz_expr::{
    permutation_for_arrangement, CollectionPlan, ExprHumanizer, MirRelationExpr, MirScalarExpr,
    OptimizedMirRelationExpr, RowSetFinishing,
};
use mz_ore::metrics::MetricsRegistry;
use mz_ore::now::{to_datetime, EpochMillis, NowFn};
use mz_ore::retry::Retry;
use mz_ore::task;
use mz_ore::thread::JoinHandleExt;
use mz_ore::tracing::OpenTelemetryContext;
use mz_repr::adt::interval::Interval;
use mz_repr::adt::numeric::{Numeric, NumericMaxScale};
use mz_repr::{
    Datum, Diff, GlobalId, RelationDesc, RelationType, Row, RowArena, ScalarType, Timestamp,
};
use mz_secrets::{SecretOp, SecretsController, SecretsReader};
use mz_sql::ast::display::AstDisplay;
use mz_sql::ast::{
    CreateIndexStatement, CreateSourceStatement, ExplainStage, FetchStatement, Ident,
    IndexOptionName, InsertSource, ObjectType, Query, Raw, RawClusterName, RawObjectName, SetExpr,
    Statement,
};
use mz_sql::catalog::{
    CatalogComputeInstance, CatalogError, CatalogItemType, CatalogTypeDetails, SessionCatalog as _,
};
use mz_sql::names::{
    Aug, FullObjectName, QualifiedObjectName, ResolvedDatabaseSpecifier, SchemaSpecifier,
};
use mz_sql::plan::{
    AlterIndexResetOptionsPlan, AlterIndexSetOptionsPlan, AlterItemRenamePlan, AlterSecretPlan,
    CreateComputeInstancePlan, CreateComputeInstanceReplicaPlan, CreateConnectionPlan,
    CreateDatabasePlan, CreateIndexPlan, CreateRolePlan, CreateSchemaPlan, CreateSecretPlan,
    CreateSinkPlan, CreateSourcePlan, CreateTablePlan, CreateTypePlan, CreateViewPlan,
    CreateViewsPlan, DropComputeInstanceReplicaPlan, DropComputeInstancesPlan, DropDatabasePlan,
    DropItemsPlan, DropRolesPlan, DropSchemaPlan, ExecutePlan, ExplainPlan, FetchPlan,
    HirRelationExpr, IndexOption, InsertPlan, MutationKind, OptimizerConfig, Params, PeekPlan,
    Plan, QueryWhen, RaisePlan, ReadThenWritePlan, ReplicaConfig, ResetVariablePlan, SendDiffsPlan,
    SetVariablePlan, ShowVariablePlan, StatementDesc, TailFrom, TailPlan, View,
};
use mz_stash::Append;
use mz_transform::Optimizer;

use crate::catalog::builtin::{BUILTINS, MZ_VIEW_FOREIGN_KEYS, MZ_VIEW_KEYS};
use crate::catalog::{
    self, storage, BuiltinTableUpdate, Catalog, CatalogItem, CatalogState, ComputeInstance,
    Connection, SinkConnectionState,
};
use crate::client::{Client, Handle};
use crate::command::{
    Canceled, Command, ExecuteResponse, Response, StartupMessage, StartupResponse,
};
use crate::coord::dataflow_builder::{prep_relation_expr, prep_scalar_expr, ExprPrepStyle};
use crate::coord::id_bundle::CollectionIdBundle;
use crate::error::CoordError;
use crate::session::{
    EndTransactionAction, PreparedStatement, Session, Transaction, TransactionOps,
    TransactionStatus, WriteOp,
};
use crate::sink_connection;
use crate::tail::PendingTail;
use crate::util::ClientTransmitter;

pub mod id_bundle;

mod dataflow_builder;
mod indexes;

#[derive(Debug)]
pub enum Message {
    Command(Command),
    ControllerReady,
    CreateSourceStatementReady(CreateSourceStatementReady),
    SinkConnectionReady(SinkConnectionReady),
    SendDiffs(SendDiffs),
    WriteLockGrant(tokio::sync::OwnedMutexGuard<()>),
    AdvanceLocalInputs,
    AdvanceLocalInput(AdvanceLocalInput),
    ComputeInstanceStatus(ComputeInstanceEvent),
    GroupCommit(Option<WriteTimestamp>),
}

#[derive(Debug)]
pub struct AdvanceLocalInput {
    ids: Vec<GlobalId>,
}

#[derive(Derivative)]
#[derivative(Debug)]
pub struct SendDiffs {
    session: Session,
    #[derivative(Debug = "ignore")]
    tx: ClientTransmitter<ExecuteResponse>,
    pub id: GlobalId,
    pub diffs: Result<Vec<(Row, Diff)>, CoordError>,
    pub kind: MutationKind,
}

#[derive(Derivative)]
#[derivative(Debug)]
pub struct CreateSourceStatementReady {
    pub session: Session,
    #[derivative(Debug = "ignore")]
    pub tx: ClientTransmitter<ExecuteResponse>,
    pub result: Result<CreateSourceStatement<Aug>, CoordError>,
    pub params: Params,
    pub depends_on: Vec<GlobalId>,
    pub original_stmt: Statement<Raw>,
}

/// This is the struct meant to be paired with [`Message::WriteLockGrant`], but
/// could theoretically be used to queue any deferred plan.
#[derive(Derivative)]
#[derivative(Debug)]
pub struct DeferredPlan {
    #[derivative(Debug = "ignore")]
    pub tx: ClientTransmitter<ExecuteResponse>,
    pub session: Session,
    pub plan: Plan,
}

#[derive(Derivative)]
#[derivative(Debug)]
pub struct SinkConnectionReady {
    pub session: Session,
    #[derivative(Debug = "ignore")]
    pub tx: ClientTransmitter<ExecuteResponse>,
    pub id: GlobalId,
    pub oid: u32,
    pub result: Result<SinkConnection, CoordError>,
    pub compute_instance: ComputeInstanceId,
}

/// Configures a coordinator.
pub struct Config<S> {
    pub dataflow_client: mz_dataflow_types::client::Controller,
    pub storage: storage::Connection<S>,
    pub timestamp_frequency: Duration,
    pub logical_compaction_window: Option<Duration>,
    pub unsafe_mode: bool,
    pub build_info: &'static BuildInfo,
    pub metrics_registry: MetricsRegistry,
    pub now: NowFn,
    pub secrets_controller: Box<dyn SecretsController>,
    pub secrets_reader: SecretsReader,
    pub availability_zones: Vec<String>,
    pub replica_sizes: ClusterReplicaSizeMap,
    pub connection_context: ConnectionContext,
}

struct PendingPeek {
    sender: mpsc::UnboundedSender<PeekResponse>,
    conn_id: u32,
}

/// The response from a `Peek`, with row multiplicities represented in unary.
///
/// Note that each `Peek` expects to generate exactly one `PeekResponse`, i.e.
/// we expect a 1:1 contract between `Peek` and `PeekResponseUnary`.
#[derive(Clone, Debug, Serialize, Deserialize, PartialEq)]
pub enum PeekResponseUnary {
    Rows(Vec<Row>),
    Error(String),
    Canceled,
}

/// A pending write transaction that will be committed during the next group commit.
enum PendingWriteTxn {
    /// User initiated transaction.
    User {
        /// List of all write operations within the transaction.
        writes: Vec<Write>,
        /// Transmitter used to send a response back to the client.
        client_transmitter: ClientTransmitter<ExecuteResponse>,
        /// Client response for transaction.
        response: Result<ExecuteResponse, CoordError>,
        /// Session of the client who initiated the transaction.
        session: Session,
    },
    /// System initiated writes.
    System { writes: Vec<BuiltinTableUpdate> },
    /// Periodic table advancements.
    TableAdvancement { id: GlobalId },
}

enum Write {
    WriteOp(WriteOp),
    BuiltinTableUpdate(BuiltinTableUpdate),
}

impl Write {
    fn id(&self) -> GlobalId {
        match self {
            Self::WriteOp(WriteOp { id, .. }) => *id,
            Self::BuiltinTableUpdate(BuiltinTableUpdate { id, .. }) => *id,
        }
    }

    fn row_diffs(self) -> Vec<(Row, Diff)> {
        match self {
            Self::WriteOp(WriteOp { rows, .. }) => rows,
            Self::BuiltinTableUpdate(BuiltinTableUpdate { row, diff, .. }) => vec![(row, diff)],
        }
    }
}

impl From<WriteOp> for Write {
    fn from(write: WriteOp) -> Self {
        Write::WriteOp(write)
    }
}

impl From<BuiltinTableUpdate> for Write {
    fn from(builtin_update: BuiltinTableUpdate) -> Self {
        Write::BuiltinTableUpdate(builtin_update)
    }
}

/// Timestamps used by writes in an Append command.
#[derive(Debug)]
pub struct WriteTimestamp {
    /// Timestamp that the write will take place on.
    timestamp: Timestamp,
    /// Timestamp to advance the appended table to.
    advance_to: Timestamp,
}

/// State provided to a catalog transaction closure.
pub struct CatalogTxn<'a, T> {
    dataflow_client: &'a mz_dataflow_types::client::Controller<T>,
    catalog: &'a CatalogState,
}

fn concretize_replica_config(
    config: ReplicaConfig,
    replica_sizes: &ClusterReplicaSizeMap,
    availability_zones: &[String],
) -> Result<ConcreteComputeInstanceReplicaConfig, CoordError> {
    let config = match config {
        ReplicaConfig::Remote { replicas } => {
            ConcreteComputeInstanceReplicaConfig::Remote { replicas }
        }
        ReplicaConfig::Managed {
            size,
            availability_zone,
        } => {
            let size_config = replica_sizes.0.get(&size).ok_or_else(|| {
                let mut entries = replica_sizes.0.iter().collect::<Vec<_>>();
                entries.sort_by_key(
                    |(
                        _name,
                        ClusterReplicaSizeConfig {
                            scale, cpu_limit, ..
                        },
                    )| (*scale, *cpu_limit),
                );
                let expected = entries.into_iter().map(|(name, _)| name.clone()).collect();
                CoordError::InvalidClusterReplicaSize {
                    size: size.clone(),
                    expected,
                }
            })?;

            if let Some(az) = &availability_zone {
                if !availability_zones.contains(az) {
                    return Err(CoordError::InvalidClusterReplicaAz {
                        az: az.to_string(),
                        expected: availability_zones.to_vec(),
                    });
                }
            }
            ConcreteComputeInstanceReplicaConfig::Managed {
                size_config: *size_config,
                size_name: size,
                availability_zone,
            }
        }
    };
    Ok(config)
}

/// Holds tables needing advancement.
struct AdvanceTables {
    /// The current number of tables to advance in a single batch.
    batch_size: usize,
    /// The set of tables to advance.
    set: HashSet<GlobalId>,
    /// An ordered set of work to ensure fairness. Elements may be duplicated here,
    /// so there's no guarantee that there is a corresponding element in `set`.
    work: VecDeque<GlobalId>,
}

impl AdvanceTables {
    fn new() -> Self {
        Self {
            batch_size: 1,
            set: HashSet::new(),
            work: VecDeque::new(),
        }
    }

    // Inserts ids to be advanced to ts.
    fn insert<I: Iterator<Item = GlobalId>>(&mut self, ids: I) {
        let ids = ids.collect::<Vec<_>>();
        self.set.extend(&ids);
        self.work.extend(ids);
    }

    // Returns the set of tables to advance. Blocks forever if there are none.
    async fn recv(&mut self) -> AdvanceLocalInput {
        if self.set.is_empty() {
            futures::future::pending::<()>().await;
        }
        let mut remaining = self.batch_size;
        let mut inputs = AdvanceLocalInput { ids: Vec::new() };
        // Fetch out of the work queue to ensure that no table is starved from
        // advancement in the case that the periodic advancement interval is less than
        // the total time to advance all tables.
        while let Some(id) = self.work.pop_front() {
            // Items can be duplicated in work, so there's no guarantee that they will
            // always apper in set.
            if self.set.remove(&id) {
                inputs.ids.push(id);
                remaining -= 1;
                if remaining == 0 {
                    break;
                }
            }
        }
        inputs
    }

    // Decreases the batch size to return from insert.
    fn _decrease_batch(&mut self) {
        if self.batch_size > 1 {
            self.batch_size = self.batch_size.saturating_sub(1);
        }
    }

    // Increases the batch size to return from insert.
    fn _increase_batch(&mut self) {
        self.batch_size = self.batch_size.saturating_add(1);
    }
}

/// Glues the external world to the Timely workers.
pub struct Coordinator<S> {
    /// A client to a running dataflow cluster.
    ///
    /// This component offers:
    /// - Sufficient isolation from COMPUTE, so long as communication with
    ///   COMPUTE replicas is non-blocking.
    /// - Insufficient isolation from STORAGE. The ADAPTER cannot tolerate
    ///   failure of STORAGE services.
    dataflow_client: mz_dataflow_types::client::Controller,
    /// Optimizer instance for logical optimization of views.
    view_optimizer: Optimizer,
    catalog: Catalog<S>,

    /// Delta from leading edge of an arrangement from which we allow compaction.
    logical_compaction_window_ms: Option<Timestamp>,
    /// Channel to manage internal commands from the coordinator to itself.
    internal_cmd_tx: mpsc::UnboundedSender<Message>,

    /// Mechanism for totally ordering write and read timestamps, so that all reads
    /// reflect exactly the set of writes that precede them, and no writes that follow.
    global_timeline: timeline::TimestampOracle<Timestamp>,

    /// Tracks tables needing advancement, which can be processed at a low priority
    /// in the biased select loop.
    advance_tables: AdvanceTables,

    transient_id_counter: u64,
    /// A map from connection ID to metadata about that connection for all
    /// active connections.
    active_conns: HashMap<u32, ConnMeta>,

    /// For each identifier, its read policy and any transaction holds on time.
    ///
    /// Transactions should introduce and remove constraints through the methods
    /// `acquire_read_holds` and `release_read_holds`, respectively. The base
    /// policy can also be updated, though one should be sure to communicate this
    /// to the controller for it to have an effect.
    read_capability: HashMap<GlobalId, ReadCapability<mz_repr::Timestamp>>,
    /// For each transaction, the pinned storage and compute identifiers and time at
    /// which they are pinned.
    ///
    /// Upon completing a transaction, this timestamp should be removed from the holds
    /// in `self.read_capability[id]`, using the `release_read_holds` method.
    txn_reads: HashMap<u32, TxnReads>,

    /// A map from pending peek ids to the queue into which responses are sent, and
    /// the connection id of the client that initiated the peek.
    pending_peeks: HashMap<Uuid, PendingPeek>,
    /// A map from client connection ids to a set of all pending peeks for that client
    client_pending_peeks: HashMap<u32, BTreeMap<Uuid, ComputeInstanceId>>,
    /// A map from pending tails to the tail description.
    pending_tails: HashMap<GlobalId, PendingTail>,

    /// Serializes accesses to write critical sections.
    write_lock: Arc<tokio::sync::Mutex<()>>,
    /// Holds plans deferred due to write lock.
    write_lock_wait_group: VecDeque<DeferredPlan>,
    /// Pending writes waiting for a group commit
    pending_writes: Vec<PendingWriteTxn>,

    /// Handle to secret manager that can create and delete secrets from
    /// an arbitrary secret storage engine.
    secrets_controller: Box<dyn SecretsController>,
    /// Map of strings to corresponding compute replica sizes.
    replica_sizes: ClusterReplicaSizeMap,
    /// Valid availability zones for replicas.
    availability_zones: Vec<String>,

    /// Extra context to pass through to connection creation.
    connection_context: ConnectionContext,
}

/// Metadata about an active connection.
struct ConnMeta {
    /// A watch channel shared with the client to inform the client of
    /// cancellation requests. The coordinator sets the contained value to
    /// `Canceled::Canceled` whenever it receives a cancellation request that
    /// targets this connection. It is the client's responsibility to check this
    /// value when appropriate and to reset the value to
    /// `Canceled::NotCanceled` before starting a new operation.
    cancel_tx: Arc<watch::Sender<Canceled>>,
    /// Pgwire specifies that every connection have a 32-bit secret associated
    /// with it, that is known to both the client and the server. Cancellation
    /// requests are required to authenticate with the secret of the connection
    /// that they are targeting.
    secret_key: u32,
}

struct TxnReads {
    // True iff all statements run so far in the transaction are independent
    // of the chosen logical timestamp (not the PlanContext walltime). This
    // happens if both 1) there are no referenced sources or indexes and 2)
    // `mz_logical_timestamp()` is not present.
    timestamp_independent: bool,
    read_holds: crate::coord::read_holds::ReadHolds<mz_repr::Timestamp>,
}

/// Enforces critical section invariants for functions that perform writes to
/// tables, e.g. `INSERT`, `UPDATE`.
///
/// If the provided session doesn't currently hold the write lock, attempts to
/// grant it. If the coord cannot immediately grant the write lock, defers
/// executing the provided plan until the write lock is available, and exits the
/// function.
///
/// # Parameters
/// - `$coord: &mut Coord`
/// - `$tx: ClientTransmitter<ExecuteResponse>`
/// - `mut $session: Session`
/// - `$plan_to_defer: Plan`
///
/// Note that making this a macro rather than a function lets us avoid taking
/// ownership of e.g. session and lets us unilaterally enforce the return when
/// deferring work.
macro_rules! guard_write_critical_section {
    ($coord:expr, $tx:expr, $session:expr, $plan_to_defer: expr) => {
        if !$session.has_write_lock() {
            if $coord.try_grant_session_write_lock(&mut $session).is_err() {
                $coord.defer_write($tx, $session, $plan_to_defer);
                return;
            }
        }
    };
}

impl<S: Append + 'static> Coordinator<S> {
    /// Assign a timestamp for a read from a local input. Reads following writes
    /// must be at a time >= the write's timestamp; we choose "equal to" for
    /// simplicity's sake and to open as few new timestamps as possible.
    fn get_local_read_ts(&mut self) -> Timestamp {
        self.global_timeline.read_ts()
    }

    /// Assign a timestamp for creating a source. Writes following reads
    /// must ensure that they are assigned a strictly larger timestamp to ensure
    /// they are not visible to any real-time earlier reads.
    fn get_local_write_ts(&mut self) -> Timestamp {
        self.global_timeline.write_ts()
    }

    /// Assign a timestamp for a write to a local input and increase the local ts.
    /// Writes following reads must ensure that they are assigned a strictly larger
    /// timestamp to ensure they are not visible to any real-time earlier reads.
    fn get_and_step_local_write_ts(&mut self) -> WriteTimestamp {
        let timestamp = self.global_timeline.write_ts();
        /* Without an ADAPTER side durable WAL, all writes must increase the timestamp and be made
         * durable via an APPEND command to STORAGE. Calling `read_ts()` here ensures that the
         * timestamp will go up for the next write.
         * The timestamp must be increased for every write because each call to APPEND will close
         * the provided timestamp, meaning no more writes can happen at that timestamp.
         * If we add an ADAPTER side durable WAL, then consecutive writes could all happen at the
         * same timestamp as long as they're written to the WAL first.
         */
        let _ = self.global_timeline.read_ts();
        let advance_to = timestamp.step_forward();
        WriteTimestamp {
            timestamp,
            advance_to,
        }
    }

    fn now(&self) -> EpochMillis {
        (self.catalog.config().now)()
    }

    fn now_datetime(&self) -> DateTime<Utc> {
        to_datetime(self.now())
    }

    /// Initialize the storage read policies.
    ///
    /// This should be called only after a storage collection is created, and
    /// ideally very soon afterwards. The collection is otherwise initialized
    /// with a read policy that allows no compaction.
    async fn initialize_storage_read_policies(
        &mut self,
        ids: Vec<GlobalId>,
        compaction_window_ms: Option<Timestamp>,
    ) {
        let mut policy_updates = Vec::new();
        for id in ids.into_iter() {
            let policy = match compaction_window_ms {
                Some(time) => ReadPolicy::lag_writes_by(time),
                None => ReadPolicy::ValidFrom(Antichain::from_elem(Timestamp::minimum())),
            };
            self.read_capability.insert(id, policy.clone().into());
            policy_updates.push((id, self.read_capability[&id].policy()));
        }
        self.dataflow_client
            .storage_mut()
            .set_read_policy(policy_updates)
            .await
            .unwrap();
    }

    /// Initialize the compute read policies.
    ///
    /// This should be called only after a compute collection is created, and
    /// ideally very soon afterwards. The collection is otherwise initialized
    /// with a read policy that allows no compaction.
    async fn initialize_compute_read_policies(
        &mut self,
        ids: Vec<GlobalId>,
        instance: mz_dataflow_types::client::ComputeInstanceId,
        compaction_window_ms: Option<Timestamp>,
    ) {
        let mut policy_updates = Vec::new();
        for id in ids.into_iter() {
            let policy = match compaction_window_ms {
                Some(time) => ReadPolicy::lag_writes_by(time),
                None => ReadPolicy::ValidFrom(Antichain::from_elem(Timestamp::minimum())),
            };
            self.read_capability.insert(id, policy.clone().into());
            policy_updates.push((id, self.read_capability[&id].policy()));
        }
        self.dataflow_client
            .compute_mut(instance)
            .unwrap()
            .set_read_policy(policy_updates)
            .await
            .unwrap();
    }

    /// Initializes coordinator state based on the contained catalog. Must be
    /// called after creating the coordinator and before calling the
    /// `Coordinator::serve` method.
    async fn bootstrap(
        &mut self,
        builtin_table_updates: Vec<BuiltinTableUpdate>,
    ) -> Result<(), CoordError> {
        for instance in self.catalog.compute_instances() {
            self.dataflow_client
                .create_instance(instance.id, instance.logging.clone())
                .await
                .unwrap();
            for (replica_id, replica) in instance.replicas_by_id.clone() {
                self.dataflow_client
                    .add_replica_to_instance(instance.id, replica_id, replica.config)
                    .await
                    .unwrap();
            }
        }

        let mut entries: Vec<_> = self.catalog.entries().cloned().collect();
        // Topologically sort entries based on the used_by relationship
        entries.sort_unstable_by(|a, b| {
            use std::cmp::Ordering;
            if a.used_by().contains(&b.id()) {
                Ordering::Less
            } else if b.used_by().contains(&a.id()) {
                Ordering::Greater
            } else {
                Ordering::Equal
            }
        });

        let logs: HashSet<_> = BUILTINS::logs()
            .map(|log| self.catalog.resolve_builtin_log(log))
            .collect();

        for entry in &entries {
            match entry.item() {
                // Currently catalog item rebuild assumes that sinks and
                // indexes are always built individually and does not store information
                // about how it was built. If we start building multiple sinks and/or indexes
                // using a single dataflow, we have to make sure the rebuild process re-runs
                // the same multiple-build dataflow.
                CatalogItem::Source(_) => {
                    // Re-announce the source description.
                    let source_description = self
                        .catalog
                        .state()
                        .source_description_for(entry.id())
                        .unwrap();

                    let mut ingestion = IngestionDescription {
                        id: entry.id(),
                        desc: source_description,
                        since: Antichain::from_elem(Timestamp::minimum()),
                        source_imports: BTreeMap::new(),
                        storage_metadata: (),
                    };

                    for id in entry.uses() {
                        if self.catalog.state().get_entry(id).source().is_some() {
                            ingestion.source_imports.insert(*id, ());
                        }
                    }

                    self.dataflow_client
                        .storage_mut()
                        .create_sources(vec![ingestion])
                        .await
                        .unwrap();
                    self.initialize_storage_read_policies(
                        vec![entry.id()],
                        self.logical_compaction_window_ms,
                    )
                    .await;
                }
                CatalogItem::Table(_) => {
                    let since_ts = self.get_local_write_ts();

                    // Re-announce the source description.
                    let source_description = self
                        .catalog
                        .state()
                        .source_description_for(entry.id())
                        .unwrap();

                    let mut ingestion = IngestionDescription {
                        id: entry.id(),
                        desc: source_description,
                        since: Antichain::from_elem(since_ts),
                        source_imports: BTreeMap::new(),
                        storage_metadata: (),
                    };

                    for id in entry.uses() {
                        if self.catalog.state().get_entry(id).source().is_some() {
                            ingestion.source_imports.insert(*id, ());
                        }
                    }

                    self.dataflow_client
                        .storage_mut()
                        .create_sources(vec![ingestion])
                        .await
                        .unwrap();
                    self.initialize_storage_read_policies(
                        vec![entry.id()],
                        self.logical_compaction_window_ms,
                    )
                    .await;
                }
                CatalogItem::Index(idx) => {
                    if logs.contains(&idx.on) {
                        // TODO: make this one call, not many.
                        self.initialize_compute_read_policies(
                            vec![entry.id()],
                            idx.compute_instance,
                            self.logical_compaction_window_ms,
                        )
                        .await;
                    } else {
                        let df = self
                            .dataflow_builder(idx.compute_instance)
                            .build_index_dataflow(entry.id())?;
                        self.ship_dataflow(df, idx.compute_instance).await;
                    }
                }
                CatalogItem::View(_) => (),
                CatalogItem::Sink(sink) => {
                    let builder = match &sink.connection {
                        SinkConnectionState::Pending(builder) => builder,
                        SinkConnectionState::Ready(_) => {
                            panic!("sink already initialized during catalog boot")
                        }
                    };
                    let connection = sink_connection::build(
                        builder.clone(),
                        entry.id(),
                        self.connection_context.clone(),
                    )
                    .await
                    .with_context(|| format!("recreating sink {}", entry.name()))?;
                    self.handle_sink_connection_ready(
                        entry.id(),
                        entry.oid(),
                        connection,
                        // The sink should be established on a specific compute instance.
                        sink.compute_instance,
                        None,
                    )
                    .await?;
                }
                // Nothing to do for these cases
                CatalogItem::Log(_)
                | CatalogItem::Type(_)
                | CatalogItem::Func(_)
                | CatalogItem::Secret(_)
                | CatalogItem::Connection(_) => {}
            }
        }

        self.submit_write(PendingWriteTxn::System {
            writes: builtin_table_updates,
        });

        // Announce primary and foreign key relationships.
        let mz_view_keys = self.catalog.resolve_builtin_table(&MZ_VIEW_KEYS);
        for log in BUILTINS::logs() {
            let log_id = &self.catalog.resolve_builtin_log(log).to_string();
            let mut builtin_table_updates: Vec<_> = log
                .variant
                .desc()
                .typ()
                .keys
                .iter()
                .enumerate()
                .flat_map(move |(index, key)| {
                    key.iter().map(move |k| {
                        let row = Row::pack_slice(&[
                            Datum::String(log_id),
                            Datum::Int64(*k as i64),
                            Datum::Int64(index as i64),
                        ]);
                        BuiltinTableUpdate {
                            id: mz_view_keys,
                            row,
                            diff: 1,
                        }
                    })
                })
                .collect();
            let mz_foreign_keys = self.catalog.resolve_builtin_table(&MZ_VIEW_FOREIGN_KEYS);
            builtin_table_updates.extend(
                log.variant.foreign_keys().into_iter().enumerate().flat_map(
                    |(index, (parent, pairs))| {
                        let parent_log =
                            BUILTINS::logs().find(|src| src.variant == parent).unwrap();
                        let parent_id = self.catalog.resolve_builtin_log(parent_log).to_string();
                        pairs.into_iter().map(move |(c, p)| {
                            let row = Row::pack_slice(&[
                                Datum::String(&log_id),
                                Datum::Int64(c as i64),
                                Datum::String(&parent_id),
                                Datum::Int64(p as i64),
                                Datum::Int64(index as i64),
                            ]);
                            BuiltinTableUpdate {
                                id: mz_foreign_keys,
                                row,
                                diff: 1,
                            }
                        })
                    },
                ),
            );
            self.submit_write(PendingWriteTxn::System {
                writes: builtin_table_updates,
            });
        }

        Ok(())
    }

    // Advance a local input (table). This downgrades the capability of a table,
    // which means that it can no longer produce new data before the assigned timestamp.
    #[tracing::instrument(level = "debug", skip(self))]
    async fn advance_local_input(&mut self, inputs: AdvanceLocalInput) {
        for id in inputs.ids {
            self.submit_write(PendingWriteTxn::TableAdvancement { id })
        }
        // TODO(jkosh44) How do we dynamically adjust now that table advancments are thrown in with
        //group commit.

        // We split up table advancement into batches of requests so that user queries
        // are not blocked waiting for this periodic work to complete. MAX_WAIT is the
        // maximum amount of time we are willing to block user queries for. We could
        // process tables one at a time, but that increases the overall processing time
        // because we miss out on batching the requests to the postgres server. To
        // balance these two goals (not blocking user queries, minimizing time to
        // advance tables), we record how long a batch takes to process, and will
        // adjust the size of the next batch up or down based on the response time.
        //
        // On one extreme, should we ever be able to advance all tables in less time
        // than MAX_WAIT (probably due to connection pools or other actual parallelism
        // on the persist side), great, we've minimized the total processing time
        // without blocking user queries for more than our target. On the other extreme
        // where we can only process one table at a time (probably due to the postgres
        // server being over used or some other cloud/network slowdown inbetween), the
        // AdvanceTables struct will gracefully attempt to close tables in a bounded
        // and fair manner.
        /*
        const MAX_WAIT: Duration = Duration::from_millis(50);
        // Advancement that occurs within WINDOW from MAX_WAIT is fine, and won't
        // change the batch size.
        const WINDOW: Duration = Duration::from_millis(10);
        let start = Instant::now();
        let storage = self.dataflow_client.storage();
        let appends = inputs
            .ids
            .into_iter()
            .filter_map(|id| {
                if self.catalog.try_get_entry(&id).is_none()
                    || !storage
                    .collection(id)
                    .unwrap()
                    .write_frontier
                    .less_than(&inputs.advance_to)
                {
                    // Filter out tables that were dropped while waiting for advancement.
                    // Filter out tables whose upper is already advanced. This is not needed for
                    // correctness (advance_to and write_frontier should be equal here), just
                    // performance, as it's a no-op.
                    None
                } else {
                    Some((id, vec![], inputs.advance_to))
                }
            })
            .collect::<Vec<_>>();
        let num_updates = appends.len();
        self.dataflow_client
            .storage_mut()
            .append(appends)
            .await
            .unwrap();
        let elapsed = start.elapsed();
        trace!(
            "advance_local_inputs for {} tables to {} took: {} ms",
            num_updates,
            inputs.advance_to,
            elapsed.as_millis()
        );
        if elapsed > (MAX_WAIT + WINDOW) {
            self.advance_tables.decrease_batch();
        } else if elapsed < (MAX_WAIT - WINDOW) && num_updates == self.advance_tables.batch_size {
            // Only increase the batch size if it completed under the window and the batch
            // was full.
            self.advance_tables.increase_batch();
        }
        */
    }

    /// Serves the coordinator, receiving commands from users over `cmd_rx`
    /// and feedback from dataflow workers over `feedback_rx`.
    ///
    /// You must call `bootstrap` before calling this method.
    async fn serve(
        mut self,
        mut internal_cmd_rx: mpsc::UnboundedReceiver<Message>,
        mut cmd_rx: mpsc::UnboundedReceiver<Command>,
    ) {
        {
            // An explicit SELECT or INSERT on a table will bump the table's timestamps,
            // but there are cases where timestamps are not bumped but we expect the closed
            // timestamps to advance (`AS OF X`, TAILing views over RT sources and
            // tables). To address these, spawn a task that forces table timestamps to
            // close on a regular interval. This roughly tracks the behavior of realtime
            // sources that close off timestamps on an interval.
            let internal_cmd_tx = self.internal_cmd_tx.clone();
            let mut interval = tokio::time::interval(self.catalog.config().timestamp_frequency);
            task::spawn(|| "coordinator_advance_local_inputs", async move {
                loop {
                    interval.tick().await;
                    // If sending fails, the main thread has shutdown.
                    if internal_cmd_tx.send(Message::AdvanceLocalInputs).is_err() {
                        break;
                    }
                }
            });
        }

        // Spawn a watcher task that listens for compute service status changes and
        // reports them to the coordinator.
        task::spawn(|| "compute_service_watcher", {
            let internal_cmd_tx = self.internal_cmd_tx.clone();
            let mut events = self.dataflow_client.watch_compute_services();
            async move {
                while let Some(event) = events.next().await {
                    if internal_cmd_tx
                        .send(Message::ComputeInstanceStatus(event))
                        .is_err()
                    {
                        break;
                    }
                }
            }
        });

        loop {
            let msg = select! {
                // Order matters here. We want to process internal commands
                // before processing external commands.
                biased;

                Some(m) = internal_cmd_rx.recv() => m,
                m = self.dataflow_client.ready() => {
                    let () = m.unwrap();
                    Message::ControllerReady
                }
                m = cmd_rx.recv() => match m {
                    None => break,
                    Some(m) => Message::Command(m),
                },

                // At the lowest priority, process table advancements. This is a blocking
                // HashMap instead of a channel so that we can delay the determination of
                // which table to advance until we know we can process it. In the event of
                // very high traffic where a second AdvanceLocalInputs message occurs before
                // advance_tables is fully emptied, this allows us to replace an old request
                // with a new one, avoiding duplication of work, which wouldn't be possible if
                // we had already sent all AdvanceLocalInput messages on a channel.
                inputs = self.advance_tables.recv() => {
                    Message::AdvanceLocalInput(inputs)
                },
            };

            match msg {
                Message::Command(cmd) => self.message_command(cmd).await,
                Message::ControllerReady => {
                    if let Some(m) = self.dataflow_client.process().await.unwrap() {
                        self.message_controller(m).await
                    }
                }
                Message::CreateSourceStatementReady(ready) => {
                    self.message_create_source_statement_ready(ready).await
                }
                Message::SinkConnectionReady(ready) => {
                    self.message_sink_connection_ready(ready).await
                }
                Message::WriteLockGrant(write_lock_guard) => {
                    // It's possible to have more incoming write lock grants
                    // than pending writes because of cancellations.
                    if let Some(mut ready) = self.write_lock_wait_group.pop_front() {
                        ready.session.grant_write_lock(write_lock_guard);
                        // Write statements never need to track catalog
                        // dependencies.
                        let depends_on = vec![];
                        self.sequence_plan(ready.tx, ready.session, ready.plan, depends_on)
                            .await;
                    }
                    // N.B. if no deferred plans, write lock is released by drop
                    // here.
                }
                Message::SendDiffs(diffs) => self.message_send_diffs(diffs),
                Message::AdvanceLocalInputs => {
                    // Convince the coordinator it needs to open a new timestamp
                    // and advance inputs.
                    self.advance_local_inputs();
                }
                Message::AdvanceLocalInput(inputs) => {
                    self.advance_local_input(inputs).await;
                }
                Message::GroupCommit(write_timestamp) => {
                    self.try_group_commit(write_timestamp).await;
                }
                Message::ComputeInstanceStatus(status) => {
                    self.message_compute_instance_status(status).await
                } // TODO(jkosh44) Think about this for a bit, we never look at should_advance
                  // anymore, which means we may not advance after a read??? Right now since all
                  // writes put us in read mode we happen to never need to advance due to a read,
                  // but that may not always be the case. Maybe there should be a way to modify the
                  // timestamp of group commit?
                  // This might be ok right now.
                  // We also blindly send advancements even if the current time hasn't advanced.
                  // This might also be ok, because we expect the current time to advance.
            }
        }
    }

    // Enqueue requests to advance all local inputs (tables) to the current wall
    // clock or at least a time greater than any previous table read (if wall
    // clock has gone backward). These are not processed in a single append call
    // because they currently processed serially by persist. In order to allow
    // other coordinator messages to be processed (like user queries), split up the
    // processing of this work.
    fn advance_local_inputs(&mut self) {
        self.advance_tables
            .insert(self.catalog.entries().filter_map(|e| {
                if e.is_table() {
                    Some(e.id())
                } else {
                    None
                }
            }));
    }

    /// Attempts to commit all pending write transactions in a group commit. If the timestamp
    /// chosen for the writes is not ahead of `now()`, then we can execute and commit the writes
    /// immediately. Otherwise we must wait for `now()` to advance past the timestamp chosen for the
    /// writes.
    async fn try_group_commit(&mut self, write_timestamp: Option<WriteTimestamp>) {
        if self.pending_writes.is_empty() {
            return;
        }

        let WriteTimestamp {
            timestamp,
            advance_to,
        } = match write_timestamp {
            Some(write_timestamp) => write_timestamp,
            None => self.get_and_step_local_write_ts(),
        };

        let now = (self.catalog.config().now)();
        if timestamp > now {
            // Cap retry time to 1s. In cases where the system clock has retreated by
            // some large amount of time, this prevents against then waiting for that
            // large amount of time in case the system clock then advances back to near
            // what it was.
            let remaining_ms = std::cmp::min(timestamp.saturating_sub(now), 1_000);
            let internal_cmd_tx = self.internal_cmd_tx.clone();
            task::spawn(|| "group_commit", async move {
                tokio::time::sleep(Duration::from_millis(remaining_ms)).await;
                internal_cmd_tx
                    .send(Message::GroupCommit(Some(WriteTimestamp {
                        timestamp,
                        advance_to,
                    })))
                    .expect("sending to internal_cmd_tx cannot fail");
            });
        } else {
            self.group_commit(WriteTimestamp {
                timestamp,
                advance_to,
            })
            .await;
        }
    }

    /// Commits all pending write transactions at the same timestamp. All pending writes will be
    /// combined into a single Append command and sent to STORAGE as a single batch. All writes will
    /// happen at the same timestamp and all involved tables will be advanced to some timestamp
    /// larger than the timestamp of the writes.
    /// The timestamps used in this method still might be ahead of `now()` if `now()` has gone
    /// backwards at any point during this method. We will still commit the write without waiting
    /// for `now()` to advance. This is ok because the next batch of writes will trigger the wait
    /// loop in `try_group_commit()` if `now()` hasn't advanced past the global timeline, preventing
    /// an unbounded advancing of the global timeline ahead of `now()`.
    async fn group_commit(
        &mut self,
        WriteTimestamp {
            timestamp,
            advance_to,
        }: WriteTimestamp,
    ) {
        let mut appends: HashMap<GlobalId, Vec<Update<Timestamp>>> = HashMap::new();
        let mut responses = Vec::new();

        for pending_write_txn in self.pending_writes.drain(..) {
            match pending_write_txn {
                PendingWriteTxn::User {
                    writes,
                    client_transmitter,
                    response,
                    session,
                } => {
                    for write in writes {
                        // If the object that some write was targeting has been deleted by a DDL
                        // while waiting, then the write will be ignored and we respond to the
                        // client that the write was successful. This is only possible if the write
                        // and the delete were concurrent. Therefore, we are free to order the
                        // write before the delete without violating any consistency guarantees.
                        let id = write.id();
                        if self.catalog.try_get_entry(&id).is_some() {
                            let updates = write
                                .row_diffs()
                                .into_iter()
                                .map(|(row, diff)| Update {
                                    row,
                                    diff,
                                    timestamp,
                                })
                                .collect::<Vec<_>>();
                            appends.entry(id).or_default().extend(updates);
                        }
                    }
                    responses.push((client_transmitter, response, session));
                }
                PendingWriteTxn::TableAdvancement { id } => {
                    appends.entry(id).or_insert(Vec::new());
                }
                PendingWriteTxn::System { writes } => {
                    for write in writes {
                        appends.entry(write.id).or_default().push(Update {
                            row: write.row,
                            diff: write.diff,
                            timestamp,
                        });
                    }
                }
            }
        }
        let appends = appends
            .into_iter()
            .map(|(id, updates)| (id, updates, advance_to))
            .collect();
        self.dataflow_client
            .storage_mut()
            .append(appends)
            .await
            .unwrap();
        for (client_transmitter, response, session) in responses {
            client_transmitter.send(response, session);
        }
    }

    /// Submit a write to be executed during the next group commit.
    fn submit_write(&mut self, pending_write_txn: PendingWriteTxn) {
        if self.pending_writes.is_empty() {
            self.internal_cmd_tx
                .send(Message::GroupCommit(None))
                .expect("sending to internal_cmd_tx cannot fail");
        }
        self.pending_writes.push(pending_write_txn);
    }

    #[tracing::instrument(level = "debug", skip(self))]
    async fn message_controller(&mut self, message: ControllerResponse) {
        match message {
            ControllerResponse::PeekResponse(uuid, response, otel_ctx) => {
                // We expect exactly one peek response, which we forward. Then we clean up the
                // peek's state in the coordinator.
                if let Some(PendingPeek {
                    sender: rows_tx,
                    conn_id,
                }) = self.pending_peeks.remove(&uuid)
                {
                    otel_ctx.attach_as_parent();
                    // Peek cancellations are best effort, so we might still
                    // receive a response, even though the recipient is gone.
                    let _ = rows_tx.send(response);
                    if let Some(uuids) = self.client_pending_peeks.get_mut(&conn_id) {
                        uuids.remove(&uuid);
                        if uuids.is_empty() {
                            self.client_pending_peeks.remove(&conn_id);
                        }
                    }
                }
                // Cancellation may cause us to receive responses for peeks no
                // longer in `self.pending_peeks`, so we quietly ignore them.
            }
            ControllerResponse::TailResponse(sink_id, response) => {
                // We use an `if let` here because the peek could have been canceled already.
                // We can also potentially receive multiple `Complete` responses, followed by
                // a `Dropped` response.
                if let Some(pending_tail) = self.pending_tails.get_mut(&sink_id) {
                    let remove = pending_tail.process_response(response);
                    if remove {
                        self.pending_tails.remove(&sink_id);
                    }
                }
            }
            ControllerResponse::LinearizedTimestamps(LinearizedTimestampBindingFeedback {
                timestamp: _,
                peek_id: _,
            }) => {
                // TODO(guswynn): communicate `bindings` to `sequence_peek`
            }
        }
    }

    async fn message_create_source_statement_ready(
        &mut self,
        CreateSourceStatementReady {
            mut session,
            tx,
            result,
            params,
            depends_on,
            original_stmt,
        }: CreateSourceStatementReady,
    ) {
        let stmt = match result {
            Ok(stmt) => stmt,
            Err(e) => return tx.send(Err(e), session),
        };

        // Ensure that all dependencies still exist after purification, as a
        // `DROP CONNECTION` may have sneaked in. If any have gone missing, we
        // repurify the original statement. This will either produce a nice
        // "unknown connector" error, or pick up a new connector that has
        // replaced the dropped connector.
        //
        // WARNING: If we support `ALTER CONNECTION`, we'll need to also check
        // for connectors that were altered while we were purifying.
        if !depends_on
            .iter()
            .all(|id| self.catalog.try_get_entry(id).is_some())
        {
            self.handle_execute_inner(original_stmt, params, session, tx)
                .await;
            return;
        }

        let plan = match self
            .handle_statement(&mut session, Statement::CreateSource(stmt), &params)
            .await
        {
            Ok(Plan::CreateSource(plan)) => plan,
            Ok(_) => unreachable!("planning CREATE SOURCE must result in a Plan::CreateSource"),
            Err(e) => return tx.send(Err(e), session),
        };

        self.sequence_create_source(tx, session, plan, depends_on)
            .await;
    }

    async fn message_sink_connection_ready(
        &mut self,
        SinkConnectionReady {
            session,
            tx,
            id,
            oid,
            result,
            compute_instance,
        }: SinkConnectionReady,
    ) {
        match result {
            Ok(connection) => {
                // NOTE: we must not fail from here on out. We have a
                // connection, which means there is external state (like
                // a Kafka topic) that's been created on our behalf. If
                // we fail now, we'll leak that external state.
                if self.catalog.try_get_entry(&id).is_some() {
                    // TODO(benesch): this `expect` here is possibly scary, but
                    // no better solution presents itself. Possibly sinks should
                    // have an error bit, and an error here would set the error
                    // bit on the sink.
                    self.handle_sink_connection_ready(
                        id,
                        oid,
                        connection,
                        compute_instance,
                        Some((tx, session)),
                    )
                    .await
                    .expect("sinks should be validated by sequence_create_sink");
                } else {
                    // Another session dropped the sink while we were
                    // creating the connection. Report to the client that
                    // we created the sink, because from their
                    // perspective we did, as there is state (e.g. a
                    // Kafka topic) they need to clean up.
                    tx.send(Ok(ExecuteResponse::CreatedSink { existed: false }), session);
                }
            }
            Err(e) => {
                // Drop the placeholder sink if still present.
                if self.catalog.try_get_entry(&id).is_some() {
                    self.client_catalog_transact(
                        session,
                        vec![catalog::Op::DropItem(id)],
                        |_| Ok(()),
                        tx,
                        Err(e),
                        Err,
                    )
                    .await
                    .expect("deleting placeholder sink cannot fail");
                } else {
                    // Another session may have dropped the placeholder sink while we were
                    // attempting to create the connection, in which case we don't need to do
                    // anything.
                    tx.send(Err(e), session);
                };
            }
        }
    }

    fn message_send_diffs(
        &mut self,
        SendDiffs {
            mut session,
            tx,
            id,
            diffs,
            kind,
        }: SendDiffs,
    ) {
        match diffs {
            Ok(diffs) => {
                tx.send(
                    self.sequence_send_diffs(
                        &mut session,
                        SendDiffsPlan {
                            id,
                            updates: diffs,
                            kind,
                        },
                    ),
                    session,
                );
            }
            Err(e) => {
                tx.send(Err(e), session);
            }
        }
    }

    #[tracing::instrument(level = "debug", skip_all)]
    async fn message_command(&mut self, cmd: Command) {
        match cmd {
            Command::Startup {
                session,
                create_user_if_not_exists,
                cancel_tx,
                tx,
            } => {
                if let Err(e) = self
                    .catalog
                    .create_temporary_schema(session.conn_id())
                    .await
                {
                    let _ = tx.send(Response {
                        result: Err(e.into()),
                        session,
                    });
                    return;
                }

                if self
                    .catalog
                    .for_session(&session)
                    .resolve_role(session.user())
                    .is_err()
                {
                    if !create_user_if_not_exists {
                        let _ = tx.send(Response {
                            result: Err(CoordError::UnknownLoginRole(session.user().into())),
                            session,
                        });
                        return;
                    }
                    let plan = CreateRolePlan {
                        name: session.user().to_string(),
                    };
                    if let Err(err) = self.sequence_create_role(Some(&session), None, plan).await {
                        let _ = tx.send(Response {
                            result: Err(err),
                            session,
                        });
                        return;
                    }
                }

                let mut messages = vec![];
                let catalog = self.catalog.for_session(&session);
                if catalog.active_database().is_none() {
                    messages.push(StartupMessage::UnknownSessionDatabase(
                        session.vars().database().into(),
                    ));
                }

                let secret_key = rand::thread_rng().gen();

                self.active_conns.insert(
                    session.conn_id(),
                    ConnMeta {
                        cancel_tx,
                        secret_key,
                    },
                );

                ClientTransmitter::new(tx, self.internal_cmd_tx.clone()).send(
                    Ok(StartupResponse {
                        messages,
                        secret_key,
                    }),
                    session,
                )
            }

            Command::Execute {
                portal_name,
                session,
                tx,
                otel_ctx,
            } => {
                let tx = ClientTransmitter::new(tx, self.internal_cmd_tx.clone());

                otel_ctx.attach_as_parent();
                self.handle_execute(portal_name, session, tx).await;
            }

            Command::Declare {
                name,
                stmt,
                param_types,
                mut session,
                tx,
            } => {
                let result = self.handle_declare(&mut session, name, stmt, param_types);
                let _ = tx.send(Response { result, session });
            }

            Command::Describe {
                name,
                stmt,
                param_types,
                mut session,
                tx,
            } => {
                let result = self.handle_describe(&mut session, name, stmt, param_types);
                let _ = tx.send(Response { result, session });
            }

            Command::CancelRequest {
                conn_id,
                secret_key,
            } => {
                self.handle_cancel(conn_id, secret_key).await;
            }

            Command::DumpCatalog { session, tx } => {
                // TODO(benesch): when we have RBAC, dumping the catalog should
                // require superuser permissions.

                let _ = tx.send(Response {
                    result: Ok(self.catalog.dump()),
                    session,
                });
            }

            Command::CopyRows {
                id,
                columns,
                rows,
                mut session,
                tx,
            } => {
                let result = self.sequence_copy_rows(&mut session, id, columns, rows);
                let _ = tx.send(Response { result, session });
            }

            Command::Terminate { session } => {
                self.handle_terminate(session).await;
            }

            Command::StartTransaction {
                implicit,
                session,
                tx,
            } => {
                let now = self.now_datetime();
                let session = match implicit {
                    None => session.start_transaction(now, None),
                    Some(stmts) => session.start_transaction_implicit(now, stmts),
                };
                let _ = tx.send(Response {
                    result: Ok(()),
                    session,
                });
            }

            Command::Commit {
                action,
                session,
                tx,
            } => {
                let tx = ClientTransmitter::new(tx, self.internal_cmd_tx.clone());
                self.sequence_end_transaction(tx, session, action).await;
            }

            Command::VerifyPreparedStatement {
                name,
                mut session,
                tx,
            } => {
                let result = self.verify_prepared_statement(&mut session, &name);
                let _ = tx.send(Response { result, session });
            }

            // Processing this command DOES NOT send a response to the client;
            // in any situation where you use it, you must also have a code
            // path that responds to the client (e.g. reporting an error).
            Command::RemovePendingPeeks { conn_id } => {
                // The peek is present on some specific compute instance.
                // Allow dataflow to cancel any pending peeks.
                if let Some(uuids) = self.client_pending_peeks.remove(&conn_id) {
                    let mut inverse: BTreeMap<ComputeInstanceId, BTreeSet<Uuid>> =
                        Default::default();
                    for (uuid, compute_instance) in &uuids {
                        inverse.entry(*compute_instance).or_default().insert(*uuid);
                    }
                    for (compute_instance, uuids) in inverse {
                        self.dataflow_client
                            .compute_mut(compute_instance)
                            .unwrap()
                            .cancel_peeks(&uuids)
                            .await
                            .unwrap();
                    }
                    for (uuid, _) in uuids {
                        self.pending_peeks.remove(&uuid);
                    }
                }
            }
        }
    }

    async fn message_compute_instance_status(&mut self, event: ComputeInstanceEvent) {
        self.system_catalog_transact(
            None,
            vec![catalog::Op::UpdateComputeInstanceStatus { event }],
            |_| Ok(()),
        )
        .await
        .expect("updating compute instance status cannot fail");
    }

    async fn handle_statement(
        &mut self,
        session: &mut Session,
        stmt: mz_sql::ast::Statement<Aug>,
        params: &mz_sql::plan::Params,
    ) -> Result<mz_sql::plan::Plan, CoordError> {
        let pcx = session.pcx();
        let plan =
            mz_sql::plan::plan(Some(&pcx), &self.catalog.for_session(session), stmt, params)?;
        Ok(plan)
    }

    fn handle_declare(
        &self,
        session: &mut Session,
        name: String,
        stmt: Statement<Raw>,
        param_types: Vec<Option<ScalarType>>,
    ) -> Result<(), CoordError> {
        let desc = describe(&self.catalog, stmt.clone(), &param_types, session)?;
        let params = vec![];
        let result_formats = vec![mz_pgrepr::Format::Text; desc.arity()];
        session.set_portal(
            name,
            desc,
            Some(stmt),
            params,
            result_formats,
            self.catalog.transient_revision(),
        )?;
        Ok(())
    }

    fn handle_describe(
        &self,
        session: &mut Session,
        name: String,
        stmt: Option<Statement<Raw>>,
        param_types: Vec<Option<ScalarType>>,
    ) -> Result<(), CoordError> {
        let desc = self.describe(session, stmt.clone(), param_types)?;
        session.set_prepared_statement(
            name,
            PreparedStatement::new(stmt, desc, self.catalog.transient_revision()),
        );
        Ok(())
    }

    fn describe(
        &self,
        session: &Session,
        stmt: Option<Statement<Raw>>,
        param_types: Vec<Option<ScalarType>>,
    ) -> Result<StatementDesc, CoordError> {
        if let Some(stmt) = stmt {
            describe(&self.catalog, stmt, &param_types, session)
        } else {
            Ok(StatementDesc::new(None))
        }
    }

    /// Verify a prepared statement is still valid.
    fn verify_prepared_statement(
        &self,
        session: &mut Session,
        name: &str,
    ) -> Result<(), CoordError> {
        let ps = match session.get_prepared_statement_unverified(&name) {
            Some(ps) => ps,
            None => return Err(CoordError::UnknownPreparedStatement(name.to_string())),
        };
        if let Some(revision) =
            self.verify_statement_revision(session, ps.sql(), ps.desc(), ps.catalog_revision)?
        {
            let ps = session
                .get_prepared_statement_mut_unverified(name)
                .expect("known to exist");
            ps.catalog_revision = revision;
        }

        Ok(())
    }

    /// Verify a portal is still valid.
    fn verify_portal(&self, session: &mut Session, name: &str) -> Result<(), CoordError> {
        let portal = match session.get_portal_unverified(&name) {
            Some(portal) => portal,
            None => return Err(CoordError::UnknownCursor(name.to_string())),
        };
        if let Some(revision) = self.verify_statement_revision(
            &session,
            portal.stmt.as_ref(),
            &portal.desc,
            portal.catalog_revision,
        )? {
            let portal = session
                .get_portal_unverified_mut(&name)
                .expect("known to exist");
            portal.catalog_revision = revision;
        }
        Ok(())
    }

    fn verify_statement_revision(
        &self,
        session: &Session,
        stmt: Option<&Statement<Raw>>,
        desc: &StatementDesc,
        catalog_revision: u64,
    ) -> Result<Option<u64>, CoordError> {
        let current_revision = self.catalog.transient_revision();
        if catalog_revision != current_revision {
            let current_desc = self.describe(
                session,
                stmt.cloned(),
                desc.param_types.iter().map(|ty| Some(ty.clone())).collect(),
            )?;
            if &current_desc != desc {
                Err(CoordError::ChangedPlan)
            } else {
                Ok(Some(current_revision))
            }
        } else {
            Ok(None)
        }
    }

    /// Handles an execute command.
    #[tracing::instrument(level = "debug", skip(self, tx, session))]
    async fn handle_execute(
        &mut self,
        portal_name: String,
        mut session: Session,
        tx: ClientTransmitter<ExecuteResponse>,
    ) {
        if let Err(err) = self.verify_portal(&mut session, &portal_name) {
            return tx.send(Err(err), session);
        }

        let portal = session
            .get_portal_unverified(&portal_name)
            .expect("known to exist");

        let stmt = match &portal.stmt {
            Some(stmt) => stmt.clone(),
            None => return tx.send(Ok(ExecuteResponse::EmptyQuery), session),
        };
        let params = portal.parameters.clone();
        self.handle_execute_inner(stmt, params, session, tx).await
    }

    async fn handle_execute_inner(
        &mut self,
        stmt: Statement<Raw>,
        params: Params,
        mut session: Session,
        tx: ClientTransmitter<ExecuteResponse>,
    ) {
        // Verify that this statement type can be executed in the current
        // transaction state.
        match session.transaction() {
            // By this point we should be in a running transaction.
            TransactionStatus::Default => unreachable!(),

            // Started is almost always safe (started means there's a single statement
            // being executed). Failed transactions have already been checked in pgwire for
            // a safe statement (COMMIT, ROLLBACK, etc.) and can also proceed.
            TransactionStatus::Started(_) | TransactionStatus::Failed(_) => {
                if let Statement::Declare(_) = stmt {
                    // Declare is an exception. Although it's not against any spec to execute
                    // it, it will always result in nothing happening, since all portals will be
                    // immediately closed. Users don't know this detail, so this error helps them
                    // understand what's going wrong. Postgres does this too.
                    return tx.send(
                        Err(CoordError::OperationRequiresTransaction(
                            "DECLARE CURSOR".into(),
                        )),
                        session,
                    );
                }
            }

            // Implicit or explicit transactions.
            //
            // Implicit transactions happen when a multi-statement query is executed
            // (a "simple query"). However if a "BEGIN" appears somewhere in there,
            // then the existing implicit transaction will be upgraded to an explicit
            // transaction. Thus, we should not separate what implicit and explicit
            // transactions can do unless there's some additional checking to make sure
            // something disallowed in explicit transactions did not previously take place
            // in the implicit portion.
            TransactionStatus::InTransactionImplicit(_) | TransactionStatus::InTransaction(_) => {
                match stmt {
                    // Statements that are safe in a transaction. We still need to verify that we
                    // don't interleave reads and writes since we can't perform those serializably.
                    Statement::Close(_)
                    | Statement::Commit(_)
                    | Statement::Copy(_)
                    | Statement::Deallocate(_)
                    | Statement::Declare(_)
                    | Statement::Discard(_)
                    | Statement::Execute(_)
                    | Statement::Explain(_)
                    | Statement::Fetch(_)
                    | Statement::Prepare(_)
                    | Statement::Rollback(_)
                    | Statement::Select(_)
                    | Statement::SetTransaction(_)
                    | Statement::ShowColumns(_)
                    | Statement::ShowCreateIndex(_)
                    | Statement::ShowCreateSink(_)
                    | Statement::ShowCreateSource(_)
                    | Statement::ShowCreateTable(_)
                    | Statement::ShowCreateView(_)
                    | Statement::ShowCreateConnection(_)
                    | Statement::ShowDatabases(_)
                    | Statement::ShowSchemas(_)
                    | Statement::ShowIndexes(_)
                    | Statement::ShowObjects(_)
                    | Statement::ShowVariable(_)
                    | Statement::SetVariable(_)
                    | Statement::ResetVariable(_)
                    | Statement::StartTransaction(_)
                    | Statement::Tail(_)
                    | Statement::Raise(_) => {
                        // Always safe.
                    }

                    Statement::Insert(ref insert_statement)
                        if matches!(
                            insert_statement.source,
                            InsertSource::Query(Query {
                                body: SetExpr::Values(..),
                                ..
                            }) | InsertSource::DefaultValues
                        ) =>
                    {
                        // Inserting from default? values statements
                        // is always safe.
                    }

                    Statement::AlterSecret(_)
                        if self.secrets_controller.supports_multi_statement_txn() =>
                    {
                        // if the controller supports this, its safe combine
                    }

                    // Statements below must by run singly (in Started).
                    Statement::AlterIndex(_)
                    | Statement::AlterSecret(_)
                    | Statement::AlterObjectRename(_)
                    | Statement::CreateConnection(_)
                    | Statement::CreateDatabase(_)
                    | Statement::CreateIndex(_)
                    | Statement::CreateRole(_)
                    | Statement::CreateCluster(_)
                    | Statement::CreateClusterReplica(_)
                    | Statement::CreateSchema(_)
                    | Statement::CreateSecret(_)
                    | Statement::CreateSink(_)
                    | Statement::CreateSource(_)
                    | Statement::CreateTable(_)
                    | Statement::CreateType(_)
                    | Statement::CreateView(_)
                    | Statement::CreateViews(_)
                    | Statement::Delete(_)
                    | Statement::DropDatabase(_)
                    | Statement::DropSchema(_)
                    | Statement::DropObjects(_)
                    | Statement::DropRoles(_)
                    | Statement::DropClusters(_)
                    | Statement::DropClusterReplicas(_)
                    | Statement::Insert(_)
                    | Statement::Update(_) => {
                        return tx.send(
                            Err(CoordError::OperationProhibitsTransaction(stmt.to_string())),
                            session,
                        )
                    }
                }
            }
        }

        let catalog = self.catalog.for_session(&session);
        let original_stmt = stmt.clone();
        let (stmt, depends_on) = match mz_sql::names::resolve(&catalog, stmt) {
            Ok(resolved) => resolved,
            Err(e) => return tx.send(Err(e.into()), session),
        };
        let depends_on = depends_on.into_iter().collect();
        // N.B. The catalog can change during purification so we must validate that the dependencies still exist after
        // purification.  This should be done back on the main thread.
        // We do the validation:
        //   - In the handler for `Message::CreateSourceStatementReady`, before we handle the purified statement.
        // If we add special handling for more types of `Statement`s, we'll need to ensure similar verification
        // occurs.
        match stmt {
            // `CREATE SOURCE` statements must be purified off the main
            // coordinator thread of control.
            Statement::CreateSource(stmt) => {
                let internal_cmd_tx = self.internal_cmd_tx.clone();
                let conn_id = session.conn_id();
                let purify_fut = mz_sql::pure::purify_create_source(
                    Box::new(catalog.into_owned()),
                    self.now(),
                    stmt,
                    self.connection_context.clone(),
                );
                task::spawn(|| format!("purify:{conn_id}"), async move {
                    let result = purify_fut.await.map_err(|e| e.into());
                    internal_cmd_tx
                        .send(Message::CreateSourceStatementReady(
                            CreateSourceStatementReady {
                                session,
                                tx,
                                result,
                                params,
                                depends_on,
                                original_stmt,
                            },
                        ))
                        .expect("sending to internal_cmd_tx cannot fail");
                });
            }

            // All other statements are handled immediately.
            _ => match self.handle_statement(&mut session, stmt, &params).await {
                Ok(plan) => self.sequence_plan(tx, session, plan, depends_on).await,
                Err(e) => tx.send(Err(e), session),
            },
        }
    }

    /// Instruct the dataflow layer to cancel any ongoing, interactive work for
    /// the named `conn_id`.
    async fn handle_cancel(&mut self, conn_id: u32, secret_key: u32) {
        if let Some(conn_meta) = self.active_conns.get(&conn_id) {
            // If the secret key specified by the client doesn't match the
            // actual secret key for the target connection, we treat this as a
            // rogue cancellation request and ignore it.
            if conn_meta.secret_key != secret_key {
                return;
            }

            // Cancel pending writes. There is at most one pending write per session.
            if let Some(idx) = self
                .pending_writes
                .iter()
                .position(|pending_write_txn| matches!(pending_write_txn, PendingWriteTxn::User {session, ..} if session.conn_id() == conn_id))
            {
                if let PendingWriteTxn::User {
                    client_transmitter,
                    session,
                    ..
                } = self.pending_writes.remove(idx) {
                    let _ = client_transmitter.send(Ok(ExecuteResponse::Canceled), session);
                }
            }

            // Cancel deferred writes. There is at most one deferred write per session.
            if let Some(idx) = self
                .write_lock_wait_group
                .iter()
                .position(|ready| ready.session.conn_id() == conn_id)
            {
                let ready = self.write_lock_wait_group.remove(idx).unwrap();
                ready.tx.send(Ok(ExecuteResponse::Canceled), ready.session);
            }

            // Inform the target session (if it asks) about the cancellation.
            let _ = conn_meta.cancel_tx.send(Canceled::Canceled);

            // The peek is present on some specific compute instance.
            // Allow dataflow to cancel any pending peeks.
            if let Some(uuids) = self.client_pending_peeks.remove(&conn_id) {
                let mut inverse: BTreeMap<ComputeInstanceId, BTreeSet<Uuid>> = Default::default();
                for (uuid, compute_instance) in &uuids {
                    inverse.entry(*compute_instance).or_default().insert(*uuid);
                }
                for (compute_instance, uuids) in inverse {
                    self.dataflow_client
                        .compute_mut(compute_instance)
                        .unwrap()
                        .cancel_peeks(&uuids)
                        .await
                        .unwrap();
                }
                for (uuid, _) in uuids {
                    if let Some(PendingPeek {
                        sender: rows_tx,
                        conn_id: _,
                    }) = self.pending_peeks.remove(&uuid)
                    {
                        rows_tx
                            .send(PeekResponse::Canceled)
                            .expect("Peek endpoint terminated prematurely");
                    } else {
                        warn!("Received a cancel request without a pending peek: {uuid}");
                    }
                }
            }
        }
    }

    /// Handle termination of a client session.
    ///
    /// This cleans up any state in the coordinator associated with the session.
    async fn handle_terminate(&mut self, mut session: Session) {
        self.clear_transaction(&mut session).await;
        let conn_id = session.conn_id();
        self.drop_temp_items(None, session).await;
        self.catalog
            .drop_temporary_schema(conn_id)
            .expect("unable to drop temporary schema");
        self.active_conns.remove(&conn_id);
        self.internal_cmd_tx
            .send(Message::Command(Command::RemovePendingPeeks { conn_id }))
            .expect("sending to internal_cmd_tx cannot fail");
    }

    /// Handle removing in-progress transaction state regardless of the end action
    /// of the transaction.
    async fn clear_transaction(
        &mut self,
        session: &mut Session,
    ) -> TransactionStatus<mz_repr::Timestamp> {
        let (drop_sinks, txn) = session.clear_transaction();
        self.drop_sinks(drop_sinks).await;

        // Release this transaction's compaction hold on collections.
        if let Some(txn_reads) = self.txn_reads.remove(&session.conn_id()) {
            self.release_read_hold(txn_reads.read_holds).await;
        }
        txn
    }

    /// Removes all temporary items created by the specified connection, though
    /// not the temporary schema itself.
    async fn drop_temp_items(
        &mut self,
        client_response: Option<(ClientTransmitter<ExecuteResponse>, ExecuteResponse)>,
        session: Session,
    ) {
        let ops = self.catalog.drop_temp_item_ops(session.conn_id());
        match client_response {
            Some((tx, response)) => {
                self.client_catalog_transact(session, ops, |_| Ok(()), tx, Ok(response), Err)
                    .await
                    .expect("unable to drop temporary items for conn_id");
            }
            None => {
                self.system_catalog_transact(Some(&session), ops, |_| Ok(()))
                    .await
                    .expect("unable to drop temporary items for conn_id");
            }
        }
    }

    async fn handle_sink_connection_ready(
        &mut self,
        id: GlobalId,
        oid: u32,
        connection: SinkConnection,
        compute_instance: ComputeInstanceId,
        client: Option<(ClientTransmitter<ExecuteResponse>, Session)>,
    ) -> Result<(), CoordError> {
        // Update catalog entry with sink connection.
        let entry = self.catalog.get_entry(&id);
        let name = entry.name().clone();
        let mut sink = match entry.item() {
            CatalogItem::Sink(sink) => sink.clone(),
            _ => unreachable!(),
        };
        sink.connection = catalog::SinkConnectionState::Ready(connection.clone());
        // We don't try to linearize the as of for the sink; we just pick the
        // least valid read timestamp. If users want linearizability across
        // Materialize and their sink, they'll need to reason about the
        // timestamps we emit anyway, so might as emit as much historical detail
        // as we possibly can.
        let id_bundle = self
            .index_oracle(compute_instance)
            .sufficient_collections(&[sink.from]);
        let frontier = self.least_valid_read(&id_bundle, compute_instance);
        let as_of = SinkAsOf {
            frontier,
            strict: !sink.with_snapshot,
        };
        let ops = vec![
            catalog::Op::DropItem(id),
            catalog::Op::CreateItem {
                id,
                oid,
                name: name.clone(),
                item: CatalogItem::Sink(sink.clone()),
            },
        ];
<<<<<<< HEAD
        let txn = |txn: CatalogTxn<Timestamp>| -> Result<DataflowDesc, CoordError> {
            let mut builder = txn.dataflow_builder(compute_instance);
            let from_entry = builder.catalog.get_entry(&sink.from);
            let sink_description = mz_dataflow_types::sinks::SinkDesc {
                from: sink.from,
                from_desc: from_entry
                    .desc(
                        &builder
                            .catalog
                            .resolve_full_name(from_entry.name(), from_entry.conn_id()),
                    )
                    .unwrap()
                    .into_owned(),
                connector: connector.clone(),
                envelope: Some(sink.envelope),
                as_of,
            };
            Ok(builder.build_sink_dataflow(name.to_string(), id, sink_description)?)
        };
        let df = match client {
            Some((tx, session)) => {
                self.client_catalog_transact(
                    session,
                    ops,
                    txn,
                    tx,
                    Ok(ExecuteResponse::CreatedSink { existed: false }),
                    Err,
                )
                .await
            }
            None => Some(self.system_catalog_transact(None, ops, txn).await?),
        };

        if let Some(df) = df {
            self.ship_dataflow(df, compute_instance).await;
        }

        Ok(())
=======
        let df = self
            .catalog_transact(session, ops, |txn| {
                let mut builder = txn.dataflow_builder(compute_instance);
                let from_entry = builder.catalog.get_entry(&sink.from);
                let sink_description = mz_dataflow_types::sinks::SinkDesc {
                    from: sink.from,
                    from_desc: from_entry
                        .desc(
                            &builder
                                .catalog
                                .resolve_full_name(from_entry.name(), from_entry.conn_id()),
                        )
                        .unwrap()
                        .into_owned(),
                    connection: connection.clone(),
                    envelope: Some(sink.envelope),
                    as_of,
                };
                Ok(builder.build_sink_dataflow(name.to_string(), id, sink_description)?)
            })
            .await?;

        Ok(self.ship_dataflow(df, compute_instance).await)
>>>>>>> 3539fe58
    }

    async fn sequence_plan(
        &mut self,
        tx: ClientTransmitter<ExecuteResponse>,
        mut session: Session,
        plan: Plan,
        depends_on: Vec<GlobalId>,
    ) {
        match plan {
<<<<<<< HEAD
            Plan::CreateConnector(plan) => self.sequence_create_connector(tx, session, plan).await,
            Plan::CreateDatabase(plan) => self.sequence_create_database(tx, session, plan).await,
            Plan::CreateSchema(plan) => self.sequence_create_schema(tx, session, plan).await,
=======
            Plan::CreateConnection(plan) => {
                tx.send(
                    self.sequence_create_connection(&session, plan).await,
                    session,
                );
            }
            Plan::CreateDatabase(plan) => {
                tx.send(self.sequence_create_database(&session, plan).await, session);
            }
            Plan::CreateSchema(plan) => {
                tx.send(self.sequence_create_schema(&session, plan).await, session);
            }
>>>>>>> 3539fe58
            Plan::CreateRole(plan) => {
                let _ = self
                    .sequence_create_role(None, Some((tx, session)), plan)
                    .await;
            }
            Plan::CreateComputeInstance(plan) => {
                self.sequence_create_compute_instance(tx, session, plan)
                    .await
            }
            Plan::CreateComputeInstanceReplica(plan) => {
                self.sequence_create_compute_instance_replica(tx, session, plan)
                    .await
            }
            Plan::CreateTable(plan) => {
                self.sequence_create_table(tx, session, plan, depends_on)
                    .await
            }
            Plan::CreateSecret(plan) => self.sequence_create_secret(tx, session, plan).await,
            Plan::CreateSource(_) => unreachable!("handled separately"),
            Plan::CreateSink(plan) => {
                self.sequence_create_sink(tx, session, plan, depends_on)
                    .await
            }
            Plan::CreateView(plan) => {
                self.sequence_create_view(tx, session, plan, depends_on)
                    .await
            }
            Plan::CreateViews(plan) => {
                self.sequence_create_views(tx, session, plan, depends_on)
                    .await
            }
            Plan::CreateIndex(plan) => {
                self.sequence_create_index(tx, session, plan, depends_on)
                    .await
            }
            Plan::CreateType(plan) => {
                self.sequence_create_type(tx, session, plan, depends_on)
                    .await
            }
            Plan::DropDatabase(plan) => self.sequence_drop_database(tx, session, plan).await,
            Plan::DropSchema(plan) => self.sequence_drop_schema(tx, session, plan).await,
            Plan::DropRoles(plan) => self.sequence_drop_roles(tx, session, plan).await,
            Plan::DropComputeInstances(plan) => {
                self.sequence_drop_compute_instances(tx, session, plan)
                    .await
            }
            Plan::DropComputeInstanceReplica(plan) => {
                self.sequence_drop_compute_instance_replica(tx, session, plan)
                    .await
            }
            Plan::DropItems(plan) => self.sequence_drop_items(tx, session, plan).await,
            Plan::EmptyQuery => {
                tx.send(Ok(ExecuteResponse::EmptyQuery), session);
            }
            Plan::ShowAllVariables => {
                tx.send(self.sequence_show_all_variables(&session), session);
            }
            Plan::ShowVariable(plan) => {
                tx.send(self.sequence_show_variable(&session, plan), session);
            }
            Plan::SetVariable(plan) => {
                tx.send(self.sequence_set_variable(&mut session, plan), session);
            }
            Plan::ResetVariable(plan) => {
                tx.send(self.sequence_reset_variable(&mut session, plan), session);
            }
            Plan::StartTransaction(plan) => {
                let duplicated =
                    matches!(session.transaction(), TransactionStatus::InTransaction(_));
                let session = session.start_transaction(self.now_datetime(), plan.access);
                tx.send(
                    Ok(ExecuteResponse::StartedTransaction { duplicated }),
                    session,
                )
            }

            Plan::CommitTransaction | Plan::AbortTransaction => {
                let action = match plan {
                    Plan::CommitTransaction => EndTransactionAction::Commit,
                    Plan::AbortTransaction => EndTransactionAction::Rollback,
                    _ => unreachable!(),
                };
                self.sequence_end_transaction(tx, session, action).await;
            }
            Plan::Peek(plan) => {
                tx.send(self.sequence_peek(&mut session, plan).await, session);
            }
            Plan::Tail(plan) => {
                tx.send(
                    self.sequence_tail(&mut session, plan, depends_on).await,
                    session,
                );
            }
            Plan::SendRows(plan) => {
                tx.send(Ok(send_immediate_rows(plan.rows)), session);
            }

            Plan::CopyFrom(plan) => {
                tx.send(
                    Ok(ExecuteResponse::CopyFrom {
                        id: plan.id,
                        columns: plan.columns,
                        params: plan.params,
                    }),
                    session,
                );
            }
            Plan::Explain(plan) => {
                tx.send(self.sequence_explain(&session, plan), session);
            }
            Plan::SendDiffs(plan) => {
                tx.send(self.sequence_send_diffs(&mut session, plan), session);
            }
            Plan::Insert(plan) => {
                self.sequence_insert(tx, session, plan).await;
            }
            Plan::ReadThenWrite(plan) => {
                self.sequence_read_then_write(tx, session, plan).await;
            }
            Plan::AlterNoop(plan) => {
                tx.send(
                    Ok(ExecuteResponse::AlteredObject(plan.object_type)),
                    session,
                );
            }
            Plan::AlterItemRename(plan) => {
                self.sequence_alter_item_rename(tx, session, plan).await;
            }
            Plan::AlterIndexSetOptions(plan) => {
                tx.send(self.sequence_alter_index_set_options(plan).await, session);
            }
            Plan::AlterIndexResetOptions(plan) => {
                tx.send(self.sequence_alter_index_reset_options(plan).await, session);
            }
            Plan::AlterSecret(plan) => {
                tx.send(
                    self.sequence_alter_secret(&mut session, plan).await,
                    session,
                );
            }
            Plan::DiscardTemp => {
                self.drop_temp_items(Some((tx, ExecuteResponse::DiscardedTemp)), session)
                    .await
            }
            Plan::DiscardAll => {
                if let TransactionStatus::Started(_) = session.transaction() {
                    let drop_sinks = session.reset();
                    self.drop_sinks(drop_sinks).await;
                    self.drop_temp_items(Some((tx, ExecuteResponse::DiscardedAll)), session)
                        .await;
                } else {
                    tx.send(
                        Err(CoordError::OperationProhibitsTransaction(
                            "DISCARD ALL".into(),
                        )),
                        session,
                    );
                }
            }
            Plan::Declare(plan) => {
                let param_types = vec![];
                let res = self
                    .handle_declare(&mut session, plan.name, plan.stmt, param_types)
                    .map(|()| ExecuteResponse::DeclaredCursor);
                tx.send(res, session);
            }
            Plan::Fetch(FetchPlan {
                name,
                count,
                timeout,
            }) => {
                tx.send(
                    Ok(ExecuteResponse::Fetch {
                        name,
                        count,
                        timeout,
                    }),
                    session,
                );
            }
            Plan::Close(plan) => {
                if session.remove_portal(&plan.name) {
                    tx.send(Ok(ExecuteResponse::ClosedCursor), session);
                } else {
                    tx.send(Err(CoordError::UnknownCursor(plan.name)), session);
                }
            }
            Plan::Prepare(plan) => {
                if session
                    .get_prepared_statement_unverified(&plan.name)
                    .is_some()
                {
                    tx.send(Err(CoordError::PreparedStatementExists(plan.name)), session);
                } else {
                    session.set_prepared_statement(
                        plan.name,
                        PreparedStatement::new(
                            Some(plan.stmt),
                            plan.desc,
                            self.catalog.transient_revision(),
                        ),
                    );
                    tx.send(Ok(ExecuteResponse::Prepare), session);
                }
            }
            Plan::Execute(plan) => {
                let plan_name = plan.name.clone();
                match self.sequence_execute(&mut session, plan) {
                    Ok(portal_name) => {
                        let internal_cmd_tx = self.internal_cmd_tx.clone();
                        task::spawn(|| format!("execute:{plan_name}"), async move {
                            internal_cmd_tx
                                .send(Message::Command(Command::Execute {
                                    portal_name,
                                    session,
                                    tx: tx.take(),
                                    otel_ctx: OpenTelemetryContext::empty(),
                                }))
                                .expect("sending to internal_cmd_tx cannot fail");
                        });
                    }
                    Err(err) => tx.send(Err(err), session),
                };
            }
            Plan::Deallocate(plan) => match plan.name {
                Some(name) => {
                    if session.remove_prepared_statement(&name) {
                        tx.send(Ok(ExecuteResponse::Deallocate { all: false }), session);
                    } else {
                        tx.send(Err(CoordError::UnknownPreparedStatement(name)), session);
                    }
                }
                None => {
                    session.remove_all_prepared_statements();
                    tx.send(Ok(ExecuteResponse::Deallocate { all: true }), session);
                }
            },
            Plan::Raise(RaisePlan { severity }) => {
                tx.send(Ok(ExecuteResponse::Raise { severity }), session);
            }
        }
    }

    // Returns the name of the portal to execute.
    #[tracing::instrument(level = "debug", skip(self))]
    fn sequence_execute(
        &mut self,
        session: &mut Session,
        plan: ExecutePlan,
    ) -> Result<String, CoordError> {
        // Verify the stmt is still valid.
        self.verify_prepared_statement(session, &plan.name)?;
        let ps = session
            .get_prepared_statement_unverified(&plan.name)
            .expect("known to exist");
        let sql = ps.sql().cloned();
        let desc = ps.desc().clone();
        let revision = ps.catalog_revision;
        session.create_new_portal(sql, desc, plan.params, Vec::new(), revision)
    }

    async fn sequence_create_connection(
        &mut self,
<<<<<<< HEAD
        tx: ClientTransmitter<ExecuteResponse>,
        session: Session,
        plan: CreateConnectorPlan,
    ) {
        let if_not_exists = plan.if_not_exists;
        match self.sequence_create_connector_inner(plan).await {
            Ok(ops) => {
                self.client_catalog_transact(
                    session,
                    ops,
                    |_| Ok(()),
                    tx,
                    Ok(ExecuteResponse::CreatedConnector { existed: false }),
                    |e| match e {
                        CoordError::Catalog(catalog::Error {
                            kind: catalog::ErrorKind::ItemAlreadyExists(_),
                            ..
                        }) if if_not_exists => {
                            Ok(ExecuteResponse::CreatedConnector { existed: true })
                        }
                        _ => Err(e),
                    },
                )
                .await;
            }
            Err(e) => tx.send(Err(e), session),
        }
    }

    async fn sequence_create_connector_inner(
        &mut self,
        plan: CreateConnectorPlan,
    ) -> Result<Vec<catalog::Op>, CoordError> {
        let connector_oid = self.catalog.allocate_oid().await?;
        let connector_gid = self.catalog.allocate_user_id().await?;
        Ok(vec![catalog::Op::CreateItem {
            id: connector_gid,
            oid: connector_oid,
            name: plan.name,
            item: CatalogItem::Connector(Connector {
                create_sql: plan.connector.create_sql,
                connector: plan.connector.connector,
            }),
        }])
=======
        session: &Session,
        plan: CreateConnectionPlan,
    ) -> Result<ExecuteResponse, CoordError> {
        let connection_oid = self.catalog.allocate_oid().await?;
        let connection_gid = self.catalog.allocate_user_id().await?;
        let ops = vec![catalog::Op::CreateItem {
            id: connection_gid,
            oid: connection_oid,
            name: plan.name.clone(),
            item: CatalogItem::Connection(Connection {
                create_sql: plan.connection.create_sql,
                connection: plan.connection.connection,
            }),
        }];
        match self.catalog_transact(Some(session), ops, |_| Ok(())).await {
            Ok(_) => Ok(ExecuteResponse::CreatedConnection { existed: false }),
            Err(CoordError::Catalog(catalog::Error {
                kind: catalog::ErrorKind::ItemAlreadyExists(_),
                ..
            })) if plan.if_not_exists => Ok(ExecuteResponse::CreatedConnection { existed: true }),
            Err(err) => Err(err),
        }
>>>>>>> 3539fe58
    }

    async fn sequence_create_database(
        &mut self,
        tx: ClientTransmitter<ExecuteResponse>,
        session: Session,
        plan: CreateDatabasePlan,
    ) {
        let if_not_exists = plan.if_not_exists;
        match self.sequence_create_database_inner(plan).await {
            Ok(ops) => {
                self.client_catalog_transact(
                    session,
                    ops,
                    |_| Ok(()),
                    tx,
                    Ok(ExecuteResponse::CreatedDatabase { existed: false }),
                    |e| match e {
                        CoordError::Catalog(catalog::Error {
                            kind: catalog::ErrorKind::DatabaseAlreadyExists(_),
                            ..
                        }) if if_not_exists => {
                            Ok(ExecuteResponse::CreatedDatabase { existed: true })
                        }
                        _ => Err(e),
                    },
                )
                .await;
            }
            Err(e) => tx.send(Err(e), session),
        }
    }

    async fn sequence_create_database_inner(
        &mut self,
        plan: CreateDatabasePlan,
    ) -> Result<Vec<catalog::Op>, CoordError> {
        let db_oid = self.catalog.allocate_oid().await?;
        let schema_oid = self.catalog.allocate_oid().await?;
        Ok(vec![catalog::Op::CreateDatabase {
            name: plan.name.clone(),
            oid: db_oid,
            public_schema_oid: schema_oid,
        }])
    }

    async fn sequence_create_schema(
        &mut self,
        tx: ClientTransmitter<ExecuteResponse>,
        session: Session,
        plan: CreateSchemaPlan,
    ) {
        let oid = match self.catalog.allocate_oid().await {
            Ok(oid) => oid,
            Err(e) => return tx.send(Err(e.into()), session),
        };
        let op = catalog::Op::CreateSchema {
            database_id: plan.database_spec,
            schema_name: plan.schema_name,
            oid,
        };
        self.client_catalog_transact(
            session,
            vec![op],
            |_| Ok(()),
            tx,
            Ok(ExecuteResponse::CreatedConnector { existed: false }),
            |e| match e {
                CoordError::Catalog(catalog::Error {
                    kind: catalog::ErrorKind::SchemaAlreadyExists(_),
                    ..
                }) if plan.if_not_exists => Ok(ExecuteResponse::CreatedSchema { existed: true }),
                _ => Err(e),
            },
        )
        .await;
    }

    async fn sequence_create_role(
        &mut self,
        session: Option<&Session>,
        client: Option<(ClientTransmitter<ExecuteResponse>, Session)>,
        plan: CreateRolePlan,
    ) -> Result<(), CoordError> {
        let (oid, client) = match (self.catalog.allocate_oid().await, client) {
            (Ok(oid), client) => (oid, client),
            (Err(e), Some((tx, session))) => {
                tx.send(Err(e.into()), session);
                return Ok(());
            }
            (Err(e), None) => return Err(e.into()),
        };
        let op = catalog::Op::CreateRole {
            name: plan.name,
            oid,
        };
        match client {
            Some((tx, session)) => {
                self.client_catalog_transact(
                    session,
                    vec![op],
                    |_| Ok(()),
                    tx,
                    Ok(ExecuteResponse::CreatedRole),
                    Err,
                )
                .await;
            }
            None => {
                self.system_catalog_transact(session, vec![op], |_| Ok(()))
                    .await?
            }
        }
        Ok(())
    }

    async fn sequence_create_compute_instance(
        &mut self,
        tx: ClientTransmitter<ExecuteResponse>,
        session: Session,
        CreateComputeInstancePlan {
            name,
            config,
            replicas,
        }: CreateComputeInstancePlan,
    ) {
        let introspection_sources = if config.is_some() {
            self.catalog.allocate_introspection_source_indexes().await
        } else {
            Vec::new()
        };
        let mut ops = vec![catalog::Op::CreateComputeInstance {
            name: name.clone(),
            config: config.clone(),
            introspection_sources,
        }];

        for (replica_name, config) in replicas {
            let logical_size = match &config {
                ReplicaConfig::Managed { size, .. } => Some(size.clone()),
                ReplicaConfig::Remote { .. } => None,
            };
            let config = match concretize_replica_config(
                config,
                &self.replica_sizes,
                &self.availability_zones,
            ) {
                Ok(config) => config,
                Err(e) => return tx.send(Err(e), session),
            };
            ops.push(catalog::Op::CreateComputeInstanceReplica {
                name: replica_name,
                config,
                on_cluster_name: name.clone(),
                logical_size,
            });
        }
        if let Some(_) = self
            .client_catalog_transact(
                session,
                ops,
                |_| Ok(()),
                tx,
                Ok(ExecuteResponse::CreatedComputeInstance { existed: false }),
                Err,
            )
            .await
        {
            let instance = self
                .catalog
                .resolve_compute_instance(&name)
                .expect("compute instance must exist after creation");
            self.dataflow_client
                .create_instance(instance.id, instance.logging.clone())
                .await
                .unwrap();
            for (replica_id, replica) in instance.replicas_by_id.clone() {
                self.dataflow_client
                    .add_replica_to_instance(instance.id, replica_id, replica.config)
                    .await
                    .unwrap();
            }
        }
    }

    async fn sequence_create_compute_instance_replica(
        &mut self,
        tx: ClientTransmitter<ExecuteResponse>,
        session: Session,
        CreateComputeInstanceReplicaPlan {
            name,
            of_cluster,
            config,
        }: CreateComputeInstanceReplicaPlan,
    ) {
        let logical_size = match &config {
            ReplicaConfig::Managed { size, .. } => Some(size.clone()),
            ReplicaConfig::Remote { .. } => None,
        };
        let config = match concretize_replica_config(
            config,
            &self.replica_sizes,
            &self.availability_zones,
        ) {
            Ok(config) => config,
            Err(e) => return tx.send(Err(e), session),
        };
        let op = catalog::Op::CreateComputeInstanceReplica {
            name: name.clone(),
            config: config.clone(),
            on_cluster_name: of_cluster.clone(),
            logical_size,
        };

        if let Some(_) = self
            .client_catalog_transact(
                session,
                vec![op],
                |_| Ok(()),
                tx,
                Ok(ExecuteResponse::CreatedComputeInstanceReplica { existed: false }),
                Err,
            )
            .await
        {
            let instance = self
                .catalog
                .resolve_compute_instance(&of_cluster)
                .expect("compute instance must exist after creation");
            let replica_id = instance.replica_id_by_name[&name];
            self.dataflow_client
                .add_replica_to_instance(instance.id, replica_id, config)
                .await
                .unwrap();
        }
    }

    async fn sequence_create_secret(
        &mut self,
        tx: ClientTransmitter<ExecuteResponse>,
        session: Session,
        plan: CreateSecretPlan,
    ) {
        let if_not_exists = plan.if_not_exists;
        let (ops, id) = match self.sequence_create_secret_inner(&session, plan).await {
            Ok((ops, id)) => (ops, id),
            Err(e) => return tx.send(Err(e), session),
        };
        if let None = self
            .client_catalog_transact(
                session,
                ops,
                |_| Ok(()),
                tx,
                Ok(ExecuteResponse::CreatedSecret { existed: false }),
                |e| match e {
                    CoordError::Catalog(catalog::Error {
                        kind: catalog::ErrorKind::ItemAlreadyExists(_),
                        ..
                    }) if if_not_exists => Ok(ExecuteResponse::CreatedSecret { existed: true }),
                    _ => Err(e),
                },
            )
            .await
        {
            match self
                .secrets_controller
                .apply(vec![SecretOp::Delete { id }])
                .await
            {
                Ok(_) => {}
                Err(e) => {
                    warn!(
                        "Dropping newly created secrets has encountered an error: {}",
                        e
                    );
                }
            }
        }
    }

    async fn sequence_create_secret_inner(
        &mut self,
        session: &Session,
        plan: CreateSecretPlan,
    ) -> Result<(Vec<catalog::Op>, GlobalId), CoordError> {
        let CreateSecretPlan {
            name,
            mut secret,
            full_name,
            ..
        } = plan;

        let payload = self.extract_secret(session, &mut secret.secret_as)?;

        let id = self.catalog.allocate_user_id().await?;
        let oid = self.catalog.allocate_oid().await?;
        let secret = catalog::Secret {
            create_sql: format!("CREATE SECRET {} AS '********'", full_name),
        };

        self.secrets_controller
            .apply(vec![SecretOp::Ensure {
                id,
                contents: payload,
            }])
            .await?;

        let ops = vec![catalog::Op::CreateItem {
            id,
            oid,
            name,
            item: CatalogItem::Secret(secret.clone()),
        }];

        Ok((ops, id))
    }

    async fn sequence_create_table(
        &mut self,
        tx: ClientTransmitter<ExecuteResponse>,
        session: Session,
        plan: CreateTablePlan,
        depends_on: Vec<GlobalId>,
    ) {
        let if_not_exists = plan.if_not_exists;
        let (ops, table_id) = match self
            .sequence_create_table_inner(&session, plan, depends_on)
            .await
        {
            Ok((ops, table_id)) => (ops, table_id),
            Err(e) => return tx.send(Err(e), session),
        };
        if let Some(_) = self
            .client_catalog_transact(
                session,
                ops,
                |_| Ok(()),
                tx,
                Ok(ExecuteResponse::CreatedTable { existed: false }),
                |e| match e {
                    CoordError::Catalog(catalog::Error {
                        kind: catalog::ErrorKind::ItemAlreadyExists(_),
                        ..
                    }) if if_not_exists => Ok(ExecuteResponse::CreatedTable { existed: true }),
                    _ => Err(e),
                },
            )
            .await
        {
            // Determine the initial validity for the table.
            let since_ts = self.get_local_write_ts();

            // Announce the creation of the table source.
            let source_description = self
                .catalog
                .state()
                .source_description_for(table_id)
                .unwrap();

            let ingestion = IngestionDescription {
                id: table_id,
                desc: source_description,
                since: Antichain::from_elem(since_ts),
                source_imports: BTreeMap::new(),
                storage_metadata: (),
            };

            self.dataflow_client
                .storage_mut()
                .create_sources(vec![ingestion])
                .await
                .unwrap();

            self.initialize_storage_read_policies(vec![table_id], self.logical_compaction_window_ms)
                .await
        }
    }

    async fn sequence_create_table_inner(
        &mut self,
        session: &Session,
        plan: CreateTablePlan,
        depends_on: Vec<GlobalId>,
    ) -> Result<(Vec<catalog::Op>, GlobalId), CoordError> {
        let CreateTablePlan { name, table, .. } = plan;

        let conn_id = if table.temporary {
            Some(session.conn_id())
        } else {
            None
        };
        let table_id = self.catalog.allocate_user_id().await?;
        let table = catalog::Table {
            create_sql: table.create_sql,
            desc: table.desc,
            defaults: table.defaults,
            conn_id,
            depends_on,
        };
        let table_oid = self.catalog.allocate_oid().await?;
        Ok((
            vec![catalog::Op::CreateItem {
                id: table_id,
                oid: table_oid,
                name,
                item: CatalogItem::Table(table.clone()),
            }],
            table_id,
        ))
    }

    async fn sequence_create_source(
        &mut self,
        tx: ClientTransmitter<ExecuteResponse>,
        session: Session,
        plan: CreateSourcePlan,
        depends_on: Vec<GlobalId>,
    ) {
        let if_not_exists = plan.if_not_exists;
        let (ops, source_id, index) = match self
            .sequence_create_source_inner(&session, plan, depends_on)
            .await
        {
            Ok((ops, source_id, index)) => (ops, source_id, index),
            Err(e) => return tx.send(Err(e), session),
        };
        if let Some(df) = self
            .client_catalog_transact(
                session,
                ops,
                move |txn| {
                    if let Some((index_id, compute_instance)) = index {
                        let mut builder = txn.dataflow_builder(compute_instance);
                        Ok(Some((
                            builder.build_index_dataflow(index_id)?,
                            compute_instance,
                        )))
                    } else {
                        Ok(None)
                    }
                },
                tx,
                Ok(ExecuteResponse::CreatedSource { existed: false }),
                |e| match e {
                    CoordError::Catalog(catalog::Error {
                        kind: catalog::ErrorKind::ItemAlreadyExists(_),
                        ..
                    }) if if_not_exists => Ok(ExecuteResponse::CreatedSource { existed: true }),
                    _ => Err(e),
                },
            )
            .await
        {
            // Do everything to instantiate the source at the coordinator and
            // inform the timestamper and dataflow workers of its existence before
            // shipping any dataflows that depend on its existence.

            let source_description = self
                .catalog
                .state()
                .source_description_for(source_id)
                .unwrap();

            let mut ingestion = IngestionDescription {
                id: source_id,
                desc: source_description,
                since: Antichain::from_elem(Timestamp::minimum()),
                source_imports: BTreeMap::new(),
                storage_metadata: (),
            };

            for id in self.catalog.state().get_entry(&source_id).uses() {
                if self.catalog.state().get_entry(id).source().is_some() {
                    ingestion.source_imports.insert(*id, ());
                }
            }

            self.dataflow_client
                .storage_mut()
                .create_sources(vec![ingestion])
                .await
                .unwrap();

            self.initialize_storage_read_policies(
                vec![source_id],
                self.logical_compaction_window_ms,
            )
            .await;
            if let Some((df, compute_instance)) = df {
                self.ship_dataflow(df, compute_instance).await;
            }
        }
    }

    async fn sequence_create_source_inner(
        &mut self,
        session: &Session,
        plan: CreateSourcePlan,
        depends_on: Vec<GlobalId>,
    ) -> Result<
        (
            Vec<catalog::Op>,
            GlobalId,
            Option<(GlobalId, ComputeInstanceId)>,
        ),
        CoordError,
    > {
        let mut ops = vec![];
        let source_id = self.catalog.allocate_user_id().await?;
        let source_oid = self.catalog.allocate_oid().await?;
        let source = catalog::Source {
            create_sql: plan.source.create_sql,
            connection: plan.source.connection,
            desc: plan.source.desc,
            depends_on,
        };
        ops.push(catalog::Op::CreateItem {
            id: source_id,
            oid: source_oid,
            name: plan.name.clone(),
            item: CatalogItem::Source(source.clone()),
        });
        let index = if plan.materialized {
            let compute_instance = self
                .catalog
                .resolve_compute_instance(session.vars().cluster())?
                .id;
            let mut index_name = plan.name.clone();
            index_name.item += "_primary_idx";
            index_name = self
                .catalog
                .for_session(&session)
                .find_available_name(index_name);
            let index_id = self.catalog.allocate_user_id().await?;
            let full_name = self
                .catalog
                .resolve_full_name(&plan.name, Some(session.conn_id()));
            let index = auto_generate_primary_idx(
                index_name.item.clone(),
                compute_instance,
                full_name,
                source_id,
                &source.desc,
                None,
                vec![source_id],
            );
            let index_oid = self.catalog.allocate_oid().await?;
            ops.push(catalog::Op::CreateItem {
                id: index_id,
                oid: index_oid,
                name: index_name,
                item: CatalogItem::Index(index),
            });
            Some((index_id, compute_instance))
        } else {
            None
        };
        Ok((ops, source_id, index))
    }

    async fn sequence_create_sink(
        &mut self,
        tx: ClientTransmitter<ExecuteResponse>,
        session: Session,
        plan: CreateSinkPlan,
        depends_on: Vec<GlobalId>,
    ) {
        let CreateSinkPlan {
            name,
            sink,
            with_snapshot,
            if_not_exists,
        } = plan;

        // The dataflow must (eventually) be built on a specific compute instance.
        // Use this in `catalog_transact` and stash for eventual sink construction.
        let compute_instance = sink.compute_instance;

        // First try to allocate an ID and an OID. If either fails, we're done.
        let id = match self.catalog.allocate_user_id().await {
            Ok(id) => id,
            Err(e) => return tx.send(Err(e.into()), session),
        };
        let oid = match self.catalog.allocate_oid().await {
            Ok(id) => id,
            Err(e) => return tx.send(Err(e.into()), session),
        };

        // Then try to create a placeholder catalog item with an unknown
        // connection. If that fails, we're done, though if the client specified
        // `if_not_exists` we'll tell the client we succeeded.
        //
        // This placeholder catalog item reserves the name while we create
        // the sink connection, which could take an arbitrarily long time.
        let op = catalog::Op::CreateItem {
            id,
            oid,
            name,
            item: CatalogItem::Sink(catalog::Sink {
                create_sql: sink.create_sql,
                from: sink.from,
                connection: catalog::SinkConnectionState::Pending(sink.connection_builder.clone()),
                envelope: sink.envelope,
                with_snapshot,
                depends_on,
                compute_instance,
            }),
        };

        match self
            .system_catalog_transact(Some(&session), vec![op], |txn| -> Result<(), CoordError> {
                let from_entry = txn.catalog.get_entry(&sink.from);
                // Insert a dummy dataflow to trigger validation before we try to actually create
                // the external sink resources (e.g. Kafka Topics)
                txn.dataflow_builder(sink.compute_instance)
                    .build_sink_dataflow(
                        "dummy".into(),
                        id,
                        mz_dataflow_types::sinks::SinkDesc {
                            from: sink.from,
                            from_desc: from_entry
                                .desc(
                                    &txn.catalog
                                        .resolve_full_name(from_entry.name(), from_entry.conn_id()),
                                )
                                .unwrap()
                                .into_owned(),
                            connection: SinkConnection::Tail(TailSinkConnection {}),
                            envelope: Some(sink.envelope),
                            as_of: SinkAsOf {
                                frontier: Antichain::new(),
                                strict: false,
                            },
                        },
                    )
                    .map(|_ok| ())
            })
            .await
        {
            Ok(_) => {
                // Now we're ready to create the sink connector. Arrange to notify the
                // main coordinator thread when the future completes.
                let connector_builder = sink.connector_builder;
                let internal_cmd_tx = self.internal_cmd_tx.clone();
                let connector_context = self.connector_context.clone();
                task::spawn(
                    || format!("sink_connector_ready:{}", sink.from),
                    async move {
                        internal_cmd_tx
                            .send(Message::SinkConnectorReady(SinkConnectorReady {
                                session,
                                tx,
                                id,
                                oid,
                                result: sink_connector::build(
                                    connector_builder,
                                    id,
                                    connector_context,
                                )
                                .await,
                                compute_instance,
                            }))
                            .expect("sending to internal_cmd_tx cannot fail");
                    },
                );
            }
            Err(CoordError::Catalog(catalog::Error {
                kind: catalog::ErrorKind::ItemAlreadyExists(_),
                ..
            })) if if_not_exists => {
                tx.send(Ok(ExecuteResponse::CreatedSink { existed: true }), session);
            }
            Err(error) => tx.send(Err(error), session),
        }
<<<<<<< HEAD
=======

        // Now we're ready to create the sink connection. Arrange to notify the
        // main coordinator thread when the future completes.
        let connection_builder = sink.connection_builder;
        let internal_cmd_tx = self.internal_cmd_tx.clone();
        let connection_context = self.connection_context.clone();
        task::spawn(
            || format!("sink_connection_ready:{}", sink.from),
            async move {
                internal_cmd_tx
                    .send(Message::SinkConnectionReady(SinkConnectionReady {
                        session,
                        tx,
                        id,
                        oid,
                        result: sink_connection::build(connection_builder, id, connection_context)
                            .await,
                        compute_instance,
                    }))
                    .expect("sending to internal_cmd_tx cannot fail");
            },
        );
>>>>>>> 3539fe58
    }

    async fn generate_view_ops(
        &mut self,
        session: &Session,
        name: QualifiedObjectName,
        view: View,
        replace: Option<GlobalId>,
        materialize: bool,
        depends_on: Vec<GlobalId>,
    ) -> Result<(Vec<catalog::Op>, Option<(GlobalId, ComputeInstanceId)>), CoordError> {
        self.validate_timeline(view.expr.depends_on())?;

        let mut ops = vec![];

        if let Some(id) = replace {
            ops.extend(self.catalog.drop_items_ops(&[id]));
        }
        let view_id = self.catalog.allocate_user_id().await?;
        let view_oid = self.catalog.allocate_oid().await?;
        let optimized_expr = self.view_optimizer.optimize(view.expr)?;
        let desc = RelationDesc::new(optimized_expr.typ(), view.column_names);
        let view = catalog::View {
            create_sql: view.create_sql,
            optimized_expr,
            desc,
            conn_id: if view.temporary {
                Some(session.conn_id())
            } else {
                None
            },
            depends_on,
        };
        ops.push(catalog::Op::CreateItem {
            id: view_id,
            oid: view_oid,
            name: name.clone(),
            item: CatalogItem::View(view.clone()),
        });
        let index_id = if materialize {
            let compute_instance = self
                .catalog
                .resolve_compute_instance(session.vars().cluster())?
                .id;
            let mut index_name = name.clone();
            index_name.item += "_primary_idx";
            index_name = self
                .catalog
                .for_session(session)
                .find_available_name(index_name);
            let index_id = self.catalog.allocate_user_id().await?;
            let full_name = self
                .catalog
                .resolve_full_name(&name, Some(session.conn_id()));
            let index = auto_generate_primary_idx(
                index_name.item.clone(),
                compute_instance,
                full_name,
                view_id,
                &view.desc,
                view.conn_id,
                vec![view_id],
            );
            let index_oid = self.catalog.allocate_oid().await?;
            ops.push(catalog::Op::CreateItem {
                id: index_id,
                oid: index_oid,
                name: index_name,
                item: CatalogItem::Index(index),
            });
            Some((index_id, compute_instance))
        } else {
            None
        };

        Ok((ops, index_id))
    }

    async fn sequence_create_view(
        &mut self,
        tx: ClientTransmitter<ExecuteResponse>,
        session: Session,
        plan: CreateViewPlan,
        depends_on: Vec<GlobalId>,
    ) {
        let (ops, index) = match self
            .generate_view_ops(
                &session,
                plan.name,
                plan.view.clone(),
                plan.replace,
                plan.materialize,
                depends_on,
            )
            .await
        {
            Ok((ops, index)) => (ops, index),
            Err(e) => return tx.send(Err(e), session),
        };
        if let Some(df) = self
            .client_catalog_transact(
                session,
                ops,
                |txn| {
                    if let Some((index_id, compute_instance)) = index {
                        let mut builder = txn.dataflow_builder(compute_instance);
                        Ok(Some((
                            builder.build_index_dataflow(index_id)?,
                            compute_instance,
                        )))
                    } else {
                        Ok(None)
                    }
                },
                tx,
                Ok(ExecuteResponse::CreatedView { existed: false }),
                |e| match e {
                    CoordError::Catalog(catalog::Error {
                        kind: catalog::ErrorKind::ItemAlreadyExists(_),
                        ..
                    }) if plan.if_not_exists => Ok(ExecuteResponse::CreatedView { existed: true }),
                    _ => Err(e),
                },
            )
            .await
        {
            if let Some((df, compute_instance)) = df {
                self.ship_dataflow(df, compute_instance).await;
            }
        }
    }

    async fn sequence_create_views(
        &mut self,
        tx: ClientTransmitter<ExecuteResponse>,
        session: Session,
        plan: CreateViewsPlan,
        depends_on: Vec<GlobalId>,
    ) {
        let mut ops = vec![];
        let mut indexes = vec![];

        for (name, view) in plan.views {
            let (mut view_ops, index) = match self
                .generate_view_ops(
                    &session,
                    name,
                    view,
                    None,
                    plan.materialize,
                    depends_on.clone(),
                )
                .await
            {
                Ok((view_ops, index)) => (view_ops, index),
                Err(e) => return tx.send(Err(e), session),
            };
            ops.append(&mut view_ops);
            indexes.extend(index);
        }
        match self
            .client_catalog_transact(
                session,
                ops,
                |txn| {
                    let mut dfs = HashMap::new();
                    for (index_id, compute_instance) in indexes {
                        let mut builder = txn.dataflow_builder(compute_instance);
                        let df = builder.build_index_dataflow(index_id)?;
                        dfs.entry(compute_instance)
                            .or_insert_with(Vec::new)
                            .push(df);
                    }
                    Ok(dfs)
                },
                tx,
                Ok(ExecuteResponse::CreatedView { existed: false }),
                |e| {
                    if plan.if_not_exists {
                        Ok(ExecuteResponse::CreatedView { existed: true })
                    } else {
                        Err(e)
                    }
                },
            )
            .await
        {
            Some(dfs) => {
                for (compute_instance, dfs) in dfs {
                    if !dfs.is_empty() {
                        self.ship_dataflows(dfs, compute_instance).await;
                    }
                }
            }
            None => {}
        }
    }

    async fn sequence_create_index(
        &mut self,
        tx: ClientTransmitter<ExecuteResponse>,
        session: Session,
        plan: CreateIndexPlan,
        depends_on: Vec<GlobalId>,
    ) {
        let CreateIndexPlan {
            name,
            index,
            options,
            if_not_exists,
        } = plan;

        // An index must be created on a specific compute instance.
        let compute_instance = index.compute_instance;

        let id = match self.catalog.allocate_user_id().await {
            Ok(id) => id,
            Err(e) => return tx.send(Err(e.into()), session),
        };
        let index = catalog::Index {
            create_sql: index.create_sql,
            keys: index.keys,
            on: index.on,
            conn_id: None,
            depends_on,
            compute_instance,
        };
        let oid = match self.catalog.allocate_oid().await {
            Ok(oid) => oid,
            Err(e) => return tx.send(Err(e.into()), session),
        };
        let op = catalog::Op::CreateItem {
            id,
            oid,
            name,
            item: CatalogItem::Index(index),
        };
        if let Some(df) = self
            .client_catalog_transact(
                session,
                vec![op],
                |txn| {
                    let mut builder = txn.dataflow_builder(compute_instance);
                    let df = builder.build_index_dataflow(id)?;
                    Ok(df)
                },
                tx,
                Ok(ExecuteResponse::CreatedIndex { existed: false }),
                |e| match e {
                    CoordError::Catalog(catalog::Error {
                        kind: catalog::ErrorKind::ItemAlreadyExists(_),
                        ..
                    }) if if_not_exists => Ok(ExecuteResponse::CreatedIndex { existed: true }),
                    _ => Err(e),
                },
            )
            .await
        {
            self.ship_dataflow(df, compute_instance).await;
            self.set_index_options(id, options)
                .await
                .expect("index enabled");
        }
    }

    async fn sequence_create_type(
        &mut self,
        tx: ClientTransmitter<ExecuteResponse>,
        session: Session,
        plan: CreateTypePlan,
        depends_on: Vec<GlobalId>,
    ) {
        let ops = match self.sequence_create_type_inner(plan, depends_on).await {
            Ok(ops) => ops,
            Err(e) => return tx.send(Err(e), session),
        };
        self.client_catalog_transact(
            session,
            ops,
            |_| Ok(()),
            tx,
            Ok(ExecuteResponse::CreatedType),
            Err,
        )
        .await;
    }

    async fn sequence_create_type_inner(
        &mut self,
        plan: CreateTypePlan,
        depends_on: Vec<GlobalId>,
    ) -> Result<Vec<catalog::Op>, CoordError> {
        let typ = catalog::Type {
            create_sql: plan.typ.create_sql,
            details: CatalogTypeDetails {
                array_id: None,
                typ: plan.typ.inner,
            },
            depends_on,
        };
        let id = self.catalog.allocate_user_id().await?;
        let oid = self.catalog.allocate_oid().await?;
        let op = catalog::Op::CreateItem {
            id,
            oid,
            name: plan.name,
            item: CatalogItem::Type(typ),
        };
        Ok(vec![op])
    }

    async fn sequence_drop_database(
        &mut self,
        tx: ClientTransmitter<ExecuteResponse>,
        session: Session,
        plan: DropDatabasePlan,
    ) {
        let ops = self.catalog.drop_database_ops(plan.id);
        self.client_catalog_transact(
            session,
            ops,
            |_| Ok(()),
            tx,
            Ok(ExecuteResponse::DroppedDatabase),
            Err,
        )
        .await;
    }

    async fn sequence_drop_schema(
        &mut self,
        tx: ClientTransmitter<ExecuteResponse>,
        session: Session,
        plan: DropSchemaPlan,
    ) {
        let ops = self.catalog.drop_schema_ops(plan.id);
        self.client_catalog_transact(
            session,
            ops,
            |_| Ok(()),
            tx,
            Ok(ExecuteResponse::DroppedSchema),
            Err,
        )
        .await;
    }

    async fn sequence_drop_roles(
        &mut self,
        tx: ClientTransmitter<ExecuteResponse>,
        session: Session,
        plan: DropRolesPlan,
    ) {
        let ops = plan
            .names
            .into_iter()
            .map(|name| catalog::Op::DropRole { name })
            .collect();
        self.client_catalog_transact(
            session,
            ops,
            |_| Ok(()),
            tx,
            Ok(ExecuteResponse::DroppedRole),
            Err,
        )
        .await;
    }

    async fn sequence_drop_compute_instances(
        &mut self,
        tx: ClientTransmitter<ExecuteResponse>,
        session: Session,
        plan: DropComputeInstancesPlan,
    ) {
        let mut ops = Vec::new();
        let mut instance_replica_drop_sets = Vec::with_capacity(plan.names.len());
        for name in plan.names {
            let instance = match self.catalog.resolve_compute_instance(&name) {
                Ok(instance) => instance,
                Err(e) => return tx.send(Err(e.into()), session),
            };
            instance_replica_drop_sets.push((instance.id, instance.replicas_by_id.clone()));
            for replica_name in instance.replica_id_by_name.keys() {
                ops.push(catalog::Op::DropComputeInstanceReplica {
                    name: replica_name.to_string(),
                    compute_id: instance.id,
                });
            }
            let ids_to_drop: Vec<GlobalId> = instance.indexes().iter().cloned().collect();
            ops.extend(self.catalog.drop_items_ops(&ids_to_drop));
            ops.push(catalog::Op::DropComputeInstance { name });
        }
        self.client_catalog_transact(
            session,
            ops,
            |_| Ok(()),
            tx,
            Ok(ExecuteResponse::DroppedComputeInstance),
            Err,
        )
        .await;
        for (instance_id, replicas) in instance_replica_drop_sets {
            for (replica_id, replica) in replicas {
                self.dataflow_client
                    .drop_replica(instance_id, replica_id, replica.config)
                    .await
                    .unwrap();
            }
            self.dataflow_client
                .drop_instance(instance_id)
                .await
                .unwrap();
        }
    }

    async fn sequence_drop_compute_instance_replica(
        &mut self,
        tx: ClientTransmitter<ExecuteResponse>,
        session: Session,
        DropComputeInstanceReplicaPlan { names }: DropComputeInstanceReplicaPlan,
    ) {
        if names.is_empty() {
            return;
        }
        let mut ops = Vec::with_capacity(names.len());
        let mut replicas_to_drop = Vec::with_capacity(names.len());
        for (instance_name, replica_name) in names {
            let instance = match self.catalog.resolve_compute_instance(&instance_name) {
                Ok(instance) => instance,
                Err(e) => return tx.send(Err(e.into()), session),
            };
            ops.push(catalog::Op::DropComputeInstanceReplica {
                name: replica_name.clone(),
                compute_id: instance.id,
            });
            let replica_id = instance.replica_id_by_name[&replica_name];

            replicas_to_drop.push((
                instance.id,
                replica_id,
                instance.replicas_by_id[&replica_id].clone(),
            ));
        }
        self.client_catalog_transact(
            session,
            ops,
            |_| Ok(()),
            tx,
            Ok(ExecuteResponse::DroppedComputeInstanceReplicas),
            Err,
        )
        .await;

        for (compute_id, replica_id, replica) in replicas_to_drop {
            self.dataflow_client
                .drop_replica(compute_id, replica_id, replica.config)
                .await
                .unwrap();
        }
    }

    async fn sequence_drop_items(
        &mut self,
        tx: ClientTransmitter<ExecuteResponse>,
        session: Session,
        plan: DropItemsPlan,
    ) {
        let ops = self.catalog.drop_items_ops(&plan.items);
        let response = match plan.ty {
            ObjectType::Source => ExecuteResponse::DroppedSource,
            ObjectType::View => ExecuteResponse::DroppedView,
            ObjectType::Table => ExecuteResponse::DroppedTable,
            ObjectType::Sink => ExecuteResponse::DroppedSink,
            ObjectType::Index => ExecuteResponse::DroppedIndex,
            ObjectType::Type => ExecuteResponse::DroppedType,
            ObjectType::Secret => ExecuteResponse::DroppedSecret,
            ObjectType::Connection => ExecuteResponse::DroppedConnection,
            ObjectType::Role | ObjectType::Cluster | ObjectType::ClusterReplica => {
                unreachable!("handled through their respective sequence_drop functions")
            }
            ObjectType::Object => unreachable!("generic OBJECT cannot be dropped"),
        };
        self.client_catalog_transact(session, ops, |_| Ok(()), tx, Ok(response), Err)
            .await;
    }

    fn sequence_show_all_variables(
        &mut self,
        session: &Session,
    ) -> Result<ExecuteResponse, CoordError> {
        Ok(send_immediate_rows(
            session
                .vars()
                .iter()
                .filter(|v| !v.experimental())
                .map(|v| {
                    Row::pack_slice(&[
                        Datum::String(v.name()),
                        Datum::String(&v.value()),
                        Datum::String(v.description()),
                    ])
                })
                .collect(),
        ))
    }

    fn sequence_show_variable(
        &self,
        session: &Session,
        plan: ShowVariablePlan,
    ) -> Result<ExecuteResponse, CoordError> {
        let variable = session.vars().get(&plan.name)?;
        let row = Row::pack_slice(&[Datum::String(&variable.value())]);
        Ok(send_immediate_rows(vec![row]))
    }

    fn sequence_set_variable(
        &self,
        session: &mut Session,
        plan: SetVariablePlan,
    ) -> Result<ExecuteResponse, CoordError> {
        use mz_sql::ast::{SetVariableValue, Value};

        let vars = session.vars_mut();
        let (name, local) = (plan.name, plan.local);
        match plan.value {
            SetVariableValue::Literal(Value::String(s)) => vars.set(&name, &s, local)?,
            SetVariableValue::Literal(lit) => vars.set(&name, &lit.to_string(), local)?,
            SetVariableValue::Ident(ident) => vars.set(&name, &ident.into_string(), local)?,
            SetVariableValue::Default => vars.reset(&name, local)?,
        }

        Ok(ExecuteResponse::SetVariable { name, tag: "SET" })
    }

    fn sequence_reset_variable(
        &self,
        session: &mut Session,
        plan: ResetVariablePlan,
    ) -> Result<ExecuteResponse, CoordError> {
        session.vars_mut().reset(&plan.name, false)?;
        Ok(ExecuteResponse::SetVariable {
            name: plan.name,
            tag: "RESET",
        })
    }

    async fn sequence_end_transaction(
        &mut self,
        tx: ClientTransmitter<ExecuteResponse>,
        mut session: Session,
        mut action: EndTransactionAction,
    ) {
        if EndTransactionAction::Commit == action {
            let txn = session
                .transaction()
                .inner()
                .expect("must be in a transaction");
            if let Transaction {
                ops: TransactionOps::Writes(_),
                ..
            } = txn
            {
                guard_write_critical_section!(self, tx, session, Plan::CommitTransaction);
            }
        }

        // If the transaction has failed, we can only rollback.
        if let (EndTransactionAction::Commit, TransactionStatus::Failed(_)) =
            (&action, session.transaction())
        {
            action = EndTransactionAction::Rollback;
        }
        let response = Ok(ExecuteResponse::TransactionExited {
            tag: action.tag(),
            was_implicit: session.transaction().is_implicit(),
        });

        // Immediately do tasks that must be serialized in the coordinator.
        let result = self
            .sequence_end_transaction_inner(&mut session, action)
            .await;

        match result {
            Ok(Some(writes)) => self.submit_write(PendingWriteTxn::User {
                writes: writes.into_iter().map(|write| write.into()).collect(),
                response,
                client_transmitter: tx,
                session,
            }),
            Ok(None) => tx.send(response, session),
            Err(err) => {
                session
                    .vars_mut()
                    .end_transaction(EndTransactionAction::Rollback);
                tx.send(Err(err), session)
            }
        }
    }

    async fn sequence_end_transaction_inner(
        &mut self,
        session: &mut Session,
        action: EndTransactionAction,
    ) -> Result<Option<Vec<WriteOp>>, CoordError> {
        let txn = self.clear_transaction(session).await;

        if let EndTransactionAction::Commit = action {
            if let Some(ops) = txn.into_ops() {
                match ops {
                    TransactionOps::Writes(mut writes) => {
                        for WriteOp { id, .. } in &writes {
                            // Re-verify this id exists.
                            let _ = self.catalog.try_get_entry(&id).ok_or_else(|| {
                                CoordError::SqlCatalog(CatalogError::UnknownItem(id.to_string()))
                            })?;
                        }

                        // `rows` can be empty if, say, a DELETE's WHERE clause had 0 results.
                        writes.retain(|WriteOp { rows, .. }| !rows.is_empty());
                        return Ok(Some(writes));
                    }
                    TransactionOps::Secrets(secrets) => {
                        self.secrets_controller.apply(secrets).await?
                    }
                    _ => {}
                }
            }
        }

        Ok(None)
    }

    /// Return the set of ids in a timedomain and verify timeline correctness.
    ///
    /// When a user starts a transaction, we need to prevent compaction of anything
    /// they might read from. We use a heuristic of "anything in the same database
    /// schemas with the same timeline as whatever the first query is".
    fn timedomain_for<'a, I>(
        &self,
        uses_ids: I,
        timeline: &Option<Timeline>,
        conn_id: u32,
        compute_instance: mz_dataflow_types::client::ComputeInstanceId,
    ) -> Result<CollectionIdBundle, CoordError>
    where
        I: IntoIterator<Item = &'a GlobalId>,
    {
        // Gather all the used schemas.
        let mut schemas = HashSet::new();
        for id in uses_ids {
            let entry = self.catalog.get_entry(id);
            let name = entry.name();
            schemas.insert((&name.qualifiers.database_spec, &name.qualifiers.schema_spec));
        }

        // If any of the system schemas is specified, add the rest of the
        // system schemas.
        let system_schemas = [
            (
                &ResolvedDatabaseSpecifier::Ambient,
                &SchemaSpecifier::Id(self.catalog.get_mz_catalog_schema_id().clone()),
            ),
            (
                &ResolvedDatabaseSpecifier::Ambient,
                &SchemaSpecifier::Id(self.catalog.get_pg_catalog_schema_id().clone()),
            ),
            (
                &ResolvedDatabaseSpecifier::Ambient,
                &SchemaSpecifier::Id(self.catalog.get_information_schema_id().clone()),
            ),
        ];
        if system_schemas.iter().any(|s| schemas.contains(s)) {
            schemas.extend(system_schemas);
        }

        // Gather the IDs of all items in all used schemas.
        let mut item_ids: HashSet<GlobalId> = HashSet::new();
        for (db, schema) in schemas {
            let schema = self.catalog.get_schema(&db, &schema, conn_id);
            item_ids.extend(schema.items.values());
        }

        // Gather the indexes and unmaterialized sources used by those items.
        let mut id_bundle: CollectionIdBundle = self
            .index_oracle(compute_instance)
            .sufficient_collections(item_ids.iter());

        // Filter out ids from different timelines.
        for ids in [&mut id_bundle.storage_ids, &mut id_bundle.compute_ids] {
            ids.retain(|&id| {
                let id_timeline = self
                    .validate_timeline(vec![id])
                    .expect("single id should never fail");
                match (&id_timeline, &timeline) {
                    // If this id doesn't have a timeline, we can keep it.
                    (None, _) => true,
                    // If there's no source timeline, we have the option to opt into a timeline,
                    // so optimistically choose epoch ms. This is useful when the first query in a
                    // transaction is on a static view.
                    (Some(id_timeline), None) => id_timeline == &Timeline::EpochMilliseconds,
                    // Otherwise check if timelines are the same.
                    (Some(id_timeline), Some(source_timeline)) => id_timeline == source_timeline,
                }
            });
        }

        Ok(id_bundle)
    }

    /// Sequence a peek, determining a timestamp and the most efficient dataflow interaction.
    ///
    /// Peeks are sequenced by assigning a timestamp for evaluation, and then determining and
    /// deploying the most efficient evaluation plan. The peek could evaluate to a constant,
    /// be a simple read out of an existing arrangement, or required a new dataflow to build
    /// the results to return.
    #[tracing::instrument(level = "debug", skip(self, session))]
    async fn sequence_peek(
        &mut self,
        session: &mut Session,
        plan: PeekPlan,
    ) -> Result<ExecuteResponse, CoordError> {
        // TODO: remove this function when sources are linearizable.
        // See: #11048.
        fn check_no_unmaterialized_sources<S: Append>(
            catalog: &Catalog<S>,
            compute_instance: ComputeInstanceId,
            id_bundle: &CollectionIdBundle,
            session: &Session,
        ) -> Result<(), CoordError> {
            let mut unmaterialized = vec![];
            for id in &id_bundle.storage_ids {
                let entry = catalog.get_entry(id);
                if entry.is_table() {
                    continue;
                }
                let has_indexes = catalog
                    .state()
                    .get_indexes_on(*id, compute_instance)
                    .any(|_| true);
                if !has_indexes {
                    unmaterialized.push(
                        catalog
                            .resolve_full_name(entry.name(), Some(session.conn_id()))
                            .to_string(),
                    );
                }
            }
            if unmaterialized.is_empty() {
                Ok(())
            } else {
                Err(CoordError::AutomaticTimestampFailure { unmaterialized })
            }
        }

        fn check_no_invalid_log_reads<S: Append>(
            catalog: &Catalog<S>,
            compute_instance: &ComputeInstance,
            source_ids: &BTreeSet<GlobalId>,
            target_replica: &mut Option<ReplicaId>,
        ) -> Result<(), CoordError> {
            let log_names = source_ids
                .iter()
                .flat_map(|id| catalog.log_dependencies(*id))
                .map(|id| catalog.get_entry(&id).name().item.clone())
                .collect::<Vec<_>>();

            if log_names.is_empty() {
                return Ok(());
            }

            // If logging is not initialized for the cluster, no indexes are set
            // up for log sources. This check ensures that we don't try to read
            // from the raw sources, which is not supported.
            if compute_instance.logging.is_none() {
                return Err(CoordError::IntrospectionDisabled { log_names });
            }

            // Reading from log sources on replicated compute instances is only
            // allowed if a target replica is selected. Otherwise, we have no
            // way of knowing which replica we read the introspection data from.
            let num_replicas = compute_instance.replicas_by_id.len();
            if target_replica.is_none() {
                if num_replicas == 1 {
                    *target_replica = compute_instance.replicas_by_id.keys().next().copied();
                } else {
                    return Err(CoordError::UntargetedLogRead { log_names });
                }
            }
            Ok(())
        }

        let PeekPlan {
            mut source,
            when,
            finishing,
            copy_to,
        } = plan;

        let compute_instance = self
            .catalog
            .resolve_compute_instance(session.vars().cluster())?;

        let target_replica_name = session.vars().cluster_replica();
        let mut target_replica = target_replica_name
            .map(|name| {
                compute_instance
                    .replica_id_by_name
                    .get(name)
                    .copied()
                    .ok_or(CoordError::UnknownClusterReplica {
                        cluster_name: compute_instance.name.clone(),
                        replica_name: name.to_string(),
                    })
            })
            .transpose()?;

        if compute_instance.replicas_by_id.is_empty() {
            return Err(CoordError::NoClusterReplicasAvailable(
                compute_instance.name.clone(),
            ));
        }

        let source_ids = source.depends_on();
        check_no_invalid_log_reads(
            &self.catalog,
            compute_instance,
            &source_ids,
            &mut target_replica,
        )?;

        let compute_instance = compute_instance.id;

        let timeline = self.validate_timeline(source_ids.clone())?;
        let conn_id = session.conn_id();
        let in_transaction = matches!(
            session.transaction(),
            &TransactionStatus::InTransaction(_) | &TransactionStatus::InTransactionImplicit(_)
        );
        // For explicit or implicit transactions that do not use AS OF, get the
        // timestamp of the in-progress transaction or create one. If this is an AS OF
        // query, we don't care about any possible transaction timestamp. If this is a
        // single-statement transaction (TransactionStatus::Started), we don't need to
        // worry about preventing compaction or choosing a valid timestamp for future
        // queries.
        let timestamp = if in_transaction && when == QueryWhen::Immediately {
            // Queries are independent of the logical timestamp iff there are no referenced
            // sources or indexes and there is no reference to `mz_logical_timestamp()`.
            let timestamp_independent = source_ids.is_empty() && !source.contains_temporal();

            // If all previous statements were timestamp-independent and the current one is
            // not, clear the transaction ops so it can get a new timestamp and timedomain.
            if let Some(read_txn) = self.txn_reads.get(&conn_id) {
                if read_txn.timestamp_independent && !timestamp_independent {
                    session.clear_transaction_ops();
                }
            }

            let timestamp = match session.get_transaction_timestamp() {
                Some(ts) => ts,
                _ => {
                    // Determine a timestamp that will be valid for anything in any schema
                    // referenced by the first query.
                    let id_bundle =
                        self.timedomain_for(&source_ids, &timeline, conn_id, compute_instance)?;

                    // We want to prevent compaction of the indexes consulted by
                    // determine_timestamp, not the ones listed in the query.
                    let timestamp = self.determine_timestamp(
                        session,
                        &id_bundle,
                        QueryWhen::Immediately,
                        compute_instance,
                    )?;
                    let read_holds = read_holds::ReadHolds {
                        time: timestamp,
                        id_bundle,
                        compute_instance,
                    };
                    self.acquire_read_holds(&read_holds).await;
                    let txn_reads = TxnReads {
                        timestamp_independent,
                        read_holds,
                    };
                    self.txn_reads.insert(conn_id, txn_reads);
                    timestamp
                }
            };
            session.add_transaction_ops(TransactionOps::Peeks(timestamp))?;

            // Verify that the references and indexes for this query are in the
            // current read transaction.
            let id_bundle = self
                .index_oracle(compute_instance)
                .sufficient_collections(&source_ids);
            check_no_unmaterialized_sources(&self.catalog, compute_instance, &id_bundle, session)?;
            let allowed_id_bundle = &self.txn_reads.get(&conn_id).unwrap().read_holds.id_bundle;
            // Find the first reference or index (if any) that is not in the transaction. A
            // reference could be caused by a user specifying an object in a different
            // schema than the first query. An index could be caused by a CREATE INDEX
            // after the transaction started.
            let outside = id_bundle.difference(allowed_id_bundle);
            if !outside.is_empty() {
                let mut names: Vec<_> = allowed_id_bundle
                    .iter()
                    // This could filter out a view that has been replaced in another transaction.
                    .filter_map(|id| self.catalog.try_get_entry(&id))
                    .map(|item| item.name())
                    .map(|name| {
                        self.catalog
                            .resolve_full_name(name, Some(session.conn_id()))
                            .to_string()
                    })
                    .collect();
                let mut outside: Vec<_> = outside
                    .iter()
                    .filter_map(|id| self.catalog.try_get_entry(&id))
                    .map(|item| item.name())
                    .map(|name| {
                        self.catalog
                            .resolve_full_name(name, Some(session.conn_id()))
                            .to_string()
                    })
                    .collect();
                // Sort so error messages are deterministic.
                names.sort();
                outside.sort();
                return Err(CoordError::RelationOutsideTimeDomain {
                    relations: outside,
                    names,
                });
            }

            timestamp
        } else {
            // TODO(guswynn): acquire_read_holds for linearized reads
            let id_bundle = self
                .index_oracle(compute_instance)
                .sufficient_collections(&source_ids);
            if when == QueryWhen::Immediately {
                check_no_unmaterialized_sources(
                    &self.catalog,
                    compute_instance,
                    &id_bundle,
                    session,
                )?;
            }
            self.determine_timestamp(session, &id_bundle, when, compute_instance)?
        };

        // before we have the corrected timestamp ^
        // TODO(guswynn&mjibson): partition `sequence_peek` by the response to
        // `linearize_sources(source_ids.iter().collect()).await`
        // ------------------------------
        // after we have the timestamp \/

        let source = self.view_optimizer.optimize(source)?;

        // We create a dataflow and optimize it, to determine if we can avoid building it.
        // This can happen if the result optimizes to a constant, or to a `Get` expression
        // around a maintained arrangement.
        let typ = source.typ();
        let key: Vec<MirScalarExpr> = typ
            .default_key()
            .iter()
            .map(|k| MirScalarExpr::Column(*k))
            .collect();
        let (permutation, thinning) = permutation_for_arrangement(&key, typ.arity());
        // Two transient allocations. We could reclaim these if we don't use them, potentially.
        // TODO: reclaim transient identifiers in fast path cases.
        let view_id = self.allocate_transient_id()?;
        let index_id = self.allocate_transient_id()?;
        // The assembled dataflow contains a view and an index of that view.
        let mut dataflow = DataflowDesc::new(format!("temp-view-{}", view_id));
        dataflow.set_as_of(Antichain::from_elem(timestamp));
        let mut builder = self.dataflow_builder(compute_instance);
        builder.import_view_into_dataflow(&view_id, &source, &mut dataflow)?;
        for BuildDesc { plan, .. } in &mut dataflow.objects_to_build {
            prep_relation_expr(
                self.catalog.state(),
                plan,
                ExprPrepStyle::OneShot {
                    logical_time: Some(timestamp),
                    session,
                },
            )?;
        }
        dataflow.export_index(
            index_id,
            IndexDesc {
                on_id: view_id,
                key: key.clone(),
            },
            typ,
        );

        // Optimize the dataflow across views, and any other ways that appeal.
        mz_transform::optimize_dataflow(&mut dataflow, &builder.index_oracle())?;

        // Finalization optimizes the dataflow as much as possible.
        let dataflow_plan = self.finalize_dataflow(dataflow, compute_instance);

        // At this point, `dataflow_plan` contains our best optimized dataflow.
        // We will check the plan to see if there is a fast path to escape full dataflow construction.
        let fast_path = fast_path_peek::create_plan(
            dataflow_plan,
            view_id,
            index_id,
            key,
            permutation,
            thinning.len(),
        )?;

        // Implement the peek, and capture the response.
        let resp = self
            .implement_fast_path_peek(
                fast_path,
                timestamp,
                finishing,
                conn_id,
                source.arity(),
                compute_instance,
                target_replica,
            )
            .await?;

        match copy_to {
            None => Ok(resp),
            Some(format) => Ok(ExecuteResponse::CopyTo {
                format,
                resp: Box::new(resp),
            }),
        }
    }

    async fn sequence_tail(
        &mut self,
        session: &mut Session,
        plan: TailPlan,
        depends_on: Vec<GlobalId>,
    ) -> Result<ExecuteResponse, CoordError> {
        let TailPlan {
            from,
            with_snapshot,
            when,
            copy_to,
            emit_progress,
        } = plan;

        let compute_instance = self
            .catalog
            .resolve_compute_instance(session.vars().cluster())?
            .id;

        // TAIL AS OF, similar to peeks, doesn't need to worry about transaction
        // timestamp semantics.
        if when == QueryWhen::Immediately {
            // If this isn't a TAIL AS OF, the TAIL can be in a transaction if it's the
            // only operation.
            session.add_transaction_ops(TransactionOps::Tail)?;
        }

        let make_sink_desc = |coord: &mut Coordinator<S>, from, from_desc, uses| {
            // Determine the frontier of updates to tail *from*.
            // Updates greater or equal to this frontier will be produced.
            let id_bundle = coord
                .index_oracle(compute_instance)
                .sufficient_collections(uses);
            // If a timestamp was explicitly requested, use that.
            let timestamp =
                coord.determine_timestamp(session, &id_bundle, when, compute_instance)?;

            Ok::<_, CoordError>(SinkDesc {
                from,
                from_desc,
                connection: SinkConnection::Tail(TailSinkConnection::default()),
                envelope: None,
                as_of: SinkAsOf {
                    frontier: Antichain::from_elem(timestamp),
                    strict: !with_snapshot,
                },
            })
        };

        let dataflow = match from {
            TailFrom::Id(from_id) => {
                let from = self.catalog.get_entry(&from_id);
                let from_desc = from
                    .desc(
                        &self
                            .catalog
                            .resolve_full_name(from.name(), Some(session.conn_id())),
                    )
                    .unwrap()
                    .into_owned();
                let sink_id = self.catalog.allocate_user_id().await?;
                let sink_desc = make_sink_desc(self, from_id, from_desc, &[from_id][..])?;
                let sink_name = format!("tail-{}", sink_id);
                self.dataflow_builder(compute_instance)
                    .build_sink_dataflow(sink_name, sink_id, sink_desc)?
            }
            TailFrom::Query { expr, desc } => {
                let id = self.allocate_transient_id()?;
                let expr = self.view_optimizer.optimize(expr)?;
                let desc = RelationDesc::new(expr.typ(), desc.iter_names());
                let sink_desc = make_sink_desc(self, id, desc, &depends_on)?;
                let mut dataflow = DataflowDesc::new(format!("tail-{}", id));
                let mut dataflow_builder = self.dataflow_builder(compute_instance);
                dataflow_builder.import_view_into_dataflow(&id, &expr, &mut dataflow)?;
                dataflow_builder.build_sink_dataflow_into(&mut dataflow, id, sink_desc)?;
                dataflow
            }
        };

        let (sink_id, sink_desc) = dataflow.sink_exports.iter().next().unwrap();
        session.add_drop_sink(compute_instance, *sink_id);
        let arity = sink_desc.from_desc.arity();
        let (tx, rx) = mpsc::unbounded_channel();
        self.pending_tails
            .insert(*sink_id, PendingTail::new(tx, emit_progress, arity));
        self.ship_dataflow(dataflow, compute_instance).await;

        let resp = ExecuteResponse::Tailing { rx };
        match copy_to {
            None => Ok(resp),
            Some(format) => Ok(ExecuteResponse::CopyTo {
                format,
                resp: Box::new(resp),
            }),
        }
    }

    /// The smallest common valid read frontier among the specified collections.
    fn least_valid_read(
        &self,
        id_bundle: &CollectionIdBundle,
        instance: mz_dataflow_types::client::ComputeInstanceId,
    ) -> Antichain<mz_repr::Timestamp> {
        let mut since = Antichain::from_elem(Timestamp::minimum());
        {
            let storage = self.dataflow_client.storage();
            for id in id_bundle.storage_ids.iter() {
                since.join_assign(&storage.collection(*id).unwrap().implied_capability)
            }
        }
        {
            let compute = self.dataflow_client.compute(instance).unwrap();
            for id in id_bundle.compute_ids.iter() {
                since.join_assign(&compute.collection(*id).unwrap().implied_capability)
            }
        }
        since
    }

    /// The smallest common valid write frontier among the specified collections.
    ///
    /// Times that are not greater or equal to this frontier are complete for all collections
    /// identified as arguments.
    fn least_valid_write(
        &self,
        id_bundle: &CollectionIdBundle,
        instance: mz_dataflow_types::client::ComputeInstanceId,
    ) -> Antichain<mz_repr::Timestamp> {
        let mut since = Antichain::new();
        {
            let storage = self.dataflow_client.storage();
            for id in id_bundle.storage_ids.iter() {
                since.extend(
                    storage
                        .collection(*id)
                        .unwrap()
                        .write_frontier
                        .frontier()
                        .iter()
                        .cloned(),
                );
            }
        }
        {
            let compute = self.dataflow_client.compute(instance).unwrap();
            for id in id_bundle.compute_ids.iter() {
                since.extend(
                    compute
                        .collection(*id)
                        .unwrap()
                        .write_frontier
                        .frontier()
                        .iter()
                        .cloned(),
                );
            }
        }
        since
    }

    /// Determines the timestamp for a query.
    ///
    /// Timestamp determination may fail due to the restricted validity of
    /// traces. Each has a `since` and `upper` frontier, and are only valid
    /// after `since` and sure to be available not after `upper`.
    ///
    /// The set of storage and compute IDs used when determining the timestamp
    /// are also returned.
    fn determine_timestamp(
        &mut self,
        session: &Session,
        id_bundle: &CollectionIdBundle,
        when: QueryWhen,
        compute_instance: ComputeInstanceId,
    ) -> Result<Timestamp, CoordError> {
        // Each involved trace has a validity interval `[since, upper)`.
        // The contents of a trace are only guaranteed to be correct when
        // accumulated at a time greater or equal to `since`, and they
        // are only guaranteed to be currently present for times not
        // greater or equal to `upper`.
        //
        // The plan is to first determine a timestamp, based on the requested
        // timestamp policy, and then determine if it can be satisfied using
        // the compacted arrangements we have at hand. It remains unresolved
        // what to do if it cannot be satisfied (perhaps the query should use
        // a larger timestamp and block, perhaps the user should intervene).

        let since = self.least_valid_read(&id_bundle, compute_instance);

        // Initialize candidate to the minimum correct time.
        let mut candidate = Timestamp::minimum();

        if let Some(mut timestamp) = when.advance_to_timestamp() {
            let temp_storage = RowArena::new();
            prep_scalar_expr(self.catalog.state(), &mut timestamp, ExprPrepStyle::AsOf)?;
            let evaled = timestamp.eval(&[], &temp_storage)?;
            if evaled.is_null() {
                coord_bail!("can't use {} as a timestamp for AS OF", evaled);
            }
            let ty = timestamp.typ(&RelationType::empty());
            let ts = match ty.scalar_type {
                ScalarType::Numeric { .. } => {
                    let n = evaled.unwrap_numeric().0;
                    u64::try_from(n)?
                }
                ScalarType::Int16 => evaled.unwrap_int16().try_into()?,
                ScalarType::Int32 => evaled.unwrap_int32().try_into()?,
                ScalarType::Int64 => evaled.unwrap_int64().try_into()?,
                ScalarType::TimestampTz => {
                    evaled.unwrap_timestamptz().timestamp_millis().try_into()?
                }
                ScalarType::Timestamp => evaled.unwrap_timestamp().timestamp_millis().try_into()?,
                _ => coord_bail!(
                    "can't use {} as a timestamp for AS OF",
                    self.catalog.for_session(session).humanize_column_type(&ty)
                ),
            };
            candidate.join_assign(&ts);
        }

        if when.advance_to_since() {
            candidate.advance_by(since.borrow());
        }
        let uses_tables = id_bundle.iter().any(|id| self.catalog.uses_tables(id));
        if when.advance_to_table_ts(uses_tables) {
            candidate.join_assign(&self.get_local_read_ts());
        }
        if when.advance_to_upper(uses_tables) {
            let upper = self.least_valid_write(&id_bundle, compute_instance);

            // We peek at the largest element not in advance of `upper`, which
            // involves a subtraction. If `upper` contains a zero timestamp there
            // is no "prior" answer, and we do not want to peek at it as it risks
            // hanging awaiting the response to data that may never arrive.
            let upper = if let Some(upper) = upper.as_option() {
                upper.step_back().unwrap_or_else(Timestamp::minimum)
            } else {
                // A complete trace can be read in its final form with this time.
                //
                // This should only happen for literals that have no sources or sources that
                // are known to have completed (non-tailed files for example).
                Timestamp::MAX
            };
            candidate.join_assign(&upper);
        }

        // If the timestamp is greater or equal to some element in `since` we are
        // assured that the answer will be correct.
        if since.less_equal(&candidate) {
            Ok(candidate)
        } else {
            let invalid_indexes = id_bundle
                .compute_ids
                .iter()
                .filter_map(|id| {
                    let since = self
                        .dataflow_client
                        .compute(compute_instance)
                        .unwrap()
                        .collection(*id)
                        .unwrap()
                        .read_capabilities
                        .frontier()
                        .to_owned();
                    if since.less_equal(&candidate) {
                        None
                    } else {
                        Some(since)
                    }
                })
                .collect::<Vec<_>>();
            let invalid_sources = id_bundle.storage_ids.iter().filter_map(|id| {
                let since = self
                    .dataflow_client
                    .storage()
                    .collection(*id)
                    .unwrap()
                    .read_capabilities
                    .frontier()
                    .to_owned();
                if since.less_equal(&candidate) {
                    None
                } else {
                    Some(since)
                }
            });
            let invalid = invalid_indexes
                .into_iter()
                .chain(invalid_sources)
                .collect::<Vec<_>>();
            coord_bail!(
                "Timestamp ({}) is not valid for all inputs: {:?}",
                candidate,
                invalid
            );
        }
    }

    fn sequence_explain(
        &mut self,
        session: &Session,
        plan: ExplainPlan,
    ) -> Result<ExecuteResponse, CoordError> {
        let compute_instance = self
            .catalog
            .resolve_compute_instance(session.vars().cluster())?
            .id;

        let ExplainPlan {
            raw_plan,
            row_set_finishing,
            stage,
            options,
        } = plan;

        struct Timings {
            decorrelation: Option<Duration>,
            optimization: Option<Duration>,
        }

        let mut timings = Timings {
            decorrelation: None,
            optimization: None,
        };

        let decorrelate = |timings: &mut Timings,
                           raw_plan: HirRelationExpr|
         -> Result<MirRelationExpr, CoordError> {
            let start = Instant::now();
            let decorrelated_plan = raw_plan.optimize_and_lower(&OptimizerConfig {
                qgm_optimizations: session.vars().qgm_optimizations(),
            })?;
            timings.decorrelation = Some(start.elapsed());
            Ok(decorrelated_plan)
        };

        let optimize =
            |timings: &mut Timings,
             coord: &mut Self,
             decorrelated_plan: MirRelationExpr|
             -> Result<DataflowDescription<OptimizedMirRelationExpr>, CoordError> {
                let start = Instant::now();
                let optimized_plan = coord.view_optimizer.optimize(decorrelated_plan)?;
                let mut dataflow = DataflowDesc::new(format!("explanation"));
                coord
                    .dataflow_builder(compute_instance)
                    .import_view_into_dataflow(
                        // TODO: If explaining a view, pipe the actual id of the view.
                        &GlobalId::Explain,
                        &optimized_plan,
                        &mut dataflow,
                    )?;
                mz_transform::optimize_dataflow(
                    &mut dataflow,
                    &coord.index_oracle(compute_instance),
                )?;
                timings.optimization = Some(start.elapsed());
                Ok(dataflow)
            };

        let mut explanation_string = match stage {
            ExplainStage::RawPlan => {
                let catalog = self.catalog.for_session(session);
                let mut explanation = mz_sql::plan::Explanation::new(&raw_plan, &catalog);
                if let Some(row_set_finishing) = row_set_finishing {
                    explanation.explain_row_set_finishing(row_set_finishing);
                }
                if options.typed {
                    explanation.explain_types(&BTreeMap::new());
                }
                explanation.to_string()
            }
            ExplainStage::QueryGraph => {
                let catalog = self.catalog.for_session(session);
                let mut model = mz_sql::query_model::Model::try_from(raw_plan)?;
                model.as_dot("", &catalog, options.typed)?
            }
            ExplainStage::OptimizedQueryGraph => {
                let catalog = self.catalog.for_session(session);
                let mut model = mz_sql::query_model::Model::try_from(raw_plan)?;
                model.optimize();
                model.as_dot("", &catalog, options.typed)?
            }
            ExplainStage::DecorrelatedPlan => {
                let decorrelated_plan = OptimizedMirRelationExpr::declare_optimized(decorrelate(
                    &mut timings,
                    raw_plan,
                )?);
                let catalog = self.catalog.for_session(session);
                let formatter =
                    mz_dataflow_types::DataflowGraphFormatter::new(&catalog, options.typed);
                let mut explanation =
                    mz_dataflow_types::Explanation::new(&decorrelated_plan, &catalog, &formatter);
                if let Some(row_set_finishing) = row_set_finishing {
                    explanation.explain_row_set_finishing(row_set_finishing);
                }
                explanation.to_string()
            }
            ExplainStage::OptimizedPlan => {
                let decorrelated_plan = decorrelate(&mut timings, raw_plan)?;
                self.validate_timeline(decorrelated_plan.depends_on())?;
                let dataflow = optimize(&mut timings, self, decorrelated_plan)?;
                let catalog = self.catalog.for_session(session);
                let formatter =
                    mz_dataflow_types::DataflowGraphFormatter::new(&catalog, options.typed);
                let mut explanation = mz_dataflow_types::Explanation::new_from_dataflow(
                    &dataflow, &catalog, &formatter,
                );
                if let Some(row_set_finishing) = row_set_finishing {
                    explanation.explain_row_set_finishing(row_set_finishing);
                }
                explanation.to_string()
            }
            ExplainStage::PhysicalPlan => {
                let decorrelated_plan = decorrelate(&mut timings, raw_plan)?;
                self.validate_timeline(decorrelated_plan.depends_on())?;
                let dataflow = optimize(&mut timings, self, decorrelated_plan)?;
                let dataflow_plan =
                    mz_dataflow_types::Plan::<mz_repr::Timestamp>::finalize_dataflow(dataflow)
                        .expect("Dataflow planning failed; unrecoverable error");
                let catalog = self.catalog.for_session(session);
                let mut explanation = mz_dataflow_types::Explanation::new_from_dataflow(
                    &dataflow_plan,
                    &catalog,
                    &mz_dataflow_types::JsonViewFormatter {},
                );
                if let Some(row_set_finishing) = row_set_finishing {
                    explanation.explain_row_set_finishing(row_set_finishing);
                }
                explanation.to_string()
            }
            ExplainStage::Timestamp => {
                let decorrelated_plan = decorrelate(&mut timings, raw_plan)?;
                let optimized_plan = self.view_optimizer.optimize(decorrelated_plan)?;
                self.validate_timeline(optimized_plan.depends_on())?;
                let source_ids = optimized_plan.depends_on();
                let id_bundle = self
                    .index_oracle(compute_instance)
                    .sufficient_collections(&source_ids);
                // TODO: determine_timestamp takes a mut self to track table linearizability,
                // so explaining a plan involving tables has side effects. Removing those side
                // effects would be good.
                let timestamp = self.determine_timestamp(
                    &session,
                    &id_bundle,
                    QueryWhen::Immediately,
                    compute_instance,
                )?;
                let since = self
                    .least_valid_read(&id_bundle, compute_instance)
                    .elements()
                    .to_vec();
                let upper = self
                    .least_valid_write(&id_bundle, compute_instance)
                    .elements()
                    .to_vec();
                let has_table = id_bundle.iter().any(|id| self.catalog.uses_tables(id));
                let table_read_ts = if has_table {
                    Some(self.get_local_read_ts())
                } else {
                    None
                };
                let mut sources = Vec::new();
                {
                    let storage = self.dataflow_client.storage();
                    for id in id_bundle.storage_ids.iter() {
                        let state = storage.collection(*id).unwrap();
                        let name = self
                            .catalog
                            .try_get_entry(id)
                            .map(|item| item.name())
                            .map(|name| {
                                self.catalog
                                    .resolve_full_name(name, Some(session.conn_id()))
                                    .to_string()
                            })
                            .unwrap_or_else(|| id.to_string());
                        sources.push(mz_dataflow_types::TimestampSource {
                            name: format!("{name} ({id}, storage)"),
                            read_frontier: state.implied_capability.elements().to_vec(),
                            write_frontier: state
                                .write_frontier
                                .frontier()
                                .to_owned()
                                .elements()
                                .to_vec(),
                        });
                    }
                }
                {
                    let compute = self.dataflow_client.compute(compute_instance).unwrap();
                    for id in id_bundle.compute_ids.iter() {
                        let state = compute.collection(*id).unwrap();
                        let name = self
                            .catalog
                            .try_get_entry(id)
                            .map(|item| item.name())
                            .map(|name| {
                                self.catalog
                                    .resolve_full_name(name, Some(session.conn_id()))
                                    .to_string()
                            })
                            .unwrap_or_else(|| id.to_string());
                        sources.push(mz_dataflow_types::TimestampSource {
                            name: format!("{name} ({id}, compute)"),
                            read_frontier: state.implied_capability.elements().to_vec(),
                            write_frontier: state
                                .write_frontier
                                .frontier()
                                .to_owned()
                                .elements()
                                .to_vec(),
                        });
                    }
                }
                let explanation = mz_dataflow_types::TimestampExplanation {
                    timestamp,
                    since,
                    upper,
                    has_table,
                    table_read_ts,
                    sources,
                };
                explanation.to_string()
            }
        };
        if options.timing {
            if let Some(decorrelation) = &timings.decorrelation {
                explanation_string.push_str(&format!(
                    "\nDecorrelation time: {}",
                    Interval {
                        months: 0,
                        days: 0,
                        micros: decorrelation.as_micros().try_into().unwrap(),
                    }
                ));
            }
            if let Some(optimization) = &timings.optimization {
                explanation_string.push_str(&format!(
                    "\nOptimization time: {}",
                    Interval {
                        months: 0,
                        days: 0,
                        micros: optimization.as_micros().try_into().unwrap(),
                    }
                ));
            }
            if timings.decorrelation.is_some() || timings.optimization.is_some() {
                explanation_string.push_str("\n");
            }
        }
        let rows = vec![Row::pack_slice(&[Datum::from(&*explanation_string)])];
        Ok(send_immediate_rows(rows))
    }

    fn sequence_send_diffs(
        &mut self,
        session: &mut Session,
        mut plan: SendDiffsPlan,
    ) -> Result<ExecuteResponse, CoordError> {
        let affected_rows = {
            let mut affected_rows = Diff::from(0);
            let mut all_positive_diffs = true;
            // If all diffs are positive, the number of affected rows is just the
            // sum of all unconsolidated diffs.
            for (_, diff) in plan.updates.iter() {
                if *diff < 0 {
                    all_positive_diffs = false;
                    break;
                }

                affected_rows += diff;
            }

            if !all_positive_diffs {
                // Consolidate rows. This is useful e.g. for an UPDATE where the row
                // doesn't change, and we need to reflect that in the number of
                // affected rows.
                differential_dataflow::consolidation::consolidate(&mut plan.updates);

                affected_rows = 0;
                // With retractions, the number of affected rows is not the number
                // of rows we see, but the sum of the absolute value of their diffs,
                // e.g. if one row is retracted and another is added, the total
                // number of rows affected is 2.
                for (_, diff) in plan.updates.iter() {
                    affected_rows += diff.abs();
                }
            }

            usize::try_from(affected_rows).expect("positive isize must fit")
        };

        session.add_transaction_ops(TransactionOps::Writes(vec![WriteOp {
            id: plan.id,
            rows: plan.updates,
        }]))?;
        Ok(match plan.kind {
            MutationKind::Delete => ExecuteResponse::Deleted(affected_rows),
            MutationKind::Insert => ExecuteResponse::Inserted(affected_rows),
            MutationKind::Update => ExecuteResponse::Updated(affected_rows / 2),
        })
    }

    async fn sequence_insert(
        &mut self,
        tx: ClientTransmitter<ExecuteResponse>,
        mut session: Session,
        plan: InsertPlan,
    ) {
        let optimized_mir = if let MirRelationExpr::Constant { .. } = &plan.values {
            // We don't perform any optimizations on an expression that is already
            // a constant for writes, as we want to maximize bulk-insert throughput.
            OptimizedMirRelationExpr(plan.values)
        } else {
            match self.view_optimizer.optimize(plan.values) {
                Ok(m) => m,
                Err(e) => {
                    tx.send(Err(e.into()), session);
                    return;
                }
            }
        };

        match optimized_mir.into_inner() {
            constants @ MirRelationExpr::Constant { .. } => tx.send(
                self.sequence_insert_constant(&mut session, plan.id, constants),
                session,
            ),
            // All non-constant values must be planned as read-then-writes.
            mut selection => {
                let desc_arity = match self.catalog.try_get_entry(&plan.id) {
                    Some(table) => table
                        .desc(
                            &self
                                .catalog
                                .resolve_full_name(table.name(), Some(session.conn_id())),
                        )
                        .expect("desc called on table")
                        .arity(),
                    None => {
                        tx.send(
                            Err(CoordError::SqlCatalog(CatalogError::UnknownItem(
                                plan.id.to_string(),
                            ))),
                            session,
                        );
                        return;
                    }
                };

                if selection.contains_temporal() {
                    tx.send(
                        Err(CoordError::Unsupported(
                            "calls to mz_logical_timestamp in write statements",
                        )),
                        session,
                    );
                    return;
                }

                let finishing = RowSetFinishing {
                    order_by: vec![],
                    limit: None,
                    offset: 0,
                    project: (0..desc_arity).collect(),
                };

                let read_then_write_plan = ReadThenWritePlan {
                    id: plan.id,
                    selection,
                    finishing,
                    assignments: HashMap::new(),
                    kind: MutationKind::Insert,
                };

                self.sequence_read_then_write(tx, session, read_then_write_plan)
                    .await;
            }
        }
    }

    fn sequence_insert_constant(
        &mut self,
        session: &mut Session,
        id: GlobalId,
        constants: MirRelationExpr,
    ) -> Result<ExecuteResponse, CoordError> {
        // Insert can be queued, so we need to re-verify the id exists.
        let desc = match self.catalog.try_get_entry(&id) {
            Some(table) => table.desc(
                &self
                    .catalog
                    .resolve_full_name(table.name(), Some(session.conn_id())),
            )?,
            None => {
                return Err(CoordError::SqlCatalog(CatalogError::UnknownItem(
                    id.to_string(),
                )))
            }
        };

        match constants {
            MirRelationExpr::Constant { rows, typ: _ } => {
                let rows = rows?;
                for (row, _) in &rows {
                    for (i, datum) in row.iter().enumerate() {
                        desc.constraints_met(i, &datum)?;
                    }
                }
                let diffs_plan = SendDiffsPlan {
                    id,
                    updates: rows,
                    kind: MutationKind::Insert,
                };
                self.sequence_send_diffs(session, diffs_plan)
            }
            o => panic!(
                "tried using sequence_insert_constant on non-constant MirRelationExpr {:?}",
                o
            ),
        }
    }

    fn sequence_copy_rows(
        &mut self,
        session: &mut Session,
        id: GlobalId,
        columns: Vec<usize>,
        rows: Vec<Row>,
    ) -> Result<ExecuteResponse, CoordError> {
        let catalog = self.catalog.for_session(session);
        let values = mz_sql::plan::plan_copy_from(&session.pcx(), &catalog, id, columns, rows)?;
        let values = self.view_optimizer.optimize(values.lower())?;
        // Copied rows must always be constants.
        self.sequence_insert_constant(session, id, values.into_inner())
    }

    // ReadThenWrite is a plan whose writes depend on the results of a
    // read. This works by doing a Peek then queuing a SendDiffs. No writes
    // or read-then-writes can occur between the Peek and SendDiff otherwise a
    // serializability violation could occur.
    async fn sequence_read_then_write(
        &mut self,
        tx: ClientTransmitter<ExecuteResponse>,
        mut session: Session,
        plan: ReadThenWritePlan,
    ) {
        guard_write_critical_section!(self, tx, session, Plan::ReadThenWrite(plan));

        let ReadThenWritePlan {
            id,
            kind,
            selection,
            assignments,
            finishing,
        } = plan;

        // Read then writes can be queued, so re-verify the id exists.
        let desc = match self.catalog.try_get_entry(&id) {
            Some(table) => table
                .desc(
                    &self
                        .catalog
                        .resolve_full_name(table.name(), Some(session.conn_id())),
                )
                .expect("desc called on table")
                .into_owned(),
            None => {
                tx.send(
                    Err(CoordError::SqlCatalog(CatalogError::UnknownItem(
                        id.to_string(),
                    ))),
                    session,
                );
                return;
            }
        };

        // Ensure all objects `selection` depends on are valid for
        // `ReadThenWrite` operations, i.e. they do not refer to any objects
        // whose notion of time moves differently than that of user tables.
        // `true` indicates they're all valid; `false` there are > 0 invalid
        // dependencies.
        //
        // This limitation is meant to ensure no writes occur between this read
        // and the subsequent write.
        fn validate_read_dependencies<S>(catalog: &Catalog<S>, id: &GlobalId) -> bool
        where
            S: mz_stash::Append,
        {
            use CatalogItemType::*;
            match catalog.try_get_entry(id) {
                Some(entry) => match entry.item().typ() {
                    typ @ (Func | View) => {
                        let valid_id = id.is_user() || matches!(typ, Func);
                        valid_id
                            && (
                                // empty `uses` indicates either system func or
                                // view created from constants
                                entry.uses().is_empty()
                                    || entry
                                        .uses()
                                        .iter()
                                        .all(|id| validate_read_dependencies(catalog, id))
                            )
                    }
                    Source | Secret | Connection => false,
                    // Cannot select from sinks or indexes
                    Sink | Index => unreachable!(),
                    Table => id.is_user(),
                    Type => true,
                },
                None => false,
            }
        }

        for id in selection.depends_on() {
            if !validate_read_dependencies(&self.catalog, &id) {
                tx.send(Err(CoordError::InvalidTableMutationSelection), session);
                return;
            }
        }

        let ts = self.get_local_read_ts();
        let ts = MirScalarExpr::literal_ok(
            Datum::from(Numeric::from(ts)),
            ScalarType::Numeric {
                max_scale: Some(NumericMaxScale::ZERO),
            },
        );
        let peek_response = match self
            .sequence_peek(
                &mut session,
                PeekPlan {
                    source: selection,
                    when: QueryWhen::AtTimestamp(ts),
                    finishing,
                    copy_to: None,
                },
            )
            .await
        {
            Ok(resp) => resp,
            Err(e) => {
                tx.send(Err(e), session);
                return;
            }
        };

        let timeout_dur = *session.vars().statement_timeout();

        let internal_cmd_tx = self.internal_cmd_tx.clone();
        task::spawn(|| format!("sequence_read_then_write:{id}"), async move {
            let arena = RowArena::new();
            let diffs = match peek_response {
                ExecuteResponse::SendingRows {
                    future: batch,
                    otel_ctx: _,
                } => {
                    // TODO: This timeout should be removed once #11782 lands;
                    // we should instead periodically ensure clusters are
                    // healthy and actively cancel any work waiting on unhealthy
                    // clusters.
                    match tokio::time::timeout(timeout_dur, batch).await {
                        Ok(res) => match res {
                            PeekResponseUnary::Rows(rows) => {
                                |rows: Vec<Row>| -> Result<Vec<(Row, Diff)>, CoordError> {
                                    // Use 2x row len incase there's some assignments.
                                    let mut diffs = Vec::with_capacity(rows.len() * 2);
                                    let mut datum_vec = mz_repr::DatumVec::new();
                                    for row in rows {
                                        if !assignments.is_empty() {
                                            assert!(
                                                matches!(kind, MutationKind::Update),
                                                "only updates support assignments"
                                            );
                                            let mut datums = datum_vec.borrow_with(&row);
                                            let mut updates = vec![];
                                            for (idx, expr) in &assignments {
                                                let updated = match expr.eval(&datums, &arena) {
                                                    Ok(updated) => updated,
                                                    Err(e) => {
                                                        return Err(CoordError::Unstructured(
                                                            anyhow!(e),
                                                        ))
                                                    }
                                                };
                                                desc.constraints_met(*idx, &updated)?;
                                                updates.push((*idx, updated));
                                            }
                                            for (idx, new_value) in updates {
                                                datums[idx] = new_value;
                                            }
                                            let updated = Row::pack_slice(&datums);
                                            diffs.push((updated, 1));
                                        }
                                        match kind {
                                            // Updates and deletes always remove the
                                            // current row. Updates will also add an
                                            // updated value.
                                            MutationKind::Update | MutationKind::Delete => {
                                                diffs.push((row, -1))
                                            }
                                            MutationKind::Insert => diffs.push((row, 1)),
                                        }
                                    }
                                    Ok(diffs)
                                }(rows)
                            }
                            PeekResponseUnary::Canceled => {
                                Err(CoordError::Unstructured(anyhow!("execution canceled")))
                            }
                            PeekResponseUnary::Error(e) => {
                                Err(CoordError::Unstructured(anyhow!(e)))
                            }
                        },
                        Err(_) => {
                            // We timed out, so remove the pending peek. This is
                            // best-effort and doesn't guarantee we won't
                            // receive a response.
                            internal_cmd_tx
                                .send(Message::Command(Command::RemovePendingPeeks {
                                    conn_id: session.conn_id(),
                                }))
                                .expect("sending to internal_cmd_tx cannot fail");
                            Err(CoordError::StatementTimeout)
                        }
                    }
                }
                _ => Err(CoordError::Unstructured(anyhow!("expected SendingRows"))),
            };
            internal_cmd_tx
                .send(Message::SendDiffs(SendDiffs {
                    session,
                    tx,
                    id,
                    diffs,
                    kind,
                }))
                .expect("sending to internal_cmd_tx cannot fail");
        });
    }

    async fn sequence_alter_item_rename(
        &mut self,
        tx: ClientTransmitter<ExecuteResponse>,
        session: Session,
        plan: AlterItemRenamePlan,
    ) {
        let op = catalog::Op::RenameItem {
            id: plan.id,
            current_full_name: plan.current_full_name,
            to_name: plan.to_name,
        };
        self.client_catalog_transact(
            session,
            vec![op],
            |_| Ok(()),
            tx,
            Ok(ExecuteResponse::AlteredObject(plan.object_type)),
            Err,
        )
        .await;
    }

    async fn sequence_alter_index_set_options(
        &mut self,
        plan: AlterIndexSetOptionsPlan,
    ) -> Result<ExecuteResponse, CoordError> {
        self.set_index_options(plan.id, plan.options).await?;
        Ok(ExecuteResponse::AlteredObject(ObjectType::Index))
    }

    async fn sequence_alter_index_reset_options(
        &mut self,
        plan: AlterIndexResetOptionsPlan,
    ) -> Result<ExecuteResponse, CoordError> {
        let mut options = Vec::with_capacity(plan.options.len());
        for o in plan.options {
            options.push(match o {
                IndexOptionName::LogicalCompactionWindow => IndexOption::LogicalCompactionWindow(
                    self.logical_compaction_window_ms.map(Duration::from_millis),
                ),
            });
        }

        self.set_index_options(plan.id, options).await?;

        Ok(ExecuteResponse::AlteredObject(ObjectType::Index))
    }

    async fn sequence_alter_secret(
        &mut self,
        session: &mut Session,
        plan: AlterSecretPlan,
    ) -> Result<ExecuteResponse, CoordError> {
        let AlterSecretPlan { id, mut secret_as } = plan;

        let payload = self.extract_secret(session, &mut secret_as)?;

        session.add_transaction_ops(TransactionOps::Secrets(vec![SecretOp::Ensure {
            id,
            contents: payload,
        }]))?;

        Ok(ExecuteResponse::AlteredObject(ObjectType::Secret))
    }

    fn extract_secret(
        &mut self,
        session: &Session,
        mut secret_as: &mut MirScalarExpr,
    ) -> Result<Vec<u8>, CoordError> {
        let temp_storage = RowArena::new();
        prep_scalar_expr(
            self.catalog.state(),
            &mut secret_as,
            ExprPrepStyle::OneShot {
                logical_time: None,
                session,
            },
        )?;
        let evaled = secret_as.eval(&[], &temp_storage)?;

        if evaled == Datum::Null {
            coord_bail!("secret value can not be null");
        }

        let payload = evaled.unwrap_bytes();

        // Limit the size of a secret to 512 KiB
        // This is the largest size of a single secret in Consul/Kubernetes
        // We are enforcing this limit across all types of Secrets Controllers
        // Most secrets are expected to be roughly 75B
        if payload.len() > 1024 * 512 {
            coord_bail!("secrets can not be bigger than 512KiB")
        }

        return Ok(Vec::from(payload));
    }

    /// Perform a catalog transaction on behalf of a client. The closure is passed
    /// a [`CatalogTxn`] made from the prospective [`CatalogState`] (i.e., the
    /// `Catalog` with `ops` applied but before the transaction is committed). The
    /// closure can return an error to abort the transaction, or otherwise return a
    /// value that is returned by this function. This allows callers to error while
    /// building [`DataflowDesc`]s. [`Coordinator::ship_dataflow`] must be called
    /// after this function successfully returns on any built `DataflowDesc`.
    ///
    /// All errors are consumed and sent back to the client. An additional
    /// closure can be passed to convert certain errors to responses for CINE
    /// (CREATE IF NOT EXISTS) usage.
    ///
    /// [`CatalogState`]: crate::catalog::CatalogState
    async fn client_catalog_transact<F, R, C>(
        &mut self,
        session: Session,
        ops: Vec<catalog::Op>,
        f: F,
        tx: ClientTransmitter<ExecuteResponse>,
        response: Result<ExecuteResponse, CoordError>,
        cine: C,
    ) -> Option<R>
    where
        F: FnOnce(CatalogTxn<Timestamp>) -> Result<R, CoordError>,
        C: FnOnce(CoordError) -> Result<ExecuteResponse, CoordError>,
    {
        let result = self.catalog_transact_inner(Some(&session), ops, f).await;
        let (builtin_updates, result) = match result {
            Ok((builtin_updates, result)) => (Ok(builtin_updates), Some(result)),
            Err(e) => (Err(e), None),
        };

        match builtin_updates {
            Ok(builtin_updates) => self.submit_write(PendingWriteTxn::User {
                writes: builtin_updates
                    .into_iter()
                    .map(|builtin_updates| builtin_updates.into())
                    .collect(),
                client_transmitter: tx,
                response,
                session,
            }),
            Err(e) => tx.send(cine(e), session),
        }

        result
    }

    /// Perform a catalog transaction on behalf of the system. The closure is passed
    /// a [`CatalogTxn`] made from the prospective [`CatalogState`] (i.e., the
    /// `Catalog` with `ops` applied but before the transaction is committed). The
    /// closure can return an error to abort the transaction, or otherwise return a
    /// value that is returned by this function. This allows callers to error while
    /// building [`DataflowDesc`]s. [`Coordinator::ship_dataflow`] must be called
    /// after this function successfully returns on any built `DataflowDesc`.
    ///
    /// All errors are passed back to the caller.
    ///
    /// [`CatalogState`]: crate::catalog::CatalogState
    async fn system_catalog_transact<F, R>(
        &mut self,
        session: Option<&Session>,
        ops: Vec<catalog::Op>,
        f: F,
    ) -> Result<R, CoordError>
    where
        F: FnOnce(CatalogTxn<Timestamp>) -> Result<R, CoordError>,
    {
        let result = self.catalog_transact_inner(session, ops, f).await;
        let (builtin_updates, result) = match result {
            Ok((builtin_updates, result)) => (Some(builtin_updates), Ok(result)),
            Err(e) => (None, Err(e)),
        };

        if let Some(builtin_updates) = builtin_updates {
            self.submit_write(PendingWriteTxn::System {
                writes: builtin_updates,
            })
        };

        result
    }

    async fn catalog_transact_inner<F, R>(
        &mut self,
        session: Option<&Session>,
        ops: Vec<catalog::Op>,
        f: F,
    ) -> Result<(Vec<BuiltinTableUpdate>, R), CoordError>
    where
        F: FnOnce(CatalogTxn<Timestamp>) -> Result<R, CoordError>,
    {
        let mut sources_to_drop = vec![];
        let mut tables_to_drop = vec![];
        let mut sinks_to_drop = vec![];
        let mut indexes_to_drop = vec![];
        let mut replication_slots_to_drop: HashMap<String, Vec<String>> = HashMap::new();
        let mut secrets_to_drop = vec![];

        for op in &ops {
            if let catalog::Op::DropItem(id) = op {
                match self.catalog.get_entry(id).item() {
                    CatalogItem::Table(_) => {
                        tables_to_drop.push(*id);
                    }
                    CatalogItem::Source(source) => {
                        sources_to_drop.push(*id);
                        if let SourceConnection::External {
                            connection:
                                ExternalSourceConnection::Postgres(PostgresSourceConnection {
                                    conn,
                                    details,
                                    ..
                                }),
                            ..
                        } = &source.connection
                        {
                            replication_slots_to_drop
                                .entry(conn.clone())
                                .or_insert_with(Vec::new)
                                .push(details.slot.clone());
                        }
                    }
                    CatalogItem::Sink(catalog::Sink {
                        connection: SinkConnectionState::Ready(_),
                        compute_instance,
                        ..
                    }) => {
                        sinks_to_drop.push((*compute_instance, *id));
                    }
                    CatalogItem::Index(catalog::Index {
                        compute_instance, ..
                    }) => {
                        indexes_to_drop.push((*compute_instance, *id));
                    }
                    CatalogItem::Secret(_) => {
                        secrets_to_drop.push(*id);
                    }
                    _ => (),
                }
            }
        }

        let result = self
            .catalog
            .transact(session, ops, |catalog| {
                f(CatalogTxn {
                    dataflow_client: &self.dataflow_client,
                    catalog,
                })
            })
            .await?;

        // No error returns are allowed after this point. Enforce this at compile time
        // by using this odd structure so we don't accidentally add a stray `?`.
        let _: () = async {
            if !sources_to_drop.is_empty() {
                for id in &sources_to_drop {
                    self.read_capability.remove(id);
                }
                self.dataflow_client
                    .storage_mut()
                    .drop_sources(sources_to_drop)
                    .await
                    .unwrap();
            }
            if !tables_to_drop.is_empty() {
                for id in &tables_to_drop {
                    self.read_capability.remove(id);
                }
                self.dataflow_client
                    .storage_mut()
                    .drop_sources(tables_to_drop)
                    .await
                    .unwrap();
            }
            if !sinks_to_drop.is_empty() {
                self.drop_sinks(sinks_to_drop).await;
            }
            if !indexes_to_drop.is_empty() {
                self.drop_indexes(indexes_to_drop).await;
            }
            if !secrets_to_drop.is_empty() {
                self.drop_secrets(secrets_to_drop).await;
            }

            // We don't want to block the coordinator on an external postgres server, so
            // move the drop slots to a separate task. This does mean that a failed drop
            // slot won't bubble up to the user as an error message. However, even if it
            // did (and how the code previously worked), mz has already dropped it from our
            // catalog, and so we wouldn't be able to retry anyway.
            if !replication_slots_to_drop.is_empty() {
                // TODO(guswynn): see if there is more relevant info to add to this name
                task::spawn(|| "drop_replication_slots", async move {
                    for (conn, slot_names) in replication_slots_to_drop {
                        // Try to drop the replication slots, but give up after a while.
                        let _ = Retry::default()
                            .max_duration(Duration::from_secs(30))
                            .retry_async(|_state| {
                                mz_postgres_util::drop_replication_slots(&conn, &slot_names)
                            })
                            .await;
                    }
                });
            }
        }
        .await;

        Ok(result)
    }

    async fn drop_sinks(&mut self, sinks: Vec<(ComputeInstanceId, GlobalId)>) {
        let mut by_compute_instance = HashMap::new();
        for (compute_instance, id) in sinks {
            by_compute_instance
                .entry(compute_instance)
                .or_insert(vec![])
                .push(id);
        }
        for (compute_instance, ids) in by_compute_instance {
            // A cluster could have been dropped, so verify it exists.
            if let Some(mut compute) = self.dataflow_client.compute_mut(compute_instance) {
                compute.drop_sinks(ids).await.unwrap();
            }
        }
    }

    async fn drop_indexes(&mut self, indexes: Vec<(ComputeInstanceId, GlobalId)>) {
        let mut by_compute_instance = HashMap::new();
        for (compute_instance, id) in indexes {
            if self.read_capability.remove(&id).is_some() {
                by_compute_instance
                    .entry(compute_instance)
                    .or_insert(vec![])
                    .push(id);
            } else {
                tracing::error!("Instructed to drop a non-index index");
            }
        }
        for (compute_instance, ids) in by_compute_instance {
            self.dataflow_client
                .compute_mut(compute_instance)
                .unwrap()
                .drop_sinks(ids)
                .await
                .unwrap();
        }
    }

    async fn set_index_options(
        &mut self,
        id: GlobalId,
        options: Vec<IndexOption>,
    ) -> Result<(), CoordError> {
        let needs = self
            .read_capability
            .get_mut(&id)
            .expect("coord indexes out of sync");

        for o in options {
            match o {
                IndexOption::LogicalCompactionWindow(window) => {
                    // The index is on a specific compute instance.
                    let compute_instance = self
                        .catalog
                        .get_entry(&id)
                        .index()
                        .expect("setting options on index")
                        .compute_instance;
                    let window = window.map(duration_to_timestamp_millis);
                    let policy = match window {
                        Some(time) => ReadPolicy::lag_writes_by(time),
                        None => ReadPolicy::ValidFrom(Antichain::from_elem(Timestamp::minimum())),
                    };
                    needs.base_policy = policy;
                    self.dataflow_client
                        .compute_mut(compute_instance)
                        .unwrap()
                        .set_read_policy(vec![(id, needs.policy())])
                        .await
                        .unwrap();
                }
            }
        }
        Ok(())
    }

    async fn drop_secrets(&mut self, secrets: Vec<GlobalId>) {
        let ops = secrets
            .into_iter()
            .map(|id| SecretOp::Delete { id })
            .collect_vec();

        match self.secrets_controller.apply(ops).await {
            Ok(_) => {}
            Err(e) => {
                warn!("Dropping secrets has encountered an error: {}", e);
            }
        }
    }

    /// Finalizes a dataflow and then broadcasts it to all workers.
    /// Utility method for the more general [Self::ship_dataflows]
    async fn ship_dataflow(&mut self, dataflow: DataflowDesc, instance: ComputeInstanceId) {
        self.ship_dataflows(vec![dataflow], instance).await
    }

    /// Finalizes a list of dataflows and then broadcasts it to all workers.
    async fn ship_dataflows(&mut self, dataflows: Vec<DataflowDesc>, instance: ComputeInstanceId) {
        let mut output_ids = Vec::new();
        let mut dataflow_plans = Vec::with_capacity(dataflows.len());
        for dataflow in dataflows.into_iter() {
            output_ids.extend(dataflow.export_ids());
            dataflow_plans.push(self.finalize_dataflow(dataflow, instance));
        }
        self.dataflow_client
            .compute_mut(instance)
            .unwrap()
            .create_dataflows(dataflow_plans)
            .await
            .unwrap();
        self.initialize_compute_read_policies(
            output_ids,
            instance,
            self.logical_compaction_window_ms,
        )
        .await;
    }

    /// Finalizes a dataflow.
    ///
    /// Finalization includes optimization, but also validation of various
    /// invariants such as ensuring that the `as_of` frontier is in advance of
    /// the various `since` frontiers of participating data inputs.
    ///
    /// In particular, there are requirement on the `as_of` field for the dataflow
    /// and the `since` frontiers of created arrangements, as a function of the `since`
    /// frontiers of dataflow inputs (sources and imported arrangements).
    ///
    /// # Panics
    ///
    /// Panics if as_of is < the `since` frontiers.
    ///
    /// Panics if the dataflow descriptions contain an invalid plan.
    fn finalize_dataflow(
        &self,
        mut dataflow: DataflowDesc,
        compute_instance: ComputeInstanceId,
    ) -> mz_dataflow_types::DataflowDescription<mz_dataflow_types::Plan> {
        // This function must succeed because catalog_transact has generally been run
        // before calling this function. We don't have plumbing yet to rollback catalog
        // operations if this function fails, and materialized will be in an unsafe
        // state if we do not correctly clean up the catalog.

        let storage_ids = dataflow
            .source_imports
            .keys()
            .copied()
            .collect::<BTreeSet<_>>();
        let compute_ids = dataflow
            .index_imports
            .keys()
            .copied()
            .collect::<BTreeSet<_>>();

        let since = self.least_valid_read(
            &CollectionIdBundle {
                storage_ids,
                compute_ids,
            },
            compute_instance,
        );

        // Ensure that the dataflow's `as_of` is at least `since`.
        if let Some(as_of) = &mut dataflow.as_of {
            // It should not be possible to request an invalid time. SINK doesn't support
            // AS OF. TAIL and Peek check that their AS OF is >= since.
            assert!(
                <_ as PartialOrder>::less_equal(&since, as_of),
                "Dataflow {} requested as_of ({:?}) not >= since ({:?})",
                dataflow.debug_name,
                as_of,
                since
            );
        } else {
            // Bind the since frontier to the dataflow description.
            dataflow.set_as_of(since);
        }

        mz_dataflow_types::Plan::finalize_dataflow(dataflow)
            .expect("Dataflow planning failed; unrecoverable error")
    }

    fn allocate_transient_id(&mut self) -> Result<GlobalId, CoordError> {
        let id = self.transient_id_counter;
        if id == u64::max_value() {
            coord_bail!("id counter overflows i64");
        }
        self.transient_id_counter += 1;
        Ok(GlobalId::Transient(id))
    }

    /// Return an error if the ids are from incompatible timelines. This should
    /// be used to prevent users from doing things that are either meaningless
    /// (joining data from timelines that have similar numbers with different
    /// meanings like two separate debezium topics) or will never complete (joining
    /// cdcv2 and realtime data).
    fn validate_timeline<I>(&self, ids: I) -> Result<Option<Timeline>, CoordError>
    where
        I: IntoIterator<Item = GlobalId>,
    {
        let mut timelines: HashMap<GlobalId, Timeline> = HashMap::new();

        // Recurse through IDs to find all sources and tables, adding new ones to
        // the set until we reach the bottom. Static views will end up with an empty
        // timelines.
        let mut ids: Vec<_> = ids.into_iter().collect();
        while let Some(id) = ids.pop() {
            // Protect against possible infinite recursion. Not sure if it's possible, but
            // a cheap prevention for the future.
            if timelines.contains_key(&id) {
                continue;
            }
            let entry = self.catalog.get_entry(&id);
            match entry.item() {
                CatalogItem::Source(source) => {
                    timelines.insert(id, source.connection.timeline());
                }
                CatalogItem::Index(index) => {
                    ids.push(index.on);
                }
                CatalogItem::View(view) => {
                    ids.extend(view.optimized_expr.depends_on());
                }
                CatalogItem::Table(table) => {
                    timelines.insert(id, table.timeline());
                }
                _ => {}
            }
        }

        let timelines: HashSet<Timeline> = timelines
            .into_iter()
            .map(|(_, timeline)| timeline)
            .collect();

        // If there's more than one timeline, we will not produce meaningful
        // data to a user. Take, for example, some realtime source and a debezium
        // consistency topic source. The realtime source uses something close to now
        // for its timestamps. The debezium source starts at 1 and increments per
        // transaction. We don't want to choose some timestamp that is valid for both
        // of these because the debezium source will never get to the same value as the
        // realtime source's "milliseconds since Unix epoch" value. And even if it did,
        // it's not meaningful to join just because those two numbers happen to be the
        // same now.
        //
        // Another example: assume two separate debezium consistency topics. Both
        // start counting at 1 and thus have similarish numbers that probably overlap
        // a lot. However it's still not meaningful to join those two at a specific
        // transaction counter number because those counters are unrelated to the
        // other.
        if timelines.len() > 1 {
            return Err(CoordError::Unsupported(
                "multiple timelines within one dataflow",
            ));
        }
        Ok(timelines.into_iter().next())
    }

    /// Attempts to immediately grant `session` access to the write lock or
    /// errors if the lock is currently held.
    fn try_grant_session_write_lock(
        &self,
        session: &mut Session,
    ) -> Result<(), tokio::sync::TryLockError> {
        Arc::clone(&self.write_lock).try_lock_owned().map(|p| {
            session.grant_write_lock(p);
        })
    }

    /// Defers executing `plan` until the write lock becomes available; waiting
    /// occurs in a greenthread, so callers of this function likely want to
    /// return after calling it.
    fn defer_write(
        &mut self,
        tx: ClientTransmitter<ExecuteResponse>,
        session: Session,
        plan: Plan,
    ) {
        let conn_id = session.conn_id();
        let plan = DeferredPlan { tx, session, plan };
        self.write_lock_wait_group.push_back(plan);

        let internal_cmd_tx = self.internal_cmd_tx.clone();
        let write_lock = Arc::clone(&self.write_lock);
        // TODO(guswynn): see if there is more relevant info to add to this name
        task::spawn(|| format!("defer_write:{conn_id}"), async move {
            let guard = write_lock.lock_owned().await;
            internal_cmd_tx
                .send(Message::WriteLockGrant(guard))
                .expect("sending to internal_cmd_tx cannot fail");
        });
    }
}

/// Serves the coordinator based on the provided configuration.
///
/// For a high-level description of the coordinator, see the [crate
/// documentation](crate).
///
/// Returns a handle to the coordinator and a client to communicate with the
/// coordinator.
pub async fn serve<S: Append + 'static>(
    Config {
        dataflow_client,
        storage,
        timestamp_frequency,
        logical_compaction_window,
        unsafe_mode,
        build_info,
        metrics_registry,
        now,
        secrets_controller,
        secrets_reader,
        replica_sizes,
        availability_zones,
        connection_context,
    }: Config<S>,
) -> Result<(Handle, Client), CoordError> {
    let (cmd_tx, cmd_rx) = mpsc::unbounded_channel();
    let (internal_cmd_tx, internal_cmd_rx) = mpsc::unbounded_channel();

    let (catalog, builtin_table_updates) = Catalog::open(catalog::Config {
        storage,
        unsafe_mode,
        build_info,
        timestamp_frequency,
        now: now.clone(),
        skip_migrations: false,
        metrics_registry: &metrics_registry,
        secrets_reader,
    })
    .await?;
    let cluster_id = catalog.config().cluster_id;
    let session_id = catalog.config().session_id;
    let start_instant = catalog.config().start_instant;

    // In order for the coordinator to support Rc and Refcell types, it cannot be
    // sent across threads. Spawn it in a thread and have this parent thread wait
    // for bootstrap completion before proceeding.
    let (bootstrap_tx, bootstrap_rx) = oneshot::channel();
    let handle = TokioHandle::current();

    let thread = thread::Builder::new()
        .name("coordinator".to_string())
        .spawn(move || {
            let mut coord = Coordinator {
                dataflow_client,
                view_optimizer: Optimizer::logical_optimizer(),
                catalog,
                logical_compaction_window_ms: logical_compaction_window
                    .map(duration_to_timestamp_millis),
                internal_cmd_tx,
                global_timeline: timeline::TimestampOracle::new(now(), move || (&*now)()),
                advance_tables: AdvanceTables::new(),
                transient_id_counter: 1,
                active_conns: HashMap::new(),
                read_capability: Default::default(),
                txn_reads: Default::default(),
                pending_peeks: HashMap::new(),
                client_pending_peeks: HashMap::new(),
                pending_tails: HashMap::new(),
                write_lock: Arc::new(tokio::sync::Mutex::new(())),
                write_lock_wait_group: VecDeque::new(),
                pending_writes: Vec::new(),
                secrets_controller,
                replica_sizes,
                availability_zones,
                connection_context,
            };
            let bootstrap = handle.block_on(coord.bootstrap(builtin_table_updates));
            let ok = bootstrap.is_ok();
            bootstrap_tx.send(bootstrap).unwrap();
            if ok {
                handle.block_on(coord.serve(internal_cmd_rx, cmd_rx));
            }
        })
        .unwrap();
    match bootstrap_rx.await.unwrap() {
        Ok(()) => {
            let handle = Handle {
                cluster_id,
                session_id,
                start_instant,
                _thread: thread.join_on_drop(),
            };
            let client = Client::new(cmd_tx);
            Ok((handle, client))
        }
        Err(e) => Err(e),
    }
}

/// Constructs an [`ExecuteResponse`] that that will send some rows to the
/// client immediately, as opposed to asking the dataflow layer to send along
/// the rows after some computation.
fn send_immediate_rows(rows: Vec<Row>) -> ExecuteResponse {
    ExecuteResponse::SendingRows {
        future: Box::pin(async { PeekResponseUnary::Rows(rows) }),
        otel_ctx: OpenTelemetryContext::empty(),
    }
}

fn auto_generate_primary_idx(
    index_name: String,
    compute_instance: ComputeInstanceId,
    on_name: FullObjectName,
    on_id: GlobalId,
    on_desc: &RelationDesc,
    conn_id: Option<u32>,
    depends_on: Vec<GlobalId>,
) -> catalog::Index {
    let default_key = on_desc.typ().default_key();
    catalog::Index {
        create_sql: index_sql(
            index_name,
            compute_instance,
            on_name,
            &on_desc,
            &default_key,
        ),
        on: on_id,
        keys: default_key
            .iter()
            .map(|k| MirScalarExpr::Column(*k))
            .collect(),
        conn_id,
        depends_on,
        compute_instance,
    }
}

// TODO(benesch): constructing the canonical CREATE INDEX statement should be
// the responsibility of the SQL package.
pub fn index_sql(
    index_name: String,
    compute_instance: ComputeInstanceId,
    view_name: FullObjectName,
    view_desc: &RelationDesc,
    keys: &[usize],
) -> String {
    use mz_sql::ast::{Expr, Value};

    CreateIndexStatement::<Raw> {
        name: Some(Ident::new(index_name)),
        on_name: RawObjectName::Name(mz_sql::normalize::unresolve(view_name)),
        in_cluster: Some(RawClusterName::Resolved(compute_instance.to_string())),
        key_parts: Some(
            keys.iter()
                .map(|i| match view_desc.get_unambiguous_name(*i) {
                    Some(n) => Expr::Identifier(vec![Ident::new(n.to_string())]),
                    _ => Expr::Value(Value::Number((i + 1).to_string())),
                })
                .collect(),
        ),
        with_options: vec![],
        if_not_exists: false,
    }
    .to_ast_string_stable()
}

/// Converts a Duration to a Timestamp representing the number
/// of milliseconds contained in that Duration
fn duration_to_timestamp_millis(d: Duration) -> Timestamp {
    let millis = d.as_millis();
    if millis > Timestamp::max_value() as u128 {
        Timestamp::max_value()
    } else if millis < Timestamp::min_value() as u128 {
        Timestamp::min_value()
    } else {
        millis as Timestamp
    }
}

/// Creates a description of the statement `stmt`.
///
/// This function is identical to sql::plan::describe except this is also
/// supports describing FETCH statements which need access to bound portals
/// through the session.
pub fn describe<S: Append>(
    catalog: &Catalog<S>,
    stmt: Statement<Raw>,
    param_types: &[Option<ScalarType>],
    session: &Session,
) -> Result<StatementDesc, CoordError> {
    match stmt {
        // FETCH's description depends on the current session, which describe_statement
        // doesn't (and shouldn't?) have access to, so intercept it here.
        Statement::Fetch(FetchStatement { ref name, .. }) => {
            // Unverified portal is ok here because Coordinator::execute will verify the
            // named portal during execution.
            match session
                .get_portal_unverified(name.as_str())
                .map(|p| p.desc.clone())
            {
                Some(desc) => Ok(desc),
                None => Err(CoordError::UnknownCursor(name.to_string())),
            }
        }
        _ => {
            let catalog = &catalog.for_session(session);
            let (stmt, _) = mz_sql::names::resolve(catalog, stmt)?;
            Ok(mz_sql::plan::describe(
                &session.pcx(),
                catalog,
                stmt,
                param_types,
            )?)
        }
    }
}

/// Logic and types for fast-path determination for dataflow execution.
///
/// This module determines if a dataflow can be short-cut, by returning constant values
/// or by reading out of existing arrangements, and implements the appropriate plan.
pub mod fast_path_peek {
    use mz_dataflow_types::client::{ComputeInstanceId, ReplicaId};
    use mz_ore::tracing::OpenTelemetryContext;
    use mz_stash::Append;
    use std::{collections::HashMap, num::NonZeroUsize};
    use uuid::Uuid;

    use crate::coord::{PeekResponseUnary, PendingPeek};
    use crate::CoordError;
    use mz_expr::{EvalError, Id, MirScalarExpr};
    use mz_repr::{Diff, GlobalId, Row};

    #[derive(Debug)]
    pub struct PeekDataflowPlan<T> {
        desc: mz_dataflow_types::DataflowDescription<mz_dataflow_types::Plan<T>, (), T>,
        id: GlobalId,
        key: Vec<MirScalarExpr>,
        permutation: HashMap<usize, usize>,
        thinned_arity: usize,
    }

    /// Possible ways in which the coordinator could produce the result for a goal view.
    #[derive(Debug)]
    pub enum Plan<T = mz_repr::Timestamp> {
        /// The view evaluates to a constant result that can be returned.
        Constant(Result<Vec<(Row, T, Diff)>, EvalError>),
        /// The view can be read out of an existing arrangement.
        PeekExisting(GlobalId, Option<Row>, mz_expr::SafeMfpPlan),
        /// The view must be installed as a dataflow and then read.
        PeekDataflow(PeekDataflowPlan<T>),
    }

    /// Determine if the dataflow plan can be implemented without an actual dataflow.
    ///
    /// If the optimized plan is a `Constant` or a `Get` of a maintained arrangement,
    /// we can avoid building a dataflow (and either just return the results, or peek
    /// out of the arrangement, respectively).
    pub fn create_plan(
        dataflow_plan: mz_dataflow_types::DataflowDescription<mz_dataflow_types::Plan>,
        view_id: GlobalId,
        index_id: GlobalId,
        index_key: Vec<MirScalarExpr>,
        index_permutation: HashMap<usize, usize>,
        index_thinned_arity: usize,
    ) -> Result<Plan, CoordError> {
        // At this point, `dataflow_plan` contains our best optimized dataflow.
        // We will check the plan to see if there is a fast path to escape full dataflow construction.

        // We need to restrict ourselves to settings where the inserted transient view is the first thing
        // to build (no dependent views). There is likely an index to build as well, but we may not be sure.
        if dataflow_plan.objects_to_build.len() >= 1
            && dataflow_plan.objects_to_build[0].id == view_id
        {
            match &dataflow_plan.objects_to_build[0].plan {
                // In the case of a constant, we can return the result now.
                mz_dataflow_types::Plan::Constant { rows } => {
                    return Ok(Plan::Constant(rows.clone()));
                }
                // In the case of a bare `Get`, we may be able to directly index an arrangement.
                mz_dataflow_types::Plan::Get { id, keys, plan } => {
                    match plan {
                        mz_dataflow_types::plan::GetPlan::PassArrangements => {
                            // An arrangement may or may not exist. If not, nothing to be done.
                            if let Some((key, permute, thinning)) = keys.arbitrary_arrangement() {
                                // Just grab any arrangement, but be sure to de-permute the results.
                                for (index_id, (desc, _typ)) in dataflow_plan.index_imports.iter() {
                                    if Id::Global(desc.on_id) == *id && &desc.key == key {
                                        let mut map_filter_project =
                                            mz_expr::MapFilterProject::new(_typ.arity())
                                                .into_plan()
                                                .unwrap()
                                                .into_nontemporal()
                                                .unwrap();
                                        map_filter_project
                                            .permute(permute.clone(), key.len() + thinning.len());
                                        return Ok(Plan::PeekExisting(
                                            *index_id,
                                            None,
                                            map_filter_project,
                                        ));
                                    }
                                }
                            }
                        }
                        mz_dataflow_types::plan::GetPlan::Arrangement(key, val, mfp) => {
                            // Convert `mfp` to an executable, non-temporal plan.
                            // It should be non-temporal, as OneShot preparation populates `mz_logical_timestamp`.
                            let map_filter_project = mfp
                                .clone()
                                .into_plan()
                                .map_err(|e| {
                                    crate::error::CoordError::Unstructured(::anyhow::anyhow!(e))
                                })?
                                .into_nontemporal()
                                .map_err(|_e| {
                                    crate::error::CoordError::Unstructured(::anyhow::anyhow!(
                                        "OneShot plan has temporal constraints"
                                    ))
                                })?;
                            // We should only get excited if we can track down an index for `id`.
                            // If `keys` is non-empty, that means we think one exists.
                            for (index_id, (desc, _typ)) in dataflow_plan.index_imports.iter() {
                                if Id::Global(desc.on_id) == *id && &desc.key == key {
                                    // Indicate an early exit with a specific index and key_val.
                                    return Ok(Plan::PeekExisting(
                                        *index_id,
                                        val.clone(),
                                        map_filter_project,
                                    ));
                                }
                            }
                        }
                        mz_dataflow_types::plan::GetPlan::Collection(_) => {
                            // No arrangement, so nothing to be done here.
                        }
                    }
                }
                // nothing can be done for non-trivial expressions.
                _ => {}
            }
        }
        return Ok(Plan::PeekDataflow(PeekDataflowPlan {
            desc: dataflow_plan,
            id: index_id,
            key: index_key,
            permutation: index_permutation,
            thinned_arity: index_thinned_arity,
        }));
    }

    impl<S: Append + 'static> crate::coord::Coordinator<S> {
        /// Implements a peek plan produced by `create_plan` above.
        #[tracing::instrument(level = "debug", skip(self))]
        pub async fn implement_fast_path_peek(
            &mut self,
            fast_path: Plan,
            timestamp: mz_repr::Timestamp,
            finishing: mz_expr::RowSetFinishing,
            conn_id: u32,
            source_arity: usize,
            compute_instance: ComputeInstanceId,
            target_replica: Option<ReplicaId>,
        ) -> Result<crate::ExecuteResponse, CoordError> {
            // If the dataflow optimizes to a constant expression, we can immediately return the result.
            if let Plan::Constant(rows) = fast_path {
                let mut rows = match rows {
                    Ok(rows) => rows,
                    Err(e) => return Err(e.into()),
                };
                // retain exactly those updates less or equal to `timestamp`.
                for (_, time, diff) in rows.iter_mut() {
                    use timely::PartialOrder;
                    if time.less_equal(&timestamp) {
                        // clobber the timestamp, so consolidation occurs.
                        *time = timestamp.clone();
                    } else {
                        // zero the difference, to prevent a contribution.
                        *diff = 0;
                    }
                }
                // Consolidate down the results to get correct totals.
                differential_dataflow::consolidation::consolidate_updates(&mut rows);

                let mut results = Vec::new();
                for (row, _time, count) in rows {
                    if count < 0 {
                        Err(EvalError::InvalidParameterValue(format!(
                            "Negative multiplicity in constant result: {}",
                            count
                        )))?
                    };
                    if count > 0 {
                        results.push((row, NonZeroUsize::new(count as usize).unwrap()));
                    }
                }
                let results = finishing.finish(results);
                return Ok(crate::coord::send_immediate_rows(results));
            }

            // The remaining cases are a peek into a maintained arrangement, or building a dataflow.
            // In both cases we will want to peek, and the main difference is that we might want to
            // build a dataflow and drop it once the peek is issued. The peeks are also constructed
            // differently.

            // If we must build the view, ship the dataflow.
            let (peek_command, drop_dataflow) = match fast_path {
                Plan::PeekExisting(id, key, map_filter_project) => (
                    (id, key, timestamp, finishing.clone(), map_filter_project),
                    None,
                ),
                Plan::PeekDataflow(PeekDataflowPlan {
                    desc: dataflow,
                    // n.b. this index_id identifies a transient index the
                    // caller created, so it is guaranteed to be on
                    // `compute_instance`.
                    id: index_id,
                    key: index_key,
                    permutation: index_permutation,
                    thinned_arity: index_thinned_arity,
                }) => {
                    let output_ids = dataflow.export_ids().collect();

                    // Very important: actually create the dataflow (here, so we can destructure).
                    self.dataflow_client
                        .compute_mut(compute_instance)
                        .unwrap()
                        .create_dataflows(vec![dataflow])
                        .await
                        .unwrap();
                    self.initialize_compute_read_policies(
                        output_ids,
                        compute_instance,
                        self.logical_compaction_window_ms,
                    )
                    .await;

                    // Create an identity MFP operator.
                    let mut map_filter_project = mz_expr::MapFilterProject::new(source_arity);
                    map_filter_project
                        .permute(index_permutation, index_key.len() + index_thinned_arity);
                    let map_filter_project = map_filter_project
                        .into_plan()
                        .map_err(|e| crate::error::CoordError::Unstructured(::anyhow::anyhow!(e)))?
                        .into_nontemporal()
                        .map_err(|_e| {
                            crate::error::CoordError::Unstructured(::anyhow::anyhow!(
                                "OneShot plan has temporal constraints"
                            ))
                        })?;
                    (
                        (
                            index_id, // transient identifier produced by `dataflow_plan`.
                            None,
                            timestamp,
                            finishing.clone(),
                            map_filter_project,
                        ),
                        Some(index_id),
                    )
                }
                _ => {
                    unreachable!()
                }
            };

            // Endpoints for sending and receiving peek responses.
            let (rows_tx, rows_rx) = tokio::sync::mpsc::unbounded_channel();

            // Generate unique UUID. Guaranteed to be unique to all pending peeks, there's an very
            // small but unlikely chance that it's not unique to completed peeks.
            let mut uuid = Uuid::new_v4();
            while self.pending_peeks.contains_key(&uuid) {
                uuid = Uuid::new_v4();
            }

            // The peek is ready to go for both cases, fast and non-fast.
            // Stash the response mechanism, and broadcast dataflow construction.
            self.pending_peeks.insert(
                uuid,
                PendingPeek {
                    sender: rows_tx,
                    conn_id,
                },
            );
            self.client_pending_peeks
                .entry(conn_id)
                .or_default()
                .insert(uuid, compute_instance);
            let (id, key, timestamp, _finishing, map_filter_project) = peek_command;

            self.dataflow_client
                .compute_mut(compute_instance)
                .unwrap()
                .peek(
                    id,
                    key,
                    uuid,
                    timestamp,
                    finishing.clone(),
                    map_filter_project,
                    target_replica,
                )
                .await
                .unwrap();

            use futures::FutureExt;
            use futures::StreamExt;
            use mz_dataflow_types::PeekResponse;

            // Prepare the receiver to return as a response.
            let rows_rx = tokio_stream::wrappers::UnboundedReceiverStream::new(rows_rx)
                .fold(PeekResponse::Rows(vec![]), |memo, resp| async {
                    match (memo, resp) {
                        (PeekResponse::Rows(mut memo), PeekResponse::Rows(rows)) => {
                            memo.extend(rows);
                            PeekResponse::Rows(memo)
                        }
                        (PeekResponse::Error(e), _) | (_, PeekResponse::Error(e)) => {
                            PeekResponse::Error(e)
                        }
                        (PeekResponse::Canceled, _) | (_, PeekResponse::Canceled) => {
                            PeekResponse::Canceled
                        }
                    }
                })
                .map(move |resp| match resp {
                    PeekResponse::Rows(rows) => PeekResponseUnary::Rows(finishing.finish(rows)),
                    PeekResponse::Canceled => PeekResponseUnary::Canceled,
                    PeekResponse::Error(e) => PeekResponseUnary::Error(e),
                });

            // If it was created, drop the dataflow once the peek command is sent.
            if let Some(index_id) = drop_dataflow {
                self.drop_indexes(vec![(compute_instance, index_id)]).await;
            }

            let otel_ctx = OpenTelemetryContext::obtain();
            Ok(crate::ExecuteResponse::SendingRows {
                future: Box::pin(rows_rx),
                otel_ctx,
            })
        }
    }
}

/// Types and methods related to acquiring and releasing read holds on collections.
///
/// A "read hold" prevents the controller from compacting the associated collections,
/// and ensures that they remain "readable" at a specific time, as long as the hold
/// is held.
///
/// These are most commonly used in support of transactions, which acquire these holds
/// to ensure that they can continue to use collections over an open-ended series of
/// queries. However, nothing is specific to transactions here.
pub mod read_holds {

    use mz_dataflow_types::client::ComputeInstanceId;

    use crate::coord::id_bundle::CollectionIdBundle;

    /// Relevant information for acquiring or releasing a bundle of read holds.
    pub(super) struct ReadHolds<T> {
        pub(super) time: T,
        pub(super) id_bundle: CollectionIdBundle,
        pub(super) compute_instance: ComputeInstanceId,
    }

    impl<S> crate::coord::Coordinator<S> {
        /// Acquire read holds on the indicated collections at the indicated time.
        ///
        /// This method will panic if the holds cannot be acquired. In the future,
        /// it would be polite to have it error instead, as it is not unrecoverable.
        pub(super) async fn acquire_read_holds(
            &mut self,
            read_holds: &ReadHolds<mz_repr::Timestamp>,
        ) {
            // Update STORAGE read policies.
            let mut policy_changes = Vec::new();
            let storage = self.dataflow_client.storage_mut();
            for id in read_holds.id_bundle.storage_ids.iter() {
                let collection = storage.collection(*id).unwrap();
                assert!(collection
                    .read_capabilities
                    .frontier()
                    .less_equal(&read_holds.time));
                let read_needs = self.read_capability.get_mut(id).unwrap();
                read_needs.holds.update_iter(Some((read_holds.time, 1)));
                policy_changes.push((*id, read_needs.policy()));
            }
            storage.set_read_policy(policy_changes).await.unwrap();
            // Update COMPUTE read policies
            let mut policy_changes = Vec::new();
            let mut compute = self
                .dataflow_client
                .compute_mut(read_holds.compute_instance)
                .unwrap();
            for id in read_holds.id_bundle.compute_ids.iter() {
                let collection = compute.as_ref().collection(*id).unwrap();
                assert!(collection
                    .read_capabilities
                    .frontier()
                    .less_equal(&read_holds.time));
                let read_needs = self.read_capability.get_mut(id).unwrap();
                read_needs.holds.update_iter(Some((read_holds.time, 1)));
                policy_changes.push((*id, read_needs.policy()));
            }
            compute.set_read_policy(policy_changes).await.unwrap();
        }
        /// Release read holds on the indicated collections at the indicated time.
        ///
        /// This method relies on a previous call to `acquire_read_holds` with the same
        /// argument, and its behavior will be erratic if called on anything else, or if
        /// called more than once on the same bundle of read holds.
        pub(super) async fn release_read_hold(
            &mut self,
            read_holds: ReadHolds<mz_repr::Timestamp>,
        ) {
            let ReadHolds {
                time,
                id_bundle:
                    CollectionIdBundle {
                        storage_ids,
                        compute_ids,
                    },
                compute_instance,
            } = read_holds;

            // Update STORAGE read policies.
            let mut policy_changes = Vec::new();
            for id in storage_ids.iter() {
                // It's possible that a concurrent DDL statement has already dropped this GlobalId
                if let Some(read_needs) = self.read_capability.get_mut(id) {
                    read_needs.holds.update_iter(Some((time, -1)));
                    policy_changes.push((*id, read_needs.policy()));
                }
            }
            self.dataflow_client
                .storage_mut()
                .set_read_policy(policy_changes)
                .await
                .unwrap();
            // Update COMPUTE read policies
            let mut policy_changes = Vec::new();
            for id in compute_ids.iter() {
                // It's possible that a concurrent DDL statement has already dropped this GlobalId
                if let Some(read_needs) = self.read_capability.get_mut(id) {
                    read_needs.holds.update_iter(Some((time, -1)));
                    policy_changes.push((*id, read_needs.policy()));
                }
            }
            if let Some(mut compute) = self.dataflow_client.compute_mut(compute_instance) {
                compute.set_read_policy(policy_changes).await.unwrap();
            }
        }
    }
}

/// Information about the read capability requirements of a collection.
///
/// This type tracks both a default policy, as well as various holds that may
/// be expressed, as by transactions to ensure collections remain readable.
struct ReadCapability<T = mz_repr::Timestamp>
where
    T: timely::progress::Timestamp,
{
    /// The default read policy for the collection when no holds are present.
    base_policy: ReadPolicy<T>,
    /// Holds expressed by transactions, that should prevent compaction.
    holds: MutableAntichain<T>,
}

impl<T: timely::progress::Timestamp> From<ReadPolicy<T>> for ReadCapability<T> {
    fn from(base_policy: ReadPolicy<T>) -> Self {
        Self {
            base_policy,
            holds: MutableAntichain::new(),
        }
    }
}

impl<T: timely::progress::Timestamp> ReadCapability<T> {
    /// Acquires the effective read policy, reflecting both the base policy and any holds.
    fn policy(&self) -> ReadPolicy<T> {
        // TODO: This could be "optimized" when `self.holds.frontier` is empty.
        ReadPolicy::Multiple(vec![
            ReadPolicy::ValidFrom(self.holds.frontier().to_owned()),
            self.base_policy.clone(),
        ])
    }
}

#[cfg(test)]
impl<S: Append + 'static> Coordinator<S> {
    #[allow(dead_code)]
    async fn verify_ship_dataflow_no_error(&mut self) {
        // ship_dataflow, ship_dataflows, and finalize_dataflow are not allowed
        // to have a `Result` return because these functions are called after
        // `catalog_transact`, after which no errors are allowed. This test exists to
        // prevent us from incorrectly teaching those functions how to return errors
        // (which has happened twice and is the motivation for this test).

        // An arbitrary compute instance ID to satisfy the function calls below. Note that
        // this only works because this function will never run.
        let compute_instance: ComputeInstanceId = 1;

        let df = DataflowDesc::new("".into());
        let _: () = self.ship_dataflow(df.clone(), compute_instance).await;
        let _: () = self
            .ship_dataflows(vec![df.clone()], compute_instance)
            .await;
        let _: DataflowDescription<mz_dataflow_types::plan::Plan> =
            self.finalize_dataflow(df, compute_instance);
    }
}

/// A mechanism to ensure that a sequence of writes and reads proceed correctly through timestamps.
mod timeline {

    /// A timeline is either currently writing or currently reading.
    ///
    /// At each time, writes happen and then reads happen, meaning that writes at a time are
    /// visible to exactly reads at that time or greater, and no other times.
    enum TimestampOracleState<T> {
        /// The timeline is producing collection updates timestamped with the argument.
        Writing(T),
        /// The timeline is observing collections aot the time of the argument.
        Reading(T),
    }

    /// A type that provides write and read timestamps, reads observe exactly their preceding writes..
    ///
    /// Specifically, all read timestamps will be greater or equal to all previously reported write timestamps,
    /// and strictly less than all subsequently emitted write timestamps.
    pub struct TimestampOracle<T> {
        state: TimestampOracleState<T>,
        _advance_to: Option<T>,
        next: Box<dyn Fn() -> T>,
    }

    impl<T: super::CoordTimestamp> TimestampOracle<T> {
        /// Create a new timeline, starting at the indicated time. `next` generates
        /// new timestamps when invoked. The timestamps have no requirements, and can
        /// retreat from previous invocations.
        pub fn new<F>(initially: T, next: F) -> Self
        where
            F: Fn() -> T + 'static,
        {
            Self {
                state: TimestampOracleState::Writing(initially.clone()),
                _advance_to: Some(initially),
                next: Box::new(next),
            }
        }

        /// Acquire a new timestamp for writing.
        ///
        /// This timestamp will be strictly greater than all prior values of
        /// `self.read_ts()`, and less than or equal to all subsequent values of
        /// `self.read_ts()`.
        pub fn write_ts(&mut self) -> T {
            match &self.state {
                TimestampOracleState::Writing(ts) => ts.clone(),
                TimestampOracleState::Reading(ts) => {
                    let mut next = (self.next)();
                    if next.less_equal(&ts) {
                        next = ts.step_forward();
                    }
                    assert!(ts.less_than(&next));
                    self.state = TimestampOracleState::Writing(next.clone());
                    self._advance_to = Some(next.clone());
                    next
                }
            }
        }
        /// Acquire a new timestamp for reading.
        ///
        /// This timestamp will be greater or equal to all prior values of `self.write_ts()`,
        /// and strictly less than all subsequent values of `self.write_ts()`.
        pub fn read_ts(&mut self) -> T {
            match &self.state {
                TimestampOracleState::Reading(ts) => ts.clone(),
                TimestampOracleState::Writing(ts) => {
                    // Avoid rust borrow complaint.
                    let ts = ts.clone();
                    self.state = TimestampOracleState::Reading(ts.clone());
                    self._advance_to = Some(ts.step_forward());
                    ts
                }
            }
        }

        /// Electively advance the tracked times.
        ///
        /// If `lower_bound` is strictly greater than the current time (of either state), the
        /// resulting state will be `Writing(lower_bound)`.
        pub fn _fast_forward(&mut self, lower_bound: T) {
            match &self.state {
                TimestampOracleState::Writing(ts) => {
                    if ts.less_than(&lower_bound) {
                        self._advance_to = Some(lower_bound.clone());
                        self.state = TimestampOracleState::Writing(lower_bound);
                    }
                }
                TimestampOracleState::Reading(ts) => {
                    if ts.less_than(&lower_bound) {
                        // This may result in repetition in the case `lower_bound == ts + 1`.
                        // This is documented as fine, and concerned users can protect themselves.
                        self._advance_to = Some(lower_bound.clone());
                        self.state = TimestampOracleState::Writing(lower_bound);
                    }
                }
            }
        }
        /// Whether and to what the next value of `self.write_ts() has advanced since this method was last called.
        ///
        /// This method may produce the same value multiple times, and should not be used as a test for whether
        /// a write-to-read transition has occurred, so much as an advisory signal that write capabilities can advance.
        pub fn _should_advance_to(&mut self) -> Option<T> {
            self._advance_to.take()
        }
    }
}

pub trait CoordTimestamp:
    timely::progress::Timestamp
    + timely::order::TotalOrder
    + differential_dataflow::lattice::Lattice
    + std::fmt::Debug
{
    /// Advance a timestamp by the least amount possible such that
    /// `ts.less_than(ts.step_forward())` is true. Panic if unable to do so.
    fn step_forward(&self) -> Self;

    /// Retreat a timestamp by the least amount possible such that
    /// `ts.step_back().unwrap().less_than(ts)` is true. Return `None` if unable,
    /// which must only happen if the timestamp is `Timestamp::minimum()`.
    fn step_back(&self) -> Option<Self>;
}

impl CoordTimestamp for mz_repr::Timestamp {
    fn step_forward(&self) -> Self {
        match self.checked_add(1) {
            Some(ts) => ts,
            None => panic!("could not step forward"),
        }
    }

    fn step_back(&self) -> Option<Self> {
        self.checked_sub(1)
    }
}<|MERGE_RESOLUTION|>--- conflicted
+++ resolved
@@ -2141,7 +2141,6 @@
                 item: CatalogItem::Sink(sink.clone()),
             },
         ];
-<<<<<<< HEAD
         let txn = |txn: CatalogTxn<Timestamp>| -> Result<DataflowDesc, CoordError> {
             let mut builder = txn.dataflow_builder(compute_instance);
             let from_entry = builder.catalog.get_entry(&sink.from);
@@ -2155,7 +2154,7 @@
                     )
                     .unwrap()
                     .into_owned(),
-                connector: connector.clone(),
+                connection: connection.clone(),
                 envelope: Some(sink.envelope),
                 as_of,
             };
@@ -2179,33 +2178,7 @@
         if let Some(df) = df {
             self.ship_dataflow(df, compute_instance).await;
         }
-
         Ok(())
-=======
-        let df = self
-            .catalog_transact(session, ops, |txn| {
-                let mut builder = txn.dataflow_builder(compute_instance);
-                let from_entry = builder.catalog.get_entry(&sink.from);
-                let sink_description = mz_dataflow_types::sinks::SinkDesc {
-                    from: sink.from,
-                    from_desc: from_entry
-                        .desc(
-                            &builder
-                                .catalog
-                                .resolve_full_name(from_entry.name(), from_entry.conn_id()),
-                        )
-                        .unwrap()
-                        .into_owned(),
-                    connection: connection.clone(),
-                    envelope: Some(sink.envelope),
-                    as_of,
-                };
-                Ok(builder.build_sink_dataflow(name.to_string(), id, sink_description)?)
-            })
-            .await?;
-
-        Ok(self.ship_dataflow(df, compute_instance).await)
->>>>>>> 3539fe58
     }
 
     async fn sequence_plan(
@@ -2216,24 +2189,9 @@
         depends_on: Vec<GlobalId>,
     ) {
         match plan {
-<<<<<<< HEAD
-            Plan::CreateConnector(plan) => self.sequence_create_connector(tx, session, plan).await,
+            Plan::CreateConnection(plan) => self.sequence_create_connector(tx, session, plan).await,
             Plan::CreateDatabase(plan) => self.sequence_create_database(tx, session, plan).await,
             Plan::CreateSchema(plan) => self.sequence_create_schema(tx, session, plan).await,
-=======
-            Plan::CreateConnection(plan) => {
-                tx.send(
-                    self.sequence_create_connection(&session, plan).await,
-                    session,
-                );
-            }
-            Plan::CreateDatabase(plan) => {
-                tx.send(self.sequence_create_database(&session, plan).await, session);
-            }
-            Plan::CreateSchema(plan) => {
-                tx.send(self.sequence_create_schema(&session, plan).await, session);
-            }
->>>>>>> 3539fe58
             Plan::CreateRole(plan) => {
                 let _ = self
                     .sequence_create_role(None, Some((tx, session)), plan)
@@ -2497,58 +2455,39 @@
 
     async fn sequence_create_connection(
         &mut self,
-<<<<<<< HEAD
         tx: ClientTransmitter<ExecuteResponse>,
         session: Session,
         plan: CreateConnectorPlan,
     ) {
         let if_not_exists = plan.if_not_exists;
-        match self.sequence_create_connector_inner(plan).await {
-            Ok(ops) => {
-                self.client_catalog_transact(
-                    session,
-                    ops,
-                    |_| Ok(()),
-                    tx,
-                    Ok(ExecuteResponse::CreatedConnector { existed: false }),
-                    |e| match e {
-                        CoordError::Catalog(catalog::Error {
-                            kind: catalog::ErrorKind::ItemAlreadyExists(_),
-                            ..
-                        }) if if_not_exists => {
-                            Ok(ExecuteResponse::CreatedConnector { existed: true })
-                        }
-                        _ => Err(e),
-                    },
-                )
-                .await;
-            }
-            Err(e) => tx.send(Err(e), session),
-        }
+        let ops = match self.sequence_create_connector_inner(plan).await {
+            Ok(ops) => ops,
+            Err(e) => return tx.send(Err(e), session),
+        };
+        self.client_catalog_transact(
+            session,
+            ops,
+            |_| Ok(()),
+            tx,
+            Ok(ExecuteResponse::CreatedConnector { existed: false }),
+            |e| match e {
+                CoordError::Catalog(catalog::Error {
+                    kind: catalog::ErrorKind::ItemAlreadyExists(_),
+                    ..
+                }) if if_not_exists => Ok(ExecuteResponse::CreatedConnector { existed: true }),
+                _ => Err(e),
+            },
+        )
+        .await;
     }
 
     async fn sequence_create_connector_inner(
         &mut self,
         plan: CreateConnectorPlan,
     ) -> Result<Vec<catalog::Op>, CoordError> {
-        let connector_oid = self.catalog.allocate_oid().await?;
-        let connector_gid = self.catalog.allocate_user_id().await?;
-        Ok(vec![catalog::Op::CreateItem {
-            id: connector_gid,
-            oid: connector_oid,
-            name: plan.name,
-            item: CatalogItem::Connector(Connector {
-                create_sql: plan.connector.create_sql,
-                connector: plan.connector.connector,
-            }),
-        }])
-=======
-        session: &Session,
-        plan: CreateConnectionPlan,
-    ) -> Result<ExecuteResponse, CoordError> {
         let connection_oid = self.catalog.allocate_oid().await?;
         let connection_gid = self.catalog.allocate_user_id().await?;
-        let ops = vec![catalog::Op::CreateItem {
+        Ok(vec![catalog::Op::CreateItem {
             id: connection_gid,
             oid: connection_oid,
             name: plan.name.clone(),
@@ -2556,16 +2495,7 @@
                 create_sql: plan.connection.create_sql,
                 connection: plan.connection.connection,
             }),
-        }];
-        match self.catalog_transact(Some(session), ops, |_| Ok(())).await {
-            Ok(_) => Ok(ExecuteResponse::CreatedConnection { existed: false }),
-            Err(CoordError::Catalog(catalog::Error {
-                kind: catalog::ErrorKind::ItemAlreadyExists(_),
-                ..
-            })) if plan.if_not_exists => Ok(ExecuteResponse::CreatedConnection { existed: true }),
-            Err(err) => Err(err),
-        }
->>>>>>> 3539fe58
+        }])
     }
 
     async fn sequence_create_database(
@@ -3213,18 +3143,18 @@
                 let internal_cmd_tx = self.internal_cmd_tx.clone();
                 let connector_context = self.connector_context.clone();
                 task::spawn(
-                    || format!("sink_connector_ready:{}", sink.from),
+                    || format!("sink_connection_ready:{}", sink.from),
                     async move {
                         internal_cmd_tx
-                            .send(Message::SinkConnectorReady(SinkConnectorReady {
+                            .send(Message::SinkConnectionReady(SinkConnectionReady {
                                 session,
                                 tx,
                                 id,
                                 oid,
-                                result: sink_connector::build(
-                                    connector_builder,
+                                result: sink_connection::build(
+                                    connection_builder,
                                     id,
-                                    connector_context,
+                                    connection_context,
                                 )
                                 .await,
                                 compute_instance,
@@ -3241,31 +3171,6 @@
             }
             Err(error) => tx.send(Err(error), session),
         }
-<<<<<<< HEAD
-=======
-
-        // Now we're ready to create the sink connection. Arrange to notify the
-        // main coordinator thread when the future completes.
-        let connection_builder = sink.connection_builder;
-        let internal_cmd_tx = self.internal_cmd_tx.clone();
-        let connection_context = self.connection_context.clone();
-        task::spawn(
-            || format!("sink_connection_ready:{}", sink.from),
-            async move {
-                internal_cmd_tx
-                    .send(Message::SinkConnectionReady(SinkConnectionReady {
-                        session,
-                        tx,
-                        id,
-                        oid,
-                        result: sink_connection::build(connection_builder, id, connection_context)
-                            .await,
-                        compute_instance,
-                    }))
-                    .expect("sending to internal_cmd_tx cannot fail");
-            },
-        );
->>>>>>> 3539fe58
     }
 
     async fn generate_view_ops(
