--- conflicted
+++ resolved
@@ -181,12 +181,8 @@
     SendDiffs(SendDiffs),
     WriteLockGrant(tokio::sync::OwnedMutexGuard<()>),
     AdvanceLocalInputs,
-<<<<<<< HEAD
+    ComputeInstanceStatus(ComputeInstanceEvent),
     GroupCommit(Option<WriteTimestamp>),
-=======
-    GroupCommit,
-    ComputeInstanceStatus(ComputeInstanceEvent),
->>>>>>> 65b049b2
 }
 
 #[derive(Derivative)]
@@ -2507,7 +2503,6 @@
                 Err,
             )
             .await
-<<<<<<< HEAD
         {
             let instance = self
                 .catalog
@@ -2515,17 +2510,11 @@
                 .expect("compute instance must exist after creation");
             self.dataflow_client
                 .create_instance(instance.id, instance.logging.clone())
-=======
-            .unwrap();
-        for (replica_id, replica) in instance.replicas_by_id.clone() {
-            self.dataflow_client
-                .add_replica_to_instance(instance.id, replica_id, replica.config)
->>>>>>> 65b049b2
                 .await
                 .unwrap();
-            for (replica_id, config) in instance.replicas_by_id.clone() {
+            for (replica_id, replica) in instance.replicas_by_id.clone() {
                 self.dataflow_client
-                    .add_replica_to_instance(instance.id, replica_id, config)
+                    .add_replica_to_instance(instance.id, replica_id, replica.config)
                     .await
                     .unwrap();
             }
