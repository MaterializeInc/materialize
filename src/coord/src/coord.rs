--- conflicted
+++ resolved
@@ -67,11 +67,7 @@
 //!
 
 use std::collections::{BTreeMap, BTreeSet, HashMap, HashSet, VecDeque};
-<<<<<<< HEAD
-
 use std::fmt::Formatter;
-=======
->>>>>>> f4c51a0d
 use std::sync::Arc;
 use std::time::{Duration, Instant};
 use std::{fmt, thread};
@@ -185,12 +181,8 @@
     WriteLockGrant(tokio::sync::OwnedMutexGuard<()>),
     AdvanceLocalInputs,
     AdvanceLocalInput(AdvanceLocalInput),
-<<<<<<< HEAD
-=======
     GroupCommit,
->>>>>>> f4c51a0d
     ComputeInstanceStatus(ComputeInstanceEvent),
-    GroupCommit,
 }
 
 #[derive(Debug)]
@@ -282,10 +274,7 @@
     Canceled,
 }
 
-<<<<<<< HEAD
 #[derive(Debug)]
-=======
->>>>>>> f4c51a0d
 struct GroupCommit {
     pending_writes: Vec<PendingWriteTxn>,
     table_advances: HashSet<GlobalId>,
@@ -301,7 +290,9 @@
     fn is_empty(&self) -> bool {
         self.pending_writes.is_empty() && self.table_advances.is_empty()
     }
-<<<<<<< HEAD
+    fn len(&self) -> usize {
+        self.pending_writes.len() + self.table_advances.len()
+    }
 }
 
 /// A pending write transaction that will be committed during the next group commit.
@@ -374,25 +365,6 @@
     fn from(builtin_update: BuiltinTableUpdate) -> Self {
         Write::BuiltinTableUpdate(builtin_update)
     }
-=======
-    fn len(&self) -> usize {
-        self.pending_writes.len() + self.table_advances.len()
-    }
-}
-
-/// A pending write transaction that will be committing during the next group commit.
-struct PendingWriteTxn {
-    /// List of all write operations within the transaction.
-    writes: Vec<WriteOp>,
-    /// Transmitter used to send a response back to the client.
-    client_transmitter: ClientTransmitter<ExecuteResponse>,
-    /// Client response for transaction.
-    response: Result<ExecuteResponse, CoordError>,
-    /// Session of the client who initiated the transaction.
-    session: Session,
-    /// The action to take at the end of the transaction.
-    action: EndTransactionAction,
->>>>>>> f4c51a0d
 }
 
 /// Timestamps used by writes in an Append command.
@@ -592,10 +564,7 @@
     write_lock: Arc<tokio::sync::Mutex<()>>,
     /// Holds plans deferred due to write lock.
     write_lock_wait_group: VecDeque<Deferred>,
-<<<<<<< HEAD
-=======
-
->>>>>>> f4c51a0d
+
     /// Pending writes and table advancements waiting for a group commit
     pending_group_commit: GroupCommit,
 
@@ -704,17 +673,6 @@
         }
     }
 
-<<<<<<< HEAD
-=======
-    /// Peek the current timestamp used for operations on local inputs. Used to determine how much
-    /// to block group commits by.
-    ///
-    /// NOTE: This can be removed once DDL is included in group commits.
-    fn peek_local_ts(&self) -> Timestamp {
-        self.global_timeline.peek_ts()
-    }
-
->>>>>>> f4c51a0d
     fn now(&self) -> EpochMillis {
         (self.catalog.config().now)()
     }
@@ -1139,13 +1097,6 @@
                     self.message_compute_instance_status(status).await
                 }
             }
-<<<<<<< HEAD
-=======
-
-            if let Some(_) = self.global_timeline.should_advance_to() {
-                self.advance_local_inputs();
-            }
->>>>>>> f4c51a0d
         }
     }
 
@@ -1208,7 +1159,6 @@
     /// Commits all pending write transactions at the same timestamp. All pending writes will be
     /// combined into a single Append command and sent to STORAGE as a single batch. All writes will
     /// happen at the same timestamp and all involved tables will be advanced to some timestamp
-<<<<<<< HEAD
     /// larger than the timestamp of the writes.
     /// A batch of tables may also be advanced at the same timestamp as the tables writes.
     /// The timestamps used in this method might be ahead of `now()` if `now()` has gone
@@ -1216,15 +1166,10 @@
     /// for `now()` to advance. This is ok because the next batch of writes will trigger the wait
     /// loop in `try_group_commit()` if `now()` hasn't advanced past the global timeline. This
     /// approach prevents an unbounded advancing of the global timeline ahead of `now()`.
-=======
-    /// larger than the timestamp of the write.
-    /// A batch of tables may also be advanced at the same timestamp as the tables writes.
->>>>>>> f4c51a0d
     async fn group_commit(&mut self) {
         let WriteTimestamp {
             timestamp,
             advance_to,
-<<<<<<< HEAD
         } = self.get_local_write_ts();
 
         // Separate out DDL from non-DDL
@@ -1238,13 +1183,9 @@
             }
         }
 
-        let mut appends: HashMap<GlobalId, Vec<Update<Timestamp>>> = HashMap::new();
-        appends.reserve(
-            self.pending_group_commit.pending_writes.len()
-                + self.pending_group_commit.table_advances.len(),
-        );
-        let mut responses = Vec::new();
-        responses.reserve(self.pending_group_commit.pending_writes.len());
+        let mut appends: HashMap<GlobalId, Vec<Update<Timestamp>>> =
+            HashMap::with_capacity(self.pending_group_commit.len());
+        let mut responses = Vec::with_capacity(self.pending_group_commit.pending_writes.len());
 
         // It's important to process DDLs first, because some write may depend on an object that's
         // deleted in a DDL.
@@ -1359,32 +1300,6 @@
                         appends.entry(write.id).or_default().push(Update {
                             row: write.row,
                             diff: write.diff,
-=======
-        } = self.get_and_step_local_write_ts();
-        let mut appends: HashMap<GlobalId, Vec<Update<Timestamp>>> =
-            HashMap::with_capacity(self.pending_group_commit.len());
-        let mut responses = Vec::with_capacity(self.pending_group_commit.pending_writes.len());
-        for PendingWriteTxn {
-            writes,
-            client_transmitter,
-            response,
-            session,
-            action,
-        } in self.pending_group_commit.pending_writes.drain(..)
-        {
-            for WriteOp { id, rows } in writes {
-                // If the table that some write was targeting has been deleted while the write was
-                // waiting, then the write will be ignored and we respond to the client that the
-                // write was successful. This is only possible if the write and the delete were
-                // concurrent. Therefore, we are free to order the write before the delete without
-                // violating any consistency guarantees.
-                if self.catalog.try_get_entry(&id).is_some() {
-                    let updates = rows
-                        .into_iter()
-                        .map(|(row, diff)| Update {
-                            row,
-                            diff,
->>>>>>> f4c51a0d
                             timestamp,
                         });
                     }
@@ -1445,7 +1360,6 @@
             // was full.
             self.advance_tables.increase_batch();
         }
-<<<<<<< HEAD
 
         for (client_transmitter, response, mut session, action) in responses {
             if let Some(action) = action {
@@ -1475,23 +1389,7 @@
                 .send(Message::GroupCommit(write_timestamp))
                 .expect("sending to internal_cmd_tx cannot fail");
         }
-=======
-        for (client_transmitter, response, mut session, action) in responses {
-            session.vars_mut().end_transaction(action);
-            client_transmitter.send(response, session);
-        }
-    }
-
-    /// Submit a write to be executed during the next group commit.
-    fn submit_write(&mut self, pending_write_txn: PendingWriteTxn) {
-        if self.pending_group_commit.is_empty() {
-            self.internal_cmd_tx
-                .send(Message::GroupCommit)
-                .expect("sending to internal_cmd_tx cannot fail");
-        }
-        self.pending_group_commit
-            .pending_writes
-            .push(pending_write_txn);
+        self.pending_group_commit.table_advances.extend(ids);
     }
 
     /// Submit a table to be advanced during the next group commit.
@@ -1501,7 +1399,6 @@
                 .send(Message::GroupCommit)
                 .expect("sending to internal_cmd_tx cannot fail");
         }
->>>>>>> f4c51a0d
         self.pending_group_commit.table_advances.extend(ids);
     }
 
@@ -2246,7 +2143,6 @@
                 .pending_group_commit
                 .pending_writes
                 .iter()
-<<<<<<< HEAD
                 .position(|pending_write_txn| matches!(pending_write_txn, PendingWriteTxn::User {session, ..} if session.conn_id() == conn_id))
             {
                 if let PendingWriteTxn::User {
@@ -2256,16 +2152,6 @@
                 } = self.pending_group_commit.pending_writes.remove(idx) {
                     let _ = client_transmitter.send(Ok(ExecuteResponse::Canceled), session);
                 }
-=======
-                .position(|PendingWriteTxn { session, .. }| session.conn_id() == conn_id)
-            {
-                let PendingWriteTxn {
-                    client_transmitter,
-                    session,
-                    ..
-                } = self.pending_group_commit.pending_writes.remove(idx);
-                let _ = client_transmitter.send(Ok(ExecuteResponse::Canceled), session);
->>>>>>> f4c51a0d
             }
 
             // Cancel deferred writes. There is at most one deferred write per session.
@@ -3809,10 +3695,6 @@
             was_implicit: session.transaction().is_implicit(),
         });
 
-<<<<<<< HEAD
-        // Immediately do tasks that must be serialized in the coordinator.
-=======
->>>>>>> f4c51a0d
         let result = self
             .sequence_end_transaction_inner(&mut session, action)
             .await;
@@ -3820,21 +3702,12 @@
         let (response, action) = match result {
             Ok(Some(writes)) if writes.is_empty() => (response, action),
             Ok(Some(writes)) => {
-<<<<<<< HEAD
                 self.submit_write(PendingWriteTxn::User {
                     writes: writes.into_iter().map(|write| write.into()).collect(),
                     response,
                     client_transmitter: tx,
                     session,
                     action: Some(action),
-=======
-                self.submit_write(PendingWriteTxn {
-                    writes,
-                    client_transmitter: tx,
-                    response,
-                    session,
-                    action,
->>>>>>> f4c51a0d
                 });
                 return;
             }
@@ -3854,39 +3727,21 @@
 
         if let EndTransactionAction::Commit = action {
             if let Some(ops) = txn.into_ops() {
-<<<<<<< HEAD
-                match ops {
-                    TransactionOps::Writes(mut writes) => {
-                        for WriteOp { id, .. } in &writes {
-                            // Re-verify this id exists.
-                            let _ = self.catalog.try_get_entry(&id).ok_or_else(|| {
-                                CoordError::SqlCatalog(CatalogError::UnknownItem(id.to_string()))
-                            })?;
-                        }
-
-                        // `rows` can be empty if, say, a DELETE's WHERE clause had 0 results.
-                        writes.retain(|WriteOp { rows, .. }| !rows.is_empty());
-                        return Ok(Some(writes));
-=======
                 if let TransactionOps::Writes(mut writes) = ops {
                     for WriteOp { id, .. } in &writes {
                         // Re-verify this id exists.
                         let _ = self.catalog.try_get_entry(&id).ok_or_else(|| {
                             CoordError::SqlCatalog(CatalogError::UnknownItem(id.to_string()))
                         })?;
->>>>>>> f4c51a0d
                     }
 
-                    // `rows` can be empty if, say, a DELETE's WHERE clause had 0 results.
-                    writes.retain(|WriteOp { rows, .. }| !rows.is_empty());
-                    return Ok(Some(writes));
-                }
-            }
-        }
-<<<<<<< HEAD
-
-=======
->>>>>>> f4c51a0d
+                        // `rows` can be empty if, say, a DELETE's WHERE clause had 0 results.
+                        writes.retain(|WriteOp { rows, .. }| !rows.is_empty());
+                        return Ok(Some(writes));
+                    }
+                }
+            }
+        }
         Ok(None)
     }
 
