--- conflicted
+++ resolved
@@ -31,12 +31,9 @@
 use differential_dataflow::lattice::Lattice;
 use futures::stream::{BoxStream, StreamExt};
 use maplit::hashmap;
-<<<<<<< HEAD
 use mz_repr::GlobalId;
-=======
 use once_cell::sync::Lazy;
 use regex::Regex;
->>>>>>> 9c4c7036
 use serde::{Deserialize, Serialize};
 use timely::progress::frontier::{Antichain, AntichainRef};
 use timely::progress::Timestamp;
@@ -53,12 +50,8 @@
     ConcreteComputeInstanceReplicaConfig, ControllerResponse, ProcessId, ReplicaId,
     StorageResponse,
 };
-<<<<<<< HEAD
+use crate::client::{ComputedRemoteClient, GenericClient};
 use crate::logging::{LogVariant, LoggingConfig};
-=======
-use crate::client::{ComputedRemoteClient, GenericClient};
-use crate::logging::LoggingConfig;
->>>>>>> 9c4c7036
 use crate::{TailBatch, TailResponse};
 
 pub use self::compute::{ComputeController, ComputeControllerMut};
@@ -240,13 +233,7 @@
                 let mut compute_instance = self.compute_mut(instance_id).unwrap();
                 let client = ComputedRemoteClient::new(&replicas.into_iter().collect::<Vec<_>>());
                 let client: Box<dyn ComputeClient<T>> = Box::new(client);
-<<<<<<< HEAD
-                compute_instance
-                    .add_replica(replica_name, client, log_collections)
-                    .await;
-=======
-                compute_instance.add_replica(replica_id, client);
->>>>>>> 9c4c7036
+                compute_instance.add_replica(replica_id, client, log_collections)
             }
             ConcreteComputeInstanceReplicaConfig::Managed {
                 size_config,
@@ -326,14 +313,11 @@
                     .await?;
                 let client = ComputedRemoteClient::new(&service.addresses("controller"));
                 let client: Box<dyn ComputeClient<T>> = Box::new(client);
-                self.compute_mut(instance_id)
-                    .unwrap()
-<<<<<<< HEAD
-                    .add_replica(replica_name, client, log_collections)
-                    .await;
-=======
-                    .add_replica(replica_id, client);
->>>>>>> 9c4c7036
+                self.compute_mut(instance_id).unwrap().add_replica(
+                    replica_id,
+                    client,
+                    log_collections,
+                )
             }
         }
 
