// Copyright Materialize, Inc. and contributors. All rights reserved.
//
// Use of this software is governed by the Business Source License
// included in the LICENSE file.
//
// As of the Change Date specified in that file, in accordance with
// the Business Source License, use of this software will be governed
// by the Apache License, Version 2.0.

//! A controller that provides an interface to a compute instance, and the storage layer below it.
//!
//! The compute controller curates the creation of indexes and sinks, the progress of readers through
//! these collections, and their eventual dropping and resource reclamation.
//!
//! The compute controller can be viewed as a partial map from `GlobalId` to collection. It is an error to
//! use an identifier before it has been "created" with `create_dataflows()`. Once created, the controller holds
//! a read capability for each output collection of a dataflow, which is manipulated with `allow_compaction()`.
//! Eventually, a collection is dropped with either `drop_sources()` or by allowing compaction to the empty frontier.
//!
//! Created dataflows will prevent the compaction of their inputs, including other compute collections but also
//! collections managed by the storage layer. Each dataflow input is prevented from compacting beyond the allowed
//! compaction of each of its outputs, ensuring that we can recover each dataflow to its current state in case of
//! failure or other reconfiguration.

use std::collections::{BTreeMap, BTreeSet, HashMap};
use std::error::Error;
use std::fmt;

use differential_dataflow::lattice::Lattice;
use mz_persist_types::Codec64;
use timely::progress::frontier::MutableAntichain;
use timely::progress::{Antichain, ChangeBatch, Timestamp};
use uuid::Uuid;

use crate::client::controller::storage::{StorageController, StorageError};
use crate::client::replicated::ActiveReplication;
use crate::client::{ComputeClient, ComputeCommand, ComputeInstanceId, InstanceConfig, ReplicaId};
use crate::client::{GenericClient, Peek};
use crate::logging::{LogVariant, LoggingConfig};
use crate::{DataflowDescription, SourceInstanceDesc};
use mz_expr::RowSetFinishing;
use mz_ore::tracing::OpenTelemetryContext;
use mz_repr::{GlobalId, Row};

use super::ReadPolicy;

/// Controller state maintained for each compute instance.
#[derive(Debug)]
pub(super) struct ComputeControllerState<T> {
    pub(super) client: ActiveReplication<T>,
    /// Tracks expressed `since` and received `upper` frontiers for indexes and sinks.
    pub(super) collections: BTreeMap<GlobalId, CollectionState<T>>,
    /// Currently outstanding peeks: identifiers and timestamps.
    pub(super) peeks: BTreeMap<uuid::Uuid, (GlobalId, T)>,
}

/// An immutable controller for a compute instance.
#[derive(Debug, Copy, Clone)]
pub struct ComputeController<'a, T> {
    pub(super) instance: ComputeInstanceId,
    pub(super) compute: &'a ComputeControllerState<T>,
    pub(super) storage_controller: &'a dyn StorageController<Timestamp = T>,
}

/// A mutable controller for a compute instance.
#[derive(Debug)]
pub struct ComputeControllerMut<'a, T> {
    pub(super) instance: ComputeInstanceId,
    pub(super) compute: &'a mut ComputeControllerState<T>,
    pub(super) storage_controller: &'a mut dyn StorageController<Timestamp = T>,
}

/// Errors arising from compute commands.
#[derive(Debug)]
pub enum ComputeError {
    /// Command referenced an instance that was not present.
    InstanceMissing(ComputeInstanceId),
    /// Command referenced an identifier that was not present.
    IdentifierMissing(GlobalId),
    /// Dataflow was malformed (e.g. missing `as_of`).
    DataflowMalformed,
    /// The dataflow `as_of` was not greater than the `since` of the identifier.
    DataflowSinceViolation(GlobalId),
    /// The peek `timestamp` was not greater than the `since` of the identifier.
    PeekSinceViolation(GlobalId),
    /// An error from the underlying client.
    ClientError(anyhow::Error),
    /// An error during an interaction with Storage
    StorageError(StorageError),
}

impl Error for ComputeError {
    fn source(&self) -> Option<&(dyn Error + 'static)> {
        match self {
            Self::InstanceMissing(_)
            | Self::IdentifierMissing(_)
            | Self::DataflowMalformed
            | Self::DataflowSinceViolation(_)
            | Self::PeekSinceViolation(_) => None,
            Self::ClientError(err) => Some(err.root_cause()),
            Self::StorageError(err) => err.source(),
        }
    }
}

impl fmt::Display for ComputeError {
    fn fmt(&self, f: &mut fmt::Formatter) -> fmt::Result {
        f.write_str("compute error: ")?;
        match self {
            Self::InstanceMissing(id) => write!(
                f,
                "command referenced an instance that was not present: {id}"
            ),
            Self::IdentifierMissing(id) => write!(
                f,
                "command referenced an identifier that was not present: {id}"
            ),
            Self::DataflowMalformed => write!(f, "dataflow was malformed"),
            Self::DataflowSinceViolation(id) => write!(
                f,
                "dataflow as_of was not greater than the `since` of the identifier: {id}"
            ),
            Self::PeekSinceViolation(id) => write!(
                f,
                "peek timestamp was not greater than the `since` of the identifier: {id}"
            ),
            Self::ClientError(err) => write!(f, "underlying client error: {err}"),
            Self::StorageError(err) => write!(f, "storage interaction error: {err}"),
        }
    }
}

impl From<StorageError> for ComputeError {
    fn from(error: StorageError) -> Self {
        Self::StorageError(error)
    }
}

impl From<anyhow::Error> for ComputeError {
    fn from(error: anyhow::Error) -> Self {
        Self::ClientError(error)
    }
}

impl<T> ComputeControllerState<T>
where
    T: Timestamp + Lattice,
{
    pub(super) async fn new(logging: &Option<LoggingConfig>) -> Result<Self, anyhow::Error> {
        let mut collections = BTreeMap::default();
        if let Some(logging_config) = logging.as_ref() {
            for id in logging_config.log_identifiers() {
                collections.insert(
                    id,
                    CollectionState::new(
                        Antichain::from_elem(T::minimum()),
                        Vec::new(),
                        Vec::new(),
                    ),
                );
            }
        }
        let mut client = crate::client::replicated::ActiveReplication::default();
        client
            .send(ComputeCommand::CreateInstance(InstanceConfig {
                replica_id: Default::default(),
                logging: logging.clone(),
            }))
            .await?;

        Ok(Self {
            client,
            collections,
            peeks: Default::default(),
        })
    }
}

// Public interface
impl<'a, T> ComputeController<'a, T>
where
    T: Timestamp + Lattice,
{
    /// Returns this controller's compute instance ID.
    pub fn instance_id(&self) -> ComputeInstanceId {
        self.instance
    }

    /// Acquires an immutable handle to a controller for the storage instance.
    #[inline]
    pub fn storage(&self) -> &dyn crate::client::controller::StorageController<Timestamp = T> {
        self.storage_controller
    }

    /// Acquire a handle to the collection state associated with `id`.
    pub fn collection(&self, id: GlobalId) -> Result<&'a CollectionState<T>, ComputeError> {
        self.compute
            .collections
            .get(&id)
            .ok_or(ComputeError::IdentifierMissing(id))
    }
}

impl<'a, T> ComputeControllerMut<'a, T>
where
    T: Timestamp + Lattice + Codec64,
{
    /// Constructs an immutable handle from this mutable handle.
    pub fn as_ref<'b>(&'b self) -> ComputeController<'b, T> {
        ComputeController {
            instance: self.instance,
            storage_controller: self.storage_controller,
            compute: &self.compute,
        }
    }

    /// Acquires a mutable handle to a controller for the storage instance.
    #[inline]
    pub fn storage_mut(
        &mut self,
    ) -> &mut dyn crate::client::controller::StorageController<Timestamp = T> {
        self.storage_controller
    }

    /// Adds a new instance replica, by name.
<<<<<<< HEAD
    pub async fn add_replica(
        &mut self,
        id: String,
        client: Box<dyn ComputeClient<T>>,
        log_collections: HashMap<LogVariant, GlobalId>,
    ) {
        let log_collections = log_collections
            .into_iter()
            .map(|(variant, id)| {
                let meta = self
                    .storage_controller
                    .collection_metadata(id)
                    .expect("cannot get collection metadata");
                (variant, meta)
            })
            .collect();

        self.compute
            .client
            .add_replica(id, client, log_collections)
            .await;
=======
    pub fn add_replica(&mut self, id: ReplicaId, client: Box<dyn ComputeClient<T>>) {
        self.compute.client.add_replica(id, client);
>>>>>>> 9c4c7036
    }

    pub fn get_replica_ids(&self) -> impl Iterator<Item = ReplicaId> + '_ {
        self.compute.client.get_replica_ids()
    }

    /// Removes an existing instance replica, by name.
    pub fn remove_replica(&mut self, id: ReplicaId) {
        self.compute.client.remove_replica(id);
    }

    /// Creates and maintains the described dataflows, and initializes state for their output.
    ///
    /// This method creates dataflows whose inputs are still readable at the dataflow `as_of`
    /// frontier, and initializes the outputs as readable from that frontier onward.
    /// It installs read dependencies from the outputs to the inputs, so that the input read
    /// capabilities will be held back to the output read capabilities, ensuring that we are
    /// always able to return to a state that can serve the output read capabilities.
    pub async fn create_dataflows(
        &mut self,
        dataflows: Vec<DataflowDescription<crate::plan::Plan<T>, (), T>>,
    ) -> Result<(), ComputeError> {
        // Validate dataflows as having inputs whose `since` is less or equal to the dataflow's `as_of`.
        // Start tracking frontiers for each dataflow, using its `as_of` for each index and sink.
        for dataflow in dataflows.iter() {
            let as_of = dataflow
                .as_of
                .as_ref()
                .ok_or(ComputeError::DataflowMalformed)?;

            // Record all transitive dependencies of the outputs.
            let mut storage_dependencies = Vec::new();
            let mut compute_dependencies = Vec::new();

            // Validate sources have `since.less_equal(as_of)`.
            for source_id in dataflow.source_imports.keys() {
                let since = &self
                    .storage_controller
                    .collection(*source_id)
                    .or(Err(ComputeError::IdentifierMissing(*source_id)))?
                    .read_capabilities
                    .frontier();
                if !(<_ as timely::order::PartialOrder>::less_equal(since, &as_of.borrow())) {
                    Err(ComputeError::DataflowSinceViolation(*source_id))?;
                }

                storage_dependencies.push(*source_id);
            }

            // Validate indexes have `since.less_equal(as_of)`.
            // TODO(mcsherry): Instead, return an error from the constructing method.
            for index_id in dataflow.index_imports.keys() {
                let collection = self.as_ref().collection(*index_id)?;
                let since = collection.read_capabilities.frontier();
                if !(<_ as timely::order::PartialOrder>::less_equal(&since, &as_of.borrow())) {
                    Err(ComputeError::DataflowSinceViolation(*index_id))?;
                } else {
                    compute_dependencies.push(*index_id);
                }
            }

            // Canonicalize dependencies.
            // Probably redundant based on key structure, but doing for sanity.
            storage_dependencies.sort();
            storage_dependencies.dedup();
            compute_dependencies.sort();
            compute_dependencies.dedup();

            // We will bump the internals of each input by the number of dependents (outputs).
            let outputs = dataflow.sink_exports.len() + dataflow.index_exports.len();
            let mut changes = ChangeBatch::new();
            for time in as_of.iter() {
                changes.update(time.clone(), outputs as i64);
            }
            // Update storage read capabilities for inputs.
            let mut storage_read_updates = storage_dependencies
                .iter()
                .map(|id| (*id, changes.clone()))
                .collect();
            self.storage_controller
                .update_read_capabilities(&mut storage_read_updates)
                .await?;
            // Update compute read capabilities for inputs.
            let mut compute_read_updates = compute_dependencies
                .iter()
                .map(|id| (*id, changes.clone()))
                .collect();
            self.update_read_capabilities(&mut compute_read_updates)
                .await?;

            // Install collection state for each of the exports.
            for sink_id in dataflow.sink_exports.keys() {
                self.compute.collections.insert(
                    *sink_id,
                    CollectionState::new(
                        as_of.clone(),
                        storage_dependencies.clone(),
                        compute_dependencies.clone(),
                    ),
                );
            }
            for index_id in dataflow.index_exports.keys() {
                self.compute.collections.insert(
                    *index_id,
                    CollectionState::new(
                        as_of.clone(),
                        storage_dependencies.clone(),
                        compute_dependencies.clone(),
                    ),
                );
            }
        }

        // Here we augment all the imported sources with the appropriate storage metadata needed by
        // the compute instance to read them
        let mut augmented_dataflows = Vec::with_capacity(dataflows.len());
        for d in dataflows {
            let mut source_imports = BTreeMap::new();
            for (id, si) in d.source_imports {
                let metadata = self.storage_controller.collection_metadata(id)?;
                let desc = SourceInstanceDesc {
                    description: si.description,
                    storage_metadata: metadata,
                    arguments: si.arguments,
                };
                source_imports.insert(id, desc);
            }

            augmented_dataflows.push(DataflowDescription {
                source_imports,
                // The rest of the fields are identical
                index_imports: d.index_imports,
                objects_to_build: d.objects_to_build,
                index_exports: d.index_exports,
                sink_exports: d.sink_exports,
                as_of: d.as_of,
                debug_name: d.debug_name,
                id: d.id,
            });
        }

        self.compute
            .client
            .send(ComputeCommand::CreateDataflows(augmented_dataflows))
            .await
            .expect("Compute command failed; unrecoverable");

        Ok(())
    }
    /// Drops the read capability for the sinks and allows their resources to be reclaimed.
    pub async fn drop_sinks(&mut self, identifiers: Vec<GlobalId>) -> Result<(), ComputeError> {
        // Validate that the ids exist.
        self.as_ref().validate_ids(identifiers.iter().cloned())?;

        let compaction_commands = identifiers
            .into_iter()
            .map(|id| (id, Antichain::new()))
            .collect();
        self.allow_compaction(compaction_commands).await?;
        Ok(())
    }
    /// Drops the read capability for the indexes and allows their resources to be reclaimed.
    pub async fn drop_indexes(&mut self, identifiers: Vec<GlobalId>) -> Result<(), ComputeError> {
        // Validate that the ids exist.
        self.as_ref().validate_ids(identifiers.iter().cloned())?;

        let compaction_commands = identifiers
            .into_iter()
            .map(|id| (id, Antichain::new()))
            .collect();
        self.allow_compaction(compaction_commands).await?;
        Ok(())
    }
    /// Initiate a peek request for the contents of `id` at `timestamp`.
    #[tracing::instrument(level = "debug", skip(self))]
    pub async fn peek(
        &mut self,
        id: GlobalId,
        key: Option<Row>,
        uuid: Uuid,
        timestamp: T,
        finishing: RowSetFinishing,
        map_filter_project: mz_expr::SafeMfpPlan,
        target_replica: Option<ReplicaId>,
    ) -> Result<(), ComputeError> {
        let since = self.as_ref().collection(id)?.read_capabilities.frontier();

        if !since.less_equal(&timestamp) {
            Err(ComputeError::PeekSinceViolation(id))?;
        }

        // Install a compaction hold on `id` at `timestamp`.
        let mut updates = BTreeMap::new();
        updates.insert(id, ChangeBatch::new_from(timestamp.clone(), 1));
        self.update_read_capabilities(&mut updates).await?;
        self.compute.peeks.insert(uuid, (id, timestamp.clone()));

        self.compute
            .client
            .send(ComputeCommand::Peek(Peek {
                id,
                key,
                uuid,
                timestamp,
                finishing,
                map_filter_project,
                target_replica,
                // Obtain an `OpenTelemetryContext` from the thread-local tracing
                // tree to forward it on to the compute worker.
                otel_ctx: OpenTelemetryContext::obtain(),
            }))
            .await
            .map_err(ComputeError::from)
    }

    /// Cancels existing peek requests.
    ///
    /// Canceling a peek is best effort. The caller may see any of the following
    /// after canceling a peek request:
    ///
    ///   * A `PeekResponse::Rows` indicating that the cancellation request did
    ///    not take effect in time and the query succeeded.
    ///
    ///   * A `PeekResponse::Canceled` affirming that the peek was canceled.
    ///
    ///   * No `PeekResponse` at all.
    pub async fn cancel_peeks(&mut self, uuids: &BTreeSet<Uuid>) -> Result<(), ComputeError> {
        self.remove_peeks(uuids.iter().cloned()).await?;
        self.compute
            .client
            .send(ComputeCommand::CancelPeeks {
                uuids: uuids.clone(),
            })
            .await
            .map_err(ComputeError::from)
    }

    /// Downgrade the read capabilities of specific identifiers to specific frontiers.
    ///
    /// Downgrading any read capability to the empty frontier will drop the item and eventually reclaim its resources.
    async fn allow_compaction(
        &mut self,
        frontiers: Vec<(GlobalId, Antichain<T>)>,
    ) -> Result<(), ComputeError> {
        // Validate that the ids exist.
        self.as_ref()
            .validate_ids(frontiers.iter().map(|(id, _)| *id))?;
        let policies = frontiers
            .into_iter()
            .map(|(id, frontier)| (id, ReadPolicy::ValidFrom(frontier)));
        self.set_read_policy(policies.collect()).await?;
        Ok(())
    }

    /// Assigns a read policy to specific identifiers.
    ///
    /// The policies are assigned in the order presented, and repeated identifiers should
    /// conclude with the last policy. Changing a policy will immediately downgrade the read
    /// capability if appropriate, but it will not "recover" the read capability if the prior
    /// capability is already ahead of it.
    ///
    /// Identifiers not present in `policies` retain their existing read policies.
    pub async fn set_read_policy(
        &mut self,
        policies: Vec<(GlobalId, ReadPolicy<T>)>,
    ) -> Result<(), ComputeError> {
        let mut read_capability_changes = BTreeMap::default();
        for (id, policy) in policies.into_iter() {
            if let Ok(collection) = self.collection_mut(id) {
                let mut new_read_capability = policy.frontier(collection.write_frontier.frontier());

                if <_ as timely::order::PartialOrder>::less_equal(
                    &collection.implied_capability,
                    &new_read_capability,
                ) {
                    let mut update = ChangeBatch::new();
                    update.extend(new_read_capability.iter().map(|time| (time.clone(), 1)));
                    std::mem::swap(&mut collection.implied_capability, &mut new_read_capability);
                    update.extend(new_read_capability.iter().map(|time| (time.clone(), -1)));
                    if !update.is_empty() {
                        read_capability_changes.insert(id, update);
                    }
                }

                collection.read_policy = policy;
            } else {
                tracing::error!("Reference to unregistered id: {:?}", id);
            }
        }
        if !read_capability_changes.is_empty() {
            self.update_read_capabilities(&mut read_capability_changes)
                .await?;
        }
        Ok(())
    }
}

// Internal interface
impl<'a, T> ComputeController<'a, T>
where
    T: Timestamp + Lattice,
{
    /// Validate that a collection exists for all identifiers, and error if any do not.
    pub fn validate_ids(&self, ids: impl Iterator<Item = GlobalId>) -> Result<(), ComputeError> {
        for id in ids {
            self.collection(id)?;
        }
        Ok(())
    }
}

impl<'a, T> ComputeControllerMut<'a, T>
where
    T: Timestamp + Lattice + Codec64,
{
    /// Acquire a mutable reference to the collection state, should it exist.
    pub(super) fn collection_mut(
        &mut self,
        id: GlobalId,
    ) -> Result<&mut CollectionState<T>, ComputeError> {
        self.compute
            .collections
            .get_mut(&id)
            .ok_or(ComputeError::IdentifierMissing(id))
    }

    /// Accept write frontier updates from the compute layer.
    pub(super) async fn update_write_frontiers(
        &mut self,
        updates: &[(GlobalId, ChangeBatch<T>)],
    ) -> Result<(), ComputeError> {
        let mut read_capability_changes = BTreeMap::default();
        for (id, changes) in updates.iter() {
            let collection = self
                .collection_mut(*id)
                .expect("Reference to absent collection");

            collection
                .write_frontier
                .update_iter(changes.clone().drain());

            let mut new_read_capability = collection
                .read_policy
                .frontier(collection.write_frontier.frontier());
            if <_ as timely::order::PartialOrder>::less_equal(
                &collection.implied_capability,
                &new_read_capability,
            ) {
                // TODO: reuse change batch above?
                let mut update = ChangeBatch::new();
                update.extend(new_read_capability.iter().map(|time| (time.clone(), 1)));
                std::mem::swap(&mut collection.implied_capability, &mut new_read_capability);
                update.extend(new_read_capability.iter().map(|time| (time.clone(), -1)));
                if !update.is_empty() {
                    read_capability_changes.insert(*id, update);
                }
            }
        }
        if !read_capability_changes.is_empty() {
            self.update_read_capabilities(&mut read_capability_changes)
                .await?;
        }
        Ok(())
    }

    /// Applies `updates`, propagates consequences through other read capabilities, and sends an appropriate compaction command.
    pub(super) async fn update_read_capabilities(
        &mut self,
        updates: &mut BTreeMap<GlobalId, ChangeBatch<T>>,
    ) -> Result<(), ComputeError> {
        // Locations to record consequences that we need to act on.
        let mut storage_todo = BTreeMap::default();
        let mut compute_net = Vec::default();
        // Repeatedly extract the maximum id, and updates for it.
        while let Some(key) = updates.keys().rev().next().cloned() {
            let mut update = updates.remove(&key).unwrap();
            if let Ok(collection) = self.collection_mut(key) {
                let changes = collection.read_capabilities.update_iter(update.drain());
                update.extend(changes);
                for id in collection.storage_dependencies.iter() {
                    storage_todo
                        .entry(*id)
                        .or_insert_with(ChangeBatch::new)
                        .extend(update.iter().cloned());
                }
                for id in collection.compute_dependencies.iter() {
                    updates
                        .entry(*id)
                        .or_insert_with(ChangeBatch::new)
                        .extend(update.iter().cloned());
                }
                compute_net.push((key, update));
            } else {
                // Storage presumably, but verify.
                storage_todo
                    .entry(key)
                    .or_insert_with(ChangeBatch::new)
                    .extend(update.drain())
            }
        }

        // Translate our net compute actions into `AllowCompaction` commands.
        let mut compaction_commands = Vec::new();
        for (id, change) in compute_net.iter_mut() {
            if !change.is_empty() {
                let frontier = self
                    .as_ref()
                    .collection(*id)
                    .unwrap()
                    .read_capabilities
                    .frontier()
                    .to_owned();
                compaction_commands.push((*id, frontier));
            }
        }
        if !compaction_commands.is_empty() {
            self.compute
                .client
                .send(ComputeCommand::AllowCompaction(compaction_commands))
                .await
                .expect("Compute instance command failed; unrecoverable");
        }

        // We may have storage consequences to process.
        if !storage_todo.is_empty() {
            self.storage_controller
                .update_read_capabilities(&mut storage_todo)
                .await?;
        }
        Ok(())
    }
    /// Removes a registered peek, unblocking compaction that might have waited on it.
    pub(super) async fn remove_peeks(
        &mut self,
        peek_ids: impl IntoIterator<Item = uuid::Uuid>,
    ) -> Result<(), ComputeError> {
        let mut updates = peek_ids
            .into_iter()
            .flat_map(|uuid| {
                self.compute
                    .peeks
                    .remove(&uuid)
                    .map(|(id, time)| (id, ChangeBatch::new_from(time, -1)))
            })
            .collect();
        self.update_read_capabilities(&mut updates).await?;
        Ok(())
    }
}

/// State maintained about individual collections.
#[derive(Debug)]
pub struct CollectionState<T> {
    /// Accumulation of read capabilities for the collection.
    ///
    /// This accumulation will always contain `self.implied_capability`, but may also contain
    /// capabilities held by others who have read dependencies on this collection.
    pub read_capabilities: MutableAntichain<T>,
    /// The implicit capability associated with collection creation.
    pub implied_capability: Antichain<T>,
    /// The policy to use to downgrade `self.implied_capability`.
    pub read_policy: ReadPolicy<T>,

    /// Storage identifiers on which this collection depends.
    pub storage_dependencies: Vec<GlobalId>,
    /// Compute identifiers on which this collection depends.
    pub compute_dependencies: Vec<GlobalId>,

    /// Reported progress in the write capabilities.
    ///
    /// Importantly, this is not a write capability, but what we have heard about the
    /// write capabilities of others. All future writes will have times greater than or
    /// equal to `write_frontier.frontier()`.
    pub write_frontier: MutableAntichain<T>,
}

impl<T: Timestamp> CollectionState<T> {
    /// Creates a new collection state, with an initial read policy valid from `since`.
    pub fn new(
        since: Antichain<T>,
        storage_dependencies: Vec<GlobalId>,
        compute_dependencies: Vec<GlobalId>,
    ) -> Self {
        let mut read_capabilities = MutableAntichain::new();
        read_capabilities.update_iter(since.iter().map(|time| (time.clone(), 1)));
        Self {
            read_capabilities,
            implied_capability: since.clone(),
            read_policy: ReadPolicy::ValidFrom(since),
            storage_dependencies,
            compute_dependencies,
            write_frontier: MutableAntichain::new_bottom(Timestamp::minimum()),
        }
    }

    /// Reports the current read capability.
    pub fn read_capability(&self) -> &Antichain<T> {
        &self.implied_capability
    }
}<|MERGE_RESOLUTION|>--- conflicted
+++ resolved
@@ -223,10 +223,9 @@
     }
 
     /// Adds a new instance replica, by name.
-<<<<<<< HEAD
-    pub async fn add_replica(
-        &mut self,
-        id: String,
+    pub fn add_replica(
+        &mut self,
+        id: ReplicaId,
         client: Box<dyn ComputeClient<T>>,
         log_collections: HashMap<LogVariant, GlobalId>,
     ) {
@@ -240,15 +239,7 @@
                 (variant, meta)
             })
             .collect();
-
-        self.compute
-            .client
-            .add_replica(id, client, log_collections)
-            .await;
-=======
-    pub fn add_replica(&mut self, id: ReplicaId, client: Box<dyn ComputeClient<T>>) {
-        self.compute.client.add_replica(id, client);
->>>>>>> 9c4c7036
+        self.compute.client.add_replica(id, client, log_collections);
     }
 
     pub fn get_replica_ids(&self) -> impl Iterator<Item = ReplicaId> + '_ {
