// Copyright Materialize, Inc. and contributors. All rights reserved.
//
// Use of this software is governed by the Business Source License
// included in the LICENSE file.
//
// As of the Change Date specified in that file, in accordance with
// the Business Source License, use of this software will be governed
// by the Apache License, Version 2.0.

//! A controller that provides an interface to a compute instance, and the storage layer below it.
//!
//! The compute controller curates the creation of indexes and sinks, the progress of readers through
//! these collections, and their eventual dropping and resource reclamation.
//!
//! The compute controller can be viewed as a partial map from `GlobalId` to collection. It is an error to
//! use an identifier before it has been "created" with `create_dataflows()`. Once created, the controller holds
//! a read capability for each output collection of a dataflow, which is manipulated with `allow_compaction()`.
//! Eventually, a collection is dropped with either `drop_sources()` or by allowing compaction to the empty frontier.
//!
//! Created dataflows will prevent the compaction of their inputs, including other compute collections but also
//! collections managed by the storage layer. Each dataflow input is prevented from compacting beyond the allowed
//! compaction of each of its outputs, ensuring that we can recover each dataflow to its current state in case of
//! failure or other reconfiguration.

use std::collections::{BTreeMap, BTreeSet, HashMap};
use std::error::Error;
use std::fmt;

use differential_dataflow::lattice::Lattice;
use mz_persist_types::Codec64;
use timely::progress::frontier::MutableAntichain;
use timely::progress::{Antichain, ChangeBatch, Timestamp};
use uuid::Uuid;

use crate::client::controller::storage::{StorageController, StorageError};
use crate::client::replicated::ActiveReplication;
use crate::client::{ComputeClient, ComputeCommand, ComputeInstanceId, InstanceConfig, ReplicaId};
use crate::client::{GenericClient, Peek};
use crate::logging::LoggingConfig;
use crate::sinks::{PersistSinkConnection, SinkConnection, SinkDesc};
<<<<<<< HEAD
use crate::logging::{LogVariant, LoggingConfig};
=======
>>>>>>> b47499a1
use crate::{DataflowDescription, SourceInstanceDesc};
use mz_expr::RowSetFinishing;
use mz_ore::tracing::OpenTelemetryContext;
use mz_repr::{GlobalId, Row};

use super::ReadPolicy;

/// Controller state maintained for each compute instance.
#[derive(Debug)]
pub(super) struct ComputeControllerState<T> {
    pub(super) client: ActiveReplication<T>,
    /// Tracks expressed `since` and received `upper` frontiers for indexes and sinks.
    pub(super) collections: BTreeMap<GlobalId, CollectionState<T>>,
    /// Currently outstanding peeks: identifiers and timestamps.
    pub(super) peeks: BTreeMap<uuid::Uuid, (GlobalId, T)>,
}

/// An immutable controller for a compute instance.
#[derive(Debug, Copy, Clone)]
pub struct ComputeController<'a, T> {
    pub(super) instance: ComputeInstanceId,
    pub(super) compute: &'a ComputeControllerState<T>,
    pub(super) storage_controller: &'a dyn StorageController<Timestamp = T>,
}

/// A mutable controller for a compute instance.
#[derive(Debug)]
pub struct ComputeControllerMut<'a, T> {
    pub(super) instance: ComputeInstanceId,
    pub(super) compute: &'a mut ComputeControllerState<T>,
    pub(super) storage_controller: &'a mut dyn StorageController<Timestamp = T>,
}

/// Errors arising from compute commands.
#[derive(Debug)]
pub enum ComputeError {
    /// Command referenced an instance that was not present.
    InstanceMissing(ComputeInstanceId),
    /// Command referenced an identifier that was not present.
    IdentifierMissing(GlobalId),
    /// Dataflow was malformed (e.g. missing `as_of`).
    DataflowMalformed,
    /// The dataflow `as_of` was not greater than the `since` of the identifier.
    DataflowSinceViolation(GlobalId),
    /// The peek `timestamp` was not greater than the `since` of the identifier.
    PeekSinceViolation(GlobalId),
    /// An error from the underlying client.
    ClientError(anyhow::Error),
    /// An error during an interaction with Storage
    StorageError(StorageError),
}

impl Error for ComputeError {
    fn source(&self) -> Option<&(dyn Error + 'static)> {
        match self {
            Self::InstanceMissing(_)
            | Self::IdentifierMissing(_)
            | Self::DataflowMalformed
            | Self::DataflowSinceViolation(_)
            | Self::PeekSinceViolation(_) => None,
            Self::ClientError(err) => Some(err.root_cause()),
            Self::StorageError(err) => err.source(),
        }
    }
}

impl fmt::Display for ComputeError {
    fn fmt(&self, f: &mut fmt::Formatter) -> fmt::Result {
        f.write_str("compute error: ")?;
        match self {
            Self::InstanceMissing(id) => write!(
                f,
                "command referenced an instance that was not present: {id}"
            ),
            Self::IdentifierMissing(id) => write!(
                f,
                "command referenced an identifier that was not present: {id}"
            ),
            Self::DataflowMalformed => write!(f, "dataflow was malformed"),
            Self::DataflowSinceViolation(id) => write!(
                f,
                "dataflow as_of was not greater than the `since` of the identifier: {id}"
            ),
            Self::PeekSinceViolation(id) => write!(
                f,
                "peek timestamp was not greater than the `since` of the identifier: {id}"
            ),
            Self::ClientError(err) => write!(f, "underlying client error: {err}"),
            Self::StorageError(err) => write!(f, "storage interaction error: {err}"),
        }
    }
}

impl From<StorageError> for ComputeError {
    fn from(error: StorageError) -> Self {
        Self::StorageError(error)
    }
}

impl From<anyhow::Error> for ComputeError {
    fn from(error: anyhow::Error) -> Self {
        Self::ClientError(error)
    }
}

impl<T> ComputeControllerState<T>
where
    T: Timestamp + Lattice,
{
    pub(super) async fn new(logging: &Option<LoggingConfig>) -> Result<Self, anyhow::Error> {
        let mut collections = BTreeMap::default();
        if let Some(logging_config) = logging.as_ref() {
            for id in logging_config.log_identifiers() {
                collections.insert(
                    id,
                    CollectionState::new(
                        Antichain::from_elem(T::minimum()),
                        Vec::new(),
                        Vec::new(),
                    ),
                );
            }
        }
        let mut client = crate::client::replicated::ActiveReplication::default();
        client
            .send(ComputeCommand::CreateInstance(InstanceConfig {
                replica_id: Default::default(),
                logging: logging.clone(),
            }))
            .await?;

        Ok(Self {
            client,
            collections,
            peeks: Default::default(),
        })
    }
}

// Public interface
impl<'a, T> ComputeController<'a, T>
where
    T: Timestamp + Lattice,
{
    /// Returns this controller's compute instance ID.
    pub fn instance_id(&self) -> ComputeInstanceId {
        self.instance
    }

    /// Acquires an immutable handle to a controller for the storage instance.
    #[inline]
    pub fn storage(&self) -> &dyn crate::client::controller::StorageController<Timestamp = T> {
        self.storage_controller
    }

    /// Acquire a handle to the collection state associated with `id`.
    pub fn collection(&self, id: GlobalId) -> Result<&'a CollectionState<T>, ComputeError> {
        self.compute
            .collections
            .get(&id)
            .ok_or(ComputeError::IdentifierMissing(id))
    }
}

impl<'a, T> ComputeControllerMut<'a, T>
where
    T: Timestamp + Lattice + Codec64,
{
    /// Constructs an immutable handle from this mutable handle.
    pub fn as_ref<'b>(&'b self) -> ComputeController<'b, T> {
        ComputeController {
            instance: self.instance,
            storage_controller: self.storage_controller,
            compute: &self.compute,
        }
    }

    /// Acquires a mutable handle to a controller for the storage instance.
    #[inline]
    pub fn storage_mut(
        &mut self,
    ) -> &mut dyn crate::client::controller::StorageController<Timestamp = T> {
        self.storage_controller
    }

    /// Adds a new instance replica, by name.
    pub fn add_replica(
        &mut self,
        id: ReplicaId,
        client: Box<dyn ComputeClient<T>>,
        log_collections: HashMap<LogVariant, GlobalId>,
    ) {
        dbg!(&log_collections);
        let log_collections = log_collections
            .into_iter()
            .map(|(variant, id)| {
                let meta = self
                    .storage_controller
                    .collection_metadata(id)
                    .expect("cannot get collection metadata");
                (variant, meta)
            })
            .collect();
        self.compute.client.add_replica(id, client, log_collections);
    }

    pub fn get_replica_ids(&self) -> impl Iterator<Item = ReplicaId> + '_ {
        self.compute.client.get_replica_ids()
    }

    /// Removes an existing instance replica, by name.
    pub fn remove_replica(&mut self, id: ReplicaId) {
        self.compute.client.remove_replica(id);
    }

    /// Creates and maintains the described dataflows, and initializes state for their output.
    ///
    /// This method creates dataflows whose inputs are still readable at the dataflow `as_of`
    /// frontier, and initializes the outputs as readable from that frontier onward.
    /// It installs read dependencies from the outputs to the inputs, so that the input read
    /// capabilities will be held back to the output read capabilities, ensuring that we are
    /// always able to return to a state that can serve the output read capabilities.
    pub async fn create_dataflows(
        &mut self,
        dataflows: Vec<DataflowDescription<crate::plan::Plan<T>, (), T>>,
    ) -> Result<(), ComputeError> {
        // Validate dataflows as having inputs whose `since` is less or equal to the dataflow's `as_of`.
        // Start tracking frontiers for each dataflow, using its `as_of` for each index and sink.
        for dataflow in dataflows.iter() {
            let as_of = dataflow
                .as_of
                .as_ref()
                .ok_or(ComputeError::DataflowMalformed)?;

            // Record all transitive dependencies of the outputs.
            let mut storage_dependencies = Vec::new();
            let mut compute_dependencies = Vec::new();

            // Validate sources have `since.less_equal(as_of)`.
            for source_id in dataflow.source_imports.keys() {
                let since = &self
                    .storage_controller
                    .collection(*source_id)
                    .or(Err(ComputeError::IdentifierMissing(*source_id)))?
                    .read_capabilities
                    .frontier();
                if !(<_ as timely::order::PartialOrder>::less_equal(since, &as_of.borrow())) {
                    Err(ComputeError::DataflowSinceViolation(*source_id))?;
                }

                storage_dependencies.push(*source_id);
            }

            // Validate indexes have `since.less_equal(as_of)`.
            // TODO(mcsherry): Instead, return an error from the constructing method.
            for index_id in dataflow.index_imports.keys() {
                let collection = self.as_ref().collection(*index_id)?;
                let since = collection.read_capabilities.frontier();
                if !(<_ as timely::order::PartialOrder>::less_equal(&since, &as_of.borrow())) {
                    Err(ComputeError::DataflowSinceViolation(*index_id))?;
                } else {
                    compute_dependencies.push(*index_id);
                }
            }

            // Canonicalize dependencies.
            // Probably redundant based on key structure, but doing for sanity.
            storage_dependencies.sort();
            storage_dependencies.dedup();
            compute_dependencies.sort();
            compute_dependencies.dedup();

            // We will bump the internals of each input by the number of dependents (outputs).
            let outputs = dataflow.sink_exports.len() + dataflow.index_exports.len();
            let mut changes = ChangeBatch::new();
            for time in as_of.iter() {
                changes.update(time.clone(), outputs as i64);
            }
            // Update storage read capabilities for inputs.
            let mut storage_read_updates = storage_dependencies
                .iter()
                .map(|id| (*id, changes.clone()))
                .collect();
            self.storage_controller
                .update_read_capabilities(&mut storage_read_updates)
                .await?;
            // Update compute read capabilities for inputs.
            let mut compute_read_updates = compute_dependencies
                .iter()
                .map(|id| (*id, changes.clone()))
                .collect();
            self.update_read_capabilities(&mut compute_read_updates)
                .await?;

            // Install collection state for each of the exports.
            for sink_id in dataflow.sink_exports.keys() {
                self.compute.collections.insert(
                    *sink_id,
                    CollectionState::new(
                        as_of.clone(),
                        storage_dependencies.clone(),
                        compute_dependencies.clone(),
                    ),
                );
            }
            for index_id in dataflow.index_exports.keys() {
                self.compute.collections.insert(
                    *index_id,
                    CollectionState::new(
                        as_of.clone(),
                        storage_dependencies.clone(),
                        compute_dependencies.clone(),
                    ),
                );
            }
        }

<<<<<<< HEAD
        // Here we augment all the imported sources and all the exported
        // persist sinks with the appropriate storage metadata needed by
        // the compute instance to read them.
=======
        // Here we augment all imported sources and all exported sinks with with the appropriate
        // storage metadata needed by the compute instance.
>>>>>>> b47499a1
        let mut augmented_dataflows = Vec::with_capacity(dataflows.len());
        for d in dataflows {
            let mut source_imports = BTreeMap::new();
            for (id, si) in d.source_imports {
                let metadata = self.storage_controller.collection_metadata(id)?;
                let desc = SourceInstanceDesc {
                    description: si.description,
                    storage_metadata: metadata,
                    arguments: si.arguments,
                };
                source_imports.insert(id, desc);
            }

            let mut sink_exports = BTreeMap::new();
            for (id, se) in d.sink_exports {
                let connection = match se.connection {
                    SinkConnection::Persist(conn) => {
                        let metadata = self.storage_controller.collection_metadata(id)?;
                        let conn = PersistSinkConnection {
                            value_desc: conn.value_desc,
                            storage_metadata: metadata,
                        };
                        SinkConnection::Persist(conn)
                    }
                    SinkConnection::Kafka(conn) => SinkConnection::Kafka(conn),
                    SinkConnection::Tail(conn) => SinkConnection::Tail(conn),
                };
                let desc = SinkDesc {
                    from: se.from,
                    from_desc: se.from_desc,
                    connection,
                    envelope: se.envelope,
                    as_of: se.as_of,
                };
                sink_exports.insert(id, desc);
            }

            augmented_dataflows.push(DataflowDescription {
                source_imports,
                sink_exports,
                // The rest of the fields are identical
                index_imports: d.index_imports,
                objects_to_build: d.objects_to_build,
                index_exports: d.index_exports,
                as_of: d.as_of,
                debug_name: d.debug_name,
                id: d.id,
            });
        }

        self.compute
            .client
            .send(ComputeCommand::CreateDataflows(augmented_dataflows))
            .await
            .expect("Compute command failed; unrecoverable");

        Ok(())
    }
    /// Drops the read capability for the sinks and allows their resources to be reclaimed.
    pub async fn drop_sinks(&mut self, identifiers: Vec<GlobalId>) -> Result<(), ComputeError> {
        // Validate that the ids exist.
        self.as_ref().validate_ids(identifiers.iter().cloned())?;

        let compaction_commands = identifiers
            .into_iter()
            .map(|id| (id, Antichain::new()))
            .collect();
        self.allow_compaction(compaction_commands).await?;
        Ok(())
    }
    /// Drops the read capability for the indexes and allows their resources to be reclaimed.
    pub async fn drop_indexes(&mut self, identifiers: Vec<GlobalId>) -> Result<(), ComputeError> {
        // Validate that the ids exist.
        self.as_ref().validate_ids(identifiers.iter().cloned())?;

        let compaction_commands = identifiers
            .into_iter()
            .map(|id| (id, Antichain::new()))
            .collect();
        self.allow_compaction(compaction_commands).await?;
        Ok(())
    }
    /// Initiate a peek request for the contents of `id` at `timestamp`.
    #[tracing::instrument(level = "debug", skip(self))]
    pub async fn peek(
        &mut self,
        id: GlobalId,
        key: Option<Row>,
        uuid: Uuid,
        timestamp: T,
        finishing: RowSetFinishing,
        map_filter_project: mz_expr::SafeMfpPlan,
        target_replica: Option<ReplicaId>,
    ) -> Result<(), ComputeError> {
        let since = self.as_ref().collection(id)?.read_capabilities.frontier();

        if !since.less_equal(&timestamp) {
            Err(ComputeError::PeekSinceViolation(id))?;
        }

        // Install a compaction hold on `id` at `timestamp`.
        let mut updates = BTreeMap::new();
        updates.insert(id, ChangeBatch::new_from(timestamp.clone(), 1));
        self.update_read_capabilities(&mut updates).await?;
        self.compute.peeks.insert(uuid, (id, timestamp.clone()));

        self.compute
            .client
            .send(ComputeCommand::Peek(Peek {
                id,
                key,
                uuid,
                timestamp,
                finishing,
                map_filter_project,
                target_replica,
                // Obtain an `OpenTelemetryContext` from the thread-local tracing
                // tree to forward it on to the compute worker.
                otel_ctx: OpenTelemetryContext::obtain(),
            }))
            .await
            .map_err(ComputeError::from)
    }

    /// Cancels existing peek requests.
    ///
    /// Canceling a peek is best effort. The caller may see any of the following
    /// after canceling a peek request:
    ///
    ///   * A `PeekResponse::Rows` indicating that the cancellation request did
    ///    not take effect in time and the query succeeded.
    ///
    ///   * A `PeekResponse::Canceled` affirming that the peek was canceled.
    ///
    ///   * No `PeekResponse` at all.
    pub async fn cancel_peeks(&mut self, uuids: &BTreeSet<Uuid>) -> Result<(), ComputeError> {
        self.remove_peeks(uuids.iter().cloned()).await?;
        self.compute
            .client
            .send(ComputeCommand::CancelPeeks {
                uuids: uuids.clone(),
            })
            .await
            .map_err(ComputeError::from)
    }

    /// Downgrade the read capabilities of specific identifiers to specific frontiers.
    ///
    /// Downgrading any read capability to the empty frontier will drop the item and eventually reclaim its resources.
    async fn allow_compaction(
        &mut self,
        frontiers: Vec<(GlobalId, Antichain<T>)>,
    ) -> Result<(), ComputeError> {
        // Validate that the ids exist.
        self.as_ref()
            .validate_ids(frontiers.iter().map(|(id, _)| *id))?;
        let policies = frontiers
            .into_iter()
            .map(|(id, frontier)| (id, ReadPolicy::ValidFrom(frontier)));
        self.set_read_policy(policies.collect()).await?;
        Ok(())
    }

    /// Assigns a read policy to specific identifiers.
    ///
    /// The policies are assigned in the order presented, and repeated identifiers should
    /// conclude with the last policy. Changing a policy will immediately downgrade the read
    /// capability if appropriate, but it will not "recover" the read capability if the prior
    /// capability is already ahead of it.
    ///
    /// Identifiers not present in `policies` retain their existing read policies.
    pub async fn set_read_policy(
        &mut self,
        policies: Vec<(GlobalId, ReadPolicy<T>)>,
    ) -> Result<(), ComputeError> {
        let mut read_capability_changes = BTreeMap::default();
        for (id, policy) in policies.into_iter() {
            if let Ok(collection) = self.collection_mut(id) {
                let mut new_read_capability = policy.frontier(collection.write_frontier.frontier());

                if <_ as timely::order::PartialOrder>::less_equal(
                    &collection.implied_capability,
                    &new_read_capability,
                ) {
                    let mut update = ChangeBatch::new();
                    update.extend(new_read_capability.iter().map(|time| (time.clone(), 1)));
                    std::mem::swap(&mut collection.implied_capability, &mut new_read_capability);
                    update.extend(new_read_capability.iter().map(|time| (time.clone(), -1)));
                    if !update.is_empty() {
                        read_capability_changes.insert(id, update);
                    }
                }

                collection.read_policy = policy;
            } else {
                tracing::error!("Reference to unregistered id: {:?}", id);
            }
        }
        if !read_capability_changes.is_empty() {
            self.update_read_capabilities(&mut read_capability_changes)
                .await?;
        }
        Ok(())
    }
}

// Internal interface
impl<'a, T> ComputeController<'a, T>
where
    T: Timestamp + Lattice,
{
    /// Validate that a collection exists for all identifiers, and error if any do not.
    pub fn validate_ids(&self, ids: impl Iterator<Item = GlobalId>) -> Result<(), ComputeError> {
        for id in ids {
            self.collection(id)?;
        }
        Ok(())
    }
}

impl<'a, T> ComputeControllerMut<'a, T>
where
    T: Timestamp + Lattice + Codec64,
{
    /// Acquire a mutable reference to the collection state, should it exist.
    pub(super) fn collection_mut(
        &mut self,
        id: GlobalId,
    ) -> Result<&mut CollectionState<T>, ComputeError> {
        self.compute
            .collections
            .get_mut(&id)
            .ok_or(ComputeError::IdentifierMissing(id))
    }

    /// Accept write frontier updates from the compute layer.
    pub(super) async fn update_write_frontiers(
        &mut self,
        updates: &[(GlobalId, ChangeBatch<T>)],
    ) -> Result<(), ComputeError> {
        let mut read_capability_changes = BTreeMap::default();
        for (id, changes) in updates.iter() {
            let collection = self
                .collection_mut(*id)
                .expect("Reference to absent collection");

            collection
                .write_frontier
                .update_iter(changes.clone().drain());

            let mut new_read_capability = collection
                .read_policy
                .frontier(collection.write_frontier.frontier());
            if <_ as timely::order::PartialOrder>::less_equal(
                &collection.implied_capability,
                &new_read_capability,
            ) {
                // TODO: reuse change batch above?
                let mut update = ChangeBatch::new();
                update.extend(new_read_capability.iter().map(|time| (time.clone(), 1)));
                std::mem::swap(&mut collection.implied_capability, &mut new_read_capability);
                update.extend(new_read_capability.iter().map(|time| (time.clone(), -1)));
                if !update.is_empty() {
                    read_capability_changes.insert(*id, update);
                }
            }
        }
        if !read_capability_changes.is_empty() {
            self.update_read_capabilities(&mut read_capability_changes)
                .await?;
        }

<<<<<<< HEAD
=======
        // Tell the storage controller about new write frontiers for storage
        // collections that are advanced by compute sinks.
        // TODO(teskje): The storage controller should have a task to directly
        // keep track of the frontiers of storage collections, instead of
        // relying on others for that information.
>>>>>>> b47499a1
        let storage_updates: Vec<_> = updates
            .iter()
            .filter(|(id, _)| self.storage_mut().collection(*id).is_ok())
            .cloned()
            .collect();
        self.storage_mut()
            .update_write_frontiers(&storage_updates)
            .await?;

        Ok(())
    }

    /// Applies `updates`, propagates consequences through other read capabilities, and sends an appropriate compaction command.
    pub(super) async fn update_read_capabilities(
        &mut self,
        updates: &mut BTreeMap<GlobalId, ChangeBatch<T>>,
    ) -> Result<(), ComputeError> {
        // Locations to record consequences that we need to act on.
        let mut storage_todo = BTreeMap::default();
        let mut compute_net = Vec::default();
        // Repeatedly extract the maximum id, and updates for it.
        while let Some(key) = updates.keys().rev().next().cloned() {
            let mut update = updates.remove(&key).unwrap();
            if let Ok(collection) = self.collection_mut(key) {
                let changes = collection.read_capabilities.update_iter(update.drain());
                update.extend(changes);
                for id in collection.storage_dependencies.iter() {
                    storage_todo
                        .entry(*id)
                        .or_insert_with(ChangeBatch::new)
                        .extend(update.iter().cloned());
                }
                for id in collection.compute_dependencies.iter() {
                    updates
                        .entry(*id)
                        .or_insert_with(ChangeBatch::new)
                        .extend(update.iter().cloned());
                }
                compute_net.push((key, update));
            } else {
                // Storage presumably, but verify.
                storage_todo
                    .entry(key)
                    .or_insert_with(ChangeBatch::new)
                    .extend(update.drain())
            }
        }

        // Translate our net compute actions into `AllowCompaction` commands.
        let mut compaction_commands = Vec::new();
        for (id, change) in compute_net.iter_mut() {
            if !change.is_empty() {
                let frontier = self
                    .as_ref()
                    .collection(*id)
                    .unwrap()
                    .read_capabilities
                    .frontier()
                    .to_owned();
                compaction_commands.push((*id, frontier));
            }
        }
        if !compaction_commands.is_empty() {
            self.compute
                .client
                .send(ComputeCommand::AllowCompaction(compaction_commands))
                .await
                .expect("Compute instance command failed; unrecoverable");
        }

        // We may have storage consequences to process.
        if !storage_todo.is_empty() {
            self.storage_controller
                .update_read_capabilities(&mut storage_todo)
                .await?;
        }
        Ok(())
    }
    /// Removes a registered peek, unblocking compaction that might have waited on it.
    pub(super) async fn remove_peeks(
        &mut self,
        peek_ids: impl IntoIterator<Item = uuid::Uuid>,
    ) -> Result<(), ComputeError> {
        let mut updates = peek_ids
            .into_iter()
            .flat_map(|uuid| {
                self.compute
                    .peeks
                    .remove(&uuid)
                    .map(|(id, time)| (id, ChangeBatch::new_from(time, -1)))
            })
            .collect();
        self.update_read_capabilities(&mut updates).await?;
        Ok(())
    }
}

/// State maintained about individual collections.
#[derive(Debug)]
pub struct CollectionState<T> {
    /// Accumulation of read capabilities for the collection.
    ///
    /// This accumulation will always contain `self.implied_capability`, but may also contain
    /// capabilities held by others who have read dependencies on this collection.
    pub read_capabilities: MutableAntichain<T>,
    /// The implicit capability associated with collection creation.
    pub implied_capability: Antichain<T>,
    /// The policy to use to downgrade `self.implied_capability`.
    pub read_policy: ReadPolicy<T>,

    /// Storage identifiers on which this collection depends.
    pub storage_dependencies: Vec<GlobalId>,
    /// Compute identifiers on which this collection depends.
    pub compute_dependencies: Vec<GlobalId>,

    /// Reported progress in the write capabilities.
    ///
    /// Importantly, this is not a write capability, but what we have heard about the
    /// write capabilities of others. All future writes will have times greater than or
    /// equal to `write_frontier.frontier()`.
    pub write_frontier: MutableAntichain<T>,
}

impl<T: Timestamp> CollectionState<T> {
    /// Creates a new collection state, with an initial read policy valid from `since`.
    pub fn new(
        since: Antichain<T>,
        storage_dependencies: Vec<GlobalId>,
        compute_dependencies: Vec<GlobalId>,
    ) -> Self {
        let mut read_capabilities = MutableAntichain::new();
        read_capabilities.update_iter(since.iter().map(|time| (time.clone(), 1)));
        Self {
            read_capabilities,
            implied_capability: since.clone(),
            read_policy: ReadPolicy::ValidFrom(since),
            storage_dependencies,
            compute_dependencies,
            write_frontier: MutableAntichain::new_bottom(Timestamp::minimum()),
        }
    }

    /// Reports the current read capability.
    pub fn read_capability(&self) -> &Antichain<T> {
        &self.implied_capability
    }
}<|MERGE_RESOLUTION|>--- conflicted
+++ resolved
@@ -36,12 +36,8 @@
 use crate::client::replicated::ActiveReplication;
 use crate::client::{ComputeClient, ComputeCommand, ComputeInstanceId, InstanceConfig, ReplicaId};
 use crate::client::{GenericClient, Peek};
-use crate::logging::LoggingConfig;
+use crate::logging::{LogVariant, LoggingConfig};
 use crate::sinks::{PersistSinkConnection, SinkConnection, SinkDesc};
-<<<<<<< HEAD
-use crate::logging::{LogVariant, LoggingConfig};
-=======
->>>>>>> b47499a1
 use crate::{DataflowDescription, SourceInstanceDesc};
 use mz_expr::RowSetFinishing;
 use mz_ore::tracing::OpenTelemetryContext;
@@ -359,14 +355,8 @@
             }
         }
 
-<<<<<<< HEAD
-        // Here we augment all the imported sources and all the exported
-        // persist sinks with the appropriate storage metadata needed by
-        // the compute instance to read them.
-=======
         // Here we augment all imported sources and all exported sinks with with the appropriate
         // storage metadata needed by the compute instance.
->>>>>>> b47499a1
         let mut augmented_dataflows = Vec::with_capacity(dataflows.len());
         for d in dataflows {
             let mut source_imports = BTreeMap::new();
@@ -639,14 +629,11 @@
                 .await?;
         }
 
-<<<<<<< HEAD
-=======
         // Tell the storage controller about new write frontiers for storage
         // collections that are advanced by compute sinks.
         // TODO(teskje): The storage controller should have a task to directly
         // keep track of the frontiers of storage collections, instead of
         // relying on others for that information.
->>>>>>> b47499a1
         let storage_updates: Vec<_> = updates
             .iter()
             .filter(|(id, _)| self.storage_mut().collection(*id).is_ok())
