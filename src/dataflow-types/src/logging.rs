--- conflicted
+++ resolved
@@ -166,21 +166,15 @@
             LogVariant::Materialized(MaterializedLog::KafkaConsumerInfo) => RelationDesc::empty()
                 .with_column("consumer_name", ScalarType::String.nullable(false))
                 .with_column("source_id", ScalarType::String.nullable(false))
-<<<<<<< HEAD
-=======
                 .with_column("dataflow_id", ScalarType::Int64.nullable(false))
->>>>>>> ca397309
                 .with_column("partition_id", ScalarType::String.nullable(false))
                 .with_column("rx_msgs", ScalarType::Int64.nullable(false))
                 .with_column("rx_bytes", ScalarType::Int64.nullable(false))
                 .with_column("tx_msgs", ScalarType::Int64.nullable(false))
                 .with_column("tx_bytes", ScalarType::Int64.nullable(false))
-<<<<<<< HEAD
-=======
                 .with_column("lo_offset", ScalarType::Int64.nullable(false))
                 .with_column("hi_offset", ScalarType::Int64.nullable(false))
                 .with_column("ls_offset", ScalarType::Int64.nullable(false))
->>>>>>> ca397309
                 .with_column("app_offset", ScalarType::Int64.nullable(false))
                 .with_column("consumer_lag", ScalarType::Int64.nullable(false))
                 .with_key(vec![0, 1, 2]),
@@ -244,11 +238,7 @@
             LogVariant::Materialized(MaterializedLog::FrontierCurrent) => vec![],
             LogVariant::Materialized(MaterializedLog::KafkaConsumerInfo) => vec![(
                 LogVariant::Materialized(MaterializedLog::SourceInfo),
-<<<<<<< HEAD
-                vec![(1, 1), (2, 3)],
-=======
                 vec![(1, 1), (2, 2), (3, 3)],
->>>>>>> ca397309
             )],
             LogVariant::Materialized(MaterializedLog::PeekCurrent) => vec![],
             LogVariant::Materialized(MaterializedLog::SourceInfo) => vec![],
