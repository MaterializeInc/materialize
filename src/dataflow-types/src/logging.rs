--- conflicted
+++ resolved
@@ -49,21 +49,11 @@
         Ok(LoggingConfig {
             granularity_ns: proto
                 .granularity_ns
-<<<<<<< HEAD
-                .from_proto_if_some("ProtoLoggingConfig::granularity_ns")?,
-            log_logging: x.log_logging,
-            active_logs: x
-                .active_logs
-                .into_iter()
-                .map(TryInto::try_into)
-                .collect::<Result<HashMap<_, _>, _>>()?,
-            // TODO(teskje): implement
-            sink_logs: HashMap::new(),
-=======
                 .into_rust_if_some("ProtoLoggingConfig::granularity_ns")?,
             active_logs: proto.active_logs.into_rust()?,
             log_logging: proto.log_logging,
->>>>>>> 9c4c7036
+            // TODO(teskje): implement
+            sink_logs: HashMap::new(),
         })
     }
 }
