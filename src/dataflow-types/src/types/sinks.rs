// Copyright Materialize, Inc. and contributors. All rights reserved.
//
// Use of this software is governed by the Business Source License
// included in the LICENSE file.
//
// As of the Change Date specified in that file, in accordance with
// the Business Source License, use of this software will be governed
// by the Apache License, Version 2.0.

//! Types and traits related to reporting changing collections out of `dataflow`.

use std::time::Duration;

use proptest::prelude::{any, Arbitrary, BoxedStrategy, Strategy};
use proptest_derive::Arbitrary;
use serde::{Deserialize, Serialize};
use timely::progress::frontier::Antichain;

use mz_repr::proto::{IntoRustIfSome, ProtoType, RustType, TryFromProtoError};
use mz_repr::{GlobalId, RelationDesc};

use crate::client::controller::storage::CollectionMetadata;
use crate::connections::{CsrConnection, KafkaConnection};

include!(concat!(
    env!("OUT_DIR"),
    "/mz_dataflow_types.types.sinks.rs"
));

/// A sink for updates to a relational collection.
#[derive(Clone, Debug, Serialize, Deserialize, Eq, PartialEq)]
<<<<<<< HEAD
pub struct SinkDesc<S, T = mz_repr::Timestamp> {
=======
pub struct SinkDesc<S = (), T = mz_repr::Timestamp> {
>>>>>>> b47499a1
    pub from: GlobalId,
    pub from_desc: RelationDesc,
    pub connection: SinkConnection<S>,
    pub envelope: Option<SinkEnvelope>,
    pub as_of: SinkAsOf<T>,
}

impl Arbitrary for SinkDesc<CollectionMetadata, mz_repr::Timestamp> {
    type Strategy = BoxedStrategy<Self>;
    type Parameters = ();

    fn arbitrary_with(_: Self::Parameters) -> Self::Strategy {
        (
            any::<GlobalId>(),
            any::<RelationDesc>(),
            any::<SinkConnection<CollectionMetadata>>(),
            any::<Option<SinkEnvelope>>(),
            any::<SinkAsOf<mz_repr::Timestamp>>(),
        )
            .prop_map(|(from, from_desc, connection, envelope, as_of)| SinkDesc {
                from,
                from_desc,
                connection,
                envelope,
                as_of,
            })
            .boxed()
    }
}

impl RustType<ProtoSinkDesc> for SinkDesc<CollectionMetadata, mz_repr::Timestamp> {
    fn into_proto(&self) -> ProtoSinkDesc {
        ProtoSinkDesc {
            from: Some(self.from.into_proto()),
            from_desc: Some(self.from_desc.into_proto()),
            connection: Some(self.connection.into_proto()),
            envelope: self.envelope.into_proto(),
            as_of: Some(self.as_of.into_proto()),
        }
    }

    fn from_proto(proto: ProtoSinkDesc) -> Result<Self, TryFromProtoError> {
        Ok(SinkDesc {
            from: proto.from.into_rust_if_some("ProtoSinkDesc::from")?,
            from_desc: proto
                .from_desc
                .into_rust_if_some("ProtoSinkDesc::from_desc")?,
            connection: proto
                .connection
                .into_rust_if_some("ProtoSinkDesc::connection")?,
            envelope: proto.envelope.into_rust()?,
            as_of: proto.as_of.into_rust_if_some("ProtoSinkDesc::as_of")?,
        })
    }
}

#[derive(Arbitrary, Copy, Clone, Debug, Eq, PartialEq, Serialize, Deserialize)]
pub enum SinkEnvelope {
    Debezium,
    Upsert,
    /// An envelope for sinks that directly write differential Rows. This is internal and
    /// cannot be requested via SQL.
    DifferentialRow,
}

impl RustType<ProtoSinkEnvelope> for SinkEnvelope {
    fn into_proto(&self) -> ProtoSinkEnvelope {
        use proto_sink_envelope::Kind;
        ProtoSinkEnvelope {
            kind: Some(match self {
                SinkEnvelope::Debezium => Kind::Debezium(()),
                SinkEnvelope::Upsert => Kind::Upsert(()),
                SinkEnvelope::DifferentialRow => Kind::DifferentialRow(()),
            }),
        }
    }

    fn from_proto(proto: ProtoSinkEnvelope) -> Result<Self, TryFromProtoError> {
        use proto_sink_envelope::Kind;
        let kind = proto
            .kind
            .ok_or_else(|| TryFromProtoError::missing_field("ProtoSinkEnvelope::kind"))?;
        Ok(match kind {
            Kind::Debezium(()) => SinkEnvelope::Debezium,
            Kind::Upsert(()) => SinkEnvelope::Upsert,
            Kind::DifferentialRow(()) => SinkEnvelope::DifferentialRow,
        })
    }
}

#[derive(Clone, Debug, Eq, PartialEq, Serialize, Deserialize)]
pub struct SinkAsOf<T = mz_repr::Timestamp> {
    pub frontier: Antichain<T>,
    pub strict: bool,
}

impl Arbitrary for SinkAsOf<mz_repr::Timestamp> {
    type Strategy = BoxedStrategy<Self>;
    type Parameters = ();

    fn arbitrary_with(_: Self::Parameters) -> Self::Strategy {
        (proptest::collection::vec(any::<u64>(), 1..4), any::<bool>())
            .prop_map(|(frontier, strict)| SinkAsOf {
                frontier: Antichain::from(frontier),
                strict,
            })
            .boxed()
    }
}

impl RustType<ProtoSinkAsOf> for SinkAsOf<mz_repr::Timestamp> {
    fn into_proto(&self) -> ProtoSinkAsOf {
        ProtoSinkAsOf {
            frontier: Some((&self.frontier).into()),
            strict: self.strict,
        }
    }

    fn from_proto(proto: ProtoSinkAsOf) -> Result<Self, TryFromProtoError> {
        Ok(SinkAsOf {
            frontier: proto
                .frontier
                .map(Into::into)
                .ok_or_else(|| TryFromProtoError::missing_field("ProtoSinkAsOf::frontier"))?,
            strict: proto.strict,
        })
    }
}

#[derive(Arbitrary, Clone, Debug, Serialize, Deserialize, Eq, PartialEq)]
<<<<<<< HEAD
pub enum SinkConnection<S> {
=======
pub enum SinkConnection<S = ()> {
>>>>>>> b47499a1
    Kafka(KafkaSinkConnection),
    Tail(TailSinkConnection),
    Persist(PersistSinkConnection<S>),
}

impl RustType<ProtoSinkConnection> for SinkConnection<CollectionMetadata> {
    fn into_proto(&self) -> ProtoSinkConnection {
        use proto_sink_connection::Kind;
        ProtoSinkConnection {
            kind: Some(match self {
                SinkConnection::Kafka(kafka) => Kind::Kafka(kafka.into_proto()),
                SinkConnection::Tail(_) => Kind::Tail(()),
                SinkConnection::Persist(persist) => Kind::Persist(persist.into_proto()),
            }),
        }
    }

    fn from_proto(proto: ProtoSinkConnection) -> Result<Self, TryFromProtoError> {
        use proto_sink_connection::Kind;
        let kind = proto
            .kind
            .ok_or_else(|| TryFromProtoError::missing_field("ProtoSinkConnection::kind"))?;
        Ok(match kind {
            Kind::Kafka(kafka) => SinkConnection::Kafka(kafka.into_rust()?),
            Kind::Tail(()) => SinkConnection::Tail(TailSinkConnection {}),
            Kind::Persist(persist) => SinkConnection::Persist(persist.into_rust()?),
        })
    }
}

#[derive(Arbitrary, Clone, Debug, Eq, PartialEq, Serialize, Deserialize)]
pub struct KafkaSinkConsistencyConnection {
    pub topic: String,
    pub schema_id: i32,
}

impl RustType<ProtoKafkaSinkConsistencyConnection> for KafkaSinkConsistencyConnection {
    fn into_proto(self: &Self) -> ProtoKafkaSinkConsistencyConnection {
        ProtoKafkaSinkConsistencyConnection {
            topic: self.topic.clone(),
            schema_id: self.schema_id,
        }
    }

    fn from_proto(proto: ProtoKafkaSinkConsistencyConnection) -> Result<Self, TryFromProtoError> {
        Ok(KafkaSinkConsistencyConnection {
            topic: proto.topic,
            schema_id: proto.schema_id,
        })
    }
}

#[derive(Clone, Debug, Eq, PartialEq, Serialize, Deserialize)]
pub struct KafkaSinkConnection {
    pub connection: KafkaConnection,
    pub topic: String,
    pub topic_prefix: String,
    pub key_desc_and_indices: Option<(RelationDesc, Vec<usize>)>,
    pub relation_key_indices: Option<Vec<usize>>,
    pub value_desc: RelationDesc,
    pub published_schema_info: Option<PublishedSchemaInfo>,
    pub consistency: Option<KafkaSinkConsistencyConnection>,
    pub exactly_once: bool,
    // Source dependencies for exactly-once sinks.
    pub transitive_source_dependencies: Vec<GlobalId>,
    // Maximum number of records the sink will attempt to send each time it is
    // invoked
    pub fuel: usize,
}

proptest::prop_compose! {
    fn any_kafka_sink_connection()(
        connection in any::<KafkaConnection>(),
        topic in any::<String>(),
        topic_prefix in any::<String>(),
        key_desc_and_indices in any::<Option<(RelationDesc, Vec<usize>)>>(),
        relation_key_indices in any::<Option<Vec<usize>>>(),
        value_desc in any::<RelationDesc>(),
        published_schema_info in any::<Option<PublishedSchemaInfo>>(),
        consistency in any::<Option<KafkaSinkConsistencyConnection>>(),
        exactly_once in any::<bool>(),
        transitive_source_dependencies in any::<Vec<GlobalId>>(),
        fuel in any::<usize>(),
    ) -> KafkaSinkConnection {
        KafkaSinkConnection {
            connection,
            topic,
            topic_prefix,
            key_desc_and_indices,
            relation_key_indices,
            value_desc,
            published_schema_info,
            consistency,
            exactly_once,
            transitive_source_dependencies,
            fuel,
        }
    }
}

impl Arbitrary for KafkaSinkConnection {
    type Strategy = BoxedStrategy<Self>;
    type Parameters = ();

    fn arbitrary_with(_: Self::Parameters) -> Self::Strategy {
        any_kafka_sink_connection().boxed()
    }
}

impl RustType<proto_kafka_sink_connection::ProtoKeyDescAndIndices> for (RelationDesc, Vec<usize>) {
    fn into_proto(&self) -> proto_kafka_sink_connection::ProtoKeyDescAndIndices {
        proto_kafka_sink_connection::ProtoKeyDescAndIndices {
            desc: Some(self.0.into_proto()),
            indices: self.1.into_proto(),
        }
    }

    fn from_proto(
        proto: proto_kafka_sink_connection::ProtoKeyDescAndIndices,
    ) -> Result<Self, TryFromProtoError> {
        Ok((
            proto
                .desc
                .into_rust_if_some("ProtoKeyDescAndIndices::desc")?,
            proto.indices.into_rust()?,
        ))
    }
}

impl RustType<proto_kafka_sink_connection::ProtoRelationKeyIndicesVec> for Vec<usize> {
    fn into_proto(&self) -> proto_kafka_sink_connection::ProtoRelationKeyIndicesVec {
        proto_kafka_sink_connection::ProtoRelationKeyIndicesVec {
            relation_key_indices: self.into_proto(),
        }
    }

    fn from_proto(
        proto: proto_kafka_sink_connection::ProtoRelationKeyIndicesVec,
    ) -> Result<Self, TryFromProtoError> {
        proto.relation_key_indices.into_rust()
    }
}

impl RustType<ProtoKafkaSinkConnection> for KafkaSinkConnection {
    fn into_proto(&self) -> ProtoKafkaSinkConnection {
        ProtoKafkaSinkConnection {
            connection: Some(self.connection.into_proto()),
            topic: self.topic.clone(),
            topic_prefix: self.topic_prefix.clone(),
            key_desc_and_indices: self.key_desc_and_indices.into_proto(),
            relation_key_indices: self.relation_key_indices.into_proto(),
            value_desc: Some(self.value_desc.into_proto()),
            published_schema_info: self.published_schema_info.into_proto(),
            consistency: self.consistency.into_proto(),
            exactly_once: self.exactly_once,
            transitive_source_dependencies: self.transitive_source_dependencies.into_proto(),
            fuel: self.fuel.into_proto(),
        }
    }

    fn from_proto(proto: ProtoKafkaSinkConnection) -> Result<Self, TryFromProtoError> {
        Ok(KafkaSinkConnection {
            connection: proto
                .connection
                .into_rust_if_some("ProtoKafkaSinkConnection::connection")?,
            topic: proto.topic,
            topic_prefix: proto.topic_prefix,
            key_desc_and_indices: proto.key_desc_and_indices.into_rust()?,
            relation_key_indices: proto.relation_key_indices.into_rust()?,
            value_desc: proto
                .value_desc
                .into_rust_if_some("ProtoKafkaSinkConnection::addrs")?,
            published_schema_info: proto.published_schema_info.into_rust()?,
            consistency: proto.consistency.into_rust()?,
            exactly_once: proto.exactly_once,
            transitive_source_dependencies: proto.transitive_source_dependencies.into_rust()?,
            fuel: proto.fuel.into_rust()?,
        })
    }
}

/// TODO(JLDLaughlin): Documentation.
#[derive(Arbitrary, Clone, Debug, Eq, PartialEq, Serialize, Deserialize)]
pub struct PublishedSchemaInfo {
    pub key_schema_id: Option<i32>,
    pub value_schema_id: i32,
}

impl RustType<ProtoPublishedSchemaInfo> for PublishedSchemaInfo {
    fn into_proto(self: &Self) -> ProtoPublishedSchemaInfo {
        ProtoPublishedSchemaInfo {
            key_schema_id: self.key_schema_id.clone(),
            value_schema_id: self.value_schema_id,
        }
    }

    fn from_proto(proto: ProtoPublishedSchemaInfo) -> Result<Self, TryFromProtoError> {
        Ok(PublishedSchemaInfo {
            key_schema_id: proto.key_schema_id,
            value_schema_id: proto.value_schema_id,
        })
    }
}

#[derive(Arbitrary, Clone, Debug, Eq, PartialEq, Serialize, Deserialize)]
pub struct PersistSinkConnection<S> {
    pub value_desc: RelationDesc,
    pub storage_metadata: S,
}

impl RustType<ProtoPersistSinkConnection> for PersistSinkConnection<CollectionMetadata> {
    fn into_proto(self: &Self) -> ProtoPersistSinkConnection {
        ProtoPersistSinkConnection {
            value_desc: Some(self.value_desc.into_proto()),
            storage_metadata: Some(self.storage_metadata.into_proto()),
        }
    }

    fn from_proto(proto: ProtoPersistSinkConnection) -> Result<Self, TryFromProtoError> {
        Ok(PersistSinkConnection {
            value_desc: proto
                .value_desc
                .into_rust_if_some("ProtoPersistSinkConnection::value_desc")?,
            storage_metadata: proto
                .storage_metadata
                .into_rust_if_some("ProtoPersistSinkConnection::storage_metadata")?,
        })
    }
}

impl<S> SinkConnection<S> {
    /// Returns the name of the sink connection.
    pub fn name(&self) -> &'static str {
        match self {
            SinkConnection::Kafka(_) => "kafka",
            SinkConnection::Tail(_) => "tail",
            SinkConnection::Persist(_) => "persist",
        }
    }

    /// Returns `true` if this sink requires sources to block timestamp binding
    /// compaction until all sinks that depend on a given source have finished
    /// writing out that timestamp.
    ///
    /// To achieve that, each sink will hold a `AntichainToken` for all of
    /// the sources it depends on, and will advance all of its source
    /// dependencies' compaction frontiers as it completes writes.
    ///
    /// Sinks that do need to hold back compaction need to insert an
    /// [`Antichain`] into `StorageState::sink_write_frontiers` that they update
    /// in order to advance the frontier that holds back upstream compaction
    /// of timestamp bindings.
    ///
    /// See also [`transitive_source_dependencies`](SinkConnection::transitive_source_dependencies).
    pub fn requires_source_compaction_holdback(&self) -> bool {
        match self {
            SinkConnection::Kafka(k) => k.exactly_once,
            SinkConnection::Tail(_) => false,
            SinkConnection::Persist(_) => false,
        }
    }

    /// Returns the [`GlobalIds`](GlobalId) of the transitive sources of this
    /// sink.
    pub fn transitive_source_dependencies(&self) -> &[GlobalId] {
        match self {
            SinkConnection::Kafka(k) => &k.transitive_source_dependencies,
            SinkConnection::Tail(_) => &[],
            SinkConnection::Persist(_) => &[],
        }
    }
}

#[derive(Arbitrary, Default, Clone, Debug, Serialize, Deserialize, Eq, PartialEq)]
pub struct TailSinkConnection {}

#[derive(Clone, Debug, Eq, PartialEq, Serialize, Deserialize)]
pub enum SinkConnectionBuilder {
    Kafka(KafkaSinkConnectionBuilder),
    Persist(PersistSinkConnectionBuilder),
}

#[derive(Clone, Debug, Eq, PartialEq, Serialize, Deserialize)]
pub struct PersistSinkConnectionBuilder {
    pub value_desc: RelationDesc,
}

#[derive(Clone, Debug, Eq, PartialEq, Serialize, Deserialize)]
pub struct KafkaSinkConnectionBuilder {
    pub connection: KafkaConnection,
    pub format: KafkaSinkFormat,
    /// A natural key of the sinked relation (view or source).
    pub relation_key_indices: Option<Vec<usize>>,
    /// The user-specified key for the sink.
    pub key_desc_and_indices: Option<(RelationDesc, Vec<usize>)>,
    pub value_desc: RelationDesc,
    pub topic_prefix: String,
    pub consistency_topic_prefix: Option<String>,
    pub consistency_format: Option<KafkaSinkFormat>,
    pub topic_suffix_nonce: String,
    pub partition_count: i32,
    pub replication_factor: i32,
    pub fuel: usize,
    // Forces the sink to always write to the same topic across restarts instead
    // of picking a new topic each time.
    pub reuse_topic: bool,
    // Source dependencies for exactly-once sinks.
    pub transitive_source_dependencies: Vec<GlobalId>,
    pub retention: KafkaSinkConnectionRetention,
}

#[derive(Clone, Debug, Default, Eq, PartialEq, Serialize, Deserialize)]
pub struct KafkaSinkConnectionRetention {
    pub duration: Option<Option<Duration>>,
    pub bytes: Option<i64>,
}

#[derive(Clone, Debug, Eq, PartialEq, Serialize, Deserialize)]
pub enum KafkaSinkFormat {
    Avro {
        key_schema: Option<String>,
        value_schema: String,
        csr_connection: CsrConnection,
    },
    Json,
}<|MERGE_RESOLUTION|>--- conflicted
+++ resolved
@@ -29,11 +29,7 @@
 
 /// A sink for updates to a relational collection.
 #[derive(Clone, Debug, Serialize, Deserialize, Eq, PartialEq)]
-<<<<<<< HEAD
-pub struct SinkDesc<S, T = mz_repr::Timestamp> {
-=======
 pub struct SinkDesc<S = (), T = mz_repr::Timestamp> {
->>>>>>> b47499a1
     pub from: GlobalId,
     pub from_desc: RelationDesc,
     pub connection: SinkConnection<S>,
@@ -164,11 +160,7 @@
 }
 
 #[derive(Arbitrary, Clone, Debug, Serialize, Deserialize, Eq, PartialEq)]
-<<<<<<< HEAD
-pub enum SinkConnection<S> {
-=======
 pub enum SinkConnection<S = ()> {
->>>>>>> b47499a1
     Kafka(KafkaSinkConnection),
     Tail(TailSinkConnection),
     Persist(PersistSinkConnection<S>),
