// Copyright Materialize, Inc. and contributors. All rights reserved.
//
// Use of this software is governed by the Business Source License
// included in the LICENSE file.
//
// As of the Change Date specified in that file, in accordance with
// the Business Source License, use of this software will be governed
// by the Apache License, Version 2.0.

syntax = "proto3";

import "google/protobuf/empty.proto";

import "repr/src/chrono.proto";
import "repr/src/global_id.proto";
import "repr/src/proto.proto";
import "repr/src/relation_and_scalar.proto";
import "repr/src/row.proto";
import "persist/src/persist.proto";
import "dataflow-types/src/errors.proto";
import "dataflow-types/src/types/connections/aws.proto";
import "dataflow-types/src/types/connections.proto";
import "dataflow-types/src/types/sources/encoding.proto";
import "dataflow-types/src/client/controller/storage.proto";
import "postgres-util/src/desc.proto";

package mz_dataflow_types.types.sources;

message ProtoMzOffset {
  uint64 offset = 1;
}


message ProtoIncludedColumnSource {
    oneof kind {
        google.protobuf.Empty default_position = 1;
        google.protobuf.Empty partition = 2;
        google.protobuf.Empty offset = 3;
        google.protobuf.Empty timestamp = 4;
        google.protobuf.Empty topic = 5;
        google.protobuf.Empty headers = 6;
    }
}

message ProtoKeyEnvelope {
    oneof kind {
        google.protobuf.Empty none = 1;
        google.protobuf.Empty flattened = 2;
        google.protobuf.Empty legacy_upsert = 3;
        string named = 4;
    }
}

message ProtoTimeline {
    oneof kind {
        google.protobuf.Empty epoch_milliseconds = 1;
        string external = 2;
        string user = 3;
    }
}

message ProtoSourceEnvelope {
    oneof kind {
        ProtoNoneEnvelope none = 1;
        ProtoDebeziumEnvelope debezium = 2;
        ProtoUpsertEnvelope upsert = 3;
        google.protobuf.Empty cdc_v2 = 4;
        google.protobuf.Empty differential_row = 5;
    }
}

message ProtoNoneEnvelope {
    ProtoKeyEnvelope key_envelope = 1;
    uint64 key_arity = 2;
}

message ProtoUpsertEnvelope {
    ProtoUpsertStyle style = 1;
    repeated uint64 key_indices = 2;
}

message ProtoUpsertStyle {
    message ProtoDebezium {
        uint64 after_idx = 1;
    }

    oneof kind {
        ProtoKeyEnvelope default = 1;
        ProtoDebezium debezium = 2;
    }
}

message ProtoIncludedColumnPos {
    string name = 1;
    uint64 pos = 2;
}

message ProtoDebeziumEnvelope {
    uint64 before_idx = 1;
    uint64 after_idx = 2;
    ProtoDebeziumMode mode = 3;
}

message ProtoDebeziumTransactionMetadata {
    mz_repr.global_id.ProtoGlobalId tx_metadata_global_id = 1;
    uint64 tx_status_idx = 2;
    uint64 tx_transaction_id_idx = 3;
    uint64 tx_data_collections_idx = 4;
    uint64 tx_data_collections_data_collection_idx = 5;
    uint64 tx_data_collections_event_count_idx = 6;
    string tx_data_collection_name = 7;
    uint64 data_transaction_id_idx = 8;
}

message ProtoDebeziumMode {
    message ProtoFullInRange {
        ProtoDebeziumDedupProjection projection = 1;
        mz_repr.chrono.ProtoNaiveDateTime pad_start = 2;
        mz_repr.chrono.ProtoNaiveDateTime start = 3;
        mz_repr.chrono.ProtoNaiveDateTime end = 4;
    }

    oneof kind {
        google.protobuf.Empty none = 1;
        ProtoDebeziumDedupProjection ordered = 2;
        ProtoDebeziumDedupProjection full = 3;
        ProtoFullInRange full_in_range = 4;
    }
}

message ProtoDebeziumDedupProjection {
    uint64 source_idx = 1;
    uint64 snapshot_idx = 2;
    ProtoDebeziumSourceProjection source_projection = 3;
    uint64 transaction_idx = 4;
    uint64 total_order_idx = 5;
    ProtoDebeziumTransactionMetadata tx_metadata = 6;
}

message ProtoDebeziumSourceProjection {
    message ProtoMySql {
        uint64 file = 1;
        uint64 pos = 2;
        uint64 row = 3;
    }

    message ProtoPostgres {
        optional uint64 sequence = 1;
        uint64 lsn = 2;
    }

    message ProtoSqlServer {
        uint64 change_lsn = 1;
        uint64 event_serial_no = 2;
    }

    oneof kind {
        ProtoMySql my_sql = 1;
        ProtoPostgres postgres = 2;
        ProtoSqlServer sql_server = 3;
    }
}

message ProtoKafkaSourceConnection {
    mz_dataflow_types.types.connections.ProtoKafkaConnection connection = 1;
    string topic = 2;
    map<int32, ProtoMzOffset> start_offsets = 3;
    optional string group_id_prefix = 4;
    mz_repr.proto.ProtoU128 cluster_id = 5;
    ProtoIncludedColumnPos include_timestamp = 6;
    ProtoIncludedColumnPos include_partition = 7;
    ProtoIncludedColumnPos include_topic = 8;
    ProtoIncludedColumnPos include_offset = 9;
    ProtoIncludedColumnPos include_headers = 10;
}

message ProtoSourceConnection {
    message ProtoExternal {
        ProtoExternalSourceConnection connection = 1;
        mz_dataflow_types.types.sources.encoding.ProtoSourceDataEncoding encoding = 2;
        ProtoSourceEnvelope envelope = 3;
        repeated ProtoIncludedColumnSource metadata_columns = 4;
        mz_repr.proto.ProtoDuration ts_frequency = 5;
        ProtoTimeline timeline = 6;
    }

    message ProtoLocal {
        ProtoTimeline timeline = 1;
    }

    oneof kind {
        ProtoExternal external = 1;
        ProtoLocal local = 2;
    }
}

message ProtoExternalSourceConnection {
    oneof kind {
        ProtoKafkaSourceConnection kafka = 1;
        ProtoKinesisSourceConnection kinesis = 2;
        ProtoS3SourceConnection s3 = 3;
        ProtoPostgresSourceConnection postgres = 4;
        ProtoPubNubSourceConnection pubnub = 5;
        ProtoIntrospectionSourceConnection introspection = 6;
    }
}

message ProtoSourceData {
    oneof kind {
        mz_repr.row.ProtoRow ok = 1;
        errors.ProtoDataflowError err = 2;
    }
}

message ProtoKinesisSourceConnection {
    string stream_name = 1;
    mz_dataflow_types.types.connections.aws.ProtoAwsConfig aws = 2;
}

message ProtoPostgresSourceConnection {
    string conn = 1;
    string publication = 2;
    ProtoPostgresSourceDetails details = 4;
}

message ProtoPostgresSourceDetails {
    repeated mz_postgres_util.desc.ProtoPostgresTableDesc tables = 1;
    string slot = 2;
}

message ProtoPubNubSourceConnection {
    string subscribe_key = 1;
    string channel = 2;
}

message ProtoS3SourceConnection {
    repeated ProtoS3KeySource key_sources = 1;
    optional string pattern = 2;
    mz_dataflow_types.types.connections.aws.ProtoAwsConfig aws = 3;
    ProtoCompression compression = 4;
}

message ProtoS3KeySource {
    oneof kind {
        string scan = 1;
        string sqs_notifications = 2;
    }
}

message ProtoCompression {
    oneof kind {
        google.protobuf.Empty gzip = 1;
        google.protobuf.Empty none = 2;
    }
}

message ProtoSourceDesc {
    ProtoSourceConnection connection = 1;
    mz_repr.relation_and_scalar.ProtoRelationDesc desc = 2;
}

<<<<<<< HEAD
message ProtoIngestionDescription {
    // ProtoSourceImport is taken by ProtoDataflowDescription
    message ProtoSourceMetadataImport {
        mz_repr.global_id.ProtoGlobalId id = 1;
        mz_dataflow_types.client.controller.storage.ProtoCollectionMetadata storage_metadata = 2;
    }
    repeated ProtoSourceMetadataImport source_imports = 1;
    mz_repr.global_id.ProtoGlobalId id = 2;
    ProtoSourceDesc desc = 3;
    mz_persist.gen.persist.ProtoU64Antichain since = 4;
    mz_dataflow_types.client.controller.storage.ProtoCollectionMetadata storage_metadata = 5;
=======
message ProtoIntrospectionSourceConnection  {

>>>>>>> eedcd385
}<|MERGE_RESOLUTION|>--- conflicted
+++ resolved
@@ -259,7 +259,6 @@
     mz_repr.relation_and_scalar.ProtoRelationDesc desc = 2;
 }
 
-<<<<<<< HEAD
 message ProtoIngestionDescription {
     // ProtoSourceImport is taken by ProtoDataflowDescription
     message ProtoSourceMetadataImport {
@@ -271,8 +270,4 @@
     ProtoSourceDesc desc = 3;
     mz_persist.gen.persist.ProtoU64Antichain since = 4;
     mz_dataflow_types.client.controller.storage.ProtoCollectionMetadata storage_metadata = 5;
-=======
-message ProtoIntrospectionSourceConnection  {
-
->>>>>>> eedcd385
 }