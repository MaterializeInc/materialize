--- conflicted
+++ resolved
@@ -3,24 +3,17 @@
 // This file is part of Materialize. Materialize may not be used or
 // distributed without the express permission of Materialize, Inc.
 
-<<<<<<< HEAD
-mod avro;
-mod csv;
-mod regex;
-use self::csv::csv;
-use self::regex::regex as regex_fn;
-=======
->>>>>>> 8129c823
-use avro::avro;
 use timely::dataflow::{Scope, Stream};
 
 use dataflow_types::{DataEncoding, Diff, Timestamp};
 use repr::Row;
 
-use self::csv::csv;
-
 mod avro;
 mod csv;
+mod regex;
+use self::regex::regex as regex_fn;
+use self::csv::csv;
+use avro::avro;
 
 pub fn decode<G>(
     stream: &Stream<G, Vec<u8>>,
