--- conflicted
+++ resolved
@@ -245,7 +245,6 @@
                         _ => (),
                     }
 
-<<<<<<< HEAD
                     for (broker, stats) in &statistics.brokers {
                         match &stats.rtt {
                             Some(rtt) => {
@@ -265,9 +264,6 @@
                         }
                     }
 
-                    let partition_stats =
-                        &statistics.topics[self.topic_name.as_str()].partitions[&part.pid];
-=======
                     let topic_stats = match statistics.topics.get(self.topic_name.as_str()) {
                         Some(t) => t,
                         None => continue,
@@ -277,7 +273,6 @@
                         Some(p) => p,
                         None => continue,
                     };
->>>>>>> 0dbacc54
 
                     logger.log(MaterializedEvent::KafkaConsumerInfo {
                         consumer_name: statistics.name.to_string(),
