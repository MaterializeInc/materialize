// Copyright Materialize, Inc. All rights reserved.
//
// Use of this software is governed by the Business Source License
// included in the LICENSE file.
//
// As of the Change Date specified in that file, in accordance with
// the Business Source License, use of this software will be governed
// by the Apache License, Version 2.0.

use std::cmp;
use std::collections::{BTreeMap, HashMap, VecDeque};
use std::convert::TryInto;
use std::sync::Arc;
use std::time::Duration;

use rdkafka::consumer::base_consumer::PartitionQueue;
use rdkafka::consumer::{BaseConsumer, Consumer, ConsumerContext};
use rdkafka::error::KafkaError;
use rdkafka::message::BorrowedMessage;
use rdkafka::topic_partition_list::Offset;
use rdkafka::{ClientConfig, ClientContext, Message, Statistics, TopicPartitionList};
use timely::scheduling::activate::SyncActivator;

use dataflow_types::{DataEncoding, ExternalSourceConnector, KafkaOffset, KafkaSourceConnector};
use expr::{PartitionId, SourceInstanceId};
use kafka_util::KafkaAddrs;
use log::{error, info, log_enabled, warn};
use uuid::Uuid;

use crate::logging::materialized::{Logger, MaterializedEvent};
use crate::source::{NextMessage, SourceMessage, SourceReader};

/// Values recorded from the last rdkafka statistics callback, used to generate a
/// diff of values for logging
#[derive(Default)]
pub struct PreviousStats {
    consumer_name: Option<String>,
    rxmsgs: i64,
    rxbytes: i64,
    txmsgs: i64,
    txbytes: i64,
<<<<<<< HEAD
=======
    lo_offset: i64,
    hi_offset: i64,
    ls_offset: i64,
>>>>>>> ca397309
    app_offset: i64,
    consumer_lag: i64,
}

/// Contains all information necessary to ingest data from Kafka
pub struct KafkaSourceReader {
    /// Name of the topic on which this source is backed on
    topic_name: String,
    /// Name of the source (will have format kafka-source-id)
    source_name: String,
    /// Source instance ID
    id: SourceInstanceId,
    /// Kafka consumer for this source
    consumer: Arc<BaseConsumer<GlueConsumerContext>>,
    /// List of consumers. A consumer should be assigned per partition to guarantee fairness
    partition_consumers: VecDeque<PartitionConsumer>,
    /// The number of known partitions.
    known_partitions: i32,
    /// Worker ID
    worker_id: i32,
    /// Map from partition -> most recently read offset
    last_offsets: HashMap<i32, i64>,
    /// Map from partition -> offset to start reading at
    start_offsets: HashMap<i32, i64>,
    /// Timely worker logger for source events
    logger: Option<Logger>,
    /// Channel to receive Kafka statistics objects from the stats callback
    stats_rx: crossbeam_channel::Receiver<Statistics>,
}

impl SourceReader<Vec<u8>> for KafkaSourceReader {
    /// Create a new instance of a Kafka reader.
    fn new(
        source_name: String,
        source_id: SourceInstanceId,
        worker_id: usize,
        consumer_activator: SyncActivator,
        connector: ExternalSourceConnector,
        _: DataEncoding,
        logger: Option<Logger>,
    ) -> Result<(KafkaSourceReader, Option<PartitionId>), anyhow::Error> {
        match connector {
            ExternalSourceConnector::Kafka(kc) => Ok((
                KafkaSourceReader::new(
                    source_name,
                    source_id,
                    worker_id,
                    consumer_activator,
                    kc,
                    logger,
                ),
                None,
            )),
            _ => unreachable!(),
        }
    }
    /// Ensures that a partition queue for `pid` exists.
    /// In Kafka, partitions are assigned contiguously. This function consequently
    /// creates partition queues for every p <= pid
    fn add_partition(&mut self, pid: PartitionId) {
        let pid = match pid {
            PartitionId::Kafka(p) => p,
            _ => unreachable!(),
        };

        self.create_partition_queue(pid);
        // Indicate a last offset of -1 if we have not been instructed to
        // have a specific start offset for this topic.
        let start_offset = *self.start_offsets.get(&pid).unwrap_or(&-1);
        let prev = self.last_offsets.insert(pid, start_offset);

        assert!(prev.is_none());
        self.known_partitions = cmp::max(self.known_partitions, pid + 1);
    }

    /// This function polls from the next consumer for which a message is available. This function polls the set
    /// round-robin: when a consumer is polled, it is placed at the back of the queue.
    ///
    /// If a message has an offset that is smaller than the next expected offset for this consumer (and this partition)
    /// we skip this message, and seek to the appropriate offset
    fn get_next_message(&mut self) -> Result<NextMessage<Vec<u8>>, anyhow::Error> {
        // Poll the consumer once. Since we split the consumer's partitions out into separate queues and poll those individually,
        // we expect this poll to always return None - but it's necessary to drive logic that consumes from rdkafka's internal
        // event queue, such as statistics callbacks.
        if let Some(result) = self.consumer.poll(Duration::from_secs(0)) {
            match result {
                Err(e) => error!(
                    "kafka error when polling consumer for source: {} topic: {} : {}",
                    self.source_name, self.topic_name, e
                ),
                Ok(m) => error!(
                    "unexpected receipt of kafka message from non-partitioned queue for source: {} topic: {} partition: {} offset: {}",
                    self.source_name, self.topic_name, m.partition(), m.offset()
                ),
            }
        }

        // Read any statistics objects generated via the GlueConsumerContext::stats callback
        while let Ok(statistics) = self.stats_rx.try_recv() {
            if let Some(logger) = self.logger.as_mut() {
                for mut part in self.partition_consumers.iter_mut() {
                    // If this is the first callback, initialize our consumer name
                    // so that we can later retract this when the source is dropped
                    match part.previous_stats.consumer_name {
                        None => part.previous_stats.consumer_name = Some(statistics.name.clone()),
                        _ => (),
                    }

                    let partition_stats =
                        &statistics.topics[self.topic_name.as_str()].partitions[&part.pid];

                    logger.log(MaterializedEvent::KafkaConsumerInfo {
                        consumer_name: statistics.name.to_string(),
                        source_id: self.id,
                        partition_id: partition_stats.partition.to_string(),
                        rxmsgs: partition_stats.rxmsgs - part.previous_stats.rxmsgs,
                        rxbytes: partition_stats.rxbytes - part.previous_stats.rxbytes,
                        txmsgs: partition_stats.txmsgs - part.previous_stats.txmsgs,
                        txbytes: partition_stats.txbytes - part.previous_stats.txbytes,
<<<<<<< HEAD
=======
                        lo_offset: partition_stats.lo_offset - part.previous_stats.lo_offset,
                        hi_offset: partition_stats.hi_offset - part.previous_stats.hi_offset,
                        ls_offset: partition_stats.ls_offset - part.previous_stats.ls_offset,
>>>>>>> ca397309
                        app_offset: partition_stats.app_offset - part.previous_stats.app_offset,
                        consumer_lag: partition_stats.consumer_lag
                            - part.previous_stats.consumer_lag,
                    });

                    part.previous_stats.rxmsgs = partition_stats.rxmsgs;
                    part.previous_stats.rxbytes = partition_stats.rxbytes;
                    part.previous_stats.txmsgs = partition_stats.txmsgs;
                    part.previous_stats.txbytes = partition_stats.txbytes;
<<<<<<< HEAD
=======
                    part.previous_stats.lo_offset = partition_stats.lo_offset;
                    part.previous_stats.hi_offset = partition_stats.hi_offset;
                    part.previous_stats.ls_offset = partition_stats.ls_offset;
>>>>>>> ca397309
                    part.previous_stats.app_offset = partition_stats.app_offset;
                    part.previous_stats.consumer_lag = partition_stats.consumer_lag;
                }
            }
        }

        let mut next_message = NextMessage::Pending;
        let consumer_count = self.get_partition_consumers_count();
        let mut attempts = 0;
        while attempts < consumer_count {
            let mut partition_queue = self.partition_consumers.pop_front().unwrap();
            let message = match partition_queue.get_next_message() {
                Err(e) => {
                    let pid = partition_queue.pid();
                    let last_offset = self
                        .last_offsets
                        .get(&pid)
                        .expect("partition known to be installed");

                    error!(
                        "kafka error consuming from source: {} topic: {}: partition: {} last processed offset: {} : {}",
                        self.source_name,
                        self.topic_name,
                        pid,
                        last_offset,
                        e
                    );
                    None
                }
                Ok(m) => m,
            };

            if let Some(message) = message {
                let partition = match message.partition {
                    PartitionId::Kafka(pid) => pid,
                    _ => unreachable!(),
                };

                // Convert the received offset back from a 1-indexed MzOffset to the correct offset.
                let offset = message.offset.offset - 1;
                // Offsets are guaranteed to be 1) monotonically increasing *unless* there is
                // a network issue or a new partition added, at which point the consumer may
                // start processing the topic from the beginning, or we may see duplicate offsets
                // At all times, the guarantee : if we see offset x, we have seen all offsets [0,x-1]
                // that we are ever going to see holds.
                // Offsets are guaranteed to be contiguous when compaction is disabled. If compaction
                // is enabled, there may be gaps in the sequence.
                // If we see an "old" offset, we ast-forward the consumer and skip that message

                // Given the explicit consumer to partition assignment, we should never receive a message
                // for a partition for which we have no metadata
                assert!(self.last_offsets.contains_key(&partition));

                let last_offset_ref = self
                    .last_offsets
                    .get_mut(&partition)
                    .expect("partition known to be installed");

                let last_offset = *last_offset_ref;
                if offset <= last_offset {
                    warn!(
                        "Kafka message before expected offset: \
                             source {} (reading topic {}, partition {}) \
                             received offset {} expected offset {:?}",
                        self.source_name,
                        self.topic_name,
                        partition,
                        offset,
                        last_offset + 1,
                    );
                    // Seek to the *next* offset (aka last_offset + 1) that we have not yet processed
                    self.fast_forward_consumer(partition, last_offset + 1);
                    // We explicitly should not consume the message as we have already processed it
                    // However, we make sure to activate the source to make sure that we get a chance
                    // to read from this consumer again (even if no new data arrives)
                    next_message = NextMessage::TransientDelay;
                } else {
                    next_message = NextMessage::Ready(message);
                    *last_offset_ref = offset;
                }
            }
            self.partition_consumers.push_back(partition_queue);
            if let NextMessage::Ready(_) = next_message {
                // Found a message, exit the loop and return message
                break;
            } else {
                attempts += 1;
            }
        }

        Ok(next_message)
    }
}

impl KafkaSourceReader {
    /// Constructor
    pub fn new(
        source_name: String,
        source_id: SourceInstanceId,
        worker_id: usize,
        consumer_activator: SyncActivator,
        kc: KafkaSourceConnector,
        logger: Option<Logger>,
    ) -> KafkaSourceReader {
        let KafkaSourceConnector {
            addrs,
            topic,
            config_options,
            group_id_prefix,
            cluster_id,
            ..
        } = kc;
        let worker_id = worker_id.try_into().unwrap();
        let kafka_config = create_kafka_config(
            &source_name,
            &addrs,
            group_id_prefix,
            cluster_id,
            &config_options,
        );
        let (stats_tx, stats_rx) = crossbeam_channel::unbounded();
        let consumer: BaseConsumer<GlueConsumerContext> = kafka_config
            .create_with_context(GlueConsumerContext {
                activator: consumer_activator,
                stats_tx: stats_tx,
            })
            .expect("Failed to create Kafka Consumer");

        let start_offsets = kc.start_offsets.iter().map(|(k, v)| (*k, v - 1)).collect();

        KafkaSourceReader {
            topic_name: topic,
            source_name,
            id: source_id,
            partition_consumers: VecDeque::new(),
            known_partitions: 0,
            consumer: Arc::new(consumer),
            worker_id,
            last_offsets: HashMap::new(),
            start_offsets,
            logger,
            stats_rx,
        }
    }

    /// Returns a count of total number of consumers for this source
    fn get_partition_consumers_count(&self) -> i32 {
        // Note: the number of consumers is guaranteed to always be smaller than
        // expected_partition_count (i32)
        self.partition_consumers.len().try_into().unwrap()
    }

    /// Creates a new partition queue for `partition_id`.
    fn create_partition_queue(&mut self, partition_id: i32) {
        info!(
            "Activating Kafka queue for {} [{}] (source {}) on worker {}",
            self.topic_name, partition_id, self.id, self.worker_id
        );

        // Collect old partition assignments
        let tpl = self.consumer.assignment().unwrap();
        // Create list from assignments
        let mut partition_list = TopicPartitionList::new();
        for partition in tpl.elements_for_topic(&self.topic_name) {
            partition_list
                .add_partition_offset(partition.topic(), partition.partition(), partition.offset())
                .expect("offset known to be valid");
        }
        // Add new partition
        partition_list
            .add_partition_offset(&self.topic_name, partition_id, Offset::Beginning)
            .expect("offset known to be valid");
        self.consumer
            .assign(&partition_list)
            .expect("assignment known to be valid");

        // Since librdkafka v1.6.0, we need to recreate all partition queues
        // after every call to `self.consumer.assign`.
        for pc in &mut self.partition_consumers {
            pc.partition_queue = self
                .consumer
                .split_partition_queue(&self.topic_name, pc.pid)
                .expect("partition known to be valid");
        }

        let partition_queue = self
            .consumer
            .split_partition_queue(&self.topic_name, partition_id)
            .expect("partition known to be valid");
        self.partition_consumers
            .push_front(PartitionConsumer::new(partition_id, partition_queue));
        assert_eq!(
            self.consumer
                .assignment()
                .unwrap()
                .elements_for_topic(&self.topic_name)
                .len(),
            self.partition_consumers.len()
        );
    }

    /// Fast-forward consumer to specified Kafka Offset. Prints a warning if failed to do so
    /// Assumption: if offset does not exist (for instance, because of compaction), will seek
    /// to the next available offset
    fn fast_forward_consumer(&self, pid: i32, next_offset: i64) {
        let res = self.consumer.seek(
            &self.topic_name,
            pid,
            Offset::Offset(next_offset),
            Duration::from_secs(1),
        );
        match res {
            Ok(_) => {
                let res = self.consumer.position().unwrap_or_default().to_topic_map();
                let position = res
                    .get(&(self.topic_name.clone(), pid))
                    .and_then(|p| match p {
                        Offset::Offset(o) => Some(o),
                        _ => None,
                    });
                if let Some(position) = position {
                    if *position != next_offset {
                        warn!("Did not fast-forward consumer on partition PID: {} to the correct Kafka offset. Currently at offset: {} Expected offset: {}",
                              pid, position, next_offset);
                    } else {
                        info!("Successfully fast-forwarded consumer on partition PID: {} to Kafka offset {}.", pid, position);
                    }
                } else {
                    warn!("Tried to fast-forward consumer on partition PID: {} to Kafka offset {}. Could not obtain new consumer position",
                          pid, next_offset);
                }
            }
            Err(e) => error!(
                "Failed to fast-forward consumer for source:{}, Error:{}",
                self.source_name, e
            ),
        }
    }
}

impl Drop for KafkaSourceReader {
    fn drop(&mut self) {
        // Retract any metrics logged for this source
        if let Some(logger) = self.logger.as_mut() {
            for part in self.partition_consumers.iter_mut() {
                if let Some(consumer_name) = part.previous_stats.consumer_name.as_ref() {
                    logger.log(MaterializedEvent::KafkaConsumerInfo {
                        consumer_name: consumer_name.to_string(),
                        source_id: self.id,
                        partition_id: part.pid.to_string(),
                        rxmsgs: -part.previous_stats.rxmsgs,
                        rxbytes: -part.previous_stats.rxbytes,
                        txmsgs: -part.previous_stats.txmsgs,
                        txbytes: -part.previous_stats.txbytes,
<<<<<<< HEAD
=======
                        lo_offset: -part.previous_stats.lo_offset,
                        hi_offset: -part.previous_stats.hi_offset,
                        ls_offset: -part.previous_stats.ls_offset,
>>>>>>> ca397309
                        app_offset: -part.previous_stats.app_offset,
                        consumer_lag: -part.previous_stats.consumer_lag,
                    });
                }
            }
        }
    }
}

/// Creates a Kafka config.
fn create_kafka_config(
    name: &str,
    addrs: &KafkaAddrs,
    group_id_prefix: Option<String>,
    cluster_id: Uuid,
    config_options: &BTreeMap<String, String>,
) -> ClientConfig {
    let mut kafka_config = ClientConfig::new();

    // Broker configuration.
    kafka_config.set("bootstrap.servers", &addrs.to_string());

    // Automatically commit read offsets back to Kafka for monitoring purposes,
    // but on restart begin ingest at 0
    kafka_config
        .set("enable.auto.commit", "true")
        .set("auto.offset.reset", "earliest");

    // How often to refresh metadata from the Kafka broker. This can have a
    // minor impact on startup latency and latency after adding a new partition,
    // as the metadata for a partition must be fetched before we can retrieve
    // data from it. We try to manually trigger metadata fetches when it makes
    // sense, but if those manual fetches fail, this is the interval at which we
    // retry.
    //
    // 30s may seem low, but the default is 5m. More frequent metadata refresh
    // rates are surprising to Kafka users, as topic partition counts hardly
    // ever change in production.
    kafka_config.set("topic.metadata.refresh.interval.ms", "30000"); // 30 seconds

    kafka_config.set("fetch.message.max.bytes", "134217728");

    // Consumer group ID. librdkafka requires this, and we use offset commiting
    // to provide a way for users to monitor ingest progress (though we do not
    // rely on the committed offsets for any functionality)
    //
    // This is partially dictated by the user and partially dictated by us.
    // Users can set a prefix so they can see which consumers belong to which
    // Materialize deployment, but we set a suffix to ensure uniqueness. A
    // unique consumer group ID is the most surefire way to ensure that
    // librdkafka does not try to perform its own consumer group balancing,
    // which would wreak havoc with our careful partition assignment strategy.
    kafka_config.set(
        "group.id",
        &format!(
            "{}materialize-{}-{}",
            group_id_prefix.unwrap_or_else(String::new),
            cluster_id,
            name
        ),
    );

    // Ensures that, when processing transactional topics, the consumer does not read data that
    // is not yet committed (and could later abort)
    kafka_config.set("isolation.level", "read_committed");

    // Patch the librdkafka debug log system into the Rust `log` ecosystem.
    // This is a very simple integration at the moment; enabling `debug`-level
    // logs for the `librdkafka` target enables the full firehouse of librdkafka
    // debug logs. We may want to investigate finer-grained control.
    if log_enabled!(target: "librdkafka", log::Level::Debug) {
        kafka_config.set("debug", "all");
    }

    // Set additional configuration operations from the user. While these look
    // arbitrary, other layers of the system tightly control which configuration
    // options are allowable.
    for (k, v) in config_options {
        kafka_config.set(k, v);
    }

    kafka_config
}

impl<'a> From<&BorrowedMessage<'a>> for SourceMessage<Vec<u8>> {
    fn from(msg: &BorrowedMessage<'a>) -> Self {
        let kafka_offset = KafkaOffset {
            offset: msg.offset(),
        };
        Self {
            payload: msg.payload().map(|p| p.to_vec()),
            partition: PartitionId::Kafka(msg.partition()),
            offset: kafka_offset.into(),
            upstream_time_millis: msg.timestamp().to_millis(),
            key: msg.key().map(|k| k.to_vec()),
        }
    }
}

/// Wrapper around a partition containing the underlying consumer
struct PartitionConsumer {
    /// the partition id with which this consumer is associated
    pid: i32,
    /// The underlying Kafka partition queue
    partition_queue: PartitionQueue<GlueConsumerContext>,
    /// Memoized Statistics for a partition consumer
    previous_stats: PreviousStats,
}

impl PartitionConsumer {
    /// Creates a new partition consumer from underlying Kafka consumer
    fn new(pid: i32, partition_queue: PartitionQueue<GlueConsumerContext>) -> Self {
        PartitionConsumer {
            pid,
            partition_queue,
            previous_stats: PreviousStats::default(),
        }
    }

    /// Returns the next message to process for this partition (if any).
    fn get_next_message(&mut self) -> Result<Option<SourceMessage<Vec<u8>>>, KafkaError> {
        match self.partition_queue.poll(Duration::from_millis(0)) {
            Some(Ok(msg)) => {
                let result = SourceMessage::from(&msg);
                assert_eq!(result.partition, PartitionId::Kafka(self.pid));
                Ok(Some(result))
            }
            Some(Err(err)) => Err(err),
            _ => Ok(None),
        }
    }

    /// Return the partition id for this PartitionConsumer
    fn pid(&self) -> i32 {
        self.pid
    }
}

/// An implementation of [`ConsumerContext`] that unparks the wrapped thread
/// when the message queue switches from nonempty to empty.
struct GlueConsumerContext {
    activator: SyncActivator,
    stats_tx: crossbeam_channel::Sender<Statistics>,
}

impl ClientContext for GlueConsumerContext {
    fn stats(&self, statistics: Statistics) {
        self.stats_tx
            .send(statistics)
            .expect("timely operator hung up while Kafka source active");
        self.activate();
    }
}

impl GlueConsumerContext {
    fn activate(&self) {
        self.activator
            .activate()
            .expect("timely operator hung up while Kafka source active");
    }
}

impl ConsumerContext for GlueConsumerContext {
    fn message_queue_nonempty_callback(&self) {
        self.activate();
    }
}<|MERGE_RESOLUTION|>--- conflicted
+++ resolved
@@ -39,12 +39,9 @@
     rxbytes: i64,
     txmsgs: i64,
     txbytes: i64,
-<<<<<<< HEAD
-=======
     lo_offset: i64,
     hi_offset: i64,
     ls_offset: i64,
->>>>>>> ca397309
     app_offset: i64,
     consumer_lag: i64,
 }
@@ -164,12 +161,9 @@
                         rxbytes: partition_stats.rxbytes - part.previous_stats.rxbytes,
                         txmsgs: partition_stats.txmsgs - part.previous_stats.txmsgs,
                         txbytes: partition_stats.txbytes - part.previous_stats.txbytes,
-<<<<<<< HEAD
-=======
                         lo_offset: partition_stats.lo_offset - part.previous_stats.lo_offset,
                         hi_offset: partition_stats.hi_offset - part.previous_stats.hi_offset,
                         ls_offset: partition_stats.ls_offset - part.previous_stats.ls_offset,
->>>>>>> ca397309
                         app_offset: partition_stats.app_offset - part.previous_stats.app_offset,
                         consumer_lag: partition_stats.consumer_lag
                             - part.previous_stats.consumer_lag,
@@ -179,12 +173,9 @@
                     part.previous_stats.rxbytes = partition_stats.rxbytes;
                     part.previous_stats.txmsgs = partition_stats.txmsgs;
                     part.previous_stats.txbytes = partition_stats.txbytes;
-<<<<<<< HEAD
-=======
                     part.previous_stats.lo_offset = partition_stats.lo_offset;
                     part.previous_stats.hi_offset = partition_stats.hi_offset;
                     part.previous_stats.ls_offset = partition_stats.ls_offset;
->>>>>>> ca397309
                     part.previous_stats.app_offset = partition_stats.app_offset;
                     part.previous_stats.consumer_lag = partition_stats.consumer_lag;
                 }
@@ -439,12 +430,9 @@
                         rxbytes: -part.previous_stats.rxbytes,
                         txmsgs: -part.previous_stats.txmsgs,
                         txbytes: -part.previous_stats.txbytes,
-<<<<<<< HEAD
-=======
                         lo_offset: -part.previous_stats.lo_offset,
                         hi_offset: -part.previous_stats.hi_offset,
                         ls_offset: -part.previous_stats.ls_offset,
->>>>>>> ca397309
                         app_offset: -part.previous_stats.app_offset,
                         consumer_lag: -part.previous_stats.consumer_lag,
                     });
