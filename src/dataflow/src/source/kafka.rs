// Copyright Materialize, Inc. All rights reserved.
//
// Use of this software is governed by the Business Source License
// included in the LICENSE file.
//
// As of the Change Date specified in that file, in accordance with
// the Business Source License, use of this software will be governed
// by the Apache License, Version 2.0.

use std::cmp;
use std::collections::{BTreeMap, HashMap, VecDeque};
use std::convert::TryInto;
use std::sync::Arc;
use std::time::Duration;

use rdkafka::consumer::base_consumer::PartitionQueue;
use rdkafka::consumer::{BaseConsumer, Consumer, ConsumerContext};
use rdkafka::error::KafkaError;
use rdkafka::message::BorrowedMessage;
use rdkafka::topic_partition_list::Offset;
use rdkafka::{ClientConfig, ClientContext, Message, Statistics, TopicPartitionList};
use timely::scheduling::activate::SyncActivator;

use dataflow_types::{DataEncoding, ExternalSourceConnector, KafkaOffset, KafkaSourceConnector};
use expr::{PartitionId, SourceInstanceId};
use kafka_util::KafkaAddrs;
use log::{error, info, log_enabled, warn};
use uuid::Uuid;

<<<<<<< HEAD
use crate::logging::materialized::{Logger, MaterializedEvent};
use crate::source::{
    ConsistencyInfo, NextMessage, PartitionMetrics, SourceConstructor, SourceInfo, SourceMessage,
};
=======
use crate::source::{NextMessage, SourceMessage, SourceReader};
>>>>>>> 403cd046

/// Values recorded from the last rdkafka statistics callback, used to generate a
/// diff of values for logging
pub struct PreviousStats {
    consumer_name: Option<String>,
    rxmsgs: i64,
    rxbytes: i64,
    txmsgs: i64,
    txbytes: i64,
    app_offset: i64,
    consumer_lag: i64,
}

/// Contains all information necessary to ingest data from Kafka
pub struct KafkaSourceReader {
    /// Name of the topic on which this source is backed on
    topic_name: String,
    /// Name of the source (will have format kafka-source-id)
    source_name: String,
    /// Source instance ID
    id: SourceInstanceId,
    /// Kafka consumer for this source
    consumer: Arc<BaseConsumer<GlueConsumerContext>>,
    /// List of consumers. A consumer should be assigned per partition to guarantee fairness
    partition_consumers: VecDeque<PartitionConsumer>,
    /// The number of known partitions.
    known_partitions: i32,
    /// Worker ID
    worker_id: i32,
    /// Map from partition -> most recently read offset
    last_offsets: HashMap<i32, i64>,
    /// Map from partition -> offset to start reading at
    start_offsets: HashMap<i32, i64>,
<<<<<<< HEAD
    /// Timely worker logger for source events
    logger: Option<Logger>,
    /// Channel to receive Kafka statistics objects from the stats callback
    stats_rx: crossbeam_channel::Receiver<Statistics>,
=======
>>>>>>> 403cd046
}

impl SourceReader<Vec<u8>> for KafkaSourceReader {
    /// Create a new instance of a Kafka reader.
    fn new(
        source_name: String,
        source_id: SourceInstanceId,
        worker_id: usize,
        consumer_activator: SyncActivator,
        connector: ExternalSourceConnector,
        _: DataEncoding,
    ) -> Result<(KafkaSourceReader, Option<PartitionId>), anyhow::Error> {
        match connector {
            ExternalSourceConnector::Kafka(kc) => Ok((
                KafkaSourceReader::new(source_name, source_id, worker_id, consumer_activator, kc),
                None,
            )),
            _ => unreachable!(),
        }
    }
    /// Ensures that a partition queue for `pid` exists.
    /// In Kafka, partitions are assigned contiguously. This function consequently
    /// creates partition queues for every p <= pid
    fn add_partition(&mut self, pid: PartitionId) {
        let pid = match pid {
            PartitionId::Kafka(p) => p,
            _ => unreachable!(),
        };

        self.create_partition_queue(pid);
        // Indicate a last offset of -1 if we have not been instructed to
        // have a specific start offset for this topic.
        let start_offset = *self.start_offsets.get(&pid).unwrap_or(&-1);
        let prev = self.last_offsets.insert(pid, start_offset);

        assert!(prev.is_none());
        self.known_partitions = cmp::max(self.known_partitions, pid + 1);
    }

    /// This function polls from the next consumer for which a message is available. This function polls the set
    /// round-robin: when a consumer is polled, it is placed at the back of the queue.
    ///
    /// If a message has an offset that is smaller than the next expected offset for this consumer (and this partition)
    /// we skip this message, and seek to the appropriate offset
    fn get_next_message(&mut self) -> Result<NextMessage<Vec<u8>>, anyhow::Error> {
        // Poll the consumer once. Since we split the consumer's partitions out into separate queues and poll those individually,
        // we expect this poll to always return None - but it's necessary to drive logic that consumes from rdkafka's internal
        // event queue, such as statistics callbacks.
        if let Some(result) = self.consumer.poll(Duration::from_secs(0)) {
            match result {
                Err(e) => error!(
                    "kafka error when polling consumer for source: {} topic: {} : {}",
                    self.source_name, self.topic_name, e
                ),
                Ok(m) => error!(
                    "unexpected receipt of kafka message from non-partitioned queue for source: {} topic: {} partition: {} offset: {}",
                    self.source_name, self.topic_name, m.partition(), m.offset()
                ),
            }
        }

        // Read any statistics objects generated via the GlueConsumerContext::stats callback
        while let Ok(statistics) = self.stats_rx.try_recv() {
            if let Some(logger) = self.logger.as_mut() {
                for mut part in self.partition_consumers.iter_mut() {
                    // If this is the first callback, initialize our consumer name
                    // so that we can later retract this when the source is dropped
                    match part.previous_stats.consumer_name {
                        None => part.previous_stats.consumer_name = Some(statistics.name.clone()),
                        _ => (),
                    }

                    let partition_stats =
                        &statistics.topics[self.topic_name.as_str()].partitions[&part.pid];

                    logger.log(MaterializedEvent::KafkaConsumerInfo {
                        consumer_name: statistics.name.to_string(),
                        source_id: self.id,
                        partition_id: partition_stats.partition.to_string(),
                        rxmsgs: partition_stats.rxmsgs - part.previous_stats.rxmsgs,
                        rxbytes: partition_stats.rxbytes - part.previous_stats.rxbytes,
                        txmsgs: partition_stats.txmsgs - part.previous_stats.txmsgs,
                        txbytes: partition_stats.txbytes - part.previous_stats.txbytes,
                        app_offset: partition_stats.app_offset - part.previous_stats.app_offset,
                        consumer_lag: partition_stats.consumer_lag
                            - part.previous_stats.consumer_lag,
                    });

                    part.previous_stats.rxmsgs = partition_stats.rxmsgs;
                    part.previous_stats.rxbytes = partition_stats.rxbytes;
                    part.previous_stats.txmsgs = partition_stats.txmsgs;
                    part.previous_stats.txbytes = partition_stats.txbytes;
                    part.previous_stats.app_offset = partition_stats.app_offset;
                    part.previous_stats.consumer_lag = partition_stats.consumer_lag;
                }
            }
        }

        let mut next_message = NextMessage::Pending;
        let consumer_count = self.get_partition_consumers_count();
        let mut attempts = 0;
        while attempts < consumer_count {
            let mut partition_queue = self.partition_consumers.pop_front().unwrap();
            let message = match partition_queue.get_next_message() {
                Err(e) => {
                    let pid = partition_queue.pid();
                    let last_offset = self
                        .last_offsets
                        .get(&pid)
                        .expect("partition known to be installed");

                    error!(
                        "kafka error consuming from source: {} topic: {}: partition: {} last processed offset: {} : {}",
                        self.source_name,
                        self.topic_name,
                        pid,
                        last_offset,
                        e
                    );
                    None
                }
                Ok(m) => m,
            };

            if let Some(message) = message {
                let partition = match message.partition {
                    PartitionId::Kafka(pid) => pid,
                    _ => unreachable!(),
                };

                // Convert the received offset back from a 1-indexed MzOffset to the correct offset.
                let offset = message.offset.offset - 1;
                // Offsets are guaranteed to be 1) monotonically increasing *unless* there is
                // a network issue or a new partition added, at which point the consumer may
                // start processing the topic from the beginning, or we may see duplicate offsets
                // At all times, the guarantee : if we see offset x, we have seen all offsets [0,x-1]
                // that we are ever going to see holds.
                // Offsets are guaranteed to be contiguous when compaction is disabled. If compaction
                // is enabled, there may be gaps in the sequence.
                // If we see an "old" offset, we ast-forward the consumer and skip that message

                // Given the explicit consumer to partition assignment, we should never receive a message
                // for a partition for which we have no metadata
                assert!(self.last_offsets.contains_key(&partition));

                let last_offset_ref = self
                    .last_offsets
                    .get_mut(&partition)
                    .expect("partition known to be installed");

                let last_offset = *last_offset_ref;
                if offset <= last_offset {
                    warn!(
                        "Kafka message before expected offset: \
                             source {} (reading topic {}, partition {}) \
                             received offset {} expected offset {:?}",
                        self.source_name,
                        self.topic_name,
                        partition,
                        offset,
                        last_offset + 1,
                    );
                    // Seek to the *next* offset (aka last_offset + 1) that we have not yet processed
                    self.fast_forward_consumer(partition, last_offset + 1);
                    // We explicitly should not consume the message as we have already processed it
                    // However, we make sure to activate the source to make sure that we get a chance
                    // to read from this consumer again (even if no new data arrives)
                    next_message = NextMessage::TransientDelay;
                } else {
                    next_message = NextMessage::Ready(message);
                    *last_offset_ref = offset;
                }
            }
            self.partition_consumers.push_back(partition_queue);
            if let NextMessage::Ready(_) = next_message {
                // Found a message, exit the loop and return message
                break;
            } else {
                attempts += 1;
            }
        }

        Ok(next_message)
    }
}

impl KafkaSourceReader {
    /// Constructor
    pub fn new(
        source_name: String,
        source_id: SourceInstanceId,
        worker_id: usize,
        consumer_activator: SyncActivator,
        kc: KafkaSourceConnector,
    ) -> KafkaSourceReader {
        let KafkaSourceConnector {
            addrs,
            topic,
            config_options,
            group_id_prefix,
            cluster_id,
            ..
        } = kc;
        let worker_id = worker_id.try_into().unwrap();
        let kafka_config = create_kafka_config(
            &source_name,
            &addrs,
            group_id_prefix,
            cluster_id,
            &config_options,
        );
        let (stats_tx, stats_rx) = crossbeam_channel::unbounded();
        let consumer: BaseConsumer<GlueConsumerContext> = kafka_config
            .create_with_context(GlueConsumerContext {
                activator: consumer_activator,
                stats_tx: stats_tx,
            })
            .expect("Failed to create Kafka Consumer");

        let start_offsets = kc.start_offsets.iter().map(|(k, v)| (*k, v - 1)).collect();

        KafkaSourceReader {
            topic_name: topic,
            source_name,
            id: source_id,
            partition_consumers: VecDeque::new(),
            known_partitions: 0,
            consumer: Arc::new(consumer),
            worker_id,
            last_offsets: HashMap::new(),
            start_offsets,
<<<<<<< HEAD
            logger,
            stats_rx,
=======
>>>>>>> 403cd046
        }
    }

    /// Returns a count of total number of consumers for this source
    fn get_partition_consumers_count(&self) -> i32 {
        // Note: the number of consumers is guaranteed to always be smaller than
        // expected_partition_count (i32)
        self.partition_consumers.len().try_into().unwrap()
    }

    /// Creates a new partition queue for `partition_id`.
    fn create_partition_queue(&mut self, partition_id: i32) {
        info!(
            "Activating Kafka queue for {} [{}] (source {}) on worker {}",
            self.topic_name, partition_id, self.id, self.worker_id
        );

        // Collect old partition assignments
        let tpl = self.consumer.assignment().unwrap();
        // Create list from assignments
        let mut partition_list = TopicPartitionList::new();
        for partition in tpl.elements_for_topic(&self.topic_name) {
            partition_list
                .add_partition_offset(partition.topic(), partition.partition(), partition.offset())
                .expect("offset known to be valid");
        }
        // Add new partition
        partition_list
            .add_partition_offset(&self.topic_name, partition_id, Offset::Beginning)
            .expect("offset known to be valid");
        self.consumer
            .assign(&partition_list)
            .expect("assignment known to be valid");

        // Since librdkafka v1.6.0, we need to recreate all partition queues
        // after every call to `self.consumer.assign`.
        for pc in &mut self.partition_consumers {
            pc.partition_queue = self
                .consumer
                .split_partition_queue(&self.topic_name, pc.pid)
                .expect("partition known to be valid");
        }

        let partition_queue = self
            .consumer
            .split_partition_queue(&self.topic_name, partition_id)
            .expect("partition known to be valid");
        self.partition_consumers
            .push_front(PartitionConsumer::new(partition_id, partition_queue));
        assert_eq!(
            self.consumer
                .assignment()
                .unwrap()
                .elements_for_topic(&self.topic_name)
                .len(),
            self.partition_consumers.len()
        );
    }

    /// Fast-forward consumer to specified Kafka Offset. Prints a warning if failed to do so
    /// Assumption: if offset does not exist (for instance, because of compaction), will seek
    /// to the next available offset
    fn fast_forward_consumer(&self, pid: i32, next_offset: i64) {
        let res = self.consumer.seek(
            &self.topic_name,
            pid,
            Offset::Offset(next_offset),
            Duration::from_secs(1),
        );
        match res {
            Ok(_) => {
                let res = self.consumer.position().unwrap_or_default().to_topic_map();
                let position = res
                    .get(&(self.topic_name.clone(), pid))
                    .and_then(|p| match p {
                        Offset::Offset(o) => Some(o),
                        _ => None,
                    });
                if let Some(position) = position {
                    if *position != next_offset {
                        warn!("Did not fast-forward consumer on partition PID: {} to the correct Kafka offset. Currently at offset: {} Expected offset: {}",
                              pid, position, next_offset);
                    } else {
                        info!("Successfully fast-forwarded consumer on partition PID: {} to Kafka offset {}.", pid, position);
                    }
                } else {
                    warn!("Tried to fast-forward consumer on partition PID: {} to Kafka offset {}. Could not obtain new consumer position",
                          pid, next_offset);
                }
            }
            Err(e) => error!(
                "Failed to fast-forward consumer for source:{}, Error:{}",
                self.source_name, e
            ),
        }
    }
}

impl Drop for KafkaSourceInfo {
    fn drop(&mut self) {
        // Retract any metrics logged for this source
        if let Some(logger) = self.logger.as_mut() {
            for part in self.partition_consumers.iter_mut() {
                if let Some(consumer_name) = part.previous_stats.consumer_name.as_ref() {
                    logger.log(MaterializedEvent::KafkaConsumerInfo {
                        consumer_name: consumer_name.to_string(),
                        source_id: self.id,
                        partition_id: part.pid.to_string(),
                        rxmsgs: -part.previous_stats.rxmsgs,
                        rxbytes: -part.previous_stats.rxbytes,
                        txmsgs: -part.previous_stats.txmsgs,
                        txbytes: -part.previous_stats.txbytes,
                        app_offset: -part.previous_stats.app_offset,
                        consumer_lag: -part.previous_stats.consumer_lag,
                    });
                }
            }
        }
    }
}

/// Creates a Kafka config.
fn create_kafka_config(
    name: &str,
    addrs: &KafkaAddrs,
    group_id_prefix: Option<String>,
    cluster_id: Uuid,
    config_options: &BTreeMap<String, String>,
) -> ClientConfig {
    let mut kafka_config = ClientConfig::new();

    // Broker configuration.
    kafka_config.set("bootstrap.servers", &addrs.to_string());

    // Automatically commit read offsets back to Kafka for monitoring purposes,
    // but on restart begin ingest at 0
    kafka_config
        .set("enable.auto.commit", "true")
        .set("auto.offset.reset", "earliest");

    // How often to refresh metadata from the Kafka broker. This can have a
    // minor impact on startup latency and latency after adding a new partition,
    // as the metadata for a partition must be fetched before we can retrieve
    // data from it. We try to manually trigger metadata fetches when it makes
    // sense, but if those manual fetches fail, this is the interval at which we
    // retry.
    //
    // 30s may seem low, but the default is 5m. More frequent metadata refresh
    // rates are surprising to Kafka users, as topic partition counts hardly
    // ever change in production.
    kafka_config.set("topic.metadata.refresh.interval.ms", "30000"); // 30 seconds

    kafka_config.set("fetch.message.max.bytes", "134217728");

    // Consumer group ID. librdkafka requires this, and we use offset commiting
    // to provide a way for users to monitor ingest progress (though we do not
    // rely on the committed offsets for any functionality)
    //
    // This is partially dictated by the user and partially dictated by us.
    // Users can set a prefix so they can see which consumers belong to which
    // Materialize deployment, but we set a suffix to ensure uniqueness. A
    // unique consumer group ID is the most surefire way to ensure that
    // librdkafka does not try to perform its own consumer group balancing,
    // which would wreak havoc with our careful partition assignment strategy.
    kafka_config.set(
        "group.id",
        &format!(
            "{}materialize-{}-{}",
            group_id_prefix.unwrap_or_else(String::new),
            cluster_id,
            name
        ),
    );

    // Ensures that, when processing transactional topics, the consumer does not read data that
    // is not yet committed (and could later abort)
    kafka_config.set("isolation.level", "read_committed");

    // Patch the librdkafka debug log system into the Rust `log` ecosystem.
    // This is a very simple integration at the moment; enabling `debug`-level
    // logs for the `librdkafka` target enables the full firehouse of librdkafka
    // debug logs. We may want to investigate finer-grained control.
    if log_enabled!(target: "librdkafka", log::Level::Debug) {
        kafka_config.set("debug", "all");
    }

    // Set additional configuration operations from the user. While these look
    // arbitrary, other layers of the system tightly control which configuration
    // options are allowable.
    for (k, v) in config_options {
        kafka_config.set(k, v);
    }

    kafka_config
}

impl<'a> From<&BorrowedMessage<'a>> for SourceMessage<Vec<u8>> {
    fn from(msg: &BorrowedMessage<'a>) -> Self {
        let kafka_offset = KafkaOffset {
            offset: msg.offset(),
        };
        Self {
            payload: msg.payload().map(|p| p.to_vec()),
            partition: PartitionId::Kafka(msg.partition()),
            offset: kafka_offset.into(),
            upstream_time_millis: msg.timestamp().to_millis(),
            key: msg.key().map(|k| k.to_vec()),
        }
    }
}

/// Wrapper around a partition containing the underlying consumer
struct PartitionConsumer {
    /// the partition id with which this consumer is associated
    pid: i32,
    /// The underlying Kafka partition queue
    partition_queue: PartitionQueue<GlueConsumerContext>,
    /// Memoized Statistics for a partition consumer
    previous_stats: PreviousStats,
}

impl PartitionConsumer {
    /// Creates a new partition consumer from underlying Kafka consumer
    fn new(pid: i32, partition_queue: PartitionQueue<GlueConsumerContext>) -> Self {
        PartitionConsumer {
            pid,
            partition_queue,
            previous_stats: PreviousStats {
                consumer_name: None,
                rxmsgs: 0,
                rxbytes: 0,
                txmsgs: 0,
                txbytes: 0,
                app_offset: 0,
                consumer_lag: 0,
            },
        }
    }

    /// Returns the next message to process for this partition (if any).
    fn get_next_message(&mut self) -> Result<Option<SourceMessage<Vec<u8>>>, KafkaError> {
        match self.partition_queue.poll(Duration::from_millis(0)) {
            Some(Ok(msg)) => {
                let result = SourceMessage::from(&msg);
                assert_eq!(result.partition, PartitionId::Kafka(self.pid));
                Ok(Some(result))
            }
            Some(Err(err)) => Err(err),
            _ => Ok(None),
        }
    }

    /// Return the partition id for this PartitionConsumer
    fn pid(&self) -> i32 {
        self.pid
    }
}

/// An implementation of [`ConsumerContext`] that unparks the wrapped thread
/// when the message queue switches from nonempty to empty.
struct GlueConsumerContext {
    activator: SyncActivator,
    stats_tx: crossbeam_channel::Sender<Statistics>,
}

impl ClientContext for GlueConsumerContext {
    fn stats(&self, statistics: Statistics) {
        self.stats_tx
            .send(statistics)
            .expect("timely operator hung up while Kafka source active");
        self.activate();
        // info!("Client stats: {:#?}", statistics);
    }
}

impl GlueConsumerContext {
    fn activate(&self) {
        self.activator
            .activate()
            .expect("timely operator hung up while Kafka source active");
    }
}

impl ConsumerContext for GlueConsumerContext {
    fn message_queue_nonempty_callback(&self) {
        self.activate();
    }
}<|MERGE_RESOLUTION|>--- conflicted
+++ resolved
@@ -27,14 +27,8 @@
 use log::{error, info, log_enabled, warn};
 use uuid::Uuid;
 
-<<<<<<< HEAD
 use crate::logging::materialized::{Logger, MaterializedEvent};
-use crate::source::{
-    ConsistencyInfo, NextMessage, PartitionMetrics, SourceConstructor, SourceInfo, SourceMessage,
-};
-=======
 use crate::source::{NextMessage, SourceMessage, SourceReader};
->>>>>>> 403cd046
 
 /// Values recorded from the last rdkafka statistics callback, used to generate a
 /// diff of values for logging
@@ -68,13 +62,10 @@
     last_offsets: HashMap<i32, i64>,
     /// Map from partition -> offset to start reading at
     start_offsets: HashMap<i32, i64>,
-<<<<<<< HEAD
     /// Timely worker logger for source events
     logger: Option<Logger>,
     /// Channel to receive Kafka statistics objects from the stats callback
     stats_rx: crossbeam_channel::Receiver<Statistics>,
-=======
->>>>>>> 403cd046
 }
 
 impl SourceReader<Vec<u8>> for KafkaSourceReader {
@@ -86,10 +77,18 @@
         consumer_activator: SyncActivator,
         connector: ExternalSourceConnector,
         _: DataEncoding,
+        logger: Option<Logger>,
     ) -> Result<(KafkaSourceReader, Option<PartitionId>), anyhow::Error> {
         match connector {
             ExternalSourceConnector::Kafka(kc) => Ok((
-                KafkaSourceReader::new(source_name, source_id, worker_id, consumer_activator, kc),
+                KafkaSourceReader::new(
+                    source_name,
+                    source_id,
+                    worker_id,
+                    consumer_activator,
+                    kc,
+                    logger,
+                ),
                 None,
             )),
             _ => unreachable!(),
@@ -269,6 +268,7 @@
         worker_id: usize,
         consumer_activator: SyncActivator,
         kc: KafkaSourceConnector,
+        logger: Option<Logger>,
     ) -> KafkaSourceReader {
         let KafkaSourceConnector {
             addrs,
@@ -306,11 +306,8 @@
             worker_id,
             last_offsets: HashMap::new(),
             start_offsets,
-<<<<<<< HEAD
             logger,
             stats_rx,
-=======
->>>>>>> 403cd046
         }
     }
 
@@ -409,7 +406,7 @@
     }
 }
 
-impl Drop for KafkaSourceInfo {
+impl Drop for KafkaSourceReader {
     fn drop(&mut self) {
         // Retract any metrics logged for this source
         if let Some(logger) = self.logger.as_mut() {
