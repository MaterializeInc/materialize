// Copyright Materialize, Inc. and contributors. All rights reserved.
//
// Use of this software is governed by the Business Source License
// included in the LICENSE file.
//
// As of the Change Date specified in that file, in accordance with
// the Business Source License, use of this software will be governed
// by the Apache License, Version 2.0.

//! Integration tests for Materialize server.

use bytes::Buf;
use std::error::Error;
use std::thread;
use std::time::Duration;

use mz_ore::retry::Retry;
use reqwest::{blocking::Client, StatusCode, Url};
use serde_json::json;
use tokio_postgres::types::{FromSql, Type};

use crate::util::KAFKA_ADDRS;

pub mod util;

#[derive(Debug)]
struct UInt8(u64);

impl<'a> FromSql<'a> for UInt8 {
    fn from_sql(_: &Type, mut raw: &'a [u8]) -> Result<Self, Box<dyn Error + Sync + Send>> {
        let v = raw.get_u64();
        if !raw.is_empty() {
            return Err("invalid buffer size".into());
        }
        Ok(Self(v))
    }

    fn accepts(ty: &Type) -> bool {
        ty.oid() == mz_pgrepr::oid::TYPE_UINT8_OID
    }
}

#[test]
fn test_persistence() -> Result<(), Box<dyn Error>> {
    mz_ore::test::init_logging();

    let data_dir = tempfile::tempdir()?;
    let config = util::Config::default()
        .data_directory(data_dir.path())
        .unsafe_mode();

    {
        let server = util::start_server(config.clone())?;
        let mut client = server.connect(postgres::NoTls)?;
        client.batch_execute(&format!(
            "CREATE SOURCE src FROM KAFKA BROKER '{}' TOPIC 'ignored' FORMAT BYTES",
            &*KAFKA_ADDRS,
        ))?;
        client.batch_execute("CREATE VIEW constant AS SELECT 1")?;
        client.batch_execute(
            "CREATE VIEW logging_derived AS SELECT * FROM mz_catalog.mz_arrangement_sizes",
        )?;
        client.batch_execute(
            "CREATE VIEW mat (a, a_data, c, c_data) AS SELECT 'a', data, 'c' AS c, data FROM src",
        )?;
        client.batch_execute("CREATE DEFAULT INDEX ON mat")?;
        client.batch_execute("CREATE DATABASE d")?;
        client.batch_execute("CREATE SCHEMA d.s")?;
        client.batch_execute("CREATE VIEW d.s.v AS SELECT 1")?;
    }

    let server = util::start_server(config)?;
    let mut client = server.connect(postgres::NoTls)?;
    assert_eq!(
        client
            .query("SHOW VIEWS", &[])?
            .into_iter()
            .map(|row| row.get(0))
            .collect::<Vec<String>>(),
        &["constant", "logging_derived", "mat"]
    );
    assert_eq!(
        client
            .query_one("SHOW INDEXES FROM mat", &[])?
            .get::<_, Vec<String>>("key"),
        &["a", "a_data", "c", "c_data"],
    );
    assert_eq!(
        client
            .query("SHOW VIEWS FROM d.s", &[])?
            .into_iter()
            .map(|row| row.get(0))
            .collect::<Vec<String>>(),
        &["v"]
    );

    // Test that catalog recovery correctly populates `mz_objects`.
    assert_eq!(
        client
            .query(
<<<<<<< HEAD
                "SELECT object_id FROM mz_catalog_names WHERE object_id LIKE 'u%' ORDER BY 1",
=======
                "SELECT id FROM mz_objects WHERE id LIKE 'u%' ORDER BY 1",
>>>>>>> 85bd084d
                &[]
            )?
            .into_iter()
            .map(|row| row.get(0))
            .collect::<Vec<String>>(),
        vec!["u1", "u2", "u3", "u4", "u5", "u6"]
    );

    Ok(())
}

// Test the /sql POST endpoint of the HTTP server.
#[test]
fn test_http_sql() -> Result<(), Box<dyn Error>> {
    mz_ore::test::init_logging();
    let server = util::start_server(util::Config::default())?;
    let url = Url::parse(&format!(
        "http://{}/api/sql",
        server.inner.http_local_addr()
    ))?;

    struct TestCaseSimple {
        query: &'static str,
        status: StatusCode,
        body: &'static str,
    }

    let simple_test_cases = vec![
        // Regular query works.
        TestCaseSimple {
            query: "select 1+2 as col",
            status: StatusCode::OK,
            body: r#"{"results":[{"rows":[[3]],"col_names":["col"]}]}"#,
        },
        // Multiple queries are ok.
        TestCaseSimple {
            query: "select 1; select 2",
            status: StatusCode::OK,
            body: r#"{"results":[{"rows":[[1]],"col_names":["?column?"]},{"rows":[[2]],"col_names":["?column?"]}]}"#,
        },
        // Arrays + lists work
        TestCaseSimple {
            query: "select array[1], list[2]",
            status: StatusCode::OK,
            body: r#"{"results":[{"rows":[[[1],[2]]],"col_names":["array","list"]}]}"#,
        },
        // Succeeding and failing queries can mix and match.
        TestCaseSimple {
            query: "select 1; select * from noexist;",
            status: StatusCode::OK,
            body: r#"{"results":[{"rows":[[1]],"col_names":["?column?"]},{"error":"unknown catalog item 'noexist'"}]}"#,
        },
        // CREATEs should work when provided alone.
        TestCaseSimple {
            query: "create view v as select 1",
            status: StatusCode::OK,
            body: r#"{"results":[{"ok":"CREATE VIEW"}]}"#,
        },
        // Partial errors make it to the client.
        TestCaseSimple {
            query: "create view if not exists v as select 1",
            status: StatusCode::OK,
            body: r#"{"results":[{"ok":"CREATE VIEW","partial_err":{"severity":"notice","message":"view already exists, skipping"}}]}"#,
        },
        // Multiple CREATEs do not work.
        TestCaseSimple {
            query: "create view v1 as select 1; create view v2 as select 1",
            status: StatusCode::OK,
            body: r#"{"results":[{"error":"CREATE VIEW v1 AS SELECT 1 cannot be run inside a transaction block"}]}"#,
        },
        // Syntax errors fail the request.
        TestCaseSimple {
            query: "'",
            status: StatusCode::BAD_REQUEST,
            body: r#"unterminated quoted string"#,
        },
        // Tables
        TestCaseSimple {
            query: "create table t (a int);",
            status: StatusCode::OK,
            body: r#"{"results":[{"ok":"CREATE TABLE"}]}"#,
        },
        TestCaseSimple {
            query: "insert into t values (1)",
            status: StatusCode::OK,
            body: r#"{"results":[{"ok":"INSERT 0 1"}]}"#,
        },
        // n.b. this used to fail because the insert was treated as an
        // uncommitted explicit transaction
        TestCaseSimple {
            query: "select * from t;",
            status: StatusCode::OK,
            body: r#"{"results":[{"rows":[[1]],"col_names":["a"]}]}"#,
        },
        TestCaseSimple {
            query: "delete from t",
            status: StatusCode::OK,
            body: r#"{"results":[{"ok":"DELETE 1"}]}"#,
        },
        TestCaseSimple {
            query: "delete from t",
            status: StatusCode::OK,
            body: r#"{"results":[{"ok":"DELETE 0"}]}"#,
        },
        // # Txns
        // ## Txns, read only
        TestCaseSimple {
            query: "begin; select 1; commit",
            status: StatusCode::OK,
            body: r#"{"results":[{"ok":"BEGIN"},{"rows":[[1]],"col_names":["?column?"]},{"ok":"COMMIT"}]}"#,
        },
        TestCaseSimple {
            query: "begin; select 1; commit; select 2;",
            status: StatusCode::OK,
            body: r#"{"results":[{"ok":"BEGIN"},{"rows":[[1]],"col_names":["?column?"]},{"ok":"COMMIT"},{"rows":[[2]],"col_names":["?column?"]}]}"#,
        },
        TestCaseSimple {
            query: "select 1; begin; select 2; commit;",
            status: StatusCode::OK,
            body: r#"{"results":[{"rows":[[1]],"col_names":["?column?"]},{"ok":"BEGIN"},{"rows":[[2]],"col_names":["?column?"]},{"ok":"COMMIT"}]}"#,
        },
        TestCaseSimple {
            query: "begin; select 1/0; commit; select 2;",
            status: StatusCode::OK,
            body: r#"{"results":[{"ok":"BEGIN"},{"error":"division by zero"}]}"#,
        },
        TestCaseSimple {
            query: "begin; select 1; commit; select 1/0;",
            status: StatusCode::OK,
            body: r#"{"results":[{"ok":"BEGIN"},{"rows":[[1]],"col_names":["?column?"]},{"ok":"COMMIT"},{"error":"division by zero"}]}"#,
        },
        TestCaseSimple {
            query: "select 1/0; begin; select 2; commit;",
            status: StatusCode::OK,
            body: r#"{"results":[{"error":"division by zero"}]}"#,
        },
        TestCaseSimple {
            query: "select 1; begin; select 1/0; commit;",
            status: StatusCode::OK,
            body: r#"{"results":[{"rows":[[1]],"col_names":["?column?"]},{"ok":"BEGIN"},{"error":"division by zero"}]}"#,
        },
        // ## Txns w/ writes
        // Implicit txn aborted on first error
        TestCaseSimple {
            query: "insert into t values (1); select 1/0; insert into t values (2)",
            status: StatusCode::OK,
            body: r#"{"results":[{"ok":"INSERT 0 1"},{"error":"division by zero"}]}"#,
        },
        // Values not successfully written due to aborted txn
        TestCaseSimple {
            query: "select * from t;",
            status: StatusCode::OK,
            body: r#"{"results":[{"rows":[],"col_names":["a"]}]}"#,
        },
        // Explicit txn invocation commits values w/in txn, irrespective of results outside txn
        TestCaseSimple {
            query: "begin; insert into t values (1); commit; insert into t values (2); select 1/0;",
            status: StatusCode::OK,
            body: r#"{"results":[{"ok":"BEGIN"},{"ok":"INSERT 0 1"},{"ok":"COMMIT"},{"ok":"INSERT 0 1"},{"error":"division by zero"}]}"#,
        },
        TestCaseSimple {
            query: "select * from t;",
            status: StatusCode::OK,
            body: r#"{"results":[{"rows":[[1]],"col_names":["a"]}]}"#,
        },
        TestCaseSimple {
            query: "delete from t;",
            status: StatusCode::OK,
            body: r#"{"results":[{"ok":"DELETE 1"}]}"#,
        },
        TestCaseSimple {
            query: "delete from t;",
            status: StatusCode::OK,
            body: r#"{"results":[{"ok":"DELETE 0"}]}"#,
        },
        TestCaseSimple {
            query: "insert into t values (1); begin; insert into t values (2); insert into t values (3); commit;",
            status: StatusCode::OK,
            body: r#"{"results":[{"ok":"INSERT 0 1"},{"ok":"BEGIN"},{"ok":"INSERT 0 1"},{"ok":"INSERT 0 1"},{"ok":"COMMIT"}]}"#,
        },
        TestCaseSimple {
            query: "select * from t;",
            status: StatusCode::OK,
            body: r#"{"results":[{"rows":[[1],[2],[3]],"col_names":["a"]}]}"#,
        },
        TestCaseSimple {
            query: "delete from t;",
            status: StatusCode::OK,
            body: r#"{"results":[{"ok":"DELETE 3"}]}"#,
        },
        // Explicit txn must be terminated to commit
        TestCaseSimple {
            query: "begin; insert into t values (1)",
            status: StatusCode::OK,
            body: r#"{"results":[{"ok":"BEGIN"},{"ok":"INSERT 0 1"}]}"#,
        },
        TestCaseSimple {
            query: "select * from t;",
            status: StatusCode::OK,
            body: r#"{"results":[{"rows":[],"col_names":["a"]}]}"#,
        },
        // Emtpy query OK.
        TestCaseSimple {
            query: "",
            status: StatusCode::OK,
            body: r#"{"results":[]}"#,
        },
        // Does not support parameters
        TestCaseSimple {
            query: "select $1",
            status: StatusCode::OK,
            body: r#"{"results":[{"error":"request supplied 0 parameters, but SELECT $1 requires 1"}]}"#,
        },
        TestCaseSimple {
            query: "tail (select * from t)",
            status: StatusCode::BAD_REQUEST,
            body: r#"unsupported via this API: TAIL (SELECT * FROM t)"#,
        },
    ];

    for tc in simple_test_cases {
        let res = Client::new()
            .post(url.clone())
            .json(&json!({"query": tc.query}))
            .send()?;
        assert_eq!(res.status(), tc.status);
        assert_eq!(res.text()?, tc.body);
    }

    // Parameter-based queries

    struct TestCaseExtended {
        requests: Vec<(&'static str, Vec<Option<&'static str>>)>,
        status: StatusCode,
        body: &'static str,
    }

    let extended_test_cases = vec![
        // Parameterized queries work
        TestCaseExtended {
            requests: vec![("select $1+$2::int as col", vec![Some("1"), Some("2")])],
            status: StatusCode::OK,
            body: r#"{"results":[{"rows":[[3]],"col_names":["col"]}]}"#,
        },
        // Parameters can be present and empty
        TestCaseExtended {
            requests: vec![("select 3 as col", vec![])],
            status: StatusCode::OK,
            body: r#"{"results":[{"rows":[[3]],"col_names":["col"]}]}"#,
        },
        // Multiple statements
        TestCaseExtended {
            requests: vec![
                ("select 1 as col", vec![]),
                ("select $1+$2::int as col", vec![Some("1"), Some("2")]),
            ],
            status: StatusCode::OK,
            body: r#"{"results":[{"rows":[[1]],"col_names":["col"]},{"rows":[[3]],"col_names":["col"]}]}"#,
        },
        TestCaseExtended {
            requests: vec![
                ("select $1+$2::int as col", vec![Some("1"), Some("2")]),
                ("select 1 as col", vec![]),
            ],
            status: StatusCode::OK,
            body: r#"{"results":[{"rows":[[3]],"col_names":["col"]},{"rows":[[1]],"col_names":["col"]}]}"#,
        },
        TestCaseExtended {
            requests: vec![
                ("select $1+$2::int as col", vec![Some("1"), Some("2")]),
                ("select $1*$2::int as col", vec![Some("2"), Some("3")]),
            ],
            status: StatusCode::OK,
            body: r#"{"results":[{"rows":[[3]],"col_names":["col"]},{"rows":[[6]],"col_names":["col"]}]}"#,
        },
        // Quotes escaped
        TestCaseExtended {
            requests: vec![(
                "select length($1), length($2)",
                vec![Some("abc"), Some("'abc'")],
            )],
            status: StatusCode::OK,
            body: r#"{"results":[{"rows":[[3,5]],"col_names":["length","length"]}]}"#,
        },
        // All parameters values treated as strings
        TestCaseExtended {
            requests: vec![(
                "select length($1), length($2)",
                vec![Some("sum(a)"), Some("SELECT * FROM t;")],
            )],
            status: StatusCode::OK,
            body: r#"{"results":[{"rows":[[6,16]],"col_names":["length","length"]}]}"#,
        },
        // Too many parameters
        TestCaseExtended {
            requests: vec![("select $1 as col", vec![Some("1"), Some("2")])],
            status: StatusCode::OK,
            body: r#"{"results":[{"error":"request supplied 2 parameters, but SELECT $1 AS col requires 1"}]}"#,
        },
        // Too few parameters
        TestCaseExtended {
            requests: vec![("select $1+$2::int as col", vec![Some("1")])],
            status: StatusCode::OK,
            body: r#"{"results":[{"error":"request supplied 1 parameters, but SELECT $1 + ($2)::int4 AS col requires 2"}]}"#,
        },
        // NaN
        TestCaseExtended {
            requests: vec![("select $1::decimal+2 as col", vec![Some("nan")])],
            status: StatusCode::OK,
            body: r#"{"results":[{"rows":[["NaN"]],"col_names":["col"]}]}"#,
        },
        // Null string value parameters
        TestCaseExtended {
            requests: vec![("select $1+$2::int as col", vec![Some("1"), None])],
            status: StatusCode::OK,
            body: r#"{"results":[{"rows":[[null]],"col_names":["col"]}]}"#,
        },
        // Empty query
        TestCaseExtended {
            requests: vec![("", vec![])],
            status: StatusCode::BAD_REQUEST,
            body: r#"each query must contain exactly 1 statement, but "" contains 0"#,
        },
        // Empty query w/ param
        TestCaseExtended {
            requests: vec![("", vec![Some("1")])],
            status: StatusCode::BAD_REQUEST,
            body: r#"each query must contain exactly 1 statement, but "" contains 0"#,
        },
        TestCaseExtended {
            requests: vec![("select 1 as col", vec![]), ("", vec![None])],
            status: StatusCode::BAD_REQUEST,
            body: r#"each query must contain exactly 1 statement, but "" contains 0"#,
        },
        // Multiple statements
        TestCaseExtended {
            requests: vec![
                ("select 1 as col", vec![]),
                ("select 1; select 2;", vec![None]),
            ],
            status: StatusCode::BAD_REQUEST,
            body: r#"each query must contain exactly 1 statement, but "select 1; select 2;" contains 2"#,
        },
        // Txns
        // - Rolledback
        TestCaseExtended {
            requests: vec![
                ("begin;", vec![]),
                ("insert into t values (1);", vec![]),
                ("rollback", vec![]),
            ],
            status: StatusCode::OK,
            body: r#"{"results":[{"ok":"BEGIN"},{"ok":"INSERT 0 1"},{"ok":"ROLLBACK"}]}"#,
        },
        // - Implicit txn
        TestCaseExtended {
            requests: vec![
                ("insert into t values (1);", vec![]),
                ("select 1/0;", vec![]),
            ],
            status: StatusCode::OK,
            body: r#"{"results":[{"ok":"INSERT 0 1"},{"error":"division by zero"}]}"#,
        },
        // - Errors prevent commit + further execution
        TestCaseExtended {
            requests: vec![
                ("begin;", vec![]),
                ("insert into t values (1);", vec![]),
                ("select 1/0;", vec![]),
                ("select * from t", vec![]),
                ("commit", vec![]),
            ],
            status: StatusCode::OK,
            body: r#"{"results":[{"ok":"BEGIN"},{"ok":"INSERT 0 1"},{"error":"division by zero"}]}"#,
        },
        // - Requires explicit commit in explicit txn
        TestCaseExtended {
            requests: vec![("begin;", vec![]), ("insert into t values (1);", vec![])],
            status: StatusCode::OK,
            body: r#"{"results":[{"ok":"BEGIN"},{"ok":"INSERT 0 1"}]}"#,
        },
        TestCaseExtended {
            requests: vec![("select * from t", vec![])],
            status: StatusCode::OK,
            body: r#"{"results":[{"rows":[],"col_names":["a"]}]}"#,
        },
        // Writes
        TestCaseExtended {
            requests: vec![
                ("insert into t values ($1);", vec![Some("1")]),
                ("begin;", vec![]),
                ("insert into t values ($1);", vec![Some("2")]),
                ("insert into t values ($1);", vec![Some("3")]),
                ("commit;", vec![]),
                ("select 1/0", vec![]),
            ],
            status: StatusCode::OK,
            body: r#"{"results":[{"ok":"INSERT 0 1"},{"ok":"BEGIN"},{"ok":"INSERT 0 1"},{"ok":"INSERT 0 1"},{"ok":"COMMIT"},{"error":"division by zero"}]}"#,
        },
        TestCaseExtended {
            requests: vec![("select * from t", vec![])],
            status: StatusCode::OK,
            body: r#"{"results":[{"rows":[[1],[2],[3]],"col_names":["a"]}]}"#,
        },
        TestCaseExtended {
            requests: vec![
                ("insert into t values ($1);", vec![Some("4")]),
                ("begin;", vec![]),
                ("select 1/0;", vec![]),
                ("commit;", vec![]),
            ],
            status: StatusCode::OK,
            body: r#"{"results":[{"ok":"INSERT 0 1"},{"ok":"BEGIN"},{"error":"division by zero"}]}"#,
        },
        TestCaseExtended {
            requests: vec![("select * from t", vec![])],
            status: StatusCode::OK,
            body: r#"{"results":[{"rows":[[1],[2],[3]],"col_names":["a"]}]}"#,
        },
        TestCaseExtended {
            requests: vec![("tail (select * from t)", vec![])],
            status: StatusCode::BAD_REQUEST,
            body: r#"unsupported via this API: TAIL (SELECT * FROM t)"#,
        },
    ];

    for tc in extended_test_cases {
        let mut queries = vec![];
        for (query, params) in tc.requests.into_iter() {
            queries.push(mz_environmentd::http::ExtendedRequest {
                query: query.to_string(),
                params: params
                    .iter()
                    .map(|p| p.map(str::to_string))
                    .collect::<Vec<_>>(),
            });
        }
        let req = mz_environmentd::http::HttpSqlRequest::Extended { queries };
        let res = Client::new().post(url.clone()).json(&req).send()?;
        assert_eq!(res.status(), tc.status, "{:?}: {:?}", req, res.text());
        assert_eq!(res.text()?, tc.body, "{:?}", req);
    }

    Ok(())
}

// Test that the server properly handles cancellation requests.
#[test]
fn test_cancel_long_running_query() -> Result<(), Box<dyn Error>> {
    let config = util::Config::default().unsafe_mode();
    let server = util::start_server(config)?;

    let mut client = server.connect(postgres::NoTls)?;
    let cancel_token = client.cancel_token();

    thread::spawn(move || {
        // Abort the query after 2s.
        thread::sleep(Duration::from_secs(2));
        let _ = cancel_token.cancel_query(postgres::NoTls);
    });

    client.batch_execute("CREATE TABLE t (i INT)")?;

    match client.simple_query("SELECT * FROM t AS OF 18446744073709551615") {
        Err(e) if e.code() == Some(&postgres::error::SqlState::QUERY_CANCELED) => {}
        Err(e) => panic!("expected error SqlState::QUERY_CANCELED, but got {:?}", e),
        Ok(_) => panic!("expected error SqlState::QUERY_CANCELED, but query succeeded"),
    }

    client
        .simple_query("SELECT 1")
        .expect("simple query succeeds after cancellation");

    Ok(())
}

// Test that dataflow uninstalls cancelled peeks.
#[test]
fn test_cancel_dataflow_removal() -> Result<(), Box<dyn Error>> {
    mz_ore::test::init_logging();

    let config = util::Config::default().unsafe_mode();
    let server = util::start_server(config)?;

    let mut client1 = server.connect(postgres::NoTls)?;
    let mut client2 = server.connect(postgres::NoTls)?;
    let cancel_token = client1.cancel_token();

    client1.batch_execute("CREATE TABLE t (i INT)")?;
    // No dataflows expected at startup.
    assert_eq!(
        client1
            .query_one("SELECT count(*) FROM mz_dataflow_operators", &[])?
            .get::<_, i64>(0),
        0
    );

    thread::spawn(move || {
        // Wait until we see the expected dataflow.
        Retry::default()
            .retry(|_state| {
                let count: i64 = client2
                    .query_one("SELECT count(*) FROM mz_dataflow_operators", &[])
                    .map_err(|_| ())?
                    .get(0);
                if count == 0 {
                    Err(())
                } else {
                    Ok(())
                }
            })
            .unwrap();
        cancel_token.cancel_query(postgres::NoTls).unwrap();
    });

    match client1.simple_query("SELECT * FROM t AS OF 18446744073709551615") {
        Err(e) if e.code() == Some(&postgres::error::SqlState::QUERY_CANCELED) => {}
        Err(e) => panic!("expected error SqlState::QUERY_CANCELED, but got {:?}", e),
        Ok(_) => panic!("expected error SqlState::QUERY_CANCELED, but query succeeded"),
    }
    // Expect the dataflows to shut down.
    Retry::default()
        .retry(|_state| {
            let count: i64 = client1
                .query_one("SELECT count(*) FROM mz_dataflow_operators", &[])
                .map_err(|_| ())?
                .get(0);
            if count == 0 {
                Ok(())
            } else {
                Err(())
            }
        })
        .unwrap();

    Ok(())
}

#[test]
fn test_storage_usage_collection_interval() -> Result<(), Box<dyn Error>> {
    mz_ore::test::init_logging();

    let config =
        util::Config::default().with_storage_usage_collection_interval(Duration::from_secs(1));
    let server = util::start_server(config)?;
    let mut client = server.connect(postgres::NoTls)?;

    // Retry because it may take some time for the initial snapshot to be taken.
    let initial_storage: i64 = Retry::default().retry(|_| {
        Ok::<i64, String>(
            client
                .query_one("SELECT SUM(size_bytes)::int8 FROM mz_storage_usage;", &[])
                .map_err(|e| e.to_string())?
                .try_get::<_, i64>(0)
                .map_err(|e| e.to_string())?,
        )
    })?;

    client.batch_execute(&"CREATE TABLE t (a INT)")?;
    client.batch_execute(&"INSERT INTO t VALUES (1), (2)")?;

    // Retry until storage usage is updated.
    Retry::default().max_duration(Duration::from_secs(5)).retry(|_| {
        let updated_storage = client
            .query_one("SELECT SUM(size_bytes)::int8 FROM mz_storage_usage;", &[])
            .map_err(|e| e.to_string())?
            .try_get::<_, i64>(0)
            .map_err(|e| e.to_string())?;

        if updated_storage > initial_storage {
            Ok(())
        } else {
            Err(format!("updated storage count {updated_storage} is not greater than initial storage {initial_storage}"))
        }
    })?;

    Ok(())
}

#[test]
fn test_storage_usage_updates_between_restarts() -> Result<(), Box<dyn Error>> {
    mz_ore::test::init_logging();

    let data_dir = tempfile::tempdir()?;
    let storage_usage_collection_interval = Duration::from_secs(3);
    let config = util::Config::default()
        .with_storage_usage_collection_interval(storage_usage_collection_interval)
        .data_directory(data_dir.path());

    // Wait for initial storage usage collection.
    let initial_timestamp: f64 = {
        let server = util::start_server(config.clone())?;
        let mut client = server.connect(postgres::NoTls)?;
        // Retry because it may take some time for the initial snapshot to be taken.
        Retry::default().max_duration(Duration::from_secs(60)).retry(|_| {
            Ok::<f64, String>(
                client
                    .query_one(
                        "SELECT EXTRACT(EPOCH FROM MAX(collection_timestamp))::float8 FROM mz_storage_usage;",
                        &[],
                    )
                    .map_err(|e| e.to_string())?
                    .try_get::<_, f64>(0)
                    .map_err(|e| e.to_string())?,
            )
        })?
    };

    std::thread::sleep(storage_usage_collection_interval);

    // Another storage usage collection should be scheduled immediately.
    {
        let server = util::start_server(config)?;
        let mut client = server.connect(postgres::NoTls)?;

        // Retry until storage usage is updated.
        Retry::default().max_duration(Duration::from_secs(60)).retry(|_| {
            let updated_timestamp = client
                .query_one("SELECT EXTRACT(EPOCH FROM MAX(collection_timestamp))::float8 FROM mz_storage_usage;", &[])
                .map_err(|e| e.to_string())?
                .try_get::<_, f64>(0)
                .map_err(|e| e.to_string())?;

            if updated_timestamp > initial_timestamp {
                Ok(())
            } else {
                Err(format!("updated storage collection timestamp {updated_timestamp} is not greater than initial timestamp {initial_timestamp}"))
            }
        })?;
    }

    Ok(())
}

#[test]
fn test_storage_usage_doesnt_update_between_restarts() -> Result<(), Box<dyn Error>> {
    mz_ore::test::init_logging();

    let data_dir = tempfile::tempdir()?;
    let storage_usage_collection_interval = Duration::from_secs(60);
    let config = util::Config::default()
        .with_storage_usage_collection_interval(storage_usage_collection_interval)
        .data_directory(data_dir.path());

    // Wait for initial storage usage collection.
    let initial_timestamp: f64 = {
        let server = util::start_server(config.clone())?;
        let mut client = server.connect(postgres::NoTls)?;
        // Retry because it may take some time for the initial snapshot to be taken.
        Retry::default().max_duration(Duration::from_secs(60)).retry(|_| {
            Ok::<f64, String>(
                client
                    .query_one(
                        "SELECT EXTRACT(EPOCH FROM MAX(collection_timestamp))::float8 FROM mz_storage_usage;",
                        &[],
                    )
                    .map_err(|e| e.to_string())?
                    .try_get::<_, f64>(0)
                    .map_err(|e| e.to_string())?,
            )
        })?
    };

    std::thread::sleep(Duration::from_secs(2));

    // Another storage usage collection should not be scheduled immediately.
    {
        let server = util::start_server(config)?;
        let mut client = server.connect(postgres::NoTls)?;

        let updated_timestamp = client
            .query_one(
                "SELECT EXTRACT(EPOCH FROM MAX(collection_timestamp))::float8 FROM mz_storage_usage;",
                &[],
            )?.get::<_, f64>(0);

        assert_eq!(initial_timestamp, updated_timestamp);
    }

    Ok(())
}<|MERGE_RESOLUTION|>--- conflicted
+++ resolved
@@ -98,11 +98,7 @@
     assert_eq!(
         client
             .query(
-<<<<<<< HEAD
-                "SELECT object_id FROM mz_catalog_names WHERE object_id LIKE 'u%' ORDER BY 1",
-=======
                 "SELECT id FROM mz_objects WHERE id LIKE 'u%' ORDER BY 1",
->>>>>>> 85bd084d
                 &[]
             )?
             .into_iter()
