--- conflicted
+++ resolved
@@ -1025,7 +1025,7 @@
     let server = util::start_server(config)?;
     let mut client = server.connect(postgres::NoTls)?;
     let timestamp_str = "<TIMESTAMP>";
-    let timestamp_re = Regex::new(r"(\d{13}|0)").unwrap();
+    let timestamp_re = Regex::new(r"(\d{13})").unwrap();
     let whitespace_re = Regex::new(r"\s+<TIMESTAMP>").unwrap();
 
     client.batch_execute("CREATE TABLE t1 (i1 INT)")?;
@@ -1042,13 +1042,6 @@
 write frontier:[{timestamp_str}]\n"
     );
 
-<<<<<<< HEAD
-    let row = client.query_one("EXPLAIN TIMESTAMP FOR SELECT * FROM t1;", &[])?;
-    let explain: String = row.get(0);
-    let explain = timestamp_re.replace_all(&explain, timestamp_str);
-    let explain = whitespace_re.replace_all(&explain, timestamp_str);
-    assert_eq!(explain, expect);
-=======
     // Upper starts at 0, which the regex doesn't cover. Wait until it moves ahead.
     Retry::default()
         .retry(|_| {
@@ -1056,7 +1049,8 @@
                 .query_one("EXPLAIN TIMESTAMP FOR SELECT * FROM t1;", &[])
                 .unwrap();
             let explain: String = row.get(0);
-            let explain = timestamp_re.replace_all(&explain, "<TIMESTAMP>");
+            let explain = timestamp_re.replace_all(&explain, timestamp_str);
+            let explain = whitespace_re.replace_all(&explain, timestamp_str);
             if explain != expect {
                 Err(format!("expected {expect}, got {explain}"))
             } else {
@@ -1064,7 +1058,6 @@
             }
         })
         .unwrap();
->>>>>>> b74ba5c9
 
     Ok(())
 }
