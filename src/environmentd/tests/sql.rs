// Copyright Materialize, Inc. and contributors. All rights reserved.
//
// Use of this software is governed by the Business Source License
// included in the LICENSE file.
//
// As of the Change Date specified in that file, in accordance with
// the Business Source License, use of this software will be governed
// by the Apache License, Version 2.0.

//! Integration tests for SQL functionality.
//!
//! Nearly all tests for SQL behavior should be sqllogictest or testdrive
//! scripts. The tests here are simply too complicated to be easily expressed
//! in testdrive, e.g., because they depend on the current time.

use std::error::Error;
use std::net::{Ipv4Addr, SocketAddr};
use std::sync::Arc;
use std::sync::Mutex;
use std::time::{Duration, Instant};

use axum::response::IntoResponse;
use axum::response::Response;
use axum::{routing, Json, Router};
use chrono::{DateTime, Utc};
use http::StatusCode;
use mz_ore::retry::Retry;
use postgres::Row;
use regex::Regex;
use serde_json::json;
use tokio::sync::{mpsc, oneshot};
use tracing::info;

use mz_ore::assert_contains;
use mz_ore::now::{NowFn, NOW_ZERO, SYSTEM_TIME};
use mz_ore::task::{self, AbortOnDropHandle, JoinHandleExt};

use crate::util::{MzTimestamp, PostgresErrorExt, KAFKA_ADDRS};

pub mod util;

/// An HTTP server whose responses can be controlled from another thread.
struct MockHttpServer {
    _task: AbortOnDropHandle<()>,
    addr: SocketAddr,
    conn_rx: mpsc::UnboundedReceiver<oneshot::Sender<Response>>,
}

impl MockHttpServer {
    /// Constructs a new mock HTTP server.
    fn new() -> MockHttpServer {
        let (conn_tx, conn_rx) = mpsc::unbounded_channel();
        let router = Router::new().route(
            "/*path",
            routing::get(|| async move {
                let (response_tx, response_rx) = oneshot::channel();
                conn_tx
                    .send(response_tx)
                    .expect("handle unexpectedly closed channel");
                response_rx
                    .await
                    .expect("response channel unexpectedly closed")
            }),
        );
        let server = axum::Server::bind(&SocketAddr::from((Ipv4Addr::LOCALHOST, 0)))
            .serve(router.into_make_service());
        let addr = server.local_addr();
        let task = task::spawn(|| "mock_http_server", async {
            server
                .await
                .unwrap_or_else(|e| panic!("mock http server failed: {}", e))
        });
        MockHttpServer {
            _task: task.abort_on_drop(),
            addr,
            conn_rx,
        }
    }

    /// Accepts a new connection.
    ///
    /// The future resolves once a new connection has arrived at the server and
    /// is awaiting a response. The provided oneshot channel should be used to
    /// deliver the response.
    async fn accept(&mut self) -> oneshot::Sender<Response> {
        self.conn_rx
            .recv()
            .await
            .expect("server unexpectedly closed channel")
    }
}

#[test]
fn test_no_block() -> Result<(), anyhow::Error> {
    mz_ore::test::init_logging();

    // This is better than relying on CI to time out, because an actual failure
    // (as opposed to a CI timeout) causes `services.log` to be uploaded.
    mz_ore::test::timeout(Duration::from_secs(30), || {
        info!("test_no_block: starting server");
        let server = util::start_server(util::Config::default())?;

        server.runtime.block_on(async {
            info!("test_no_block: starting mock HTTP server");
            let mut schema_registry_server = MockHttpServer::new();

            info!("test_no_block: connecting to server");
            let (client, _conn) = server.connect_async(postgres::NoTls).await?;

            let slow_task = task::spawn(|| "slow_client", async move {
                info!("test_no_block: in thread; executing create source");
                let result = client
                    .batch_execute(&format!(
                        "CREATE SOURCE foo \
                        FROM KAFKA BROKER '{}' TOPIC 'foo' \
                        FORMAT AVRO USING CONFLUENT SCHEMA REGISTRY 'http://{}'",
                        &*KAFKA_ADDRS, schema_registry_server.addr,
                    ))
                    .await;
                info!("test_no_block: in thread; create source done");
                result
            });

            // Wait for Materialize to contact the schema registry, which
            // indicates the coordinator is processing the CREATE SOURCE
            // command. It will be unable to complete the query until we
            // respond.
            info!("test_no_block: accepting fake schema registry connection");
            let response_tx = schema_registry_server.accept().await;

            // Verify that the coordinator can still process other requests from other
            // sessions.
            info!("test_no_block: connecting to server again");
            let (client, _conn) = server.connect_async(postgres::NoTls).await?;
            info!("test_no_block: executing query");
            let answer: i32 = client.query_one("SELECT 1 + 1", &[]).await?.get(0);
            assert_eq!(answer, 2);

            // Return an error to the coordinator, so that we can shutdown cleanly.
            info!("test_no_block: writing fake schema registry error");
            response_tx
                .send(StatusCode::SERVICE_UNAVAILABLE.into_response())
                .expect("server unexpectedly closed channel");

            // Verify that the schema registry error was returned to the client, for
            // good measure.
            info!("test_no_block: joining task");
            let slow_res = slow_task.await.unwrap();
            assert_contains!(slow_res.unwrap_err().to_string(), "server error 503");

            Ok(())
        })
    })
}

/// Test that dropping a connection while a source is undergoing purification
/// does not crash the server.
#[test]
fn test_drop_connection_race() -> Result<(), anyhow::Error> {
    mz_ore::test::init_logging();

    info!("test_drop_connection_race: starting server");
    let server = util::start_server(util::Config::default().unsafe_mode())?;

    server.runtime.block_on(async {
        info!("test_drop_connection_race: starting mock HTTP server");
        let mut schema_registry_server = MockHttpServer::new();

        // Construct a source that depends on a schema registry connection.
        let (client, _conn) = server.connect_async(postgres::NoTls).await?;
        client
            .batch_execute(&format!(
                "CREATE CONNECTION conn FOR CONFLUENT SCHEMA REGISTRY 'http://{}'",
                schema_registry_server.addr,
            ))
            .await?;
        let source_task = task::spawn(|| "source_client", async move {
            info!("test_drop_connection_race: in task; creating connection and source");
            let result = client
                .batch_execute(&format!(
                    "CREATE SOURCE foo \
                     FROM KAFKA BROKER '{}' TOPIC 'foo' \
                     FORMAT AVRO USING CONFLUENT SCHEMA REGISTRY CONNECTION conn",
                    &*KAFKA_ADDRS,
                ))
                .await;
            info!(
                "test_drop_connection_race: in task; create source done: {:?}",
                result
            );
            result
        });

        // Wait for Materialize to contact the schema registry, which indicates
        // the coordinator is processing the CREATE SOURCE command. It will be
        // unable to complete the query until we respond.
        info!("test_drop_connection_race: accepting fake schema registry connection");
        let response_tx = schema_registry_server.accept().await;

        // Drop the connection on which the source depends.
        info!("test_drop_connection_race: dropping connection");
        let (client, _conn) = server.connect_async(postgres::NoTls).await?;
        client.batch_execute("DROP CONNECTION conn").await?;

        let schema = Json(json!({
            "id": 1_i64,
            "subject": "foo-value",
            "version": 1_i64,
            "schema": r#"{"type": "long"}"#,
        }));

        info!("test_drop_connection_race: sending fake schema registry response");
        response_tx
            .send(schema.clone().into_response())
            .expect("server unexpectedly closed channel");
        info!("test_drop_connection_race: sending fake schema registry response again");
        let response_tx = schema_registry_server.accept().await;
        response_tx
            .send(schema.into_response())
            .expect("server unexpectedly closed channel");

        info!("test_drop_connection_race: asserting response");
        let source_res = source_task.await.unwrap();
        assert_contains!(
            source_res.unwrap_err().to_string(),
            "unknown catalog item 'conn'"
        );

        Ok(())
    })
}

#[test]
fn test_time() -> Result<(), Box<dyn Error>> {
    mz_ore::test::init_logging();

    let server = util::start_server(util::Config::default())?;
    let mut client = server.connect(postgres::NoTls)?;

    // Confirm that `now()` and `current_timestamp()` both return a
    // DateTime<Utc>, but don't assert specific times.
    let row = client.query_one("SELECT now(), current_timestamp()", &[])?;
    let _ = row.get::<_, DateTime<Utc>>(0);
    let _ = row.get::<_, DateTime<Utc>>(1);

    // Confirm calls to now() return the same DateTime<Utc> both inside and
    // outside of subqueries.
    let row = client.query_one("SELECT now(), (SELECT now())", &[])?;
    assert_eq!(
        row.get::<_, DateTime<Utc>>(0),
        row.get::<_, DateTime<Utc>>(1)
    );

    // Ensure that EXPLAIN selects a timestamp for `now()` and
    // `current_timestamp()`, though we don't care what the timestamp is.
    let rows = client.query("EXPLAIN PLAN FOR SELECT now(), current_timestamp()", &[])?;
    assert_eq!(1, rows.len());

    // Test that `mz_sleep` causes a delay of at least the appropriate time.
    let start = Instant::now();
    client.batch_execute("SELECT mz_internal.mz_sleep(0.3)")?;
    let elapsed = start.elapsed();
    assert!(
        elapsed >= Duration::from_millis(300),
        "start.elapsed() = {:?}",
        elapsed
    );

    Ok(())
}

#[test]
fn test_tail_consolidation() -> Result<(), Box<dyn Error>> {
    mz_ore::test::init_logging();

    let config = util::Config::default().workers(2);
    let server = util::start_server(config)?;
    let mut client_writes = server.connect(postgres::NoTls)?;
    let mut client_reads = server.connect(postgres::NoTls)?;

    client_writes.batch_execute("CREATE TABLE t (data text)")?;
    client_reads.batch_execute(
        "BEGIN;
         DECLARE c CURSOR FOR TAIL t;",
    )?;

    let data = format!("line {}", 42);
    client_writes.execute(
        "INSERT INTO t VALUES ($1), ($2), ($3)",
        &[&data, &data, &data],
    )?;
    let row = client_reads.query_one("FETCH ALL c", &[])?;

    assert_eq!(row.get::<_, i64>("mz_diff"), 3);
    assert_eq!(row.get::<_, String>("data"), data);

    Ok(())
}

#[test]
fn test_tail_negative_diffs() -> Result<(), Box<dyn Error>> {
    mz_ore::test::init_logging();

    let config = util::Config::default().workers(2);
    let server = util::start_server(config)?;
    let mut client_writes = server.connect(postgres::NoTls)?;
    let mut client_reads = server.connect(postgres::NoTls)?;

    client_writes.batch_execute("CREATE TABLE t (data text)")?;
    client_writes.batch_execute(
        "CREATE MATERIALIZED VIEW counts AS SELECT data AS key, COUNT(data) AS count FROM t GROUP BY data",
    )?;
    client_reads.batch_execute(
        "BEGIN;
         DECLARE c CURSOR FOR TAIL counts;",
    )?;

    let data = format!("line {}", 42);
    client_writes.execute("INSERT INTO t VALUES ($1)", &[&data])?;
    let row = client_reads.query_one("FETCH ALL c", &[])?;

    assert_eq!(row.get::<_, i64>("mz_diff"), 1);
    assert_eq!(row.get::<_, String>("key"), data);
    assert_eq!(row.get::<_, i64>("count"), 1);

    // send another row with the same key, this will retract the previous
    // count and emit an updated count

    let data = format!("line {}", 42);
    client_writes.execute("INSERT INTO t VALUES ($1)", &[&data])?;

    let rows = client_reads.query("FETCH ALL c", &[])?;
    let mut rows = rows.iter();

    let row = rows.next().expect("missing result");
    assert_eq!(row.get::<_, i64>("mz_diff"), -1);
    assert_eq!(row.get::<_, String>("key"), data);
    assert_eq!(row.get::<_, i64>("count"), 1);

    let row = rows.next().expect("missing result");
    assert_eq!(row.get::<_, i64>("mz_diff"), 1);
    assert_eq!(row.get::<_, String>("key"), data);
    assert_eq!(row.get::<_, i64>("count"), 2);

    Ok(())
}

#[test]
fn test_tail_basic() -> Result<(), Box<dyn Error>> {
    mz_ore::test::init_logging();

    // Set the timestamp to zero for deterministic initial timestamps.
    let nowfn = Arc::new(Mutex::new(NOW_ZERO.clone()));
    let now = {
        let nowfn = Arc::clone(&nowfn);
        NowFn::from(move || (nowfn.lock().unwrap())())
    };
    let config = util::Config::default().workers(2).with_now(now);
    let server = util::start_server(config)?;
    let mut client_writes = server.connect(postgres::NoTls)?;
    let mut client_reads = server.connect(postgres::NoTls)?;

    client_writes.batch_execute("CREATE TABLE t (data text)")?;
    client_writes.batch_execute("CREATE DEFAULT INDEX t_primary_idx ON t")?;
    // Now that the index (and its since) are initialized to 0, we can resume using
    // system time. Do a read to bump the oracle's state so it will read from the
    // system clock during inserts below.
    *nowfn.lock().unwrap() = SYSTEM_TIME.clone();
    client_writes.batch_execute("SELECT * FROM t")?;
    client_reads.batch_execute(
        "BEGIN;
         DECLARE c CURSOR FOR TAIL t;",
    )?;
    // Locks the timestamp of the TAIL to before any of the following INSERTs, which is required
    // for mz_timestamp column to be accurate
    let _ = client_reads.query_one("FETCH 0 c", &[]);

    let mut events = vec![];

    for i in 1..=3 {
        let data = format!("line {}", i);
        client_writes.execute("INSERT INTO t VALUES ($1)", &[&data])?;
        let row = client_reads.query_one("FETCH ALL c", &[])?;
        assert_eq!(row.get::<_, i64>("mz_diff"), 1);
        assert_eq!(row.get::<_, String>("data"), data);
        events.push((row.get::<_, MzTimestamp>("mz_timestamp").0, data));

        if i > 1 {
            // write timestamps should all increase
            assert!(events[i - 1].0 > events[i - 2].0);
        }
    }

    // Now tail without a snapshot as of each timestamp, verifying that when we do
    // so we only see events that occur as of or later than that timestamp.
    for (ts, _) in &events {
        client_reads.batch_execute(&*format!(
            "COMMIT; BEGIN;
            DECLARE c CURSOR FOR TAIL t WITH (SNAPSHOT = false) AS OF {}",
            ts - 1
        ))?;

        // Skip by the things we won't be able to see.
        for (_, expected) in events.iter().skip_while(|(inner_ts, _)| inner_ts < ts) {
            let actual = client_reads.query_one("FETCH c", &[])?;
            assert_eq!(actual.get::<_, String>("data"), *expected);
        }
    }

    // Now tail with a snapshot as of each timestamp. We should see a batch of
    // updates all at the tailed timestamp, and then updates afterward.
    for (ts, _) in &events {
        client_reads.batch_execute(&*format!(
            "COMMIT; BEGIN;
            DECLARE c CURSOR FOR TAIL t AS OF {}",
            ts - 1
        ))?;

        for (mut expected_ts, expected_data) in events.iter() {
            if expected_ts < ts - 1 {
                // If the thing we initially got was before the timestamp, it should have gotten
                // fast-forwarded up to the timestamp.
                expected_ts = ts - 1;
            }

            let actual = client_reads.query_one("FETCH c", &[])?;
            assert_eq!(actual.get::<_, String>("data"), *expected_data);
            assert_eq!(actual.get::<_, MzTimestamp>("mz_timestamp").0, expected_ts);
        }
    }

    // Aggressively compact the data in the index, then tail an unmaterialized
    // view derived from the index. This previously selected an invalid
    // `AS OF` timestamp (#5391).
    client_writes
        .batch_execute("ALTER INDEX t_primary_idx SET (LOGICAL COMPACTION WINDOW = '1ms')")?;
    client_writes.batch_execute("CREATE VIEW v AS SELECT * FROM t")?;
    client_reads.batch_execute(
        "COMMIT; BEGIN;
         DECLARE c CURSOR FOR TAIL v;",
    )?;
    let rows = client_reads.query("FETCH ALL c", &[])?;
    assert_eq!(rows.len(), 3);
    for i in 0..3 {
        assert_eq!(rows[i].get::<_, i64>("mz_diff"), 1);
        assert_eq!(rows[i].get::<_, String>("data"), format!("line {}", i + 1));
    }

    // Wait until compaction kicks in and we get an error on trying to read from the cursor.
    let err = loop {
        client_reads.batch_execute("COMMIT; BEGIN; DECLARE c CURSOR FOR TAIL v AS OF 1")?;

        if let Err(err) = client_reads.query("FETCH ALL c", &[]) {
            break err;
        }
    };

    assert!(err
        .unwrap_db_error()
        .message()
        .starts_with("Timestamp (1) is not valid for all inputs"));

    Ok(())
}

/// Test the done messages by sending inserting a single row and waiting to
/// observe it. Since TAIL always sends a progressed message at the end of its
/// batches and we won't yet insert a second row, we know that if we've seen a
/// data row we will also see one progressed message.
#[test]
fn test_tail_progress() -> Result<(), Box<dyn Error>> {
    mz_ore::test::init_logging();

    let config = util::Config::default().workers(2);
    let server = util::start_server(config)?;
    let mut client_writes = server.connect(postgres::NoTls)?;
    let mut client_reads = server.connect(postgres::NoTls)?;

    client_writes.batch_execute("CREATE TABLE t1 (data text)")?;
    client_reads.batch_execute(
        "COMMIT; BEGIN;
         DECLARE c1 CURSOR FOR TAIL t1 WITH (PROGRESS);",
    )?;

    #[derive(PartialEq)]
    enum State {
        WaitingForData,
        WaitingForProgress(MzTimestamp),
        Done,
    }

    for i in 1..=3 {
        let data = format!("line {}", i);
        client_writes.execute("INSERT INTO t1 VALUES ($1)", &[&data])?;

        // We have to try several times. It might be that the FETCH gets
        // a batch that only contains continuous progress statements, without
        // any data. We retry until we get the batch that has the data, and
        // then verify that it also has a progress statement.
        let mut state = State::WaitingForData;
        while state != State::Done {
            let rows = client_reads.query("FETCH ALL c1", &[])?;

            let rows = rows.iter();

            // find the data row in the sea of progress rows

            // remove progress statements that occurred before our data
            let skip_progress = state == State::WaitingForData;
            let mut rows = rows
                .skip_while(move |row| skip_progress && row.try_get::<_, String>("data").is_err());

            if state == State::WaitingForData {
                // this must be the data row
                let data_row = rows.next();

                let data_row = match data_row {
                    Some(data_row) => data_row,
                    None => continue, //retry
                };

                assert_eq!(data_row.get::<_, bool>("mz_progressed"), false);
                assert_eq!(data_row.get::<_, i64>("mz_diff"), 1);
                assert_eq!(data_row.get::<_, String>("data"), data);
                let data_ts: MzTimestamp = data_row.get("mz_timestamp");
                state = State::WaitingForProgress(data_ts);
            }
            if let State::WaitingForProgress(data_ts) = &state {
                let mut num_progress_rows = 0;
                for progress_row in rows {
                    assert_eq!(progress_row.get::<_, bool>("mz_progressed"), true);
                    assert_eq!(progress_row.get::<_, Option<i64>>("mz_diff"), None);
                    assert_eq!(progress_row.get::<_, Option<String>>("data"), None);

                    let progress_ts: MzTimestamp = progress_row.get("mz_timestamp");
                    assert!(data_ts < &progress_ts);

                    num_progress_rows += 1;
                }
                if num_progress_rows > 0 {
                    state = State::Done;
                }
            }
        }
    }

    Ok(())
}

// Verifies that tailing non-nullable columns with progress information
// turns them into nullable columns. See #6304.
#[test]
fn test_tail_progress_non_nullable_columns() -> Result<(), Box<dyn Error>> {
    mz_ore::test::init_logging();

    let config = util::Config::default().workers(2);
    let server = util::start_server(config)?;
    let mut client_writes = server.connect(postgres::NoTls)?;
    let mut client_reads = server.connect(postgres::NoTls)?;

    client_writes.batch_execute("CREATE TABLE t2 (data text NOT NULL)")?;
    client_writes.batch_execute("INSERT INTO t2 VALUES ('data')")?;
    client_reads.batch_execute(
        "COMMIT; BEGIN;
            DECLARE c2 CURSOR FOR TAIL t2 WITH (PROGRESS);",
    )?;

    #[derive(PartialEq)]
    enum State {
        WaitingForData,
        WaitingForProgress,
        Done,
    }

    let mut state = State::WaitingForData;

    // Wait for one progress statement after seeing the data update.
    // Alternatively, we could just check any progress statement to make sure
    // that columns are in fact `Options`

    while state != State::Done {
        let row = client_reads.query_one("FETCH 1 c2", &[])?;

        if !row.get::<_, bool>("mz_progressed") {
            assert_eq!(row.get::<_, i64>("mz_diff"), 1);
            assert_eq!(row.get::<_, String>("data"), "data");
            state = State::WaitingForProgress;
        } else if state == State::WaitingForProgress {
            assert_eq!(row.get::<_, bool>("mz_progressed"), true);
            assert_eq!(row.get::<_, Option<i64>>("mz_diff"), None);
            assert_eq!(row.get::<_, Option<String>>("data"), None);
            state = State::Done;
        }
    }

    Ok(())
}

/// Verifies that we get continuous progress messages, regardless of if we
/// receive data or not.
#[test]
fn test_tail_continuous_progress() -> Result<(), Box<dyn Error>> {
    mz_ore::test::init_logging();

    let config = util::Config::default().workers(2);
    let server = util::start_server(config)?;
    let mut client_writes = server.connect(postgres::NoTls)?;
    let mut client_reads = server.connect(postgres::NoTls)?;

    client_writes.batch_execute("CREATE TABLE t1 (data text)")?;
    client_reads.batch_execute(
        "COMMIT; BEGIN;
         DECLARE c1 CURSOR FOR TAIL t1 WITH (PROGRESS);",
    )?;

    let mut last_ts = MzTimestamp(u64::MIN);
    let mut verify_rows = move |rows: Vec<Row>| -> (usize, usize) {
        let mut num_data_rows = 0;
        let mut num_progress_rows = 0;

        for row in rows {
            let diff = row.get::<_, Option<i64>>("mz_diff");
            match diff {
                Some(diff) => {
                    num_data_rows += 1;

                    assert_eq!(diff, 1);
                    assert_eq!(row.get::<_, bool>("mz_progressed"), false);
                    let data = row.get::<_, Option<String>>("data");
                    assert!(data.is_some());
                }
                None => {
                    num_progress_rows += 1;

                    assert_eq!(row.get::<_, bool>("mz_progressed"), true);
                    assert_eq!(row.get::<_, Option<String>>("data"), None);
                }
            }

            let ts: MzTimestamp = row.get("mz_timestamp");
            assert!(last_ts <= ts);
            last_ts = ts;
        }

        (num_data_rows, num_progress_rows)
    };

    // make sure we see progress without any data ever being produced
    loop {
        let rows = client_reads.query("FETCH ALL c1", &[])?;
        let (num_data_rows, num_progress_rows) = verify_rows(rows);
        assert_eq!(num_data_rows, 0);
        if num_progress_rows > 0 {
            break;
        }
    }

    client_writes.execute("INSERT INTO t1 VALUES ($1)", &[&"hello".to_owned()])?;

    // fetch away the data message, plus maybe some progress messages
    let mut num_data_rows = 0;
    let mut num_progress_rows = 0;

    while num_data_rows == 0 || num_progress_rows == 0 {
        let rows = client_reads.query("FETCH ALL c1", &[])?;
        let (current_num_data_rows, current_num_progress_rows) = verify_rows(rows);
        num_data_rows += current_num_data_rows;
        num_progress_rows += current_num_progress_rows;
    }

    // Try and read some progress messages. The normal update interval is
    // 1s, so only wait for two updates. Otherwise this would run for too long.
    for _i in 1..=2 {
        let rows = client_reads.query("FETCH ALL c1", &[])?;

        let (num_data_rows, num_progress_rows) = verify_rows(rows);
        assert_eq!(num_data_rows, 0);
        assert!(num_progress_rows > 0);
    }

    Ok(())
}

#[test]
fn test_tail_fetch_timeout() -> Result<(), Box<dyn Error>> {
    mz_ore::test::init_logging();

    let config = util::Config::default().workers(2);
    let server = util::start_server(config)?;
    let mut client = server.connect(postgres::NoTls)?;

    client.batch_execute("CREATE TABLE t (i INT8)")?;
    client.batch_execute("INSERT INTO t VALUES (1), (2), (3);")?;
    client.batch_execute(
        "BEGIN;
         DECLARE c CURSOR FOR TAIL t;",
    )?;

    let expected: Vec<i64> = vec![1, 2, 3];
    let mut expected_iter = expected.iter();
    let mut next = expected_iter.next();

    // Test 0s timeouts.
    while let Some(expect) = next {
        let rows = client.query("FETCH c WITH (TIMEOUT = '0s')", &[])?;
        // It is fine for there to be no rows ready yet. Immediately try again because
        // they should be ready soon.
        if rows.len() != 1 {
            continue;
        }
        assert_eq!(rows[0].get::<_, i64>(2), *expect);

        next = expected_iter.next();
    }

    // Test a 1s timeout and make sure we waited for at least that long.
    let before = Instant::now();
    let rows = client.query("FETCH c WITH (TIMEOUT = '1s')", &[])?;
    let duration = before.elapsed();
    assert_eq!(rows.len(), 0);
    // Make sure we waited at least 1s but also not too long.
    assert!(duration >= Duration::from_secs(1));
    assert!(duration < Duration::from_secs(10));

    // Make a new cursor. Try to fetch more rows from it than exist. Verify that
    // we got all the rows we expect and also waited for at least the timeout
    // duration. Cursor may take a moment to be ready, so do it in a loop.
    client.batch_execute(
        "COMMIT; BEGIN;
        DECLARE c CURSOR FOR TAIL t",
    )?;
    loop {
        let before = Instant::now();
        let rows = client.query("FETCH 4 c WITH (TIMEOUT = '1s')", &[])?;
        let duration = before.elapsed();
        if rows.len() != 0 {
            assert_eq!(rows.len(), expected.len());
            assert!(duration >= Duration::from_secs(1));
            assert!(duration < Duration::from_secs(10));
            for i in 0..expected.len() {
                assert_eq!(rows[i].get::<_, i64>(2), expected[i])
            }
            break;
        }
    }

    // Another fetch should return nothing.
    let rows = client.query("FETCH c WITH (TIMEOUT = '0s')", &[])?;
    assert_eq!(rows.len(), 0);

    // Make a third cursor. Fetch should return immediately if there are enough
    // rows, even with a really long timeout.
    //
    // Regression test for #6307
    client.batch_execute(
        "COMMIT; BEGIN;
        DECLARE c CURSOR FOR TAIL t",
    )?;
    let before = Instant::now();
    // NB: This timeout is chosen such that the test will timeout if the bad
    // behavior occurs.
    let rows = client.query("FETCH 3 c WITH (TIMEOUT = '1h')", &[])?;
    let duration = before.elapsed();
    assert_eq!(rows.len(), expected.len());
    assert!(duration < Duration::from_secs(10));
    for i in 0..expected.len() {
        assert_eq!(rows[i].get::<_, i64>(2), expected[i])
    }

    Ok(())
}

#[test]
fn test_tail_fetch_wait() -> Result<(), Box<dyn Error>> {
    mz_ore::test::init_logging();

    let config = util::Config::default().workers(2);
    let server = util::start_server(config)?;
    let mut client = server.connect(postgres::NoTls)?;

    client.batch_execute("CREATE TABLE t (i INT8)")?;
    client.batch_execute("INSERT INTO t VALUES (1), (2), (3)")?;
    client.batch_execute(
        "BEGIN;
         DECLARE c CURSOR FOR TAIL t;",
    )?;

    let expected: Vec<i64> = vec![1, 2, 3];
    let mut expected_iter = expected.iter();
    let mut next = expected_iter.next();

    while let Some(expect) = next {
        // FETCH with no timeout will wait for at least 1 result.
        let rows = client.query("FETCH c", &[])?;
        assert_eq!(rows.len(), 1);
        assert_eq!(rows[0].get::<_, i64>(2), *expect);
        next = expected_iter.next();
    }

    // Try again with FETCH ALL. ALL only guarantees that all available rows will
    // be returned, but it's up to the system to decide what is available. This
    // means that we could still get only one row per request, and we won't know
    // how many rows will come back otherwise.
    client.batch_execute(
        "COMMIT; BEGIN;
        DECLARE c CURSOR FOR TAIL t;",
    )?;
    let mut expected_iter = expected.iter().peekable();
    while expected_iter.peek().is_some() {
        let rows = client.query("FETCH ALL c", &[])?;
        assert!(rows.len() > 0);
        for row in rows {
            let next = expected_iter.next().unwrap();
            assert_eq!(*next, row.get::<_, i64>(2));
        }
    }

    // Verify that the wait only happens for TAIL. A SELECT with 0 rows should not
    // block.
    client.batch_execute("COMMIT")?;
    client.batch_execute("CREATE TABLE empty ()")?;
    client.batch_execute(
        "BEGIN;
         DECLARE c CURSOR FOR SELECT * FROM empty;",
    )?;
    let rows = client.query("FETCH c", &[])?;
    assert_eq!(rows.len(), 0);

    Ok(())
}

#[test]
fn test_tail_empty_upper_frontier() -> Result<(), Box<dyn Error>> {
    mz_ore::test::init_logging();

    let config = util::Config::default();
    let server = util::start_server(config)?;
    let mut client = server.connect(postgres::NoTls)?;

    client.batch_execute("CREATE MATERIALIZED VIEW foo AS VALUES (1), (2), (3);")?;

    let tail = client.query("TAIL foo WITH (SNAPSHOT = false)", &[])?;
    assert_eq!(0, tail.len());

    let tail = client.query("TAIL foo WITH (SNAPSHOT)", &[])?;
    assert_eq!(3, tail.len());

    Ok(())
}

// Tests that a client that launches a non-terminating TAIL and disconnects
// does not keep the server alive forever.
#[test]
fn test_tail_shutdown() -> Result<(), Box<dyn Error>> {
    mz_ore::test::init_logging();

    let server = util::start_server(util::Config::default())?;

    // We have to use the async PostgreSQL client so that we can ungracefully
    // abort the connection task.
    // See: https://github.com/sfackler/rust-postgres/issues/725
    server.runtime.block_on(async {
        let (client, conn_task) = server.connect_async(tokio_postgres::NoTls).await?;

        // Create a table with no data that we can TAIL. This is the simplest
        // way to cause a TAIL to never terminate.
        client.batch_execute("CREATE TABLE t ()").await?;

        // Launch the ill-fated tail.
        client.copy_out("COPY (TAIL t) TO STDOUT").await?;

        // Un-gracefully abort the connection.
        conn_task.abort();

        // Need to await `conn_task` to actually deliver the `abort`. We don't
        // care about the result though (it's probably `JoinError` with `is_cancelled` being true).
        let _ = conn_task.await;

        Ok::<_, Box<dyn Error>>(())
    })?;

    // Dropping the server will initiate a graceful shutdown. We previously had
    // a bug where the server would fail to notice that the client running `TAIL
    // v` had disconnected, and would hang forever waiting for data to be
    // written to `path`, which in this test never comes. So if this function
    // exits, things are working correctly.

    Ok(())
}

#[test]
fn test_tail_table_rw_timestamps() -> Result<(), Box<dyn Error>> {
    mz_ore::test::init_logging();

    let config = util::Config::default().workers(3);
    let server = util::start_server(config)?;
    let mut client_interactive = server.connect(postgres::NoTls)?;
    let mut client_tail = server.connect(postgres::NoTls)?;

    let verify_rw_pair = move |mut rows: &[Row], expected_data: &str| -> bool {
        // Clear progress rows that may appear after row 2.
        for i in (2..rows.len()).rev() {
            if rows[i].get::<_, bool>("mz_progressed") {
                rows = &rows[..i];
            }
        }

        for (i, row) in rows.iter().enumerate() {
            match row.get::<_, Option<String>>("data") {
                // Only verify if all rows have expected data
                Some(inner) => {
                    if &inner != expected_data {
                        return false;
                    }
                }
                // Only verify if row without data is last row
                None => {
                    if i + 1 != rows.len() {
                        return false;
                    }
                }
            }
        }

        if rows.len() != 2 {
            return false;
        }

        // First row reflects write. Written rows have not progressed, and all
        // writes occur at the same timestamp.
        assert_eq!(rows[0].get::<_, Option<bool>>("mz_progressed"), Some(false));
        // Two writes with the same data have their diffs compacted
        assert_eq!(rows[0].get::<_, Option<i64>>("mz_diff"), Some(2));

        // Second row reflects closing timestamp, manufactured by the read
        assert_eq!(rows[1].get::<_, Option<bool>>("mz_progressed"), Some(true));
        assert_eq!(rows[1].get::<_, Option<i64>>("mz_diff"), None);

        true
    };

    client_interactive.batch_execute("CREATE TABLE t1 (data text)")?;

    client_tail.batch_execute(
        "COMMIT; BEGIN;
         DECLARE c1 CURSOR FOR TAIL t1 WITH (PROGRESS);",
    )?;

    // Keep trying until you either panic or are able to verify the expected behavior.
    loop {
        client_interactive.execute("BEGIN", &[])?;
        client_interactive.execute("INSERT INTO t1 VALUES ($1)", &[&"first".to_owned()])?;
        client_interactive.execute("INSERT INTO t1 VALUES ($1)", &[&"first".to_owned()])?;
        client_interactive.execute("COMMIT", &[])?;
        let _ = client_interactive.query("SELECT * FROM T1", &[])?;
        client_interactive.execute("BEGIN", &[])?;
        client_interactive.execute("INSERT INTO t1 VALUES ($1)", &[&"second".to_owned()])?;
        client_interactive.execute("INSERT INTO t1 VALUES ($1)", &[&"second".to_owned()])?;
        client_interactive.execute("COMMIT", &[])?;

        let first_rows = client_tail.query("FETCH ALL c1", &[])?;
        let first_rows_verified = verify_rw_pair(&first_rows, "first");

        let _ = client_interactive.query("SELECT * FROM t1", &[])?;

        let second_rows = client_tail.query("FETCH ALL c1", &[])?;
        let second_rows_verified = verify_rw_pair(&second_rows, "second");

        if first_rows_verified && second_rows_verified {
            let first_write_ts = first_rows[0].get::<_, MzTimestamp>("mz_timestamp");
            let first_closed_ts = first_rows[1].get::<_, MzTimestamp>("mz_timestamp");
            assert!(first_write_ts < first_closed_ts);

            let second_write_ts = second_rows[0].get::<_, MzTimestamp>("mz_timestamp");
            let second_closed_ts = second_rows[1].get::<_, MzTimestamp>("mz_timestamp");
            assert!(first_closed_ts <= second_write_ts);
            assert!(second_write_ts < second_closed_ts);
            break;
        }
    }

    // Ensure reads don't advance timestamp.
    loop {
        let first_read =
            client_interactive.query("SELECT *, mz_logical_timestamp() FROM t1", &[])?;
        let second_read =
            client_interactive.query("SELECT *, mz_logical_timestamp() FROM t1", &[])?;
        if first_read[0].get::<_, MzTimestamp>("mz_logical_timestamp")
            == second_read[0].get::<_, MzTimestamp>("mz_logical_timestamp")
        {
            break;
        }
    }

    Ok(())
}

// Tests that temporary views created by one connection cannot be viewed
// by another connection.
#[test]
fn test_temporary_views() -> Result<(), Box<dyn Error>> {
    mz_ore::test::init_logging();

    let server = util::start_server(util::Config::default())?;
    let mut client_a = server.connect(postgres::NoTls)?;
    let mut client_b = server.connect(postgres::NoTls)?;
    client_a
        .batch_execute("CREATE VIEW v AS VALUES (1, 'foo'), (2, 'bar'), (3, 'foo'), (1, 'bar')")?;
    client_a.batch_execute("CREATE TEMPORARY VIEW temp_v AS SELECT * FROM v")?;

    let query_v = "SELECT count(*) FROM v;";
    let query_temp_v = "SELECT count(*) FROM temp_v;";

    // Ensure that client_a can query v and temp_v.
    let count: i64 = client_b.query_one(query_v, &[])?.get("count");
    assert_eq!(4, count);
    let count: i64 = client_a.query_one(query_temp_v, &[])?.get("count");
    assert_eq!(4, count);

    // Ensure that client_b can query v, but not temp_v.
    let count: i64 = client_b.query_one(query_v, &[])?.get("count");
    assert_eq!(4, count);

    let err = client_b.query_one(query_temp_v, &[]).unwrap_db_error();
    assert_eq!(err.message(), "unknown catalog item \'temp_v\'");

    Ok(())
}

// Test EXPLAIN TIMESTAMP with tables. Mock time to verify initial table since
// is now(), not 0.
#[test]
fn test_explain_timestamp_table() -> Result<(), Box<dyn Error>> {
    mz_ore::test::init_logging();
    let timestamp = Arc::new(Mutex::new(1_000));
    let now = {
        let timestamp = Arc::clone(&timestamp);
        NowFn::from(move || *timestamp.lock().unwrap())
    };
    let config = util::Config::default().with_now(now);
    let server = util::start_server(config)?;
    let mut client = server.connect(postgres::NoTls)?;
    let timestamp_re = Regex::new(r"\d{4}").unwrap();

    client.batch_execute("CREATE TABLE t1 (i1 INT)")?;

    let expect = "     timestamp:          <TIMESTAMP>
         since:[         <TIMESTAMP>]
         upper:[         <TIMESTAMP>]
     has table: true
 table read ts:          <TIMESTAMP>

source materialize.public.t1 (u1, storage):
 read frontier:[         <TIMESTAMP>]
write frontier:[         <TIMESTAMP>]\n";

    // Upper starts at 0, which the regex doesn't cover. Wait until it moves ahead.
    Retry::default()
        .retry(|_| {
            let row = client
                .query_one("EXPLAIN TIMESTAMP FOR SELECT * FROM t1;", &[])
                .unwrap();
            let explain: String = row.get(0);
            let explain = timestamp_re.replace_all(&explain, "<TIMESTAMP>");
            if explain != expect {
                Err(format!("expected {expect}, got {explain}"))
            } else {
                Ok(())
            }
        })
        .unwrap();

    Ok(())
}

// Test that a query that causes a compute instance to panic will resolve
// the panic and allow the compute instance to restart (instead of crash loop
// forever) when a client is terminated (disconnects from the server) instead
// of cancelled (sends a pgwire cancel request on a new connection).
#[test]
fn test_github_12546() -> Result<(), Box<dyn Error>> {
    mz_ore::test::init_logging();
    let config = util::Config::default();
    let server = util::start_server(config)?;

    server.runtime.block_on(async {
        let (client, conn_task) = server.connect_async(tokio_postgres::NoTls).await?;

        client.batch_execute("CREATE TABLE test(a text);").await?;
        client
            .batch_execute("INSERT INTO test VALUES ('a');")
            .await?;

        let query = client.query("SELECT mz_internal.mz_panic(a) FROM test", &[]);
        let timeout = tokio::time::timeout(Duration::from_secs(2), query);
        // We expect the timeout to trigger because the query should be crashing the
        // compute instance.
        assert_eq!(
            timeout.await.unwrap_err().to_string(),
            "deadline has elapsed"
        );

        // Aborting the connection should cause its pending queries to be cancelled,
        // allowing the compute instances to stop crashing while trying to execute
        // them.
        conn_task.abort();

        // Need to await `conn_task` to actually deliver the `abort`.
        let _ = conn_task.await;

        // Make a new connection to verify the compute instance can now start.
        let (client, _conn_task) = server.connect_async(tokio_postgres::NoTls).await?;
        assert_eq!(
            client
                .query_one("SELECT count(*) FROM test", &[])
                .await?
                .get::<_, i64>(0),
            1,
        );

        Ok::<_, Box<dyn Error>>(())
    })?;

    Ok(())
}

#[test]
fn test_github_12951() {
    mz_ore::test::init_logging();
    let config = util::Config::default();
    let server = util::start_server(config).unwrap();

    // Verify sinks (TAIL) are correctly handled for a dropped cluster.
    {
        let mut client1 = server.connect(postgres::NoTls).unwrap();
        let mut client2 = server.connect(postgres::NoTls).unwrap();
        let client2_cancel = client2.cancel_token();

        client1
            .batch_execute("CREATE CLUSTER foo REPLICAS (r1 (size '1'))")
            .unwrap();
        client1.batch_execute("CREATE TABLE t1(f1 int)").unwrap();
        client2.batch_execute("SET CLUSTER = foo").unwrap();
        client2
            .batch_execute("BEGIN; DECLARE c CURSOR FOR TAIL (SELECT count(*) FROM t1); FETCH 1 c")
            .unwrap();
        client1.batch_execute("DROP CLUSTER foo CASCADE").unwrap();
        client2_cancel.cancel_query(postgres::NoTls).unwrap();
        client2
            .batch_execute("ROLLBACK; SET CLUSTER = default")
            .unwrap();
        assert_eq!(
            client2
                .query_one("SELECT count(*) FROM t1", &[])
                .unwrap()
                .get::<_, i64>(0),
            0
        );
    }

    // Verify read holds (transactions) are correctly handled for a dropped cluster.
    {
        let mut client1 = server.connect(postgres::NoTls).unwrap();
        let mut client2 = server.connect(postgres::NoTls).unwrap();

        client1
            .batch_execute("CREATE CLUSTER foo REPLICAS (r1 (size '1'))")
            .unwrap();
        client2.batch_execute("SET CLUSTER = foo").unwrap();
        client2.batch_execute("BEGIN; SELECT * FROM t1").unwrap();
        client1.batch_execute("DROP CLUSTER foo CASCADE").unwrap();
        client2
            .batch_execute("COMMIT; SET CLUSTER = default")
            .unwrap();
        assert_eq!(
            client2
                .query_one("SELECT count(*) FROM t1", &[])
                .unwrap()
                .get::<_, i64>(0),
            0
        );
    }
}

#[test]
// Tests github issue #13100
fn test_tail_outlive_cluster() {
    mz_ore::test::init_logging();
    let config = util::Config::default();
    let server = util::start_server(config).unwrap();

    // Verify sinks (TAIL) are correctly handled for a dropped cluster, when a new cluster is created.
    let mut client1 = server.connect(postgres::NoTls).unwrap();
    let mut client2 = server.connect(postgres::NoTls).unwrap();
    let client2_cancel = client2.cancel_token();

    client1
        .batch_execute("CREATE CLUSTER foo REPLICAS (r1 (size '1'))")
        .unwrap();
    client1.batch_execute("CREATE TABLE t1(f1 int)").unwrap();
    client2.batch_execute("SET CLUSTER = foo").unwrap();
    client2
        .batch_execute("BEGIN; DECLARE c CURSOR FOR TAIL (SELECT count(*) FROM t1); FETCH 1 c")
        .unwrap();
    client1.batch_execute("DROP CLUSTER foo CASCADE").unwrap();
    client1
        .batch_execute("CREATE CLUSTER newcluster REPLICAS (r1 (size '1'))")
        .unwrap();
    client2_cancel.cancel_query(postgres::NoTls).unwrap();
    client2
        .batch_execute("ROLLBACK; SET CLUSTER = default")
        .unwrap();
    assert_eq!(
        client2
            .query_one("SELECT count(*) FROM t1", &[])
            .unwrap()
            .get::<_, i64>(0),
        0
    );
}

#[test]
<<<<<<< HEAD
// Tests github issue #13221
fn test_read_then_write_compaction_window_zero() {
    mz_ore::test::init_logging();
    let config = util::Config::default().logical_compaction_window(Duration::from_millis(0));
    let server = util::start_server(config).unwrap();

    let mut client = server.connect(postgres::NoTls).unwrap();

    client.batch_execute("CREATE TABLE t1(f1 int)").unwrap();
    client.batch_execute("INSERT INTO t1 VALUES (42)").unwrap();
    client
        .batch_execute("INSERT INTO t1 SELECT * FROM t1")
        .unwrap();
    assert_eq!(
        client
            .query_one("SELECT count(*) FROM t1", &[])
            .unwrap()
            .get::<_, i64>(0),
        2
    );
=======
fn test_read_then_write_serializability() {
    mz_ore::test::init_logging();
    let config = util::Config::default();
    let server = util::start_server(config).unwrap();

    // Create table with initial value
    {
        let mut client = server.connect(postgres::NoTls).unwrap();
        client.batch_execute("CREATE TABLE t(f bigint)").unwrap();
        client.batch_execute("INSERT INTO t VALUES (1)").unwrap();
    }

    let num_threads = 3;
    let num_loops = 3;

    // Start threads to run `INSERT INTO t SELECT * FROM t`. Each statement should double the
    // number of rows in the table if they're serializable.
    let mut clients = Vec::new();
    for _ in 0..num_threads {
        clients.push(server.connect(postgres::NoTls).unwrap());
    }

    let handles: Vec<_> = clients
        .into_iter()
        .map(|mut client| {
            std::thread::spawn(move || {
                for _ in 0..num_loops {
                    client
                        .batch_execute("INSERT INTO t SELECT * FROM t")
                        .unwrap();
                }
            })
        })
        .collect();
    for handle in handles {
        handle.join().unwrap();
    }

    {
        let mut client = server.connect(postgres::NoTls).unwrap();
        let count = client
            .query_one("SELECT count(*) FROM t", &[])
            .unwrap()
            .get::<_, i64>(0);
        assert_eq!(
            u128::try_from(count).unwrap(),
            2u128.pow(num_loops * num_threads)
        );
    }
>>>>>>> 23fab18a
}<|MERGE_RESOLUTION|>--- conflicted
+++ resolved
@@ -1220,28 +1220,6 @@
 }
 
 #[test]
-<<<<<<< HEAD
-// Tests github issue #13221
-fn test_read_then_write_compaction_window_zero() {
-    mz_ore::test::init_logging();
-    let config = util::Config::default().logical_compaction_window(Duration::from_millis(0));
-    let server = util::start_server(config).unwrap();
-
-    let mut client = server.connect(postgres::NoTls).unwrap();
-
-    client.batch_execute("CREATE TABLE t1(f1 int)").unwrap();
-    client.batch_execute("INSERT INTO t1 VALUES (42)").unwrap();
-    client
-        .batch_execute("INSERT INTO t1 SELECT * FROM t1")
-        .unwrap();
-    assert_eq!(
-        client
-            .query_one("SELECT count(*) FROM t1", &[])
-            .unwrap()
-            .get::<_, i64>(0),
-        2
-    );
-=======
 fn test_read_then_write_serializability() {
     mz_ore::test::init_logging();
     let config = util::Config::default();
@@ -1291,5 +1269,27 @@
             2u128.pow(num_loops * num_threads)
         );
     }
->>>>>>> 23fab18a
+}
+
+#[test]
+// Tests github issue #13221
+fn test_read_then_write_compaction_window_zero() {
+    mz_ore::test::init_logging();
+    let config = util::Config::default().logical_compaction_window(Duration::from_millis(0));
+    let server = util::start_server(config).unwrap();
+
+    let mut client = server.connect(postgres::NoTls).unwrap();
+
+    client.batch_execute("CREATE TABLE t1(f1 int)").unwrap();
+    client.batch_execute("INSERT INTO t1 VALUES (42)").unwrap();
+    client
+        .batch_execute("INSERT INTO t1 SELECT * FROM t1")
+        .unwrap();
+    assert_eq!(
+        client
+            .query_one("SELECT count(*) FROM t1", &[])
+            .unwrap()
+            .get::<_, i64>(0),
+        2
+    );
 }