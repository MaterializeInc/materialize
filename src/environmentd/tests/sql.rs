--- conflicted
+++ resolved
@@ -26,11 +26,6 @@
 use axum::{routing, Json, Router};
 use chrono::{DateTime, Utc};
 use http::StatusCode;
-<<<<<<< HEAD
-use mz_adapter::catalog::SYSTEM_USER;
-use mz_ore::retry::Retry;
-=======
->>>>>>> 041f326f
 use postgres::Row;
 use regex::Regex;
 use serde_json::json;
@@ -1391,22 +1386,37 @@
     Ok(())
 }
 
-<<<<<<< HEAD
+#[test]
+fn test_system_user() -> Result<(), Box<dyn Error>> {
+    mz_ore::test::init_logging();
+
+    let config = util::Config::default();
+    let server = util::start_server(config)?;
+
+    assert!(server
+        .pg_config()
+        .user(SYSTEM_USER)
+        .connect(postgres::NoTls)
+        .is_err());
+    assert!(server
+        .pg_config_internal()
+        .user(SYSTEM_USER)
+        .connect(postgres::NoTls)
+        .is_ok());
+
+    Ok(())
+}
+
 // Test that trying to alter an invalid system param returns an error.
 // This really belongs in the resource_limits.td testdrive, but testdrive
 // doesn't allow you to specify a connection and expect a failure which is
 // needed for this test.
 #[test]
 fn test_alter_system_invalid_param() -> Result<(), Box<dyn Error>> {
-=======
-#[test]
-fn test_system_user() -> Result<(), Box<dyn Error>> {
->>>>>>> 041f326f
     mz_ore::test::init_logging();
 
     let config = util::Config::default();
     let server = util::start_server(config)?;
-<<<<<<< HEAD
     let mut mz_client = server
         .pg_config_internal()
         .user(SYSTEM_USER)
@@ -1425,19 +1435,6 @@
     assert!(res
         .to_string()
         .contains("unrecognized configuration parameter \"invalid_param\""));
-=======
-
-    assert!(server
-        .pg_config()
-        .user(SYSTEM_USER)
-        .connect(postgres::NoTls)
-        .is_err());
-    assert!(server
-        .pg_config_internal()
-        .user(SYSTEM_USER)
-        .connect(postgres::NoTls)
-        .is_ok());
->>>>>>> 041f326f
 
     Ok(())
 }
