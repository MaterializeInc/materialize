--- conflicted
+++ resolved
@@ -120,42 +120,12 @@
 /// Unique identifier for each part of a whole source.
 ///     Kafka -> partition
 ///     Kinesis -> shard
-<<<<<<< HEAD
-#[derive(Clone, Debug, Eq, Serialize, Deserialize)]
-=======
 #[derive(Clone, Debug, Eq, Hash, PartialEq, Serialize, Deserialize)]
->>>>>>> 0faca7ef
 pub enum PartitionId {
     Kafka(i32),
     Kinesis(String),
 }
 
-<<<<<<< HEAD
-impl std::cmp::PartialEq for PartitionId {
-    fn eq(&self, other: &Self) -> bool {
-        use PartitionId::*;
-
-        match (&self, &other) {
-            (&Kafka(a), &Kafka(b)) => a == b,
-            (&Kinesis(a), &Kinesis(b)) => a == b,
-            _ => false,
-        }
-    }
-}
-
-impl std::hash::Hash for PartitionId {
-    fn hash<H: std::hash::Hasher>(&self, hasher: &mut H) {
-        use PartitionId::*;
-
-        match &self {
-            Kafka(pid) => pid.hash(hasher),
-            Kinesis(pid) => pid.clone().hash(hasher),
-        }
-    }
-}
-
-=======
->>>>>>> 0faca7ef
 /// Humanizer that provides no additional information.
 #[derive(Debug)]
 pub struct DummyHumanizer;
