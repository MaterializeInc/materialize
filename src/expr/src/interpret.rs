--- conflicted
+++ resolved
@@ -1275,8 +1275,7 @@
             // `ColumnSpecs` always contains the _actual_ value of that column when evaluated with
             // eval. (This is an important correctness property of abstract interpretation.)
             let arena = RowArena::new();
-<<<<<<< HEAD
-            let mut interpreter = ColumnSpecs::new(relation_type, &arena);
+            let mut interpreter = ColumnSpecs::new(&relation_type, &arena);
             let mut specs = vec![ResultSpec::nothing(); num_cols];
             for row in &rows {
                 for (id, datum) in row.iter().enumerate() {
@@ -1285,14 +1284,6 @@
             }
             for (id, spec) in specs.into_iter().enumerate() {
                 interpreter.push_column(id, spec);
-=======
-            let eval_result = expr.eval(&datums, &arena);
-
-            let mut interpreter = ColumnSpecs::new(&relation, &arena);
-
-            for (id, datum) in datums.iter().enumerate() {
-                interpreter.push_column(id, ResultSpec::value(*datum));
->>>>>>> e1e28f4d
             }
 
             let spec = interpreter.expr(&expr);
@@ -1343,19 +1334,12 @@
                 }),
             }),
         };
-        let relation = RelationType::new(vec![ScalarType::UInt64.nullable(false)]);
+        let relation = RelationType::new(vec![ScalarType::Int64.nullable(false)]);
 
         {
             // Non-overlapping windows
             let arena = RowArena::new();
-<<<<<<< HEAD
-            let mut interpreter = ColumnSpecs::new(
-                RelationType::new(vec![ScalarType::Int64.nullable(false)]),
-                &arena,
-            );
-=======
             let mut interpreter = ColumnSpecs::new(&relation, &arena);
->>>>>>> e1e28f4d
             interpreter.push_unmaterializable(
                 UnmaterializableFunc::MzNow,
                 ResultSpec::value_between(
@@ -1375,14 +1359,7 @@
         {
             // Overlapping windows
             let arena = RowArena::new();
-<<<<<<< HEAD
-            let mut interpreter = ColumnSpecs::new(
-                RelationType::new(vec![ScalarType::Int64.nullable(false)]),
-                &arena,
-            );
-=======
             let mut interpreter = ColumnSpecs::new(&relation, &arena);
->>>>>>> e1e28f4d
             interpreter.push_unmaterializable(
                 UnmaterializableFunc::MzNow,
                 ResultSpec::value_between(
