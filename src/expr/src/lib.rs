--- conflicted
+++ resolved
@@ -25,11 +25,7 @@
 mod scalar;
 
 pub mod explain;
-<<<<<<< HEAD
-pub mod proto;
 pub mod visit;
-=======
->>>>>>> b6c89925
 
 pub use relation::canonicalize;
 
