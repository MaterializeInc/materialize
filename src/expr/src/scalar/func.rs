--- conflicted
+++ resolved
@@ -1202,15 +1202,6 @@
     map.iter().any(|(k2, _v)| k == k2).into()
 }
 
-fn map_get_value<'a>(a: Datum<'a>, b: Datum<'a>) -> Datum<'a> {
-    let target_key = b.unwrap_str();
-    match a.unwrap_map().iter().find(|(key, _v)| target_key == *key) {
-        Some((_k, v)) => v,
-        None => Datum::Null,
-    }
-}
-
-<<<<<<< HEAD
 fn map_contains_all_keys<'a>(a: Datum<'a>, b: Datum<'a>) -> Datum<'a> {
     let map = a.unwrap_map();
     let keys = b.unwrap_array();
@@ -1241,7 +1232,16 @@
                 .any(|(a_key, a_val)| (a_key == b_key) && (a_val == b_val))
         })
         .into()
-=======
+}
+
+fn map_get_value<'a>(a: Datum<'a>, b: Datum<'a>) -> Datum<'a> {
+    let target_key = b.unwrap_str();
+    match a.unwrap_map().iter().find(|(key, _v)| target_key == *key) {
+        Some((_k, v)) => v,
+        None => Datum::Null,
+    }
+}
+
 fn map_get_values<'a>(a: Datum<'a>, b: Datum<'a>, temp_storage: &'a RowArena) -> Datum<'a> {
     let map = a.unwrap_map();
     let values: Vec<Datum> = b
@@ -1267,7 +1267,6 @@
             )
             .unwrap()
     })
->>>>>>> 6d4fc63d
 }
 
 // TODO(jamii) nested loops are possibly not the fastest way to do this
@@ -1897,14 +1896,11 @@
     JsonbDeleteInt64,
     JsonbDeleteString,
     MapContainsKey,
-<<<<<<< HEAD
     MapContainsAllKeys,
     MapContainsAnyKeys,
     MapContainsMap,
-=======
     MapGetValue,
     MapGetValues,
->>>>>>> 6d4fc63d
     ConvertFrom,
     Trim,
     TrimLeading,
@@ -2025,14 +2021,11 @@
             BinaryFunc::JsonbDeleteInt64 => Ok(eager!(jsonb_delete_int64, temp_storage)),
             BinaryFunc::JsonbDeleteString => Ok(eager!(jsonb_delete_string, temp_storage)),
             BinaryFunc::MapContainsKey => Ok(eager!(map_contains_key)),
-<<<<<<< HEAD
             BinaryFunc::MapContainsAllKeys => Ok(eager!(map_contains_all_keys)),
             BinaryFunc::MapContainsAnyKeys => Ok(eager!(map_contains_any_keys)),
             BinaryFunc::MapContainsMap => Ok(eager!(map_contains_map)),
-=======
             BinaryFunc::MapGetValue => Ok(eager!(map_get_value)),
             BinaryFunc::MapGetValues => Ok(eager!(map_get_values, temp_storage)),
->>>>>>> 6d4fc63d
             BinaryFunc::RoundDecimal(scale) => Ok(eager!(round_decimal_binary, *scale)),
             BinaryFunc::ConvertFrom => eager!(convert_from),
             BinaryFunc::Trim => Ok(eager!(trim)),
@@ -2336,14 +2329,11 @@
             | JsonbDeleteInt64
             | JsonbDeleteString
             | MapContainsKey
-<<<<<<< HEAD
             | MapContainsAllKeys
             | MapContainsAnyKeys
             | MapContainsMap
-=======
             | MapGetValue
             | MapGetValues
->>>>>>> 6d4fc63d
             | TextConcat
             | ListIndex
             | IsRegexpMatch { .. }
@@ -2450,12 +2440,9 @@
             BinaryFunc::JsonbContainsJsonb | BinaryFunc::MapContainsMap => f.write_str("@>"),
             BinaryFunc::JsonbDeleteInt64 => f.write_str("-"),
             BinaryFunc::JsonbDeleteString => f.write_str("-"),
-<<<<<<< HEAD
             BinaryFunc::MapContainsAllKeys => f.write_str("?&"),
             BinaryFunc::MapContainsAnyKeys => f.write_str("?|"),
-=======
             BinaryFunc::MapGetValue | BinaryFunc::MapGetValues => f.write_str("->"),
->>>>>>> 6d4fc63d
             BinaryFunc::RoundDecimal(_) => f.write_str("round"),
             BinaryFunc::ConvertFrom => f.write_str("convert_from"),
             BinaryFunc::Trim => f.write_str("btrim"),
