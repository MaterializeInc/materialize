--- conflicted
+++ resolved
@@ -2541,120 +2541,6 @@
     /// introduces nulls even when it does not.
     pub fn introduces_nulls(&self) -> bool {
         use BinaryFunc::*;
-<<<<<<< HEAD
-        !matches!(
-            self,
-            Eq | NotEq
-                | Lt
-                | Lte
-                | Gt
-                | Gte
-                | AddInt16
-                | AddInt32
-                | AddInt64
-                | AddUInt16
-                | AddUInt32
-                | AddUInt64
-                | AddFloat32
-                | AddFloat64
-                | AddTimestampInterval
-                | AddTimestampTzInterval
-                | AddDateTime
-                | AddDateInterval
-                | AddDateInt32
-                | AddTimeInterval
-                | AddInterval
-                | BitAndInt16
-                | BitAndInt32
-                | BitAndInt64
-                | BitAndUInt16
-                | BitAndUInt32
-                | BitAndUInt64
-                | BitOrInt16
-                | BitOrInt32
-                | BitOrInt64
-                | BitOrUInt16
-                | BitOrUInt32
-                | BitOrUInt64
-                | BitXorInt16
-                | BitXorInt32
-                | BitXorInt64
-                | BitXorUInt16
-                | BitXorUInt32
-                | BitXorUInt64
-                | BitShiftLeftInt16
-                | BitShiftLeftInt32
-                | BitShiftLeftInt64
-                | BitShiftLeftUInt16
-                | BitShiftLeftUInt32
-                | BitShiftLeftUInt64
-                | BitShiftRightInt16
-                | BitShiftRightInt32
-                | BitShiftRightInt64
-                | BitShiftRightUInt16
-                | BitShiftRightUInt32
-                | BitShiftRightUInt64
-                | SubInterval
-                | MulInterval
-                | DivInterval
-                | AddNumeric
-                | SubInt16
-                | SubInt32
-                | SubInt64
-                | SubUInt16
-                | SubUInt32
-                | SubUInt64
-                | SubFloat32
-                | SubFloat64
-                | SubTimestamp
-                | SubTimestampTz
-                | SubTimestampInterval
-                | SubTimestampTzInterval
-                | SubDate
-                | SubDateInterval
-                | SubDateInt32
-                | SubTime
-                | SubTimeInterval
-                | SubNumeric
-                | MulInt16
-                | MulInt32
-                | MulInt64
-                | MulUInt16
-                | MulUInt32
-                | MulUInt64
-                | MulFloat32
-                | MulFloat64
-                | MulNumeric
-                | DivInt16
-                | DivInt32
-                | DivInt64
-                | DivUInt16
-                | DivUInt32
-                | DivUInt64
-                | DivFloat32
-                | DivFloat64
-                | ModInt16
-                | ModInt32
-                | ModInt64
-                | ModUInt16
-                | ModUInt32
-                | ModUInt64
-                | ModFloat32
-                | ModFloat64
-                | ModNumeric
-                | RangeContainsElem { .. }
-                | RangeContainsRange { .. }
-                | RangeOverlaps
-                | RangeAfter
-                | RangeBefore
-                | RangeOverleft
-                | RangeOverright
-                | RangeAdjacent
-                | RangeUnion
-                | RangeIntersection
-                | RangeDifference
-        )
-=======
         match self {
             AddInt16
             | AddInt32
@@ -2669,6 +2555,7 @@
             | AddTimestampTzInterval
             | AddDateInterval
             | AddDateTime
+            | AddDateInt32
             | AddTimeInterval
             | AddNumeric
             | BitAndInt16
@@ -2716,6 +2603,7 @@
             | SubTimestampTzInterval
             | SubDate
             | SubDateInterval
+            | SubDateInt32
             | SubTime
             | SubTimeInterval
             | SubNumeric
@@ -2838,7 +2726,6 @@
             | ArrayLower
             | ArrayUpper => true,
         }
->>>>>>> d5781655
     }
 
     pub fn is_infix_op(&self) -> bool {
