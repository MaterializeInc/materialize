--- conflicted
+++ resolved
@@ -21,23 +21,15 @@
 
 use std::time::{Duration, SystemTime};
 
-<<<<<<< HEAD
 use jsonwebtoken::jwk::JwkSet;
-=======
-use mz_frontegg_auth::AppPassword;
->>>>>>> 51700345
+use jsonwebtoken::{decode, Algorithm, DecodingKey, Validation};
+use mz_frontegg_auth::{AppPassword, Claims};
 use reqwest::{Method, RequestBuilder};
 use serde::de::DeserializeOwned;
 use serde::{Deserialize, Serialize};
 use tokio::sync::Mutex;
 use url::Url;
 
-<<<<<<< HEAD
-use jsonwebtoken::{decode, Algorithm, DecodingKey, Validation};
-use mz_frontegg_auth::{AppPassword, Claims};
-
-=======
->>>>>>> 51700345
 use crate::config::{ClientBuilder, ClientConfig};
 use crate::error::{ApiError, Error};
 
@@ -232,7 +224,7 @@
 
         let token_data = decode::<Claims>(
             &token,
-            &DecodingKey::from_jwk(&jwk).map_err(|_| Error::ConvertingJwks)?,
+            &DecodingKey::from_jwk(jwk).map_err(|_| Error::ConvertingJwks)?,
             &Validation::new(Algorithm::RS256),
         )
         .map_err(|_| Error::DecodingClaims)?;
