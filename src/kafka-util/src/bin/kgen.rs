// Copyright Materialize, Inc. All rights reserved.
//
// Use of this software is governed by the Business Source License
// included in the LICENSE file.
//
// As of the Change Date specified in that file, in accordance with
// the Business Source License, use of this software will be governed
// by the Apache License, Version 2.0.

use std::cell::RefCell;
use std::collections::HashMap;
use std::convert::{TryFrom, TryInto};
use std::iter;
use std::ops::Add;
use std::rc::Rc;
use std::thread;
use std::time::Duration;

use anyhow::bail;
use chrono::{NaiveDate, NaiveDateTime};
use clap::arg_enum;
use rand::distributions::{
    uniform::SampleUniform, Alphanumeric, Bernoulli, Uniform, WeightedIndex,
};
use rand::prelude::{Distribution, ThreadRng};
use rand::thread_rng;
use rdkafka::error::KafkaError;
use rdkafka::producer::{BaseRecord, DefaultProducerContext, Producer, ThreadedProducer};
use rdkafka::types::RDKafkaErrorCode;
use rdkafka::util::Timeout;
use rdkafka::ClientConfig;
use serde_json::Map;
use structopt::StructOpt;
use url::Url;

use mz_avro::schema::{SchemaNode, SchemaPiece, SchemaPieceOrNamed};
use mz_avro::types::Value;
use mz_avro::Schema;
use ore::cast::CastFrom;

struct RandomAvroGenerator<'a> {
    // generators
    ints: HashMap<*const SchemaPiece, Box<dyn FnMut() -> i32>>,
    longs: HashMap<*const SchemaPiece, Box<dyn FnMut() -> i64>>,
    strings: HashMap<*const SchemaPiece, Box<dyn FnMut(&mut Vec<u8>)>>,
    bytes: HashMap<*const SchemaPiece, Box<dyn FnMut(&mut Vec<u8>)>>,
    unions: HashMap<*const SchemaPiece, Box<dyn FnMut() -> usize>>,
    enums: HashMap<*const SchemaPiece, Box<dyn FnMut() -> usize>>,
    bools: HashMap<*const SchemaPiece, Box<dyn FnMut() -> bool>>,
    floats: HashMap<*const SchemaPiece, Box<dyn FnMut() -> f32>>,
    doubles: HashMap<*const SchemaPiece, Box<dyn FnMut() -> f64>>,
    array_lens: HashMap<*const SchemaPiece, Box<dyn FnMut() -> usize>>,
    _map_keys: HashMap<*const SchemaPiece, Box<dyn FnMut(&mut Vec<u8>)>>,

    schema: SchemaNode<'a>,
}

impl<'a> RandomAvroGenerator<'a> {
    fn gen_inner(&mut self, node: SchemaNode) -> Value {
        let p: *const _ = &*node.inner;
        match node.inner {
            SchemaPiece::Null => Value::Null,
            SchemaPiece::Boolean => {
                let val = self.bools.get_mut(&p).unwrap()();
                Value::Boolean(val)
            }
            SchemaPiece::Int => {
                let val = self.ints.get_mut(&p).unwrap()();
                Value::Int(val)
            }
            SchemaPiece::Long => {
                let val = self.longs.get_mut(&p).unwrap()();
                Value::Long(val)
            }
            SchemaPiece::Float => {
                let val = self.floats.get_mut(&p).unwrap()();
                Value::Float(val)
            }
            SchemaPiece::Double => {
                let val = self.doubles.get_mut(&p).unwrap()();
                Value::Double(val)
            }
            SchemaPiece::Date => {
                let days = self.ints.get_mut(&p).unwrap()();
                let val = NaiveDate::from_ymd(1970, 1, 1).add(chrono::Duration::days(days as i64));
                Value::Date(val)
            }
            SchemaPiece::TimestampMilli => {
                let millis = self.longs.get_mut(&p).unwrap()();

                let seconds = millis / 1000;
                let fraction = (millis % 1000) as u32;
                let val = NaiveDateTime::from_timestamp_opt(seconds, fraction * 1_000_000).unwrap();
                Value::Timestamp(val)
            }
            SchemaPiece::TimestampMicro => {
                let micros = self.longs.get_mut(&p).unwrap()();

                let seconds = micros / 1_000_000;
                let fraction = (micros % 1_000_000) as u32;
                let val = NaiveDateTime::from_timestamp_opt(seconds, fraction * 1_000).unwrap();
                Value::Timestamp(val)
            }
            SchemaPiece::Decimal {
                precision: _,
                scale: _,
                fixed_size: _,
            } => unreachable!(),
            SchemaPiece::Bytes => {
                let f = self.bytes.get_mut(&p).unwrap();
                let mut val = vec![];
                f(&mut val);
                Value::Bytes(val)
            }
            SchemaPiece::String => {
                let f = self.strings.get_mut(&p).unwrap();
                let mut buf = vec![];
                f(&mut buf);
                let val = String::from_utf8(buf).unwrap();
                Value::String(val)
            }
            SchemaPiece::Json => unreachable!(),
            SchemaPiece::Uuid => unreachable!(),
            SchemaPiece::Array(inner) => {
                let len = self.array_lens.get_mut(&p).unwrap()();
                let next = node.step(&**inner);
                let inner_vals = (0..len).map(move |_| self.gen_inner(next)).collect();
                Value::Array(inner_vals)
            }
            SchemaPiece::Map(_inner) => {
                // let len = self.array_lens.get_mut(&p).unwrap()();
                // let key_f = self.map_keys.get_mut(&p).unwrap();
                // let next = node.step(&**inner);
                // let inner_entries = (0..len)
                //     .map(|_| {
                //         let mut key_buf = vec![];
                //         key_f(&mut key_buf);
                //         let key = String::from_utf8(key_buf).unwrap();
                //         let val = self.gen_inner(next);
                //         (key, val)
                //     })
                //     .collect();
                // Value::Map(inner_entries)
                unreachable!()
            }
            SchemaPiece::Union(us) => {
                let index = self.unions.get_mut(&p).unwrap()();
                let next = node.step(&us.variants()[index]);
                let null_variant = us
                    .variants()
                    .iter()
                    .position(|v| v == &SchemaPieceOrNamed::Piece(SchemaPiece::Null));
                let inner = Box::new(self.gen_inner(next));
                Value::Union {
                    index,
                    inner,
                    n_variants: us.variants().len(),
                    null_variant,
                }
            }
            SchemaPiece::ResolveIntTsMilli
            | SchemaPiece::ResolveIntTsMicro
            | SchemaPiece::ResolveDateTimestamp
            | SchemaPiece::ResolveIntLong
            | SchemaPiece::ResolveIntFloat
            | SchemaPiece::ResolveIntDouble
            | SchemaPiece::ResolveLongFloat
            | SchemaPiece::ResolveLongDouble
            | SchemaPiece::ResolveFloatDouble
            | SchemaPiece::ResolveConcreteUnion { .. }
            | SchemaPiece::ResolveUnionUnion { .. }
            | SchemaPiece::ResolveUnionConcrete { .. }
            | SchemaPiece::ResolveRecord { .. }
            | SchemaPiece::ResolveEnum { .. } => {
                unreachable!("We never resolve schemas, so seeing this is impossible")
            }
            SchemaPiece::Record { fields, .. } => {
                let fields = fields
                    .iter()
                    .map(|f| {
                        let k = f.name.clone();
                        let next = node.step(&f.schema);
                        let v = self.gen_inner(next);
                        (k, v)
                    })
                    .collect();
                Value::Record(fields)
            }
            SchemaPiece::Enum { symbols, .. } => {
                let i = self.enums.get_mut(&p).unwrap()();
                Value::Enum(i, symbols[i].clone())
            }
            SchemaPiece::Fixed { size: _ } => unreachable!(),
        }
    }
    pub fn gen(&mut self) -> Value {
        self.gen_inner(self.schema)
    }
    fn new_inner(
        &mut self,
        node: SchemaNode<'a>,
        annotations: &Map<String, serde_json::Value>,
        field_name: Option<&str>,
    ) {
        let rng = Rc::new(RefCell::new(thread_rng()));
        fn bool_dist(
            json: &serde_json::Value,
            rng: Rc<RefCell<ThreadRng>>,
        ) -> impl FnMut() -> bool {
            let x = json.as_f64().unwrap();
            let dist = Bernoulli::new(x).unwrap();
            move || dist.sample(&mut *rng.borrow_mut())
        }
        fn integral_dist<T>(
            json: &serde_json::Value,
            rng: Rc<RefCell<ThreadRng>>,
        ) -> impl FnMut() -> T
        where
            T: SampleUniform + TryFrom<i64>,
            <T as TryFrom<i64>>::Error: std::fmt::Debug,
        {
            let x = json.as_array().unwrap();
            let (min, max): (T, T) = (
                x[0].as_i64().unwrap().try_into().unwrap(),
                x[1].as_i64().unwrap().try_into().unwrap(),
            );
            let dist = Uniform::new_inclusive(min, max);
            move || dist.sample(&mut *rng.borrow_mut())
        }
        fn float_dist(
            json: &serde_json::Value,
            rng: Rc<RefCell<ThreadRng>>,
        ) -> impl FnMut() -> f32 {
            let x = json.as_array().unwrap();
            let (min, max) = (x[0].as_f64().unwrap() as f32, x[1].as_f64().unwrap() as f32);
            let dist = Uniform::new_inclusive(min, max);
            move || dist.sample(&mut *rng.borrow_mut())
        }
        fn double_dist(
            json: &serde_json::Value,
            rng: Rc<RefCell<ThreadRng>>,
        ) -> impl FnMut() -> f64 {
            let x = json.as_array().unwrap();
            let (min, max) = (x[0].as_f64().unwrap(), x[1].as_f64().unwrap());
            let dist = Uniform::new_inclusive(min, max);
            move || dist.sample(&mut *rng.borrow_mut())
        }
        fn string_dist(
            json: &serde_json::Value,
            rng: Rc<RefCell<ThreadRng>>,
        ) -> impl FnMut(&mut Vec<u8>) {
            let mut len = integral_dist::<usize>(json, rng.clone());
            move |v| {
                let len = len();
                let cd = Alphanumeric;
                let sample = || cd.sample(&mut *rng.borrow_mut()) as u8;
                v.clear();
                v.extend(iter::repeat_with(sample).take(len));
            }
        }
        fn bytes_dist(
            json: &serde_json::Value,
            rng: Rc<RefCell<ThreadRng>>,
        ) -> impl FnMut(&mut Vec<u8>) {
            let mut len = integral_dist::<usize>(json, rng.clone());
            move |v| {
                let len = len();
                let bd = Uniform::new_inclusive(0, 255);
                let sample = || bd.sample(&mut *rng.borrow_mut());
                v.clear();
                v.extend(iter::repeat_with(sample).take(len));
            }
        }
        let p: *const _ = &*node.inner;

        let dist_json = field_name.and_then(|fn_| annotations.get(fn_));
        let err = format!(
            "Distribution annotation not found: {}",
            field_name.unwrap_or("(None)")
        );
        match node.inner {
            SchemaPiece::Null => {}
            SchemaPiece::Boolean => {
                let dist = bool_dist(dist_json.expect(&err), rng);
                self.bools.insert(p, Box::new(dist));
            }
            SchemaPiece::Int => {
                let dist = integral_dist(dist_json.expect(&err), rng);
                self.ints.insert(p, Box::new(dist));
            }
            SchemaPiece::Long => {
                let dist = integral_dist(dist_json.expect(&err), rng);
                self.longs.insert(p, Box::new(dist));
            }
            SchemaPiece::Float => {
                let dist = float_dist(dist_json.expect(&err), rng);
                self.floats.insert(p, Box::new(dist));
            }
            SchemaPiece::Double => {
                let dist = double_dist(dist_json.expect(&err), rng);
                self.doubles.insert(p, Box::new(dist));
            }
            SchemaPiece::Date => {}
            SchemaPiece::TimestampMilli => {}
            SchemaPiece::TimestampMicro => {}
            SchemaPiece::Decimal {
                precision: _,
                scale: _,
                fixed_size: _,
            } => unimplemented!(),
            SchemaPiece::Bytes => {
                let len_dist_json = annotations
                    .get(&format!("{}.len", field_name.unwrap()))
                    .unwrap();
                let dist = bytes_dist(len_dist_json, rng);
                self.bytes.insert(p, Box::new(dist));
            }
            SchemaPiece::String => {
                let len_dist_json = annotations
                    .get(&format!("{}.len", field_name.unwrap()))
                    .unwrap();
                let dist = string_dist(len_dist_json, rng);
                self.strings.insert(p, Box::new(dist));
            }
            SchemaPiece::Json => unimplemented!(),
            SchemaPiece::Uuid => unimplemented!(),
            SchemaPiece::Array(inner) => {
                let fn_ = field_name.unwrap();
                let len_dist_json = annotations.get(&format!("{}.len", fn_)).unwrap();
                let len = integral_dist::<usize>(len_dist_json, rng);
                self.array_lens.insert(p, Box::new(len));
                let item_fn = format!("{}[]", fn_);
                self.new_inner(node.step(&**inner), annotations, Some(&item_fn))
            }
            SchemaPiece::Map(_) => unimplemented!(),
            SchemaPiece::Union(us) => {
                let variant_jsons = dist_json.expect(&err).as_array().unwrap();
                assert!(variant_jsons.len() == us.variants().len());
                let probabilities = variant_jsons.iter().map(|v| v.as_f64().unwrap());
                let dist = WeightedIndex::new(probabilities).unwrap();
                let rng = rng;
                let f = move || dist.sample(&mut *rng.borrow_mut());
                self.unions.insert(p, Box::new(f));
                let fn_ = field_name.unwrap();
                for (i, v) in us.variants().iter().enumerate() {
                    let fn_ = format!("{}.{}", fn_, i);
                    self.new_inner(node.step(v), annotations, Some(&fn_))
                }
            }
            SchemaPiece::Record {
                doc: _,
                fields,
                lookup: _,
            } => {
                let name = node.name.unwrap();
                for f in fields {
                    let fn_ = format!("{}::{}", name, f.name);
                    self.new_inner(node.step(&f.schema), annotations, Some(&fn_));
                }
            }
            SchemaPiece::Enum {
                doc: _,
                symbols: _,
                default_idx: _,
            } => unimplemented!(),
            SchemaPiece::Fixed { size: _ } => unimplemented!(),
            SchemaPiece::ResolveIntTsMilli
            | SchemaPiece::ResolveIntTsMicro
            | SchemaPiece::ResolveDateTimestamp
            | SchemaPiece::ResolveIntLong
            | SchemaPiece::ResolveIntFloat
            | SchemaPiece::ResolveIntDouble
            | SchemaPiece::ResolveLongFloat
            | SchemaPiece::ResolveLongDouble
            | SchemaPiece::ResolveFloatDouble
            | SchemaPiece::ResolveConcreteUnion { .. }
            | SchemaPiece::ResolveUnionUnion { .. }
            | SchemaPiece::ResolveUnionConcrete { .. }
            | SchemaPiece::ResolveRecord { .. }
            | SchemaPiece::ResolveEnum { .. } => unreachable!(),
        };
    }
    pub fn new(schema: &'a Schema, annotations: &serde_json::Value) -> Self {
        let mut self_ = Self {
            ints: Default::default(),
            longs: Default::default(),
            strings: Default::default(),
            bytes: Default::default(),
            unions: Default::default(),
            enums: Default::default(),
            bools: Default::default(),
            floats: Default::default(),
            doubles: Default::default(),
            array_lens: Default::default(),
            _map_keys: Default::default(),
            schema: schema.top_node(),
        };
        self_.new_inner(schema.top_node(), annotations.as_object().unwrap(), None);
        self_
    }
}

enum ValueGenerator<'a> {
    UniformBytes {
        len: Uniform<usize>,
        bytes: Uniform<u8>,
        rng: ThreadRng,
    },
    RandomAvro {
        inner: RandomAvroGenerator<'a>,
        schema: &'a Schema,
        schema_id: i32,
    },
}

impl<'a> ValueGenerator<'a> {
    pub fn next_value(&mut self, out: &mut Vec<u8>) {
        match self {
            ValueGenerator::UniformBytes { len, bytes, rng } => {
                let len = len.sample(rng);
                let sample = || bytes.sample(rng);
                out.clear();
                out.extend(iter::repeat_with(sample).take(len));
            }
            ValueGenerator::RandomAvro {
                inner,
                schema,
                schema_id,
            } => {
                let value = inner.gen();
                out.clear();
                out.push(0);
                for b in schema_id.to_be_bytes().iter() {
                    out.push(*b);
                }
                debug_assert!(value.validate(schema.top_node()));
                mz_avro::encode_unchecked(&value, schema, out);
            }
        }
    }
}

arg_enum! {
    pub enum KeyFormat {
        Avro,
        Random,
        Sequential,
    }
}

arg_enum! {
    pub enum ValueFormat {
        Bytes,
        Avro,
    }
}

/// Write random data to Kafka.
#[derive(StructOpt)]
struct Args {
    // == Kafka configuration arguments. ==
    /// Address of one or more Kafka nodes, comma separated, in the Kafka
    /// cluster to connect to.
    #[structopt(short = "b", long, default_value = "localhost:9092")]
    bootstrap_server: String,
    /// URL of the schema registry to connect to, if using Avro keys or values.
    #[structopt(short = "s", long, default_value = "http://localhost:8081")]
    schema_registry_url: Url,
    /// Topic into which to write records.
    #[structopt(short = "t", long = "topic")]
    topic: String,
    /// Number of records to write.
    #[structopt(short = "n", long = "num-records")]
    num_records: usize,
    /// Number of partitions over which records should be distributed in a
    /// round-robin fashion, regardless of the value of the keys of these
    /// records.
    ///
    /// The default value, 0, indicates that Kafka's default strategy of
    /// distributing writes based upon the hash of their keys should be used
    /// instead.
    #[structopt(long, default_value = "0")]
    partitions_round_robin: usize,

    // == Key arguments. ==
    /// Format in which to generate keys.
    #[structopt(
        short = "k", long = "keys", case_insensitive = true,
        possible_values = &KeyFormat::variants(), default_value = "sequential"
    )]
    key_format: KeyFormat,
    /// Minimum key value to generate, if using random-formatted keys.
    #[structopt(long, required_if("keys", "random"))]
    key_min: Option<u64>,
    /// Maximum key value to generate, if using random-formatted keys.
    #[structopt(long, required_if("keys", "random"))]
    key_max: Option<u64>,
    /// Schema describing Avro key data to randomly generate, if using
    /// Avro-formatted keys.
    #[structopt(long, required_if("keys", "avro"))]
    avro_key_schema: Option<Schema>,
    /// JSON object describing the distribution parameters for each field of
    /// the Avro key object, if using Avro-formatted keys.
    #[structopt(long, required_if("keys", "avro"))]
    avro_key_distribution: Option<serde_json::Value>,

    // == Value arguments. ==
    /// Format in which to generate values.
    #[structopt(
        short = "v", long = "values", case_insensitive = true,
        possible_values = &ValueFormat::variants(), default_value = "bytes"
    )]
    value_format: ValueFormat,
    /// Minimum value size to generate, if using bytes-formatted values.
    #[structopt(
        short = "m",
        long = "min-message-size",
        required_if("value-format", "bytes")
    )]
    min_value_size: Option<usize>,
    /// Maximum value size to generate, if using bytes-formatted values.
    #[structopt(
        short = "M",
        long = "max-message-size",
        required_if("value-format", "bytes")
    )]
    max_value_size: Option<usize>,
    /// Schema describing Avro value data to randomly generate, if using
    /// Avro-formatted values.
    #[structopt(long = "avro-schema", required_if("value-format", "avro"))]
    avro_value_schema: Option<Schema>,
    /// JSON object describing the distribution parameters for each field of
    /// the Avro value object, if using Avro-formatted keys.
    #[structopt(long = "avro-distribution", required_if("value-format", "avro"))]
    avro_value_distribution: Option<serde_json::Value>,

    // == Output control. ==
    /// Suppress printing progress messages.
    #[structopt(short = "q", long)]
    quiet: bool,
}

#[tokio::main]
async fn main() -> anyhow::Result<()> {
<<<<<<< HEAD
    let matches = App::new("kgen")
        .about("Put random data in Kafka")
        .arg(
            Arg::with_name("quiet")
                .short("q")
                .long("quiet")
                .takes_value(false)
                .help("Supress printing progress messages"),
        )
        .arg(
            Arg::with_name("topic")
                .short("t")
                .long("topic")
                .takes_value(true)
                .required(true),
        )
        .arg(
            Arg::with_name("num-records")
                .short("n")
                .long("num-messages")
                .takes_value(true)
                .required(true),
        )
        .arg(
            // default 1
            Arg::with_name("partitions-round-robin")
                .long("partitions-round-robin")
                .takes_value(true),
        )
        .arg(
            Arg::with_name("values")
                .short("v")
                .long("values")
                .takes_value(true)
                .possible_values(&["bytes", "avro"])
                .default_value("bytes"),
        )
        .arg(
            Arg::with_name("min")
                .short("m")
                .long("min-message-size")
                .takes_value(true)
                .required_if("values", "bytes"),
        )
        .arg(
            Arg::with_name("max")
                .short("M")
                .long("max-message-size")
                .takes_value(true)
                .required_if("values", "bytes"),
        )
        .arg(
            Arg::with_name("avro-schema")
                .long("avro-schema")
                .takes_value(true)
                .required_if("values", "avro"),
        )
        .arg(
            Arg::with_name("avro-key-schema")
                .long("avro-key-schema")
                .takes_value(true)
                .required_if("keys", "avro")
                .conflicts_with_all(&["key-min", "key-max"]),
        )
        .arg(
            Arg::with_name("avro-distribution")
                .long("avro-distribution")
                .takes_value(true)
                .required_if("values", "avro")
                .conflicts_with_all(&["key-min", "key-max"]),
        )
        .arg(
            Arg::with_name("avro-key-distribution")
                .long("avro-key-distribution")
                .takes_value(true)
                .required_if("keys", "avro"),
        )
        .arg(
            Arg::with_name("bootstrap")
                .short("b")
                .long("bootstrap-server")
                .takes_value(true)
                .default_value("localhost:9092"),
        )
        .arg(
            Arg::with_name("schema-registry")
                .short("s")
                .long("schema-registry")
                .takes_value(true)
                .default_value("http://localhost:8081"),
            // .conflicts_with("values", "bytes"),
            // conflicts_with can only take the argument name, not value
            // perhaps we can do [--avro, --bytes] instead of --values and then conflicts_with("bytes")
        )
        .arg(
            Arg::with_name("keys")
                .long("keys")
                .short("k")
                .takes_value(true)
                .possible_values(&["avro", "sequential", "random"])
                .default_value("sequential"),
        )
        .arg(
            Arg::with_name("key-min")
                .long("key-min")
                .takes_value(true)
                .required_if("keys", "random"),
        )
        .arg(
            Arg::with_name("key-max")
                .long("key-max")
                .takes_value(true)
                .required_if("keys", "random"),
        )
        .get_matches();
    let topic = matches.value_of("topic").unwrap();
    let n: usize = matches.value_of("num-records").unwrap().parse()?;
    let partitions_round_robin: usize = matches
        .value_of("partitions-round-robin")
        .map(str::parse)
        .transpose()?
        .unwrap_or(0);
    let bootstrap = matches.value_of("bootstrap").unwrap();
    let schema_registry = matches.value_of("schema-registry").unwrap();
    let mut _schema_holder = None;
    let mut _key_schema_holder = None;
    let mut value_gen = match matches.value_of("values").unwrap() {
        "bytes" => {
            let min: usize = matches.value_of("min").unwrap().parse()?;
            let max: usize = matches.value_of("max").unwrap().parse()?;
            let len = Uniform::new_inclusive(min, max);
=======
    let args: Args = ore::cli::parse_args();

    let mut value_gen = match args.value_format {
        ValueFormat::Bytes => {
            // Clap may one day be able to do this validation automatically.
            // See: https://github.com/clap-rs/clap/discussions/2039
            if args.avro_value_schema.is_some() {
                bail!("cannot specify --avro-schema without --values=avro");
            }
            if args.avro_value_distribution.is_some() {
                bail!("cannot specify --avro-distribution without --values=avro");
            }
            let len =
                Uniform::new_inclusive(args.min_value_size.unwrap(), args.max_value_size.unwrap());
>>>>>>> 13c97c7a
            let bytes = Uniform::new_inclusive(0, 255);
            let rng = thread_rng();

            ValueGenerator::UniformBytes { len, bytes, rng }
        }
<<<<<<< HEAD
        "avro" => {
            let schema = matches.value_of("avro-schema").unwrap();
            let ccsr = ccsr::ClientConfig::new(Url::parse(schema_registry).unwrap()).build();
=======
        ValueFormat::Avro => {
            // Clap may one day be able to do this validation automatically.
            // See: https://github.com/clap-rs/clap/discussions/2039
            if args.min_value_size.is_some() {
                bail!("cannot specify --min-message-size without --values=bytes");
            }
            if args.max_value_size.is_some() {
                bail!("cannot specify --max-message-size without --values=bytes");
            }
            let value_schema = args.avro_value_schema.as_ref().unwrap();
            let ccsr = ccsr::ClientConfig::new(args.schema_registry_url.clone()).build();
>>>>>>> 13c97c7a
            let schema_id = ccsr
                .publish_schema(
                    &format!("{}-value", args.topic),
                    &value_schema.canonical_form(),
                )
                .await?;
            let generator =
                RandomAvroGenerator::new(value_schema, &args.avro_value_distribution.unwrap());
            ValueGenerator::RandomAvro {
                inner: generator,
                schema: value_schema,
                schema_id,
            }
        }
    };

<<<<<<< HEAD
    let mut key_gen = match matches.value_of("keys").unwrap() {
        "avro" => {
            let key_schema = matches.value_of("avro-key-schema").unwrap();
            let ccsr = ccsr::ClientConfig::new(Url::parse(schema_registry).unwrap()).build();
=======
    let mut key_gen = match args.key_format {
        KeyFormat::Avro => {
            // Clap may one day be able to do this validation automatically.
            // See: https://github.com/clap-rs/clap/discussions/2039
            if args.key_min.is_some() {
                bail!("cannot specify --key-min without --keys=bytes");
            }
            if args.key_max.is_some() {
                bail!("cannot specify --key-max without --keys=bytes");
            }
            let key_schema = args.avro_key_schema.as_ref().unwrap();
            let ccsr = ccsr::ClientConfig::new(args.schema_registry_url).build();
>>>>>>> 13c97c7a
            let key_schema_id = ccsr
                .publish_schema(&format!("{}-key", args.topic), &key_schema.canonical_form())
                .await?;
            let generator =
                RandomAvroGenerator::new(key_schema, &args.avro_key_distribution.unwrap());
            Some(ValueGenerator::RandomAvro {
                inner: generator,
                schema: key_schema,
                schema_id: key_schema_id,
            })
        }
        _ => {
            // Clap may one day be able to do this validation automatically.
            // See: https://github.com/clap-rs/clap/discussions/2039
            if args.avro_key_schema.is_some() {
                bail!("cannot specify --avro-key-schema without --keys=avro");
            }
            if args.avro_key_distribution.is_some() {
                bail!("cannot specify --avro-key-distribution without --keys=avro");
            }
            None
        }
    };
    let key_dist = if let KeyFormat::Random = args.key_format {
        Some(Uniform::new_inclusive(
            args.key_min.unwrap(),
            args.key_max.unwrap(),
        ))
    } else {
        None
    };

    let producer: ThreadedProducer<DefaultProducerContext> = ClientConfig::new()
        .set("bootstrap.servers", args.bootstrap_server.to_string())
        .create()?;
    let mut key_buf = vec![];
    let mut value_buf = vec![];
    let mut rng = thread_rng();
<<<<<<< HEAD
    let keys_random = matches.value_of("keys").unwrap() == "random";
    let key_dist = if keys_random {
        let key_min: u64 = matches.value_of("key-min").unwrap().parse()?;
        let key_max: u64 = matches.value_of("key-max").unwrap().parse()?;
        Some(Uniform::new_inclusive(key_min, key_max))
    } else {
        None
    };

    let quiet = matches.is_present("quiet");
    for i in 0..n {
        if !quiet && i % 10000 == 0 {
=======
    for i in 0..args.num_records {
        if !args.quiet && i % 10000 == 0 {
>>>>>>> 13c97c7a
            eprintln!("Generating message {}", i);
        }

        value_gen.next_value(&mut value_buf);
        let key = if let Some(key_gen) = key_gen.as_mut() {
            key_gen.next_value(&mut key_buf);
        } else if let Some(key_dist) = key_dist.as_ref() {
            key_buf.clear();
            key_buf.extend(key_dist.sample(&mut rng).to_be_bytes().iter())
        } else {
            key_buf.clear();
            key_buf.extend(u64::cast_from(i).to_be_bytes().iter())
        };

        let mut rec = BaseRecord::to(&args.topic).key(&key).payload(&value_buf);
        if args.partitions_round_robin != 0 {
            rec = rec.partition((i % args.partitions_round_robin) as i32);
        }

        loop {
            match producer.send(rec) {
                Ok(()) => break,
                Err((KafkaError::MessageProduction(RDKafkaErrorCode::QueueFull), rec2)) => {
                    rec = rec2;
                    thread::sleep(Duration::from_secs(1));
                }
                Err((e, _)) => {
                    return Err(e.into());
                }
            }
        }
    }
    producer.flush(Timeout::Never);
    Ok(())
}<|MERGE_RESOLUTION|>--- conflicted
+++ resolved
@@ -542,139 +542,6 @@
 
 #[tokio::main]
 async fn main() -> anyhow::Result<()> {
-<<<<<<< HEAD
-    let matches = App::new("kgen")
-        .about("Put random data in Kafka")
-        .arg(
-            Arg::with_name("quiet")
-                .short("q")
-                .long("quiet")
-                .takes_value(false)
-                .help("Supress printing progress messages"),
-        )
-        .arg(
-            Arg::with_name("topic")
-                .short("t")
-                .long("topic")
-                .takes_value(true)
-                .required(true),
-        )
-        .arg(
-            Arg::with_name("num-records")
-                .short("n")
-                .long("num-messages")
-                .takes_value(true)
-                .required(true),
-        )
-        .arg(
-            // default 1
-            Arg::with_name("partitions-round-robin")
-                .long("partitions-round-robin")
-                .takes_value(true),
-        )
-        .arg(
-            Arg::with_name("values")
-                .short("v")
-                .long("values")
-                .takes_value(true)
-                .possible_values(&["bytes", "avro"])
-                .default_value("bytes"),
-        )
-        .arg(
-            Arg::with_name("min")
-                .short("m")
-                .long("min-message-size")
-                .takes_value(true)
-                .required_if("values", "bytes"),
-        )
-        .arg(
-            Arg::with_name("max")
-                .short("M")
-                .long("max-message-size")
-                .takes_value(true)
-                .required_if("values", "bytes"),
-        )
-        .arg(
-            Arg::with_name("avro-schema")
-                .long("avro-schema")
-                .takes_value(true)
-                .required_if("values", "avro"),
-        )
-        .arg(
-            Arg::with_name("avro-key-schema")
-                .long("avro-key-schema")
-                .takes_value(true)
-                .required_if("keys", "avro")
-                .conflicts_with_all(&["key-min", "key-max"]),
-        )
-        .arg(
-            Arg::with_name("avro-distribution")
-                .long("avro-distribution")
-                .takes_value(true)
-                .required_if("values", "avro")
-                .conflicts_with_all(&["key-min", "key-max"]),
-        )
-        .arg(
-            Arg::with_name("avro-key-distribution")
-                .long("avro-key-distribution")
-                .takes_value(true)
-                .required_if("keys", "avro"),
-        )
-        .arg(
-            Arg::with_name("bootstrap")
-                .short("b")
-                .long("bootstrap-server")
-                .takes_value(true)
-                .default_value("localhost:9092"),
-        )
-        .arg(
-            Arg::with_name("schema-registry")
-                .short("s")
-                .long("schema-registry")
-                .takes_value(true)
-                .default_value("http://localhost:8081"),
-            // .conflicts_with("values", "bytes"),
-            // conflicts_with can only take the argument name, not value
-            // perhaps we can do [--avro, --bytes] instead of --values and then conflicts_with("bytes")
-        )
-        .arg(
-            Arg::with_name("keys")
-                .long("keys")
-                .short("k")
-                .takes_value(true)
-                .possible_values(&["avro", "sequential", "random"])
-                .default_value("sequential"),
-        )
-        .arg(
-            Arg::with_name("key-min")
-                .long("key-min")
-                .takes_value(true)
-                .required_if("keys", "random"),
-        )
-        .arg(
-            Arg::with_name("key-max")
-                .long("key-max")
-                .takes_value(true)
-                .required_if("keys", "random"),
-        )
-        .get_matches();
-    let topic = matches.value_of("topic").unwrap();
-    let n: usize = matches.value_of("num-records").unwrap().parse()?;
-    let partitions_round_robin: usize = matches
-        .value_of("partitions-round-robin")
-        .map(str::parse)
-        .transpose()?
-        .unwrap_or(0);
-    let bootstrap = matches.value_of("bootstrap").unwrap();
-    let schema_registry = matches.value_of("schema-registry").unwrap();
-    let mut _schema_holder = None;
-    let mut _key_schema_holder = None;
-    let mut value_gen = match matches.value_of("values").unwrap() {
-        "bytes" => {
-            let min: usize = matches.value_of("min").unwrap().parse()?;
-            let max: usize = matches.value_of("max").unwrap().parse()?;
-            let len = Uniform::new_inclusive(min, max);
-=======
     let args: Args = ore::cli::parse_args();
 
     let mut value_gen = match args.value_format {
@@ -689,17 +556,11 @@
             }
             let len =
                 Uniform::new_inclusive(args.min_value_size.unwrap(), args.max_value_size.unwrap());
->>>>>>> 13c97c7a
             let bytes = Uniform::new_inclusive(0, 255);
             let rng = thread_rng();
 
             ValueGenerator::UniformBytes { len, bytes, rng }
         }
-<<<<<<< HEAD
-        "avro" => {
-            let schema = matches.value_of("avro-schema").unwrap();
-            let ccsr = ccsr::ClientConfig::new(Url::parse(schema_registry).unwrap()).build();
-=======
         ValueFormat::Avro => {
             // Clap may one day be able to do this validation automatically.
             // See: https://github.com/clap-rs/clap/discussions/2039
@@ -711,7 +572,6 @@
             }
             let value_schema = args.avro_value_schema.as_ref().unwrap();
             let ccsr = ccsr::ClientConfig::new(args.schema_registry_url.clone()).build();
->>>>>>> 13c97c7a
             let schema_id = ccsr
                 .publish_schema(
                     &format!("{}-value", args.topic),
@@ -728,12 +588,6 @@
         }
     };
 
-<<<<<<< HEAD
-    let mut key_gen = match matches.value_of("keys").unwrap() {
-        "avro" => {
-            let key_schema = matches.value_of("avro-key-schema").unwrap();
-            let ccsr = ccsr::ClientConfig::new(Url::parse(schema_registry).unwrap()).build();
-=======
     let mut key_gen = match args.key_format {
         KeyFormat::Avro => {
             // Clap may one day be able to do this validation automatically.
@@ -746,7 +600,6 @@
             }
             let key_schema = args.avro_key_schema.as_ref().unwrap();
             let ccsr = ccsr::ClientConfig::new(args.schema_registry_url).build();
->>>>>>> 13c97c7a
             let key_schema_id = ccsr
                 .publish_schema(&format!("{}-key", args.topic), &key_schema.canonical_form())
                 .await?;
@@ -785,23 +638,8 @@
     let mut key_buf = vec![];
     let mut value_buf = vec![];
     let mut rng = thread_rng();
-<<<<<<< HEAD
-    let keys_random = matches.value_of("keys").unwrap() == "random";
-    let key_dist = if keys_random {
-        let key_min: u64 = matches.value_of("key-min").unwrap().parse()?;
-        let key_max: u64 = matches.value_of("key-max").unwrap().parse()?;
-        Some(Uniform::new_inclusive(key_min, key_max))
-    } else {
-        None
-    };
-
-    let quiet = matches.is_present("quiet");
-    for i in 0..n {
-        if !quiet && i % 10000 == 0 {
-=======
     for i in 0..args.num_records {
         if !args.quiet && i % 10000 == 0 {
->>>>>>> 13c97c7a
             eprintln!("Generating message {}", i);
         }
 
