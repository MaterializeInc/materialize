[package]
name = "materialized"
description = "Streaming SQL materialized views."
version = "0.1.0"
edition = "2018"
publish = false
default-run = "materialized"
# required for cargo-deb
authors = ["Materialize, Inc."]
license = "proprietary"

[lib]
path = "lib.rs"

[[bin]]
name = "materialized"
path = "bin/materialized.rs"

[dependencies]
backtrace = { version = "0.3.43", features = ["coresymbolication"] }
comm = { path = "../comm" }
compile-time-run = "0.2.8"
coord = { path = "../coord" }
dataflow = { path = "../dataflow" }
dataflow-types = { path = "../dataflow-types" }
failure = "0.1.6"
futures = "0.3"
getopts = "0.2"
<<<<<<< HEAD
hyper = "0.13.1"
=======
hyper = "0.13.2"
jemallocator = { version = "0.3.0", features = ["profiling"] }
>>>>>>> 7b7b45df
lazy_static = "1.4.0"
log = "0.4.8"
ore = { path = "../ore" }
parse_duration = "2.0.1"
pgwire = { path = "../pgwire" }
prometheus = { git = "https://github.com/quodlibetor/rust-prometheus.git", branch = "include-unaggregated", default-features = false, features = ["process"] }
tempfile = "3.1"
tokio = "0.2"

[dev-dependencies]
chrono = "0.4"
fallible-iterator = "0.2.0"
itertools = "0.8.2"
postgres = { version = "0.17", features = ["with-chrono-0_4"] }
pretty_assertions = "0.6.1"
tokio-postgres = { version = "0.5", features = ["with-chrono-0_4"] }<|MERGE_RESOLUTION|>--- conflicted
+++ resolved
@@ -26,12 +26,7 @@
 failure = "0.1.6"
 futures = "0.3"
 getopts = "0.2"
-<<<<<<< HEAD
-hyper = "0.13.1"
-=======
 hyper = "0.13.2"
-jemallocator = { version = "0.3.0", features = ["profiling"] }
->>>>>>> 7b7b45df
 lazy_static = "1.4.0"
 log = "0.4.8"
 ore = { path = "../ore" }
