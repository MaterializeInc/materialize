--- conflicted
+++ resolved
@@ -921,20 +921,15 @@
     let server = util::start_server(config)?;
     let mut client = server.connect(postgres::NoTls)?;
     let timestamp_re = Regex::new(r"\d{4}").unwrap();
-<<<<<<< HEAD
+    let timestamp_str = "<TIMESTAMP>";
 
     // Advance the timestamp enough so that group commit can execute
     *timestamp.lock().expect("lock poisoned") = 1_037;
 
     client.batch_execute("CREATE TABLE t1 (i1 INT)")?;
-    let row = client.query_one("EXPLAIN TIMESTAMP FOR SELECT * FROM t1;", &[])?;
-    let explain: String = row.get(0);
-    let timestamp_str = "<TIMESTAMP>";
-    let explain = timestamp_re.replace_all(&explain, timestamp_str);
-    assert_eq!(
-        explain,
-        format!(
-            "     timestamp:          {timestamp_str}
+
+    let expect = format!(
+        "     timestamp:          {timestamp_str}
          since:[         {timestamp_str}]
          upper:[         {timestamp_str}]
      has table: true
@@ -942,28 +937,13 @@
 
 source materialize.public.t1 (u1, storage):
  read frontier:[         {timestamp_str}]
-write frontier:[         {timestamp_str}]\n",
-        )
+write frontier:[         {timestamp_str}]\n"
     );
-=======
-
-    client.batch_execute("CREATE TABLE t1 (i1 INT)")?;
-
-    let expect = "     timestamp:          <TIMESTAMP>
-         since:[         <TIMESTAMP>]
-         upper:[         <TIMESTAMP>]
-     has table: true
- table read ts:          <TIMESTAMP>
-
-source materialize.public.t1 (u1, storage):
- read frontier:[         <TIMESTAMP>]
-write frontier:[         <TIMESTAMP>]\n";
 
     let row = client.query_one("EXPLAIN TIMESTAMP FOR SELECT * FROM t1;", &[])?;
     let explain: String = row.get(0);
-    let explain = timestamp_re.replace_all(&explain, "<TIMESTAMP>");
+    let explain = timestamp_re.replace_all(&explain, timestamp_str);
     assert_eq!(explain, expect);
->>>>>>> 0e823c8b
 
     Ok(())
 }
