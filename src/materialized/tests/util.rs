// Copyright Materialize, Inc. and contributors. All rights reserved.
//
// Use of this software is governed by the Business Source License
// included in the LICENSE file.
//
// As of the Change Date specified in that file, in accordance with
// the Business Source License, use of this software will be governed
// by the Apache License, Version 2.0.

use std::env;
use std::error::Error;
use std::net::{IpAddr, Ipv4Addr, SocketAddr};
use std::path::PathBuf;
use std::sync::Arc;
use std::time::Duration;

use lazy_static::lazy_static;
use postgres::error::DbError;
use postgres::tls::{MakeTlsConnect, TlsConnect};
use postgres::types::{FromSql, Type};
use postgres::Socket;
use tempfile::TempDir;
use tokio::runtime::Runtime;
use tower_http::cors::Origin;

use materialized::{OrchestratorBackend, OrchestratorConfig, TlsMode};
use mz_dataflow_types::sources::AwsExternalId;
use mz_frontegg_auth::FronteggAuthentication;
use mz_orchestrator_process::ProcessOrchestratorConfig;
use mz_ore::id_gen::{IdAllocator, PortAllocator};
use mz_ore::metrics::MetricsRegistry;
use mz_ore::now::{NowFn, SYSTEM_TIME};
use mz_ore::task;

lazy_static! {
    pub static ref KAFKA_ADDRS: mz_kafka_util::KafkaAddrs = match env::var("KAFKA_ADDRS") {
        Ok(addr) => addr.parse().expect("unable to parse KAFKA_ADDRS"),
        _ => "localhost:9092".parse().unwrap(),
    };
<<<<<<< HEAD
    static ref PORT_ALLOCATOR: Arc<PortAllocator<i32>> = Arc::new(PortAllocator::new(2100, 2200));
=======
    static ref PORT_ALLOCATOR: Arc<IdAllocator<u16>> = Arc::new(IdAllocator::new(2100, 2200));
>>>>>>> 1e98f83b
}

#[derive(Clone)]
pub struct Config {
    data_directory: Option<PathBuf>,
    aws_external_id: AwsExternalId,
    logging_granularity: Option<Duration>,
    tls: Option<materialized::TlsConfig>,
    frontegg: Option<FronteggAuthentication>,
    experimental_mode: bool,
    safe_mode: bool,
    workers: usize,
    logical_compaction_window: Option<Duration>,
    now: NowFn,
}

impl Default for Config {
    fn default() -> Config {
        Config {
            data_directory: None,
            aws_external_id: AwsExternalId::NotProvided,
            logging_granularity: Some(Duration::from_secs(1)),
            tls: None,
            frontegg: None,
            experimental_mode: false,
            safe_mode: false,
            workers: 1,
            logical_compaction_window: None,
            now: SYSTEM_TIME.clone(),
        }
    }
}

impl Config {
    pub fn logging_granularity(mut self, granularity: Option<Duration>) -> Self {
        self.logging_granularity = granularity;
        self
    }

    pub fn data_directory(mut self, data_directory: impl Into<PathBuf>) -> Self {
        self.data_directory = Some(data_directory.into());
        self
    }

    pub fn with_tls(
        mut self,
        mode: TlsMode,
        cert_path: impl Into<PathBuf>,
        key_path: impl Into<PathBuf>,
    ) -> Self {
        self.tls = Some(materialized::TlsConfig {
            mode,
            cert: cert_path.into(),
            key: key_path.into(),
        });
        self
    }

    pub fn experimental_mode(mut self) -> Self {
        self.experimental_mode = true;
        self
    }

    pub fn safe_mode(mut self) -> Self {
        self.safe_mode = true;
        self
    }

    pub fn workers(mut self, workers: usize) -> Self {
        self.workers = workers;
        self
    }

    pub fn logical_compaction_window(mut self, logical_compaction_window: Duration) -> Self {
        self.logical_compaction_window = Some(logical_compaction_window);
        self
    }

    pub fn with_frontegg(mut self, frontegg: &FronteggAuthentication) -> Self {
        self.frontegg = Some(frontegg.clone());
        self
    }

    pub fn with_now(mut self, now: NowFn) -> Self {
        self.now = now;
        self
    }
}

pub fn start_server(config: Config) -> Result<Server, anyhow::Error> {
    let runtime = Arc::new(Runtime::new()?);
    let (data_directory, temp_dir) = match config.data_directory {
        None => {
            // If no data directory is provided, we create a temporary
            // directory. The temporary directory is cleaned up when the
            // `TempDir` is dropped, so we keep it alive until the `Server` is
            // dropped.
            let temp_dir = tempfile::tempdir()?;
            (temp_dir.path().to_path_buf(), Some(temp_dir))
        }
        Some(data_directory) => (data_directory, None),
    };
    let metrics_registry = MetricsRegistry::new();
    let inner = runtime.block_on(materialized::serve(materialized::Config {
        timestamp_frequency: Duration::from_secs(1),
        logical_compaction_window: config.logical_compaction_window,
        persist_location: mz_persist_client::Location {
            blob_uri: format!("file://{}/persist/blob", data_directory.display()),
            consensus_uri: format!("sqlite://{}/persist/consensus", data_directory.display()),
        },
        data_directory: data_directory.clone(),
        orchestrator: OrchestratorConfig {
            backend: OrchestratorBackend::Process(ProcessOrchestratorConfig {
                image_dir: env::current_exe()?
                    .parent()
                    .unwrap()
                    .parent()
                    .unwrap()
                    .to_path_buf(),
                port_allocator: PORT_ALLOCATOR.clone(),
                // NOTE(benesch): would be nice to not have to do this, but
                // the subprocess output wreaks havoc on cargo2junit.
                suppress_output: true,
                process_listen_host: None,
                data_dir: data_directory,
            }),
            storaged_image: "storaged".into(),
            computed_image: "computed".into(),
            linger: false,
        },
        secrets_controller: None,
        aws_external_id: config.aws_external_id,
        listen_addr: SocketAddr::new(IpAddr::V4(Ipv4Addr::LOCALHOST), 0),
        tls: config.tls,
        frontegg: config.frontegg,
        experimental_mode: config.experimental_mode,
        safe_mode: config.safe_mode,
        disable_user_indexes: false,
        metrics_registry: metrics_registry.clone(),
        metrics_listen_addr: None,
        now: config.now,
        cors_allowed_origin: Origin::list([]).into(),
        replica_sizes: Default::default(),
        availability_zones: Default::default(),
    }))?;
    let server = Server {
        inner,
        runtime,
        metrics_registry,
        _temp_dir: temp_dir,
    };
    Ok(server)
}

pub struct Server {
    pub inner: materialized::Server,
    pub runtime: Arc<Runtime>,
    _temp_dir: Option<TempDir>,
    pub metrics_registry: MetricsRegistry,
}

impl Server {
    pub fn pg_config(&self) -> postgres::Config {
        let local_addr = self.inner.local_addr();
        let mut config = postgres::Config::new();
        config
            .host(&Ipv4Addr::LOCALHOST.to_string())
            .port(local_addr.port())
            .user("materialize");
        config
    }

    pub fn pg_config_async(&self) -> tokio_postgres::Config {
        let local_addr = self.inner.local_addr();
        let mut config = tokio_postgres::Config::new();
        config
            .host(&Ipv4Addr::LOCALHOST.to_string())
            .port(local_addr.port())
            .user("materialize");
        config
    }

    pub fn connect<T>(&self, tls: T) -> Result<postgres::Client, anyhow::Error>
    where
        T: MakeTlsConnect<Socket> + Send + 'static,
        T::TlsConnect: Send,
        T::Stream: Send,
        <T::TlsConnect as TlsConnect<Socket>>::Future: Send,
    {
        Ok(self.pg_config().connect(tls)?)
    }

    pub async fn connect_async<T>(
        &self,
        tls: T,
    ) -> Result<(tokio_postgres::Client, tokio::task::JoinHandle<()>), anyhow::Error>
    where
        T: MakeTlsConnect<Socket> + Send + 'static,
        T::TlsConnect: Send,
        T::Stream: Send,
        <T::TlsConnect as TlsConnect<Socket>>::Future: Send,
    {
        let (client, conn) = self.pg_config_async().connect(tls).await?;
        let handle = task::spawn(|| "connect_async", async move {
            if let Err(err) = conn.await {
                panic!("connection error: {}", err);
            }
        });
        Ok((client, handle))
    }
}

#[derive(Debug, Clone, Copy, Eq, PartialEq, Ord, PartialOrd)]
pub struct MzTimestamp(pub u64);

impl<'a> FromSql<'a> for MzTimestamp {
    fn from_sql(ty: &Type, raw: &'a [u8]) -> Result<MzTimestamp, Box<dyn Error + Sync + Send>> {
        let n = mz_pgrepr::Numeric::from_sql(ty, raw)?;
        Ok(MzTimestamp(u64::try_from(n.0 .0)?))
    }

    fn accepts(ty: &Type) -> bool {
        mz_pgrepr::Numeric::accepts(ty)
    }
}

pub trait PostgresErrorExt {
    fn unwrap_db_error(self) -> DbError;
}

impl PostgresErrorExt for postgres::Error {
    fn unwrap_db_error(self) -> DbError {
        match self.source().and_then(|e| e.downcast_ref::<DbError>()) {
            Some(e) => e.clone(),
            None => panic!("expected DbError, but got: {:?}", self),
        }
    }
}

impl<T, E> PostgresErrorExt for Result<T, E>
where
    E: PostgresErrorExt,
{
    fn unwrap_db_error(self) -> DbError {
        match self {
            Ok(_) => panic!("expected Err(DbError), but got Ok(_)"),
            Err(e) => e.unwrap_db_error(),
        }
    }
}<|MERGE_RESOLUTION|>--- conflicted
+++ resolved
@@ -37,11 +37,7 @@
         Ok(addr) => addr.parse().expect("unable to parse KAFKA_ADDRS"),
         _ => "localhost:9092".parse().unwrap(),
     };
-<<<<<<< HEAD
-    static ref PORT_ALLOCATOR: Arc<PortAllocator<i32>> = Arc::new(PortAllocator::new(2100, 2200));
-=======
-    static ref PORT_ALLOCATOR: Arc<IdAllocator<u16>> = Arc::new(IdAllocator::new(2100, 2200));
->>>>>>> 1e98f83b
+    static ref PORT_ALLOCATOR: Arc<PortAllocator> = Arc::new(PortAllocator::new(2100, 2200));
 }
 
 #[derive(Clone)]
