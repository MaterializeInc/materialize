[package]
name = "mz"
description = "The Materialize command-line interface (CLI)."
license = "Apache-2.0"
version = "0.1.2"
edition.workspace = true
rust-version.workspace = true

[dependencies]
<<<<<<< HEAD
axum = { version = "0.6.7" }
base64 = "0.13.1"
clap = { version = "3.2.20", features = [ "derive" ] }
csv = "1.2.1"
=======
anyhow = "1.0.66"
axum = { version = "0.6.20" }
clap = { version = "3.2.24", features = [ "derive" ] }
>>>>>>> 6d5ce7bf
dirs = "5.0.0"
indicatif = "0.17.2"
maplit = "1.0.2"
mz-cloud-api = { path = "../cloud-api" }
mz-frontegg-client = { path = "../frontegg-client" }
mz-frontegg-auth = { path = "../frontegg-auth" }
mz-build-info = { path = "../build-info" }
mz-ore = { path = "../ore", features = ["async", "cli", "test"] }
once_cell = "1.16.0"
open = "3.2.0"
openssl-probe = "0.1.2"
hyper = { version = "0.14.25" }
reqwest = { version = "0.11", features = ["blocking", "json"] }
rpassword = "7.2.0"
serde = { version = "1.0.152", features = ["derive"] }
serde-aux = "4.1.2"
serde_json = "1.0.89"
tabled = "0.10.0"
tokio = { version = "1.24.2", features = ["full"] }
toml = "0.5.9"
toml_edit = { version = "0.19.7", features = ["serde"] }
thiserror = "1.0.37"
uuid = "1.2.2"
url = "2.3.1"
workspace-hack = { version = "0.0.0", path = "../workspace-hack" }
postgres-protocol = "0.6.4"

[dev-dependencies]
assert_cmd = "2.0.5"

[target.'cfg(target_os = "macos")'.dependencies]
security-framework = "2.7.0"

[package.metadata.cargo-udeps.ignore]
normal = ["workspace-hack"]

[package.metadata.deb]
name = "materialize-cli"
maintainer = "Materialize, Inc."
copyright = "Materialize, Inc. and contributors"
section = "utility"
assets = [
    ["target/release/mz", "usr/bin/", "755"],
]
depends = "postgresql-client, $auto"<|MERGE_RESOLUTION|>--- conflicted
+++ resolved
@@ -7,16 +7,9 @@
 rust-version.workspace = true
 
 [dependencies]
-<<<<<<< HEAD
-axum = { version = "0.6.7" }
-base64 = "0.13.1"
-clap = { version = "3.2.20", features = [ "derive" ] }
-csv = "1.2.1"
-=======
 anyhow = "1.0.66"
 axum = { version = "0.6.20" }
 clap = { version = "3.2.24", features = [ "derive" ] }
->>>>>>> 6d5ce7bf
 dirs = "5.0.0"
 indicatif = "0.17.2"
 maplit = "1.0.2"
