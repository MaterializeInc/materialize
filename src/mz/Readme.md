# Materialize CLI [WIP]

Rust implementation of critical features for usage and deployment of Materialize platform instances.
It provides the following actions:

* Login
* Enable/Delete Regions
* Shell

## Documentation

### Install

Clone the repository. Once inside, run:

```bash
cargo build --package mz --release
```

After a successful build:

```bash
cd ./target/release
```

[Install dependencies](#Dependencies)

### Help

Use command help to understand usage:

```bash
mz help
```

### Login

The CLI lets you login into the platform and automatically create all it needs to work.

Using the browser:

```bash
mz login
```

Using email and password:

```bash
mz login --interactive
```

### Profiles

The CLI needs a default profile. To populate it go through the login command `mz login`. If you want to do it manually add the default profile to the config file:

```TOML
["profiles.default"]
email = "your@email.com"
secret = "YOUR_SECRET"
client_id = "YOUR_CLIENT_ID"
```

Linux: `.config/mz/profiles.toml`
macOS (Monterrey): `.config/mz/profiles.toml`
Windows: (TBC)

### Regions

Deploy Materialize in any region:

```bash
mz regions enable aws/us-east-1
```

List all the enabled regions:

```bash
mz regions list
```

Check any enabled region's status:

```bash
mz regions status aws/us-east-1
```
<!-- Delete any region using:

```bash
mz regions delete aws/us-east-1
``` -->

<!-- ***Delete command is followed by a prompt warning to avoid any accidental delete*** -->


### Shell

Connect to a Materialize instance to run your SQL using the CLI shell:

```bash
mz shell aws/us-east-1
```

### Dependencies

Install `psql` dependency for the shell:

```bash

# Linux (TBC)
apt-get install postgresql-client

# macOS
brew install libpq

echo 'export PATH="/usr/local/opt/libpq/bin:$PATH"' >> ~/.zshrc
source ~/.zshrc

echo 'export PATH="/usr/local/opt/libpq/bin:$PATH"' >> ~/.bash_profile
source ~/.bash_profile

# Windows (TBC)
```


### Future work
#### Improvements
<<<<<<< HEAD
=======
- [ ]  Selecting a default region
>>>>>>> 0c94bf67
- [ ]  Run requests in parallel
- [ ]  Reduce `.unwrap` usage
- [ ]  Add optional `—force` command to delete to avoid manual input
- [ ]  Handle request errors to frontegg
- [ ]  Handle port already taken<|MERGE_RESOLUTION|>--- conflicted
+++ resolved
@@ -85,6 +85,13 @@
 ```
 <!-- Delete any region using:
 
+Check any enabled region's status:
+
+```bash
+mz regions status aws/us-east-1
+```
+<!-- Delete any region using:
+
 ```bash
 mz regions delete aws/us-east-1
 ``` -->
@@ -124,10 +131,6 @@
 
 ### Future work
 #### Improvements
-<<<<<<< HEAD
-=======
-- [ ]  Selecting a default region
->>>>>>> 0c94bf67
 - [ ]  Run requests in parallel
 - [ ]  Reduce `.unwrap` usage
 - [ ]  Add optional `—force` command to delete to avoid manual input
