--- conflicted
+++ resolved
@@ -54,12 +54,12 @@
     progress_bar
 }
 
-<<<<<<< HEAD
 // Parse a string into a std::time::Duration
 pub(crate) fn parse_timeout(arg: &str) -> Result<std::time::Duration, std::num::ParseIntError> {
     let secs = arg.parse::<u64>()?;
     Ok(std::time::Duration::from_secs(secs))
-=======
+}
+
 // Validator function that accepts only ASCII letters, digits, underscores, and dashes
 pub(crate) fn ascii_validator(val: &str) -> Result<(), String> {
     // Iterate over the arg value
@@ -77,5 +77,4 @@
     }
     // If all characters are valid, return Ok
     Ok(())
->>>>>>> e64de83b
 }