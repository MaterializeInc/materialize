// Copyright Materialize, Inc. and contributors. All rights reserved.
//
// Licensed under the Apache License, Version 2.0 (the "License");
// you may not use this file except in compliance with the License.
// You may obtain a copy of the License in the LICENSE file at the
// root of this repository, or online at
//
//     http://www.apache.org/licenses/LICENSE-2.0
//
// Unless required by applicable law or agreed to in writing, software
// distributed under the License is distributed on an "AS IS" BASIS,
// WITHOUT WARRANTIES OR CONDITIONS OF ANY KIND, either express or implied.
// See the License for the specific language governing permissions and
// limitations under the License.

//! Implementation of the `mz sql` command.
//!
//! Consult the user-facing documentation for details.

use std::os::unix::process::CommandExt;

use crate::{context::RegionContext, error::Error};

/// Represents the structure containing the args to run the SQL shell.
pub struct RunArgs {
    /// The cluster name to use in the connection.
    pub cluster: Option<String>,
    /// Contains all the arguments to pass into the shell.
    /// Take into account that they are added at the end of the statement.
    pub psql_args: Vec<String>,
}

/// Creates an interactive SQL shell connection to the profile context environment.
/// The SQL shell command is running `psql` behind the scenes.
pub async fn run(
    cx: &mut RegionContext,
    RunArgs { cluster, psql_args }: RunArgs,
) -> Result<(), Error> {
    let sql_client = cx.sql_client();
    let claims = cx.admin_client().claims();
    let region_info = cx.get_region_info().await?;
    let email = claims.await?.email;

<<<<<<< HEAD
    println!("authenticated using profile '{}'", cx.config_file().profile() );
    // println!("connected to cluster '{}'", cluster);
    let _error = sql_client.shell(&region_info, email).args(psql_args).exec();
=======
    let _error = sql_client
        .shell(&region_info, email, cluster)
        .args(psql_args)
        .exec();
>>>>>>> 398ad799

    Ok(())
}<|MERGE_RESOLUTION|>--- conflicted
+++ resolved
@@ -41,16 +41,10 @@
     let region_info = cx.get_region_info().await?;
     let email = claims.await?.email;
 
-<<<<<<< HEAD
-    println!("authenticated using profile '{}'", cx.config_file().profile() );
-    // println!("connected to cluster '{}'", cluster);
-    let _error = sql_client.shell(&region_info, email).args(psql_args).exec();
-=======
     let _error = sql_client
         .shell(&region_info, email, cluster)
         .args(psql_args)
         .exec();
->>>>>>> 398ad799
 
     Ok(())
 }