// Copyright Materialize, Inc. and contributors. All rights reserved.
//
// Use of this software is governed by the Business Source License
// included in the LICENSE file.
//
// As of the Change Date specified in that file, in accordance with
// the Business Source License, use of this software will be governed
// by the Apache License, Version 2.0.

use axum::http::StatusCode;
use axum::{extract::Query, response::IntoResponse, routing::get, Router};
use std::net::SocketAddr;
use std::process::exit;
use std::time::Duration;
use std::{collections::HashMap, io::Write};

use crate::profiles::save_profile;
use crate::utils::{exit_with_fail_message, trim_newline};
use crate::{
    BrowserAPIToken, ExitMessage, FronteggAPIToken, FronteggAuthUser, Profile, API_TOKEN_AUTH_URL,
    DEFAULT_PROFILE_NAME, USER_AUTH_URL, WEB_LOGIN_URL,
};
use mz_ore::task;
use reqwest::header::{HeaderMap, HeaderValue, AUTHORIZATION, CONTENT_TYPE, USER_AGENT};
use reqwest::Client;
use tokio::time::sleep;

/// ----------------------------
///  Login code using browser
/// ----------------------------

async fn request(
    Query(BrowserAPIToken {
        email,
        secret,
        client_id,
        mut name,
    }): Query<BrowserAPIToken>,
) -> impl IntoResponse {
    if !secret.is_empty() {
        let profile = Profile {
            name: name
                .get_or_insert(DEFAULT_PROFILE_NAME.to_string())
                .to_string(),
            email,
            secret,
            client_id,
            region: None,
        };
        save_profile(profile).unwrap();
    }

    let _ = task::spawn(|| "sleep", async {
        sleep(Duration::from_millis(200)).await;
        exit(0);
    });

    (StatusCode::OK, "You can now close the tab.")
}

pub(crate) async fn login_with_browser(profile_name: &str) -> Result<(), std::io::Error> {
    /*
     * Open the browser to login user
     */
    let path = format!("{:}?profile_name={:}", WEB_LOGIN_URL, profile_name);
    if let Err(err) = open::that(path.clone()) {
        exit_with_fail_message(ExitMessage::String(format!(
            "An error occurred when opening '{}': {}",
            path, err
        )))
    }

    /*
     * Start the server to handle the request response
     */
    let app = Router::new().route("/", get(request));

    let addr = SocketAddr::from(([127, 0, 0, 1], 8808));
    axum::Server::bind(&addr)
        .serve(app.into_make_service())
        .await
        .unwrap();

    Ok(())
}

/// ----------------------------
///  Login code using console
/// ----------------------------

async fn generate_api_token(
    client: &Client,
    access_token_response: FronteggAuthUser,
) -> Result<FronteggAPIToken, reqwest::Error> {
    let authorization: String = format!("Bearer {}", access_token_response.access_token);

    let mut headers = HeaderMap::new();
    headers.insert(USER_AGENT, HeaderValue::from_static("reqwest"));
    headers.insert(CONTENT_TYPE, HeaderValue::from_static("application/json"));
    headers.insert(
        AUTHORIZATION,
        HeaderValue::from_str(authorization.as_str()).unwrap(),
    );
    let mut body = HashMap::new();
    body.insert("description", &"Token for the CLI");

    client
        .post(API_TOKEN_AUTH_URL)
        .headers(headers)
        .json(&body)
        .send()
        .await?
        .json::<FronteggAPIToken>()
        .await
}

async fn authenticate_user(
    client: &Client,
<<<<<<< HEAD
    email: &String,
    password: &String,
=======
    email: &str,
    password: &str,
>>>>>>> 9294b871
) -> Result<FronteggAuthUser, reqwest::Error> {
    let mut access_token_request_body = HashMap::new();
    access_token_request_body.insert("email", email);
    access_token_request_body.insert("password", password);

    let mut headers = HeaderMap::new();
    headers.insert(USER_AGENT, HeaderValue::from_static("reqwest"));
    headers.insert(CONTENT_TYPE, HeaderValue::from_static("application/json"));

    client
        .post(USER_AUTH_URL)
        .headers(headers)
        .json(&access_token_request_body)
        .send()
        .await?
        .json::<FronteggAuthUser>()
        .await
}

pub(crate) async fn login_with_console(profile_name: &String) -> Result<(), reqwest::Error> {
    // Handle user input
    let mut email = String::new();

    print!("Email: ");
    let _ = std::io::stdout().flush();
    std::io::stdin().read_line(&mut email).unwrap();
    trim_newline(&mut email);

    print!("Password: ");
    let _ = std::io::stdout().flush();
    let password = rpassword::read_password().unwrap();

    let client = Client::new();

    // Check if there is a secret somewhere.
    // If there is none save the api token someone on the root folder.
    let auth_user = authenticate_user(&client, &email, &password).await?;
    let api_token = generate_api_token(&client, auth_user).await?;

    let profile = Profile {
        name: profile_name.to_string(),
        email,
        secret: api_token.secret,
        client_id: api_token.client_id,
        region: None,
    };
    save_profile(profile).unwrap();
    Ok(())
}<|MERGE_RESOLUTION|>--- conflicted
+++ resolved
@@ -116,13 +116,8 @@
 
 async fn authenticate_user(
     client: &Client,
-<<<<<<< HEAD
-    email: &String,
-    password: &String,
-=======
     email: &str,
     password: &str,
->>>>>>> 9294b871
 ) -> Result<FronteggAuthUser, reqwest::Error> {
     let mut access_token_request_body = HashMap::new();
     access_token_request_body.insert("email", email);
