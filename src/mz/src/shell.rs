// Copyright Materialize, Inc. and contributors. All rights reserved.
//
// Use of this software is governed by the Business Source License
// included in the LICENSE file.
//
// As of the Change Date specified in that file, in accordance with
// the Business Source License, use of this software will be governed
// by the Apache License, Version 2.0.

<<<<<<< HEAD
use crate::regions::{cloud_provider_region_details, list_cloud_providers, region_environment_details};
use crate::utils::{exit_with_fail_message, CloudProviderRegionEnum};
use crate::{ExitMessage, FronteggAuthMachine, Profile, Environment};
=======
use crate::regions::{cloud_provider_region_details, list_cloud_providers};
use crate::utils::{exit_with_fail_message, CloudProviderRegion};
use crate::{ExitMessage, FronteggAuthMachine, Profile, Region};
>>>>>>> 9294b871
use reqwest::Client;
use std::process::exit;
use subprocess::Exec;

/// ----------------------------
/// Shell command
/// ----------------------------

/// Parse host and port from the pgwire URL
<<<<<<< HEAD
pub(crate) fn parse_pgwire(envrionment: &Environment) -> (&str, &str) {
    let host = &envrionment.environmentd_pgwire_address[..envrionment.environmentd_pgwire_address.len() - 5];
    let port = &envrionment.environmentd_pgwire_address
        [envrionment.environmentd_pgwire_address.len() - 4..envrionment.environmentd_pgwire_address.len()];
=======
pub(crate) fn parse_pgwire(region: &Region) -> (&str, &str) {
    let host = &region.environmentd_pgwire_address[..region.environmentd_pgwire_address.len() - 5];
    let port = &region.environmentd_pgwire_address
        [region.environmentd_pgwire_address.len() - 4..region.environmentd_pgwire_address.len()];
>>>>>>> 9294b871

    (host, port)
}

/// Runs psql as a subprocess command
<<<<<<< HEAD
fn run_psql_shell(profile: Profile, environment: &Environment) {
    let (host, port) = parse_pgwire(environment);
=======
fn run_psql_shell(profile: Profile, region: &Region) {
    let (host, port) = parse_pgwire(region);
>>>>>>> 9294b871
    let email = profile.email.clone();

    let output = Exec::cmd("psql")
        .arg("-U")
        .arg(email)
        .arg("-h")
        .arg(host)
        .arg("-p")
        .arg(port)
        .arg("materialize")
        .env("PGPASSWORD", password_from_profile(profile))
        .join()
        .expect("failed to execute process");

    assert!(output.success());
}

<<<<<<< HEAD
/// Runs pg_isready to check if an environment is healthy
pub(crate) fn check_environment_health(profile: Profile, environment: &Environment) -> bool {
    let (host, port) = parse_pgwire(environment);
=======
/// Runs pg_isready to check if a region is healthy
pub(crate) fn check_region_health(profile: Profile, region: &Region) -> bool {
    let (host, port) = parse_pgwire(region);
>>>>>>> 9294b871
    let email = profile.email.clone();

    let output = Exec::cmd("pg_isready")
        .arg("-U")
        .arg(email)
        .arg("-h")
        .arg(host)
        .arg("-p")
        .arg(port)
        .env("PGPASSWORD", password_from_profile(profile))
        .arg("-d")
        .arg("materialize")
        .arg("-q")
        .join()
        .unwrap();

    output.success()
}

/// Turn a profile into a Materialize cloud instance password
fn password_from_profile(profile: Profile) -> String {
    "mzp_".to_owned() + &profile.client_id + &profile.secret
}

/// Command to run a shell (psql) on a Materialize cloud instance
pub(crate) async fn shell(
    client: Client,
    profile: Profile,
    frontegg_auth_machine: FronteggAuthMachine,
<<<<<<< HEAD
    cloud_provider_region: CloudProviderRegionEnum,
) {
    match list_cloud_providers(&client, &frontegg_auth_machine).await {
        Ok(cloud_providers) => {
            let region = CloudProviderRegionEnum::parse_enum_region(cloud_provider_region);

            // TODO: A map would be more efficient.
            let selected_cloud_provider_filtered = cloud_providers.clone()
                .into_iter()
                .find(|cloud_provider| cloud_provider.region.as_str() == region);
=======
    cloud_provider_region: CloudProviderRegion,
) {
    match list_cloud_providers(&client, &frontegg_auth_machine).await {
        Ok(cloud_providers) => {
            let region = cloud_provider_region;

            // TODO: A map would be more efficient.
            let selected_cloud_provider_filtered = cloud_providers
                .into_iter()
                .find(|cloud_provider| cloud_provider.region == region.region_name());
>>>>>>> 9294b871

            match selected_cloud_provider_filtered {
                Some(cloud_provider) => {
                    match cloud_provider_region_details(
                        &client,
                        &cloud_provider,
                        &frontegg_auth_machine,
                    )
                    .await
                    {
                        Ok(Some(mut cloud_provider_regions)) => {
<<<<<<< HEAD
                            println!("{:?}", cloud_provider_regions);
                            match cloud_provider_regions.pop() {
                                Some(region) => {
                                    // TODO: Replicated code.
                                    match region_environment_details(&client, &region, &frontegg_auth_machine).await {
                                        Ok(environment_details) => {
                                            if let Some(mut environment_list) = environment_details {
                                                match environment_list.pop() {
                                                    Some(environment) => {
                                                        run_psql_shell(profile, &environment)
                                                    },
                                                    None => exit_with_fail_message(ExitMessage::Str(
                                                        "Error. Missing environment.",
                                                    )),
                                                }
                                            } else {
                                                exit_with_fail_message(ExitMessage::Str(
                                                    "Environment unavailable.",
                                                ));
                                            }
                                        },
                                        Err(error) => exit_with_fail_message(ExitMessage::String(
                                            format!("Error getting environment details: {:}", error),
                                        )),
                                    }
=======
                            match cloud_provider_regions.pop() {
                                Some(region) => run_psql_shell(profile, &region),
                                None => {
                                    println!("The region is not enabled.");
                                    exit(0);
>>>>>>> 9294b871
                                }
                                None => {
                                    println!("The region is not enabled.");
                                    exit(0);
                                }
                            }
                        }
                        Err(error) => exit_with_fail_message(ExitMessage::String(format!(
                            "Error retrieving region details: {:?}",
                            error
                        ))),
<<<<<<< HEAD
                        a => {println!("{:?}", a)}
=======
                        _ => {}
>>>>>>> 9294b871
                    }
                }
                None => exit_with_fail_message(ExitMessage::Str("Unknown region.")),
            }
        }
        Err(error) => exit_with_fail_message(ExitMessage::String(format!(
            "Error retrieving cloud providers: {:?}",
            error
        ))),
    }
}<|MERGE_RESOLUTION|>--- conflicted
+++ resolved
@@ -7,15 +7,9 @@
 // the Business Source License, use of this software will be governed
 // by the Apache License, Version 2.0.
 
-<<<<<<< HEAD
 use crate::regions::{cloud_provider_region_details, list_cloud_providers, region_environment_details};
 use crate::utils::{exit_with_fail_message, CloudProviderRegionEnum};
 use crate::{ExitMessage, FronteggAuthMachine, Profile, Environment};
-=======
-use crate::regions::{cloud_provider_region_details, list_cloud_providers};
-use crate::utils::{exit_with_fail_message, CloudProviderRegion};
-use crate::{ExitMessage, FronteggAuthMachine, Profile, Region};
->>>>>>> 9294b871
 use reqwest::Client;
 use std::process::exit;
 use subprocess::Exec;
@@ -25,29 +19,17 @@
 /// ----------------------------
 
 /// Parse host and port from the pgwire URL
-<<<<<<< HEAD
 pub(crate) fn parse_pgwire(envrionment: &Environment) -> (&str, &str) {
     let host = &envrionment.environmentd_pgwire_address[..envrionment.environmentd_pgwire_address.len() - 5];
     let port = &envrionment.environmentd_pgwire_address
         [envrionment.environmentd_pgwire_address.len() - 4..envrionment.environmentd_pgwire_address.len()];
-=======
-pub(crate) fn parse_pgwire(region: &Region) -> (&str, &str) {
-    let host = &region.environmentd_pgwire_address[..region.environmentd_pgwire_address.len() - 5];
-    let port = &region.environmentd_pgwire_address
-        [region.environmentd_pgwire_address.len() - 4..region.environmentd_pgwire_address.len()];
->>>>>>> 9294b871
 
     (host, port)
 }
 
 /// Runs psql as a subprocess command
-<<<<<<< HEAD
 fn run_psql_shell(profile: Profile, environment: &Environment) {
     let (host, port) = parse_pgwire(environment);
-=======
-fn run_psql_shell(profile: Profile, region: &Region) {
-    let (host, port) = parse_pgwire(region);
->>>>>>> 9294b871
     let email = profile.email.clone();
 
     let output = Exec::cmd("psql")
@@ -65,15 +47,9 @@
     assert!(output.success());
 }
 
-<<<<<<< HEAD
 /// Runs pg_isready to check if an environment is healthy
 pub(crate) fn check_environment_health(profile: Profile, environment: &Environment) -> bool {
     let (host, port) = parse_pgwire(environment);
-=======
-/// Runs pg_isready to check if a region is healthy
-pub(crate) fn check_region_health(profile: Profile, region: &Region) -> bool {
-    let (host, port) = parse_pgwire(region);
->>>>>>> 9294b871
     let email = profile.email.clone();
 
     let output = Exec::cmd("pg_isready")
@@ -103,18 +79,6 @@
     client: Client,
     profile: Profile,
     frontegg_auth_machine: FronteggAuthMachine,
-<<<<<<< HEAD
-    cloud_provider_region: CloudProviderRegionEnum,
-) {
-    match list_cloud_providers(&client, &frontegg_auth_machine).await {
-        Ok(cloud_providers) => {
-            let region = CloudProviderRegionEnum::parse_enum_region(cloud_provider_region);
-
-            // TODO: A map would be more efficient.
-            let selected_cloud_provider_filtered = cloud_providers.clone()
-                .into_iter()
-                .find(|cloud_provider| cloud_provider.region.as_str() == region);
-=======
     cloud_provider_region: CloudProviderRegion,
 ) {
     match list_cloud_providers(&client, &frontegg_auth_machine).await {
@@ -125,7 +89,6 @@
             let selected_cloud_provider_filtered = cloud_providers
                 .into_iter()
                 .find(|cloud_provider| cloud_provider.region == region.region_name());
->>>>>>> 9294b871
 
             match selected_cloud_provider_filtered {
                 Some(cloud_provider) => {
@@ -137,7 +100,6 @@
                     .await
                     {
                         Ok(Some(mut cloud_provider_regions)) => {
-<<<<<<< HEAD
                             println!("{:?}", cloud_provider_regions);
                             match cloud_provider_regions.pop() {
                                 Some(region) => {
@@ -163,13 +125,6 @@
                                             format!("Error getting environment details: {:}", error),
                                         )),
                                     }
-=======
-                            match cloud_provider_regions.pop() {
-                                Some(region) => run_psql_shell(profile, &region),
-                                None => {
-                                    println!("The region is not enabled.");
-                                    exit(0);
->>>>>>> 9294b871
                                 }
                                 None => {
                                     println!("The region is not enabled.");
@@ -181,11 +136,7 @@
                             "Error retrieving region details: {:?}",
                             error
                         ))),
-<<<<<<< HEAD
                         a => {println!("{:?}", a)}
-=======
-                        _ => {}
->>>>>>> 9294b871
                     }
                 }
                 None => exit_with_fail_message(ExitMessage::Str("Unknown region.")),
