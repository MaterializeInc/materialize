--- conflicted
+++ resolved
@@ -15,71 +15,14 @@
 
 use crate::ExitMessage;
 
-<<<<<<< HEAD
-use clap::ArgEnum;
-
-/// Cloud providers and regions available.
-#[derive(Debug, Clone, ArgEnum)]
-pub(crate) enum CloudProviderRegionEnum {
-=======
 /// Cloud providers and regions available.
 #[derive(Debug, Clone, Copy)]
 pub(crate) enum CloudProviderRegion {
->>>>>>> 9294b871
     AwsUsEast1,
     AwsEuWest1,
 }
 
 /// Implementation to name the possible values and parse every option.
-<<<<<<< HEAD
-impl CloudProviderRegionEnum {
-    pub fn variants() -> [&'static str; 2] {
-        ["aws/us-east-1", "aws/eu-west-1"]
-    }
-    pub fn parse(region: String) -> CloudProviderRegionEnum {
-        match region.as_str() {
-            "aws/us-east-1" => CloudProviderRegionEnum::AwsUsEast1,
-            "aws/eu-west-1" => CloudProviderRegionEnum::AwsEuWest1,
-            _ => panic!("Unknown region."),
-        }
-    }
-    pub fn parse_region(region: String) -> &'static str {
-        match region.as_str() {
-            "aws/us-east-1" => "us-east-1",
-            "aws/eu-west-1" => "eu-west-1",
-            _ => panic!("Unknown region."),
-        }
-    }
-    pub fn parse_enum_region(region: CloudProviderRegionEnum) -> &'static str {
-        match region {
-            CloudProviderRegionEnum::AwsUsEast1 => "us-east-1",
-            CloudProviderRegionEnum::AwsEuWest1 => "eu-west-1",
-        }
-    }
-    //-----------------
-    // Unused parsers
-    //-----------------
-    //
-    // pub fn parse_provider(region: &str) -> &'static str {
-    //     match region {
-    //         "aws/us-east-1" => "aws",
-    //         "aws/eu-west-1" => "aws",
-    //         _ => panic!("Unknown provider.")
-    //     }
-    // }
-    // pub fn parse_enum(region: CloudProviderRegion) -> &'static str {
-    //     match region {
-    //         CloudProviderRegion::AwsUsEast1 => "aws/us-east-1",
-    //         CloudProviderRegion::AwsEuWest1 => "aws/eu-west-1",
-    //     }
-    // }
-    // pub fn parse_enum_provider(region: CloudProviderRegion) -> &'static str {
-    //     match region {
-    //         CloudProviderRegion::AwsUsEast1 => "aws",
-    //         CloudProviderRegion::AwsEuWest1 => "aws",
-    //     }
-    // }
-=======
 impl CloudProviderRegion {
     pub fn variants() -> [&'static str; 2] {
         ["aws/us-east-1", "aws/eu-west-1"]
@@ -107,7 +50,6 @@
             _ => Err(ParseError),
         }
     }
->>>>>>> 9294b871
 }
 
 /// Trim lines. Useful when reading input data.
