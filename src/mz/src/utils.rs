// Copyright Materialize, Inc. and contributors. All rights reserved.
//
// Use of this software is governed by the Business Source License
// included in the LICENSE file.
//
// As of the Change Date specified in that file, in accordance with
// the Business Source License, use of this software will be governed
// by the Apache License, Version 2.0.

use std::process::exit;
<<<<<<< HEAD
use std::str::FromStr;
=======
use std::time::Duration;
>>>>>>> 14bb2ff6

use indicatif::{ProgressBar, ProgressStyle};

use crate::ExitMessage;

/// Cloud providers and regions available.
#[derive(Debug, Clone, Copy)]
pub(crate) enum CloudProviderRegion {
    AwsUsEast1,
    AwsEuWest1,
}

/// Implementation to name the possible values and parse every option.
impl CloudProviderRegion {
    pub fn variants() -> [&'static str; 2] {
        ["aws/us-east-1", "aws/eu-west-1"]
    }

    /// Return the region name inside a cloud provider.
    pub fn region_name(self) -> &'static str {
        match self {
            CloudProviderRegion::AwsUsEast1 => "us-east-1",
            CloudProviderRegion::AwsEuWest1 => "eu-west-1",
        }
    }
}

#[derive(Debug, Clone)]
pub struct ParseError;

impl FromStr for CloudProviderRegion {
    type Err = ParseError;

    fn from_str(s: &str) -> Result<Self, Self::Err> {
        match s {
            "aws/us-east-1" => Ok(CloudProviderRegion::AwsUsEast1),
            "aws/eu-west-1" => Ok(CloudProviderRegion::AwsEuWest1),
            _ => Err(ParseError),
        }
    }
}

/// Trim lines. Useful when reading input data.
pub(crate) fn trim_newline(s: &mut String) {
    if s.ends_with('\n') {
        s.pop();
        if s.ends_with('\r') {
            s.pop();
        }
    }
}

/// Print a loading spinner with a particular message til finished.
pub(crate) fn run_loading_spinner(message: String) -> ProgressBar {
    let progress_bar = ProgressBar::new_spinner();
    progress_bar.enable_steady_tick(Duration::from_millis(120));
    progress_bar.set_style(
        ProgressStyle::default_spinner()
            .template("{spinner} {msg}")
            .expect("template known to be valid")
            // For more spinners check out the cli-spinners project:
            // https://github.com/sindresorhus/cli-spinners/blob/master/spinners.json
            .tick_strings(&["⣾", "⣽", "⣻", "⢿", "⡿", "⣟", "⣯", "⣷", ""]),
    );

    progress_bar.set_message(message);

    progress_bar
}

/// Standard function to exit the process when there is any type of error
pub(crate) fn exit_with_fail_message(message: ExitMessage) -> ! {
    match message {
        ExitMessage::String(string_message) => println!("{}", string_message),
        ExitMessage::Str(str_message) => println!("{}", str_message),
    }
    exit(1);
}<|MERGE_RESOLUTION|>--- conflicted
+++ resolved
@@ -8,11 +8,8 @@
 // by the Apache License, Version 2.0.
 
 use std::process::exit;
-<<<<<<< HEAD
 use std::str::FromStr;
-=======
 use std::time::Duration;
->>>>>>> 14bb2ff6
 
 use indicatif::{ProgressBar, ProgressStyle};
 
