--- conflicted
+++ resolved
@@ -34,22 +34,14 @@
             _ => panic!("Unknown region."),
         }
     }
-<<<<<<< HEAD
-    pub fn parse_region(region: &str) -> &'static str {
-        match region {
-            "aws/us-east-1" => "us-east-1",
-            "aws/eu-west-1" => "eu-west-1",
-            _ => panic!("Unknown region."),
-=======
     /// Return the region name inside a cloud provider.
     pub fn region_name(&self) -> &'static str {
         match self {
             CloudProviderRegion::AwsUsEast1 => "us-east-1",
             CloudProviderRegion::AwsUsEast1 => "eu-west-1",
->>>>>>> 59565111
         }
     }
-    
+
     /// Return the cloud provider name.
     pub fn cloud_provider(self) -> &'static str {
         match self {
