// Copyright Materialize, Inc. and contributors. All rights reserved.
//
// Use of this software is governed by the Business Source License
// included in the LICENSE file.
//
// As of the Change Date specified in that file, in accordance with
// the Business Source License, use of this software will be governed
// by the Apache License, Version 2.0.

use std::collections::HashMap;
use std::fmt::Debug;
use std::fs;
use std::path::PathBuf;
use std::process::Stdio;
use std::sync::{Arc, Mutex};

use anyhow::anyhow;
use async_trait::async_trait;
use itertools::Itertools;
use scopeguard::defer;
use sysinfo::{Pid, PidExt, ProcessExt, ProcessStatus, SystemExt};
use tokio::process::{Child, Command};
use tokio::task::JoinHandle;
use tokio::time::{self, Duration};
use tracing::{error, info};

use mz_orchestrator::{NamespacedOrchestrator, Orchestrator, Service, ServiceConfig};
use mz_ore::id_gen::IdAllocator;
use mz_pid_file::{DevelopmentPidContents, DevelopmentPidFile};

/// Configures a [`ProcessOrchestrator`].
#[derive(Debug, Clone)]
pub struct ProcessOrchestratorConfig {
    /// The directory in which the orchestrator should look for executable
    /// images.
    pub image_dir: PathBuf,
    /// The ports to allocate.
    pub port_allocator: Arc<IdAllocator<i32>>,
    /// Whether to supress output from spawned subprocesses.
    pub suppress_output: bool,
    /// The host spawned subprocesses bind to.
    pub process_listen_host: Option<String>,
    /// The directory in which the orchestrator should look for process
    /// lock files.
    pub data_dir: PathBuf,
}

/// An orchestrator backed by processes on the local machine.
///
/// **This orchestrator is for development only.** Due to limitations in the
/// Unix process API, it does not exactly conform to the documented semantics
/// of `Orchestrator`.
#[derive(Debug)]
pub struct ProcessOrchestrator {
    image_dir: PathBuf,
    port_allocator: Arc<IdAllocator<i32>>,
    suppress_output: bool,
    namespaces: Mutex<HashMap<String, Arc<dyn NamespacedOrchestrator>>>,
    process_listen_host: String,
    data_dir: PathBuf,
}

impl ProcessOrchestrator {
    const DEFAULT_LISTEN_HOST: &'static str = "127.0.0.1";
    /// Creates a new process orchestrator from the provided configuration.
    pub async fn new(
        ProcessOrchestratorConfig {
            image_dir,
            port_allocator,
            suppress_output,
            process_listen_host,
            data_dir,
        }: ProcessOrchestratorConfig,
    ) -> Result<ProcessOrchestrator, anyhow::Error> {
        Ok(ProcessOrchestrator {
            image_dir: fs::canonicalize(image_dir)?,
            port_allocator,
            suppress_output,
            namespaces: Mutex::new(HashMap::new()),
            process_listen_host: process_listen_host
                .unwrap_or_else(|| ProcessOrchestrator::DEFAULT_LISTEN_HOST.to_string()),
            data_dir: fs::canonicalize(data_dir)?,
        })
    }
}

impl Orchestrator for ProcessOrchestrator {
    fn listen_host(&self) -> &str {
        &self.process_listen_host
    }
    fn namespace(&self, namespace: &str) -> Arc<dyn NamespacedOrchestrator> {
        let mut namespaces = self.namespaces.lock().expect("lock poisoned");
        Arc::clone(namespaces.entry(namespace.into()).or_insert_with(|| {
            Arc::new(NamespacedProcessOrchestrator {
                namespace: namespace.into(),
                image_dir: self.image_dir.clone(),
                port_allocator: Arc::clone(&self.port_allocator),
                suppress_output: self.suppress_output,
                supervisors: Mutex::new(HashMap::new()),
                data_dir: self.data_dir.clone(),
            })
        }))
    }
}

#[derive(Debug)]
struct NamespacedProcessOrchestrator {
    namespace: String,
    image_dir: PathBuf,
    port_allocator: Arc<IdAllocator<i32>>,
    suppress_output: bool,
    supervisors: Mutex<HashMap<String, Vec<AbortOnDrop>>>,
    data_dir: PathBuf,
}

#[async_trait]
impl NamespacedOrchestrator for NamespacedProcessOrchestrator {
    async fn ensure_service(
        &self,
        id: &str,
        ServiceConfig {
            image,
            args,
            ports: ports_in,
            memory_limit: _,
            cpu_limit: _,
            scale: scale_in,
            labels: _,
            availability_zone: _,
        }: ServiceConfig<'_>,
    ) -> Result<Box<dyn Service>, anyhow::Error> {
        let full_id = format!("{}-{}", self.namespace, id);
        let mut supervisors = self.supervisors.lock().expect("lock poisoned");
        if supervisors.contains_key(id) {
            unimplemented!("ProcessOrchestrator does not yet support updating existing services");
        }
        let path = self.image_dir.join(image);
        let mut processes = vec![];
        let mut handles = vec![];
<<<<<<< HEAD

        let system = sysinfo::System::new_all();

        for i in 0..(processes_in.get()) {
            let pid_file_location = self
                .data_dir
                .join(format!("{}-{}-{}.pid", self.namespace, id, i));

            if pid_file_location.exists() {
                let DevelopmentPidContents { pid, port_metadata } =
                    DevelopmentPidFile::read(&pid_file_location)?;
                if let Some(process) = system.process(Pid::from_u32(pid)) {
                    if process.exe() == path {
                        if process.status() == ProcessStatus::Dead
                            || process.status() == ProcessStatus::Zombie
                        {
                            // Existing dead process, so we try and kill it and create a new one later
                            process.kill();
                        } else {
                            // Existing non-dead process, so we don't create a new one
                            processes.push(port_metadata);
                            handles.push(AbortOnDrop(Box::new(ExternalProcess { pid })));
                            continue;
                        }
                    }
                }
            }

=======
        for _ in 0..(scale_in.get()) {
>>>>>>> 8e049c55
            let mut ports = HashMap::new();
            for port in &ports_in {
                let p = self
                    .port_allocator
                    .alloc()
                    .ok_or_else(|| anyhow!("port exhaustion"))?;
                ports.insert(port.name.clone(), p);
            }
            let mut args = args(&ports);
            args.push(format!(
                "--pid-file-location={}",
                pid_file_location.display()
            ));
            args.push(format!(
                "--pid-port-metadata={}",
                serde_json::to_string(&ports)?
            ));
            processes.push(ports.clone());
            handles.push(AbortOnDrop(Box::new(mz_ore::task::spawn(
                || format!("service-supervisor: {full_id}"),
                supervise(
                    full_id.clone(),
                    path.clone(),
                    args.clone(),
                    Arc::clone(&self.port_allocator),
                    ports.values().cloned().collect(),
                    self.suppress_output,
                ),
            ))));
        }
        supervisors.insert(id.into(), handles);
        Ok(Box::new(ProcessService { processes }))
    }

    async fn drop_service(&self, id: &str) -> Result<(), anyhow::Error> {
        let mut supervisors = self.supervisors.lock().expect("lock poisoned");
        supervisors.remove(id);
        Ok(())
    }

    async fn list_services(&self) -> Result<Vec<String>, anyhow::Error> {
        let supervisors = self.supervisors.lock().expect("lock poisoned");
        Ok(supervisors.keys().cloned().collect())
    }
}

async fn supervise(
    full_id: String,
    path: PathBuf,
    args: Vec<String>,
    port_allocator: Arc<IdAllocator<i32>>,
    ports: Vec<i32>,
    suppress_output: bool,
) {
    defer! {
        for port in ports {
            port_allocator.free(port);
        }
    }
    loop {
        info!(
            "Launching {}: {} {}...",
            full_id,
            path.display(),
            args.iter().join(" ")
        );
        let mut cmd = Command::new(&path);
        cmd.args(&args);
        if suppress_output {
            cmd.stdout(Stdio::null());
            cmd.stderr(Stdio::null());
        }
        match cmd.spawn() {
            Ok(process) => {
                let status = KillOnDropChild(process).0.wait().await;
                error!("{} exited: {:?}; relaunching in 5s", full_id, status);
            }
            Err(e) => {
                error!("{} failed to launch: {}; relaunching in 5s", full_id, e);
            }
        };
        time::sleep(Duration::from_secs(5)).await;
    }
}

struct KillOnDropChild(Child);

impl Drop for KillOnDropChild {
    fn drop(&mut self) {
        let _ = self.0.start_kill();
    }
}

trait Abortable: Send + Sync + Debug {
    fn abort_process(&self);
}

impl<T: Send + Sync + Debug> Abortable for JoinHandle<T> {
    fn abort_process(&self) {
        self.abort();
    }
}

#[derive(Debug)]
struct ExternalProcess {
    pid: u32,
}

impl Abortable for ExternalProcess {
    fn abort_process(&self) {
        let system = sysinfo::System::new_all();
        if let Some(process) = system.process(Pid::from_u32(self.pid)) {
            process.kill();
        }
    }
}

#[derive(Debug)]
struct AbortOnDrop(Box<dyn Abortable>);

impl Drop for AbortOnDrop {
    fn drop(&mut self) {
        self.0.abort_process();
    }
}

#[derive(Debug, Clone)]
struct ProcessService {
    /// For each process in order, the allocated ports by name.
    processes: Vec<HashMap<String, i32>>,
}

impl Service for ProcessService {
    fn addresses(&self, port: &str) -> Vec<String> {
        self.processes
            .iter()
            .map(|p| format!("localhost:{}", p[port]))
            .collect()
    }
}<|MERGE_RESOLUTION|>--- conflicted
+++ resolved
@@ -137,11 +137,10 @@
         let path = self.image_dir.join(image);
         let mut processes = vec![];
         let mut handles = vec![];
-<<<<<<< HEAD
 
         let system = sysinfo::System::new_all();
 
-        for i in 0..(processes_in.get()) {
+        for i in 0..(scale_in.get()) {
             let pid_file_location = self
                 .data_dir
                 .join(format!("{}-{}-{}.pid", self.namespace, id, i));
@@ -166,9 +165,6 @@
                 }
             }
 
-=======
-        for _ in 0..(scale_in.get()) {
->>>>>>> 8e049c55
             let mut ports = HashMap::new();
             for port in &ports_in {
                 let p = self
