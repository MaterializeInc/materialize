--- conflicted
+++ resolved
@@ -38,11 +38,7 @@
     /// images.
     pub image_dir: PathBuf,
     /// The ports to allocate.
-<<<<<<< HEAD
-    pub port_allocator: Arc<PortAllocator<i32>>,
-=======
-    pub port_allocator: Arc<IdAllocator<u16>>,
->>>>>>> 1e98f83b
+    pub port_allocator: Arc<PortAllocator>,
     /// Whether to supress output from spawned subprocesses.
     pub suppress_output: bool,
     /// The host spawned subprocesses bind to.
@@ -60,11 +56,7 @@
 #[derive(Debug)]
 pub struct ProcessOrchestrator {
     image_dir: PathBuf,
-<<<<<<< HEAD
     port_allocator: Arc<PortAllocator>,
-=======
-    port_allocator: Arc<IdAllocator<u16>>,
->>>>>>> 1e98f83b
     suppress_output: bool,
     namespaces: Mutex<HashMap<String, Arc<dyn NamespacedOrchestrator>>>,
     process_listen_host: String,
