--- conflicted
+++ resolved
@@ -1284,12 +1284,8 @@
             // Field has been deprecated but kept around to roundtrip state.
             deprecated_schema_id: None,
             // TODO(upsert-in-persist).
-<<<<<<< HEAD
             row_group_metadata: vec![],
             // TODO(upsert-in-persist).
-=======
-            bloom_filter: None,
->>>>>>> 6a332120
             parquet_footer: None,
         })
     }
