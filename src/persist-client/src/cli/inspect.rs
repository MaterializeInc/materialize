--- conflicted
+++ resolved
@@ -113,19 +113,7 @@
             );
         }
         Command::StateRollup(args) => {
-<<<<<<< HEAD
-            let shard_id = ShardId::from_str(&args.state.shard_id).expect("invalid shard id");
-            let rollup_key = args.rollup_key.map(PartialRollupKey);
-            let state_rollup = fetch_state_rollup(
-                shard_id,
-                &args.state.shard_id,
-                &args.state.blob_uri,
-                rollup_key,
-            )
-            .await?;
-=======
-            let state_rollup = fetch_latest_state_rollup(&args).await?;
->>>>>>> fcfe5eb9
+            let state_rollup = fetch_state_rollup(&args).await?;
             println!(
                 "{}",
                 serde_json::to_string_pretty(&state_rollup).expect("unserializable state")
@@ -244,63 +232,29 @@
     Ok(state)
 }
 
-<<<<<<< HEAD
 /// Fetches a state rollup of a given shard. If the seqno is not provided, choose the latest;
 /// if the rollup id is not provided, discover it by inspecting state.
 pub async fn fetch_state_rollup(
-    shard_id: ShardId,
-    consensus_uri: &str,
-    blob_uri: &str,
-    rollup_key: Option<PartialRollupKey>,
+    args: &StateRollupArgs,
 ) -> Result<impl serde::Serialize, anyhow::Error> {
-    let cfg = PersistConfig::new(&READ_ALL_BUILD_INFO, SYSTEM_TIME.clone());
-    let metrics = Arc::new(Metrics::new(&cfg, &MetricsRegistry::new()));
-    let consensus = ConsensusConfig::try_from(
-        consensus_uri,
-        Box::new(cfg.clone()),
-        metrics.postgres_consensus.clone(),
-    )?;
-    let consensus = consensus.clone().open().await?;
-    let blob = BlobConfig::try_from(blob_uri).await?;
-    let blob = blob.clone().open().await?;
-
-    let rollup_key = if let Some(rollup_key) = rollup_key {
-        rollup_key
+    let shard_id = args.state.shard_id();
+    let state_versions = args.state.open().await?;
+
+    let rollup_key = if let Some(rollup_key) = &args.rollup_key {
+        PartialRollupKey(rollup_key.to_owned())
     } else {
-        let latest_state = consensus.head(&shard_id.to_string()).await?;
+        let latest_state = state_versions.consensus.head(&shard_id.to_string()).await?;
         let diff_buf = latest_state.ok_or_else(|| anyhow!("unknown shard"))?;
         let diff = ProtoStateDiff::decode(diff_buf.data).expect("invalid encoded diff");
         PartialRollupKey(diff.latest_rollup_key)
     };
-    let rollup_buf = blob
+    let rollup_buf = state_versions
+        .blob
         .get(&rollup_key.complete(&shard_id))
         .await?
         .expect("fetching the specified state rollup");
     let proto = ProtoStateRollup::decode(rollup_buf.as_slice()).expect("invalid encoded state");
     Ok(proto)
-=======
-/// Fetches the current state rollup of a given shard
-pub async fn fetch_latest_state_rollup(
-    args: &StateArgs,
-) -> Result<impl serde::Serialize, anyhow::Error> {
-    let shard_id = args.shard_id();
-    let state_versions = args.open().await?;
-
-    if let Some(diff_buf) = state_versions.consensus.head(&shard_id.to_string()).await? {
-        let diff = ProtoStateDiff::decode(diff_buf.data).expect("invalid encoded diff");
-        let rollup_key = PartialRollupKey(diff.latest_rollup_key);
-        let rollup_buf = state_versions
-            .blob
-            .get(&rollup_key.complete(&shard_id))
-            .await
-            .unwrap()
-            .unwrap();
-        let proto = ProtoStateRollup::decode(rollup_buf.as_slice()).expect("invalid encoded state");
-        return Ok(proto);
-    }
-
-    Err(anyhow!("unknown shard"))
->>>>>>> fcfe5eb9
 }
 
 /// Fetches the state from all known rollups of a given shard
