--- conflicted
+++ resolved
@@ -198,15 +198,7 @@
     pub fn return_leased_part(&mut self, leased_part: LeasedBatchPart<T>) {
         self.listen.handle.process_returned_leased_part(leased_part)
     }
-<<<<<<< HEAD
-
-    /// Returns a [`SubscriptionLeaseReturner`] tied to this [`Subscribe`].
-    pub(crate) fn lease_returner(&self) -> &SubscriptionLeaseReturner {
-        self.listen.handle.lease_returner()
-    }
-=======
-}
->>>>>>> aff1949b
+}
 
     /// Politely expires this subscribe, releasing its lease.
     ///
