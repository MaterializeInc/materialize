// Copyright Materialize, Inc. and contributors. All rights reserved.
//
// Use of this software is governed by the Business Source License
// included in the LICENSE file.
//
// As of the Change Date specified in that file, in accordance with
// the Business Source License, use of this software will be governed
// by the Apache License, Version 2.0.

//! Timely operators for the crate

use std::fmt::Debug;
use std::future::Future;
use std::sync::mpsc::TryRecvError;
use std::sync::{mpsc, Arc};
use std::time::Duration;

use differential_dataflow::difference::Semigroup;
use differential_dataflow::lattice::Lattice;
use differential_dataflow::Hashable;
use mz_dyncfg::{Config, ConfigSet};
use mz_ore::cast::CastFrom;
use mz_ore::task::JoinHandleExt;
use mz_persist_client::cfg::{RetryParameters, USE_GLOBAL_TXN_CACHE_SOURCE};
use mz_persist_client::operators::shard_source::{shard_source, SnapshotMode};
use mz_persist_client::project::ProjectionPushdown;
use mz_persist_client::{Diagnostics, PersistClient, ShardId};
use mz_persist_types::codec_impls::{StringSchema, UnitSchema};
use mz_persist_types::txn::TxnsCodec;
use mz_persist_types::{Codec, Codec64, StepForward};
use mz_timely_util::builder_async::{
    AsyncInputHandle, Event as AsyncEvent, InputConnection,
    OperatorBuilder as AsyncOperatorBuilder, PressOnDropButton,
};
use timely::container::CapacityContainerBuilder;
use timely::dataflow::channels::pact::Pipeline;
use timely::dataflow::operators::capture::Event;
use timely::dataflow::operators::{Broadcast, Capture, Leave, Map, Probe};
use timely::dataflow::{ProbeHandle, Scope, Stream};
use timely::order::TotalOrder;
use timely::progress::{Antichain, Timestamp};
use timely::worker::Worker;
use timely::{Data, PartialOrder, WorkerConfig};
use tracing::debug;

use crate::txn_cache::TxnsCache;
<<<<<<< HEAD
use crate::txn_read::{DataListenNext, DataRemapEntry, TxnsRead};
=======
use crate::txn_read::{DataRemapEntry, TxnsRead};
>>>>>>> 199d83a1
use crate::TxnsCodecDefault;

/// An operator for translating physical data shard frontiers into logical ones.
///
/// A data shard in the txns set logically advances its upper each time a txn is
/// committed, but the upper is not physically advanced unless that data shard
/// was involved in the txn. This means that a shard_source (or any read)
/// pointed at a data shard would appear to stall at the time of the most recent
/// write. We fix this for shard_source by flowing its output through a new
/// `txns_progress` dataflow operator, which ensures that the
/// frontier/capability is advanced as the txns shard progresses, as long as the
/// shard_source is up to date with the latest committed write to that data
/// shard.
///
/// Example:
///
/// - A data shard has most recently been written to at 3.
/// - The txns shard's upper is at 6.
/// - We render a dataflow containing a shard_source with an as_of of 5.
/// - A txn NOT involving the data shard is committed at 7.
/// - A txn involving the data shard is committed at 9.
///
/// How it works:
///
/// - The shard_source operator is rendered. Its single output is hooked up as a
///   _disconnected_ input to txns_progress. The txns_progress single output is
///   a stream of the same type, which is used by downstream operators. This
///   txns_progress operator is targeted at one data_shard; rendering a
///   shard_source for a second data shard requires a second txns_progress
///   operator.
/// - The shard_source operator emits data through 3 and advances the frontier.
/// - The txns_progress operator passes through these writes and frontier
///   advancements unchanged. (Recall that it's always correct to read a data
///   shard "normally", it just might stall.) Because the txns_progress operator
///   knows there are no writes in `[3,5]`, it then downgrades its own
///   capability past 5 (to 6). Because the input is disconnected, this means
///   the overall frontier of the output is downgraded to 6.
/// - The txns_progress operator learns about the write at 7 (the upper is now
///   8). Because it knows that the data shard was not involved in this, it's
///   free to downgrade its capability to 8.
/// - The txns_progress operator learns about the write at 9 (the upper is now
///   10). It knows that the data shard _WAS_ involved in this, so it forwards
///   on data from its input until the input has progressed to 10, at which
///   point it can itself downgrade to 10.
pub fn txns_progress<K, V, T, D, P, C, F, G>(
    passthrough: Stream<G, P>,
    name: &str,
    ctx: TxnsContext<T>,
<<<<<<< HEAD
    config_set: &ConfigSet,
=======
>>>>>>> 199d83a1
    client_fn: impl Fn() -> F,
    txns_id: ShardId,
    data_id: ShardId,
    as_of: T,
    until: Antichain<T>,
    data_key_schema: Arc<K::Schema>,
    data_val_schema: Arc<V::Schema>,
) -> (Stream<G, P>, Vec<PressOnDropButton>)
where
    K: Debug + Codec + Send + Sync,
    V: Debug + Codec + Send + Sync,
    T: Timestamp + Lattice + TotalOrder + StepForward + Codec64,
    D: Data + Semigroup + Codec64 + Send + Sync,
    P: Debug + Data,
    C: TxnsCodec + 'static,
    F: Future<Output = PersistClient> + Send + 'static,
    G: Scope<Timestamp = T>,
{
    let unique_id = (name, passthrough.scope().addr()).hashed();
<<<<<<< HEAD
    let (remap, source_button) = if USE_GLOBAL_TXN_CACHE_SOURCE.get(config_set) {
        txns_progress_source_global::<K, V, T, D, P, C, G>(
            passthrough.scope(),
            name,
            ctx,
            client_fn(),
            txns_id,
            data_id,
            as_of,
            data_key_schema,
            data_val_schema,
            unique_id,
        )
    } else {
        txns_progress_source_local::<K, V, T, D, P, C, G>(
            passthrough.scope(),
            name,
            client_fn(),
            txns_id,
            data_id,
            as_of,
            data_key_schema,
            data_val_schema,
            unique_id,
        )
    };
=======
    let (remap, source_button) = txns_progress_source::<K, V, T, D, P, C, G>(
        passthrough.scope(),
        name,
        ctx,
        client_fn(),
        txns_id,
        data_id,
        as_of,
        data_key_schema,
        data_val_schema,
        unique_id,
    );
>>>>>>> 199d83a1
    // Each of the `txns_frontiers` workers wants the full copy of the remap
    // information.
    let remap = remap.broadcast();
    let (passthrough, frontiers_button) = txns_progress_frontiers::<K, V, T, D, P, C, G>(
        remap,
        passthrough,
        name,
        data_id,
        until,
        unique_id,
    );
    (passthrough, vec![source_button, frontiers_button])
}

/// An alternative implementation of [`txns_progress_source_global`] that opens
/// a new [`TxnsCache`] local to the operator.
fn txns_progress_source_local<K, V, T, D, P, C, G>(
    scope: G,
    name: &str,
    ctx: TxnsContext<T>,
    client: impl Future<Output = PersistClient> + 'static,
    txns_id: ShardId,
    data_id: ShardId,
    as_of: T,
    data_key_schema: Arc<K::Schema>,
    data_val_schema: Arc<V::Schema>,
    unique_id: u64,
) -> (Stream<G, DataRemapEntry<T>>, PressOnDropButton)
where
    K: Debug + Codec + Send + Sync,
    V: Debug + Codec + Send + Sync,
    T: Timestamp + Lattice + TotalOrder + StepForward + Codec64,
    D: Data + Semigroup + Codec64 + Send + Sync,
    P: Debug + Data,
    C: TxnsCodec + 'static,
    G: Scope<Timestamp = T>,
{
    let worker_idx = scope.index();
    let chosen_worker = usize::cast_from(name.hashed()) % scope.peers();
    let name = format!("txns_progress_source({})", name);
    let mut builder = AsyncOperatorBuilder::new(name.clone(), scope);
    let name = format!("{} [{}] {:.9}", name, unique_id, data_id.to_string());
    let (mut remap_output, remap_stream) = builder.new_output();

    let shutdown_button = builder.build(move |capabilities| async move {
        if worker_idx != chosen_worker {
            return;
        }

        let [mut cap]: [_; 1] = capabilities.try_into().expect("one capability per output");
        let client = client.await;
        let txns_read = ctx.get_or_init::<C>(&client, txns_id).await;

<<<<<<< HEAD
        let _ = txns_cache.update_gt(&as_of).await;
        let subscribe = txns_cache.data_subscribe(data_id, as_of.clone());
=======
        let _ = txns_read.update_gt(as_of.clone()).await;
>>>>>>> 199d83a1
        let data_write = client
            .open_writer::<K, V, T, D>(
                data_id,
                Arc::clone(&data_key_schema),
                Arc::clone(&data_val_schema),
                Diagnostics::from_purpose("data read physical upper"),
            )
            .await
            .expect("schema shouldn't change");
<<<<<<< HEAD
        let (mut subscribe, fut) = subscribe.unblock_subscribe(data_write);
        fut.await;

        debug!("{} emitting {:?}", name, subscribe.remap);
        remap_output.give(&cap, subscribe.remap.clone()).await;

        loop {
            let _ = txns_cache.update_ge(&subscribe.remap.logical_upper).await;
            cap.downgrade(&subscribe.remap.logical_upper);
            let data_listen_next =
                txns_cache.data_listen_next(&subscribe.data_id, &subscribe.remap.logical_upper);
            debug!(
                "{} data_listen_next at {:?}: {:?}",
                name, subscribe.remap.logical_upper, data_listen_next,
            );
            match data_listen_next {
                // We've caught up to the txns upper and we have to wait for it
                // to advance before asking again.
                //
                // Note that we're asking again with the same input, but once
                // the cache is past remap.logical_upper (as it will be after
                // this update_gt call), we're guaranteed to get an answer.
                DataListenNext::WaitForTxnsProgress => {
                    let _ = txns_cache.update_gt(&subscribe.remap.logical_upper).await;
                }
                // The data shard got a write!
                DataListenNext::ReadDataTo(new_upper) => {
                    // A write means both the physical and logical upper advance.
                    subscribe.remap = DataRemapEntry {
                        physical_upper: new_upper.clone(),
                        logical_upper: new_upper,
                    };
                    debug!("{} emitting {:?}", name, subscribe.remap);
                    remap_output.give(&cap, subscribe.remap.clone()).await;
                }
                // We know there are no writes in `[logical_upper,
                // new_progress)`, so advance our output frontier.
                DataListenNext::EmitLogicalProgress(new_progress) => {
                    assert!(subscribe.remap.physical_upper < new_progress);
                    assert!(subscribe.remap.logical_upper < new_progress);

                    subscribe.remap.logical_upper = new_progress;
                    // As mentioned in the docs on `DataRemapEntry`, we only
                    // emit updates when the physical upper changes (which
                    // happens to makes the protocol a tiny bit more
                    // remap-like).
                    debug!("{} not emitting {:?}", name, subscribe.remap);
                }
=======
        let mut rx = txns_read
            .data_subscribe(data_id, as_of.clone(), Box::new(data_write))
            .await;
        debug!("{} starting as_of={:?}", name, as_of);

        let mut physical_upper = T::minimum();

        while let Some(remap) = rx.recv().await {
            assert!(physical_upper <= remap.physical_upper);
            assert!(physical_upper < remap.logical_upper);

            let logical_upper = remap.logical_upper.clone();
            // As mentioned in the docs on this function, we only
            // emit updates when the physical upper changes (which
            // happens to makes the protocol a tiny bit more
            // remap-like).
            if remap.physical_upper != physical_upper {
                physical_upper = remap.physical_upper.clone();
                debug!("{} emitting {:?}", name, remap);
                remap_output.give(&cap, remap).await;
            } else {
                debug!("{} not emitting {:?}", name, remap);
>>>>>>> 199d83a1
            }
            cap.downgrade(&logical_upper);
        }
    });
    (remap_stream, shutdown_button.press_on_drop())
}

/// TODO: I'd much prefer the communication protocol between the two operators
/// to be exactly remap as defined in the [reclocking design doc]. However, we
/// can't quite recover exactly the information necessary to construct that at
/// the moment. Seems worth doing, but in the meantime, intentionally make this
/// look fairly different (`Stream` of `DataRemapEntry` instead of
/// `Collection<FromTime>`) to hopefully minimize confusion. As a performance
/// optimization, we only re-emit this when the _physical_ upper has changed,
/// which means that the frontier of the `Stream<DataRemapEntry<T>>` indicates
/// updates to the logical_upper of the most recent `DataRemapEntry` (i.e. the
/// one with the largest physical_upper).
///
/// [reclocking design doc]:
///     https://github.com/MaterializeInc/materialize/blob/main/doc/developer/design/20210714_reclocking.md
fn txns_progress_source_global<K, V, T, D, P, C, G>(
    scope: G,
    name: &str,
    ctx: TxnsContext<T>,
    client: impl Future<Output = PersistClient> + 'static,
    txns_id: ShardId,
    data_id: ShardId,
    as_of: T,
    data_key_schema: Arc<K::Schema>,
    data_val_schema: Arc<V::Schema>,
    unique_id: u64,
) -> (Stream<G, DataRemapEntry<T>>, PressOnDropButton)
where
    K: Debug + Codec + Send + Sync,
    V: Debug + Codec + Send + Sync,
    T: Timestamp + Lattice + TotalOrder + StepForward + Codec64,
    D: Data + Semigroup + Codec64 + Send + Sync,
    P: Debug + Data,
    C: TxnsCodec + 'static,
    G: Scope<Timestamp = T>,
{
    let worker_idx = scope.index();
    let chosen_worker = usize::cast_from(name.hashed()) % scope.peers();
    let name = format!("txns_progress_source({})", name);
    let mut builder = AsyncOperatorBuilder::new(name.clone(), scope);
    let name = format!("{} [{}] {:.9}", name, unique_id, data_id.to_string());
    let (mut remap_output, remap_stream) = builder.new_output();

    let shutdown_button = builder.build(move |capabilities| async move {
        if worker_idx != chosen_worker {
            return;
        }

        let [mut cap]: [_; 1] = capabilities.try_into().expect("one capability per output");
        let client = client.await;
        let txns_read = ctx.get_or_init::<C>(&client, txns_id).await;

        let _ = txns_read.update_gt(as_of.clone()).await;
        let data_write = client
            .open_writer::<K, V, T, D>(
                data_id,
                Arc::clone(&data_key_schema),
                Arc::clone(&data_val_schema),
                Diagnostics::from_purpose("data read physical upper"),
            )
            .await
            .expect("schema shouldn't change");
        let mut rx = txns_read
            .data_subscribe(data_id, as_of.clone(), Box::new(data_write))
            .await;
        debug!("{} starting as_of={:?}", name, as_of);

        let mut physical_upper = T::minimum();

        while let Some(remap) = rx.recv().await {
            assert!(physical_upper <= remap.physical_upper);
            assert!(physical_upper < remap.logical_upper);

            let logical_upper = remap.logical_upper.clone();
            // As mentioned in the docs on this function, we only
            // emit updates when the physical upper changes (which
            // happens to makes the protocol a tiny bit more
            // remap-like).
            if remap.physical_upper != physical_upper {
                physical_upper = remap.physical_upper.clone();
                debug!("{} emitting {:?}", name, remap);
                remap_output.give(&cap, remap).await;
            } else {
                debug!("{} not emitting {:?}", name, remap);
            }
            cap.downgrade(&logical_upper);
        }
    });
    (remap_stream, shutdown_button.press_on_drop())
}

fn txns_progress_frontiers<K, V, T, D, P, C, G>(
    remap: Stream<G, DataRemapEntry<T>>,
    passthrough: Stream<G, P>,
    name: &str,
    data_id: ShardId,
    until: Antichain<T>,
    unique_id: u64,
) -> (Stream<G, P>, PressOnDropButton)
where
    K: Debug + Codec,
    V: Debug + Codec,
    T: Timestamp + Lattice + TotalOrder + StepForward + Codec64,
    D: Data + Semigroup + Codec64 + Send + Sync,
    P: Debug + Data,
    C: TxnsCodec,
    G: Scope<Timestamp = T>,
{
    let name = format!("txns_progress_frontiers({})", name);
    let mut builder = AsyncOperatorBuilder::new(name.clone(), passthrough.scope());
    let name = format!(
        "{} [{}] {}/{} {:.9}",
        name,
        unique_id,
        passthrough.scope().index(),
        passthrough.scope().peers(),
        data_id.to_string(),
    );
    let (mut passthrough_output, passthrough_stream) =
        builder.new_output::<CapacityContainerBuilder<_>>();
    let mut remap_input = builder.new_disconnected_input(&remap, Pipeline);
    let mut passthrough_input = builder.new_disconnected_input(&passthrough, Pipeline);

    let shutdown_button = builder.build(move |capabilities| async move {
        let [mut cap]: [_; 1] = capabilities.try_into().expect("one capability per output");

        // None is used to indicate that both uppers are the empty antichain.
        let mut remap = Some(DataRemapEntry {
            physical_upper: T::minimum(),
            logical_upper: T::minimum(),
        });
        // NB: The following loop uses `cap.time()`` to track how far we've
        // progressed in copying along the passthrough input.
        loop {
            debug!("{} remap {:?}", name, remap);
            if let Some(r) = remap.as_ref() {
                assert!(r.physical_upper <= r.logical_upper);
                // If we've passed through data to at least `physical_upper`,
                // then it means we can artificially advance the upper of the
                // output to `logical_upper`. This also indicates that we need
                // to wait for the next DataRemapEntry. It can either (A) have
                // the same physical upper or (B) have a larger physical upper.
                //
                // - If (A), then we would again satisfy this `physical_upper`
                //   check, again advance the logical upper again, ...
                // - If (B), then we'd fall down to the code below, which copies
                //   the passthrough data until the frontier passes
                //   `physical_upper`, then loops back up here.
                if r.physical_upper.less_equal(cap.time()) {
                    if cap.time() < &r.logical_upper {
                        cap.downgrade(&r.logical_upper);
                    }
                    remap = txns_progress_frontiers_read_remap_input(
                        &name,
                        &mut remap_input,
                        r.clone(),
                    )
                    .await;
                    continue;
                }
            }

            // This only returns None when there are no more data left. Turn it
            // into an empty frontier progress so we can re-use the shutdown
            // code below.
            let event = passthrough_input
                .next()
                .await
                .unwrap_or_else(|| AsyncEvent::Progress(Antichain::new()));
            match event {
                // NB: Ignore the data_cap because this input is disconnected.
                AsyncEvent::Data(_data_cap, mut data) => {
                    // NB: Nothing to do here for `until` because both the
                    // `shard_source` (before this operator) and
                    // `mfp_and_decode` (after this operator) do the necessary
                    // filtering.
                    debug!("{} emitting data {:?}", name, data);
                    passthrough_output.give_container(&cap, &mut data).await;
                }
                AsyncEvent::Progress(new_progress) => {
                    // If `until.less_equal(new_progress)`, it means that all
                    // subsequent batches will contain only times greater or
                    // equal to `until`, which means they can be dropped in
                    // their entirety.
                    //
                    // Ideally this check would live in `txns_progress_source`,
                    // but that turns out to be much more invasive (requires
                    // replacing lots of `T`s with `Antichain<T>`s). Given that
                    // we've been thinking about reworking the operators, do the
                    // easy but more wasteful thing for now.
                    if PartialOrder::less_equal(&until, &new_progress) {
                        debug!(
                            "{} progress {:?} has passed until {:?}",
                            name,
                            new_progress.elements(),
                            until.elements()
                        );
                        return;
                    }
                    // We reached the empty frontier! Shut down.
                    let Some(new_progress) = new_progress.into_option() else {
                        return;
                    };

                    // Recall that any reads of the data shard are always
                    // correct, so given that we've passed through any data
                    // from the input, that means we're free to pass through
                    // frontier updates too.
                    if cap.time() < &new_progress {
                        debug!("{} downgrading cap to {:?}", name, new_progress);
                        cap.downgrade(&new_progress);
                    }
                }
            }
        }
    });
    (passthrough_stream, shutdown_button.press_on_drop())
}

async fn txns_progress_frontiers_read_remap_input<T, C>(
    name: &str,
    input: &mut AsyncInputHandle<T, Vec<DataRemapEntry<T>>, C>,
    mut remap: DataRemapEntry<T>,
) -> Option<DataRemapEntry<T>>
where
    T: Timestamp + TotalOrder,
    C: InputConnection<T>,
{
    while let Some(event) = input.next().await {
        let xs = match event {
            AsyncEvent::Progress(logical_upper) => {
                if let Some(logical_upper) = logical_upper.into_option() {
                    if remap.logical_upper < logical_upper {
                        remap.logical_upper = logical_upper;
                        return Some(remap);
                    }
                }
                continue;
            }
            AsyncEvent::Data(_cap, xs) => xs,
        };
        for x in xs {
            debug!("{} got remap {:?}", name, x);
            // Don't assume anything about the ordering.
            if remap.logical_upper < x.logical_upper {
                assert!(
                    remap.physical_upper <= x.physical_upper,
                    "previous remap physical upper {:?} is ahead of new remap physical upper {:?}",
                    remap.physical_upper,
                    x.physical_upper,
                );
                // TODO: If the physical upper has advanced, that's a very
                // strong hint that the data shard is about to be written to.
                // Because the data shard's upper advances sparsely (on write,
                // but not on passage of time) which invalidates the "every 1s"
                // assumption of the default tuning, we've had to de-tune the
                // listen sleeps on the paired persist_source. Maybe we use "one
                // state" to wake it up in case pubsub doesn't and remove the
                // listen polling entirely? (NB: This would have to happen in
                // each worker so that it's guaranteed to happen in each
                // process.)
                remap = x;
            }
        }
        return Some(remap);
    }
    // remap_input is closed, which indicates the data shard is finished.
    None
}

/// WIP
#[derive(Default, Debug, Clone)]
pub struct TxnsContext<T: Clone> {
    read: Arc<tokio::sync::OnceCell<TxnsRead<T>>>,
}

impl<T: Timestamp + Lattice + Codec64> TxnsContext<T> {
    async fn get_or_init<C>(&self, client: &PersistClient, txns_id: ShardId) -> TxnsRead<T>
    where
        T: TotalOrder + StepForward,
        C: TxnsCodec + 'static,
    {
        let read = self
            .read
            .get_or_init(|| TxnsRead::start::<C>(client.clone(), txns_id))
            .await;
        // We initially only have one txns shard in the system.
        assert_eq!(&txns_id, read.txns_id());
        read.clone()
    }
}

pub(crate) const DATA_SHARD_RETRYER_INITIAL_BACKOFF: Config<Duration> = Config::new(
    "persist_txns_data_shard_retryer_initial_backoff",
    Duration::from_millis(1024),
    "The initial backoff when polling for new batches from a txns data shard persist_source.",
);

pub(crate) const DATA_SHARD_RETRYER_MULTIPLIER: Config<u32> = Config::new(
    "persist_txns_data_shard_retryer_multiplier",
    2,
    "The backoff multiplier when polling for new batches from a txns data shard persist_source.",
);

pub(crate) const DATA_SHARD_RETRYER_CLAMP: Config<Duration> = Config::new(
    "persist_txns_data_shard_retryer_clamp",
    Duration::from_secs(16),
    "The backoff clamp duration when polling for new batches from a txns data shard persist_source.",
);

/// Retry configuration for persist-txns data shard override of
/// `next_listen_batch`.
pub fn txns_data_shard_retry_params(cfg: &ConfigSet) -> RetryParameters {
    RetryParameters {
        fixed_sleep: Duration::ZERO,
        initial_backoff: DATA_SHARD_RETRYER_INITIAL_BACKOFF.get(cfg),
        multiplier: DATA_SHARD_RETRYER_MULTIPLIER.get(cfg),
        clamp: DATA_SHARD_RETRYER_CLAMP.get(cfg),
    }
}

/// A helper for subscribing to a data shard using the timely operators.
///
/// This could instead be a wrapper around a [Subscribe], but it's only used in
/// tests and maelstrom, so do it by wrapping the timely operators to get
/// additional coverage. For the same reason, hardcode the K, V, T, D types.
///
/// [Subscribe]: mz_persist_client::read::Subscribe
pub struct DataSubscribe {
    pub(crate) as_of: u64,
    pub(crate) worker: Worker<timely::communication::allocator::Thread>,
    data: ProbeHandle<u64>,
    txns: ProbeHandle<u64>,
    capture: mpsc::Receiver<Event<u64, Vec<(String, u64, i64)>>>,
    output: Vec<(String, u64, i64)>,

    _tokens: Vec<PressOnDropButton>,
}

impl std::fmt::Debug for DataSubscribe {
    fn fmt(&self, f: &mut std::fmt::Formatter<'_>) -> std::fmt::Result {
        let DataSubscribe {
            as_of,
            worker: _,
            data,
            txns,
            capture: _,
            output,
            _tokens: _,
        } = self;
        f.debug_struct("DataSubscribe")
            .field("as_of", as_of)
            .field("data", data)
            .field("txns", txns)
            .field("output", output)
            .finish_non_exhaustive()
    }
}

impl DataSubscribe {
    /// Creates a new [DataSubscribe].
    pub fn new(
        name: &str,
        client: PersistClient,
        txns_id: ShardId,
        data_id: ShardId,
        as_of: u64,
        until: Antichain<u64>,
    ) -> Self {
        let mut worker = Worker::new(
            WorkerConfig::default(),
            timely::communication::allocator::Thread::new(),
        );
        let (data, txns, capture, tokens) = worker.dataflow::<u64, _, _>(|scope| {
            let (data_stream, shard_source_token) = scope.scoped::<u64, _, _>("hybrid", |scope| {
                let client = client.clone();
                let (data_stream, token) = shard_source::<String, (), u64, i64, _, _, _, _>(
                    scope,
                    name,
                    move || std::future::ready(client.clone()),
                    data_id,
                    Some(Antichain::from_elem(as_of)),
                    SnapshotMode::Include,
                    until.clone(),
                    false.then_some(|_, _: &_, _| unreachable!()),
                    Arc::new(StringSchema),
                    Arc::new(UnitSchema),
                    |_, _| true,
                    false.then_some(|| unreachable!()),
                    async {},
                    ProjectionPushdown::FetchAll,
                );
                (data_stream.leave(), token)
            });
            let (mut data, mut txns) = (ProbeHandle::new(), ProbeHandle::new());
            let data_stream = data_stream.flat_map(|part| {
                let part = part.parse();
                part.part.map(|((k, v), t, d)| {
                    let (k, ()) = (k.unwrap(), v.unwrap());
                    (k, t, d)
                })
            });
            let data_stream = data_stream.probe_with(&mut data);
            let (data_stream, mut txns_progress_token) =
                txns_progress::<String, (), u64, i64, _, TxnsCodecDefault, _, _>(
                    data_stream,
                    name,
                    TxnsContext::default(),
<<<<<<< HEAD
                    client.dyncfgs(),
=======
>>>>>>> 199d83a1
                    || std::future::ready(client.clone()),
                    txns_id,
                    data_id,
                    as_of,
                    until,
                    Arc::new(StringSchema),
                    Arc::new(UnitSchema),
                );
            let data_stream = data_stream.probe_with(&mut txns);
            let mut tokens = shard_source_token;
            tokens.append(&mut txns_progress_token);
            (data, txns, data_stream.capture(), tokens)
        });
        Self {
            as_of,
            worker,
            data,
            txns,
            capture,
            output: Vec::new(),
            _tokens: tokens,
        }
    }

    /// Returns the exclusive progress of the dataflow.
    pub fn progress(&self) -> u64 {
        self.txns
            .with_frontier(|f| *f.as_option().unwrap_or(&u64::MAX))
    }

    /// Steps the dataflow, capturing output.
    pub fn step(&mut self) {
        self.worker.step();
        self.capture_output()
    }

    pub(crate) fn capture_output(&mut self) {
        loop {
            let event = match self.capture.try_recv() {
                Ok(x) => x,
                Err(TryRecvError::Empty) | Err(TryRecvError::Disconnected) => break,
            };
            match event {
                Event::Progress(_) => {}
                Event::Messages(_, mut msgs) => self.output.append(&mut msgs),
            }
        }
    }

    /// Steps the dataflow past the given time, capturing output.
    #[cfg(test)]
    pub async fn step_past(&mut self, ts: u64) {
        while self.txns.less_equal(&ts) {
            tracing::trace!(
                "progress at {:?}",
                self.txns.with_frontier(|x| x.to_owned()).elements()
            );
            self.step();
            tokio::task::yield_now().await;
        }
    }

    /// Returns captured output.
    pub fn output(&self) -> &Vec<(String, u64, i64)> {
        &self.output
    }
}

/// A handle to a [DataSubscribe] running in a task.
#[derive(Debug)]
pub struct DataSubscribeTask {
    /// Carries step requests. A `None` timestamp requests one step, a
    /// `Some(ts)` requests stepping until we progress beyond `ts`.
    tx: std::sync::mpsc::Sender<(
        Option<u64>,
        tokio::sync::oneshot::Sender<(Vec<(String, u64, i64)>, u64)>,
    )>,
    task: mz_ore::task::JoinHandle<Vec<(String, u64, i64)>>,
    output: Vec<(String, u64, i64)>,
    progress: u64,
}

impl DataSubscribeTask {
    /// Creates a new [DataSubscribeTask].
    pub async fn new(
        client: PersistClient,
        txns_id: ShardId,
        data_id: ShardId,
        as_of: u64,
    ) -> Self {
        let cache = TxnsCache::open(&client, txns_id, Some(data_id)).await;
        let (tx, rx) = std::sync::mpsc::channel();
        let task = mz_ore::task::spawn_blocking(
            || "data_subscribe task",
            move || Self::task(client, cache, data_id, as_of, rx),
        );
        DataSubscribeTask {
            tx,
            task,
            output: Vec::new(),
            progress: 0,
        }
    }

    #[cfg(test)]
    async fn step(&mut self) {
        self.send(None).await;
    }

    /// Steps the dataflow past the given time, capturing output.
    pub async fn step_past(&mut self, ts: u64) -> u64 {
        self.send(Some(ts)).await;
        self.progress
    }

    /// Returns captured output.
    pub fn output(&self) -> &Vec<(String, u64, i64)> {
        &self.output
    }

    async fn send(&mut self, ts: Option<u64>) {
        let (tx, rx) = tokio::sync::oneshot::channel();
        self.tx.send((ts, tx)).expect("task should be running");
        let (mut new_output, new_progress) = rx.await.expect("task should be running");
        self.output.append(&mut new_output);
        assert!(self.progress <= new_progress);
        self.progress = new_progress;
    }

    /// Signals for the task to exit, and then waits for this to happen.
    ///
    /// _All_ output from the lifetime of the task (not just what was previously
    /// captured) is returned.
    pub async fn finish(self) -> Vec<(String, u64, i64)> {
        // Closing the channel signals the task to exit.
        drop(self.tx);
        self.task.wait_and_assert_finished().await
    }

    fn task(
        client: PersistClient,
        cache: TxnsCache<u64>,
        data_id: ShardId,
        as_of: u64,
        rx: std::sync::mpsc::Receiver<(
            Option<u64>,
            tokio::sync::oneshot::Sender<(Vec<(String, u64, i64)>, u64)>,
        )>,
    ) -> Vec<(String, u64, i64)> {
        let mut subscribe = DataSubscribe::new(
            "DataSubscribeTask",
            client.clone(),
            cache.txns_id(),
            data_id,
            as_of,
            Antichain::new(),
        );
        let mut output = Vec::new();
        loop {
            let (ts, tx) = match rx.try_recv() {
                Ok(x) => x,
                Err(TryRecvError::Empty) => {
                    // No requests, continue stepping so nothing deadlocks.
                    subscribe.step();
                    continue;
                }
                Err(TryRecvError::Disconnected) => {
                    // All done! Return our output.
                    return output;
                }
            };
            // Always step at least once.
            subscribe.step();
            // If we got a ts, make sure to step past it.
            if let Some(ts) = ts {
                while subscribe.progress() <= ts {
                    subscribe.step();
                }
            }
            let new_output = std::mem::take(&mut subscribe.output);
            output.extend(new_output.iter().cloned());
            let _ = tx.send((new_output, subscribe.progress()));
        }
    }
}

#[cfg(test)]
mod tests {
    use mz_persist_types::Opaque;

    use crate::tests::writer;
    use crate::txns::TxnsHandle;

    use super::*;

    impl<K, V, T, D, O, C> TxnsHandle<K, V, T, D, O, C>
    where
        K: Debug + Codec,
        V: Debug + Codec,
        T: Timestamp + Lattice + TotalOrder + StepForward + Codec64,
        D: Semigroup + Codec64 + Send + Sync,
        O: Opaque + Debug + Codec64,
        C: TxnsCodec,
    {
        async fn subscribe_task(
            &self,
            client: &PersistClient,
            data_id: ShardId,
            as_of: u64,
        ) -> DataSubscribeTask {
            DataSubscribeTask::new(client.clone(), self.txns_id(), data_id, as_of).await
        }
    }

    #[mz_ore::test(tokio::test(flavor = "multi_thread"))]
    #[cfg_attr(miri, ignore)] // too slow
    async fn data_subscribe() {
        async fn step(subs: &mut Vec<DataSubscribeTask>) {
            for sub in subs.iter_mut() {
                sub.step().await;
            }
        }

        let client = PersistClient::new_for_tests().await;
        let mut txns = TxnsHandle::expect_open(client.clone()).await;
        let log = txns.new_log();
        let d0 = ShardId::new();

        // Start a subscription before the shard gets registered.
        let mut subs = Vec::new();
        subs.push(txns.subscribe_task(&client, d0, 5).await);
        step(&mut subs).await;

        // Now register the shard. Also start a new subscription and step the
        // previous one (plus repeat this for every later step).
        txns.register(1, [writer(&client, d0).await]).await.unwrap();
        subs.push(txns.subscribe_task(&client, d0, 5).await);
        step(&mut subs).await;

        // Now write something unrelated.
        let d1 = txns.expect_register(2).await;
        txns.expect_commit_at(3, d1, &["nope"], &log).await;
        subs.push(txns.subscribe_task(&client, d0, 5).await);
        step(&mut subs).await;

        // Now write to our shard before.
        txns.expect_commit_at(4, d0, &["4"], &log).await;
        subs.push(txns.subscribe_task(&client, d0, 5).await);
        step(&mut subs).await;

        // Now write to our shard at the as_of.
        txns.expect_commit_at(5, d0, &["5"], &log).await;
        subs.push(txns.subscribe_task(&client, d0, 5).await);
        step(&mut subs).await;

        // Now write to our shard past the as_of.
        txns.expect_commit_at(6, d0, &["6"], &log).await;
        subs.push(txns.subscribe_task(&client, d0, 5).await);
        step(&mut subs).await;

        // Now write something unrelated again.
        txns.expect_commit_at(7, d1, &["nope"], &log).await;
        subs.push(txns.subscribe_task(&client, d0, 5).await);
        step(&mut subs).await;

        // Verify that the dataflows can progress to the expected point and that
        // we read the right thing no matter when the dataflow started.
        for mut sub in subs {
            let progress = sub.step_past(7).await;
            assert_eq!(progress, 8);
            log.assert_eq(d0, 5, 8, sub.finish().await);
        }
    }

    #[mz_ore::test(tokio::test(flavor = "multi_thread"))]
    #[cfg_attr(miri, ignore)] // too slow
    async fn subscribe_shard_finalize() {
        let client = PersistClient::new_for_tests().await;
        let mut txns = TxnsHandle::expect_open(client.clone()).await;
        let log = txns.new_log();
        let d0 = txns.expect_register(1).await;

        // Start the operator as_of the register ts.
        let mut sub = txns.read_cache().expect_subscribe(&client, d0, 1);
        sub.step_past(1).await;

        // Write to it via txns.
        txns.expect_commit_at(2, d0, &["foo"], &log).await;
        sub.step_past(2).await;

        // Unregister it.
        txns.forget(3, [d0]).await.unwrap();
        sub.step_past(3).await;

        // TODO: Hard mode, see if we can get the rest of this test to work even
        // _without_ the txns shard advancing.
        txns.begin().commit_at(&mut txns, 7).await.unwrap();

        // The operator should continue to emit data written directly even
        // though it's no longer in the txns set.
        let mut d0_write = writer(&client, d0).await;
        let key = "bar".to_owned();
        crate::small_caa(|| "test", &mut d0_write, &[((&key, &()), &5, 1)], 4, 6)
            .await
            .unwrap();
        log.record((d0, key, 5, 1));
        sub.step_past(4).await;

        // Now finalize the shard to writes.
        let () = d0_write
            .compare_and_append_batch(&mut [], Antichain::from_elem(6), Antichain::new())
            .await
            .unwrap()
            .unwrap();
        while sub.txns.less_than(&u64::MAX) {
            sub.step();
            tokio::task::yield_now().await;
        }

        // Make sure we read the correct things.
        log.assert_eq(d0, 1, u64::MAX, sub.output().clone());

        // Also make sure that we can read the right things if we start up after
        // the forget but before the direct write and ditto after the direct
        // write.
        log.assert_subscribe(d0, 4, u64::MAX).await;
        log.assert_subscribe(d0, 6, u64::MAX).await;
    }

    #[mz_ore::test(tokio::test(flavor = "multi_thread"))]
    #[cfg_attr(miri, ignore)] // too slow
    async fn subscribe_shard_register_forget() {
        let client = PersistClient::new_for_tests().await;
        let mut txns = TxnsHandle::expect_open(client.clone()).await;
        let d0 = ShardId::new();

        // Start a subscription on the data shard.
        let mut sub = txns.read_cache().expect_subscribe(&client, d0, 0);
        assert_eq!(sub.progress(), 0);

        // Register the shard at 10.
        txns.register(10, [writer(&client, d0).await])
            .await
            .unwrap();
        sub.step_past(10).await;
        assert!(
            sub.progress() > 10,
            "operator should advance past 10 when shard is registered"
        );

        // Forget the shard at 20.
        txns.forget(20, [d0]).await.unwrap();
        sub.step_past(20).await;
        assert!(
            sub.progress() > 20,
            "operator should advance past 20 when shard is forgotten"
        );
    }

    #[mz_ore::test(tokio::test)]
    #[cfg_attr(miri, ignore)] // too slow
    async fn as_of_until() {
        let client = PersistClient::new_for_tests().await;
        let mut txns = TxnsHandle::expect_open(client.clone()).await;
        let log = txns.new_log();

        let d0 = txns.expect_register(1).await;
        txns.expect_commit_at(2, d0, &["2"], &log).await;
        txns.expect_commit_at(3, d0, &["3"], &log).await;
        txns.expect_commit_at(4, d0, &["4"], &log).await;
        txns.expect_commit_at(5, d0, &["5"], &log).await;
        txns.expect_commit_at(6, d0, &["6"], &log).await;
        txns.expect_commit_at(7, d0, &["7"], &log).await;

        let mut sub = DataSubscribe::new(
            "as_of_until",
            client,
            txns.txns_id(),
            d0,
            3,
            Antichain::from_elem(5),
        );
        // Manually step the dataflow, instead of going through the
        // `DataSubscribe` helper because we're interested in all captured
        // events.
        while sub.txns.less_equal(&5) {
            sub.worker.step();
            tokio::task::yield_now().await;
            tokio::time::sleep(std::time::Duration::from_millis(100)).await;
        }
        let actual = sub.capture.into_iter().collect::<Vec<_>>();
        let expected = vec![
            Event::Messages(3, vec![("2".to_owned(), 3, 1), ("3".to_owned(), 3, 1)]),
            Event::Messages(3, vec![("4".to_owned(), 4, 1)]),
            Event::Progress(vec![(0, -1), (3, 1)]),
            Event::Progress(vec![(3, -1)]),
        ];
        assert_eq!(actual, expected);
    }
}<|MERGE_RESOLUTION|>--- conflicted
+++ resolved
@@ -44,11 +44,7 @@
 use tracing::debug;
 
 use crate::txn_cache::TxnsCache;
-<<<<<<< HEAD
-use crate::txn_read::{DataListenNext, DataRemapEntry, TxnsRead};
-=======
 use crate::txn_read::{DataRemapEntry, TxnsRead};
->>>>>>> 199d83a1
 use crate::TxnsCodecDefault;
 
 /// An operator for translating physical data shard frontiers into logical ones.
@@ -97,10 +93,7 @@
     passthrough: Stream<G, P>,
     name: &str,
     ctx: TxnsContext<T>,
-<<<<<<< HEAD
     config_set: &ConfigSet,
-=======
->>>>>>> 199d83a1
     client_fn: impl Fn() -> F,
     txns_id: ShardId,
     data_id: ShardId,
@@ -120,7 +113,6 @@
     G: Scope<Timestamp = T>,
 {
     let unique_id = (name, passthrough.scope().addr()).hashed();
-<<<<<<< HEAD
     let (remap, source_button) = if USE_GLOBAL_TXN_CACHE_SOURCE.get(config_set) {
         txns_progress_source_global::<K, V, T, D, P, C, G>(
             passthrough.scope(),
@@ -147,20 +139,6 @@
             unique_id,
         )
     };
-=======
-    let (remap, source_button) = txns_progress_source::<K, V, T, D, P, C, G>(
-        passthrough.scope(),
-        name,
-        ctx,
-        client_fn(),
-        txns_id,
-        data_id,
-        as_of,
-        data_key_schema,
-        data_val_schema,
-        unique_id,
-    );
->>>>>>> 199d83a1
     // Each of the `txns_frontiers` workers wants the full copy of the remap
     // information.
     let remap = remap.broadcast();
@@ -212,14 +190,10 @@
 
         let [mut cap]: [_; 1] = capabilities.try_into().expect("one capability per output");
         let client = client.await;
-        let txns_read = ctx.get_or_init::<C>(&client, txns_id).await;
-
-<<<<<<< HEAD
+        let mut txns_cache = TxnsCache::<T, C>::open(&client, txns_id, Some(data_id)).await;
+
         let _ = txns_cache.update_gt(&as_of).await;
         let subscribe = txns_cache.data_subscribe(data_id, as_of.clone());
-=======
-        let _ = txns_read.update_gt(as_of.clone()).await;
->>>>>>> 199d83a1
         let data_write = client
             .open_writer::<K, V, T, D>(
                 data_id,
@@ -229,9 +203,10 @@
             )
             .await
             .expect("schema shouldn't change");
-<<<<<<< HEAD
         let (mut subscribe, fut) = subscribe.unblock_subscribe(data_write);
         fut.await;
+
+        let mut physical_upper = T::minimum();
 
         debug!("{} emitting {:?}", name, subscribe.remap);
         remap_output.give(&cap, subscribe.remap.clone()).await;
@@ -278,32 +253,7 @@
                     // remap-like).
                     debug!("{} not emitting {:?}", name, subscribe.remap);
                 }
-=======
-        let mut rx = txns_read
-            .data_subscribe(data_id, as_of.clone(), Box::new(data_write))
-            .await;
-        debug!("{} starting as_of={:?}", name, as_of);
-
-        let mut physical_upper = T::minimum();
-
-        while let Some(remap) = rx.recv().await {
-            assert!(physical_upper <= remap.physical_upper);
-            assert!(physical_upper < remap.logical_upper);
-
-            let logical_upper = remap.logical_upper.clone();
-            // As mentioned in the docs on this function, we only
-            // emit updates when the physical upper changes (which
-            // happens to makes the protocol a tiny bit more
-            // remap-like).
-            if remap.physical_upper != physical_upper {
-                physical_upper = remap.physical_upper.clone();
-                debug!("{} emitting {:?}", name, remap);
-                remap_output.give(&cap, remap).await;
-            } else {
-                debug!("{} not emitting {:?}", name, remap);
->>>>>>> 199d83a1
             }
-            cap.downgrade(&logical_upper);
         }
     });
     (remap_stream, shutdown_button.press_on_drop())
@@ -715,10 +665,7 @@
                     data_stream,
                     name,
                     TxnsContext::default(),
-<<<<<<< HEAD
                     client.dyncfgs(),
-=======
->>>>>>> 199d83a1
                     || std::future::ready(client.clone()),
                     txns_id,
                     data_id,
