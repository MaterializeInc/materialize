// Copyright Materialize, Inc. and contributors. All rights reserved.
//
// Use of this software is governed by the Business Source License
// included in the LICENSE file.
//
// As of the Change Date specified in that file, in accordance with
// the Business Source License, use of this software will be governed
// by the Apache License, Version 2.0.

//! A cache of the txn shard contents.

use std::cmp::{max, min};
use std::collections::{BTreeMap, VecDeque};
use std::fmt::Debug;
use std::ops::{Deref, DerefMut};
use std::sync::Arc;

use differential_dataflow::hashable::Hashable;
use differential_dataflow::lattice::Lattice;
use itertools::Itertools;
use mz_ore::cast::CastFrom;
use mz_ore::collections::HashMap;
use mz_ore::instrument;
use mz_persist_client::cfg::USE_CRITICAL_SINCE_TXN;
use mz_persist_client::fetch::LeasedBatchPart;
use mz_persist_client::metrics::encode_ts_metric;
use mz_persist_client::read::{ListenEvent, ReadHandle, Subscribe};
use mz_persist_client::write::WriteHandle;
use mz_persist_client::{Diagnostics, PersistClient, ShardId};
use mz_persist_types::txn::{TxnsCodec, TxnsEntry};
use mz_persist_types::{Codec64, StepForward};
use timely::order::TotalOrder;
use timely::progress::{Antichain, Timestamp};
use tracing::debug;

use crate::metrics::Metrics;
use crate::txn_read::{DataListenNext, DataRemapEntry, DataSnapshot, DataSubscribe};
use crate::TxnsCodecDefault;

/// A cache of the txn shard contents, optimized for various in-memory
/// operations.
///
/// # Implementation Details
///
/// Reads of data shards are almost as straightforward as writes. A data shard
/// may be read normally, using snapshots, subscriptions, shard_source, etc,
/// through the most recent non-empty write. However, the upper of the txns
/// shard (and thus the logical upper of the data shard) may be arbitrarily far
/// ahead of the physical upper of the data shard. As a result, we do the
/// following:
///
/// - To take a snapshot of a data shard, the `as_of` is passed through
///   unchanged if the timestamp of that shard's latest non-empty write is past
///   it. Otherwise, we know the times between them have no writes and can fill
///   them with empty updates. Concretely, to read a snapshot as of `T`:
///   - We read the txns shard contents up through and including `T`, blocking
///     until the upper passes `T` if necessary.
///   - We then find, for the requested data shard, the latest non-empty write
///     at a timestamp `T' <= T`.
///   - We wait for `T'` to be applied by watching the data shard upper.
///   - We `compare_and_append` empty updates for `(T', T]`, which is known by
///     the txn system to not have writes for this shard (otherwise we'd have
///     picked a different `T'`).
///   - We read the snapshot at `T` as normal.
/// - To iterate a listen on a data shard, when writes haven't been read yet
///   they are passed through unchanged, otherwise if the txns shard indicates
///   that there are ranges of empty time progress is returned, otherwise
///   progress to the txns shard will indicate when new information is
///   available.
///
/// Note that all of the above can be determined solely by information in the
/// txns shard. In particular, non-empty writes are indicated by updates with
/// positive diffs.
///
/// Also note that the above is structured such that it is possible to write a
/// timely operator with the data shard as an input, passing on all payloads
/// unchanged and simply manipulating capabilities in response to data and txns
/// shard progress. See [crate::operator::txns_progress].
#[derive(Debug)]
pub struct TxnsCacheState<T: Timestamp + Lattice + Codec64> {
    txns_id: ShardId,
    /// The since of the txn_shard when this cache was initialized.
    /// Some writes with a timestamp < than this may have been applied and
    /// tidied, so this cache has no way of learning about them.
    ///
    /// Invariant: never changes.
    pub(crate) init_ts: T,
    /// The contents of this cache are updated up to, but not including, this time.
    pub(crate) progress_exclusive: T,

    next_batch_id: usize,
    /// The batches needing application as of the current progress.
    ///
    /// This is indexed by a "batch id" that is internal to this object because
    /// timestamps are not unique.
    ///
    /// Invariant: Values are sorted by timestamp.
    pub(crate) unapplied_batches: BTreeMap<usize, (ShardId, Vec<u8>, T)>,
    /// An index into `unapplied_batches` keyed by the serialized batch.
    batch_idx: HashMap<Vec<u8>, usize>,
    /// The times at which each data shard has been written.
    ///
    /// Invariant: Contains all unapplied writes and registers.
    /// Invariant: Contains the latest write and registertaion >= init_ts for all shards.
    pub(crate) datas: BTreeMap<ShardId, DataTimes<T>>,
    /// The registers and forgets needing application as of the current progress.
    ///
    /// Invariant: Values are sorted by timestamp.
    pub(crate) unapplied_registers: VecDeque<(ShardId, T)>,

    /// If Some, this cache only tracks the indicated data shard as a
    /// performance optimization. When used, only some methods (in particular,
    /// the ones necessary for the txns_progress operator) are supported.
    ///
    /// TODO: It'd be nice to make this a compile time thing. I have some ideas,
    /// but they're decently invasive, so leave it for a followup.
    only_data_id: Option<ShardId>,
}

/// A self-updating [TxnsCacheState].
#[derive(Debug)]
pub struct TxnsCache<T: Timestamp + Lattice + Codec64, C: TxnsCodec = TxnsCodecDefault> {
    /// A subscribe over the txn shard.
    pub(crate) txns_subscribe: Subscribe<C::Key, C::Val, T, i64>,
    /// Pending updates for timestamps that haven't closed.
    pub(crate) buf: Vec<(TxnsEntry, T, i64)>,
    state: TxnsCacheState<T>,
}

impl<T: Timestamp + Lattice + TotalOrder + StepForward + Codec64> TxnsCacheState<T> {
    /// Creates a new empty [`TxnsCacheState`].
    ///
    /// `init_ts` must be == the critical handle's since of the txn shard.
    fn new(txns_id: ShardId, init_ts: T, only_data_id: Option<ShardId>) -> Self {
        TxnsCacheState {
            txns_id,
            init_ts,
            progress_exclusive: T::minimum(),
            next_batch_id: 0,
            unapplied_batches: BTreeMap::new(),
            batch_idx: HashMap::new(),
            datas: BTreeMap::new(),
            unapplied_registers: VecDeque::new(),
            only_data_id,
        }
    }

    /// Creates and initializes a new [`TxnsCacheState`].
    ///
    /// `txns_read` is a [`ReadHandle`] on the txn shard.
    pub(crate) async fn init<C: TxnsCodec>(
        only_data_id: Option<ShardId>,
        txns_read: ReadHandle<C::Key, C::Val, T, i64>,
    ) -> (Self, Subscribe<C::Key, C::Val, T, i64>) {
        let txns_id = txns_read.shard_id();
        let as_of = txns_read.since().clone();
        let since_ts = as_of.as_option().expect("txns shard is not closed").clone();
        let mut txns_subscribe = txns_read
            .subscribe(as_of)
            .await
            .expect("handle holds a capability");
        let mut state = Self::new(txns_id, since_ts.clone(), only_data_id.clone());
        let mut buf = Vec::new();
        // The cache must be updated to `since_ts` to maintain the invariant
        // that `state.since_ts <= state.progress_exclusive`.
        TxnsCache::<T, C>::update(
            &mut state,
            &mut txns_subscribe,
            &mut buf,
            only_data_id,
            |progress_exclusive| progress_exclusive >= &since_ts,
        )
        .await;
        debug_assert_eq!(state.validate(), Ok(()));
        (state, txns_subscribe)
    }

    /// Returns the [ShardId] of the txns shard.
    pub fn txns_id(&self) -> ShardId {
        self.txns_id
    }

    /// Returns whether the data shard was registered to the txns set as of the
    /// current progress.
    ///
    /// Specifically, a data shard is registered if the most recent register
    /// timestamp is set but the most recent forget timestamp is not set.
    ///
    /// This function accepts a timestamp as input, but that timestamp must be
    /// equal to the progress exclusive, or else the function panics. It mainly
    /// acts as a way for the caller to think about the logical time at which
    /// this function executes. Times in the past may have been compacted away,
    /// and we can't always return an accurate answer. If this function isn't
    /// sufficient, you can usually find what you're looking for by inspecting
    /// the times in the most recent registration.
    pub fn registered_at_progress(&self, data_id: &ShardId, ts: &T) -> bool {
        self.assert_only_data_id(data_id);
        assert_eq!(self.progress_exclusive, *ts);
        let Some(data_times) = self.datas.get(data_id) else {
            return false;
        };
        data_times.last_reg().forget_ts.is_none()
    }

    /// Returns the set of all data shards registered to the txns set as of the
    /// current progress. See [Self::registered_at_progress].
    pub(crate) fn all_registered_at_progress(&self, ts: &T) -> Vec<ShardId> {
        assert_eq!(self.only_data_id, None);
        assert_eq!(self.progress_exclusive, *ts);
        self.datas
            .iter()
            .filter(|(_, data_times)| data_times.last_reg().forget_ts.is_none())
            .map(|(data_id, _)| *data_id)
            .collect()
    }

    /// Returns a token exchangeable for a snapshot of a data shard.
    ///
    /// A data shard might be definite at times past the physical upper because
    /// of invariants maintained by this txn system. As a result, this method
    /// discovers the latest potentially unapplied write before the `as_of`.
    ///
    /// Callers must first wait for [`TxnsCache::update_gt`] with the same or
    /// later timestamp to return. Panics otherwise.
    pub fn data_snapshot(&self, data_id: ShardId, as_of: T) -> DataSnapshot<T> {
        self.assert_only_data_id(&data_id);
        assert!(self.progress_exclusive > as_of);
        // `empty_to` will often be used as the input to `data_listen_next`.
        // `data_listen_next` needs a timestamp that is greater than or equal
        // to the init_ts. See the comment above the assert in
        // `data_listen_next` for more details.
        //
        // TODO: Once the txn shard itself always tracks the most recent write
        // for every shard, we can remove this and always use
        // `as_of.step_forward()`.
        let empty_to = max(as_of.step_forward(), self.init_ts.clone());
        let Some(all) = self.datas.get(&data_id) else {
            // Not registered currently, so we know there are no unapplied
            // writes.
            return DataSnapshot {
                data_id,
                latest_write: None,
                as_of,
                empty_to,
            };
        };

        let min_unapplied_ts = self
            .unapplied_batches
            .first_key_value()
            .map(|(_, (_, _, ts))| ts)
            .unwrap_or(&self.progress_exclusive);
        let latest_write = all
            .writes
            .iter()
            .rev()
            .find(|x| **x <= as_of && *x >= min_unapplied_ts)
            .cloned();

        debug!(
            "data_snapshot {:.9} latest_write={:?} as_of={:?} empty_to={:?}: all={:?}",
            data_id.to_string(),
            latest_write,
            as_of,
            empty_to,
            all,
        );
        let ret = DataSnapshot {
            data_id: data_id.clone(),
            latest_write,
            as_of,
            empty_to,
        };
        assert_eq!(ret.validate(), Ok(()));
        ret
    }

    // TODO(jkosh44) This method can likely be simplified to return
    // DataRemapEntry directly.
    /// Returns the next action to take when iterating a Listen on a data shard.
    ///
    /// A data shard Listen is executed by repeatedly calling this method with
    /// an exclusive progress frontier. The returned value indicates an action
    /// to take. Some of these actions advance the progress frontier, which
    /// results in calling this method again with a higher timestamp, and thus a
    /// new action. See [DataListenNext] for specifications of the actions.
    ///
    /// Note that this is a state machine on `self.progress_exclusive` and the
    /// listen progress. DataListenNext indicates which state transitions to
    /// take.
    pub fn data_listen_next(&self, data_id: &ShardId, ts: &T) -> DataListenNext<T> {
        self.assert_only_data_id(data_id);
        assert!(
            &self.progress_exclusive >= ts,
            "ts {:?} is past progress_exclusive {:?}",
            ts,
            self.progress_exclusive
        );
        // There may be applied and tidied writes before the init_ts that the
        // cache is unaware of. So if this method is called with a timestamp
        // less than the initial since, it may mistakenly tell the caller to
        // `EmitLogicalProgress(self.progress_exclusive)` instead of the
        // correct answer of `ReadTo(tidied_write_ts)`.
        //
        // We know for a fact that there are no unapplied writes, registers, or
        // forgets before the init_ts because the since of the txn shard is
        // always held back to the earliest unapplied event. There may be some
        // untidied events with a lower timestamp than the init_ts, but they
        // are guaranteed to be applied.
        //
        // TODO: Once the txn shard itself always tracks the most recent write
        // for every shard, we can remove this assert. It will always be
        // correct to return ReadTo(latest_write_ts) if there are any writes,
        // and then `EmitLogicalProgress(self.progress_exclusive)`.
        assert!(
            ts >= &self.init_ts,
            "ts {:?} is not past initial since {:?}",
            ts,
            self.init_ts
        );
        use DataListenNext::*;
        let data_times = self.datas.get(data_id);
        debug!(
            "data_listen_next {:.9} {:?}: progress={:?} times={:?}",
            data_id.to_string(),
            ts,
            self.progress_exclusive,
            data_times,
        );
        let Some(data_times) = data_times else {
            // Not registered, maybe it will be in the future? In the meantime,
            // treat it like a normal shard (i.e. pass through reads) and check
            // again later.
            if ts < &self.progress_exclusive {
                return ReadDataTo(self.progress_exclusive.clone());
            } else {
                return WaitForTxnsProgress;
            }
        };
        let physical_ts = data_times.latest_physical_ts();
        let last_reg = data_times.last_reg();
        if ts >= &self.progress_exclusive {
            // All caught up, we have to wait.
            WaitForTxnsProgress
        } else if ts <= physical_ts {
            // There was some physical write, so read up to that time.
            ReadDataTo(physical_ts.step_forward())
        } else if last_reg.forget_ts.is_none() {
            // Emitting logical progress at the wrong time is a correctness bug,
            // so be extra defensive about the necessary conditions: the most
            // recent registration is still active, and we're in it.
            assert!(last_reg.contains(ts));
            EmitLogicalProgress(self.progress_exclusive.clone())
        } else {
            // The most recent forget is set, which means it's not registered as of
            // the latest information we have. Read to the current progress point
            // normally.

            assert!(ts > &last_reg.register_ts && last_reg.forget_ts.is_some());
            ReadDataTo(self.progress_exclusive.clone())
        }
    }

    /// Returns a token exchangeable for a subscribe of a data shard.
    ///
    /// Callers must first wait for [`TxnsCache::update_gt`] with the same or
    /// later timestamp to return. Panics otherwise.
<<<<<<< HEAD
    pub(crate) fn data_subscribe(&self, data_id: ShardId, as_of: T) -> DataSubscribeBlocked<T> {
=======
    pub(crate) fn data_subscribe(&self, data_id: ShardId, as_of: T) -> DataSubscribe<T> {
>>>>>>> 199d83a1
        self.assert_only_data_id(&data_id);
        assert!(self.progress_exclusive > as_of);
        let snapshot = self.data_snapshot(data_id, as_of);
        let remap = DataRemapEntry {
            physical_upper: snapshot.empty_to.step_forward(),
            logical_upper: snapshot.empty_to.step_forward(),
        };
        DataSubscribe {
            data_id,
            snapshot: Some(snapshot),
            remap,
        }
    }

    /// Returns the minimum timestamp not known to be applied by this cache.
    pub fn min_unapplied_ts(&self) -> &T {
        assert_eq!(self.only_data_id, None);
        self.min_unapplied_ts_inner()
    }

    fn min_unapplied_ts_inner(&self) -> &T {
        // We maintain an invariant that the values in the unapplied_batches map
        // are sorted by timestamp, thus the first one must be the minimum.
        let min_batch_ts = self
            .unapplied_batches
            .first_key_value()
            .map(|(_, (_, _, ts))| ts)
            // If we don't have any known unapplied batches, then the next
            // timestamp that could be written must potentially have an
            // unapplied batch.
            .unwrap_or(&self.progress_exclusive);
        let min_register_ts = self
            .unapplied_registers
            .front()
            .map(|(_, ts)| ts)
            .unwrap_or(&self.progress_exclusive);

        min(min_batch_ts, min_register_ts)
    }

    /// Returns the operations needing application as of the current progress.
    pub(crate) fn unapplied(&self) -> impl Iterator<Item = (&ShardId, Unapplied, &T)> {
        assert_eq!(self.only_data_id, None);
        let registers = self
            .unapplied_registers
            .iter()
            .map(|(data_id, ts)| (data_id, Unapplied::RegisterForget, ts));
        let batches = self
            .unapplied_batches
            .values()
            .fold(
                BTreeMap::new(),
                |mut accum: BTreeMap<_, Vec<_>>, (data_id, batch, ts)| {
                    accum.entry((ts, data_id)).or_default().push(batch);
                    accum
                },
            )
            .into_iter()
            .map(|((ts, data_id), batches)| (data_id, Unapplied::Batch(batches), ts));
        // This will emit registers and forgets before batches at the same timestamp. Currently,
        // this is fine because for a single data shard you can't combine registers, forgets, and
        // batches at the same timestamp. In the future if we allow combining these operations in
        // a single op, then we probably want to emit registers, then batches, then forgets or we
        // can make forget exclusive in which case we'd emit it before batches.
        registers.merge_by(batches, |(_, _, ts1), (_, _, ts2)| ts1 <= ts2)
    }

    /// Filters out retractions known to have made it into the txns shard.
    ///
    /// This is called with a set of things that are known to have been applied
    /// and in preparation for retracting them. The caller will attempt to
    /// retract everything not filtered out by this method in a CaA with an
    /// expected upper of `expected_txns_upper`. So, we catch up to that point,
    /// and keep everything that is still outstanding. If the CaA fails with an
    /// expected upper mismatch, then it must call this method again on the next
    /// attempt with the new expected upper (new retractions may have made it
    /// into the txns shard in the meantime).
    ///
    /// Callers must first wait for [`TxnsCache::update_ge`] with the same or
    /// later timestamp to return. Panics otherwise.
    pub(crate) fn filter_retractions<'a>(
        &'a self,
        expected_txns_upper: &T,
        retractions: impl Iterator<Item = (&'a Vec<u8>, &'a ([u8; 8], ShardId))>,
    ) -> impl Iterator<Item = (&'a Vec<u8>, &'a ([u8; 8], ShardId))> {
        assert_eq!(self.only_data_id, None);
        assert!(&self.progress_exclusive >= expected_txns_upper);
        retractions.filter(|(batch_raw, _)| self.batch_idx.contains_key(*batch_raw))
    }

    /// Update contents with `entries` and mark this cache as progressed up to `progress`.
    pub(crate) fn push_entries(&mut self, mut entries: Vec<(TxnsEntry, T, i64)>, progress: T) {
        // Persist emits the times sorted by little endian encoding,
        // which is not what we want. If we ever expose an interface for
        // registering and committing to a data shard at the same
        // timestamp, this will also have to sort registrations first.
        entries.sort_by(|(a, _, _), (b, _, _)| a.ts::<T>().cmp(&b.ts::<T>()));
        for (e, t, d) in entries {
            match e {
                TxnsEntry::Register(data_id, ts) => {
                    let ts = T::decode(ts);
                    debug_assert!(ts <= t);
                    self.push_register(data_id, ts, d, t);
                }
                TxnsEntry::Append(data_id, ts, batch) => {
                    let ts = T::decode(ts);
                    debug_assert!(ts <= t);
                    self.push_append(data_id, batch, ts, d)
                }
            }
        }
        self.progress_exclusive = progress;
        debug_assert_eq!(self.validate(), Ok(()));
    }

    fn push_register(&mut self, data_id: ShardId, ts: T, diff: i64, compacted_ts: T) {
        self.assert_only_data_id(&data_id);
        // Since we keep the original non-advanced timestamp around, retractions
        // necessarily might be for times in the past, so `|| diff < 0`.
        debug_assert!(ts >= self.progress_exclusive || diff < 0);
        if let Some(only_data_id) = self.only_data_id.as_ref() {
            if only_data_id != &data_id {
                return;
            }
        }

        // The shard has not compacted past the register/forget ts, so it may not have been applied.
        if ts == compacted_ts {
            self.unapplied_registers.push_back((data_id, ts.clone()));
        }

        if diff == 1 {
            debug!(
                "cache learned {:.9} registered t={:?}",
                data_id.to_string(),
                ts
            );
            let entry = self.datas.entry(data_id).or_default();
            // Sanity check that if there is a registration, then we've closed
            // it off.
            if let Some(last_reg) = entry.registered.back() {
                assert!(last_reg.forget_ts.is_some())
            }
            entry.registered.push_back(DataRegistered {
                register_ts: ts,
                forget_ts: None,
            });
        } else if diff == -1 {
            debug!(
                "cache learned {:.9} forgotten t={:?}",
                data_id.to_string(),
                ts
            );
            let active_reg = self
                .datas
                .get_mut(&data_id)
                .and_then(|x| x.registered.back_mut())
                .expect("data shard should be registered before forget");
            assert_eq!(active_reg.forget_ts.replace(ts), None);
        } else {
            unreachable!("only +1/-1 diffs are used");
        }
        debug_assert_eq!(self.validate(), Ok(()));
    }

    fn push_append(&mut self, data_id: ShardId, batch: Vec<u8>, ts: T, diff: i64) {
        self.assert_only_data_id(&data_id);
        // Since we keep the original non-advanced timestamp around, retractions
        // necessarily might be for times in the past, so `|| diff < 0`.
        debug_assert!(ts >= self.progress_exclusive || diff < 0);
        if let Some(only_data_id) = self.only_data_id.as_ref() {
            if only_data_id != &data_id {
                return;
            }
        }

        if diff == 1 {
            debug!(
                "cache learned {:.9} committed t={:?} b={}",
                data_id.to_string(),
                ts,
                batch.hashed(),
            );
            let idx = self.next_batch_id;
            self.next_batch_id += 1;
            let prev = self.batch_idx.insert(batch.clone(), idx);
            assert_eq!(prev, None);
            let prev = self
                .unapplied_batches
                .insert(idx, (data_id, batch, ts.clone()));
            assert_eq!(prev, None);
            let times = self.datas.get_mut(&data_id).expect("data is initialized");
            // Sanity check that shard is registered.
            assert_eq!(times.last_reg().forget_ts, None);
            times.writes.push_back(ts);
        } else if diff == -1 {
            debug!(
                "cache learned {:.9} applied t={:?} b={}",
                data_id.to_string(),
                ts,
                batch.hashed(),
            );
            let idx = self
                .batch_idx
                .remove(&batch)
                .expect("invariant violation: batch should exist");
            let prev = self
                .unapplied_batches
                .remove(&idx)
                .expect("invariant violation: batch index should exist");
            debug_assert_eq!(data_id, prev.0);
            debug_assert_eq!(batch, prev.1);
            // Insertion timestamp should be less equal retraction timestamp.
            debug_assert!(prev.2 <= ts);
        } else {
            unreachable!("only +1/-1 diffs are used");
        }
        self.compact_data_times(&data_id);
        debug_assert_eq!(self.validate(), Ok(()));
    }

    /// Informs the cache that all registers and forgets less than ts have been
    /// applied.
    pub(crate) fn mark_register_applied(&mut self, ts: &T) {
        self.unapplied_registers
            .retain(|(_, register_ts)| ts < register_ts);
        debug_assert_eq!(self.validate(), Ok(()));
    }

    /// Compact the internal representation for `data_id` by removing all data
    /// that is not needed to maintain the following invariants:
    ///
    ///   - The latest write and registration for each shard are kept in
    ///     `self.datas`.
    ///   - All unapplied writes and registrations are kept in `self.datas`.
    ///   - All writes in `self.datas` are contained by some registration in
    ///     `self.datas`.
    fn compact_data_times(&mut self, data_id: &ShardId) {
        let Some(times) = self.datas.get_mut(data_id) else {
            return;
        };

        debug!("cache compact {:.9} times={:?}", data_id.to_string(), times);

        if let Some(unapplied_write_ts) = self
            .unapplied_batches
            .first_key_value()
            .map(|(_, (_, _, ts))| ts)
        {
            debug!(
                "cache compact {:.9} unapplied_write_ts={:?}",
                data_id.to_string(),
                unapplied_write_ts,
            );
            while let Some(write_ts) = times.writes.front() {
                if times.writes.len() == 1 || write_ts >= unapplied_write_ts {
                    break;
                }
                times.writes.pop_front();
            }
        } else {
            times.writes.drain(..times.writes.len() - 1);
        }
        let unapplied_reg_ts = self.unapplied_registers.front().map(|(_, ts)| ts);
        let min_write_ts = times.writes.front();
        let min_reg_ts = [unapplied_reg_ts, min_write_ts].into_iter().flatten().min();
        if let Some(min_reg_ts) = min_reg_ts {
            debug!(
                "cache compact {:.9} unapplied_reg_ts={:?} min_write_ts={:?} min_reg_ts={:?}",
                data_id.to_string(),
                unapplied_reg_ts,
                min_write_ts,
                min_reg_ts,
            );
            while let Some(reg) = times.registered.front() {
                match &reg.forget_ts {
                    Some(forget_ts) if forget_ts >= min_reg_ts => break,
                    _ if times.registered.len() == 1 => break,
                    _ => {
                        assert!(
                            reg.forget_ts.is_some(),
                            "only the latest reg can have no forget ts"
                        );
                        times.registered.pop_front();
                    }
                }
            }
        } else {
            times.registered.drain(..times.registered.len() - 1);
        }

        debug!(
            "cache compact DONE {:.9} times={:?}",
            data_id.to_string(),
            times
        );
    }

    pub(crate) fn update_gauges(&self, metrics: &Metrics) {
        metrics
            .data_shard_count
            .set(u64::cast_from(self.datas.len()));
        metrics
            .batches
            .unapplied_count
            .set(u64::cast_from(self.unapplied_batches.len()));
        let unapplied_batches_bytes = self
            .unapplied_batches
            .values()
            .map(|(_, x, _)| x.len())
            .sum::<usize>();
        metrics
            .batches
            .unapplied_bytes
            .set(u64::cast_from(unapplied_batches_bytes));
        metrics
            .batches
            .unapplied_min_ts
            .set(encode_ts_metric(&Antichain::from_elem(
                self.min_unapplied_ts().clone(),
            )));
    }

    fn assert_only_data_id(&self, data_id: &ShardId) {
        if let Some(only_data_id) = self.only_data_id.as_ref() {
            assert_eq!(data_id, only_data_id);
        }
    }

    pub(crate) fn validate(&self) -> Result<(), String> {
        // Unapplied batches are all indexed and sorted.
        if self.batch_idx.len() != self.unapplied_batches.len() {
            return Err(format!(
                "expected index len {} to match what it's indexing {}",
                self.batch_idx.len(),
                self.unapplied_batches.len()
            ));
        }

        let mut prev_batch_ts = T::minimum();
        for (idx, (_, batch, ts)) in self.unapplied_batches.iter() {
            if self.batch_idx.get(batch) != Some(idx) {
                return Err(format!(
                    "expected batch to be indexed at {} got {:?}",
                    idx,
                    self.batch_idx.get(batch)
                ));
            }
            if ts < &prev_batch_ts {
                return Err(format!(
                    "unapplied batch timestamp {:?} out of order after {:?}",
                    ts, prev_batch_ts
                ));
            }
            prev_batch_ts = ts.clone();
        }

        // Unapplied registers are sorted.
        let mut prev_register_ts = T::minimum();
        for (_, ts) in self.unapplied_registers.iter() {
            if ts < &prev_register_ts {
                return Err(format!(
                    "unapplied register timestamp {:?} out of order after {:?}",
                    ts, prev_register_ts
                ));
            }
            prev_register_ts = ts.clone();
        }

        let min_unapplied_ts = self.min_unapplied_ts_inner();

        for (data_id, data_times) in self.datas.iter() {
            let () = data_times.validate()?;

            if let Some(ts) = data_times.writes.front() {
                // Writes are compacted.
                if min_unapplied_ts > ts && data_times.writes.len() > 1 {
                    return Err(format!(
                        "{:?} write ts {:?} not past min unapplied ts {:?}",
                        data_id, ts, min_unapplied_ts
                    ));
                }
            }

            // datas contains all unapplied writes.
            if let Some((_, (_, _, unapplied_ts))) = self
                .unapplied_batches
                .iter()
                .find(|(_, (shard_id, _, _))| shard_id == data_id)
            {
                if let Some(write_ts) = data_times.writes.front() {
                    if write_ts > unapplied_ts {
                        return Err(format!(
                            "{:?} min write ts {:?} past min unapplied batch ts {:?}",
                            data_id, write_ts, unapplied_ts
                        ));
                    }
                }
            }

            // datas contains all unapplied register/forgets.
            if let Some((_, unapplied_ts)) = self
                .unapplied_registers
                .iter()
                .find(|(shard_id, _)| shard_id == data_id)
            {
                let register_ts = &data_times.first_reg().register_ts;
                if register_ts > unapplied_ts {
                    return Err(format!(
                        "{:?} min register ts {:?} past min unapplied register ts {:?}",
                        data_id, register_ts, unapplied_ts
                    ));
                }
            }
        }

        Ok(())
    }
}

impl<T: Timestamp + Lattice + TotalOrder + StepForward + Codec64, C: TxnsCodec> TxnsCache<T, C> {
    /// Initialize the txn shard at `init_ts` and returns a [TxnsCache] reading
    /// from that shard.
    pub(crate) async fn init(
        init_ts: T,
        txns_read: ReadHandle<C::Key, C::Val, T, i64>,
        txns_write: &mut WriteHandle<C::Key, C::Val, T, i64>,
    ) -> Self {
        let () = crate::empty_caa(|| "txns init", txns_write, init_ts.clone()).await;
        let mut ret = Self::from_read(txns_read, None).await;
        let _ = ret.update_gt(&init_ts).await;
        ret
    }

    /// Returns a [TxnsCache] reading from the given txn shard.
    ///
    /// `txns_id` identifies which shard will be used as the txns WAL. MZ will
    /// likely have one of these per env, used by all processes and the same
    /// across restarts.
    pub async fn open(
        client: &PersistClient,
        txns_id: ShardId,
        only_data_id: Option<ShardId>,
    ) -> Self {
        let (txns_key_schema, txns_val_schema) = C::schemas();
        let txns_read = client
            .open_leased_reader(
                txns_id,
                Arc::new(txns_key_schema),
                Arc::new(txns_val_schema),
                Diagnostics {
                    shard_name: "txns".to_owned(),
                    handle_purpose: "read txns".to_owned(),
                },
                USE_CRITICAL_SINCE_TXN.get(client.dyncfgs()),
            )
            .await
            .expect("txns schema shouldn't change");
        Self::from_read(txns_read, only_data_id).await
    }

    async fn from_read(
        txns_read: ReadHandle<C::Key, C::Val, T, i64>,
        only_data_id: Option<ShardId>,
    ) -> Self {
        let (state, txns_subscribe) = TxnsCacheState::init::<C>(only_data_id, txns_read).await;
        TxnsCache {
            txns_subscribe,
            buf: Vec::new(),
            state,
        }
    }

    /// Invariant: afterward, self.progress_exclusive will be > ts
    ///
    /// Returns the `progress_exclusive` of the cache after updating.
    #[must_use]
    #[instrument(level = "debug", fields(ts = ?ts))]
    pub async fn update_gt(&mut self, ts: &T) -> &T {
        let only_data_id = self.only_data_id.clone();
        Self::update(
            &mut self.state,
            &mut self.txns_subscribe,
            &mut self.buf,
            only_data_id,
            |progress_exclusive| progress_exclusive > ts,
        )
        .await;
        debug_assert!(&self.progress_exclusive > ts);
        debug_assert_eq!(self.validate(), Ok(()));
        &self.progress_exclusive
    }

    /// Invariant: afterward, self.progress_exclusive will be >= ts
    ///
    /// Returns the `progress_exclusive` of the cache after updating.
    #[must_use]
    #[instrument(level = "debug", fields(ts = ?ts))]
    pub async fn update_ge(&mut self, ts: &T) -> &T {
        let only_data_id = self.only_data_id.clone();
        Self::update(
            &mut self.state,
            &mut self.txns_subscribe,
            &mut self.buf,
            only_data_id,
            |progress_exclusive| progress_exclusive >= ts,
        )
        .await;
        debug_assert!(&self.progress_exclusive >= ts);
        debug_assert_eq!(self.validate(), Ok(()));
        &self.progress_exclusive
    }

    /// Listen to the txns shard for events until `done` returns true.
    async fn update<F: Fn(&T) -> bool>(
        state: &mut TxnsCacheState<T>,
        txns_subscribe: &mut Subscribe<C::Key, C::Val, T, i64>,
        buf: &mut Vec<(TxnsEntry, T, i64)>,
        only_data_id: Option<ShardId>,
        done: F,
    ) {
        while !done(&state.progress_exclusive) {
            let events = txns_subscribe.next(None).await;
            for event in events {
                match event {
                    ListenEvent::Progress(frontier) => {
                        let progress = frontier
                            .into_option()
                            .expect("nothing should close the txns shard");
                        state.push_entries(std::mem::take(buf), progress);
                    }
                    ListenEvent::Updates(parts) => {
                        Self::fetch_parts(only_data_id, txns_subscribe, parts, buf).await;
                    }
                };
            }
        }
        debug_assert_eq!(state.validate(), Ok(()));
        debug!(
            "cache correct before {:?} len={} least_ts={:?}",
            state.progress_exclusive,
            state.unapplied_batches.len(),
            state
                .unapplied_batches
                .first_key_value()
                .map(|(_, (_, _, ts))| ts),
        );
    }

    pub(crate) async fn fetch_parts(
        only_data_id: Option<ShardId>,
        txns_subscribe: &mut Subscribe<C::Key, C::Val, T, i64>,
        parts: Vec<LeasedBatchPart<T>>,
        updates: &mut Vec<(TxnsEntry, T, i64)>,
    ) {
        // We filter out unrelated data in two passes. The first is
        // `should_fetch_part`, which allows us to skip entire fetches
        // from s3/Blob. Then, if a part does need to be fetched, it
        // still might contain info about unrelated data shards, and we
        // filter those out before buffering in `updates`.
        for part in parts {
            let should_fetch_part = Self::should_fetch_part(only_data_id.as_ref(), &part);
            debug!(
                "should_fetch_part={} for {:?} {:?}",
                should_fetch_part,
                only_data_id,
                part.stats()
            );
            if !should_fetch_part {
                drop(part);
                continue;
            }
            let part_updates = txns_subscribe.fetch_batch_part(part).await;
            let part_updates = part_updates.map(|((k, v), t, d)| {
                let (k, v) = (k.expect("valid key"), v.expect("valid val"));
                (C::decode(k, v), t, d)
            });
            if let Some(only_data_id) = only_data_id.as_ref() {
                updates.extend(part_updates.filter(|(x, _, _)| x.data_id() == only_data_id));
            } else {
                updates.extend(part_updates);
            }
        }
    }

    fn should_fetch_part(only_data_id: Option<&ShardId>, part: &LeasedBatchPart<T>) -> bool {
        let Some(only_data_id) = only_data_id else {
            return true;
        };
        // This `part.stats()` call involves decoding and the only_data_id=None
        // case is common-ish, so make sure to keep it after that early return.
        let Some(stats) = part.stats() else {
            return true;
        };
        C::should_fetch_part(only_data_id, &stats).unwrap_or(true)
    }
}

impl<T: Timestamp + Lattice + Codec64, C: TxnsCodec> Deref for TxnsCache<T, C> {
    type Target = TxnsCacheState<T>;
    fn deref(&self) -> &Self::Target {
        &self.state
    }
}

impl<T: Timestamp + Lattice + Codec64, C: TxnsCodec> DerefMut for TxnsCache<T, C> {
    fn deref_mut(&mut self) -> &mut Self::Target {
        &mut self.state
    }
}

#[derive(Debug)]
pub(crate) struct DataTimes<T> {
    /// The times at which the data shard was in the txns set.
    ///
    /// Invariants:
    ///
    /// - At least one registration (otherwise we filter this out of the cache).
    /// - These are in increasing order.
    /// - These are non-overlapping intervals.
    /// - Everything in writes is in one of these intervals.
    pub(crate) registered: VecDeque<DataRegistered<T>>,
    /// Invariant: These are in increasing order.
    pub(crate) writes: VecDeque<T>,
}

impl<T> Default for DataTimes<T> {
    fn default() -> Self {
        Self {
            registered: Default::default(),
            writes: Default::default(),
        }
    }
}

#[derive(Debug)]
pub(crate) struct DataRegistered<T> {
    /// The inclusive time at which the data shard was added to the txns set.
    ///
    /// If this time has been advanced by compaction, writes might be at times
    /// equal to it.
    pub(crate) register_ts: T,
    /// The inclusive time at which the data shard was removed from the txns
    /// set, or None if it hasn't yet been removed.
    pub(crate) forget_ts: Option<T>,
}

impl<T: Timestamp + TotalOrder> DataRegistered<T> {
    pub(crate) fn contains(&self, ts: &T) -> bool {
        &self.register_ts <= ts && self.forget_ts.as_ref().map_or(true, |x| ts <= x)
    }
}

impl<T: Timestamp + TotalOrder> DataTimes<T> {
    pub(crate) fn last_reg(&self) -> &DataRegistered<T> {
        self.registered.back().expect("at least one registration")
    }

    fn first_reg(&self) -> &DataRegistered<T> {
        self.registered.front().expect("at least one registration")
    }

    /// Returns the latest known physical upper of a data shard.
    fn latest_physical_ts(&self) -> &T {
        let last_reg = self.last_reg();
        let mut physical_ts = &last_reg.register_ts;
        if let Some(forget_ts) = &last_reg.forget_ts {
            physical_ts = max(physical_ts, forget_ts);
        }
        if let Some(latest_write) = self.writes.back() {
            physical_ts = max(physical_ts, latest_write);
        }
        physical_ts
    }

    pub(crate) fn validate(&self) -> Result<(), String> {
        // Writes are sorted.
        let mut prev_ts = T::minimum();
        for ts in self.writes.iter() {
            if ts < &prev_ts {
                return Err(format!(
                    "write ts {:?} out of order after {:?}",
                    ts, prev_ts
                ));
            }
            prev_ts = ts.clone();
        }

        // Registered is sorted and non-overlapping.
        let mut prev_ts = T::minimum();
        let mut writes_idx = 0;
        for x in self.registered.iter() {
            if x.register_ts < prev_ts {
                return Err(format!(
                    "register ts {:?} out of order after {:?}",
                    x.register_ts, prev_ts
                ));
            }
            if let Some(forget_ts) = x.forget_ts.as_ref() {
                if !(&x.register_ts <= forget_ts) {
                    return Err(format!(
                        "register ts {:?} not less_equal forget ts {:?}",
                        x.register_ts, forget_ts
                    ));
                }
                prev_ts.clone_from(forget_ts);
            }
            // Also peel off any writes in this interval.
            while let Some(write_ts) = self.writes.get(writes_idx) {
                if write_ts < &x.register_ts {
                    return Err(format!(
                        "write ts {:?} not in any register interval {:?}",
                        write_ts, self.registered
                    ));
                }
                if let Some(forget_ts) = x.forget_ts.as_ref() {
                    if write_ts <= forget_ts {
                        writes_idx += 1;
                        continue;
                    }
                }
                break;
            }
        }

        // Check for writes after the last interval.
        let Some(reg_back) = self.registered.back() else {
            return Err("registered was empty".into());
        };
        if writes_idx != self.writes.len() && reg_back.forget_ts.is_some() {
            return Err(format!(
                "write ts {:?} not in any register interval {:?}",
                self.writes, self.registered
            ));
        }

        Ok(())
    }
}

#[derive(Debug)]
pub(crate) enum Unapplied<'a> {
    RegisterForget,
    Batch(Vec<&'a Vec<u8>>),
}

#[cfg(test)]
mod tests {
    use mz_persist_client::PersistClient;
    use mz_persist_types::codec_impls::{ShardIdSchema, VecU8Schema};
    use DataListenNext::*;

    use crate::operator::DataSubscribe;
    use crate::tests::reader;
    use crate::txns::TxnsHandle;

    use super::*;

    impl TxnsCache<u64, TxnsCodecDefault> {
        pub(crate) async fn expect_open(
            init_ts: u64,
            txns: &TxnsHandle<String, (), u64, i64>,
        ) -> Self {
            let mut ret = TxnsCache::open(&txns.datas.client, txns.txns_id(), None).await;
            let _ = ret.update_gt(&init_ts).await;
            ret
        }

        pub(crate) async fn expect_snapshot(
            &mut self,
            client: &PersistClient,
            data_id: ShardId,
            as_of: u64,
        ) -> Vec<String> {
            let mut data_read = reader(client, data_id).await;
            let _ = self.update_gt(&as_of).await;
            let mut snapshot = self
                .data_snapshot(data_read.shard_id(), as_of)
                .snapshot_and_fetch(&mut data_read)
                .await
                .unwrap();
            snapshot.sort();
            snapshot
                .into_iter()
                .flat_map(|((k, v), _t, d)| {
                    let (k, ()) = (k.unwrap(), v.unwrap());
                    std::iter::repeat(k).take(usize::try_from(d).unwrap())
                })
                .collect()
        }

        pub(crate) fn expect_subscribe(
            &self,
            client: &PersistClient,
            data_id: ShardId,
            as_of: u64,
        ) -> DataSubscribe {
            DataSubscribe::new(
                "test",
                client.clone(),
                self.txns_id,
                data_id,
                as_of,
                Antichain::new(),
            )
        }
    }

    #[mz_ore::test]
    fn txns_cache_data_snapshot_and_listen_next() {
        let d0 = ShardId::new();
        let ds = |latest_write: Option<u64>, as_of: u64, empty_to: u64| -> DataSnapshot<u64> {
            DataSnapshot {
                data_id: d0,
                latest_write,
                as_of,
                empty_to,
            }
        };
        #[track_caller]
        fn testcase(
            cache: &mut TxnsCacheState<u64>,
            ts: u64,
            data_id: ShardId,
            snap_expected: DataSnapshot<u64>,
            listen_expected: DataListenNext<u64>,
        ) {
            cache.progress_exclusive = ts + 1;
            assert_eq!(cache.data_snapshot(data_id, ts), snap_expected);
            assert_eq!(cache.data_listen_next(&data_id, &ts), listen_expected);
            assert_eq!(
                cache.data_listen_next(&data_id, &(ts + 1)),
                WaitForTxnsProgress
            );
        }

        // This attempts to exercise all the various interesting edge cases of
        // data_snapshot and data_listen_subscribe using the following sequence
        // of events:
        //
        // - Registrations at: [2,8], [15,16]
        // - Direct writes at: 1, 13
        // - Writes via txns at: 4, 5, 7
        let mut c = TxnsCacheState::new(ShardId::new(), 0, None);

        // empty
        assert_eq!(c.progress_exclusive, 0);
        assert!(mz_ore::panic::catch_unwind(|| c.data_snapshot(d0, 0)).is_err());
        assert_eq!(c.data_listen_next(&d0, &0), WaitForTxnsProgress);

        // ts 0 (never registered)
        testcase(&mut c, 0, d0, ds(None, 0, 1), ReadDataTo(1));

        // ts 1 (direct write)
        // - The cache knows everything < 2.
        // - d0 is not registered in the cache.
        // - We know the shard can't be written to via txn < 2.
        // - So go read the shard normally up to 2.
        testcase(&mut c, 1, d0, ds(None, 1, 2), ReadDataTo(2));

        // ts 2 (register)
        c.push_register(d0, 2, 1, 2);
        testcase(&mut c, 2, d0, ds(None, 2, 3), ReadDataTo(3));

        // ts 3 (registered, not written)
        testcase(&mut c, 3, d0, ds(None, 3, 4), EmitLogicalProgress(4));

        // ts 4 (written via txns)
        c.push_append(d0, vec![4], 4, 1);
        testcase(&mut c, 4, d0, ds(Some(4), 4, 5), ReadDataTo(5));

        // ts 5 (written via txns, write at preceding ts)
        c.push_append(d0, vec![5], 5, 1);
        testcase(&mut c, 5, d0, ds(Some(5), 5, 6), ReadDataTo(6));

        // ts 6 (registered, not written, write at preceding ts)
        testcase(&mut c, 6, d0, ds(Some(5), 6, 7), EmitLogicalProgress(7));

        // ts 7 (written via txns, write at non-preceding ts)
        c.push_append(d0, vec![7], 7, 1);
        testcase(&mut c, 7, d0, ds(Some(7), 7, 8), ReadDataTo(8));

        // ts 8 (apply and tidy write from ts 4)
        c.push_append(d0, vec![4], 8, -1);
        testcase(&mut c, 8, d0, ds(Some(7), 8, 9), EmitLogicalProgress(9));

        // ts 9 (apply and tidy write from ts 5)
        c.push_append(d0, vec![5], 9, -1);
        testcase(&mut c, 9, d0, ds(Some(7), 9, 10), EmitLogicalProgress(10));

        // ts 10 (apply and tidy write from ts 7)
        c.push_append(d0, vec![7], 10, -1);
        testcase(&mut c, 10, d0, ds(None, 10, 11), EmitLogicalProgress(11));

        // ts 11 (forget)
        // Revisit when
        // https://github.com/MaterializeInc/materialize/issues/25992 is fixed,
        // it's unclear how to encode the register timestamp in a forget.
        c.push_register(d0, 11, -1, 11);
        testcase(&mut c, 11, d0, ds(None, 11, 12), ReadDataTo(12));

        // ts 12 (not registered, not written). This ReadDataTo would block until
        // the write happens at ts 13.
        testcase(&mut c, 12, d0, ds(None, 12, 13), ReadDataTo(13));

        // ts 13 (written directly)
        testcase(&mut c, 13, d0, ds(None, 13, 14), ReadDataTo(14));

        // ts 14 (not registered, not written) This ReadDataTo would block until
        // the register happens at 15.
        testcase(&mut c, 14, d0, ds(None, 14, 15), ReadDataTo(15));

        // ts 15 (registered, previously forgotten)
        c.push_register(d0, 15, 1, 15);
        testcase(&mut c, 15, d0, ds(None, 15, 16), ReadDataTo(16));

        // ts 16 (forgotten, registered at preceding ts)
        // Revisit when
        // https://github.com/MaterializeInc/materialize/issues/25992 is fixed,
        // it's unclear how to encode the register timestamp in a forget.
        c.push_register(d0, 16, -1, 16);
        testcase(&mut c, 16, d0, ds(None, 16, 17), ReadDataTo(17));

        // Now that we have more history, some of the old answers change! In
        // particular, we have more information on unapplied writes, empty
        // times, and can ReadDataTo much later times.

        assert_eq!(c.data_snapshot(d0, 0), ds(None, 0, 1));
        assert_eq!(c.data_snapshot(d0, 1), ds(None, 1, 2));
        assert_eq!(c.data_snapshot(d0, 2), ds(None, 2, 3));
        assert_eq!(c.data_snapshot(d0, 3), ds(None, 3, 4));
        assert_eq!(c.data_snapshot(d0, 4), ds(None, 4, 5));
        assert_eq!(c.data_snapshot(d0, 5), ds(None, 5, 6));
        assert_eq!(c.data_snapshot(d0, 6), ds(None, 6, 7));
        assert_eq!(c.data_snapshot(d0, 7), ds(None, 7, 8));
        assert_eq!(c.data_snapshot(d0, 8), ds(None, 8, 9));
        assert_eq!(c.data_snapshot(d0, 9), ds(None, 9, 10));
        assert_eq!(c.data_snapshot(d0, 10), ds(None, 10, 11));
        assert_eq!(c.data_snapshot(d0, 11), ds(None, 11, 12));
        assert_eq!(c.data_snapshot(d0, 12), ds(None, 12, 13));
        assert_eq!(c.data_snapshot(d0, 13), ds(None, 13, 14));
        assert_eq!(c.data_snapshot(d0, 14), ds(None, 14, 15));
        assert_eq!(c.data_snapshot(d0, 15), ds(None, 15, 16));
        assert_eq!(c.data_snapshot(d0, 16), ds(None, 16, 17));

        assert_eq!(c.data_listen_next(&d0, &0), ReadDataTo(17));
        assert_eq!(c.data_listen_next(&d0, &1), ReadDataTo(17));
        assert_eq!(c.data_listen_next(&d0, &2), ReadDataTo(17));
        assert_eq!(c.data_listen_next(&d0, &3), ReadDataTo(17));
        assert_eq!(c.data_listen_next(&d0, &4), ReadDataTo(17));
        assert_eq!(c.data_listen_next(&d0, &5), ReadDataTo(17));
        assert_eq!(c.data_listen_next(&d0, &6), ReadDataTo(17));
        assert_eq!(c.data_listen_next(&d0, &7), ReadDataTo(17));
        assert_eq!(c.data_listen_next(&d0, &8), ReadDataTo(17));
        assert_eq!(c.data_listen_next(&d0, &9), ReadDataTo(17));
        assert_eq!(c.data_listen_next(&d0, &10), ReadDataTo(17));
        assert_eq!(c.data_listen_next(&d0, &11), ReadDataTo(17));
        assert_eq!(c.data_listen_next(&d0, &12), ReadDataTo(17));
        assert_eq!(c.data_listen_next(&d0, &13), ReadDataTo(17));
        assert_eq!(c.data_listen_next(&d0, &14), ReadDataTo(17));
        assert_eq!(c.data_listen_next(&d0, &15), ReadDataTo(17));
        assert_eq!(c.data_listen_next(&d0, &16), ReadDataTo(17));
        assert_eq!(c.data_listen_next(&d0, &17), WaitForTxnsProgress);
    }

    #[mz_ore::test(tokio::test)]
    #[cfg_attr(miri, ignore)] // too slow
    async fn empty_to() {
        let client = PersistClient::new_for_tests().await;
        let mut txns = TxnsHandle::expect_open(client.clone()).await;
        let d0 = txns.expect_register(1).await;

        // During code review, we discussed an alternate implementation of
        // empty_to that was an Option: None when we knew about a write > the
        // as_of, and Some when we didn't. The None case would mean that we
        // don't need to CaA empty updates in. This is quite appealing, but
        // would cause an issue with the guarantee that `apply_le(as_of)` is
        // sufficient to unblock a read. Specifically:
        //
        // - Write at 3, but don't apply.
        // - Write at 5, but don't apply.
        // - Catch the cache up past the write at 5.
        // - Run apply_le(4) to unblock a read a 4.
        // - Run a snapshot at 4.
        // - If nothing else applies the write at 5, the snapshot would
        //   deadlock.
        for ts in [3, 5] {
            let mut txn = txns.begin();
            txn.write(&d0, "3".into(), (), 1).await;
            let _apply = txn.commit_at(&mut txns, ts).await.unwrap();
        }
        let _ = txns.txns_cache.update_gt(&5).await;
        txns.apply_le(&4).await;
        let snap = txns.txns_cache.data_snapshot(d0, 4);
        let mut data_read = reader(&client, d0).await;
        // This shouldn't deadlock.
        let contents = snap.snapshot_and_fetch(&mut data_read).await.unwrap();
        assert_eq!(contents.len(), 1);

        // Sanity check that the scenario played out like we said above.
        assert_eq!(snap.empty_to, 5);
    }

    #[mz_ore::test]
    fn data_times_validate() {
        fn dt(register_forget_ts: &[u64], write_ts: &[u64]) -> Result<(), ()> {
            let mut dt = DataTimes::default();
            for x in register_forget_ts {
                if let Some(back) = dt.registered.back_mut() {
                    if back.forget_ts == None {
                        back.forget_ts = Some(*x);
                        continue;
                    }
                }
                dt.registered.push_back(DataRegistered {
                    register_ts: *x,
                    forget_ts: None,
                })
            }
            dt.writes = write_ts.into_iter().cloned().collect();
            dt.validate().map_err(|_| ())
        }

        // Valid
        assert_eq!(dt(&[1], &[2, 3]), Ok(()));
        assert_eq!(dt(&[1, 3], &[2]), Ok(()));
        assert_eq!(dt(&[1, 3, 5], &[2, 6, 7]), Ok(()));
        assert_eq!(dt(&[1, 3, 5], &[2, 6, 7]), Ok(()));
        assert_eq!(dt(&[1, 1], &[1]), Ok(()));

        // Invalid
        assert_eq!(dt(&[], &[]), Err(()));
        assert_eq!(dt(&[1], &[0]), Err(()));
        assert_eq!(dt(&[1, 3], &[4]), Err(()));
        assert_eq!(dt(&[1, 3, 5], &[4]), Err(()));
        assert_eq!(dt(&[1, 4], &[3, 2]), Err(()));
    }

    /// Regression test for a bug caught by higher level tests in CI:
    /// - Commit a write at 5
    /// - Apply it and commit the tidy retraction at 20.
    /// - Catch up to both of these in the TxnsHandle and call compact_to(10).
    ///   The TxnsHandle knows the write has been applied and lets it CaDS the
    ///   txns shard since to 10.
    /// - Open a TxnsCache starting at the txns shard since (10) to serve a
    ///   snapshot at 12. Catch it up through 12, but _not_ the tidy at 20.
    /// - This TxnsCache gets the write with a ts compacted forward to 10, but
    ///   no retraction. The snapshot resolves with an incorrect latest_write of
    ///   `Some(10)`.
    /// - The unblock read waits for this write to be applied before doing the
    ///   empty CaA, but this write never existed so it hangs forever.
    #[mz_ore::test(tokio::test)]
    #[cfg_attr(miri, ignore)] // unsupported operation: returning ready events from epoll_wait is not yet implemented
    async fn regression_compact_latest_write() {
        let client = PersistClient::new_for_tests().await;
        let mut txns = TxnsHandle::expect_open(client.clone()).await;
        let log = txns.new_log();
        let d0 = txns.expect_register(1).await;

        let tidy_5 = txns.expect_commit_at(5, d0, &["5"], &log).await;
        let _ = txns.expect_commit_at(15, d0, &["15"], &log).await;
        txns.tidy_at(20, tidy_5).await.unwrap();
        let _ = txns.txns_cache.update_gt(&20).await;
        assert_eq!(txns.txns_cache.min_unapplied_ts(), &15);
        txns.compact_to(10).await;

        let mut txns_read = client
            .open_leased_reader(
                txns.txns_id(),
                Arc::new(ShardIdSchema),
                Arc::new(VecU8Schema),
                Diagnostics::for_tests(),
                true,
            )
            .await
            .expect("txns schema shouldn't change");
        txns_read.downgrade_since(&Antichain::from_elem(10)).await;
        let mut cache = TxnsCache::<_, TxnsCodecDefault>::from_read(txns_read, None).await;
        let _ = cache.update_gt(&15).await;
        let snap = cache.data_snapshot(d0, 12);
        assert_eq!(snap.latest_write, Some(5));
    }

    // Regression test for a bug where we were sorting TxnEvents by the
    // compacted timestamp instead of the original one when applying them to a
    // cache. This caused them to be applied in a surprising order (e.g. forget
    // before register).
    #[mz_ore::test(tokio::test)]
    #[cfg_attr(miri, ignore)] // unsupported operation: returning ready events from epoll_wait is not yet implemented
    async fn regression_ts_sort() {
        let client = PersistClient::new_for_tests().await;
        let txns = TxnsHandle::expect_open(client.clone()).await;
        let mut cache = TxnsCache::expect_open(0, &txns).await;
        let d0 = ShardId::new();

        // With the bug, this panics via an internal sanity assertion.
        cache.push_entries(
            vec![
                (TxnsEntry::Register(d0, u64::encode(&2)), 2, -1),
                (TxnsEntry::Register(d0, u64::encode(&1)), 2, 1),
            ],
            3,
        );
    }

    /// Tests that `data_snapshot` and `data_listen_next` properly handle an
    /// `init_ts` > 0.
    #[mz_ore::test(tokio::test)]
    #[cfg_attr(miri, ignore)] // unsupported operation: returning ready events from epoll_wait is not yet implemented
    async fn data_compacted() {
        let d0 = ShardId::new();
        let mut c = TxnsCacheState::new(ShardId::new(), 10, None);
        c.progress_exclusive = 20;

        assert!(mz_ore::panic::catch_unwind(|| c.data_listen_next(&d0, &0)).is_err());

        let ds = c.data_snapshot(d0, 0);
        assert_eq!(
            ds,
            DataSnapshot {
                data_id: d0,
                latest_write: None,
                as_of: 0,
                empty_to: 10,
            }
        );
    }
}<|MERGE_RESOLUTION|>--- conflicted
+++ resolved
@@ -365,11 +365,7 @@
     ///
     /// Callers must first wait for [`TxnsCache::update_gt`] with the same or
     /// later timestamp to return. Panics otherwise.
-<<<<<<< HEAD
-    pub(crate) fn data_subscribe(&self, data_id: ShardId, as_of: T) -> DataSubscribeBlocked<T> {
-=======
     pub(crate) fn data_subscribe(&self, data_id: ShardId, as_of: T) -> DataSubscribe<T> {
->>>>>>> 199d83a1
         self.assert_only_data_id(&data_id);
         assert!(self.progress_exclusive > as_of);
         let snapshot = self.data_snapshot(data_id, as_of);
