--- conflicted
+++ resolved
@@ -293,16 +293,6 @@
     pub logical_upper: T,
 }
 
-<<<<<<< HEAD
-/// A token exchangeable for a subscription to physical and logical uppers
-/// of a data shard.
-///
-/// Must be unblocked via [`DataSubscribeBlocked::unblock_subscribe`].
-#[derive(Debug)]
-pub(crate) struct DataSubscribeBlocked<T>(pub(crate) DataSnapshot<T>);
-
-=======
->>>>>>> 199d83a1
 /// Keeps track of a [`DataRemapEntry`] for shard `data_id`.
 #[derive(Debug)]
 pub(crate) struct DataSubscribe<T> {
@@ -323,55 +313,6 @@
     tx: mpsc::UnboundedSender<DataRemapEntry<T>>,
 }
 
-<<<<<<< HEAD
-impl<T: Timestamp + Lattice + TotalOrder + StepForward + Codec64> DataSubscribeBlocked<T> {
-    /// Unblocks the snapshot portion of this subscribe. See
-    /// [`DataSnapshot::unblock_read`].
-    ///
-    /// Returns a [`DataSubscribe`] and a future that must be awaited to
-    /// unblock that snapshot.
-    #[must_use]
-    #[instrument(level = "debug", fields(shard = %self.0.data_id, ts = ?self.0.as_of, empty_to = ?self.0.empty_to))]
-    pub(crate) fn unblock_subscribe<'a, K, V, D>(
-        self,
-        data_write: WriteHandle<K, V, T, D>,
-    ) -> (DataSubscribe<T>, BoxFuture<'a, ()>)
-    where
-        K: Debug + Codec + Send + Sync,
-        V: Debug + Codec + Send + Sync,
-        D: Semigroup + Codec64 + Send + Sync,
-    {
-        debug!(
-            "unblock_subscribe latest_write={:?} as_of={:?} for {:.9}",
-            self.0.latest_write,
-            self.0.as_of,
-            self.0.data_id.to_string()
-        );
-
-        let subscribe = DataSubscribe {
-            data_id: self.0.data_id.clone(),
-            remap: DataRemapEntry {
-                physical_upper: self.0.empty_to.clone(),
-                logical_upper: self.0.empty_to.clone(),
-            },
-        };
-        let fut = async move {
-            self.0.unblock_read(data_write).await;
-        }
-        .boxed();
-        (subscribe, fut)
-    }
-}
-
-pub(crate) trait UnblockSubscribe<T>: Debug + Send {
-    fn unblock_subscribe<'a>(
-        self: Box<Self>,
-        subscribe: DataSubscribeBlocked<T>,
-    ) -> (DataSubscribe<T>, BoxFuture<'a, ()>);
-}
-
-impl<K, V, T, D> UnblockSubscribe<T> for WriteHandle<K, V, T, D>
-=======
 #[async_trait::async_trait]
 pub(crate) trait UnblockRead<T>: Debug + Send {
     async fn unblock_read(self: Box<Self>, snapshot: DataSnapshot<T>);
@@ -379,23 +320,14 @@
 
 #[async_trait::async_trait]
 impl<K, V, T, D> UnblockRead<T> for WriteHandle<K, V, T, D>
->>>>>>> 199d83a1
 where
     K: Debug + Codec + Send + Sync,
     V: Debug + Codec + Send + Sync,
     T: Timestamp + Lattice + TotalOrder + StepForward + Codec64,
     D: Semigroup + Codec64 + Send + Sync,
 {
-<<<<<<< HEAD
-    fn unblock_subscribe<'a>(
-        self: Box<Self>,
-        subscribe: DataSubscribeBlocked<T>,
-    ) -> (DataSubscribe<T>, BoxFuture<'a, ()>) {
-        subscribe.unblock_subscribe(*self)
-=======
     async fn unblock_read(self: Box<Self>, snapshot: DataSnapshot<T>) {
         snapshot.unblock_read(*self).await;
->>>>>>> 199d83a1
     }
 }
 
@@ -461,11 +393,7 @@
         &self,
         data_id: ShardId,
         as_of: T,
-<<<<<<< HEAD
-        unblock: Box<dyn UnblockSubscribe<T>>,
-=======
         unblock: Box<dyn UnblockRead<T>>,
->>>>>>> 199d83a1
     ) -> mpsc::UnboundedReceiver<DataRemapEntry<T>> {
         self.send(|tx| TxnsReadCmd::DataSubscribe {
             data_id,
@@ -567,11 +495,7 @@
     DataSubscribe {
         data_id: ShardId,
         as_of: T,
-<<<<<<< HEAD
-        unblock: Box<dyn UnblockSubscribe<T>>,
-=======
         unblock: Box<dyn UnblockRead<T>>,
->>>>>>> 199d83a1
         tx: oneshot::Sender<mpsc::UnboundedReceiver<DataRemapEntry<T>>>,
     },
     Wait {
@@ -757,12 +681,6 @@
                     unblock,
                     tx,
                 } => {
-<<<<<<< HEAD
-                    let subscribe = self.cache.data_subscribe(data_id, as_of.clone());
-                    let (sub_tx, sub_rx) = mpsc::unbounded_channel();
-                    let (subscribe, fut) = unblock.unblock_subscribe(subscribe);
-                    mz_ore::task::spawn(|| "persist-txn::unblock_subscribe", fut);
-=======
                     let mut subscribe = self.cache.data_subscribe(data_id, as_of.clone());
                     if let Some(snapshot) = subscribe.snapshot.take() {
                         mz_ore::task::spawn(
@@ -771,7 +689,6 @@
                         );
                     }
                     let (sub_tx, sub_rx) = mpsc::unbounded_channel();
->>>>>>> 199d83a1
                     // Send the initial remap entry.
                     sub_tx
                         .send(subscribe.remap.clone())
