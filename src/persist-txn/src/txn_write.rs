// Copyright Materialize, Inc. and contributors. All rights reserved.
//
// Use of this software is governed by the Business Source License
// included in the LICENSE file.
//
// As of the Change Date specified in that file, in accordance with
// the Business Source License, use of this software will be governed
// by the Apache License, Version 2.0.

//! Interfaces for writing txn shards as well as data shards.

use std::collections::BTreeMap;
use std::fmt::Debug;
use std::sync::Arc;

use differential_dataflow::difference::Semigroup;
use differential_dataflow::lattice::Lattice;
use differential_dataflow::Hashable;
use futures::stream::FuturesUnordered;
use futures::StreamExt;
use mz_ore::cast::CastFrom;
use mz_ore::instrument;
use mz_persist_client::batch::Batch;
use mz_persist_client::ShardId;
use mz_persist_types::txn::{TxnsCodec, TxnsEntry};
use mz_persist_types::{Codec, Codec64, Opaque, StepForward};
use prost::Message;
use timely::order::TotalOrder;
use timely::progress::{Antichain, Timestamp};
use tracing::debug;

use crate::proto::ProtoIdBatch;
use crate::txns::{Tidy, TxnsHandle};

/// Pending writes to a shard for an in-progress transaction.
#[derive(Debug)]
pub(crate) struct TxnWrite<K, V, T, D>
where
    T: Timestamp + Lattice + Codec64,
{
    pub(crate) batches: Vec<Batch<K, V, T, D>>,
    pub(crate) writes: Vec<(K, V, D)>,
}

impl<K, V, T, D> TxnWrite<K, V, T, D>
where
    T: Timestamp + Lattice + Codec64,
{
    /// Merges the staged writes in `other` into this.
    pub fn merge(&mut self, other: Self) {
        self.batches.extend(other.batches);
        self.writes.extend(other.writes);
    }
}

impl<K, V, T, D> Default for TxnWrite<K, V, T, D>
where
    T: Timestamp + Lattice + Codec64,
{
    fn default() -> Self {
        Self {
            batches: Vec::default(),
            writes: Vec::default(),
        }
    }
}

/// An in-progress transaction.
#[derive(Debug)]
pub struct Txn<K, V, T, D>
where
    T: Timestamp + Lattice + Codec64,
{
    pub(crate) writes: BTreeMap<ShardId, TxnWrite<K, V, T, D>>,
    tidy: Tidy,
}

impl<K, V, T, D> Txn<K, V, T, D>
where
    K: Debug + Codec,
    V: Debug + Codec,
    T: Timestamp + Lattice + TotalOrder + StepForward + Codec64,
    D: Semigroup + Codec64 + Send + Sync,
{
    pub(crate) fn new() -> Self {
        Txn {
            writes: BTreeMap::default(),
            tidy: Tidy::default(),
        }
    }

    /// Stage a write to the in-progress txn.
    ///
    /// The timestamp will be assigned at commit time.
    ///
    /// TODO: Allow this to spill to s3 (for bounded memory) once persist can
    /// make the ts rewrite op efficient.
    #[allow(clippy::unused_async)]
    pub async fn write(&mut self, data_id: &ShardId, key: K, val: V, diff: D) {
        self.writes
            .entry(*data_id)
            .or_default()
            .writes
            .push((key, val, diff))
    }

    /// Commit this transaction at `commit_ts`.
    ///
    /// This either atomically commits all staged writes or, if that's no longer
    /// possible at the requested timestamp, returns an error with the least
    /// commit-able timestamp.
    ///
    /// On success a token is returned representing apply work expected to be
    /// promptly performed by the caller. At this point, the txn is durable and
    /// it's safe to bubble up success, but reads at the commit timestamp will
    /// block until this apply work finishes. In the event of a crash, neither
    /// correctness nor liveness require this followup be done.
    ///
    /// Panics if any involved data shards were not registered before commit ts.
    #[instrument(level = "debug", fields(ts = ?commit_ts))]
    pub async fn commit_at<O, C>(
        &mut self,
        handle: &mut TxnsHandle<K, V, T, D, O, C>,
        commit_ts: T,
    ) -> Result<TxnApply<T>, T>
    where
        O: Opaque + Debug + Codec64,
        C: TxnsCodec,
    {
        let op = &Arc::clone(&handle.metrics).commit;
        op.run(async {
            let mut txns_upper = handle
                .txns_write
                .shared_upper()
                .into_option()
                .expect("txns shard should not be closed");

            loop {
<<<<<<< HEAD
=======
                // Validate that the involved data shards are all registered.
                let () = handle.txns_cache.update_ge(&txns_upper).await;

>>>>>>> 7d5f13ef
                // txns_upper is the (inclusive) minimum timestamp at which we
                // could possibly write. If our requested commit timestamp is before
                // that, then it's no longer possible to write and the caller needs
                // to decide what to do.
                if commit_ts < txns_upper {
                    debug!(
                        "commit_at {:?} mismatch current={:?}",
                        commit_ts, txns_upper
                    );
                    return Err(txns_upper);
                }
<<<<<<< HEAD

                // Validate that the involved data shards are all registered.
                let () = handle.txns_cache.update_ge(&txns_upper).await;
                for (data_id, _) in self.writes.iter() {
                    assert!(
                        handle.txns_cache.registered(data_id),
                        "{} should be registered as of current progress {:?}",
                        data_id,
                        handle.txns_cache.progress_exclusive,
                    );
                }

=======
                for (data_id, _) in self.writes.iter() {
                    assert!(
                        handle.txns_cache.registered_at(data_id, &commit_ts),
                        "{} should be registered to commit at {:?}",
                        data_id,
                        commit_ts
                    );
                }
>>>>>>> 7d5f13ef
                debug!(
                    "commit_at {:?}: [{:?}, {:?}) begin",
                    commit_ts,
                    txns_upper,
                    commit_ts.step_forward(),
                );

                let txn_batches_updates = FuturesUnordered::new();
                while let Some((data_id, updates)) = self.writes.pop_first() {
                    let mut data_write = handle.datas.take_write(&data_id).await;
                    let commit_ts = commit_ts.clone();
                    txn_batches_updates.push(async move {
                        let mut batches = updates
                            .batches
                            .into_iter()
                            .map(|mut batch| {
                                batch
                                    .rewrite_ts(
                                        &Antichain::from_elem(commit_ts.clone()),
                                        Antichain::from_elem(commit_ts.step_forward()),
                                    )
                                    .expect("invalid usage");
                                batch.into_transmittable_batch()
                            })
                            .collect::<Vec<_>>();
                        if !updates.writes.is_empty() {
                            let mut batch = data_write.builder(Antichain::from_elem(T::minimum()));
                            for (k, v, d) in updates.writes.iter() {
                                batch.add(k, v, &commit_ts, d).await.expect("valid usage");
                            }
                            let batch = batch
                                .finish(Antichain::from_elem(commit_ts.step_forward()))
                                .await
                                .expect("valid usage");
                            let batch = batch.into_transmittable_batch();
                            batches.push(batch);
                        }

                        let batch_updates = batches
                            .into_iter()
                            .map(|batch| {
                                // The code to handle retracting applied batches assumes
                                // that the encoded representation of each is unique (it
                                // works by retracting and cancelling out the raw
                                // bytes). It's possible to make that code handle any
                                // diff value but the complexity isn't worth it.
                                //
                                // So ensure that every committed batch has a unique
                                // serialization. Technically, I'm pretty sure that
                                // they're naturally unique but the justification is
                                // long, subtle, and brittle. Instead, just slap a
                                // random uuid on it.
                                let batch_raw = ProtoIdBatch::new(batch.clone()).encode_to_vec();
                                debug!(
                                    "wrote {:.9} batch {}",
                                    data_id.to_string(),
                                    batch_raw.hashed(),
                                );
                                let update = C::encode(TxnsEntry::Append(
                                    data_id,
                                    T::encode(&commit_ts),
                                    batch_raw,
                                ));
                                (batch, update)
                            })
                            .collect::<Vec<_>>();
                        (data_write, batch_updates)
                    })
                }
                let txn_batches_updates = txn_batches_updates.collect::<Vec<_>>().await;
                let mut txns_updates = txn_batches_updates
                    .iter()
                    .flat_map(|(_, batch_updates)| batch_updates.iter().map(|(_, updates)| updates))
                    .map(|(key, val)| ((key, val), &commit_ts, 1))
                    .collect::<Vec<_>>();
                let apply_is_empty = txns_updates.is_empty();

                // Tidy guarantees that anything in retractions has been applied,
                // but races mean someone else may have written the retraction. If
                // the following CaA goes through, then the `update_ge(txns_upper)`
                // above means that anything the cache thinks is still unapplied
                // but we know is applied indeed still needs to be retracted.
                let filtered_retractions = handle
                    .read_cache()
                    .filter_retractions(&txns_upper, self.tidy.retractions.iter())
                    .map(|(batch_raw, (ts, data_id))| {
                        C::encode(TxnsEntry::Append(*data_id, *ts, batch_raw.clone()))
                    })
                    .collect::<Vec<_>>();
                txns_updates.extend(
                    filtered_retractions
                        .iter()
                        .map(|(key, val)| ((key, val), &commit_ts, -1)),
                );

                let res = crate::small_caa(
                    || "txns commit",
                    &mut handle.txns_write,
                    &txns_updates,
                    txns_upper.clone(),
                    commit_ts.step_forward(),
                )
                .await;
                match res {
                    Ok(()) => {
                        debug!(
                            "commit_at {:?}: [{:?}, {:?}) success",
                            commit_ts,
                            txns_upper,
                            commit_ts.step_forward(),
                        );
                        // The batch we wrote at commit_ts did commit. Mark it as
                        // such to avoid a WARN in the logs.
                        for (data_write, batch_updates) in txn_batches_updates {
                            for (batch, _) in batch_updates {
                                let batch = data_write
                                    .batch_from_transmittable_batch(batch)
                                    .into_hollow_batch();
                                handle.metrics.batches.commit_count.inc();
                                handle
                                    .metrics
                                    .batches
                                    .commit_bytes
                                    .inc_by(u64::cast_from(batch.encoded_size_bytes()));
                            }
                            handle.datas.put_write(data_write);
                        }
                        return Ok(TxnApply {
                            is_empty: apply_is_empty,
                            commit_ts,
                        });
                    }
                    Err(new_txns_upper) => {
                        handle.metrics.commit.retry_count.inc();
                        assert!(txns_upper < new_txns_upper);
                        txns_upper = new_txns_upper;
                        for (data_write, batch_updates) in txn_batches_updates {
                            let batches = batch_updates
                                .into_iter()
                                .map(|(batch, _)| {
                                    data_write.batch_from_transmittable_batch(batch.clone())
                                })
                                .collect();
                            let txn_write = TxnWrite {
                                writes: Vec::new(),
                                batches,
                            };
                            self.writes.insert(data_write.shard_id(), txn_write);
                            handle.datas.put_write(data_write);
                        }
                        let () = handle.txns_cache.update_ge(&txns_upper).await;
                        continue;
                    }
                }
            }
        })
        .await
    }

    /// Merges the staged writes in the other txn into this one.
    pub fn merge(&mut self, other: Self) {
        for (data_id, writes) in other.writes {
            self.writes.entry(data_id).or_default().merge(writes);
        }
        self.tidy.merge(other.tidy);
    }

    /// Merges the work represented by given tidy into this txn.
    ///
    /// If this txn commits, the tidy work will be written at the commit ts.
    pub fn tidy(&mut self, tidy: Tidy) {
        self.tidy.merge(tidy);
    }

    /// Extracts any tidy work that has been merged into this txn with
    /// [Self::tidy].
    pub fn take_tidy(&mut self) -> Tidy {
        std::mem::take(&mut self.tidy)
    }
}

/// A token representing the asynchronous "apply" work expected to be promptly
/// performed by a txn committer.
#[derive(Debug)]
#[cfg_attr(any(test, debug_assertions), derive(PartialEq))]
pub struct TxnApply<T> {
    is_empty: bool,
    pub(crate) commit_ts: T,
}

impl<T> TxnApply<T> {
    /// Applies the txn, unblocking reads at timestamp it was committed at.
    pub async fn apply<K, V, D, O, C>(self, handle: &mut TxnsHandle<K, V, T, D, O, C>) -> Tidy
    where
        K: Debug + Codec,
        V: Debug + Codec,
        T: Timestamp + Lattice + TotalOrder + StepForward + Codec64,
        D: Semigroup + Codec64 + Send + Sync,
        O: Opaque + Debug + Codec64,
        C: TxnsCodec,
    {
        debug!("txn apply {:?}", self.commit_ts);
        handle.apply_le(&self.commit_ts).await
    }

    /// [Self::apply] but also advances the physical upper of each data shard
    /// past the commit timestamp.
    pub async fn apply_eager<K, V, D, O, C>(self, handle: &mut TxnsHandle<K, V, T, D, O, C>) -> Tidy
    where
        K: Debug + Codec,
        V: Debug + Codec,
        T: Timestamp + Lattice + TotalOrder + StepForward + Codec64,
        D: Semigroup + Codec64 + Send + Sync,
        O: Opaque + Debug + Codec64,
        C: TxnsCodec,
    {
        debug!("txn apply {:?}", self.commit_ts);
        handle.apply_eager_le(&self.commit_ts).await
    }

    /// Returns whether the apply represents a txn with any non-tidy writes.
    ///
    /// If this returns true, the apply is essentially a no-op and safe to
    /// discard.
    pub fn is_empty(&self) -> bool {
        self.is_empty
    }
}

#[cfg(test)]
mod tests {
    use std::time::{Duration, SystemTime};

    use futures::stream::FuturesUnordered;
    use futures::StreamExt;
    use mz_persist_client::PersistClient;

    use crate::tests::writer;
    use crate::txn_cache::TxnsCache;

    use super::*;

    #[mz_ore::test(tokio::test)]
    #[cfg_attr(miri, ignore)] // too slow
    async fn commit_at() {
        let client = PersistClient::new_for_tests().await;
        let mut txns = TxnsHandle::expect_open(client.clone()).await;
        let mut cache = TxnsCache::expect_open(0, &txns).await;
        let d0 = txns.expect_register(1).await;
        let d1 = txns.expect_register(2).await;

        // Can merge two txns. Can have multiple data shards in a txn.
        let mut txn = txns.begin();
        txn.write(&d0, "0".into(), (), 1).await;
        let mut other = txns.begin();
        other.write(&d0, "1".into(), (), 1).await;
        other.write(&d1, "A".into(), (), 1).await;
        txn.merge(other);
        txn.commit_at(&mut txns, 3).await.unwrap();

        // Can commit an empty txn. Can "skip" timestamps.
        txns.begin().commit_at(&mut txns, 5).await.unwrap();

        // Txn cannot be committed at a closed out time. The Err includes the
        // earliest committable time. Failed txn can commit on retry.
        let mut txn = txns.begin();
        txn.write(&d0, "2".into(), (), 1).await;
        assert_eq!(txn.commit_at(&mut txns, 4).await, Err(6));
        txn.commit_at(&mut txns, 6).await.unwrap();
        txns.apply_le(&6).await;

        let expected_d0 = vec!["0".to_owned(), "1".to_owned(), "2".to_owned()];
        let actual_d0 = cache.expect_snapshot(&client, d0, 6).await;
        assert_eq!(actual_d0, expected_d0);

        let expected_d1 = vec!["A".to_owned()];
        let actual_d1 = cache.expect_snapshot(&client, d1, 6).await;
        assert_eq!(actual_d1, expected_d1);
    }

    #[mz_ore::test(tokio::test)]
    #[cfg_attr(miri, ignore)] // unsupported operation: returning ready events from epoll_wait is not yet implemented
    async fn apply_and_tidy() {
        let mut txns = TxnsHandle::expect_open(PersistClient::new_for_tests().await).await;
        let log = txns.new_log();
        let mut cache = TxnsCache::expect_open(0, &txns).await;
        let d0 = txns.expect_register(1).await;

        // Non-empty txn means non-empty apply. Min unapplied ts is the commit
        // ts.
        let mut txn = txns.begin_test();
        txn.write(&d0, "2".into(), (), 1).await;
        let apply_2 = txn.commit_at(&mut txns, 2).await.unwrap();
        log.record_txn(2, &txn);
        assert_eq!(apply_2.is_empty(), false);
        cache.update_gt(&2).await;
        cache.mark_register_applied(&2);
        assert_eq!(cache.min_unapplied_ts(), &2);
        assert_eq!(cache.unapplied().count(), 1);

        // Running the apply unblocks reads but does not advance the min
        // unapplied ts.
        let tidy_2 = apply_2.apply(&mut txns).await;
        assert_eq!(cache.min_unapplied_ts(), &2);

        // Running the tidy advances the min unapplied ts.
        txns.tidy_at(3, tidy_2).await.unwrap();
        cache.update_gt(&3).await;
        assert_eq!(cache.min_unapplied_ts(), &4);
        assert_eq!(cache.unapplied().count(), 0);

        // We can also sneak the tidy into a normal txn. Tidies copy across txn
        // merges.
        let tidy_4 = txns.expect_commit_at(4, d0, &["4"], &log).await;
        cache.update_gt(&4).await;
        assert_eq!(cache.min_unapplied_ts(), &4);
        let mut txn0 = txns.begin_test();
        txn0.write(&d0, "5".into(), (), 1).await;
        txn0.tidy(tidy_4);
        let mut txn1 = txns.begin_test();
        txn1.merge(txn0);
        let apply_5 = txn1.commit_at(&mut txns, 5).await.unwrap();
        log.record_txn(5, &txn1);
        cache.update_gt(&5).await;
        assert_eq!(cache.min_unapplied_ts(), &5);
        let tidy_5 = apply_5.apply(&mut txns).await;

        // It's fine to drop a tidy, someone else will do it eventually.
        let tidy_6 = txns.expect_commit_at(6, d0, &["6"], &log).await;
        txns.tidy_at(7, tidy_6).await.unwrap();
        cache.update_gt(&7).await;
        assert_eq!(cache.min_unapplied_ts(), &8);

        // Also fine if we don't drop it, but instead do it late (no-op but
        // consumes a ts).
        txns.tidy_at(8, tidy_5).await.unwrap();
        cache.update_gt(&8).await;
        assert_eq!(cache.min_unapplied_ts(), &9);

        // Tidies can be merged and also can be stolen back out of a txn.
        let tidy_9 = txns.expect_commit_at(9, d0, &["9"], &log).await;
        let tidy_10 = txns.expect_commit_at(10, d0, &["10"], &log).await;
        let mut txn = txns.begin();
        txn.tidy(tidy_9);
        let mut tidy_9 = txn.take_tidy();
        tidy_9.merge(tidy_10);
        txns.tidy_at(11, tidy_9).await.unwrap();
        cache.update_gt(&11).await;
        assert_eq!(cache.min_unapplied_ts(), &12);

        // Can't tidy at an already committed ts.
        let tidy_12 = txns.expect_commit_at(12, d0, &["12"], &log).await;
        assert_eq!(txns.tidy_at(12, tidy_12).await, Err(13));

        let () = log.assert_snapshot(d0, 12).await;
    }

    #[mz_ore::test(tokio::test(flavor = "multi_thread"))]
    #[cfg_attr(miri, ignore)] // too slow
    async fn conflicting_writes() {
        fn jitter() -> u64 {
            // We could also use something like `rand`.
            let time = SystemTime::UNIX_EPOCH.elapsed().unwrap();
            u64::from(time.subsec_micros() % 20)
        }

        let client = PersistClient::new_for_tests().await;
        let mut txns = TxnsHandle::expect_open(client.clone()).await;
        let log = txns.new_log();
        let mut cache = TxnsCache::expect_open(0, &txns).await;
        let d0 = txns.expect_register(1).await;

        const NUM_WRITES: usize = 25;
        let tasks = FuturesUnordered::new();
        for idx in 0..NUM_WRITES {
            let mut txn = txns.begin_test();
            txn.write(&d0, format!("{:05}", idx), (), 1).await;
            let (txns_id, client, log) = (txns.txns_id(), client.clone(), log.clone());

            let task = async move {
                let mut txns = TxnsHandle::expect_open_id(client.clone(), txns_id).await;
                let mut register_ts = 1;
                loop {
                    let data_write = writer(&client, d0).await;
                    match txns.register(register_ts, [data_write]).await {
                        Ok(_) => {
                            debug!("{} registered at {}", idx, register_ts);
                            break;
                        }
                        Err(ts) => {
                            register_ts = ts;
                            continue;
                        }
                    }
                }

                // Add some jitter to the commit timestamps (to create gaps) and
                // to the execution (to create interleaving).
                let jitter_ms = jitter();
                let mut commit_ts = register_ts + 1 + jitter_ms;
                let apply = loop {
                    let () = tokio::time::sleep(Duration::from_millis(jitter_ms)).await;
                    match txn.commit_at(&mut txns, commit_ts).await {
                        Ok(apply) => break apply,
                        Err(new_commit_ts) => commit_ts = new_commit_ts,
                    }
                };
                debug!("{} committed at {}", idx, commit_ts);
                log.record_txn(commit_ts, &txn);

                // Ditto sleep before apply.
                let () = tokio::time::sleep(Duration::from_millis(jitter_ms)).await;
                let tidy = apply.apply(&mut txns).await;

                // Ditto jitter the tidy timestamps and execution.
                let jitter_ms = jitter();
                let mut txn = txns.begin();
                txn.tidy(tidy);
                let mut tidy_ts = commit_ts + jitter_ms;
                loop {
                    let () = tokio::time::sleep(Duration::from_millis(jitter_ms)).await;
                    match txn.commit_at(&mut txns, tidy_ts).await {
                        Ok(apply) => {
                            debug!("{} tidied at {}", idx, tidy_ts);
                            assert!(apply.is_empty());
                            return commit_ts;
                        }
                        Err(new_tidy_ts) => tidy_ts = new_tidy_ts,
                    }
                }
            };
            tasks.push(task)
        }

        let max_commit_ts = tasks
            .collect::<Vec<_>>()
            .await
            .into_iter()
            .max()
            .unwrap_or_default();

        // Also manually create expected as a failsafe in case we ever end up
        // with a bug in CommitLog.
        let expected = (0..NUM_WRITES)
            .map(|x| format!("{:05}", x))
            .collect::<Vec<_>>();
        let actual = cache.expect_snapshot(&client, d0, max_commit_ts).await;
        assert_eq!(actual, expected);
        log.assert_snapshot(d0, max_commit_ts).await;
    }

    #[mz_ore::test(tokio::test)]
    #[cfg_attr(miri, ignore)] // too slow
    async fn tidy_race() {
        let client = PersistClient::new_for_tests().await;
        let mut txns0 = TxnsHandle::expect_open(client.clone()).await;
        let log = txns0.new_log();
        let d0 = txns0.expect_register(1).await;

        // Commit something and apply it, but don't tidy yet.
        let tidy0 = txns0.expect_commit_at(2, d0, &["foo"], &log).await;

        // Now open an independent TxnsHandle, commit, apply, and tidy.
        let mut txns1 = TxnsHandle::expect_open_id(client.clone(), txns0.txns_id()).await;
        let d1 = txns1.expect_register(3).await;
        let tidy1 = txns1.expect_commit_at(4, d1, &["foo"], &log).await;
        let () = txns1.tidy_at(5, tidy1).await.unwrap();

        // Now try the original tidy0. tidy1 has already done the retraction for
        // it, so this needs to be careful not to double-retract.
        let () = txns0.tidy_at(6, tidy0).await.unwrap();

        // Replay a cache from the beginning and make sure we don't see a
        // double retraction.
        let mut cache = TxnsCache::expect_open(0, &txns0).await;
        cache.update_gt(&6).await;
        assert_eq!(cache.validate(), Ok(()));

        log.assert_snapshot(d0, 6).await;
        log.assert_snapshot(d1, 6).await;
    }

    // Regression test for a bug caught during code review, where it was
    // possible to commit to an unregistered data shard.
    #[mz_ore::test(tokio::test)]
    #[cfg_attr(miri, ignore)] // unsupported operation: returning ready events from epoll_wait is not yet implemented
    async fn commit_unregistered_table() {
        let client = PersistClient::new_for_tests().await;
        let mut txns = TxnsHandle::expect_open(client.clone()).await;

        // This panics because the commit ts is before the register ts.
        let commit = mz_ore::task::spawn(|| "", {
            let (txns_id, client) = (txns.txns_id(), client.clone());
            async move {
                let mut txns = TxnsHandle::expect_open_id(client, txns_id).await;
                let mut txn = txns.begin();
                txn.write(&ShardId::new(), "foo".into(), (), 1).await;
                txn.commit_at(&mut txns, 1).await
            }
        });
        assert!(commit.await.is_err());

        let d0 = txns.expect_register(2).await;
        txns.forget(3, [d0]).await.unwrap();

        // This panics because the commit ts is after the forget ts.
        let commit = mz_ore::task::spawn(|| "", {
            let (txns_id, client) = (txns.txns_id(), client.clone());
            async move {
                let mut txns = TxnsHandle::expect_open_id(client, txns_id).await;
                let mut txn = txns.begin();
                txn.write(&d0, "foo".into(), (), 1).await;
                txn.commit_at(&mut txns, 4).await
            }
        });
        assert!(commit.await.is_err());
    }

    #[mz_ore::test(tokio::test)]
    #[cfg_attr(miri, ignore)] // too slow
    async fn commit_retry() {
        let client = PersistClient::new_for_tests().await;
        let mut txns = TxnsHandle::expect_open(client.clone()).await;
        let mut cache = TxnsCache::expect_open(0, &txns).await;
        let d0 = txns.expect_register(1).await;
        let d1 = txns.expect_register(2).await;

        // `txn` commit is interrupted by `other` commit.
        let mut txn = txns.begin();
        txn.write(&d0, "0".into(), (), 1).await;
        let mut other = txns.begin();
        other.write(&d1, "42".into(), (), 1).await;
        other.commit_at(&mut txns, 3).await.unwrap();
        let upper = txn.commit_at(&mut txns, 3).await.unwrap_err();
        assert_eq!(upper, 4);

        // Add more writes to `txn` and try again.
        txn.write(&d0, "1".into(), (), 1).await;
        txn.commit_at(&mut txns, 4).await.unwrap();
        txns.apply_le(&4).await;

        let expected_d0 = vec!["0".to_owned(), "1".to_owned()];
        let actual_d0 = cache.expect_snapshot(&client, d0, 4).await;
        assert_eq!(actual_d0, expected_d0);
    }
}<|MERGE_RESOLUTION|>--- conflicted
+++ resolved
@@ -136,12 +136,8 @@
                 .expect("txns shard should not be closed");
 
             loop {
-<<<<<<< HEAD
-=======
-                // Validate that the involved data shards are all registered.
                 let () = handle.txns_cache.update_ge(&txns_upper).await;
 
->>>>>>> 7d5f13ef
                 // txns_upper is the (inclusive) minimum timestamp at which we
                 // could possibly write. If our requested commit timestamp is before
                 // that, then it's no longer possible to write and the caller needs
@@ -153,29 +149,15 @@
                     );
                     return Err(txns_upper);
                 }
-<<<<<<< HEAD
-
                 // Validate that the involved data shards are all registered.
-                let () = handle.txns_cache.update_ge(&txns_upper).await;
                 for (data_id, _) in self.writes.iter() {
                     assert!(
                         handle.txns_cache.registered(data_id),
-                        "{} should be registered as of current progress {:?}",
+                        "{} should be registered to commit at {:?}",
                         data_id,
                         handle.txns_cache.progress_exclusive,
                     );
                 }
-
-=======
-                for (data_id, _) in self.writes.iter() {
-                    assert!(
-                        handle.txns_cache.registered_at(data_id, &commit_ts),
-                        "{} should be registered to commit at {:?}",
-                        data_id,
-                        commit_ts
-                    );
-                }
->>>>>>> 7d5f13ef
                 debug!(
                     "commit_at {:?}: [{:?}, {:?}) begin",
                     commit_ts,
