--- conflicted
+++ resolved
@@ -1201,13 +1201,9 @@
 
         async fn registered_at_ts(&mut self, data_id: ShardId) -> bool {
             self.txns.txns_cache.update_ge(&self.ts).await;
-<<<<<<< HEAD
-            self.txns.txns_cache.registered(&data_id)
-=======
             // Bump our timestamp up to match the progress of the cache.
             self.ts = self.txns.txns_cache.progress_exclusive;
-            self.txns.txns_cache.registered_at(&data_id, &self.ts)
->>>>>>> 7d5f13ef
+            self.txns.txns_cache.registered(&data_id)
         }
 
         // Writes to the given data shard, either via txns if it's registered or
