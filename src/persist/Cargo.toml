[package]
name = "mz-persist"
description = "Abstraction for Materialize dataplane persistence."
version = "0.0.0"
edition = "2021"
rust-version = "1.62.0"
publish = false
# Since we intentionally will only ever have one bench target, auto discovery of
# benches is unnecessary. Turning it off allows us to have helper code in
# src/benches.
autobenches = false

# Disable the ability to use benches in the library because the bench harness
# isn't overridable there and the stock one prevents using Criterion specific
# flags, e.g. `cargo bench -p persist -- --baseline=foo`.
[lib]
bench = false

# NB: This is meant to be a strong, independent abstraction boundary. Please
# don't leak in dependencies on other Materialize packages.
[dependencies]
anyhow = { version = "1.0.58", features = ["backtrace"] }
arrow2 = { version = "0.12.0", features = ["io_ipc", "io_parquet"] }
async-trait = "0.1.56"
aws-config = { version = "0.46.0", default-features = false, features = ["native-tls"] }
aws-sdk-s3 = { version = "0.16.0", default-features = false, features = ["native-tls", "rt-tokio"]  }
aws-smithy-http = "0.46.0"
aws-types = { version = "0.46.0", features = ["hardcoded-credentials"] }
base64 = "0.13.0"
<<<<<<< HEAD
bytes = "1.1.0"
crossbeam-channel = "0.5.5"
deadpool-postgres = "0.10.2"
=======
bytes = "1.2.0"
crossbeam-channel = "0.5.6"
>>>>>>> 9da4c590
differential-dataflow = { git = "https://github.com/TimelyDataflow/differential-dataflow.git" }
fail = { version = "0.5.0", features = ["failpoints"] }
futures-util = "0.3.19"
once_cell = "1.13.0"
md-5 = "0.10.1"
mz-ore = { path = "../ore", default-features = false, features = ["metrics", "task"] }
mz-persist-types = { path = "../persist-types" }
mz-proto = { path = "../proto" }
openssl = { version = "0.10.41", features = ["vendored"] }
openssl-sys = { version = "0.9.75", features = ["vendored"] }
postgres-openssl = { git = "https://github.com/MaterializeInc/rust-postgres" }
prost = { version = "0.10.3", features = ["no-recursion-limit"] }
rand = { version = "0.8.5", features = ["small_rng"] }
serde = { version = "1.0.140", features = ["derive"] }
timely = { git = "https://github.com/TimelyDataflow/timely-dataflow", default-features = false, features = ["bincode"] }
tokio = { version = "1.19.2", default-features = false, features = ["fs", "macros", "sync", "rt", "rt-multi-thread"] }
tokio-postgres = { git = "https://github.com/MaterializeInc/rust-postgres" }
tracing = "0.1.35"
url = "2.2.2"
uuid = { version = "1.1.2", features = ["v4"] }

[dev-dependencies]
criterion = { git = "https://github.com/MaterializeInc/criterion.rs.git", features = ["html_reports"] }
mz-ore = { path = "../ore", default-features = false, features = ["test"] }
serde_json = "1.0.82"
tempfile = "3.2.0"

[build-dependencies]
prost-build = { version = "0.10.3", features = ["vendored"] }<|MERGE_RESOLUTION|>--- conflicted
+++ resolved
@@ -27,14 +27,9 @@
 aws-smithy-http = "0.46.0"
 aws-types = { version = "0.46.0", features = ["hardcoded-credentials"] }
 base64 = "0.13.0"
-<<<<<<< HEAD
-bytes = "1.1.0"
-crossbeam-channel = "0.5.5"
-deadpool-postgres = "0.10.2"
-=======
 bytes = "1.2.0"
 crossbeam-channel = "0.5.6"
->>>>>>> 9da4c590
+deadpool-postgres = "0.10.2"
 differential-dataflow = { git = "https://github.com/TimelyDataflow/differential-dataflow.git" }
 fail = { version = "0.5.0", features = ["failpoints"] }
 futures-util = "0.3.19"
