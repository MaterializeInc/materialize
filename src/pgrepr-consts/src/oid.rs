--- conflicted
+++ resolved
@@ -693,9 +693,6 @@
 pub const INDEX_PG_ATTRIBUTE_ALL_DATABASES_IND_OID: u32 = 16971;
 pub const SCHEMA_MZ_CATALOG_UNSTABLE_OID: u32 = 16972;
 pub const SCHEMA_MZ_INTROSPECTION_OID: u32 = 16973;
-<<<<<<< HEAD
-pub const OP_CONTAINS_LIST_LIST_OID: u32 = 16974;
-pub const OP_IS_CONTAINED_LIST_LIST_OID: u32 = 16975;
-=======
 pub const SOURCE_MZ_COMPUTE_ERROR_COUNTS_RAW_UNIFIED_OID: u32 = 16974;
->>>>>>> 31905a4f
+pub const OP_CONTAINS_LIST_LIST_OID: u32 = 16975;
+pub const OP_IS_CONTAINED_LIST_LIST_OID: u32 = 16976;