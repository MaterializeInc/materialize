--- conflicted
+++ resolved
@@ -18,12 +18,8 @@
 anyhow = "1.0.66"
 bytes = "1.2.1"
 chrono = { version = "0.4.23", default-features = false, features = ["serde", "std"] }
-<<<<<<< HEAD
-chrono-tz = { version = "0.8.0", features = ["serde", "case-insensitive"] }
+chrono-tz = { version = "0.8.1", features = ["serde", "case-insensitive"] }
 columnation = { git = "https://github.com/frankmcsherry/columnation" }
-=======
-chrono-tz = { version = "0.8.1", features = ["serde", "case-insensitive"] }
->>>>>>> cac67b12
 dec = "0.4.8"
 differential-dataflow = { git = "https://github.com/TimelyDataflow/differential-dataflow.git" }
 enum-kinds = "0.5.1"
