--- conflicted
+++ resolved
@@ -17,10 +17,7 @@
 anyhow = "1.0.34"
 byteorder = "1.3"
 chrono = { version = "0.4", default-features = false, features = ["serde", "std"] }
-<<<<<<< HEAD
 chrono-tz = { version = "0.5", features = ["serde"] }
-=======
->>>>>>> 62fe4f4b
 enum-kinds = "0.5.0"
 hex = "0.4.2"
 itertools = "0.9"
