--- conflicted
+++ resolved
@@ -17,14 +17,9 @@
 [dependencies]
 anyhow = "1.0.66"
 bytes = "1.2.1"
-<<<<<<< HEAD
-chrono = { version = "0.4.22", default-features = false, features = ["serde", "std"] }
-columnation = { git = "https://github.com/frankmcsherry/columnation" }
-chrono-tz = { version = "0.6.3", features = ["serde", "case-insensitive"] }
-=======
 chrono = { version = "0.4.23", default-features = false, features = ["serde", "std"] }
 chrono-tz = { version = "0.8.0", features = ["serde", "case-insensitive"] }
->>>>>>> 6b1046e4
+columnation = { git = "https://github.com/frankmcsherry/columnation" }
 dec = "0.4.8"
 differential-dataflow = { git = "https://github.com/TimelyDataflow/differential-dataflow.git" }
 enum-kinds = "0.5.1"
