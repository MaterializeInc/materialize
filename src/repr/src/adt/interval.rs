// Copyright Materialize, Inc. and contributors. All rights reserved.
//
// Use of this software is governed by the Business Source License
// included in the LICENSE file.
//
// As of the Change Date specified in that file, in accordance with
// the Business Source License, use of this software will be governed
// by the Apache License, Version 2.0.

//! A time interval abstract data type.

use std::fmt::{self, Write};
use std::time::Duration;

use anyhow::bail;
use serde::{Deserialize, Serialize};

use crate::adt::datetime::DateTimeField;
use crate::adt::numeric::DecimalLike;

/// An interval of time meant to express SQL intervals.
///
/// Obtained by parsing an `INTERVAL '<value>' <unit> [TO <precision>]`.
#[derive(Debug, Clone, Copy, PartialEq, Eq, PartialOrd, Ord, Serialize, Hash, Deserialize)]
pub struct Interval {
    /// A possibly negative number of months for field types like `YEAR`
    pub months: i32,
    /// A possibly negative number of days.
    ///
    /// Irrespective of values, `days` will not be carried over into `months`.
    pub days: i32,
    /// A timespan represented in microseconds.
    ///
    /// Irrespective of values, `micros` will not be carried over into `days` or
    /// `months`.
    pub micros: i64,
}

impl Default for Interval {
    fn default() -> Self {
        Self {
            months: 0,
            days: 0,
            micros: 0,
        }
    }
}

<<<<<<< HEAD
impl std::ops::Neg for Interval {
    type Output = Self;
    fn neg(self) -> Self {
        Self {
            months: -self.months,
            days: -self.days,
            micros: -self.micros,
=======
impl num_traits::ops::checked::CheckedNeg for Interval {
    fn checked_neg(&self) -> Option<Self> {
        if let (Some(months), Some(duration)) =
            (self.months.checked_neg(), self.duration.checked_neg())
        {
            Self::new(months, 0, duration).ok()
        } else {
            None
>>>>>>> 98969264
        }
    }
}

impl Interval {
    // Don't let our duration exceed Postgres' min/max for those same fields,
    // equivalent to:
    // ```
    // SELECT INTERVAL '2147483647 hours 59 minutes 59.999999 seconds';
    // SELECT INTERVAL '-2147483648 hours -59 minutes -59.999999 seconds';
    // ```
    const MAX_MICROSECONDS: i64 = (((i32::MAX as i64 * 60) + 59) * 60) * 1_000_000 + 59_999_999;
    const MIN_MICROSECONDS: i64 = (((i32::MIN as i64 * 60) - 59) * 60) * 1_000_000 - 59_999_999;

    /// Constructs a new `Interval` with the specified units of time.
    pub fn new(months: i32, days: i32, micros: i64) -> Result<Interval, anyhow::Error> {
        let i = Interval {
            months,
            days,
            micros,
        };
        if i.micros > Self::MAX_MICROSECONDS || i.micros < Self::MIN_MICROSECONDS {
            bail!(format!(
                "exceeds min/max interval duration ({} hours 59 minutes 59.999999 seconds/\
                {} hours -59 minutes -59.999999 seconds)",
                i32::MAX,
                i32::MIN,
            ))
        } else {
            Ok(i)
        }
    }

    pub fn checked_add(&self, other: &Self) -> Option<Self> {
        let months = match self.months.checked_add(other.months) {
            Some(m) => m,
            None => return None,
        };
        let days = match self.days.checked_add(other.days) {
            Some(d) => d,
            None => return None,
        };
        let micros = match self.micros.checked_add(other.micros) {
            Some(us) => us,
            None => return None,
        };

        match Self::new(months, days, micros) {
            Ok(i) => Some(i),
            Err(_) => None,
        }
    }

    pub fn checked_mul(&self, other: f64) -> Option<Self> {
        let months = self.months as f64 * other;
        if months.is_nan() || months < i32::MIN as f64 || months > i32::MAX as f64 {
            return None;
        }

        let days = self.days as f64 * other + months.fract() * 30.0;
        if days.is_nan() || days < i32::MIN as f64 || days > i32::MAX as f64 {
            return None;
        }

        let micros = self.micros as f64 * other + days.fract() * 1e6 * 60.0 * 60.0 * 24.0;
        if micros.is_nan() || micros < i64::MIN as f64 || days > i64::MAX as f64 {
            return None;
        }

        Self::new(months as i32, days as i32, micros as i64).ok()
    }

    pub fn checked_div(&self, other: f64) -> Option<Self> {
        let months = self.months as f64 / other;
        if months.is_nan() || months < i32::MIN as f64 || months > i32::MAX as f64 {
            return None;
        }

        let days = self.days as f64 / other + months.fract() * 30.0;
        if days.is_nan() || days < i32::MIN as f64 || days > i32::MAX as f64 {
            return None;
        }

        let micros = self.micros as f64 / other + days.fract() * 1e6 * 60.0 * 60.0 * 24.0;
        if micros.is_nan() || micros < i64::MIN as f64 || days > i64::MAX as f64 {
            return None;
        }

        Self::new(months as i32, days as i32, micros as i64).ok()
    }

    /// Returns the total number of whole seconds in the `Interval`'s duration.
    pub fn dur_as_secs(&self) -> i64 {
        self.micros / 1_000_000
    }

    /// Returns the total number of microseconds in the `Interval`'s duration.
    pub fn dur_as_microsecs(&self) -> i64 {
        self.micros
    }

    /// Computes the millennium part of the interval.
    ///
    /// The millennium part is the number of whole millennia in the interval. For example,
    /// this function returns `3` for the interval `3400 years`.
    pub fn millennia(&self) -> i32 {
        self.months / 12_000
    }

    /// Computes the century part of the interval.
    ///
    /// The century part is the number of whole centuries in the interval. For example,
    /// this function returns `3` for the interval `340 years`.
    pub fn centuries(&self) -> i32 {
        self.months / 1_200
    }

    /// Computes the decade part of the interval.
    ///
    /// The decade part is the number of whole decades in the interval. For example,
    /// this function returns `3` for the interval `34 years`.
    pub fn decades(&self) -> i32 {
        self.months / 120
    }

    /// Computes the year part of the interval.
    ///
    /// The year part is the number of whole years in the interval. For example,
    /// this function returns `3` for the interval `3 years 4 months`.
    pub fn years(&self) -> i32 {
        self.months / 12
    }

    /// Computes the quarter part of the interval.
    ///
    /// The quarter part is obtained from taking the number of whole months modulo 12,
    /// and assigning quarter #1 for months 0-2, #2 for 3-5, #3 for 6-8 and #4 for 9-11.
    /// For example, this function returns `4` for the interval `11 months`.
    pub fn quarters(&self) -> i32 {
        (self.months % 12) / 3 + 1
    }

    /// Computes the month part of the interval.
    ///
    /// The month part is the number of whole months in the interval, modulo 12.
    /// For example, this function returns `4` for the interval `3 years 4
    /// months`.
    pub fn months(&self) -> i32 {
        self.months % 12
    }

    /// Computes the day part of the interval.
    ///
    /// The day part is the number of whole days in the interval. For example,
    /// this function returns `5` for the interval `5 days 4 hours 3 minutes
    /// 2.1 seconds`.
    pub fn days(&self) -> i64 {
        self.days.into()
    }

    /// Computes the hour part of the interval.
    ///
    /// The hour part is the number of whole hours in the interval, modulo 24.
    /// For example, this function returns `4` for the interval `5 days 4
    /// hours 3 minutes 2.1 seconds`.
    pub fn hours(&self) -> i64 {
        (self.dur_as_secs() / (60 * 60)) % 24
    }

    /// Computes the minute part of the interval.
    ///
    /// The minute part is the number of whole minutes in the interval, modulo
    /// 60. For example, this function returns `3` for the interval `5 days 4
    /// hours 3 minutes 2.1 seconds`.
    pub fn minutes(&self) -> i64 {
        (self.dur_as_secs() / 60) % 60
    }

    /// Computes the second part of the interval.
    ///
    /// The second part is the number of fractional seconds in the interval,
    /// modulo 60.0.
    pub fn seconds<T>(&self) -> T
    where
        T: DecimalLike,
    {
        T::lossy_from(self.micros % 60_000_000) / T::from(1e6)
    }

    /// Computes the second part of the interval displayed in milliseconds.
    ///
    /// The second part is the number of fractional seconds in the interval,
    /// modulo 60.0.
    pub fn milliseconds<T>(&self) -> T
    where
        T: DecimalLike,
    {
        T::lossy_from(self.micros % 60_000_000) / T::from(1e3)
    }

    /// Computes the second part of the interval displayed in microseconds.
    ///
    /// The second part is the number of fractional seconds in the interval,
    /// modulo 60.0.
    pub fn microseconds<T>(&self) -> T
    where
        T: DecimalLike,
    {
        T::lossy_from(self.micros % 60_000_000)
    }

    /// Computes the nanosecond part of the interval.
    pub fn nanoseconds(&self) -> i32 {
        (self.micros % 1_000_000 * 1_000).try_into().unwrap()
    }

    /// Computes the total number of seconds in the interval.
    pub fn as_seconds<T>(&self) -> T
    where
        T: DecimalLike,
    {
        T::from(self.years() * 60 * 60 * 24) * T::from(365.25)
            + T::from(self.months() * 60 * 60 * 24 * 30)
            + T::from(self.days * 60 * 60 * 24)
            + T::lossy_from(self.dur_as_secs())
            + T::from(self.nanoseconds()) / T::from(1e9)
    }

    /// Truncate the "head" of the interval, removing all time units greater than `f`.
    pub fn truncate_high_fields(&mut self, f: DateTimeField) {
        match f {
            DateTimeField::Year => {}
            DateTimeField::Month => self.months %= 12,
            DateTimeField::Day => self.months = 0,
            DateTimeField::Hour | DateTimeField::Minute | DateTimeField::Second => {
                self.months = 0;
                self.days = 0;
                self.micros %= f.next_largest().micros_multiplier()
            }
            DateTimeField::Millennium
            | DateTimeField::Century
            | DateTimeField::Decade
            | DateTimeField::Milliseconds
            | DateTimeField::Microseconds => {
                unreachable!(format!("Cannot truncate interval by {}", f))
            }
        }
    }

    /// Converts this `Interval`'s duration into `chrono::Duration`.
    pub fn duration_as_chrono(&self) -> chrono::Duration {
        use chrono::Duration;
        Duration::days(self.days.into()) + Duration::microseconds(self.micros)
    }

    pub fn duration(&self) -> Result<Duration, anyhow::Error> {
        if self.months != 0 {
            bail!("cannot convert interval with months to duration");
        }
        if self.duration_as_chrono() < chrono::Duration::zero() {
            bail!("cannot convert negative interval to duration");
        }
        Ok(self.duration_as_chrono().to_std()?)
    }

    /// Truncate the "tail" of the interval, removing all time units less than `f`.
    /// # Arguments
    /// - `f`: Round the interval down to the specified time unit.
    /// - `fsec_max_precision`: If `Some(x)`, keep only `x` places of microsecond precision.
    ///    Must be `(0,6)`.
    ///
    /// # Errors
    /// - If `fsec_max_precision` is not None or within (0,6).
    pub fn truncate_low_fields(
        &mut self,
        f: DateTimeField,
        fsec_max_precision: Option<u64>,
    ) -> Result<(), anyhow::Error> {
        use DateTimeField::*;
        match f {
            Year => {
                self.months -= self.months % 12;
                self.days = 0;
                self.micros = 0;
            }
            Month => {
                self.days = 0;
                self.micros = 0;
            }
            // Round microseconds.
            Second => {
                let default_precision = 6;
                let precision = match fsec_max_precision {
                    Some(p) => p,
                    None => default_precision,
                };

                if precision > default_precision {
                    bail!(
                        "SECOND precision must be (0, 6), have SECOND({})",
                        precision
                    )
                }

                // Check if value should round up to nearest fractional place.
                let precision = match u32::try_from(precision) {
                    Ok(p) => p,
                    Err(_) => bail!(
                        "SECOND precision must be (0, 6), have SECOND({})",
                        precision
                    ),
                };
                let remainder = self.micros % 10_i64.pow(6 - precision);
                if u64::from(precision) != default_precision
                    && remainder / 10_i64.pow(5 - precision) > 4
                {
                    self.micros += 10_i64.pow(6 - precision);
                }
                self.micros -= remainder;
            }
            Day => {
                self.micros = 0;
            }
            Hour | Minute => {
                self.micros -= self.micros % f.micros_multiplier();
            }
            Millennium | Century | Decade | Milliseconds | Microseconds => {
                unreachable!(format!("Cannot truncate interval by {}", f))
            }
        }
        Ok(())
    }
}

/// Format an interval in a human form
///
/// Example outputs:
///
/// * 1 year 2 months 5 days 03:04:00
/// * -1 year +5 days +18:59:29.3
/// * 00:00:00
impl fmt::Display for Interval {
    fn fmt(&self, f: &mut fmt::Formatter) -> fmt::Result {
        let neg_months = self.months < 0;
        let years = (self.months / 12).abs();
        let months = (self.months % 12).abs();

        let neg_days = self.days < 0;
        let days = i64::from(self.days).abs();

        let mut nanos = self.nanoseconds().abs();
        let mut secs = (self.micros / 1_000_000).abs();

        let sec_per_hr = 60 * 60;
        let hours = secs / sec_per_hr;
        secs %= sec_per_hr;

        let sec_per_min = 60;
        let minutes = secs / sec_per_min;
        secs %= sec_per_min;

        if years > 0 {
            if neg_months {
                f.write_char('-')?;
            }
            write!(f, "{} year", years)?;
            if years > 1 || neg_months {
                f.write_char('s')?;
            }
        }

        if months > 0 {
            if years != 0 {
                f.write_char(' ')?;
            }
            if neg_months {
                f.write_char('-')?;
            }
            write!(f, "{} month", months)?;
            if months > 1 || neg_months {
                f.write_char('s')?;
            }
        }

        if days != 0 {
            if years > 0 || months > 0 {
                f.write_char(' ')?;
            }
            if neg_months && !neg_days {
                f.write_char('+')?;
            }
            write!(f, "{} day", self.days)?;
            if self.days != 1 {
                f.write_char('s')?;
            }
        }

        let non_zero_hmsn = hours > 0 || minutes > 0 || secs > 0 || nanos > 0;

        if (years == 0 && months == 0 && days == 0) || non_zero_hmsn {
            if years > 0 || months > 0 || days > 0 {
                f.write_char(' ')?;
            }
            if self.micros < 0 && non_zero_hmsn {
                f.write_char('-')?;
            } else if neg_days || (days == 0 && neg_months) {
                f.write_char('+')?;
            }
            write!(f, "{:02}:{:02}:{:02}", hours, minutes, secs)?;
            if nanos > 0 {
                let mut width = 9;
                while nanos % 10 == 0 {
                    width -= 1;
                    nanos /= 10;
                }
                write!(f, ".{:0width$}", nanos, width = width)?;
            }
        }

        Ok(())
    }
}

#[cfg(test)]
mod test {
    use super::*;

    #[test]
    fn interval_fmt() {
        fn mon(mon: i32) -> String {
            Interval {
                months: mon,
                ..Default::default()
            }
            .to_string()
        }

        assert_eq!(mon(1), "1 month");
        assert_eq!(mon(12), "1 year");
        assert_eq!(mon(13), "1 year 1 month");
        assert_eq!(mon(24), "2 years");
        assert_eq!(mon(25), "2 years 1 month");
        assert_eq!(mon(26), "2 years 2 months");

        fn dur(days: i32, micros: i64) -> String {
            Interval::new(0, days, micros).unwrap().to_string()
        }
        assert_eq!(&dur(2, 0), "2 days");
        assert_eq!(&dur(2, 3 * 60 * 60 * 1_000_000), "2 days 03:00:00");
        assert_eq!(
            &dur(
                2,
                (3 * 60 * 60 * 1_000_000) + (45 * 60 * 1_000_000) + (6 * 1_000_000)
            ),
            "2 days 03:45:06"
        );
        assert_eq!(
            &dur(2, (3 * 60 * 60 * 1_000_000) + (45 * 60 * 1_000_000)),
            "2 days 03:45:00"
        );
        assert_eq!(&dur(2, 6 * 1_000_000), "2 days 00:00:06");
        assert_eq!(
            &dur(2, (45 * 60 * 1_000_000) + (6 * 1_000_000)),
            "2 days 00:45:06"
        );
        assert_eq!(
            &dur(2, (3 * 60 * 60 * 1_000_000) + (6 * 1_000_000)),
            "2 days 03:00:06"
        );
        assert_eq!(
            &dur(
                0,
                (3 * 60 * 60 * 1_000_000) + (45 * 60 * 1_000_000) + (6 * 1_000_000)
            ),
            "03:45:06"
        );
        assert_eq!(
            &dur(0, (3 * 60 * 60 * 1_000_000) + (6 * 1_000_000)),
            "03:00:06"
        );
        assert_eq!(&dur(0, 3 * 60 * 60 * 1_000_000), "03:00:00");
        assert_eq!(&dur(0, (45 * 60 * 1_000_000) + (6 * 1_000_000)), "00:45:06");
        assert_eq!(&dur(0, 45 * 60 * 1_000_000), "00:45:00");
        assert_eq!(&dur(0, 6 * 1_000_000), "00:00:06");

        assert_eq!(&dur(-2, -6 * 1_000_000), "-2 days -00:00:06");
        assert_eq!(
            &dur(-2, (-45 * 60 * 1_000_000) + (-6 * 1_000_000)),
            "-2 days -00:45:06"
        );
        assert_eq!(
            &dur(-2, (-3 * 60 * 60 * 1_000_000) + (-6 * 1_000_000)),
            "-2 days -03:00:06"
        );
        assert_eq!(
            &dur(
                0,
                (-3 * 60 * 60 * 1_000_000) + (-45 * 60 * 1_000_000) + (-6 * 1_000_000)
            ),
            "-03:45:06"
        );
        assert_eq!(
            &dur(0, (-3 * 60 * 60 * 1_000_000) + (-6 * 1_000_000)),
            "-03:00:06"
        );
        assert_eq!(&dur(0, -3 * 60 * 60 * 1_000_000), "-03:00:00");
        assert_eq!(
            &dur(0, (-45 * 60 * 1_000_000) + (-6 * 1_000_000)),
            "-00:45:06"
        );
        assert_eq!(&dur(0, -45 * 60 * 1_000_000), "-00:45:00");
        assert_eq!(&dur(0, -6 * 1_000_000), "-00:00:06");

        fn mon_dur(mon: i32, days: i32, micros: i64) -> String {
            Interval::new(mon, days, micros).unwrap().to_string()
        }
        assert_eq!(&mon_dur(1, 2, 6 * 1_000_000), "1 month 2 days 00:00:06");
        assert_eq!(
            &mon_dur(1, 2, (45 * 60 * 1_000_000) + (6 * 1_000_000)),
            "1 month 2 days 00:45:06"
        );
        assert_eq!(
            &mon_dur(1, 2, (3 * 60 * 60 * 1_000_000) + (6 * 1_000_000)),
            "1 month 2 days 03:00:06"
        );
        assert_eq!(
            &mon_dur(
                26,
                0,
                (3 * 60 * 60 * 1_000_000) + (45 * 60 * 1_000_000) + (6 * 1_000_000)
            ),
            "2 years 2 months 03:45:06"
        );
        assert_eq!(
            &mon_dur(26, 0, (3 * 60 * 60 * 1_000_000) + (6 * 1_000_000)),
            "2 years 2 months 03:00:06"
        );
        assert_eq!(
            &mon_dur(26, 0, 3 * 60 * 60 * 1_000_000),
            "2 years 2 months 03:00:00"
        );
        assert_eq!(
            &mon_dur(26, 0, (45 * 60 * 1_000_000) + (6 * 1_000_000)),
            "2 years 2 months 00:45:06"
        );
        assert_eq!(
            &mon_dur(26, 0, 45 * 60 * 1_000_000),
            "2 years 2 months 00:45:00"
        );
        assert_eq!(&mon_dur(26, 0, 6 * 1_000_000), "2 years 2 months 00:00:06");

        assert_eq!(
            &mon_dur(26, -2, -6 * 1_000_000),
            "2 years 2 months -2 days -00:00:06"
        );
        assert_eq!(
            &mon_dur(26, -2, (-45 * 60 * 1_000_000) + (-6 * 1_000_000)),
            "2 years 2 months -2 days -00:45:06"
        );
        assert_eq!(
            &mon_dur(26, -2, (-3 * 60 * 60 * 1_000_000) + (-6 * 1_000_000)),
            "2 years 2 months -2 days -03:00:06"
        );
        assert_eq!(
            &mon_dur(
                26,
                0,
                (-3 * 60 * 60 * 1_000_000) + (-45 * 60 * 1_000_000) + (-6 * 1_000_000)
            ),
            "2 years 2 months -03:45:06"
        );
        assert_eq!(
            &mon_dur(26, 0, (-3 * 60 * 60 * 1_000_000) + (-6 * 1_000_000)),
            "2 years 2 months -03:00:06"
        );
        assert_eq!(
            &mon_dur(26, 0, -3 * 60 * 60 * 1_000_000),
            "2 years 2 months -03:00:00"
        );
        assert_eq!(
            &mon_dur(26, 0, (-45 * 60 * 1_000_000) + (-6 * 1_000_000)),
            "2 years 2 months -00:45:06"
        );
        assert_eq!(
            &mon_dur(26, 0, -45 * 60 * 1_000_000),
            "2 years 2 months -00:45:00"
        );
        assert_eq!(
            &mon_dur(26, 0, -6 * 1_000_000),
            "2 years 2 months -00:00:06"
        );

        assert_eq!(&mon_dur(-1, 2, 6 * 1_000_000), "-1 months +2 days 00:00:06");
        assert_eq!(
            &mon_dur(-1, 2, (45 * 60 * 1_000_000) + (6 * 1_000_000)),
            "-1 months +2 days 00:45:06"
        );
        assert_eq!(
            &mon_dur(-1, 2, (3 * 60 * 60 * 1_000_000) + (6 * 1_000_000)),
            "-1 months +2 days 03:00:06"
        );
        assert_eq!(
            &mon_dur(
                -26,
                0,
                (3 * 60 * 60 * 1_000_000) + (45 * 60 * 1_000_000) + (6 * 1_000_000)
            ),
            "-2 years -2 months +03:45:06"
        );
        assert_eq!(
            &mon_dur(-26, 0, (3 * 60 * 60 * 1_000_000) + (6 * 1_000_000)),
            "-2 years -2 months +03:00:06"
        );
        assert_eq!(
            &mon_dur(-26, 0, 3 * 60 * 60 * 1_000_000),
            "-2 years -2 months +03:00:00"
        );
        assert_eq!(
            &mon_dur(-26, 0, (45 * 60 * 1_000_000) + (6 * 1_000_000)),
            "-2 years -2 months +00:45:06"
        );
        assert_eq!(
            &mon_dur(-26, 0, 45 * 60 * 1_000_000),
            "-2 years -2 months +00:45:00"
        );
        assert_eq!(
            &mon_dur(-26, 0, 6 * 1_000_000),
            "-2 years -2 months +00:00:06"
        );

        assert_eq!(
            &mon_dur(-26, -2, -6 * 1_000_000),
            "-2 years -2 months -2 days -00:00:06"
        );
        assert_eq!(
            &mon_dur(-26, -2, (-45 * 60 * 1_000_000) + (-6 * 1_000_000)),
            "-2 years -2 months -2 days -00:45:06"
        );
        assert_eq!(
            &mon_dur(-26, -2, (-3 * 60 * 60 * 1_000_000) + (-6 * 1_000_000)),
            "-2 years -2 months -2 days -03:00:06"
        );
        assert_eq!(
            &mon_dur(
                -26,
                0,
                (-3 * 60 * 60 * 1_000_000) + (-45 * 60 * 1_000_000) + (-6 * 1_000_000)
            ),
            "-2 years -2 months -03:45:06"
        );
        assert_eq!(
            &mon_dur(-26, 0, (-3 * 60 * 60 * 1_000_000) + (-6 * 1_000_000)),
            "-2 years -2 months -03:00:06"
        );
        assert_eq!(
            &mon_dur(-26, 0, -3 * 60 * 60 * 1_000_000),
            "-2 years -2 months -03:00:00"
        );
        assert_eq!(
            &mon_dur(-26, 0, (-45 * 60 * 1_000_000) + (-6 * 1_000_000)),
            "-2 years -2 months -00:45:06"
        );
        assert_eq!(
            &mon_dur(-26, 0, -45 * 60 * 1_000_000),
            "-2 years -2 months -00:45:00"
        );
        assert_eq!(
            &mon_dur(-26, 0, -6 * 1_000_000),
            "-2 years -2 months -00:00:06"
        );
    }

    #[test]
    fn test_interval_value_truncate_low_fields() {
        use DateTimeField::*;

        let mut test_cases = [
            (
                Year,
                None,
                (
                    321,
                    7,
                    (13 * 60 * 60 * 1_000_000) + (45 * 60 * 1_000_000) + (21 * 1_000_000) + 321_000,
                ),
                (26 * 12, 0, 0),
            ),
            (
                Month,
                None,
                (
                    321,
                    7,
                    (13 * 60 * 60 * 1_000_000) + (45 * 60 * 1_000_000) + (21 * 1_000_000) + 321_000,
                ),
                (321, 0, 0),
            ),
            (
                Day,
                None,
                (
                    321,
                    7,
                    (13 * 60 * 60 * 1_000_000) + (45 * 60 * 1_000_000) + (21 * 1_000_000) + 321_000,
                ),
                (321, 7, 0),
            ),
            (
                Hour,
                None,
                (
                    321,
                    7,
                    (13 * 60 * 60 * 1_000_000) + (45 * 60 * 1_000_000) + (21 * 1_000_000) + 321_000,
                ),
                (321, 7, 13 * 60 * 60 * 1_000_000),
            ),
            (
                Minute,
                None,
                (
                    321,
                    7,
                    (13 * 60 * 60 * 1_000_000) + (45 * 60 * 1_000_000) + (21 * 1_000_000) + 321_000,
                ),
                (321, 7, (13 * 60 * 60 * 1_000_000) + (45 * 60 * 1_000_000)),
            ),
            (
                Second,
                None,
                (
                    321,
                    7,
                    (13 * 60 * 60 * 1_000_000) + (45 * 60 * 1_000_000) + (21 * 1_000_000) + 321_000,
                ),
                (
                    321,
                    7,
                    (13 * 60 * 60 * 1_000_000) + (45 * 60 * 1_000_000) + (21 * 1_000_000) + 321_000,
                ),
            ),
            (
                Second,
                Some(1),
                (
                    321,
                    7,
                    (13 * 60 * 60 * 1_000_000) + (45 * 60 * 1_000_000) + (21 * 1_000_000) + 321_000,
                ),
                (
                    321,
                    7,
                    (13 * 60 * 60 * 1_000_000) + (45 * 60 * 1_000_000) + (21 * 1_000_000) + 300_000,
                ),
            ),
            (
                Second,
                Some(0),
                (
                    321,
                    7,
                    (13 * 60 * 60 * 1_000_000) + (45 * 60 * 1_000_000) + (21 * 1_000_000) + 321_000,
                ),
                (
                    321,
                    7,
                    (13 * 60 * 60 * 1_000_000) + (45 * 60 * 1_000_000) + (21 * 1_000_000),
                ),
            ),
        ];

        for test in test_cases.iter_mut() {
            let mut i = Interval::new((test.2).0, (test.2).1, (test.2).2).unwrap();
            let j = Interval::new((test.3).0, (test.3).1, (test.3).2).unwrap();

            i.truncate_low_fields(test.0, test.1).unwrap();

            if i != j {
                panic!(
                "test_interval_value_truncate_low_fields failed on {} \n actual: {:?} \n expected: {:?}",
                test.0, i, j
            );
            }
        }
    }

    #[test]
    fn test_interval_value_truncate_high_fields() {
        use DateTimeField::*;

        // (month, day, microsecond) tuples
        let mut test_cases = [
            (
                Year,
                (
                    321,
                    7,
                    (13 * 60 * 60 * 1_000_000) + (45 * 60 * 1_000_000) + (21 * 1_000_000),
                ),
                (
                    321,
                    7,
                    (13 * 60 * 60 * 1_000_000) + (45 * 60 * 1_000_000) + (21 * 1_000_000),
                ),
            ),
            (
                Month,
                (
                    321,
                    7,
                    (13 * 60 * 60 * 1_000_000) + (45 * 60 * 1_000_000) + (21 * 1_000_000),
                ),
                (
                    9,
                    7,
                    (13 * 60 * 60 * 1_000_000) + (45 * 60 * 1_000_000) + (21 * 1_000_000),
                ),
            ),
            (
                Day,
                (
                    321,
                    7,
                    (13 * 60 * 60 * 1_000_000) + (45 * 60 * 1_000_000) + (21 * 1_000_000),
                ),
                (
                    0,
                    7,
                    (13 * 60 * 60 * 1_000_000) + (45 * 60 * 1_000_000) + (21 * 1_000_000),
                ),
            ),
            (
                Hour,
                (
                    321,
                    7,
                    (13 * 60 * 60 * 1_000_000) + (45 * 60 * 1_000_000) + (21 * 1_000_000),
                ),
                (
                    0,
                    0,
                    (13 * 60 * 60 * 1_000_000) + (45 * 60 * 1_000_000) + (21 * 1_000_000),
                ),
            ),
            (
                Minute,
                (
                    321,
                    7,
                    (13 * 60 * 60 * 1_000_000) + (45 * 60 * 1_000_000) + (21 * 1_000_000),
                ),
                (0, 0, (45 * 60 * 1_000_000) + (21 * 1_000_000)),
            ),
            (
                Second,
                (
                    321,
                    7,
                    (13 * 60 * 60 * 1_000_000) + (45 * 60 * 1_000_000) + (21 * 1_000_000),
                ),
                (0, 0, 21 * 1_000_000),
            ),
        ];

        for test in test_cases.iter_mut() {
            let mut i = Interval::new((test.1).0, (test.1).1, (test.1).2).unwrap();
            let j = Interval::new((test.2).0, (test.2).1, (test.2).2).unwrap();

            i.truncate_high_fields(test.0);

            if i != j {
                panic!(
                    "test_interval_value_truncate_high_fields failed on {} \n actual: {:?} \n expected: {:?}",
                    test.0, i, j
                );
            }
        }
    }
}<|MERGE_RESOLUTION|>--- conflicted
+++ resolved
@@ -46,24 +46,14 @@
     }
 }
 
-<<<<<<< HEAD
-impl std::ops::Neg for Interval {
-    type Output = Self;
-    fn neg(self) -> Self {
-        Self {
-            months: -self.months,
-            days: -self.days,
-            micros: -self.micros,
-=======
 impl num_traits::ops::checked::CheckedNeg for Interval {
     fn checked_neg(&self) -> Option<Self> {
-        if let (Some(months), Some(duration)) =
-            (self.months.checked_neg(), self.duration.checked_neg())
+        if let (Some(months), Some(days), Some(micros)) =
+            (self.months.checked_neg(), self.days.checked_neg(), self.micros.checked_neg())
         {
-            Self::new(months, 0, duration).ok()
+            Self::new(months, days, micros).ok()
         } else {
             None
->>>>>>> 98969264
         }
     }
 }
