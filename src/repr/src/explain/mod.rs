// Copyright Materialize, Inc. and contributors. All rights reserved.
//
// Use of this software is governed by the Business Source License
// included in the LICENSE file.
//
// As of the Change Date specified in that file, in accordance with
// the Business Source License, use of this software will be governed
// by the Apache License, Version 2.0.

//! A set of traits for modeling things that can be explained by a
//! SQL `EXPLAIN` statement.
//!
//! The main trait in this module is [`Explain`].
//!
//! An explainable subject `S` implements [`Explain`], and as part of that:
//!
//! 1. Fixes the *context type* required for the explanation.
//!    in [`Explain::Context`].
//! 2. Fixes the *explanation type* for each [`ExplainFormat`]
//!    in [`Explain::Text`], [`Explain::Json`], ....
//! 3. Provides *an explanation type constructor* for each supported
//!    [`ExplainFormat`] from references to `S`, [`ExplainConfig` ],
//!    and the current [`Explain::Context`] in
//!    [`Explain::explain_text`], [`Explain::explain_json`], ....
//!
//! The same *explanation type* can be shared by more than one
//! [`ExplainFormat`].
//!
//! Use [`UnsupportedFormat`] and the default `explain_$format`
//! constructor for [`Explain`] to indicate that the implementation does
//! not support this `$format`.

use std::collections::{BTreeMap, BTreeSet};
use std::fmt;

use mz_ore::stack::RecursionLimitError;
use mz_ore::str::Indent;

use crate::explain::dot::{dot_string, DisplayDot};
use crate::explain::json::{json_string, DisplayJson};
use crate::explain::text::{text_string, DisplayText};
use crate::{ColumnType, GlobalId, ScalarType};

pub mod dot;
pub mod json;
pub mod text;
#[cfg(feature = "tracing_")]
pub mod tracing;

#[cfg(feature = "tracing_")]
pub use crate::explain::tracing::trace_plan;

/// Possible output formats for an explanation.
#[derive(Debug, Clone, Eq, PartialEq)]
pub enum ExplainFormat {
    Text,
    Json,
    Dot,
}

impl fmt::Display for ExplainFormat {
    fn fmt(&self, f: &mut fmt::Formatter<'_>) -> fmt::Result {
        match self {
            ExplainFormat::Text => f.write_str("TEXT"),
            ExplainFormat::Json => f.write_str("JSON"),
            ExplainFormat::Dot => f.write_str("DOT"),
        }
    }
}

/// A zero-variant enum to be used as the explanation type in the
/// [`Explain`] implementation for all formats that are not supported
/// for `Self`.
#[allow(missing_debug_implementations)]
pub enum UnsupportedFormat {}

/// The type of errors that may occur when an [`Explain::explain`]
/// call goes wrong.
#[derive(Debug)]
pub enum ExplainError {
    UnsupportedFormat(ExplainFormat),
    FormatError(fmt::Error),
    AnyhowError(anyhow::Error),
    RecursionLimitError(RecursionLimitError),
    SerdeJsonError(serde_json::Error),
    LinearChainsPlusRecursive,
    UnknownError(String),
}

impl fmt::Display for ExplainError {
    fn fmt(&self, f: &mut fmt::Formatter) -> fmt::Result {
        write!(f, "error while rendering explain output: ")?;
        match self {
            ExplainError::UnsupportedFormat(format) => {
                write!(f, "{} format is not supported", format)
            }
            ExplainError::FormatError(error) => {
                write!(f, "{}", error)
            }
            ExplainError::AnyhowError(error) => {
                write!(f, "{}", error)
            }
            ExplainError::RecursionLimitError(error) => {
                write!(f, "{}", error)
            }
            ExplainError::SerdeJsonError(error) => {
                write!(f, "{}", error)
            }
            ExplainError::LinearChainsPlusRecursive => {
                write!(
                    f,
                    "The linear_chains option is not supported with WITH MUTUALLY RECURSIVE. \
                If you would like to see added support, then please comment at \
                https://github.com/MaterializeInc/materialize/issues/19012."
                )
            }
            ExplainError::UnknownError(error) => {
                write!(f, "{}", error)
            }
        }
    }
}

impl From<fmt::Error> for ExplainError {
    fn from(error: fmt::Error) -> Self {
        ExplainError::FormatError(error)
    }
}

impl From<anyhow::Error> for ExplainError {
    fn from(error: anyhow::Error) -> Self {
        ExplainError::AnyhowError(error)
    }
}

impl From<RecursionLimitError> for ExplainError {
    fn from(error: RecursionLimitError) -> Self {
        ExplainError::RecursionLimitError(error)
    }
}

impl From<serde_json::Error> for ExplainError {
    fn from(error: serde_json::Error) -> Self {
        ExplainError::SerdeJsonError(error)
    }
}

/// A set of options for controlling the output of [`Explain`] implementations.
#[derive(Clone, Debug)]
pub struct ExplainConfig {
    /// Show the number of columns.
    pub arity: bool,
    /// Render implemented MIR `Join` nodes in a way which reflects the implementation.
    pub join_impls: bool,
    /// Show the sets of unique keys.
    pub keys: bool,
    /// Restrict output trees to linear chains. Ignored if `raw_plans` is set.
    pub linear_chains: bool,
    /// Show the `non_negative` in the explanation if it is supported by the backing IR.
    pub non_negative: bool,
    /// Show the slow path plan even if a fast path plan was created. Useful for debugging.
    /// Enforced if `timing` is set.
    pub no_fast_path: bool,
    /// Don't normalize plans before explaining them.
    pub raw_plans: bool,
    /// Disable virtual syntax in the explanation.
    pub raw_syntax: bool,
    /// Show the `subtree_size` attribute in the explanation if it is supported by the backing IR.
    pub subtree_size: bool,
    /// Print optimization timings.
    pub timing: bool,
    /// Show the `type` attribute in the explanation.
    pub types: bool,
    /// Show MFP pushdown information.
<<<<<<< HEAD
    pub mfp_pushdown: bool,
    /// Show cardinality information.
    pub cardinality: bool,
=======
    pub filter_pushdown: bool,
>>>>>>> 337d3beb
}

impl Default for ExplainConfig {
    fn default() -> Self {
        Self {
            arity: false,
            join_impls: true,
            keys: false,
            linear_chains: false,
            non_negative: false,
            no_fast_path: true,
            raw_plans: true,
            raw_syntax: true,
            subtree_size: false,
            timing: false,
            types: false,
<<<<<<< HEAD
            mfp_pushdown: false,
            cardinality: false,
=======
            filter_pushdown: false,
>>>>>>> 337d3beb
        }
    }
}

impl ExplainConfig {
    pub fn requires_attributes(&self) -> bool {
        self.subtree_size
            || self.non_negative
            || self.arity
            || self.types
            || self.keys
            || self.cardinality
    }
}

impl TryFrom<BTreeSet<String>> for ExplainConfig {
    type Error = anyhow::Error;
    fn try_from(mut flags: BTreeSet<String>) -> Result<Self, anyhow::Error> {
        // If `WITH(raw)` is specified, ensure that the config will be as
        // representative for the original plan as possible.
        if flags.remove("raw") {
            flags.insert("raw_plans".into());
            flags.insert("raw_syntax".into());
        }
        let result = ExplainConfig {
            arity: flags.remove("arity"),
            join_impls: flags.remove("join_impls"),
            keys: flags.remove("keys"),
            linear_chains: flags.remove("linear_chains") && !flags.contains("raw_plans"),
            non_negative: flags.remove("non_negative"),
            no_fast_path: flags.remove("no_fast_path") || flags.contains("timing"),
            raw_plans: flags.remove("raw_plans"),
            raw_syntax: flags.remove("raw_syntax"),
            subtree_size: flags.remove("subtree_size"),
            timing: flags.remove("timing"),
            types: flags.remove("types"),
<<<<<<< HEAD
            mfp_pushdown: flags.remove("mfp_pushdown"),
            cardinality: flags.remove("cardinality"),
=======
            filter_pushdown: flags.remove("filter_pushdown") || flags.remove("mfp_pushdown"),
>>>>>>> 337d3beb
        };
        if flags.is_empty() {
            Ok(result)
        } else {
            anyhow::bail!("unsupported 'EXPLAIN ... WITH' flags: {:?}", flags)
        }
    }
}

/// The type of object to be explained
#[derive(Clone, Debug)]
pub enum Explainee {
    /// An object that will be served using a dataflow
    Dataflow(GlobalId),
    /// The object to be explained is a one-off query and may or may not served
    /// using a dataflow.
    Query,
}

/// A trait that provides a unified interface for objects that
/// can be explained.
///
/// All possible subjects of the various forms of an `EXPLAIN`
/// SQL statement should implement this trait.
pub trait Explain<'a>: 'a {
    /// The type of the immutable context in which
    /// the explanation will be rendered.
    type Context;

    /// The explanation type produced by a successful
    /// [`Explain::explain_text`] call.
    type Text: DisplayText;

    /// The explanation type produced by a successful
    /// [`Explain::explain_json`] call.
    type Json: DisplayJson;

    /// The explanation type produced by a successful
    /// [`Explain::explain_json`] call.
    type Dot: DisplayDot;

    /// Explain an instance of [`Self`] within the given
    /// [`Explain::Context`].
    ///
    /// Implementors should never have the need to not rely on
    /// this default implementation.
    ///
    /// # Errors
    ///
    /// If the given `format` is not supported, the implementation
    /// should return an [`ExplainError::UnsupportedFormat`].
    ///
    /// If an [`ExplainConfig`] parameter cannot be honored, the
    /// implementation should silently ignore this paramter and
    /// proceed without returning a [`Result::Err`].
    fn explain(
        &'a mut self,
        format: &'a ExplainFormat,
        context: &'a Self::Context,
    ) -> Result<String, ExplainError> {
        match format {
            ExplainFormat::Text => self.explain_text(context).map(|e| text_string(&e)),
            ExplainFormat::Json => self.explain_json(context).map(|e| json_string(&e)),
            ExplainFormat::Dot => self.explain_dot(context).map(|e| dot_string(&e)),
        }
    }

    /// Construct a [`Result::Ok`] of the [`Explain::Text`] format
    /// from the config and the context.
    ///
    /// # Errors
    ///
    /// If the [`ExplainFormat::Text`] is not supported, the implementation
    /// should return an [`ExplainError::UnsupportedFormat`].
    ///
    /// If an [`ExplainConfig`] parameter cannot be honored, the
    /// implementation should silently ignore this paramter and
    /// proceed without returning a [`Result::Err`].
    #[allow(unused_variables)]
    fn explain_text(&'a mut self, context: &'a Self::Context) -> Result<Self::Text, ExplainError> {
        Err(ExplainError::UnsupportedFormat(ExplainFormat::Text))
    }

    /// Construct a [`Result::Ok`] of the [`Explain::Json`] format
    /// from the config and the context.
    ///
    /// # Errors
    ///
    /// If the [`ExplainFormat::Text`] is not supported, the implementation
    /// should return an [`ExplainError::UnsupportedFormat`].
    ///
    /// If an [`ExplainConfig`] parameter cannot be honored, the
    /// implementation should silently ignore this paramter and
    /// proceed without returning a [`Result::Err`].
    #[allow(unused_variables)]
    fn explain_json(&'a mut self, context: &'a Self::Context) -> Result<Self::Json, ExplainError> {
        Err(ExplainError::UnsupportedFormat(ExplainFormat::Json))
    }

    /// Construct a [`Result::Ok`] of the [`Explain::Dot`] format
    /// from the config and the context.
    ///
    /// # Errors
    ///
    /// If the [`ExplainFormat::Dot`] is not supported, the implementation
    /// should return an [`ExplainError::UnsupportedFormat`].
    ///
    /// If an [`ExplainConfig`] parameter cannot be honored, the
    /// implementation should silently ignore this paramter and
    /// proceed without returning a [`Result::Err`].
    #[allow(unused_variables)]
    fn explain_dot(&'a mut self, context: &'a Self::Context) -> Result<Self::Dot, ExplainError> {
        Err(ExplainError::UnsupportedFormat(ExplainFormat::Dot))
    }
}

/// A helper struct which will most commonly be used as the generic
/// rendering context type `C` for various `Explain$Format`
/// implementations.
#[derive(Debug)]
pub struct RenderingContext<'a> {
    pub indent: Indent,
    pub humanizer: &'a dyn ExprHumanizer,
}

impl<'a> RenderingContext<'a> {
    pub fn new(indent: Indent, humanizer: &'a dyn ExprHumanizer) -> RenderingContext {
        RenderingContext { indent, humanizer }
    }
}

impl<'a> AsMut<Indent> for RenderingContext<'a> {
    fn as_mut(&mut self) -> &mut Indent {
        &mut self.indent
    }
}

impl<'a> AsRef<&'a dyn ExprHumanizer> for RenderingContext<'a> {
    fn as_ref(&self) -> &&'a dyn ExprHumanizer {
        &self.humanizer
    }
}
#[allow(missing_debug_implementations)]
pub struct PlanRenderingContext<'a, T> {
    pub indent: Indent,
    pub humanizer: &'a dyn ExprHumanizer,
    pub annotations: BTreeMap<&'a T, Attributes>,
    pub config: &'a ExplainConfig,
}

impl<'a, T> PlanRenderingContext<'a, T> {
    pub fn new(
        indent: Indent,
        humanizer: &'a dyn ExprHumanizer,
        annotations: BTreeMap<&'a T, Attributes>,
        config: &'a ExplainConfig,
    ) -> PlanRenderingContext<'a, T> {
        PlanRenderingContext {
            indent,
            humanizer,
            annotations,
            config,
        }
    }
}

impl<'a, T> AsMut<Indent> for PlanRenderingContext<'a, T> {
    fn as_mut(&mut self) -> &mut Indent {
        &mut self.indent
    }
}

impl<'a, T> AsRef<&'a dyn ExprHumanizer> for PlanRenderingContext<'a, T> {
    fn as_ref(&self) -> &&'a dyn ExprHumanizer {
        &self.humanizer
    }
}

/// A trait for humanizing components of an expression.
///
/// This will be most often used as part of the rendering context
/// type for various `Display$Format` implementation.
pub trait ExprHumanizer: fmt::Debug {
    /// Attempts to return the a human-readable string for the relation
    /// identified by `id`.
    fn humanize_id(&self, id: GlobalId) -> Option<String>;

    /// Same as above, but without qualifications, e.g., only `foo` for `materialize.public.foo`.
    fn humanize_id_unqualified(&self, id: GlobalId) -> Option<String>;

    /// Returns a human-readable name for the specified scalar type.
    fn humanize_scalar_type(&self, ty: &ScalarType) -> String;

    /// Returns a human-readable name for the specified scalar type.
    fn humanize_column_type(&self, typ: &ColumnType) -> String {
        format!(
            "{}{}",
            self.humanize_scalar_type(&typ.scalar_type),
            if typ.nullable { "?" } else { "" }
        )
    }
}

/// A bare-minimum implementation of [`ExprHumanizer`].
///
/// The `DummyHumanizer` does a poor job of humanizing expressions. It is
/// intended for use in contexts where polish is not required, like in tests or
/// while debugging.
#[derive(Debug)]
pub struct DummyHumanizer;

impl ExprHumanizer for DummyHumanizer {
    fn humanize_id(&self, _: GlobalId) -> Option<String> {
        // Returning `None` allows the caller to fall back to displaying the
        // ID, if they so desire.
        None
    }

    fn humanize_id_unqualified(&self, _id: GlobalId) -> Option<String> {
        None
    }

    fn humanize_scalar_type(&self, ty: &ScalarType) -> String {
        // The debug implementation is better than nothing.
        format!("{:?}", ty)
    }
}

/// Pretty-prints a list of indices.
#[derive(Debug)]
pub struct Indices<'a>(pub &'a [usize]);

/// Pretty-prints a list of scalar expressions that may have runs of column
/// indices as a comma-separated list interleaved with interval expressions.
///
/// Interval expressions are used only for runs of three or more elements.
#[derive(Debug)]
pub struct CompactScalarSeq<'a, T: ScalarOps>(pub &'a [T]);

pub trait ScalarOps {
    fn match_col_ref(&self) -> Option<usize>;

    fn references(&self, col_ref: usize) -> bool;
}

/// A somewhat ad-hoc way to keep carry a plan with a set
/// of attributes derived for each node in that plan.
#[allow(missing_debug_implementations)]
pub struct AnnotatedPlan<'a, T> {
    pub plan: &'a T,
    pub annotations: BTreeMap<&'a T, Attributes>,
}

/// A container for derived attributes.
#[derive(Clone, Default, Debug)]
pub struct Attributes {
    pub non_negative: Option<bool>,
    pub subtree_size: Option<usize>,
    pub arity: Option<usize>,
    pub types: Option<String>,
    pub keys: Option<String>,
    pub cardinality: Option<String>,
}

impl fmt::Display for Attributes {
    fn fmt(&self, f: &mut fmt::Formatter<'_>) -> fmt::Result {
        let mut builder = f.debug_struct("//");
        if let Some(subtree_size) = &self.subtree_size {
            builder.field("subtree_size", subtree_size);
        }
        if let Some(non_negative) = &self.non_negative {
            builder.field("non_negative", non_negative);
        }
        if let Some(arity) = &self.arity {
            builder.field("arity", arity);
        }
        if let Some(types) = &self.types {
            builder.field("types", types);
        }
        if let Some(keys) = &self.keys {
            builder.field("keys", keys);
        }
        if let Some(cardinality) = &self.cardinality {
            builder.field("cardinality", cardinality);
        }
        builder.finish()
    }
}

/// A set of indexes that are used in the explained plan.
#[derive(Debug)]
pub struct UsedIndexes(Vec<GlobalId>);

impl UsedIndexes {
    pub fn new(values: Vec<GlobalId>) -> UsedIndexes {
        UsedIndexes(values)
    }

    pub fn is_empty(&self) -> bool {
        self.0.is_empty()
    }
}

#[cfg(test)]
mod tests {
    use super::*;

    struct Environment {
        name: String,
    }

    impl Default for Environment {
        fn default() -> Self {
            Environment {
                name: "test env".to_string(),
            }
        }
    }

    struct Frontiers<T> {
        since: T,
        upper: T,
    }

    impl<T> Frontiers<T> {
        fn new(since: T, upper: T) -> Self {
            Self { since, upper }
        }
    }

    struct ExplainContext<'a> {
        env: &'a mut Environment,
        config: &'a ExplainConfig,
        frontiers: Frontiers<u64>,
    }

    /// A test IR that should be the subject of explanations.
    struct TestExpr {
        lhs: i32,
        rhs: i32,
    }

    struct TestExplanation<'a> {
        expr: &'a TestExpr,
        context: &'a ExplainContext<'a>,
    }

    impl<'a> DisplayText for TestExplanation<'a> {
        fn fmt_text(&self, f: &mut fmt::Formatter<'_>, _ctx: &mut ()) -> fmt::Result {
            let lhs = &self.expr.lhs;
            let rhs = &self.expr.rhs;
            writeln!(f, "expr = {lhs} + {rhs}")?;

            if self.context.config.timing {
                let since = &self.context.frontiers.since;
                let upper = &self.context.frontiers.upper;
                writeln!(f, "at t ∊ [{since}, {upper})")?;
            }

            let name = &self.context.env.name;
            writeln!(f, "env = {name}")?;

            Ok(())
        }
    }

    impl<'a> Explain<'a> for TestExpr {
        type Context = ExplainContext<'a>;
        type Text = TestExplanation<'a>;
        type Json = UnsupportedFormat;
        type Dot = UnsupportedFormat;

        fn explain_text(
            &'a mut self,
            context: &'a Self::Context,
        ) -> Result<Self::Text, ExplainError> {
            Ok(TestExplanation {
                expr: self,
                context,
            })
        }
    }

    fn do_explain(
        env: &mut Environment,
        frontiers: Frontiers<u64>,
    ) -> Result<String, ExplainError> {
        let mut expr = TestExpr { lhs: 1, rhs: 2 };

        let format = ExplainFormat::Text;
        let config = &ExplainConfig {
            arity: false,
            join_impls: false,
            keys: false,
            linear_chains: false,
            non_negative: false,
            no_fast_path: false,
            raw_plans: false,
            raw_syntax: false,
            subtree_size: false,
            timing: true,
            types: false,
<<<<<<< HEAD
            mfp_pushdown: false,
            cardinality: false,
=======
            filter_pushdown: false,
>>>>>>> 337d3beb
        };
        let context = ExplainContext {
            env,
            config,
            frontiers,
        };

        expr.explain(&format, &context)
    }

    #[mz_ore::test]
    fn test_mutable_context() {
        let mut env = Environment::default();
        let frontiers = Frontiers::<u64>::new(3, 7);

        let act = do_explain(&mut env, frontiers);
        let exp = "expr = 1 + 2\nat t ∊ [3, 7)\nenv = test env\n".to_string();

        assert!(act.is_ok());
        assert_eq!(act.unwrap(), exp);
    }
}<|MERGE_RESOLUTION|>--- conflicted
+++ resolved
@@ -172,13 +172,9 @@
     /// Show the `type` attribute in the explanation.
     pub types: bool,
     /// Show MFP pushdown information.
-<<<<<<< HEAD
-    pub mfp_pushdown: bool,
+    pub filter_pushdown: bool,
     /// Show cardinality information.
     pub cardinality: bool,
-=======
-    pub filter_pushdown: bool,
->>>>>>> 337d3beb
 }
 
 impl Default for ExplainConfig {
@@ -195,12 +191,8 @@
             subtree_size: false,
             timing: false,
             types: false,
-<<<<<<< HEAD
-            mfp_pushdown: false,
+            filter_pushdown: false,
             cardinality: false,
-=======
-            filter_pushdown: false,
->>>>>>> 337d3beb
         }
     }
 }
@@ -237,12 +229,8 @@
             subtree_size: flags.remove("subtree_size"),
             timing: flags.remove("timing"),
             types: flags.remove("types"),
-<<<<<<< HEAD
-            mfp_pushdown: flags.remove("mfp_pushdown"),
+            filter_pushdown: flags.remove("filter_pushdown") || flags.remove("mfp_pushdown"),
             cardinality: flags.remove("cardinality"),
-=======
-            filter_pushdown: flags.remove("filter_pushdown") || flags.remove("mfp_pushdown"),
->>>>>>> 337d3beb
         };
         if flags.is_empty() {
             Ok(result)
@@ -645,12 +633,8 @@
             subtree_size: false,
             timing: true,
             types: false,
-<<<<<<< HEAD
-            mfp_pushdown: false,
+            filter_pushdown: false,
             cardinality: false,
-=======
-            filter_pushdown: false,
->>>>>>> 337d3beb
         };
         let context = ExplainContext {
             env,
