// Copyright Materialize, Inc. and contributors. All rights reserved.
//
// Use of this software is governed by the Business Source License
// included in the LICENSE file.
//
// As of the Change Date specified in that file, in accordance with
// the Business Source License, use of this software will be governed
// by the Apache License, Version 2.0.

//! Fundamental data representation.
//!
//! This module contains the types for representing data in Materialize that all
//! layers of the stack can understand. Think of it as the _lingua franca_:
//! individual layers may use different representations internally, but they all
//! agree to use this representation at their boundaries.
//!
//! * The core value type is the [`Datum`] enum, which represents a literal value.
//! * [`Row`] extends a `Datum` horizontally, and has features for efficiently
//!   doing so.
//! * [`RelationDesc`] describes what it takes to extend a `Row` vertically, and
//!   corresponds most closely to what is returned from querying our dataflows

#![warn(missing_debug_implementations)]

mod datum_vec;
mod diff;
mod relation;
mod relation_and_scalar;
mod row;
mod scalar;
mod timestamp;

pub mod adt;
pub mod antichain;
pub mod chrono;
pub mod explain_new;
pub mod global_id;
pub mod strconv;
pub mod url;

pub use crate::datum_vec::{DatumVec, DatumVecBorrow};
pub use crate::diff::Diff;
pub use crate::global_id::GlobalId;
pub use crate::relation::{
    ColumnName, ColumnType, NotNullViolation, ProtoColumnName, ProtoColumnType, ProtoRelationDesc,
    ProtoRelationType, RelationDesc, RelationType,
};
pub use crate::row::{
    datum_list_size, datum_size, datums_size, row_size, DatumList, DatumMap, ProtoRow, Row,
    RowArena, RowPacker, RowRef,
};
pub use crate::scalar::{
    arb_datum, AsColumnType, Datum, DatumType, PropArray, PropDatum, PropDict, PropList,
    ProtoScalarType, ScalarBaseType, ScalarType,
};
<<<<<<< HEAD
use serde::{Deserialize, Serialize, Serializer};

// Concrete types used throughout Materialize for the generic parameters in Timely/Differential Dataflow.
/// System-wide timestamp type.
#[derive(
    Clone,
    // TODO: De-implement Copy, which is widely used.
    Copy,
    PartialEq,
    Eq,
    PartialOrd,
    Ord,
    Hash,
    Default,
    Arbitrary,
)]
pub struct Timestamp {
    /// note no `pub`.
    internal: u64,
}

pub trait TimestampManipulation:
    timely::progress::Timestamp
    + timely::order::TotalOrder
    + differential_dataflow::lattice::Lattice
    + std::fmt::Debug
{
    /// Advance a timestamp by the least amount possible such that
    /// `ts.less_than(ts.step_forward())` is true. Panic if unable to do so.
    fn step_forward(&self) -> Self;

    /// Advance a timestamp forward by the given `amount`. Panic if unable to do so.
    fn step_forward_by(&self, amount: &Self) -> Self;

    /// Retreat a timestamp by the least amount possible such that
    /// `ts.step_back().unwrap().less_than(ts)` is true. Return `None` if unable,
    /// which must only happen if the timestamp is `Timestamp::minimum()`.
    fn step_back(&self) -> Option<Self>;

    /// Return the maximum value for this timestamp.
    fn maximum() -> Self;
}

impl TimestampManipulation for Timestamp {
    fn step_forward(&self) -> Self {
        self.step_forward()
    }

    fn step_forward_by(&self, amount: &Self) -> Self {
        self.step_forward_by(amount)
    }

    fn step_back(&self) -> Option<Self> {
        self.step_back()
    }

    fn maximum() -> Self {
        Self::MAX
    }
}

impl Timestamp {
    pub const MAX: Self = Self { internal: u64::MAX };
    pub const MIN: Self = Self { internal: u64::MIN };

    pub const fn new(timestamp: u64) -> Self {
        Self {
            internal: timestamp,
        }
    }

    pub fn to_bytes(&self) -> [u8; 8] {
        self.internal.to_le_bytes()
    }

    pub fn from_bytes(bytes: [u8; 8]) -> Self {
        Self {
            internal: u64::from_le_bytes(bytes),
        }
    }

    pub fn saturating_sub<I: Into<Self>>(self, rhs: I) -> Self {
        Self {
            internal: self.internal.saturating_sub(rhs.into().internal),
        }
    }

    pub fn saturating_add<I: Into<Self>>(self, rhs: I) -> Self {
        Self {
            internal: self.internal.saturating_add(rhs.into().internal),
        }
    }

    pub fn saturating_mul<I: Into<Self>>(self, rhs: I) -> Self {
        Self {
            internal: self.internal.saturating_mul(rhs.into().internal),
        }
    }

    pub fn checked_add<I: Into<Self>>(self, rhs: I) -> Option<Self> {
        self.internal
            .checked_add(rhs.into().internal)
            .map(|internal| Self { internal })
    }

    pub fn checked_sub<I: Into<Self>>(self, rhs: I) -> Option<Self> {
        self.internal
            .checked_sub(rhs.into().internal)
            .map(|internal| Self { internal })
    }

    /// Advance a timestamp by the least amount possible such that
    /// `ts.less_than(ts.step_forward())` is true. Panic if unable to do so.
    pub fn step_forward(&self) -> Self {
        match self.checked_add(1) {
            Some(ts) => ts,
            None => panic!("could not step forward"),
        }
    }

    /// Advance a timestamp forward by the given `amount`. Panic if unable to do so.
    pub fn step_forward_by(&self, amount: &Self) -> Self {
        match self.checked_add(*amount) {
            Some(ts) => ts,
            None => panic!("could not step {self} forward by {amount}"),
        }
    }

    /// Retreat a timestamp by the least amount possible such that
    /// `ts.step_back().unwrap().less_than(ts)` is true. Return `None` if unable,
    /// which must only happen if the timestamp is `Timestamp::minimum()`.
    pub fn step_back(&self) -> Option<Self> {
        self.checked_sub(1)
    }
}

impl From<u64> for Timestamp {
    fn from(internal: u64) -> Self {
        Self { internal }
    }
}

impl From<Timestamp> for u64 {
    fn from(ts: Timestamp) -> Self {
        ts.internal
    }
}

impl TryFrom<Timestamp> for i64 {
    type Error = TryFromIntError;

    fn try_from(value: Timestamp) -> Result<Self, Self::Error> {
        value.internal.try_into()
    }
}

impl From<&Timestamp> for u64 {
    fn from(ts: &Timestamp) -> Self {
        ts.internal
    }
}

impl From<Timestamp> for Numeric {
    fn from(ts: Timestamp) -> Self {
        ts.internal.into()
    }
}

impl std::ops::Rem<Timestamp> for Timestamp {
    type Output = Timestamp;

    fn rem(self, rhs: Timestamp) -> Self::Output {
        Self {
            internal: self.internal % rhs.internal,
        }
    }
}

impl Serialize for Timestamp {
    fn serialize<S>(&self, serializer: S) -> Result<S::Ok, S::Error>
    where
        S: Serializer,
    {
        self.internal.serialize(serializer)
    }
}

impl<'de> Deserialize<'de> for Timestamp {
    fn deserialize<D>(deserializer: D) -> Result<Self, D::Error>
    where
        D: serde::Deserializer<'de>,
    {
        Ok(Self {
            internal: u64::deserialize(deserializer)?,
        })
    }
}

impl timely::order::PartialOrder for Timestamp {
    fn less_equal(&self, other: &Self) -> bool {
        self.internal.less_equal(&other.internal)
    }
}

impl timely::order::TotalOrder for Timestamp {}

impl timely::progress::Timestamp for Timestamp {
    type Summary = Timestamp;

    fn minimum() -> Self {
        Self::MIN
    }
}

impl timely::progress::PathSummary<Timestamp> for Timestamp {
    #[inline]
    fn results_in(&self, src: &Timestamp) -> Option<Timestamp> {
        self.internal
            .checked_add(src.internal)
            .map(|internal| Self { internal })
    }
    #[inline]
    fn followed_by(&self, other: &Timestamp) -> Option<Timestamp> {
        self.internal
            .checked_add(other.internal)
            .map(|internal| Self { internal })
    }
}

impl timely::progress::timestamp::Refines<()> for Timestamp {
    fn to_inner(_: ()) -> Timestamp {
        Default::default()
    }
    fn to_outer(self) -> () {
        ()
    }
    fn summarize(_: <Timestamp as timely::progress::timestamp::Timestamp>::Summary) -> () {
        ()
    }
}

impl differential_dataflow::lattice::Lattice for Timestamp {
    #[inline]
    fn join(&self, other: &Self) -> Self {
        ::std::cmp::max(*self, *other)
    }
    #[inline]
    fn meet(&self, other: &Self) -> Self {
        ::std::cmp::min(*self, *other)
    }
}

impl mz_persist_types::Codec64 for Timestamp {
    fn codec_name() -> String {
        u64::codec_name()
    }

    fn encode(&self) -> [u8; 8] {
        self.internal.encode()
    }

    fn decode(buf: [u8; 8]) -> Self {
        Self {
            internal: u64::decode(buf),
        }
    }
}

impl std::fmt::Display for Timestamp {
    fn fmt(&self, f: &mut std::fmt::Formatter<'_>) -> std::fmt::Result {
        std::fmt::Display::fmt(&self.internal, f)
    }
}

impl std::fmt::Debug for Timestamp {
    fn fmt(&self, f: &mut std::fmt::Formatter<'_>) -> std::fmt::Result {
        std::fmt::Debug::fmt(&self.internal, f)
    }
}

impl std::str::FromStr for Timestamp {
    type Err = &'static str;

    fn from_str(s: &str) -> Result<Self, Self::Err> {
        Ok(Self {
            internal: s.parse().map_err(|_| "could not parse mz_timestamp")?,
        })
    }
}

impl TryFrom<Duration> for Timestamp {
    type Error = TryFromIntError;

    fn try_from(value: Duration) -> Result<Self, Self::Error> {
        Ok(Self {
            internal: value.as_millis().try_into()?,
        })
    }
}

impl TryFrom<u128> for Timestamp {
    type Error = TryFromIntError;

    fn try_from(value: u128) -> Result<Self, Self::Error> {
        Ok(Self {
            internal: value.try_into()?,
        })
    }
}

impl TryFrom<i64> for Timestamp {
    type Error = TryFromIntError;

    fn try_from(value: i64) -> Result<Self, Self::Error> {
        Ok(Self {
            internal: value.try_into()?,
        })
    }
}

impl TryFrom<Numeric> for Timestamp {
    type Error = TryFromDecimalError;

    fn try_from(value: Numeric) -> Result<Self, Self::Error> {
        Ok(Self {
            internal: value.try_into()?,
        })
    }
}

impl columnation::Columnation for Timestamp {
    type InnerRegion = columnation::CloneRegion<Timestamp>;
}

/// System-wide record count difference type.
pub type Diff = i64;

#[derive(Debug)]
pub struct TimestampDecoder {}

impl mz_avro::AvroDecode for TimestampDecoder {
    type Out = Timestamp;

    define_unexpected! {
        array, record, union_branch, map, enum_variant, decimal, bytes, string, json, uuid, fixed
    }

    fn scalar(self, scalar: mz_avro::types::Scalar) -> Result<Self::Out, mz_avro::error::Error> {
        let out = match scalar {
            Scalar::Int(inner) => i64::from(inner).try_into()?,
            Scalar::Long(inner) => inner.try_into()?,
            other => {
                return Err(mz_avro::error::Error::Decode(
                    DecodeError::UnexpectedScalarKind(other.into()),
                ))
            }
        };
        Ok(out)
    }
}

impl mz_avro::StatefulAvroDecodable for Timestamp {
    type Decoder = TimestampDecoder;
    type State = ();

    fn new_decoder(_state: Self::State) -> Self::Decoder {
        Self::Decoder {}
    }
}
=======
pub use crate::timestamp::{Timestamp, TimestampManipulation};
>>>>>>> 63ec740c
<|MERGE_RESOLUTION|>--- conflicted
+++ resolved
@@ -53,376 +53,4 @@
     arb_datum, AsColumnType, Datum, DatumType, PropArray, PropDatum, PropDict, PropList,
     ProtoScalarType, ScalarBaseType, ScalarType,
 };
-<<<<<<< HEAD
-use serde::{Deserialize, Serialize, Serializer};
-
-// Concrete types used throughout Materialize for the generic parameters in Timely/Differential Dataflow.
-/// System-wide timestamp type.
-#[derive(
-    Clone,
-    // TODO: De-implement Copy, which is widely used.
-    Copy,
-    PartialEq,
-    Eq,
-    PartialOrd,
-    Ord,
-    Hash,
-    Default,
-    Arbitrary,
-)]
-pub struct Timestamp {
-    /// note no `pub`.
-    internal: u64,
-}
-
-pub trait TimestampManipulation:
-    timely::progress::Timestamp
-    + timely::order::TotalOrder
-    + differential_dataflow::lattice::Lattice
-    + std::fmt::Debug
-{
-    /// Advance a timestamp by the least amount possible such that
-    /// `ts.less_than(ts.step_forward())` is true. Panic if unable to do so.
-    fn step_forward(&self) -> Self;
-
-    /// Advance a timestamp forward by the given `amount`. Panic if unable to do so.
-    fn step_forward_by(&self, amount: &Self) -> Self;
-
-    /// Retreat a timestamp by the least amount possible such that
-    /// `ts.step_back().unwrap().less_than(ts)` is true. Return `None` if unable,
-    /// which must only happen if the timestamp is `Timestamp::minimum()`.
-    fn step_back(&self) -> Option<Self>;
-
-    /// Return the maximum value for this timestamp.
-    fn maximum() -> Self;
-}
-
-impl TimestampManipulation for Timestamp {
-    fn step_forward(&self) -> Self {
-        self.step_forward()
-    }
-
-    fn step_forward_by(&self, amount: &Self) -> Self {
-        self.step_forward_by(amount)
-    }
-
-    fn step_back(&self) -> Option<Self> {
-        self.step_back()
-    }
-
-    fn maximum() -> Self {
-        Self::MAX
-    }
-}
-
-impl Timestamp {
-    pub const MAX: Self = Self { internal: u64::MAX };
-    pub const MIN: Self = Self { internal: u64::MIN };
-
-    pub const fn new(timestamp: u64) -> Self {
-        Self {
-            internal: timestamp,
-        }
-    }
-
-    pub fn to_bytes(&self) -> [u8; 8] {
-        self.internal.to_le_bytes()
-    }
-
-    pub fn from_bytes(bytes: [u8; 8]) -> Self {
-        Self {
-            internal: u64::from_le_bytes(bytes),
-        }
-    }
-
-    pub fn saturating_sub<I: Into<Self>>(self, rhs: I) -> Self {
-        Self {
-            internal: self.internal.saturating_sub(rhs.into().internal),
-        }
-    }
-
-    pub fn saturating_add<I: Into<Self>>(self, rhs: I) -> Self {
-        Self {
-            internal: self.internal.saturating_add(rhs.into().internal),
-        }
-    }
-
-    pub fn saturating_mul<I: Into<Self>>(self, rhs: I) -> Self {
-        Self {
-            internal: self.internal.saturating_mul(rhs.into().internal),
-        }
-    }
-
-    pub fn checked_add<I: Into<Self>>(self, rhs: I) -> Option<Self> {
-        self.internal
-            .checked_add(rhs.into().internal)
-            .map(|internal| Self { internal })
-    }
-
-    pub fn checked_sub<I: Into<Self>>(self, rhs: I) -> Option<Self> {
-        self.internal
-            .checked_sub(rhs.into().internal)
-            .map(|internal| Self { internal })
-    }
-
-    /// Advance a timestamp by the least amount possible such that
-    /// `ts.less_than(ts.step_forward())` is true. Panic if unable to do so.
-    pub fn step_forward(&self) -> Self {
-        match self.checked_add(1) {
-            Some(ts) => ts,
-            None => panic!("could not step forward"),
-        }
-    }
-
-    /// Advance a timestamp forward by the given `amount`. Panic if unable to do so.
-    pub fn step_forward_by(&self, amount: &Self) -> Self {
-        match self.checked_add(*amount) {
-            Some(ts) => ts,
-            None => panic!("could not step {self} forward by {amount}"),
-        }
-    }
-
-    /// Retreat a timestamp by the least amount possible such that
-    /// `ts.step_back().unwrap().less_than(ts)` is true. Return `None` if unable,
-    /// which must only happen if the timestamp is `Timestamp::minimum()`.
-    pub fn step_back(&self) -> Option<Self> {
-        self.checked_sub(1)
-    }
-}
-
-impl From<u64> for Timestamp {
-    fn from(internal: u64) -> Self {
-        Self { internal }
-    }
-}
-
-impl From<Timestamp> for u64 {
-    fn from(ts: Timestamp) -> Self {
-        ts.internal
-    }
-}
-
-impl TryFrom<Timestamp> for i64 {
-    type Error = TryFromIntError;
-
-    fn try_from(value: Timestamp) -> Result<Self, Self::Error> {
-        value.internal.try_into()
-    }
-}
-
-impl From<&Timestamp> for u64 {
-    fn from(ts: &Timestamp) -> Self {
-        ts.internal
-    }
-}
-
-impl From<Timestamp> for Numeric {
-    fn from(ts: Timestamp) -> Self {
-        ts.internal.into()
-    }
-}
-
-impl std::ops::Rem<Timestamp> for Timestamp {
-    type Output = Timestamp;
-
-    fn rem(self, rhs: Timestamp) -> Self::Output {
-        Self {
-            internal: self.internal % rhs.internal,
-        }
-    }
-}
-
-impl Serialize for Timestamp {
-    fn serialize<S>(&self, serializer: S) -> Result<S::Ok, S::Error>
-    where
-        S: Serializer,
-    {
-        self.internal.serialize(serializer)
-    }
-}
-
-impl<'de> Deserialize<'de> for Timestamp {
-    fn deserialize<D>(deserializer: D) -> Result<Self, D::Error>
-    where
-        D: serde::Deserializer<'de>,
-    {
-        Ok(Self {
-            internal: u64::deserialize(deserializer)?,
-        })
-    }
-}
-
-impl timely::order::PartialOrder for Timestamp {
-    fn less_equal(&self, other: &Self) -> bool {
-        self.internal.less_equal(&other.internal)
-    }
-}
-
-impl timely::order::TotalOrder for Timestamp {}
-
-impl timely::progress::Timestamp for Timestamp {
-    type Summary = Timestamp;
-
-    fn minimum() -> Self {
-        Self::MIN
-    }
-}
-
-impl timely::progress::PathSummary<Timestamp> for Timestamp {
-    #[inline]
-    fn results_in(&self, src: &Timestamp) -> Option<Timestamp> {
-        self.internal
-            .checked_add(src.internal)
-            .map(|internal| Self { internal })
-    }
-    #[inline]
-    fn followed_by(&self, other: &Timestamp) -> Option<Timestamp> {
-        self.internal
-            .checked_add(other.internal)
-            .map(|internal| Self { internal })
-    }
-}
-
-impl timely::progress::timestamp::Refines<()> for Timestamp {
-    fn to_inner(_: ()) -> Timestamp {
-        Default::default()
-    }
-    fn to_outer(self) -> () {
-        ()
-    }
-    fn summarize(_: <Timestamp as timely::progress::timestamp::Timestamp>::Summary) -> () {
-        ()
-    }
-}
-
-impl differential_dataflow::lattice::Lattice for Timestamp {
-    #[inline]
-    fn join(&self, other: &Self) -> Self {
-        ::std::cmp::max(*self, *other)
-    }
-    #[inline]
-    fn meet(&self, other: &Self) -> Self {
-        ::std::cmp::min(*self, *other)
-    }
-}
-
-impl mz_persist_types::Codec64 for Timestamp {
-    fn codec_name() -> String {
-        u64::codec_name()
-    }
-
-    fn encode(&self) -> [u8; 8] {
-        self.internal.encode()
-    }
-
-    fn decode(buf: [u8; 8]) -> Self {
-        Self {
-            internal: u64::decode(buf),
-        }
-    }
-}
-
-impl std::fmt::Display for Timestamp {
-    fn fmt(&self, f: &mut std::fmt::Formatter<'_>) -> std::fmt::Result {
-        std::fmt::Display::fmt(&self.internal, f)
-    }
-}
-
-impl std::fmt::Debug for Timestamp {
-    fn fmt(&self, f: &mut std::fmt::Formatter<'_>) -> std::fmt::Result {
-        std::fmt::Debug::fmt(&self.internal, f)
-    }
-}
-
-impl std::str::FromStr for Timestamp {
-    type Err = &'static str;
-
-    fn from_str(s: &str) -> Result<Self, Self::Err> {
-        Ok(Self {
-            internal: s.parse().map_err(|_| "could not parse mz_timestamp")?,
-        })
-    }
-}
-
-impl TryFrom<Duration> for Timestamp {
-    type Error = TryFromIntError;
-
-    fn try_from(value: Duration) -> Result<Self, Self::Error> {
-        Ok(Self {
-            internal: value.as_millis().try_into()?,
-        })
-    }
-}
-
-impl TryFrom<u128> for Timestamp {
-    type Error = TryFromIntError;
-
-    fn try_from(value: u128) -> Result<Self, Self::Error> {
-        Ok(Self {
-            internal: value.try_into()?,
-        })
-    }
-}
-
-impl TryFrom<i64> for Timestamp {
-    type Error = TryFromIntError;
-
-    fn try_from(value: i64) -> Result<Self, Self::Error> {
-        Ok(Self {
-            internal: value.try_into()?,
-        })
-    }
-}
-
-impl TryFrom<Numeric> for Timestamp {
-    type Error = TryFromDecimalError;
-
-    fn try_from(value: Numeric) -> Result<Self, Self::Error> {
-        Ok(Self {
-            internal: value.try_into()?,
-        })
-    }
-}
-
-impl columnation::Columnation for Timestamp {
-    type InnerRegion = columnation::CloneRegion<Timestamp>;
-}
-
-/// System-wide record count difference type.
-pub type Diff = i64;
-
-#[derive(Debug)]
-pub struct TimestampDecoder {}
-
-impl mz_avro::AvroDecode for TimestampDecoder {
-    type Out = Timestamp;
-
-    define_unexpected! {
-        array, record, union_branch, map, enum_variant, decimal, bytes, string, json, uuid, fixed
-    }
-
-    fn scalar(self, scalar: mz_avro::types::Scalar) -> Result<Self::Out, mz_avro::error::Error> {
-        let out = match scalar {
-            Scalar::Int(inner) => i64::from(inner).try_into()?,
-            Scalar::Long(inner) => inner.try_into()?,
-            other => {
-                return Err(mz_avro::error::Error::Decode(
-                    DecodeError::UnexpectedScalarKind(other.into()),
-                ))
-            }
-        };
-        Ok(out)
-    }
-}
-
-impl mz_avro::StatefulAvroDecodable for Timestamp {
-    type Decoder = TimestampDecoder;
-    type State = ();
-
-    fn new_decoder(_state: Self::State) -> Self::Decoder {
-        Self::Decoder {}
-    }
-}
-=======
-pub use crate::timestamp::{Timestamp, TimestampManipulation};
->>>>>>> 63ec740c
+pub use crate::timestamp::{Timestamp, TimestampManipulation};