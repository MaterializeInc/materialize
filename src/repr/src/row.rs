// Copyright Materialize, Inc. and contributors. All rights reserved.
//
// Use of this software is governed by the Business Source License
// included in the LICENSE file.
//
// As of the Change Date specified in that file, in accordance with
// the Business Source License, use of this software will be governed
// by the Apache License, Version 2.0.

use std::borrow::Borrow;
use std::cell::RefCell;
use std::cmp::Ordering;
use std::convert::{TryFrom, TryInto};
use std::fmt::{self, Debug};
use std::mem::{size_of, transmute};
use std::ops::Deref;
use std::rc::Rc;
use std::str;

use chrono::{DateTime, Datelike, NaiveDate, NaiveDateTime, NaiveTime, Timelike, Utc};
use compact_bytes::CompactBytes;
use mz_ore::cast::{CastFrom, ReinterpretCast};
use mz_ore::soft_assert_no_log;
use mz_ore::vec::Vector;
use mz_persist_types::Codec64;
use num_enum::{IntoPrimitive, TryFromPrimitive};
use ordered_float::OrderedFloat;
use proptest::prelude::*;
use proptest::strategy::{BoxedStrategy, Strategy};
use serde::{Deserialize, Serialize};
use uuid::Uuid;

use crate::adt::array::{
    Array, ArrayDimension, ArrayDimensions, InvalidArrayError, MAX_ARRAY_DIMENSIONS,
};
use crate::adt::date::Date;
use crate::adt::interval::Interval;
use crate::adt::mz_acl_item::{AclItem, MzAclItem};
use crate::adt::numeric;
use crate::adt::numeric::Numeric;
use crate::adt::range::{
    self, InvalidRangeError, Range, RangeBound, RangeInner, RangeLowerBound, RangeUpperBound,
};
use crate::adt::timestamp::CheckedTimestamp;
use crate::scalar::{arb_datum, DatumKind};
use crate::{Datum, RelationDesc, Timestamp};

pub mod collection;
<<<<<<< HEAD
pub(crate) mod encoding;
pub(crate) mod encode;
=======
pub(crate) mod encode;
pub(crate) mod encoding2;
>>>>>>> 8751d008
pub mod iter;

include!(concat!(env!("OUT_DIR"), "/mz_repr.row.rs"));

/// A packed representation for `Datum`s.
///
/// `Datum` is easy to work with but very space inefficient. A `Datum::Int32(42)`
/// is laid out in memory like this:
///
///   tag: 3
///   padding: 0 0 0 0 0 0 0 0 0 0 0 0 0 0 0
///   data: 0 0 0 42
///   padding: 0 0 0 0 0 0 0 0 0 0 0 0
///
/// For a total of 32 bytes! The second set of padding is needed in case we were
/// to write a 16-byte datum into this location. The first set of padding is
/// needed to align that hypothetical decimal to a 16 bytes boundary.
///
/// A `Row` stores zero or more `Datum`s without any padding. We avoid the need
/// for the first set of padding by only providing access to the `Datum`s via
/// calls to `ptr::read_unaligned`, which on modern x86 is barely penalized. We
/// avoid the need for the second set of padding by not providing mutable access
/// to the `Datum`. Instead, `Row` is append-only.
///
/// A `Row` can be built from a collection of `Datum`s using `Row::pack`, but it
/// is more efficient to use `Row::pack_slice` so that a right-sized allocation
/// can be created. If that is not possible, consider using the row buffer
/// pattern: allocate one row, pack into it, and then call [`Row::clone`] to
/// receive a copy of that row, leaving behind the original allocation to pack
/// future rows.
///
/// Creating a row via [`Row::pack_slice`]:
///
/// ```
/// # use mz_repr::{Row, Datum};
/// let row = Row::pack_slice(&[Datum::Int32(0), Datum::Int32(1), Datum::Int32(2)]);
/// assert_eq!(row.unpack(), vec![Datum::Int32(0), Datum::Int32(1), Datum::Int32(2)])
/// ```
///
/// `Row`s can be unpacked by iterating over them:
///
/// ```
/// # use mz_repr::{Row, Datum};
/// let row = Row::pack_slice(&[Datum::Int32(0), Datum::Int32(1), Datum::Int32(2)]);
/// assert_eq!(row.iter().nth(1).unwrap(), Datum::Int32(1));
/// ```
///
/// If you want random access to the `Datum`s in a `Row`, use `Row::unpack` to create a `Vec<Datum>`
/// ```
/// # use mz_repr::{Row, Datum};
/// let row = Row::pack_slice(&[Datum::Int32(0), Datum::Int32(1), Datum::Int32(2)]);
/// let datums = row.unpack();
/// assert_eq!(datums[1], Datum::Int32(1));
/// ```
///
/// # Performance
///
/// Rows are dynamically sized, but up to a fixed size their data is stored in-line.
/// It is best to re-use a `Row` across multiple `Row` creation calls, as this
/// avoids the allocations involved in `Row::new()`.
#[derive(Default, Eq, PartialEq, Hash, Serialize, Deserialize)]
pub struct Row {
    data: CompactBytes,
}

impl Row {
    const SIZE: usize = CompactBytes::MAX_INLINE;

    /// A variant of `Row::from_proto` that allows for reuse of internal allocs
    /// and validates the decoding against a provided [`RelationDesc`].
    pub fn decode_from_proto(
        &mut self,
        proto: &ProtoRow,
        desc: &RelationDesc,
    ) -> Result<(), String> {
        let mut col_idx = 0;
        let mut packer = self.packer();
        for d in proto.datums.iter() {
            packer.try_push_proto(d)?;
            col_idx += 1;
        }

        let num_columns = desc.typ().column_types.len();
        if col_idx < num_columns {
            let missing_columns = col_idx..num_columns;
            for _ in missing_columns {
                packer.push(Datum::Null);
                col_idx += 1;
            }
        }

        mz_ore::soft_assert_eq_or_log!(
            col_idx,
            num_columns,
            "wrong number of columns when decoding a Row!, got {row:?}, expected {desc:?}",
            row = self,
            desc = desc,
        );

        Ok(())
    }

    /// Allocate an empty `Row` with a pre-allocated capacity.
    #[inline]
    pub fn with_capacity(cap: usize) -> Self {
        Self {
            data: CompactBytes::with_capacity(cap),
        }
    }

    /// Creates a new row from supplied bytes.
    ///
    /// # Safety
    ///
    /// This method relies on `data` being an appropriate row encoding, and can
    /// result in unsafety if this is not the case.
    pub unsafe fn from_bytes_unchecked(data: &[u8]) -> Self {
        Row {
            data: CompactBytes::new(data),
        }
    }

    /// Constructs a [`RowPacker`] that will pack datums into this row's
    /// allocation.
    ///
    /// This method clears the existing contents of the row, but retains the
    /// allocation.
    pub fn packer(&mut self) -> RowPacker<'_> {
        self.data.clear();
        RowPacker { row: self }
    }

    /// Take some `Datum`s and pack them into a `Row`.
    ///
    /// This method builds a `Row` by repeatedly increasing the backing
    /// allocation. If the contents of the iterator are known ahead of
    /// time, consider [`Row::with_capacity`] to right-size the allocation
    /// first, and then [`RowPacker::extend`] to populate it with `Datum`s.
    /// This avoids the repeated allocation resizing and copying.
    pub fn pack<'a, I, D>(iter: I) -> Row
    where
        I: IntoIterator<Item = D>,
        D: Borrow<Datum<'a>>,
    {
        let mut row = Row::default();
        row.packer().extend(iter);
        row
    }

    /// Use `self` to pack `iter`, and then clone the result.
    ///
    /// This is a convenience method meant to reduce boilerplate around row
    /// formation.
    pub fn pack_using<'a, I, D>(&mut self, iter: I) -> Row
    where
        I: IntoIterator<Item = D>,
        D: Borrow<Datum<'a>>,
    {
        self.packer().extend(iter);
        self.clone()
    }

    /// Like [`Row::pack`], but the provided iterator is allowed to produce an
    /// error, in which case the packing operation is aborted and the error
    /// returned.
    pub fn try_pack<'a, I, D, E>(iter: I) -> Result<Row, E>
    where
        I: IntoIterator<Item = Result<D, E>>,
        D: Borrow<Datum<'a>>,
    {
        let mut row = Row::default();
        row.packer().try_extend(iter)?;
        Ok(row)
    }

    /// Pack a slice of `Datum`s into a `Row`.
    ///
    /// This method has the advantage over `pack` that it can determine the required
    /// allocation before packing the elements, ensuring only one allocation and no
    /// redundant copies required.
    pub fn pack_slice<'a>(slice: &[Datum<'a>]) -> Row {
        // Pre-allocate the needed number of bytes.
        let mut row = Row::with_capacity(datums_size(slice.iter()));
        row.packer().extend(slice.iter());
        row
    }

    /// Returns the total amount of bytes used by this row.
    pub fn byte_len(&self) -> usize {
        let heap_size = if self.data.spilled() {
            self.data.len()
        } else {
            0
        };
        let inline_size = std::mem::size_of::<Self>();
        inline_size.saturating_add(heap_size)
    }

    /// Returns the total capacity in bytes used by this row.
    pub fn byte_capacity(&self) -> usize {
        self.data.capacity()
    }

    /// Extracts a Row slice containing the entire [`Row`].
    #[inline]
    pub fn as_row_ref(&self) -> &RowRef {
        RowRef::from_slice(self.data.as_slice())
    }
}

impl Borrow<RowRef> for Row {
    #[inline]
    fn borrow(&self) -> &RowRef {
        self.as_row_ref()
    }
}

impl AsRef<RowRef> for Row {
    #[inline]
    fn as_ref(&self) -> &RowRef {
        self.as_row_ref()
    }
}

impl Deref for Row {
    type Target = RowRef;

    #[inline]
    fn deref(&self) -> &Self::Target {
        self.as_row_ref()
    }
}

// Nothing depends on Row being exactly 24, we just want to add visibility to the size.
static_assertions::const_assert_eq!(std::mem::size_of::<Row>(), 24);

impl Clone for Row {
    fn clone(&self) -> Self {
        Row {
            data: self.data.clone(),
        }
    }

    fn clone_from(&mut self, source: &Self) {
        self.data.clone_from(&source.data);
    }
}

impl Arbitrary for Row {
    type Parameters = prop::collection::SizeRange;
    type Strategy = BoxedStrategy<Row>;

    fn arbitrary_with(size: Self::Parameters) -> Self::Strategy {
        prop::collection::vec(arb_datum(), size)
            .prop_map(|items| {
                let mut row = Row::default();
                let mut packer = row.packer();
                for item in items.iter() {
                    let datum: Datum<'_> = item.into();
                    packer.push(datum);
                }
                row
            })
            .boxed()
    }
}

impl PartialOrd for Row {
    fn partial_cmp(&self, other: &Self) -> Option<std::cmp::Ordering> {
        Some(self.cmp(other))
    }
}

impl Ord for Row {
    fn cmp(&self, other: &Self) -> std::cmp::Ordering {
        self.as_ref().cmp(other.as_ref())
    }
}

#[allow(missing_debug_implementations)]
mod columnation {
    use columnation::{Columnation, Region};
    use mz_ore::region::LgAllocRegion;

    use crate::Row;

    /// Region allocation for `Row` data.
    ///
    /// Content bytes are stored in stable contiguous memory locations,
    /// and then a `Row` referencing them is falsified.
    pub struct RowStack {
        region: LgAllocRegion<u8>,
    }

    impl RowStack {
        const LIMIT: usize = 2 << 20;
    }

    // Implement `Default` manually to specify a region allocation limit.
    impl Default for RowStack {
        fn default() -> Self {
            Self {
                // Limit the region size to 2MiB.
                region: LgAllocRegion::with_limit(Self::LIMIT),
            }
        }
    }

    impl Columnation for Row {
        type InnerRegion = RowStack;
    }

    impl Region for RowStack {
        type Item = Row;
        #[inline]
        fn clear(&mut self) {
            self.region.clear();
        }
        #[inline(always)]
        unsafe fn copy(&mut self, item: &Row) -> Row {
            if item.data.spilled() {
                let bytes = self.region.copy_slice(&item.data[..]);
                Row {
                    data: compact_bytes::CompactBytes::from_raw_parts(
                        bytes.as_mut_ptr(),
                        item.data.len(),
                        item.data.capacity(),
                    ),
                }
            } else {
                item.clone()
            }
        }

        fn reserve_items<'a, I>(&mut self, items: I)
        where
            Self: 'a,
            I: Iterator<Item = &'a Self::Item> + Clone,
        {
            let size = items
                .filter(|row| row.data.spilled())
                .map(|row| row.data.len())
                .sum();
            let size = std::cmp::min(size, Self::LIMIT);
            self.region.reserve(size);
        }

        fn reserve_regions<'a, I>(&mut self, regions: I)
        where
            Self: 'a,
            I: Iterator<Item = &'a Self> + Clone,
        {
            let size = regions.map(|r| r.region.len()).sum();
            let size = std::cmp::min(size, Self::LIMIT);
            self.region.reserve(size);
        }

        fn heap_size(&self, callback: impl FnMut(usize, usize)) {
            self.region.heap_size(callback)
        }
    }
}

/// A contiguous slice of bytes that are row data.
///
/// A [`RowRef`] is to [`Row`] as [`prim@str`] is to [`String`].
#[derive(PartialEq, Eq)]
#[repr(transparent)]
pub struct RowRef([u8]);

impl RowRef {
    /// Create a [`RowRef`] from a slice of data.
    ///
    /// We do not check that the provided slice is valid [`Row`] data, will panic on read
    /// if the data is invalid.
    pub fn from_slice(row: &[u8]) -> &RowRef {
        #[allow(clippy::as_conversions)]
        let ptr = row as *const [u8] as *const RowRef;
        // SAFETY: We know `ptr` is non-null and aligned because it came from a &[u8].
        unsafe { &*ptr }
    }

    /// Unpack `self` into a `Vec<Datum>` for efficient random access.
    pub fn unpack(&self) -> Vec<Datum> {
        // It's usually cheaper to unpack twice to figure out the right length than it is to grow the vec as we go
        let len = self.iter().count();
        let mut vec = Vec::with_capacity(len);
        vec.extend(self.iter());
        vec
    }

    /// Return the first [`Datum`] in `self`
    ///
    /// Panics if the [`RowRef`] is empty.
    pub fn unpack_first(&self) -> Datum {
        self.iter().next().unwrap()
    }

    /// Iterate the [`Datum`] elements of the [`RowRef`].
    pub fn iter(&self) -> DatumListIter {
        DatumListIter {
            data: &self.0,
            offset: 0,
        }
    }

    /// For debugging only.
    pub fn data(&self) -> &[u8] {
        &self.0
    }

    /// True iff there is no data in this [`RowRef`].
    pub fn is_empty(&self) -> bool {
        self.0.is_empty()
    }
}

impl ToOwned for RowRef {
    type Owned = Row;

    fn to_owned(&self) -> Self::Owned {
        // SAFETY: RowRef has the invariant that the wrapped data must be a valid Row encoding.
        unsafe { Row::from_bytes_unchecked(&self.0) }
    }
}

impl<'a> IntoIterator for &'a RowRef {
    type Item = Datum<'a>;
    type IntoIter = DatumListIter<'a>;

    fn into_iter(self) -> DatumListIter<'a> {
        DatumListIter {
            data: &self.0,
            offset: 0,
        }
    }
}

/// These implementations order first by length, and then by slice contents.
/// This allows many comparisons to complete without dereferencing memory.
/// Warning: These order by the u8 array representation, and NOT by Datum::cmp.
impl PartialOrd for RowRef {
    fn partial_cmp(&self, other: &Self) -> Option<std::cmp::Ordering> {
        Some(self.cmp(other))
    }
}

impl Ord for RowRef {
    fn cmp(&self, other: &Self) -> std::cmp::Ordering {
        match self.0.len().cmp(&other.0.len()) {
            std::cmp::Ordering::Less => std::cmp::Ordering::Less,
            std::cmp::Ordering::Greater => std::cmp::Ordering::Greater,
            std::cmp::Ordering::Equal => self.0.cmp(&other.0),
        }
    }
}

impl fmt::Debug for RowRef {
    /// Debug representation using the internal datums
    fn fmt(&self, f: &mut fmt::Formatter) -> fmt::Result {
        f.write_str("RowRef{")?;
        f.debug_list().entries(self.into_iter()).finish()?;
        f.write_str("}")
    }
}

/// Packs datums into a [`Row`].
///
/// Creating a `RowPacker` via [`Row::packer`] starts a packing operation on the
/// row. A packing operation always starts from scratch: the existing contents
/// of the underlying row are cleared.
///
/// To complete a packing operation, drop the `RowPacker`.
#[derive(Debug)]
pub struct RowPacker<'a> {
    row: &'a mut Row,
}

#[derive(Debug, Clone)]
pub struct DatumListIter<'a> {
    data: &'a [u8],
    offset: usize,
}

#[derive(Debug, Clone)]
pub struct DatumDictIter<'a> {
    data: &'a [u8],
    offset: usize,
    prev_key: Option<&'a str>,
}

/// `RowArena` is used to hold on to temporary `Row`s for functions like `eval` that need to create complex `Datum`s but don't have a `Row` to put them in yet.
#[derive(Debug)]
pub struct RowArena {
    // Semantically, this field would be better represented by a `Vec<Box<[u8]>>`,
    // as once the arena takes ownership of a byte vector the vector is never
    // modified. But `RowArena::push_bytes` takes ownership of a `Vec<u8>`, so
    // storing that `Vec<u8>` directly avoids an allocation. The cost is
    // additional memory use, as the vector may have spare capacity, but row
    // arenas are short lived so this is the better tradeoff.
    inner: RefCell<Vec<Vec<u8>>>,
}

// DatumList and DatumDict defined here rather than near Datum because we need private access to the unsafe data field

/// A sequence of Datums
#[derive(Clone, Copy, Eq, PartialEq, Hash)]
pub struct DatumList<'a> {
    /// Points at the serialized datums
    data: &'a [u8],
}

impl<'a> Debug for DatumList<'a> {
    fn fmt(&self, f: &mut fmt::Formatter<'_>) -> fmt::Result {
        f.debug_list().entries(self.iter()).finish()
    }
}

impl Ord for DatumList<'_> {
    fn cmp(&self, other: &DatumList) -> Ordering {
        self.iter().cmp(other.iter())
    }
}

impl PartialOrd for DatumList<'_> {
    fn partial_cmp(&self, other: &DatumList) -> Option<Ordering> {
        Some(self.cmp(other))
    }
}

/// A mapping from string keys to Datums
#[derive(Clone, Copy, Eq, PartialEq, Hash, Ord, PartialOrd)]
pub struct DatumMap<'a> {
    /// Points at the serialized datums, which should be sorted in key order
    data: &'a [u8],
}

/// Represents a single `Datum`, appropriate to be nested inside other
/// `Datum`s.
#[derive(Clone, Copy, Eq, PartialEq, Hash)]
pub struct DatumNested<'a> {
    val: &'a [u8],
}

impl<'a> std::fmt::Display for DatumNested<'a> {
    fn fmt(&self, f: &mut fmt::Formatter<'_>) -> fmt::Result {
        std::fmt::Display::fmt(&self.datum(), f)
    }
}

impl<'a> std::fmt::Debug for DatumNested<'a> {
    fn fmt(&self, f: &mut fmt::Formatter<'_>) -> fmt::Result {
        f.debug_struct("DatumNested")
            .field("val", &self.datum())
            .finish()
    }
}

impl<'a> DatumNested<'a> {
    // Figure out which bytes `read_datum` returns (e.g. including the tag),
    // and then store a reference to those bytes, so we can "replay" this same
    // call later on without storing the datum itself.
    pub fn extract(data: &'a [u8], offset: &mut usize) -> DatumNested<'a> {
        let start = *offset;
        let _ = unsafe { read_datum(data, offset) };
        DatumNested {
            val: &data[start..*offset],
        }
    }

    /// Returns the datum `self` contains.
    pub fn datum(&self) -> Datum<'a> {
        unsafe { read_datum(self.val, &mut 0) }
    }
}

impl<'a> Ord for DatumNested<'a> {
    fn cmp(&self, other: &Self) -> Ordering {
        self.datum().cmp(&other.datum())
    }
}

impl<'a> PartialOrd for DatumNested<'a> {
    fn partial_cmp(&self, other: &Self) -> Option<Ordering> {
        Some(self.cmp(other))
    }
}

// Prefer adding new tags to the end of the enum. Certain behavior, like row ordering and EXPLAIN
// PHYSICAL PLAN, rely on the ordering of this enum. Neither of these are breaking changes, but
// it's annoying when they change.
#[derive(Debug, Clone, Copy, PartialEq, Eq, IntoPrimitive, TryFromPrimitive)]
#[repr(u8)]
enum Tag {
    Null,
    False,
    True,
    Int16,
    Int32,
    Int64,
    UInt8,
    UInt32,
    Float32,
    Float64,
    Date,
    Time,
    Timestamp,
    TimestampTz,
    Interval,
    BytesTiny,
    BytesShort,
    BytesLong,
    BytesHuge,
    StringTiny,
    StringShort,
    StringLong,
    StringHuge,
    Uuid,
    Array,
    ListTiny,
    ListShort,
    ListLong,
    ListHuge,
    Dict,
    JsonNull,
    Dummy,
    Numeric,
    UInt16,
    UInt64,
    MzTimestamp,
    Range,
    MzAclItem,
    AclItem,
    // Everything except leap seconds and times beyond the range of
    // i64 nanoseconds. (Note that Materialize does not support leap
    // seconds, but this module does).
    CheapTimestamp,
    // Everything except leap seconds and times beyond the range of
    // i64 nanoseconds. (Note that Materialize does not support leap
    // seconds, but this module does).
    CheapTimestampTz,
    // The next several tags are for variable-length signed integer encoding.
    // The basic idea is that `NonNegativeIntN_K` is used to encode a datum of type
    // IntN whose actual value is positive or zero and fits in K bits, and similarly for
    // NegativeIntN_K with negative values.
    //
    // The order of these tags matters, because we want to be able to choose the
    // tag for a given datum quickly, with arithmetic, rather than slowly, with a
    // stack of `if` statements.
    //
    // Separate tags for non-negative and negative numbers are used to avoid having to
    // waste one bit in the actual data space to encode the sign.
    NonNegativeInt16_0, // i.e., 0
    NonNegativeInt16_8,
    NonNegativeInt16_16,

    NonNegativeInt32_0,
    NonNegativeInt32_8,
    NonNegativeInt32_16,
    NonNegativeInt32_24,
    NonNegativeInt32_32,

    NonNegativeInt64_0,
    NonNegativeInt64_8,
    NonNegativeInt64_16,
    NonNegativeInt64_24,
    NonNegativeInt64_32,
    NonNegativeInt64_40,
    NonNegativeInt64_48,
    NonNegativeInt64_56,
    NonNegativeInt64_64,

    NegativeInt16_0, // i.e., -1
    NegativeInt16_8,
    NegativeInt16_16,

    NegativeInt32_0,
    NegativeInt32_8,
    NegativeInt32_16,
    NegativeInt32_24,
    NegativeInt32_32,

    NegativeInt64_0,
    NegativeInt64_8,
    NegativeInt64_16,
    NegativeInt64_24,
    NegativeInt64_32,
    NegativeInt64_40,
    NegativeInt64_48,
    NegativeInt64_56,
    NegativeInt64_64,

    // These are like the ones above, but for unsigned types. The
    // situation is slightly simpler as we don't have negatives.
    UInt8_0, // i.e., 0
    UInt8_8,

    UInt16_0,
    UInt16_8,
    UInt16_16,

    UInt32_0,
    UInt32_8,
    UInt32_16,
    UInt32_24,
    UInt32_32,

    UInt64_0,
    UInt64_8,
    UInt64_16,
    UInt64_24,
    UInt64_32,
    UInt64_40,
    UInt64_48,
    UInt64_56,
    UInt64_64,
}

impl Tag {
    fn actual_int_length(self) -> Option<usize> {
        use Tag::*;
        let val = match self {
            NonNegativeInt16_0 | NonNegativeInt32_0 | NonNegativeInt64_0 | UInt8_0 | UInt16_0
            | UInt32_0 | UInt64_0 => 0,
            NonNegativeInt16_8 | NonNegativeInt32_8 | NonNegativeInt64_8 | UInt8_8 | UInt16_8
            | UInt32_8 | UInt64_8 => 1,
            NonNegativeInt16_16 | NonNegativeInt32_16 | NonNegativeInt64_16 | UInt16_16
            | UInt32_16 | UInt64_16 => 2,
            NonNegativeInt32_24 | NonNegativeInt64_24 | UInt32_24 | UInt64_24 => 3,
            NonNegativeInt32_32 | NonNegativeInt64_32 | UInt32_32 | UInt64_32 => 4,
            NonNegativeInt64_40 | UInt64_40 => 5,
            NonNegativeInt64_48 | UInt64_48 => 6,
            NonNegativeInt64_56 | UInt64_56 => 7,
            NonNegativeInt64_64 | UInt64_64 => 8,
            NegativeInt16_0 | NegativeInt32_0 | NegativeInt64_0 => 0,
            NegativeInt16_8 | NegativeInt32_8 | NegativeInt64_8 => 1,
            NegativeInt16_16 | NegativeInt32_16 | NegativeInt64_16 => 2,
            NegativeInt32_24 | NegativeInt64_24 => 3,
            NegativeInt32_32 | NegativeInt64_32 => 4,
            NegativeInt64_40 => 5,
            NegativeInt64_48 => 6,
            NegativeInt64_56 => 7,
            NegativeInt64_64 => 8,

            _ => return None,
        };
        Some(val)
    }
}

// --------------------------------------------------------------------------------
// reading data

/// Read a byte slice starting at byte `offset`.
///
/// Updates `offset` to point to the first byte after the end of the read region.
fn read_untagged_bytes<'a>(data: &'a [u8], offset: &mut usize) -> &'a [u8] {
    let len = u64::from_le_bytes(read_byte_array(data, offset));
    let len = usize::cast_from(len);
    let bytes = &data[*offset..(*offset + len)];
    *offset += len;
    bytes
}

/// Read a data whose length is encoded in the row before its contents.
///
/// Updates `offset` to point to the first byte after the end of the read region.
///
/// # Safety
///
/// This function is safe if the datum's length and contents were previously written by `push_lengthed_bytes`,
/// and it was only written with a `String` tag if it was indeed UTF-8.
unsafe fn read_lengthed_datum<'a>(data: &'a [u8], offset: &mut usize, tag: Tag) -> Datum<'a> {
    let len = match tag {
        Tag::BytesTiny | Tag::StringTiny | Tag::ListTiny => usize::from(read_byte(data, offset)),
        Tag::BytesShort | Tag::StringShort | Tag::ListShort => {
            usize::from(u16::from_le_bytes(read_byte_array(data, offset)))
        }
        Tag::BytesLong | Tag::StringLong | Tag::ListLong => {
            usize::cast_from(u32::from_le_bytes(read_byte_array(data, offset)))
        }
        Tag::BytesHuge | Tag::StringHuge | Tag::ListHuge => {
            usize::cast_from(u64::from_le_bytes(read_byte_array(data, offset)))
        }
        _ => unreachable!(),
    };
    let bytes = &data[*offset..(*offset + len)];
    *offset += len;
    match tag {
        Tag::BytesTiny | Tag::BytesShort | Tag::BytesLong | Tag::BytesHuge => Datum::Bytes(bytes),
        Tag::StringTiny | Tag::StringShort | Tag::StringLong | Tag::StringHuge => {
            Datum::String(str::from_utf8_unchecked(bytes))
        }
        Tag::ListTiny | Tag::ListShort | Tag::ListLong | Tag::ListHuge => {
            Datum::List(DatumList { data: bytes })
        }
        _ => unreachable!(),
    }
}

fn read_byte(data: &[u8], offset: &mut usize) -> u8 {
    let byte = data[*offset];
    *offset += 1;
    byte
}

/// Read `length` bytes from `data` at `offset`, updating the
/// latter. Extend the resulting buffer to an array of `N` bytes by
/// inserting `FILL` in the k most significant bytes, where k = N - length.
///
/// SAFETY:
///   * length <= N
///   * offset + length <= data.len()
unsafe fn read_byte_array_sign_extending<const N: usize, const FILL: u8>(
    data: &[u8],
    offset: &mut usize,
    length: usize,
) -> [u8; N] {
    let mut raw = [FILL; N];
    for i in 0..length {
        debug_assert!(i < raw.len());
        debug_assert!(*offset + i < data.len());
        *raw.get_unchecked_mut(i) = *data.get_unchecked(*offset + i);
    }
    *offset += length;
    raw
}
/// Read `length` bytes from `data` at `offset`, updating the
/// latter. Extend the resulting buffer to a negative `N`-byte
/// twos complement integer by filling the remaining bits with 1.
///
/// SAFETY:
///   * length <= N
///   * offset + length <= data.len()
unsafe fn read_byte_array_extending_negative<const N: usize>(
    data: &[u8],
    offset: &mut usize,
    length: usize,
) -> [u8; N] {
    read_byte_array_sign_extending::<N, 255>(data, offset, length)
}

/// Read `length` bytes from `data` at `offset`, updating the
/// latter. Extend the resulting buffer to a positive or zero `N`-byte
/// twos complement integer by filling the remaining bits with 0.
///
/// SAFETY:
///   * length <= N
///   * offset + length <= data.len()
unsafe fn read_byte_array_extending_nonnegative<const N: usize>(
    data: &[u8],
    offset: &mut usize,
    length: usize,
) -> [u8; N] {
    read_byte_array_sign_extending::<N, 0>(data, offset, length)
}

pub(super) fn read_byte_array<const N: usize>(data: &[u8], offset: &mut usize) -> [u8; N] {
    let mut raw = [0; N];
    raw.copy_from_slice(&data[*offset..*offset + N]);
    *offset += N;
    raw
}

pub(super) fn read_date(data: &[u8], offset: &mut usize) -> Date {
    let days = i32::from_le_bytes(read_byte_array(data, offset));
    Date::from_pg_epoch(days).expect("unexpected date")
}

pub(super) fn read_naive_date(data: &[u8], offset: &mut usize) -> NaiveDate {
    let year = i32::from_le_bytes(read_byte_array(data, offset));
    let ordinal = u32::from_le_bytes(read_byte_array(data, offset));
    NaiveDate::from_yo_opt(year, ordinal).unwrap()
}

pub(super) fn read_time(data: &[u8], offset: &mut usize) -> NaiveTime {
    let secs = u32::from_le_bytes(read_byte_array(data, offset));
    let nanos = u32::from_le_bytes(read_byte_array(data, offset));
    NaiveTime::from_num_seconds_from_midnight_opt(secs, nanos).unwrap()
}

/// Read a datum starting at byte `offset`.
///
/// Updates `offset` to point to the first byte after the end of the read region.
///
/// # Safety
///
/// This function is safe if a `Datum` was previously written at this offset by `push_datum`.
/// Otherwise it could return invalid values, which is Undefined Behavior.
pub unsafe fn read_datum<'a>(data: &'a [u8], offset: &mut usize) -> Datum<'a> {
    let tag = Tag::try_from_primitive(read_byte(data, offset)).expect("unknown row tag");
    match tag {
        Tag::Null => Datum::Null,
        Tag::False => Datum::False,
        Tag::True => Datum::True,
        Tag::UInt8_0 | Tag::UInt8_8 => {
            let i = u8::from_le_bytes(read_byte_array_extending_nonnegative(
                data,
                offset,
                tag.actual_int_length()
                    .expect("returns a value for variable-length-encoded integer tags"),
            ));
            Datum::UInt8(i)
        }
        Tag::Int16 => {
            let i = i16::from_le_bytes(read_byte_array(data, offset));
            Datum::Int16(i)
        }
        Tag::NonNegativeInt16_0 | Tag::NonNegativeInt16_16 | Tag::NonNegativeInt16_8 => {
            // SAFETY:`tag.actual_int_length()` is <= 16 for these tags,
            // and `data` is big enough because it was encoded validly. These assumptions
            // are checked in debug asserts.
            let i = i16::from_le_bytes(read_byte_array_extending_nonnegative(
                data,
                offset,
                tag.actual_int_length()
                    .expect("returns a value for variable-length-encoded integer tags"),
            ));
            Datum::Int16(i)
        }
        Tag::UInt16_0 | Tag::UInt16_8 | Tag::UInt16_16 => {
            let i = u16::from_le_bytes(read_byte_array_extending_nonnegative(
                data,
                offset,
                tag.actual_int_length()
                    .expect("returns a value for variable-length-encoded integer tags"),
            ));
            Datum::UInt16(i)
        }
        Tag::Int32 => {
            let i = i32::from_le_bytes(read_byte_array(data, offset));
            Datum::Int32(i)
        }
        Tag::NonNegativeInt32_0
        | Tag::NonNegativeInt32_32
        | Tag::NonNegativeInt32_8
        | Tag::NonNegativeInt32_16
        | Tag::NonNegativeInt32_24 => {
            // SAFETY:`tag.actual_int_length()` is <= 32 for these tags,
            // and `data` is big enough because it was encoded validly. These assumptions
            // are checked in debug asserts.
            let i = i32::from_le_bytes(read_byte_array_extending_nonnegative(
                data,
                offset,
                tag.actual_int_length()
                    .expect("returns a value for variable-length-encoded integer tags"),
            ));
            Datum::Int32(i)
        }
        Tag::UInt32_0 | Tag::UInt32_8 | Tag::UInt32_16 | Tag::UInt32_24 | Tag::UInt32_32 => {
            let i = u32::from_le_bytes(read_byte_array_extending_nonnegative(
                data,
                offset,
                tag.actual_int_length()
                    .expect("returns a value for variable-length-encoded integer tags"),
            ));
            Datum::UInt32(i)
        }
        Tag::Int64 => {
            let i = i64::from_le_bytes(read_byte_array(data, offset));
            Datum::Int64(i)
        }
        Tag::NonNegativeInt64_0
        | Tag::NonNegativeInt64_64
        | Tag::NonNegativeInt64_8
        | Tag::NonNegativeInt64_16
        | Tag::NonNegativeInt64_24
        | Tag::NonNegativeInt64_32
        | Tag::NonNegativeInt64_40
        | Tag::NonNegativeInt64_48
        | Tag::NonNegativeInt64_56 => {
            // SAFETY:`tag.actual_int_length()` is <= 64 for these tags,
            // and `data` is big enough because it was encoded validly. These assumptions
            // are checked in debug asserts.

            let i = i64::from_le_bytes(read_byte_array_extending_nonnegative(
                data,
                offset,
                tag.actual_int_length()
                    .expect("returns a value for variable-length-encoded integer tags"),
            ));
            Datum::Int64(i)
        }
        Tag::UInt64_0
        | Tag::UInt64_8
        | Tag::UInt64_16
        | Tag::UInt64_24
        | Tag::UInt64_32
        | Tag::UInt64_40
        | Tag::UInt64_48
        | Tag::UInt64_56
        | Tag::UInt64_64 => {
            let i = u64::from_le_bytes(read_byte_array_extending_nonnegative(
                data,
                offset,
                tag.actual_int_length()
                    .expect("returns a value for variable-length-encoded integer tags"),
            ));
            Datum::UInt64(i)
        }
        Tag::NegativeInt16_0 | Tag::NegativeInt16_16 | Tag::NegativeInt16_8 => {
            // SAFETY:`tag.actual_int_length()` is <= 16 for these tags,
            // and `data` is big enough because it was encoded validly. These assumptions
            // are checked in debug asserts.
            let i = i16::from_le_bytes(read_byte_array_extending_negative(
                data,
                offset,
                tag.actual_int_length()
                    .expect("returns a value for variable-length-encoded integer tags"),
            ));
            Datum::Int16(i)
        }
        Tag::NegativeInt32_0
        | Tag::NegativeInt32_32
        | Tag::NegativeInt32_8
        | Tag::NegativeInt32_16
        | Tag::NegativeInt32_24 => {
            // SAFETY:`tag.actual_int_length()` is <= 32 for these tags,
            // and `data` is big enough because it was encoded validly. These assumptions
            // are checked in debug asserts.
            let i = i32::from_le_bytes(read_byte_array_extending_negative(
                data,
                offset,
                tag.actual_int_length()
                    .expect("returns a value for variable-length-encoded integer tags"),
            ));
            Datum::Int32(i)
        }
        Tag::NegativeInt64_0
        | Tag::NegativeInt64_64
        | Tag::NegativeInt64_8
        | Tag::NegativeInt64_16
        | Tag::NegativeInt64_24
        | Tag::NegativeInt64_32
        | Tag::NegativeInt64_40
        | Tag::NegativeInt64_48
        | Tag::NegativeInt64_56 => {
            // SAFETY:`tag.actual_int_length()` is <= 64 for these tags,
            // and `data` is big enough because the row was encoded validly. These assumptions
            // are checked in debug asserts.
            let i = i64::from_le_bytes(read_byte_array_extending_negative(
                data,
                offset,
                tag.actual_int_length()
                    .expect("returns a value for variable-length-encoded integer tags"),
            ));
            Datum::Int64(i)
        }

        Tag::UInt8 => {
            let i = u8::from_le_bytes(read_byte_array(data, offset));
            Datum::UInt8(i)
        }
        Tag::UInt16 => {
            let i = u16::from_le_bytes(read_byte_array(data, offset));
            Datum::UInt16(i)
        }
        Tag::UInt32 => {
            let i = u32::from_le_bytes(read_byte_array(data, offset));
            Datum::UInt32(i)
        }
        Tag::UInt64 => {
            let i = u64::from_le_bytes(read_byte_array(data, offset));
            Datum::UInt64(i)
        }
        Tag::Float32 => {
            let f = f32::from_bits(u32::from_le_bytes(read_byte_array(data, offset)));
            Datum::Float32(OrderedFloat::from(f))
        }
        Tag::Float64 => {
            let f = f64::from_bits(u64::from_le_bytes(read_byte_array(data, offset)));
            Datum::Float64(OrderedFloat::from(f))
        }
        Tag::Date => Datum::Date(read_date(data, offset)),
        Tag::Time => Datum::Time(read_time(data, offset)),
        Tag::CheapTimestamp => {
            let ts = i64::from_le_bytes(read_byte_array(data, offset));
            let secs = ts.div_euclid(1_000_000_000);
            let nsecs: u32 = ts.rem_euclid(1_000_000_000).try_into().unwrap();
            let ndt = DateTime::from_timestamp(secs, nsecs)
                .expect("We only write round-trippable timestamps")
                .naive_utc();
            Datum::Timestamp(
                CheckedTimestamp::from_timestamplike(ndt).expect("unexpected timestamp"),
            )
        }
        Tag::CheapTimestampTz => {
            let ts = i64::from_le_bytes(read_byte_array(data, offset));
            let secs = ts.div_euclid(1_000_000_000);
            let nsecs: u32 = ts.rem_euclid(1_000_000_000).try_into().unwrap();
            let dt = DateTime::from_timestamp(secs, nsecs)
                .expect("We only write round-trippable timestamps");
            Datum::TimestampTz(
                CheckedTimestamp::from_timestamplike(dt).expect("unexpected timestamp"),
            )
        }
        Tag::Timestamp => {
            let date = read_naive_date(data, offset);
            let time = read_time(data, offset);
            Datum::Timestamp(
                CheckedTimestamp::from_timestamplike(date.and_time(time))
                    .expect("unexpected timestamp"),
            )
        }
        Tag::TimestampTz => {
            let date = read_naive_date(data, offset);
            let time = read_time(data, offset);
            Datum::TimestampTz(
                CheckedTimestamp::from_timestamplike(DateTime::from_naive_utc_and_offset(
                    date.and_time(time),
                    Utc,
                ))
                .expect("unexpected timestamptz"),
            )
        }
        Tag::Interval => {
            let months = i32::from_le_bytes(read_byte_array(data, offset));
            let days = i32::from_le_bytes(read_byte_array(data, offset));
            let micros = i64::from_le_bytes(read_byte_array(data, offset));
            Datum::Interval(Interval {
                months,
                days,
                micros,
            })
        }
        Tag::BytesTiny
        | Tag::BytesShort
        | Tag::BytesLong
        | Tag::BytesHuge
        | Tag::StringTiny
        | Tag::StringShort
        | Tag::StringLong
        | Tag::StringHuge
        | Tag::ListTiny
        | Tag::ListShort
        | Tag::ListLong
        | Tag::ListHuge => read_lengthed_datum(data, offset, tag),
        Tag::Uuid => Datum::Uuid(Uuid::from_bytes(read_byte_array(data, offset))),
        Tag::Array => {
            // See the comment in `Row::push_array` for details on the encoding
            // of arrays.
            let ndims = read_byte(data, offset);
            let dims_size = usize::from(ndims) * size_of::<u64>() * 2;
            let dims = &data[*offset..*offset + dims_size];
            *offset += dims_size;
            let data = read_untagged_bytes(data, offset);
            Datum::Array(Array {
                dims: ArrayDimensions { data: dims },
                elements: DatumList { data },
            })
        }
        Tag::Dict => {
            let bytes = read_untagged_bytes(data, offset);
            Datum::Map(DatumMap { data: bytes })
        }
        Tag::JsonNull => Datum::JsonNull,
        Tag::Dummy => Datum::Dummy,
        Tag::Numeric => {
            let digits = read_byte(data, offset).into();
            let exponent = i8::reinterpret_cast(read_byte(data, offset));
            let bits = read_byte(data, offset);

            let lsu_u16_len = Numeric::digits_to_lsu_elements_len(digits);
            let lsu_u8_len = lsu_u16_len * 2;
            let lsu_u8 = &data[*offset..(*offset + lsu_u8_len)];
            *offset += lsu_u8_len;

            // TODO: if we refactor the decimal library to accept the owned
            // array as a parameter to `from_raw_parts` below, we could likely
            // avoid a copy because it is exactly the value we want
            let mut lsu = [0; numeric::NUMERIC_DATUM_WIDTH_USIZE];
            for (i, c) in lsu_u8.chunks(2).enumerate() {
                lsu[i] = u16::from_le_bytes(c.try_into().unwrap());
            }

            let d = Numeric::from_raw_parts(digits, exponent.into(), bits, lsu);
            Datum::from(d)
        }
        Tag::MzTimestamp => {
            let t = Timestamp::decode(read_byte_array(data, offset));
            Datum::MzTimestamp(t)
        }
        Tag::Range => {
            // See notes on `push_range_with` for details about encoding.
            let flag_byte = read_byte(data, offset);
            let flags = range::InternalFlags::from_bits(flag_byte)
                .expect("range flags must be encoded validly");

            if flags.contains(range::InternalFlags::EMPTY) {
                assert!(
                    flags == range::InternalFlags::EMPTY,
                    "empty ranges contain only RANGE_EMPTY flag"
                );

                return Datum::Range(Range { inner: None });
            }

            let lower_bound = if flags.contains(range::InternalFlags::LB_INFINITE) {
                None
            } else {
                Some(DatumNested::extract(data, offset))
            };

            let lower = RangeBound {
                inclusive: flags.contains(range::InternalFlags::LB_INCLUSIVE),
                bound: lower_bound,
            };

            let upper_bound = if flags.contains(range::InternalFlags::UB_INFINITE) {
                None
            } else {
                Some(DatumNested::extract(data, offset))
            };

            let upper = RangeBound {
                inclusive: flags.contains(range::InternalFlags::UB_INCLUSIVE),
                bound: upper_bound,
            };

            Datum::Range(Range {
                inner: Some(RangeInner { lower, upper }),
            })
        }
        Tag::MzAclItem => {
            const N: usize = MzAclItem::binary_size();
            let mz_acl_item = MzAclItem::decode_binary(&read_byte_array::<N>(data, offset))
                .expect("invalid mz_aclitem");
            Datum::MzAclItem(mz_acl_item)
        }
        Tag::AclItem => {
            const N: usize = AclItem::binary_size();
            let acl_item = AclItem::decode_binary(&read_byte_array::<N>(data, offset))
                .expect("invalid aclitem");
            Datum::AclItem(acl_item)
        }
    }
}

// --------------------------------------------------------------------------------
// writing data

fn push_untagged_bytes<D>(data: &mut D, bytes: &[u8])
where
    D: Vector<u8>,
{
    let len = u64::cast_from(bytes.len());
    data.extend_from_slice(&len.to_le_bytes());
    data.extend_from_slice(bytes);
}

fn push_lengthed_bytes<D>(data: &mut D, bytes: &[u8], tag: Tag)
where
    D: Vector<u8>,
{
    match tag {
        Tag::BytesTiny | Tag::StringTiny | Tag::ListTiny => {
            let len = bytes.len().to_le_bytes();
            data.push(len[0]);
        }
        Tag::BytesShort | Tag::StringShort | Tag::ListShort => {
            let len = bytes.len().to_le_bytes();
            data.extend_from_slice(&len[0..2]);
        }
        Tag::BytesLong | Tag::StringLong | Tag::ListLong => {
            let len = bytes.len().to_le_bytes();
            data.extend_from_slice(&len[0..4]);
        }
        Tag::BytesHuge | Tag::StringHuge | Tag::ListHuge => {
            let len = bytes.len().to_le_bytes();
            data.extend_from_slice(&len);
        }
        _ => unreachable!(),
    }
    data.extend_from_slice(bytes);
}

pub(super) fn date_to_array(date: Date) -> [u8; size_of::<i32>()] {
    i32::to_le_bytes(date.pg_epoch_days())
}

fn push_date<D>(data: &mut D, date: Date)
where
    D: Vector<u8>,
{
    data.extend_from_slice(&date_to_array(date));
}

pub(super) fn naive_date_to_arrays(
    date: NaiveDate,
) -> ([u8; size_of::<i32>()], [u8; size_of::<u32>()]) {
    (
        i32::to_le_bytes(date.year()),
        u32::to_le_bytes(date.ordinal()),
    )
}

fn push_naive_date<D>(data: &mut D, date: NaiveDate)
where
    D: Vector<u8>,
{
    let (ds1, ds2) = naive_date_to_arrays(date);
    data.extend_from_slice(&ds1);
    data.extend_from_slice(&ds2);
}

pub(super) fn time_to_arrays(time: NaiveTime) -> ([u8; size_of::<u32>()], [u8; size_of::<u32>()]) {
    (
        u32::to_le_bytes(time.num_seconds_from_midnight()),
        u32::to_le_bytes(time.nanosecond()),
    )
}

fn push_time<D>(data: &mut D, time: NaiveTime)
where
    D: Vector<u8>,
{
    let (ts1, ts2) = time_to_arrays(time);
    data.extend_from_slice(&ts1);
    data.extend_from_slice(&ts2);
}

/// Returns an i64 representing a `NaiveDateTime`, if
/// said i64 can be round-tripped back to a `NaiveDateTime`.
///
/// The only exotic NDTs for which this can't happen are those that
/// are hundreds of years in the future or past, or those that
/// represent a leap second. (Note that Materialize does not support
/// leap seconds, but this module does).
// This function is inspired by `NaiveDateTime::timestamp_nanos`,
// with extra checking.
fn checked_timestamp_nanos(dt: NaiveDateTime) -> Option<i64> {
    let subsec_nanos = dt.timestamp_subsec_nanos();
    if subsec_nanos >= 1_000_000_000 {
        return None;
    }
    let as_ns = dt.and_utc().timestamp().checked_mul(1_000_000_000)?;
    as_ns.checked_add(i64::from(subsec_nanos))
}

// This function is extremely hot, so
// we just use `as` to avoid the overhead of
// `try_into` followed by `unwrap`.
// `leading_ones` and `leading_zeros`
// can never return values greater than 64, so the conversion is safe.
#[inline(always)]
#[allow(clippy::as_conversions)]
fn min_bytes_signed<T>(i: T) -> u8
where
    T: Into<i64>,
{
    let i: i64 = i.into();

    // To fit in n bytes, we require that
    // everything but the leading sign bits fits in n*8
    // bits.
    let n_sign_bits = if i.is_negative() {
        i.leading_ones() as u8
    } else {
        i.leading_zeros() as u8
    };

    (64 - n_sign_bits + 7) / 8
}

// In principle we could just use `min_bytes_signed`, rather than
// having a separate function here, as long as we made that one take
// `T: Into<i128>` instead of 64. But LLVM doesn't seem smart enough
// to realize that that function is the same as the current version,
// and generates worse code.
//
// Justification for `as` is the same as in `min_bytes_signed`.
#[inline(always)]
#[allow(clippy::as_conversions)]
fn min_bytes_unsigned<T>(i: T) -> u8
where
    T: Into<u64>,
{
    let i: u64 = i.into();

    let n_sign_bits = i.leading_zeros() as u8;

    (64 - n_sign_bits + 7) / 8
}

const TINY: usize = 1 << 8;
const SHORT: usize = 1 << 16;
const LONG: usize = 1 << 32;

fn push_datum<D>(data: &mut D, datum: Datum)
where
    D: Vector<u8>,
{
    match datum {
        Datum::Null => data.push(Tag::Null.into()),
        Datum::False => data.push(Tag::False.into()),
        Datum::True => data.push(Tag::True.into()),
        Datum::Int16(i) => {
            let mbs = min_bytes_signed(i);
            let tag = u8::from(if i.is_negative() {
                Tag::NegativeInt16_0
            } else {
                Tag::NonNegativeInt16_0
            }) + mbs;

            data.push(tag);
            data.extend_from_slice(&i.to_le_bytes()[0..usize::from(mbs)]);
        }
        Datum::Int32(i) => {
            let mbs = min_bytes_signed(i);
            let tag = u8::from(if i.is_negative() {
                Tag::NegativeInt32_0
            } else {
                Tag::NonNegativeInt32_0
            }) + mbs;

            data.push(tag);
            data.extend_from_slice(&i.to_le_bytes()[0..usize::from(mbs)]);
        }
        Datum::Int64(i) => {
            let mbs = min_bytes_signed(i);
            let tag = u8::from(if i.is_negative() {
                Tag::NegativeInt64_0
            } else {
                Tag::NonNegativeInt64_0
            }) + mbs;

            data.push(tag);
            data.extend_from_slice(&i.to_le_bytes()[0..usize::from(mbs)]);
        }
        Datum::UInt8(i) => {
            let mbu = min_bytes_unsigned(i);
            let tag = u8::from(Tag::UInt8_0) + mbu;
            data.push(tag);
            data.extend_from_slice(&i.to_le_bytes()[0..usize::from(mbu)]);
        }
        Datum::UInt16(i) => {
            let mbu = min_bytes_unsigned(i);
            let tag = u8::from(Tag::UInt16_0) + mbu;
            data.push(tag);
            data.extend_from_slice(&i.to_le_bytes()[0..usize::from(mbu)]);
        }
        Datum::UInt32(i) => {
            let mbu = min_bytes_unsigned(i);
            let tag = u8::from(Tag::UInt32_0) + mbu;
            data.push(tag);
            data.extend_from_slice(&i.to_le_bytes()[0..usize::from(mbu)]);
        }
        Datum::UInt64(i) => {
            let mbu = min_bytes_unsigned(i);
            let tag = u8::from(Tag::UInt64_0) + mbu;
            data.push(tag);
            data.extend_from_slice(&i.to_le_bytes()[0..usize::from(mbu)]);
        }
        Datum::Float32(f) => {
            data.push(Tag::Float32.into());
            data.extend_from_slice(&f.to_bits().to_le_bytes());
        }
        Datum::Float64(f) => {
            data.push(Tag::Float64.into());
            data.extend_from_slice(&f.to_bits().to_le_bytes());
        }
        Datum::Date(d) => {
            data.push(Tag::Date.into());
            push_date(data, d);
        }
        Datum::Time(t) => {
            data.push(Tag::Time.into());
            push_time(data, t);
        }
        Datum::Timestamp(t) => {
            let datetime = t.to_naive();
            if let Some(nanos) = checked_timestamp_nanos(datetime) {
                data.push(Tag::CheapTimestamp.into());
                data.extend_from_slice(&nanos.to_le_bytes());
            } else {
                data.push(Tag::Timestamp.into());
                push_naive_date(data, datetime.date());
                push_time(data, datetime.time());
            }
        }
        Datum::TimestampTz(t) => {
            let datetime = t.to_naive();
            if let Some(nanos) = checked_timestamp_nanos(datetime) {
                data.push(Tag::CheapTimestampTz.into());
                data.extend_from_slice(&nanos.to_le_bytes());
            } else {
                data.push(Tag::TimestampTz.into());
                push_naive_date(data, datetime.date());
                push_time(data, datetime.time());
            }
        }
        Datum::Interval(i) => {
            data.push(Tag::Interval.into());
            data.extend_from_slice(&i.months.to_le_bytes());
            data.extend_from_slice(&i.days.to_le_bytes());
            data.extend_from_slice(&i.micros.to_le_bytes());
        }
        Datum::Bytes(bytes) => {
            let tag = match bytes.len() {
                0..TINY => Tag::BytesTiny,
                TINY..SHORT => Tag::BytesShort,
                SHORT..LONG => Tag::BytesLong,
                _ => Tag::BytesHuge,
            };
            data.push(tag.into());
            push_lengthed_bytes(data, bytes, tag);
        }
        Datum::String(string) => {
            let tag = match string.len() {
                0..TINY => Tag::StringTiny,
                TINY..SHORT => Tag::StringShort,
                SHORT..LONG => Tag::StringLong,
                _ => Tag::StringHuge,
            };
            data.push(tag.into());
            push_lengthed_bytes(data, string.as_bytes(), tag);
        }
        Datum::List(list) => {
            let tag = match list.data.len() {
                0..TINY => Tag::ListTiny,
                TINY..SHORT => Tag::ListShort,
                SHORT..LONG => Tag::ListLong,
                _ => Tag::ListHuge,
            };
            data.push(tag.into());
            push_lengthed_bytes(data, list.data, tag);
        }
        Datum::Uuid(u) => {
            data.push(Tag::Uuid.into());
            data.extend_from_slice(u.as_bytes());
        }
        Datum::Array(array) => {
            // See the comment in `Row::push_array` for details on the encoding
            // of arrays.
            data.push(Tag::Array.into());
            data.push(array.dims.ndims());
            data.extend_from_slice(array.dims.data);
            push_untagged_bytes(data, array.elements.data);
        }
        Datum::Map(dict) => {
            data.push(Tag::Dict.into());
            push_untagged_bytes(data, dict.data);
        }
        Datum::JsonNull => data.push(Tag::JsonNull.into()),
        Datum::MzTimestamp(t) => {
            data.push(Tag::MzTimestamp.into());
            data.extend_from_slice(&t.encode());
        }
        Datum::Dummy => data.push(Tag::Dummy.into()),
        Datum::Numeric(mut n) => {
            // Pseudo-canonical representation of decimal values with
            // insignificant zeroes trimmed. This compresses the number further
            // than `Numeric::trim` by removing all zeroes, and not only those in
            // the fractional component.
            numeric::cx_datum().reduce(&mut n.0);
            let (digits, exponent, bits, lsu) = n.0.to_raw_parts();
            data.push(Tag::Numeric.into());
            data.push(u8::try_from(digits).expect("digits to fit within u8; should not exceed 39"));
            data.push(
                i8::try_from(exponent)
                    .expect("exponent to fit within i8; should not exceed +/- 39")
                    .to_le_bytes()[0],
            );
            data.push(bits);

            let lsu = &lsu[..Numeric::digits_to_lsu_elements_len(digits)];

            // Little endian machines can take the lsu directly from u16 to u8.
            if cfg!(target_endian = "little") {
                // SAFETY: `lsu` (returned by `coefficient_units()`) is a `&[u16]`, so
                // each element can safely be transmuted into two `u8`s.
                let (prefix, lsu_bytes, suffix) = unsafe { lsu.align_to::<u8>() };
                // The `u8` aligned version of the `lsu` should have twice as many
                // elements as we expect for the `u16` version.
                soft_assert_no_log!(
                    lsu_bytes.len() == Numeric::digits_to_lsu_elements_len(digits) * 2,
                    "u8 version of numeric LSU contained the wrong number of elements; expected {}, but got {}",
                    Numeric::digits_to_lsu_elements_len(digits) * 2,
                    lsu_bytes.len()
                );
                // There should be no unaligned elements in the prefix or suffix.
                soft_assert_no_log!(prefix.is_empty() && suffix.is_empty());
                data.extend_from_slice(lsu_bytes);
            } else {
                for u in lsu {
                    data.extend_from_slice(&u.to_le_bytes());
                }
            }
        }
        Datum::Range(range) => {
            // See notes on `push_range_with` for details about encoding.
            data.push(Tag::Range.into());
            data.push(range.internal_flag_bits());

            if let Some(RangeInner { lower, upper }) = range.inner {
                for bound in [lower.bound, upper.bound] {
                    if let Some(bound) = bound {
                        match bound.datum() {
                            Datum::Null => panic!("cannot push Datum::Null into range"),
                            d => push_datum::<D>(data, d),
                        }
                    }
                }
            }
        }
        Datum::MzAclItem(mz_acl_item) => {
            data.push(Tag::MzAclItem.into());
            data.extend_from_slice(&mz_acl_item.encode_binary());
        }
        Datum::AclItem(acl_item) => {
            data.push(Tag::AclItem.into());
            data.extend_from_slice(&acl_item.encode_binary());
        }
    }
}

/// Return the number of bytes these Datums would use if packed as a Row.
pub fn row_size<'a, I>(a: I) -> usize
where
    I: IntoIterator<Item = Datum<'a>>,
{
    // Using datums_size instead of a.data().len() here is safer because it will
    // return the size of the datums if they were packed into a Row. Although
    // a.data().len() happens to give the correct answer (and is faster), data()
    // is documented as for debugging only.
    let sz = datums_size::<_, _>(a);
    let size_of_row = std::mem::size_of::<Row>();
    // The Row struct attempts to inline data until it can't fit in the
    // preallocated size. Otherwise it spills to heap, and uses the Row to point
    // to that.
    if sz > Row::SIZE {
        sz + size_of_row
    } else {
        size_of_row
    }
}

/// Number of bytes required by the datum.
/// This is used to optimistically pre-allocate buffers for packing rows.
pub fn datum_size(datum: &Datum) -> usize {
    match datum {
        Datum::Null => 1,
        Datum::False => 1,
        Datum::True => 1,
        Datum::Int16(i) => 1 + usize::from(min_bytes_signed(*i)),
        Datum::Int32(i) => 1 + usize::from(min_bytes_signed(*i)),
        Datum::Int64(i) => 1 + usize::from(min_bytes_signed(*i)),
        Datum::UInt8(i) => 1 + usize::from(min_bytes_unsigned(*i)),
        Datum::UInt16(i) => 1 + usize::from(min_bytes_unsigned(*i)),
        Datum::UInt32(i) => 1 + usize::from(min_bytes_unsigned(*i)),
        Datum::UInt64(i) => 1 + usize::from(min_bytes_unsigned(*i)),
        Datum::Float32(_) => 1 + size_of::<f32>(),
        Datum::Float64(_) => 1 + size_of::<f64>(),
        Datum::Date(_) => 1 + size_of::<i32>(),
        Datum::Time(_) => 1 + 8,
        Datum::Timestamp(t) => {
            1 + if checked_timestamp_nanos(t.to_naive()).is_some() {
                8
            } else {
                16
            }
        }
        Datum::TimestampTz(t) => {
            1 + if checked_timestamp_nanos(t.naive_utc()).is_some() {
                8
            } else {
                16
            }
        }
        Datum::Interval(_) => 1 + size_of::<i32>() + size_of::<i32>() + size_of::<i64>(),
        Datum::Bytes(bytes) => {
            // We use a variable length representation of slice length.
            let bytes_for_length = match bytes.len() {
                0..TINY => 1,
                TINY..SHORT => 2,
                SHORT..LONG => 4,
                _ => 8,
            };
            1 + bytes_for_length + bytes.len()
        }
        Datum::String(string) => {
            // We use a variable length representation of slice length.
            let bytes_for_length = match string.len() {
                0..TINY => 1,
                TINY..SHORT => 2,
                SHORT..LONG => 4,
                _ => 8,
            };
            1 + bytes_for_length + string.len()
        }
        Datum::Uuid(_) => 1 + size_of::<uuid::Bytes>(),
        Datum::Array(array) => {
            1 + size_of::<u8>()
                + array.dims.data.len()
                + size_of::<u64>()
                + array.elements.data.len()
        }
        Datum::List(list) => 1 + size_of::<u64>() + list.data.len(),
        Datum::Map(dict) => 1 + size_of::<u64>() + dict.data.len(),
        Datum::JsonNull => 1,
        Datum::MzTimestamp(_) => 1 + size_of::<Timestamp>(),
        Datum::Dummy => 1,
        Datum::Numeric(d) => {
            let mut d = d.0.clone();
            // Values must be reduced to determine appropriate number of
            // coefficient units.
            numeric::cx_datum().reduce(&mut d);
            // 4 = 1 bit each for tag, digits, exponent, bits
            4 + (d.coefficient_units().len() * 2)
        }
        Datum::Range(Range { inner }) => {
            // Tag + flags
            2 + match inner {
                None => 0,
                Some(RangeInner { lower, upper }) => [lower.bound, upper.bound]
                    .iter()
                    .map(|bound| match bound {
                        None => 0,
                        Some(bound) => bound.val.len(),
                    })
                    .sum(),
            }
        }
        Datum::MzAclItem(_) => 1 + MzAclItem::binary_size(),
        Datum::AclItem(_) => 1 + AclItem::binary_size(),
    }
}

/// Number of bytes required by a sequence of datums.
///
/// This method can be used to right-size the allocation for a `Row`
/// before calling [`RowPacker::extend`].
pub fn datums_size<'a, I, D>(iter: I) -> usize
where
    I: IntoIterator<Item = D>,
    D: Borrow<Datum<'a>>,
{
    iter.into_iter().map(|d| datum_size(d.borrow())).sum()
}

/// Number of bytes required by a list of datums. This computes the size that would be required if
/// the given datums were packed into a list.
///
/// This is used to optimistically pre-allocate buffers for packing rows.
pub fn datum_list_size<'a, I, D>(iter: I) -> usize
where
    I: IntoIterator<Item = D>,
    D: Borrow<Datum<'a>>,
{
    1 + size_of::<u64>() + datums_size(iter)
}

impl RowPacker<'_> {
    /// Constructs a row packer that will pack additional datums into the
    /// provided row.
    ///
    /// This function is intentionally somewhat inconvenient to call. You
    /// usually want to call [`Row::packer`] instead to start packing from
    /// scratch.
    pub fn for_existing_row(row: &mut Row) -> RowPacker {
        RowPacker { row }
    }

    /// Extend an existing `Row` with a `Datum`.
    #[inline]
    pub fn push<'a, D>(&mut self, datum: D)
    where
        D: Borrow<Datum<'a>>,
    {
        push_datum(&mut self.row.data, *datum.borrow());
    }

    /// Extend an existing `Row` with additional `Datum`s.
    #[inline]
    pub fn extend<'a, I, D>(&mut self, iter: I)
    where
        I: IntoIterator<Item = D>,
        D: Borrow<Datum<'a>>,
    {
        for datum in iter {
            push_datum(&mut self.row.data, *datum.borrow())
        }
    }

    /// Extend an existing `Row` with additional `Datum`s.
    ///
    /// In the case the iterator produces an error, the pushing of
    /// datums in terminated and the error returned. The `Row` will
    /// be incomplete, but it will be safe to read datums from it.
    #[inline]
    pub fn try_extend<'a, I, E, D>(&mut self, iter: I) -> Result<(), E>
    where
        I: IntoIterator<Item = Result<D, E>>,
        D: Borrow<Datum<'a>>,
    {
        for datum in iter {
            push_datum(&mut self.row.data, *datum?.borrow());
        }
        Ok(())
    }

    /// Appends the datums of an entire `Row`.
    pub fn extend_by_row(&mut self, row: &Row) {
        self.row.data.extend_from_slice(row.data.as_slice());
    }

    /// Appends the slice of data representing an entire `Row`. The data is not validated.
    ///
    /// # Safety
    ///
    /// The requirements from [`Row::from_bytes_unchecked`] apply here, too:
    /// This method relies on `data` being an appropriate row encoding, and can
    /// result in unsafety if this is not the case.
    #[inline]
    pub unsafe fn extend_by_slice_unchecked(&mut self, data: &[u8]) {
        self.row.data.extend_from_slice(data)
    }

    /// Pushes a [`DatumList`] that is built from a closure.
    ///
    /// The supplied closure will be invoked once with a `Row` that can be used
    /// to populate the list. It is valid to call any method on the
    /// [`RowPacker`] except for [`RowPacker::clear`], [`RowPacker::truncate`],
    /// or [`RowPacker::truncate_datums`].
    ///
    /// Returns the value returned by the closure, if any.
    ///
    /// ```
    /// # use mz_repr::{Row, Datum};
    /// let mut row = Row::default();
    /// row.packer().push_list_with(|row| {
    ///     row.push(Datum::String("age"));
    ///     row.push(Datum::Int64(42));
    /// });
    /// assert_eq!(
    ///     row.unpack_first().unwrap_list().iter().collect::<Vec<_>>(),
    ///     vec![Datum::String("age"), Datum::Int64(42)],
    /// );
    /// ```
    #[inline]
    pub fn push_list_with<F, R>(&mut self, f: F) -> R
    where
        F: FnOnce(&mut RowPacker) -> R,
    {
        // First, assume that the list will fit in 255 bytes, and thus the length will fit in
        // 1 byte. If not, we'll fix it up later.
        let start = self.row.data.len();
        self.row.data.push(Tag::ListTiny.into());
        // Write a dummy len, will fix it up later.
        self.row.data.push(0);

        let out = f(self);

        // The `- 1 - 1` is for the tag and the len.
        let len = self.row.data.len() - start - 1 - 1;
        // We now know the real len.
        if len < TINY {
            // If the len fits in 1 byte, we just need to fix up the len.
            self.row.data[start + 1] = len.to_le_bytes()[0];
        } else {
            // Note: We move this code path into its own function, so that the common case can be
            // inlined.
            long_list(&mut self.row.data, start, len);
        }

        /// 1. Fix up the tag.
        /// 2. Move the actual data a bit (for which we also need to make room at the end).
        /// 3. Fix up the len.
        /// `data`: The row's backing data.
        /// `start`: where `push_list_with` started writing in `data`.
        /// `len`: the length of the data, excluding the tag and the length.
        #[cold]
        fn long_list(data: &mut CompactBytes, start: usize, len: usize) {
            // `len_len`: the length of the length. (Possible values are: 2, 4, 8. 1 is handled
            // elsewhere.) The other parameters are the same as for `long_list`.
            let long_list_inner = |data: &mut CompactBytes, len_len| {
                // We'll need memory for the new, bigger length, so make the `CompactBytes` bigger.
                // The `- 1` is because the old length was 1 byte.
                const ZEROS: [u8; 8] = [0; 8];
                data.extend_from_slice(&ZEROS[0..len_len - 1]);
                // Move the data to the end of the `CompactBytes`, to make space for the new length.
                // Originally, it started after the 1-byte tag and the 1-byte length, now it will
                // start after the 1-byte tag and the len_len-byte length.
                //
                // Note that this is the only operation in `long_list` whose cost is proportional
                // to `len`. Since `len` is at least 256 here, the other operations' cost are
                // negligible. `copy_within` is a memmove, which is probably a fair bit faster per
                // Datum than a Datum encoding in the `f` closure.
                data.copy_within(start + 1 + 1..start + 1 + 1 + len, start + 1 + len_len);
                // Write the new length.
                data[start + 1..start + 1 + len_len]
                    .copy_from_slice(&len.to_le_bytes()[0..len_len]);
            };
            match len {
                0..TINY => {
                    unreachable!()
                }
                TINY..SHORT => {
                    data[start] = Tag::ListShort.into();
                    long_list_inner(data, 2);
                }
                SHORT..LONG => {
                    data[start] = Tag::ListLong.into();
                    long_list_inner(data, 4);
                }
                _ => {
                    data[start] = Tag::ListHuge.into();
                    long_list_inner(data, 8);
                }
            };
        }

        out
    }

    /// Pushes a [`DatumMap`] that is built from a closure.
    ///
    /// The supplied closure will be invoked once with a `Row` that can be used
    /// to populate the dict.
    ///
    /// The closure **must** alternate pushing string keys and arbitrary values,
    /// otherwise reading the dict will cause a panic.
    ///
    /// The closure **must** push keys in ascending order, otherwise equality
    /// checks on the resulting `Row` may be wrong and reading the dict IN DEBUG
    /// MODE will cause a panic.
    ///
    /// The closure **must not** call [`RowPacker::clear`],
    /// [`RowPacker::truncate`], or [`RowPacker::truncate_datums`].
    ///
    /// # Example
    ///
    /// ```
    /// # use mz_repr::{Row, Datum};
    /// let mut row = Row::default();
    /// row.packer().push_dict_with(|row| {
    ///
    ///     // key
    ///     row.push(Datum::String("age"));
    ///     // value
    ///     row.push(Datum::Int64(42));
    ///
    ///     // key
    ///     row.push(Datum::String("name"));
    ///     // value
    ///     row.push(Datum::String("bob"));
    /// });
    /// assert_eq!(
    ///     row.unpack_first().unwrap_map().iter().collect::<Vec<_>>(),
    ///     vec![("age", Datum::Int64(42)), ("name", Datum::String("bob"))]
    /// );
    /// ```
    pub fn push_dict_with<F, R>(&mut self, f: F) -> R
    where
        F: FnOnce(&mut RowPacker) -> R,
    {
        self.row.data.push(Tag::Dict.into());
        let start = self.row.data.len();
        // write a dummy len, will fix it up later
        self.row.data.extend_from_slice(&[0; size_of::<u64>()]);

        let res = f(self);

        let len = u64::cast_from(self.row.data.len() - start - size_of::<u64>());
        // fix up the len
        self.row.data[start..start + size_of::<u64>()].copy_from_slice(&len.to_le_bytes());

        res
    }

    /// Convenience function to construct an array from an iter of `Datum`s.
    ///
    /// Returns an error if the number of elements in `iter` does not match
    /// the cardinality of the array as described by `dims`, or if the
    /// number of dimensions exceeds [`MAX_ARRAY_DIMENSIONS`]. If an error
    /// occurs, the packer's state will be unchanged.
    pub fn push_array<'a, I, D>(
        &mut self,
        dims: &[ArrayDimension],
        iter: I,
    ) -> Result<(), InvalidArrayError>
    where
        I: IntoIterator<Item = D>,
        D: Borrow<Datum<'a>>,
    {
        // Arrays are encoded as follows.
        //
        // u8    ndims
        // u64   dim_0 lower bound
        // u64   dim_0 length
        // ...
        // u64   dim_n lower bound
        // u64   dim_n length
        // u64   element data size in bytes
        // u8    element data, where elements are encoded in row-major order

        if dims.len() > usize::from(MAX_ARRAY_DIMENSIONS) {
            return Err(InvalidArrayError::TooManyDimensions(dims.len()));
        }

        let start = self.row.data.len();
        self.row.data.push(Tag::Array.into());

        // Write dimension information.
        self.row
            .data
            .push(dims.len().try_into().expect("ndims verified to fit in u8"));
        for dim in dims {
            self.row
                .data
                .extend_from_slice(&i64::cast_from(dim.lower_bound).to_le_bytes());
            self.row
                .data
                .extend_from_slice(&u64::cast_from(dim.length).to_le_bytes());
        }

        // Write elements.
        let off = self.row.data.len();
        self.row.data.extend_from_slice(&[0; size_of::<u64>()]);
        let mut nelements = 0;
        for datum in iter {
            self.push(*datum.borrow());
            nelements += 1;
        }
        let len = u64::cast_from(self.row.data.len() - off - size_of::<u64>());
        self.row.data[off..off + size_of::<u64>()].copy_from_slice(&len.to_le_bytes());

        // Check that the number of elements written matches the dimension
        // information.
        let cardinality = match dims {
            [] => 0,
            dims => dims.iter().map(|d| d.length).product(),
        };
        if nelements != cardinality {
            self.row.data.truncate(start);
            return Err(InvalidArrayError::WrongCardinality {
                actual: nelements,
                expected: cardinality,
            });
        }

        Ok(())
    }

    /// Pushes an [`Array`] that is built from a closure.
    ///
    /// __WARNING__: This is fairly "sharp" tool that is easy to get wrong. You
    /// should prefer [`RowPacker::push_array`] when possible.
    ///
    /// Returns an error if the number of elements pushed does not match
    /// the cardinality of the array as described by `dims`, or if the
    /// number of dimensions exceeds [`MAX_ARRAY_DIMENSIONS`]. If an error
    /// occurs, the packer's state will be unchanged.
    pub fn push_array_with_row_major<F, I>(
        &mut self,
        dims: I,
        f: F,
    ) -> Result<(), InvalidArrayError>
    where
        I: IntoIterator<Item = ArrayDimension>,
        F: FnOnce(&mut RowPacker) -> usize,
    {
        let start = self.row.data.len();
        self.row.data.push(Tag::Array.into());

        // Write dummy dimension length for now, we'll fix it up.
        let dims_start = self.row.data.len();
        self.row.data.push(42);

        let mut num_dims: u8 = 0;
        let mut cardinality: usize = 1;
        for dim in dims {
            num_dims += 1;
            cardinality *= dim.length;

            self.row
                .data
                .extend_from_slice(&i64::cast_from(dim.lower_bound).to_le_bytes());
            self.row
                .data
                .extend_from_slice(&u64::cast_from(dim.length).to_le_bytes());
        }

        if num_dims > MAX_ARRAY_DIMENSIONS {
            // Reset the packer state so we don't have invalid data.
            self.row.data.truncate(start);
            return Err(InvalidArrayError::TooManyDimensions(usize::from(num_dims)));
        }
        // Fix up our dimension length.
        self.row.data[dims_start..dims_start + size_of::<u8>()]
            .copy_from_slice(&num_dims.to_le_bytes());

        // Write elements.
        let off = self.row.data.len();
        self.row.data.extend_from_slice(&[0; size_of::<u64>()]);

        let nelements = f(self);

        let len = u64::cast_from(self.row.data.len() - off - size_of::<u64>());
        self.row.data[off..off + size_of::<u64>()].copy_from_slice(&len.to_le_bytes());

        // Check that the number of elements written matches the dimension
        // information.
        let cardinality = match num_dims {
            0 => 0,
            _ => cardinality,
        };
        if nelements != cardinality {
            self.row.data.truncate(start);
            return Err(InvalidArrayError::WrongCardinality {
                actual: nelements,
                expected: cardinality,
            });
        }

        Ok(())
    }

    /// Convenience function to push a `DatumList` from an iter of `Datum`s
    ///
    /// See [`RowPacker::push_dict_with`] if you need to be able to handle errors
    pub fn push_list<'a, I, D>(&mut self, iter: I)
    where
        I: IntoIterator<Item = D>,
        D: Borrow<Datum<'a>>,
    {
        self.push_list_with(|packer| {
            for elem in iter {
                packer.push(*elem.borrow())
            }
        });
    }

    /// Convenience function to push a `DatumMap` from an iter of `(&str, Datum)` pairs
    pub fn push_dict<'a, I, D>(&mut self, iter: I)
    where
        I: IntoIterator<Item = (&'a str, D)>,
        D: Borrow<Datum<'a>>,
    {
        self.push_dict_with(|packer| {
            for (k, v) in iter {
                packer.push(Datum::String(k));
                packer.push(*v.borrow())
            }
        })
    }

    /// Pushes a `Datum::Range` derived from the `Range<Datum<'a>`.
    ///
    /// # Panics
    /// - If lower and upper express finite values and they are datums of
    ///   different types.
    /// - If lower or upper express finite values and are equal to
    ///   `Datum::Null`. To handle `Datum::Null` properly, use
    ///   [`RangeBound::new`].
    ///
    /// # Notes
    /// - This function canonicalizes the range before pushing it to the row.
    /// - Prefer this function over `push_range_with` because of its
    ///   canonicaliztion.
    /// - Prefer creating [`RangeBound`]s using [`RangeBound::new`], which
    ///   handles `Datum::Null` in a SQL-friendly way.
    pub fn push_range<'a>(&mut self, mut range: Range<Datum<'a>>) -> Result<(), InvalidRangeError> {
        range.canonicalize()?;
        match range.inner {
            None => {
                self.row.data.push(Tag::Range.into());
                // Untagged bytes only contains the `RANGE_EMPTY` flag value.
                self.row.data.push(range::InternalFlags::EMPTY.bits());
                Ok(())
            }
            Some(inner) => self.push_range_with(
                RangeLowerBound {
                    inclusive: inner.lower.inclusive,
                    bound: inner
                        .lower
                        .bound
                        .map(|value| move |row: &mut RowPacker| Ok(row.push(value))),
                },
                RangeUpperBound {
                    inclusive: inner.upper.inclusive,
                    bound: inner
                        .upper
                        .bound
                        .map(|value| move |row: &mut RowPacker| Ok(row.push(value))),
                },
            ),
        }
    }

    /// Pushes a `DatumRange` built from the specified arguments.
    ///
    /// # Warning
    /// Unlike `push_range`, `push_range_with` _does not_ canonicalize its
    /// inputs. Consequentially, this means it's possible to generate ranges
    /// that will not reflect the proper ordering and equality.
    ///
    /// # Panics
    /// - If lower or upper expresses a finite value and does not push exactly
    ///   one value into the `RowPacker`.
    /// - If lower and upper express finite values and they are datums of
    ///   different types.
    /// - If lower or upper express finite values and push `Datum::Null`.
    ///
    /// # Notes
    /// - Prefer `push_range_with` over this function. This function should be
    ///   used only when you are not pushing `Datum`s to the inner row.
    /// - Range encoding is `[<flag bytes>,<lower>?,<upper>?]`, where `lower`
    ///   and `upper` are optional, contingent on the flag value expressing an
    ///   empty range (where neither will be present) or infinite bounds (where
    ///   each infinite bound will be absent).
    /// - To push an emtpy range, use `push_range` using `Range { inner: None }`.
    pub fn push_range_with<L, U, E>(
        &mut self,
        lower: RangeLowerBound<L>,
        upper: RangeUpperBound<U>,
    ) -> Result<(), E>
    where
        L: FnOnce(&mut RowPacker) -> Result<(), E>,
        U: FnOnce(&mut RowPacker) -> Result<(), E>,
        E: From<InvalidRangeError>,
    {
        let start = self.row.data.len();
        self.row.data.push(Tag::Range.into());

        let mut flags = range::InternalFlags::empty();

        flags.set(range::InternalFlags::LB_INFINITE, lower.bound.is_none());
        flags.set(range::InternalFlags::UB_INFINITE, upper.bound.is_none());
        flags.set(range::InternalFlags::LB_INCLUSIVE, lower.inclusive);
        flags.set(range::InternalFlags::UB_INCLUSIVE, upper.inclusive);

        let mut expected_datums = 0;

        self.row.data.push(flags.bits());

        let mut datum_check = self.row.data.len();

        if let Some(value) = lower.bound {
            let start = self.row.data.len();
            value(self)?;
            assert!(
                start < self.row.data.len(),
                "finite values must each push exactly one value; expected 1 but got 0"
            );
            expected_datums += 1;
        }

        if let Some(value) = upper.bound {
            let start = self.row.data.len();
            value(self)?;
            assert!(
                start < self.row.data.len(),
                "finite values must each push exactly one value; expected 1 but got 0"
            );
            expected_datums += 1;
        }

        // Validate that what was written maintains the correct invariants.
        let mut actual_datums = 0;
        let mut seen = None;
        while datum_check < self.row.data.len() {
            let d = unsafe { read_datum(&self.row.data, &mut datum_check) };
            assert!(d != Datum::Null, "cannot push Datum::Null into range");

            match seen {
                None => seen = Some(d),
                Some(seen) => {
                    let seen_kind = DatumKind::from(seen);
                    let d_kind = DatumKind::from(d);
                    assert!(seen_kind == d_kind, "range contains inconsistent data; expected {seen_kind:?} but got {d_kind:?}");

                    if seen > d {
                        self.row.data.truncate(start);
                        return Err(InvalidRangeError::MisorderedRangeBounds.into());
                    }
                }
            }
            actual_datums += 1;
        }

        assert!(actual_datums == expected_datums, "finite values must each push exactly one value; expected {expected_datums} but got {actual_datums}");

        // Anything that triggers this check is undefined behavior, so
        // unnecessary but also trivial to perform the check in our case.
        assert!(
            datum_check == self.row.data.len(),
            "non-Datum data packed into row"
        );

        Ok(())
    }

    /// Clears the contents of the packer without de-allocating its backing memory.
    pub fn clear(&mut self) {
        self.row.data.clear();
    }

    /// Truncates the underlying storage to the specified byte position.
    ///
    /// # Safety
    ///
    /// `pos` MUST specify a byte offset that lies on a datum boundary.
    /// If `pos` specifies a byte offset that is *within* a datum, the row
    /// packer will produce an invalid row, the unpacking of which may
    /// trigger undefined behavior!
    ///
    /// To find the byte offset of a datum boundary, inspect the packer's
    /// byte length by calling `packer.data().len()` after pushing the desired
    /// number of datums onto the packer.
    pub unsafe fn truncate(&mut self, pos: usize) {
        self.row.data.truncate(pos)
    }

    /// Truncates the underlying row to contain at most the first `n` datums.
    pub fn truncate_datums(&mut self, n: usize) {
        let mut iter = self.row.iter();
        for _ in iter.by_ref().take(n) {}
        let offset = iter.offset;
        // SAFETY: iterator offsets always lie on a datum boundary.
        unsafe { self.truncate(offset) }
    }

    /// Returns the total amount of bytes used by the underlying row.
    pub fn byte_len(&self) -> usize {
        self.row.byte_len()
    }
}

impl<'a> IntoIterator for &'a Row {
    type Item = Datum<'a>;
    type IntoIter = DatumListIter<'a>;
    fn into_iter(self) -> DatumListIter<'a> {
        self.iter()
    }
}

impl fmt::Debug for Row {
    /// Debug representation using the internal datums
    fn fmt(&self, f: &mut fmt::Formatter) -> fmt::Result {
        f.write_str("Row{")?;
        f.debug_list().entries(self.iter()).finish()?;
        f.write_str("}")
    }
}

impl fmt::Display for Row {
    /// Display representation using the internal datums
    fn fmt(&self, f: &mut fmt::Formatter) -> fmt::Result {
        f.write_str("(")?;
        for (i, datum) in self.iter().enumerate() {
            if i != 0 {
                f.write_str(", ")?;
            }
            write!(f, "{}", datum)?;
        }
        f.write_str(")")
    }
}

impl<'a> DatumList<'a> {
    pub fn empty() -> DatumList<'static> {
        DatumList { data: &[] }
    }

    pub fn iter(&self) -> DatumListIter<'a> {
        DatumListIter {
            data: self.data,
            offset: 0,
        }
    }

    /// For debugging only
    pub fn data(&self) -> &'a [u8] {
        self.data
    }
}

impl<'a> IntoIterator for &'a DatumList<'a> {
    type Item = Datum<'a>;
    type IntoIter = DatumListIter<'a>;
    fn into_iter(self) -> DatumListIter<'a> {
        self.iter()
    }
}

impl<'a> Iterator for DatumListIter<'a> {
    type Item = Datum<'a>;
    fn next(&mut self) -> Option<Self::Item> {
        if self.offset >= self.data.len() {
            None
        } else {
            Some(unsafe { read_datum(self.data, &mut self.offset) })
        }
    }
}

impl<'a> DatumMap<'a> {
    pub fn empty() -> DatumMap<'static> {
        DatumMap { data: &[] }
    }

    pub fn iter(&self) -> DatumDictIter<'a> {
        DatumDictIter {
            data: self.data,
            offset: 0,
            prev_key: None,
        }
    }

    /// For debugging only
    pub fn data(&self) -> &'a [u8] {
        self.data
    }
}

impl<'a> Debug for DatumMap<'a> {
    fn fmt(&self, f: &mut fmt::Formatter<'_>) -> fmt::Result {
        f.debug_map().entries(self.iter()).finish()
    }
}

impl<'a> IntoIterator for &'a DatumMap<'a> {
    type Item = (&'a str, Datum<'a>);
    type IntoIter = DatumDictIter<'a>;
    fn into_iter(self) -> DatumDictIter<'a> {
        self.iter()
    }
}

impl<'a> Iterator for DatumDictIter<'a> {
    type Item = (&'a str, Datum<'a>);
    fn next(&mut self) -> Option<Self::Item> {
        if self.offset >= self.data.len() {
            None
        } else {
            let key_tag = Tag::try_from_primitive(read_byte(self.data, &mut self.offset))
                .expect("unknown row tag");
            assert!(
                key_tag == Tag::StringTiny
                    || key_tag == Tag::StringShort
                    || key_tag == Tag::StringLong
                    || key_tag == Tag::StringHuge,
                "Dict keys must be strings, got {:?}",
                key_tag
            );
            let key =
                unsafe { read_lengthed_datum(self.data, &mut self.offset, key_tag).unwrap_str() };
            let val = unsafe { read_datum(self.data, &mut self.offset) };

            // if in debug mode, sanity check keys
            if cfg!(debug_assertions) {
                if let Some(prev_key) = self.prev_key {
                    debug_assert!(
                        prev_key < key,
                        "Dict keys must be unique and given in ascending order: {} came before {}",
                        prev_key,
                        key
                    );
                }
                self.prev_key = Some(key);
            }

            Some((key, val))
        }
    }
}

impl RowArena {
    pub fn new() -> Self {
        RowArena {
            inner: RefCell::new(vec![]),
        }
    }

    /// Creates a `RowArena` with a hint of how many rows will be created in the arena, to avoid
    /// reallocations of its internal vector.
    pub fn with_capacity(capacity: usize) -> Self {
        RowArena {
            inner: RefCell::new(Vec::with_capacity(capacity)),
        }
    }

    /// Does a `reserve` on the underlying `Vec`. Call this when you expect `additional` more datums
    /// to be created in this arena.
    pub fn reserve(&self, additional: usize) {
        self.inner.borrow_mut().reserve(additional);
    }

    /// Take ownership of `bytes` for the lifetime of the arena.
    #[allow(clippy::transmute_ptr_to_ptr)]
    pub fn push_bytes<'a>(&'a self, bytes: Vec<u8>) -> &'a [u8] {
        let mut inner = self.inner.borrow_mut();
        inner.push(bytes);
        let owned_bytes = &inner[inner.len() - 1];
        unsafe {
            // This is safe because:
            //   * We only ever append to self.inner, so the byte vector
            //     will live as long as the arena.
            //   * We return a reference to the byte vector's contents, so it's
            //     okay if self.inner reallocates and moves the byte
            //     vector.
            //   * We don't allow access to the byte vector itself, so it will
            //     never reallocate.
            transmute::<&[u8], &'a [u8]>(owned_bytes)
        }
    }

    /// Take ownership of `string` for the lifetime of the arena.
    pub fn push_string<'a>(&'a self, string: String) -> &'a str {
        let owned_bytes = self.push_bytes(string.into_bytes());
        unsafe {
            // This is safe because we know it was a `String` just before.
            std::str::from_utf8_unchecked(owned_bytes)
        }
    }

    /// Take ownership of `row` for the lifetime of the arena, returning a
    /// reference to the first datum in the row.
    ///
    /// If we had an owned datum type, this method would be much clearer, and
    /// would be called `push_owned_datum`.
    pub fn push_unary_row<'a>(&'a self, row: Row) -> Datum<'a> {
        let mut inner = self.inner.borrow_mut();
        inner.push(row.data.into_vec());
        unsafe {
            // This is safe because:
            //   * We only ever append to self.inner, so the row data will live
            //     as long as the arena.
            //   * We force the row data into its own heap allocation--
            //     importantly, we do NOT store the SmallVec, which might be
            //     storing data inline--so it's okay if self.inner reallocates
            //     and moves the row.
            //   * We don't allow access to the byte vector itself, so it will
            //     never reallocate.
            let datum = read_datum(&inner[inner.len() - 1], &mut 0);
            transmute::<Datum<'_>, Datum<'a>>(datum)
        }
    }

    /// Equivalent to `push_unary_row` but returns a `DatumNested` rather than a
    /// `Datum`.
    fn push_unary_row_datum_nested<'a>(&'a self, row: Row) -> DatumNested<'a> {
        let mut inner = self.inner.borrow_mut();
        inner.push(row.data.into_vec());
        unsafe {
            // This is safe because:
            //   * We only ever append to self.inner, so the row data will live
            //     as long as the arena.
            //   * We force the row data into its own heap allocation--
            //     importantly, we do NOT store the SmallVec, which might be
            //     storing data inline--so it's okay if self.inner reallocates
            //     and moves the row.
            //   * We don't allow access to the byte vector itself, so it will
            //     never reallocate.
            let nested = DatumNested::extract(&inner[inner.len() - 1], &mut 0);
            transmute::<DatumNested<'_>, DatumNested<'a>>(nested)
        }
    }

    /// Convenience function to make a new `Row` containing a single datum, and
    /// take ownership of it for the lifetime of the arena
    ///
    /// ```
    /// # use mz_repr::{RowArena, Datum};
    /// let arena = RowArena::new();
    /// let datum = arena.make_datum(|packer| {
    ///   packer.push_list(&[Datum::String("hello"), Datum::String("world")]);
    /// });
    /// assert_eq!(datum.unwrap_list().iter().collect::<Vec<_>>(), vec![Datum::String("hello"), Datum::String("world")]);
    /// ```
    pub fn make_datum<'a, F>(&'a self, f: F) -> Datum<'a>
    where
        F: FnOnce(&mut RowPacker),
    {
        let mut row = Row::default();
        f(&mut row.packer());
        self.push_unary_row(row)
    }

    /// Convenience function identical to `make_datum` but instead returns a
    /// `DatumNested`.
    pub fn make_datum_nested<'a, F>(&'a self, f: F) -> DatumNested<'a>
    where
        F: FnOnce(&mut RowPacker),
    {
        let mut row = Row::default();
        f(&mut row.packer());
        self.push_unary_row_datum_nested(row)
    }

    /// Like [`RowArena::make_datum`], but the provided closure can return an error.
    pub fn try_make_datum<'a, F, E>(&'a self, f: F) -> Result<Datum<'a>, E>
    where
        F: FnOnce(&mut RowPacker) -> Result<(), E>,
    {
        let mut row = Row::default();
        f(&mut row.packer())?;
        Ok(self.push_unary_row(row))
    }
}

impl Default for RowArena {
    fn default() -> RowArena {
        RowArena::new()
    }
}

/// A thread-local row, which can be borrowed and returned.
/// # Example
///
/// Use this type instead of creating a new row:
/// ```
/// use mz_repr::SharedRow;
///
/// let binding = SharedRow::get();
/// let mut row_builder = binding.borrow_mut();
/// ```
///
/// This allows us to reuse an existing row allocation instead of creating a new one or retaining
/// an allocation locally. Additionally, we can observe the size of the local row in a central
/// place and potentially reallocate to reduce memory needs.
///
/// # Panic
///
/// [`SharedRow::get`] panics when trying to obtain multiple references to the shared row.
#[derive(Debug)]
pub struct SharedRow(Rc<RefCell<Row>>);

impl SharedRow {
    thread_local! {
        static SHARED_ROW: Rc<RefCell<Row>> = Rc::new(RefCell::new(Row::default()));
    }

    /// Get the shared row.
    ///
    /// The row's contents are cleared before returning it.
    ///
    /// # Panic
    ///
    /// Panics when the row is already borrowed elsewhere.
    pub fn get() -> Self {
        let row = Self::SHARED_ROW.with(Rc::clone);
        // Clear row
        row.borrow_mut().packer();
        Self(row)
    }

    /// Gets the shared row and uses it to pack `iter`.
    pub fn pack<'a, I, D>(iter: I) -> Row
    where
        I: IntoIterator<Item = D>,
        D: Borrow<Datum<'a>>,
    {
        let binding = Self::SHARED_ROW.with(Rc::clone);
        let mut row_builder = binding.borrow_mut();
        let mut row_packer = row_builder.packer();
        row_packer.extend(iter);
        row_builder.clone()
    }
}

impl std::ops::Deref for SharedRow {
    type Target = RefCell<Row>;

    fn deref(&self) -> &Self::Target {
        &self.0
    }
}

#[cfg(test)]
mod tests {
    use chrono::{DateTime, NaiveDate};
    use mz_ore::assert_none;

    use crate::ScalarType;

    use super::*;

    #[mz_ore::test]
    fn test_assumptions() {
        assert_eq!(size_of::<Tag>(), 1);
        #[cfg(target_endian = "big")]
        {
            // if you want to run this on a big-endian cpu, we'll need big-endian versions of the serialization code
            assert!(false);
        }
    }

    #[mz_ore::test]
    fn miri_test_arena() {
        let arena = RowArena::new();

        assert_eq!(arena.push_string("".to_owned()), "");
        assert_eq!(arena.push_string("العَرَبِيَّة".to_owned()), "العَرَبِيَّة");

        let empty: &[u8] = &[];
        assert_eq!(arena.push_bytes(vec![]), empty);
        assert_eq!(arena.push_bytes(vec![0, 2, 1, 255]), &[0, 2, 1, 255]);

        let mut row = Row::default();
        let mut packer = row.packer();
        packer.push_dict_with(|row| {
            row.push(Datum::String("a"));
            row.push_list_with(|row| {
                row.push(Datum::String("one"));
                row.push(Datum::String("two"));
                row.push(Datum::String("three"));
            });
            row.push(Datum::String("b"));
            row.push(Datum::String("c"));
        });
        assert_eq!(arena.push_unary_row(row.clone()), row.unpack_first());
    }

    #[mz_ore::test]
    fn miri_test_round_trip() {
        fn round_trip(datums: Vec<Datum>) {
            let row = Row::pack(datums.clone());

            // When run under miri this catches undefined bytes written to data
            // eg by calling push_copy! on a type which contains undefined padding values
            println!("{:?}", row.data());

            let datums2 = row.iter().collect::<Vec<_>>();
            let datums3 = row.unpack();
            assert_eq!(datums, datums2);
            assert_eq!(datums, datums3);
        }

        round_trip(vec![]);
        round_trip(
            ScalarType::enumerate()
                .iter()
                .flat_map(|r#type| r#type.interesting_datums())
                .collect(),
        );
        round_trip(vec![
            Datum::Null,
            Datum::Null,
            Datum::False,
            Datum::True,
            Datum::Int16(-21),
            Datum::Int32(-42),
            Datum::Int64(-2_147_483_648 - 42),
            Datum::UInt8(0),
            Datum::UInt8(1),
            Datum::UInt16(0),
            Datum::UInt16(1),
            Datum::UInt16(1 << 8),
            Datum::UInt32(0),
            Datum::UInt32(1),
            Datum::UInt32(1 << 8),
            Datum::UInt32(1 << 16),
            Datum::UInt32(1 << 24),
            Datum::UInt64(0),
            Datum::UInt64(1),
            Datum::UInt64(1 << 8),
            Datum::UInt64(1 << 16),
            Datum::UInt64(1 << 24),
            Datum::UInt64(1 << 32),
            Datum::UInt64(1 << 40),
            Datum::UInt64(1 << 48),
            Datum::UInt64(1 << 56),
            Datum::Float32(OrderedFloat::from(-42.12)),
            Datum::Float64(OrderedFloat::from(-2_147_483_648.0 - 42.12)),
            Datum::Date(Date::from_pg_epoch(365 * 45 + 21).unwrap()),
            Datum::Timestamp(
                CheckedTimestamp::from_timestamplike(
                    NaiveDate::from_isoywd_opt(2019, 30, chrono::Weekday::Wed)
                        .unwrap()
                        .and_hms_opt(14, 32, 11)
                        .unwrap(),
                )
                .unwrap(),
            ),
            Datum::TimestampTz(
                CheckedTimestamp::from_timestamplike(DateTime::from_timestamp(61, 0).unwrap())
                    .unwrap(),
            ),
            Datum::Interval(Interval {
                months: 312,
                ..Default::default()
            }),
            Datum::Interval(Interval::new(0, 0, 1_012_312)),
            Datum::Bytes(&[]),
            Datum::Bytes(&[0, 2, 1, 255]),
            Datum::String(""),
            Datum::String("العَرَبِيَّة"),
        ]);
    }

    #[mz_ore::test]
    fn test_array() {
        // Construct an array using `Row::push_array` and verify that it unpacks
        // correctly.
        const DIM: ArrayDimension = ArrayDimension {
            lower_bound: 2,
            length: 2,
        };
        let mut row = Row::default();
        let mut packer = row.packer();
        packer
            .push_array(&[DIM], vec![Datum::Int32(1), Datum::Int32(2)])
            .unwrap();
        let arr1 = row.unpack_first().unwrap_array();
        assert_eq!(arr1.dims().into_iter().collect::<Vec<_>>(), vec![DIM]);
        assert_eq!(
            arr1.elements().into_iter().collect::<Vec<_>>(),
            vec![Datum::Int32(1), Datum::Int32(2)]
        );

        // Pack a previously-constructed `Datum::Array` and verify that it
        // unpacks correctly.
        let row = Row::pack_slice(&[Datum::Array(arr1)]);
        let arr2 = row.unpack_first().unwrap_array();
        assert_eq!(arr1, arr2);
    }

    #[mz_ore::test]
    fn test_multidimensional_array() {
        let datums = vec![
            Datum::Int32(1),
            Datum::Int32(2),
            Datum::Int32(3),
            Datum::Int32(4),
            Datum::Int32(5),
            Datum::Int32(6),
            Datum::Int32(7),
            Datum::Int32(8),
        ];

        let mut row = Row::default();
        let mut packer = row.packer();
        packer
            .push_array(
                &[
                    ArrayDimension {
                        lower_bound: 1,
                        length: 1,
                    },
                    ArrayDimension {
                        lower_bound: 1,
                        length: 4,
                    },
                    ArrayDimension {
                        lower_bound: 1,
                        length: 2,
                    },
                ],
                &datums,
            )
            .unwrap();
        let array = row.unpack_first().unwrap_array();
        assert_eq!(array.elements().into_iter().collect::<Vec<_>>(), datums);
    }

    #[mz_ore::test]
    fn test_array_max_dimensions() {
        let mut row = Row::default();
        let max_dims = usize::from(MAX_ARRAY_DIMENSIONS);

        // An array with one too many dimensions should be rejected.
        let res = row.packer().push_array(
            &vec![
                ArrayDimension {
                    lower_bound: 1,
                    length: 1
                };
                max_dims + 1
            ],
            vec![Datum::Int32(4)],
        );
        assert_eq!(res, Err(InvalidArrayError::TooManyDimensions(max_dims + 1)));
        assert!(row.data.is_empty());

        // An array with exactly the maximum allowable dimensions should be
        // accepted.
        row.packer()
            .push_array(
                &vec![
                    ArrayDimension {
                        lower_bound: 1,
                        length: 1
                    };
                    max_dims
                ],
                vec![Datum::Int32(4)],
            )
            .unwrap();
    }

    #[mz_ore::test]
    fn test_array_wrong_cardinality() {
        let mut row = Row::default();
        let res = row.packer().push_array(
            &[
                ArrayDimension {
                    lower_bound: 1,
                    length: 2,
                },
                ArrayDimension {
                    lower_bound: 1,
                    length: 3,
                },
            ],
            vec![Datum::Int32(1), Datum::Int32(2)],
        );
        assert_eq!(
            res,
            Err(InvalidArrayError::WrongCardinality {
                actual: 2,
                expected: 6,
            })
        );
        assert!(row.data.is_empty());
    }

    #[mz_ore::test]
    fn test_nesting() {
        let mut row = Row::default();
        row.packer().push_dict_with(|row| {
            row.push(Datum::String("favourites"));
            row.push_list_with(|row| {
                row.push(Datum::String("ice cream"));
                row.push(Datum::String("oreos"));
                row.push(Datum::String("cheesecake"));
            });
            row.push(Datum::String("name"));
            row.push(Datum::String("bob"));
        });

        let mut iter = row.unpack_first().unwrap_map().iter();

        let (k, v) = iter.next().unwrap();
        assert_eq!(k, "favourites");
        assert_eq!(
            v.unwrap_list().iter().collect::<Vec<_>>(),
            vec![
                Datum::String("ice cream"),
                Datum::String("oreos"),
                Datum::String("cheesecake"),
            ]
        );

        let (k, v) = iter.next().unwrap();
        assert_eq!(k, "name");
        assert_eq!(v, Datum::String("bob"));
    }

    #[mz_ore::test]
    fn test_dict_errors() -> Result<(), Box<dyn std::error::Error>> {
        let pack = |ok| {
            let mut row = Row::default();
            row.packer().push_dict_with(|row| {
                if ok {
                    row.push(Datum::String("key"));
                    row.push(Datum::Int32(42));
                    Ok(7)
                } else {
                    Err("fail")
                }
            })?;
            Ok(row)
        };

        assert_eq!(pack(false), Err("fail"));

        let row = pack(true)?;
        let mut dict = row.unpack_first().unwrap_map().iter();
        assert_eq!(dict.next(), Some(("key", Datum::Int32(42))));
        assert_eq!(dict.next(), None);

        Ok(())
    }

    #[mz_ore::test]
    #[cfg_attr(miri, ignore)] // unsupported operation: can't call foreign function `decNumberFromInt32` on OS `linux`
    fn test_datum_sizes() {
        let arena = RowArena::new();

        // Test the claims about various datum sizes.
        let values_of_interest = vec![
            Datum::Null,
            Datum::False,
            Datum::Int16(0),
            Datum::Int32(0),
            Datum::Int64(0),
            Datum::UInt8(0),
            Datum::UInt8(1),
            Datum::UInt16(0),
            Datum::UInt16(1),
            Datum::UInt16(1 << 8),
            Datum::UInt32(0),
            Datum::UInt32(1),
            Datum::UInt32(1 << 8),
            Datum::UInt32(1 << 16),
            Datum::UInt32(1 << 24),
            Datum::UInt64(0),
            Datum::UInt64(1),
            Datum::UInt64(1 << 8),
            Datum::UInt64(1 << 16),
            Datum::UInt64(1 << 24),
            Datum::UInt64(1 << 32),
            Datum::UInt64(1 << 40),
            Datum::UInt64(1 << 48),
            Datum::UInt64(1 << 56),
            Datum::Float32(OrderedFloat(0.0)),
            Datum::Float64(OrderedFloat(0.0)),
            Datum::from(numeric::Numeric::from(0)),
            Datum::from(numeric::Numeric::from(1000)),
            Datum::from(numeric::Numeric::from(9999)),
            Datum::Date(
                NaiveDate::from_ymd_opt(1, 1, 1)
                    .unwrap()
                    .try_into()
                    .unwrap(),
            ),
            Datum::Timestamp(
                CheckedTimestamp::from_timestamplike(
                    DateTime::from_timestamp(0, 0).unwrap().naive_utc(),
                )
                .unwrap(),
            ),
            Datum::TimestampTz(
                CheckedTimestamp::from_timestamplike(DateTime::from_timestamp(0, 0).unwrap())
                    .unwrap(),
            ),
            Datum::Interval(Interval::default()),
            Datum::Bytes(&[]),
            Datum::String(""),
            Datum::JsonNull,
            Datum::Range(Range { inner: None }),
            arena.make_datum(|packer| {
                packer
                    .push_range(Range::new(Some((
                        RangeLowerBound::new(Datum::Int32(-1), true),
                        RangeUpperBound::new(Datum::Int32(1), true),
                    ))))
                    .unwrap();
            }),
        ];
        for value in values_of_interest {
            if datum_size(&value) != Row::pack_slice(&[value]).data.len() {
                panic!("Disparity in claimed size for {:?}", value);
            }
        }
    }

    #[mz_ore::test]
    fn test_range_errors() {
        fn test_range_errors_inner<'a>(
            datums: Vec<Vec<Datum<'a>>>,
        ) -> Result<(), InvalidRangeError> {
            let mut row = Row::default();
            let row_len = row.byte_len();
            let mut packer = row.packer();
            let r = packer.push_range_with(
                RangeLowerBound {
                    inclusive: true,
                    bound: Some(|row: &mut RowPacker| {
                        for d in &datums[0] {
                            row.push(d);
                        }
                        Ok(())
                    }),
                },
                RangeUpperBound {
                    inclusive: true,
                    bound: Some(|row: &mut RowPacker| {
                        for d in &datums[1] {
                            row.push(d);
                        }
                        Ok(())
                    }),
                },
            );

            assert_eq!(row_len, row.byte_len());

            r
        }

        for panicking_case in [
            vec![vec![Datum::Int32(1)], vec![]],
            vec![
                vec![Datum::Int32(1), Datum::Int32(2)],
                vec![Datum::Int32(3)],
            ],
            vec![
                vec![Datum::Int32(1)],
                vec![Datum::Int32(2), Datum::Int32(3)],
            ],
            vec![vec![Datum::Int32(1), Datum::Int32(2)], vec![]],
            vec![vec![Datum::Int32(1)], vec![Datum::UInt16(2)]],
            vec![vec![Datum::Null], vec![Datum::Int32(2)]],
            vec![vec![Datum::Int32(1)], vec![Datum::Null]],
        ] {
            assert!(
                mz_ore::panic::catch_unwind(|| test_range_errors_inner(panicking_case)).is_err()
            );
        }

        let e = test_range_errors_inner(vec![vec![Datum::Int32(2)], vec![Datum::Int32(1)]]);
        assert_eq!(e, Err(InvalidRangeError::MisorderedRangeBounds));
    }

    /// Lists have a variable-length encoding for their lengths. We test each case here.
    #[mz_ore::test]
    #[cfg_attr(miri, ignore)] // slow
    fn test_list_encoding() {
        fn test_list_encoding_inner(len: usize) {
            let list_elem = |i: usize| {
                if i % 2 == 0 {
                    Datum::False
                } else {
                    Datum::True
                }
            };
            let mut row = Row::default();
            {
                // Push some stuff.
                let mut packer = row.packer();
                packer.push(Datum::String("start"));
                packer.push_list_with(|packer| {
                    for i in 0..len {
                        packer.push(list_elem(i));
                    }
                });
                packer.push(Datum::String("end"));
            }
            // Check that we read back exactly what we pushed.
            let mut row_it = row.iter();
            assert_eq!(row_it.next().unwrap(), Datum::String("start"));
            match row_it.next().unwrap() {
                Datum::List(list) => {
                    let mut list_it = list.iter();
                    for i in 0..len {
                        assert_eq!(list_it.next().unwrap(), list_elem(i));
                    }
                    assert_none!(list_it.next());
                }
                _ => panic!("expected Datum::List"),
            }
            assert_eq!(row_it.next().unwrap(), Datum::String("end"));
            assert_none!(row_it.next());
        }

        test_list_encoding_inner(0);
        test_list_encoding_inner(1);
        test_list_encoding_inner(10);
        test_list_encoding_inner(TINY - 1); // tiny
        test_list_encoding_inner(TINY + 1); // short
        test_list_encoding_inner(SHORT + 1); // long

        // The biggest one takes 40 s on my laptop, probably not worth it.
        //test_list_encoding_inner(LONG + 1); // huge
    }
}<|MERGE_RESOLUTION|>--- conflicted
+++ resolved
@@ -46,13 +46,7 @@
 use crate::{Datum, RelationDesc, Timestamp};
 
 pub mod collection;
-<<<<<<< HEAD
-pub(crate) mod encoding;
 pub(crate) mod encode;
-=======
-pub(crate) mod encode;
-pub(crate) mod encoding2;
->>>>>>> 8751d008
 pub mod iter;
 
 include!(concat!(env!("OUT_DIR"), "/mz_repr.row.rs"));
