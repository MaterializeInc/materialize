--- conflicted
+++ resolved
@@ -2946,18 +2946,12 @@
 impl_display!(PrivilegeSpecification);
 
 #[derive(Debug, Clone, PartialEq, Eq, Hash)]
-<<<<<<< HEAD
 pub struct GrantObjectSpecification<T: AstInfo> {
-=======
-pub struct GrantPrivilegesStatement<T: AstInfo> {
-    /// The privileges being granted on an object.
-    pub privileges: PrivilegeSpecification,
->>>>>>> 4d4f9172
     /// The type of object.
     ///
     /// Note: For views, materialized views, and sources this will be [`ObjectType::Table`].
     pub object_type: ObjectType,
-<<<<<<< HEAD
+    /// Specification of each object affected.
     pub object_spec_inner: GrantObjectSpecificationInner<T>,
 }
 
@@ -2993,10 +2987,6 @@
     pub privileges: PrivilegeSpecification,
     /// The objects that are affected by the GRANT.
     pub objects: GrantObjectSpecification<T>,
-=======
-    /// The names of the objects.
-    pub names: Vec<T::ObjectName>,
->>>>>>> 4d4f9172
     /// The roles that will granted the privileges.
     pub roles: Vec<T::RoleName>,
 }
@@ -3006,13 +2996,7 @@
         f.write_str("GRANT ");
         f.write_node(&self.privileges);
         f.write_str(" ON ");
-<<<<<<< HEAD
         f.write_node(&self.objects);
-=======
-        f.write_node(&self.object_type);
-        f.write_str(" ");
-        f.write_node(&display::comma_separated(&self.names));
->>>>>>> 4d4f9172
         f.write_str(" TO ");
         f.write_node(&display::comma_separated(&self.roles));
     }
@@ -3024,17 +3008,8 @@
 pub struct RevokePrivilegesStatement<T: AstInfo> {
     /// The privileges being revoked.
     pub privileges: PrivilegeSpecification,
-<<<<<<< HEAD
     /// The objects that are affected by the REVOKE.
     pub objects: GrantObjectSpecification<T>,
-=======
-    /// The type of object.
-    ///
-    /// Note: For views, materialized views, and sources this will be [`ObjectType::Table`].
-    pub object_type: ObjectType,
-    /// The names of the objects.
-    pub names: Vec<T::ObjectName>,
->>>>>>> 4d4f9172
     /// The roles that will have privileges revoked.
     pub roles: Vec<T::RoleName>,
 }
@@ -3044,13 +3019,7 @@
         f.write_str("REVOKE ");
         f.write_node(&self.privileges);
         f.write_str(" ON ");
-<<<<<<< HEAD
         f.write_node(&self.objects);
-=======
-        f.write_node(&self.object_type);
-        f.write_str(" ");
-        f.write_node(&display::comma_separated(&self.names));
->>>>>>> 4d4f9172
         f.write_str(" FROM ");
         f.write_node(&display::comma_separated(&self.roles));
     }
