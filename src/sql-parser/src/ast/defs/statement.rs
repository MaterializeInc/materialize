// Copyright 2018 sqlparser-rs contributors. All rights reserved.
// Copyright Materialize, Inc. and contributors. All rights reserved.
//
// This file is derived from the sqlparser-rs project, available at
// https://github.com/andygrove/sqlparser-rs. It was incorporated
// directly into Materialize on December 21, 2019.
//
// Licensed under the Apache License, Version 2.0 (the "License");
// you may not use this file except in compliance with the License.
// You may obtain a copy of the License in the LICENSE file at the
// root of this repository, or online at
//
//     http://www.apache.org/licenses/LICENSE-2.0
//
// Unless required by applicable law or agreed to in writing, software
// distributed under the License is distributed on an "AS IS" BASIS,
// WITHOUT WARRANTIES OR CONDITIONS OF ANY KIND, either express or implied.
// See the License for the specific language governing permissions and
// limitations under the License.

// `EnumKind` unconditionally introduces a lifetime. TODO: remove this once
// https://github.com/rust-lang/rust-clippy/pull/9037 makes it into stable
#![allow(clippy::extra_unused_lifetimes)]

use std::fmt;

use enum_kinds::EnumKind;

use crate::ast::display::{self, AstDisplay, AstFormatter};
use crate::ast::{
    AstInfo, ColumnDef, CreateConnection, CreateSinkConnection, CreateSourceConnection,
    CreateSourceFormat, CreateSourceOption, CreateSourceOptionName, DeferredItemName, Envelope,
    Expr, Format, Ident, KeyConstraint, Query, SelectItem, SourceIncludeMetadata, SubscribeOutput,
    TableAlias, TableConstraint, TableWithJoins, UnresolvedDatabaseName, UnresolvedItemName,
    UnresolvedObjectName, UnresolvedSchemaName, Value,
};

/// A top-level statement (SELECT, INSERT, CREATE, etc.)
#[allow(clippy::large_enum_variant)]
#[derive(Debug, Clone, PartialEq, Eq, Hash, EnumKind)]
#[enum_kind(StatementKind)]
pub enum Statement<T: AstInfo> {
    Select(SelectStatement<T>),
    Insert(InsertStatement<T>),
    Copy(CopyStatement<T>),
    Update(UpdateStatement<T>),
    Delete(DeleteStatement<T>),
    CreateConnection(CreateConnectionStatement<T>),
    CreateDatabase(CreateDatabaseStatement),
    CreateSchema(CreateSchemaStatement),
    CreateSource(CreateSourceStatement<T>),
    CreateSubsource(CreateSubsourceStatement<T>),
    CreateSink(CreateSinkStatement<T>),
    CreateView(CreateViewStatement<T>),
    CreateMaterializedView(CreateMaterializedViewStatement<T>),
    CreateTable(CreateTableStatement<T>),
    CreateIndex(CreateIndexStatement<T>),
    CreateType(CreateTypeStatement<T>),
    CreateRole(CreateRoleStatement),
    CreateCluster(CreateClusterStatement<T>),
    CreateClusterReplica(CreateClusterReplicaStatement<T>),
    CreateSecret(CreateSecretStatement<T>),
    AlterOwner(AlterOwnerStatement<T>),
    AlterObjectRename(AlterObjectRenameStatement),
    AlterIndex(AlterIndexStatement<T>),
    AlterSecret(AlterSecretStatement<T>),
    AlterSink(AlterSinkStatement<T>),
    AlterSource(AlterSourceStatement<T>),
    AlterSystemSet(AlterSystemSetStatement),
    AlterSystemReset(AlterSystemResetStatement),
    AlterSystemResetAll(AlterSystemResetAllStatement),
    AlterConnection(AlterConnectionStatement),
    AlterRole(AlterRoleStatement<T>),
    Discard(DiscardStatement),
    DropObjects(DropObjectsStatement),
    DropOwned(DropOwnedStatement<T>),
    SetVariable(SetVariableStatement),
    ResetVariable(ResetVariableStatement),
    Show(ShowStatement<T>),
    StartTransaction(StartTransactionStatement),
    SetTransaction(SetTransactionStatement),
    Commit(CommitStatement),
    Rollback(RollbackStatement),
    Subscribe(SubscribeStatement<T>),
    Explain(ExplainStatement<T>),
    Declare(DeclareStatement<T>),
    Fetch(FetchStatement<T>),
    Close(CloseStatement),
    Prepare(PrepareStatement<T>),
    Execute(ExecuteStatement<T>),
    Deallocate(DeallocateStatement),
    Raise(RaiseStatement),
    GrantRole(GrantRoleStatement<T>),
    RevokeRole(RevokeRoleStatement<T>),
    GrantPrivileges(GrantPrivilegesStatement<T>),
    RevokePrivileges(RevokePrivilegesStatement<T>),
    AlterDefaultPrivileges(AlterDefaultPrivilegesStatement<T>),
    ReassignOwned(ReassignOwnedStatement<T>),
}

impl<T: AstInfo> AstDisplay for Statement<T> {
    fn fmt<W: fmt::Write>(&self, f: &mut AstFormatter<W>) {
        match self {
            Statement::Select(stmt) => f.write_node(stmt),
            Statement::Insert(stmt) => f.write_node(stmt),
            Statement::Copy(stmt) => f.write_node(stmt),
            Statement::Update(stmt) => f.write_node(stmt),
            Statement::Delete(stmt) => f.write_node(stmt),
            Statement::CreateConnection(stmt) => f.write_node(stmt),
            Statement::CreateDatabase(stmt) => f.write_node(stmt),
            Statement::CreateSchema(stmt) => f.write_node(stmt),
            Statement::CreateSource(stmt) => f.write_node(stmt),
            Statement::CreateSubsource(stmt) => f.write_node(stmt),
            Statement::CreateSink(stmt) => f.write_node(stmt),
            Statement::CreateView(stmt) => f.write_node(stmt),
            Statement::CreateMaterializedView(stmt) => f.write_node(stmt),
            Statement::CreateTable(stmt) => f.write_node(stmt),
            Statement::CreateIndex(stmt) => f.write_node(stmt),
            Statement::CreateRole(stmt) => f.write_node(stmt),
            Statement::CreateSecret(stmt) => f.write_node(stmt),
            Statement::CreateType(stmt) => f.write_node(stmt),
            Statement::CreateCluster(stmt) => f.write_node(stmt),
            Statement::CreateClusterReplica(stmt) => f.write_node(stmt),
            Statement::AlterOwner(stmt) => f.write_node(stmt),
            Statement::AlterObjectRename(stmt) => f.write_node(stmt),
            Statement::AlterIndex(stmt) => f.write_node(stmt),
            Statement::AlterSecret(stmt) => f.write_node(stmt),
            Statement::AlterSink(stmt) => f.write_node(stmt),
            Statement::AlterSource(stmt) => f.write_node(stmt),
            Statement::AlterSystemSet(stmt) => f.write_node(stmt),
            Statement::AlterSystemReset(stmt) => f.write_node(stmt),
            Statement::AlterSystemResetAll(stmt) => f.write_node(stmt),
            Statement::AlterConnection(stmt) => f.write_node(stmt),
            Statement::AlterRole(stmt) => f.write_node(stmt),
            Statement::Discard(stmt) => f.write_node(stmt),
            Statement::DropObjects(stmt) => f.write_node(stmt),
            Statement::DropOwned(stmt) => f.write_node(stmt),
            Statement::SetVariable(stmt) => f.write_node(stmt),
            Statement::ResetVariable(stmt) => f.write_node(stmt),
            Statement::Show(stmt) => f.write_node(stmt),
            Statement::StartTransaction(stmt) => f.write_node(stmt),
            Statement::SetTransaction(stmt) => f.write_node(stmt),
            Statement::Commit(stmt) => f.write_node(stmt),
            Statement::Rollback(stmt) => f.write_node(stmt),
            Statement::Subscribe(stmt) => f.write_node(stmt),
            Statement::Explain(stmt) => f.write_node(stmt),
            Statement::Declare(stmt) => f.write_node(stmt),
            Statement::Close(stmt) => f.write_node(stmt),
            Statement::Fetch(stmt) => f.write_node(stmt),
            Statement::Prepare(stmt) => f.write_node(stmt),
            Statement::Execute(stmt) => f.write_node(stmt),
            Statement::Deallocate(stmt) => f.write_node(stmt),
            Statement::Raise(stmt) => f.write_node(stmt),
            Statement::GrantRole(stmt) => f.write_node(stmt),
            Statement::RevokeRole(stmt) => f.write_node(stmt),
            Statement::GrantPrivileges(stmt) => f.write_node(stmt),
            Statement::RevokePrivileges(stmt) => f.write_node(stmt),
            Statement::AlterDefaultPrivileges(stmt) => f.write_node(stmt),
            Statement::ReassignOwned(stmt) => f.write_node(stmt),
        }
    }
}
impl_display_t!(Statement);

/// `SELECT`
#[derive(Debug, Clone, PartialEq, Eq, Hash)]
pub struct SelectStatement<T: AstInfo> {
    pub query: Query<T>,
    pub as_of: Option<AsOf<T>>,
}

impl<T: AstInfo> AstDisplay for SelectStatement<T> {
    fn fmt<W: fmt::Write>(&self, f: &mut AstFormatter<W>) {
        f.write_node(&self.query);
        if let Some(as_of) = &self.as_of {
            f.write_str(" ");
            f.write_node(as_of);
        }
    }
}
impl_display_t!(SelectStatement);

/// `INSERT`
#[derive(Debug, Clone, PartialEq, Eq, Hash)]
pub struct InsertStatement<T: AstInfo> {
    /// TABLE
    pub table_name: T::ItemName,
    /// COLUMNS
    pub columns: Vec<Ident>,
    /// A SQL query that specifies what to insert.
    pub source: InsertSource<T>,
    /// RETURNING
    pub returning: Vec<SelectItem<T>>,
}

impl<T: AstInfo> AstDisplay for InsertStatement<T> {
    fn fmt<W: fmt::Write>(&self, f: &mut AstFormatter<W>) {
        f.write_str("INSERT INTO ");
        f.write_node(&self.table_name);
        if !self.columns.is_empty() {
            f.write_str(" (");
            f.write_node(&display::comma_separated(&self.columns));
            f.write_str(")");
        }
        f.write_str(" ");
        f.write_node(&self.source);
        if !self.returning.is_empty() {
            f.write_str(" RETURNING ");
            f.write_node(&display::comma_separated(&self.returning));
        }
    }
}
impl_display_t!(InsertStatement);

#[derive(Debug, Clone, PartialEq, Eq, Hash)]
pub enum CopyRelation<T: AstInfo> {
    Table {
        name: T::ItemName,
        columns: Vec<Ident>,
    },
    Select(SelectStatement<T>),
    Subscribe(SubscribeStatement<T>),
}

#[derive(Debug, Clone, PartialEq, Eq, Hash)]
pub enum CopyDirection {
    To,
    From,
}

impl AstDisplay for CopyDirection {
    fn fmt<W: fmt::Write>(&self, f: &mut AstFormatter<W>) {
        f.write_str(match self {
            CopyDirection::To => "TO",
            CopyDirection::From => "FROM",
        })
    }
}
impl_display!(CopyDirection);

#[derive(Debug, Clone, PartialEq, Eq, Hash)]
pub enum CopyTarget {
    Stdin,
    Stdout,
}

impl AstDisplay for CopyTarget {
    fn fmt<W: fmt::Write>(&self, f: &mut AstFormatter<W>) {
        f.write_str(match self {
            CopyTarget::Stdin => "STDIN",
            CopyTarget::Stdout => "STDOUT",
        })
    }
}
impl_display!(CopyTarget);

#[derive(Debug, Clone, PartialEq, Eq, PartialOrd, Ord, Hash)]
pub enum CopyOptionName {
    Format,
    Delimiter,
    Null,
    Escape,
    Quote,
    Header,
}

impl AstDisplay for CopyOptionName {
    fn fmt<W: fmt::Write>(&self, f: &mut AstFormatter<W>) {
        f.write_str(match self {
            CopyOptionName::Format => "FORMAT",
            CopyOptionName::Delimiter => "DELIMITER",
            CopyOptionName::Null => "NULL",
            CopyOptionName::Escape => "ESCAPE",
            CopyOptionName::Quote => "QUOTE",
            CopyOptionName::Header => "HEADER",
        })
    }
}

#[derive(Debug, Clone, PartialEq, Eq, PartialOrd, Ord, Hash)]
pub struct CopyOption<T: AstInfo> {
    pub name: CopyOptionName,
    pub value: Option<WithOptionValue<T>>,
}

impl<T: AstInfo> AstDisplay for CopyOption<T> {
    fn fmt<W: fmt::Write>(&self, f: &mut AstFormatter<W>) {
        f.write_node(&self.name);
        if let Some(v) = &self.value {
            f.write_str(" = ");
            f.write_node(v);
        }
    }
}

/// `COPY`
#[derive(Debug, Clone, PartialEq, Eq, Hash)]
pub struct CopyStatement<T: AstInfo> {
    /// RELATION
    pub relation: CopyRelation<T>,
    /// DIRECTION
    pub direction: CopyDirection,
    // TARGET
    pub target: CopyTarget,
    // OPTIONS
    pub options: Vec<CopyOption<T>>,
}

impl<T: AstInfo> AstDisplay for CopyStatement<T> {
    fn fmt<W: fmt::Write>(&self, f: &mut AstFormatter<W>) {
        f.write_str("COPY ");
        match &self.relation {
            CopyRelation::Table { name, columns } => {
                f.write_node(name);
                if !columns.is_empty() {
                    f.write_str("(");
                    f.write_node(&display::comma_separated(columns));
                    f.write_str(")");
                }
            }
            CopyRelation::Select(query) => {
                f.write_str("(");
                f.write_node(query);
                f.write_str(")");
            }
            CopyRelation::Subscribe(query) => {
                f.write_str("(");
                f.write_node(query);
                f.write_str(")");
            }
        };
        f.write_str(" ");
        f.write_node(&self.direction);
        f.write_str(" ");
        f.write_node(&self.target);
        if !self.options.is_empty() {
            f.write_str(" WITH (");
            f.write_node(&display::comma_separated(&self.options));
            f.write_str(")");
        }
    }
}
impl_display_t!(CopyStatement);

/// `UPDATE`
#[derive(Debug, Clone, PartialEq, Eq, Hash)]
pub struct UpdateStatement<T: AstInfo> {
    /// `FROM`
    pub table_name: T::ItemName,
    pub alias: Option<TableAlias>,
    /// Column assignments
    pub assignments: Vec<Assignment<T>>,
    /// WHERE
    pub selection: Option<Expr<T>>,
}

impl<T: AstInfo> AstDisplay for UpdateStatement<T> {
    fn fmt<W: fmt::Write>(&self, f: &mut AstFormatter<W>) {
        f.write_str("UPDATE ");
        f.write_node(&self.table_name);
        if let Some(alias) = &self.alias {
            f.write_str(" AS ");
            f.write_node(alias);
        }
        if !self.assignments.is_empty() {
            f.write_str(" SET ");
            f.write_node(&display::comma_separated(&self.assignments));
        }
        if let Some(selection) = &self.selection {
            f.write_str(" WHERE ");
            f.write_node(selection);
        }
    }
}
impl_display_t!(UpdateStatement);

/// `DELETE`
#[derive(Debug, Clone, PartialEq, Eq, Hash)]
pub struct DeleteStatement<T: AstInfo> {
    /// `FROM`
    pub table_name: T::ItemName,
    /// `AS`
    pub alias: Option<TableAlias>,
    /// `USING`
    pub using: Vec<TableWithJoins<T>>,
    /// `WHERE`
    pub selection: Option<Expr<T>>,
}

impl<T: AstInfo> AstDisplay for DeleteStatement<T> {
    fn fmt<W: fmt::Write>(&self, f: &mut AstFormatter<W>) {
        f.write_str("DELETE FROM ");
        f.write_node(&self.table_name);
        if let Some(alias) = &self.alias {
            f.write_str(" AS ");
            f.write_node(alias);
        }
        if !self.using.is_empty() {
            f.write_str(" USING ");
            f.write_node(&display::comma_separated(&self.using));
        }
        if let Some(selection) = &self.selection {
            f.write_str(" WHERE ");
            f.write_node(selection);
        }
    }
}
impl_display_t!(DeleteStatement);

/// `CREATE DATABASE`
#[derive(Debug, Clone, PartialEq, Eq, Hash)]
pub struct CreateDatabaseStatement {
    pub name: UnresolvedDatabaseName,
    pub if_not_exists: bool,
}

impl AstDisplay for CreateDatabaseStatement {
    fn fmt<W: fmt::Write>(&self, f: &mut AstFormatter<W>) {
        f.write_str("CREATE DATABASE ");
        if self.if_not_exists {
            f.write_str("IF NOT EXISTS ");
        }
        f.write_node(&self.name);
    }
}
impl_display!(CreateDatabaseStatement);

/// `CREATE SCHEMA`
#[derive(Debug, Clone, PartialEq, Eq, Hash)]
pub struct CreateSchemaStatement {
    pub name: UnresolvedSchemaName,
    pub if_not_exists: bool,
}

impl AstDisplay for CreateSchemaStatement {
    fn fmt<W: fmt::Write>(&self, f: &mut AstFormatter<W>) {
        f.write_str("CREATE SCHEMA ");
        if self.if_not_exists {
            f.write_str("IF NOT EXISTS ");
        }
        f.write_node(&self.name);
    }
}
impl_display!(CreateSchemaStatement);

#[derive(Debug, Clone, PartialEq, Eq, Hash, PartialOrd, Ord)]
pub struct KafkaBroker<T: AstInfo> {
    pub address: String,
    pub tunnel: KafkaBrokerTunnel<T>,
}

impl<T: AstInfo> AstDisplay for KafkaBroker<T> {
    fn fmt<W: fmt::Write>(&self, f: &mut AstFormatter<W>) {
        f.write_str("'");
        f.write_node(&display::escape_single_quote_string(&self.address));
        f.write_str("'");
        f.write_node(&self.tunnel);
    }
}

impl_display_t!(KafkaBroker);

#[derive(Debug, Clone, PartialEq, Eq, Hash, PartialOrd, Ord)]
pub enum KafkaBrokerTunnel<T: AstInfo> {
    Direct,
    AwsPrivatelink(KafkaBrokerAwsPrivatelink<T>),
    SshTunnel(T::ItemName),
}

impl<T: AstInfo> AstDisplay for KafkaBrokerTunnel<T> {
    fn fmt<W: fmt::Write>(&self, f: &mut AstFormatter<W>) {
        use KafkaBrokerTunnel::*;
        match self {
            Direct => {}
            AwsPrivatelink(aws) => {
                f.write_str(" ");
                f.write_node(aws);
            }
            Self::SshTunnel(connection) => {
                f.write_str("USING SSH TUNNEL ");
                f.write_node(connection);
            }
        }
    }
}

impl_display_t!(KafkaBrokerTunnel);

#[derive(Debug, Clone, PartialEq, Eq, Hash, PartialOrd, Ord)]
pub enum KafkaBrokerAwsPrivatelinkOptionName {
    AvailabilityZone,
    Port,
}

impl AstDisplay for KafkaBrokerAwsPrivatelinkOptionName {
    fn fmt<W: fmt::Write>(&self, f: &mut AstFormatter<W>) {
        match self {
            Self::AvailabilityZone => f.write_str("AVAILABILITY ZONE"),
            Self::Port => f.write_str("PORT"),
        }
    }
}
impl_display!(KafkaBrokerAwsPrivatelinkOptionName);

#[derive(Debug, Clone, PartialEq, Eq, Hash, PartialOrd, Ord)]
pub struct KafkaBrokerAwsPrivatelinkOption<T: AstInfo> {
    pub name: KafkaBrokerAwsPrivatelinkOptionName,
    pub value: Option<WithOptionValue<T>>,
}

impl<T: AstInfo> AstDisplay for KafkaBrokerAwsPrivatelinkOption<T> {
    fn fmt<W: fmt::Write>(&self, f: &mut AstFormatter<W>) {
        f.write_node(&self.name);
        if let Some(value) = &self.value {
            f.write_str(" ");
            f.write_node(value);
        }
    }
}
impl_display_t!(KafkaBrokerAwsPrivatelinkOption);

#[derive(Debug, Clone, PartialEq, Eq, Hash, PartialOrd, Ord)]
pub struct KafkaBrokerAwsPrivatelink<T: AstInfo> {
    pub connection: T::ItemName,
    pub options: Vec<KafkaBrokerAwsPrivatelinkOption<T>>,
}

impl<T: AstInfo> AstDisplay for KafkaBrokerAwsPrivatelink<T> {
    fn fmt<W: fmt::Write>(&self, f: &mut AstFormatter<W>) {
        f.write_str("USING AWS PRIVATELINK ");
        f.write_node(&self.connection);
        if !self.options.is_empty() {
            f.write_str(" (");
            f.write_node(&display::comma_separated(&self.options));
            f.write_str(")");
        }
    }
}
impl_display_t!(KafkaBrokerAwsPrivatelink);

/// `CREATE CONNECTION`
#[derive(Debug, Clone, PartialEq, Eq, Hash)]
pub struct CreateConnectionStatement<T: AstInfo> {
    pub name: UnresolvedItemName,
    pub connection: CreateConnection<T>,
    pub if_not_exists: bool,
}

impl<T: AstInfo> AstDisplay for CreateConnectionStatement<T> {
    fn fmt<W: fmt::Write>(&self, f: &mut AstFormatter<W>) {
        f.write_str("CREATE CONNECTION ");
        if self.if_not_exists {
            f.write_str("IF NOT EXISTS ");
        }
        f.write_node(&self.name);
        f.write_str(" TO ");
        self.connection.fmt(f)
    }
}
impl_display_t!(CreateConnectionStatement);

/// `CREATE SOURCE`
#[derive(Debug, Clone, PartialEq, Eq, Hash)]
pub struct CreateSourceStatement<T: AstInfo> {
    pub name: UnresolvedItemName,
    pub in_cluster: Option<T::ClusterName>,
    pub col_names: Vec<Ident>,
    pub connection: CreateSourceConnection<T>,
    pub include_metadata: Vec<SourceIncludeMetadata>,
    pub format: CreateSourceFormat<T>,
    pub envelope: Option<Envelope>,
    pub if_not_exists: bool,
    pub key_constraint: Option<KeyConstraint>,
    pub with_options: Vec<CreateSourceOption<T>>,
    pub referenced_subsources: Option<ReferencedSubsources<T>>,
    pub progress_subsource: Option<DeferredItemName<T>>,
}

impl<T: AstInfo> AstDisplay for CreateSourceStatement<T> {
    fn fmt<W: fmt::Write>(&self, f: &mut AstFormatter<W>) {
        f.write_str("CREATE SOURCE ");
        if self.if_not_exists {
            f.write_str("IF NOT EXISTS ");
        }
        f.write_node(&self.name);
        if !self.col_names.is_empty() {
            f.write_str(" (");
            f.write_node(&display::comma_separated(&self.col_names));
            if self.key_constraint.is_some() {
                f.write_str(", ");
                f.write_node(self.key_constraint.as_ref().unwrap());
            }
            f.write_str(")");
        } else if self.key_constraint.is_some() {
            f.write_str(" (");
            f.write_node(self.key_constraint.as_ref().unwrap());
            f.write_str(")")
        }
        if let Some(cluster) = &self.in_cluster {
            f.write_str(" IN CLUSTER ");
            f.write_node(cluster);
        }
        f.write_str(" FROM ");
        f.write_node(&self.connection);
        f.write_node(&self.format);
        if !self.include_metadata.is_empty() {
            f.write_str(" INCLUDE ");
            f.write_node(&display::comma_separated(&self.include_metadata));
        }

        if let Some(envelope) = &self.envelope {
            f.write_str(" ENVELOPE ");
            f.write_node(envelope);
        }

        if let Some(subsources) = &self.referenced_subsources {
            f.write_str(" ");
            f.write_node(subsources);
        }

        if let Some(progress) = &self.progress_subsource {
            f.write_str(" EXPOSE PROGRESS AS ");
            f.write_node(progress);
        }

        if !self.with_options.is_empty() {
            f.write_str(" WITH (");
            f.write_node(&display::comma_separated(&self.with_options));
            f.write_str(")");
        }
    }
}
impl_display_t!(CreateSourceStatement);

/// A selected subsource in a FOR TABLES (..) statement
#[derive(Debug, Clone, PartialEq, Eq, Hash)]
pub struct CreateSourceSubsource<T: AstInfo> {
    pub reference: UnresolvedItemName,
    pub subsource: Option<DeferredItemName<T>>,
}

impl<T: AstInfo> AstDisplay for CreateSourceSubsource<T> {
    fn fmt<W: fmt::Write>(&self, f: &mut AstFormatter<W>) {
        f.write_node(&self.reference);
        if let Some(subsource) = &self.subsource {
            f.write_str(" AS ");
            f.write_node(subsource);
        }
    }
}
impl_display_t!(CreateSourceSubsource);

#[derive(Debug, Clone, PartialEq, Eq, Hash)]
pub enum ReferencedSubsources<T: AstInfo> {
    /// A subset defined with FOR TABLES (...)
    SubsetTables(Vec<CreateSourceSubsource<T>>),
    /// A subset defined with FOR SCHEMAS (...)
    SubsetSchemas(Vec<Ident>),
    /// FOR ALL TABLES
    All,
}

impl<T: AstInfo> AstDisplay for ReferencedSubsources<T> {
    fn fmt<W: fmt::Write>(&self, f: &mut AstFormatter<W>) {
        match self {
            Self::SubsetTables(subsources) => {
                f.write_str("FOR TABLES (");
                f.write_node(&display::comma_separated(subsources));
                f.write_str(")");
            }
            Self::SubsetSchemas(schemas) => {
                f.write_str("FOR SCHEMAS (");
                f.write_node(&display::comma_separated(schemas));
                f.write_str(")");
            }
            Self::All => f.write_str("FOR ALL TABLES"),
        }
    }
}
impl_display_t!(ReferencedSubsources);

/// An option in a `CREATE SUBSOURCE` statement.
#[derive(Debug, Clone, PartialEq, Eq, PartialOrd, Ord, Hash)]
pub enum CreateSubsourceOptionName {
    Progress,
    References,
}

impl AstDisplay for CreateSubsourceOptionName {
    fn fmt<W: fmt::Write>(&self, f: &mut AstFormatter<W>) {
        match self {
            CreateSubsourceOptionName::Progress => {
                f.write_str("PROGRESS");
            }
            CreateSubsourceOptionName::References => {
                f.write_str("REFERENCES");
            }
        }
    }
}

#[derive(Debug, Clone, PartialEq, Eq, Hash)]
pub struct CreateSubsourceOption<T: AstInfo> {
    pub name: CreateSubsourceOptionName,
    pub value: Option<WithOptionValue<T>>,
}

impl<T: AstInfo> AstDisplay for CreateSubsourceOption<T> {
    fn fmt<W: fmt::Write>(&self, f: &mut AstFormatter<W>) {
        f.write_node(&self.name);
        if let Some(v) = &self.value {
            f.write_str(" = ");
            f.write_node(v);
        }
    }
}

/// `CREATE SUBSOURCE`
#[derive(Debug, Clone, PartialEq, Eq, Hash)]
pub struct CreateSubsourceStatement<T: AstInfo> {
    pub name: UnresolvedItemName,
    pub columns: Vec<ColumnDef<T>>,
    pub constraints: Vec<TableConstraint<T>>,
    pub if_not_exists: bool,
    pub with_options: Vec<CreateSubsourceOption<T>>,
}

impl<T: AstInfo> AstDisplay for CreateSubsourceStatement<T> {
    fn fmt<W: fmt::Write>(&self, f: &mut AstFormatter<W>) {
        f.write_str("CREATE SUBSOURCE ");
        if self.if_not_exists {
            f.write_str("IF NOT EXISTS ");
        }
        f.write_node(&self.name);
        f.write_str(" (");
        f.write_node(&display::comma_separated(&self.columns));
        if !self.constraints.is_empty() {
            f.write_str(", ");
            f.write_node(&display::comma_separated(&self.constraints));
        }
        f.write_str(")");

        if !self.with_options.is_empty() {
            f.write_str(" WITH (");
            f.write_node(&display::comma_separated(&self.with_options));
            f.write_str(")");
        }
    }
}
impl_display_t!(CreateSubsourceStatement);

/// An option in a `CREATE SINK` statement.
#[derive(Debug, Clone, PartialEq, Eq, PartialOrd, Ord, Hash)]
pub enum CreateSinkOptionName {
    Size,
    Snapshot,
}

impl AstDisplay for CreateSinkOptionName {
    fn fmt<W: fmt::Write>(&self, f: &mut AstFormatter<W>) {
        match self {
            CreateSinkOptionName::Size => {
                f.write_str("SIZE");
            }
            CreateSinkOptionName::Snapshot => {
                f.write_str("SNAPSHOT");
            }
        }
    }
}

#[derive(Debug, Clone, PartialEq, Eq, PartialOrd, Ord, Hash)]
pub struct CreateSinkOption<T: AstInfo> {
    pub name: CreateSinkOptionName,
    pub value: Option<WithOptionValue<T>>,
}

impl<T: AstInfo> AstDisplay for CreateSinkOption<T> {
    fn fmt<W: fmt::Write>(&self, f: &mut AstFormatter<W>) {
        f.write_node(&self.name);
        if let Some(v) = &self.value {
            f.write_str(" = ");
            f.write_node(v);
        }
    }
}

/// `CREATE SINK`
#[derive(Debug, Clone, PartialEq, Eq, Hash)]
pub struct CreateSinkStatement<T: AstInfo> {
    pub name: UnresolvedItemName,
    pub in_cluster: Option<T::ClusterName>,
    pub if_not_exists: bool,
    pub from: T::ItemName,
    pub connection: CreateSinkConnection<T>,
    pub format: Option<Format<T>>,
    pub envelope: Option<Envelope>,
    pub with_options: Vec<CreateSinkOption<T>>,
}

impl<T: AstInfo> AstDisplay for CreateSinkStatement<T> {
    fn fmt<W: fmt::Write>(&self, f: &mut AstFormatter<W>) {
        f.write_str("CREATE SINK ");
        if self.if_not_exists {
            f.write_str("IF NOT EXISTS ");
        }
        f.write_node(&self.name);
        if let Some(cluster) = &self.in_cluster {
            f.write_str(" IN CLUSTER ");
            f.write_node(cluster);
        }
        f.write_str(" FROM ");
        f.write_node(&self.from);
        f.write_str(" INTO ");
        f.write_node(&self.connection);
        if let Some(format) = &self.format {
            f.write_str(" FORMAT ");
            f.write_node(format);
        }
        if let Some(envelope) = &self.envelope {
            f.write_str(" ENVELOPE ");
            f.write_node(envelope);
        }

        if !self.with_options.is_empty() {
            f.write_str(" WITH (");
            f.write_node(&display::comma_separated(&self.with_options));
            f.write_str(")");
        }
    }
}
impl_display_t!(CreateSinkStatement);

#[derive(Debug, Clone, PartialEq, Eq, Hash)]
pub struct ViewDefinition<T: AstInfo> {
    /// View name
    pub name: UnresolvedItemName,
    pub columns: Vec<Ident>,
    pub query: Query<T>,
}

impl<T: AstInfo> AstDisplay for ViewDefinition<T> {
    fn fmt<W: fmt::Write>(&self, f: &mut AstFormatter<W>) {
        f.write_node(&self.name);

        if !self.columns.is_empty() {
            f.write_str(" (");
            f.write_node(&display::comma_separated(&self.columns));
            f.write_str(")");
        }

        f.write_str(" AS ");
        f.write_node(&self.query);
    }
}
impl_display_t!(ViewDefinition);

/// `CREATE VIEW`
#[derive(Debug, Clone, PartialEq, Eq, Hash)]
pub struct CreateViewStatement<T: AstInfo> {
    pub if_exists: IfExistsBehavior,
    pub temporary: bool,
    pub definition: ViewDefinition<T>,
}

impl<T: AstInfo> AstDisplay for CreateViewStatement<T> {
    fn fmt<W: fmt::Write>(&self, f: &mut AstFormatter<W>) {
        f.write_str("CREATE");
        if self.if_exists == IfExistsBehavior::Replace {
            f.write_str(" OR REPLACE");
        }
        if self.temporary {
            f.write_str(" TEMPORARY");
        }

        f.write_str(" VIEW");

        if self.if_exists == IfExistsBehavior::Skip {
            f.write_str(" IF NOT EXISTS");
        }

        f.write_str(" ");
        f.write_node(&self.definition);
    }
}
impl_display_t!(CreateViewStatement);

/// `CREATE MATERIALIZED VIEW`
#[derive(Debug, Clone, PartialEq, Eq, Hash)]
pub struct CreateMaterializedViewStatement<T: AstInfo> {
    pub if_exists: IfExistsBehavior,
    pub name: UnresolvedItemName,
    pub columns: Vec<Ident>,
    pub in_cluster: Option<T::ClusterName>,
    pub query: Query<T>,
}

impl<T: AstInfo> AstDisplay for CreateMaterializedViewStatement<T> {
    fn fmt<W: fmt::Write>(&self, f: &mut AstFormatter<W>) {
        f.write_str("CREATE");
        if self.if_exists == IfExistsBehavior::Replace {
            f.write_str(" OR REPLACE");
        }

        f.write_str(" MATERIALIZED VIEW");

        if self.if_exists == IfExistsBehavior::Skip {
            f.write_str(" IF NOT EXISTS");
        }

        f.write_str(" ");
        f.write_node(&self.name);

        if !self.columns.is_empty() {
            f.write_str(" (");
            f.write_node(&display::comma_separated(&self.columns));
            f.write_str(")");
        }

        if let Some(cluster) = &self.in_cluster {
            f.write_str(" IN CLUSTER ");
            f.write_node(cluster);
        }

        f.write_str(" AS ");
        f.write_node(&self.query);
    }
}
impl_display_t!(CreateMaterializedViewStatement);

/// `CREATE TABLE`
#[derive(Debug, Clone, PartialEq, Eq, Hash)]
pub struct CreateTableStatement<T: AstInfo> {
    /// Table name
    pub name: UnresolvedItemName,
    /// Optional schema
    pub columns: Vec<ColumnDef<T>>,
    pub constraints: Vec<TableConstraint<T>>,
    pub if_not_exists: bool,
    pub temporary: bool,
}

impl<T: AstInfo> AstDisplay for CreateTableStatement<T> {
    fn fmt<W: fmt::Write>(&self, f: &mut AstFormatter<W>) {
        f.write_str("CREATE ");
        if self.temporary {
            f.write_str("TEMPORARY ");
        }
        f.write_str("TABLE ");
        if self.if_not_exists {
            f.write_str("IF NOT EXISTS ");
        }
        f.write_node(&self.name);
        f.write_str(" (");
        f.write_node(&display::comma_separated(&self.columns));
        if !self.constraints.is_empty() {
            f.write_str(", ");
            f.write_node(&display::comma_separated(&self.constraints));
        }
        f.write_str(")");
    }
}
impl_display_t!(CreateTableStatement);

/// `CREATE INDEX`
#[derive(Debug, Clone, PartialEq, Eq, Hash)]
pub struct CreateIndexStatement<T: AstInfo> {
    /// Optional index name.
    pub name: Option<Ident>,
    pub in_cluster: Option<T::ClusterName>,
    /// `ON` table or view name
    pub on_name: T::ItemName,
    /// Expressions that form part of the index key. If not included, the
    /// key_parts will be inferred from the named object.
    pub key_parts: Option<Vec<Expr<T>>>,
    pub with_options: Vec<IndexOption<T>>,
    pub if_not_exists: bool,
}

impl<T: AstInfo> AstDisplay for CreateIndexStatement<T> {
    fn fmt<W: fmt::Write>(&self, f: &mut AstFormatter<W>) {
        f.write_str("CREATE ");
        if self.key_parts.is_none() {
            f.write_str("DEFAULT ");
        }
        f.write_str("INDEX ");
        if self.if_not_exists {
            f.write_str("IF NOT EXISTS ");
        }
        if let Some(name) = &self.name {
            f.write_node(name);
            f.write_str(" ");
        }
        if let Some(cluster) = &self.in_cluster {
            f.write_str("IN CLUSTER ");
            f.write_node(cluster);
            f.write_str(" ");
        }
        f.write_str("ON ");
        f.write_node(&self.on_name);
        if let Some(key_parts) = &self.key_parts {
            f.write_str(" (");
            f.write_node(&display::comma_separated(key_parts));
            f.write_str(")");
        }
        if !self.with_options.is_empty() {
            f.write_str(" WITH (");
            f.write_node(&display::comma_separated(&self.with_options));
            f.write_str(")");
        }
    }
}
impl_display_t!(CreateIndexStatement);

/// An option in a `CREATE CLUSTER` statement.
#[derive(Debug, Clone, PartialEq, Eq, PartialOrd, Ord, Hash)]
pub enum IndexOptionName {
    // The `LOGICAL COMPACTION WINDOW` option
    LogicalCompactionWindow,
}

impl AstDisplay for IndexOptionName {
    fn fmt<W: fmt::Write>(&self, f: &mut AstFormatter<W>) {
        match self {
            IndexOptionName::LogicalCompactionWindow => {
                f.write_str("LOGICAL COMPACTION WINDOW");
            }
        }
    }
}

#[derive(Debug, Clone, PartialEq, Eq, Hash)]
pub struct IndexOption<T: AstInfo> {
    pub name: IndexOptionName,
    pub value: Option<WithOptionValue<T>>,
}

impl<T: AstInfo> AstDisplay for IndexOption<T> {
    fn fmt<W: fmt::Write>(&self, f: &mut AstFormatter<W>) {
        f.write_node(&self.name);
        if let Some(v) = &self.value {
            f.write_str(" = ");
            f.write_node(v);
        }
    }
}

/// A `CREATE ROLE` statement.
#[derive(Debug, Clone, PartialEq, Eq, Hash)]
pub struct CreateRoleStatement {
    /// The specified role.
    pub name: Ident,
    /// Any options that were attached, in the order they were presented.
    pub options: Vec<RoleAttribute>,
}

impl AstDisplay for CreateRoleStatement {
    fn fmt<W: fmt::Write>(&self, f: &mut AstFormatter<W>) {
        f.write_str("CREATE ");
        f.write_str("ROLE ");
        f.write_node(&self.name);
        for option in &self.options {
            f.write_str(" ");
            option.fmt(f)
        }
    }
}
impl_display!(CreateRoleStatement);

/// Attributes that can be attached to roles.
#[derive(Debug, Clone, PartialEq, Eq, Hash)]
pub enum RoleAttribute {
    /// The `INHERIT` option.
    Inherit,
    /// The `NOINHERIT` option.
    NoInherit,
    /// The `CREATECLUSTER` option.
    CreateCluster,
    /// The `NOCREATECLUSTER` option.
    NoCreateCluster,
    /// The `CREATEDB` option.
    CreateDB,
    /// The `NOCREATEDB` option.
    NoCreateDB,
    /// The `CREATEROLE` option.
    CreateRole,
    /// The `NOCREATEROLE` option.
    NoCreateRole,
    // The following are not supported, but included to give helpful error messages.
    Login,
    NoLogin,
    SuperUser,
    NoSuperUser,
}

impl AstDisplay for RoleAttribute {
    fn fmt<W: fmt::Write>(&self, f: &mut AstFormatter<W>) {
        match self {
            RoleAttribute::SuperUser => f.write_str("SUPERUSER"),
            RoleAttribute::NoSuperUser => f.write_str("NOSUPERUSER"),
            RoleAttribute::Login => f.write_str("LOGIN"),
            RoleAttribute::NoLogin => f.write_str("NOLOGIN"),
            RoleAttribute::Inherit => f.write_str("INHERIT"),
            RoleAttribute::NoInherit => f.write_str("NOINHERIT"),
            RoleAttribute::CreateCluster => f.write_str("CREATECLUSTER"),
            RoleAttribute::NoCreateCluster => f.write_str("NOCREATECLUSTER"),
            RoleAttribute::CreateDB => f.write_str("CREATEDB"),
            RoleAttribute::NoCreateDB => f.write_str("NOCREATEDB"),
            RoleAttribute::CreateRole => f.write_str("CREATEROLE"),
            RoleAttribute::NoCreateRole => f.write_str("NOCREATEROLE"),
        }
    }
}
impl_display!(RoleAttribute);

/// A `CREATE SECRET` statement.
#[derive(Debug, Clone, PartialEq, Eq, Hash)]
pub struct CreateSecretStatement<T: AstInfo> {
    pub name: UnresolvedItemName,
    pub if_not_exists: bool,
    pub value: Expr<T>,
}

impl<T: AstInfo> AstDisplay for CreateSecretStatement<T> {
    fn fmt<W: fmt::Write>(&self, f: &mut AstFormatter<W>) {
        f.write_str("CREATE SECRET ");
        if self.if_not_exists {
            f.write_str("IF NOT EXISTS ");
        }
        f.write_node(&self.name);
        f.write_str(" AS ");
        f.write_node(&self.value);
    }
}
impl_display_t!(CreateSecretStatement);

/// `CREATE TYPE ..`
#[derive(Debug, Clone, PartialEq, Eq, Hash)]
pub struct CreateTypeStatement<T: AstInfo> {
    /// Name of the created type.
    pub name: UnresolvedItemName,
    /// The new type's "base type".
    pub as_type: CreateTypeAs<T>,
}

impl<T: AstInfo> AstDisplay for CreateTypeStatement<T> {
    fn fmt<W: fmt::Write>(&self, f: &mut AstFormatter<W>) {
        f.write_str("CREATE TYPE ");
        f.write_node(&self.name);
        f.write_str(" AS ");
        match &self.as_type {
            CreateTypeAs::List { options } => {
                f.write_str(&self.as_type);
                f.write_str("( ");
                if !options.is_empty() {
                    f.write_node(&display::comma_separated(options));
                }
                f.write_str(" )");
            }
            CreateTypeAs::Map { options } => {
                f.write_str(&self.as_type);
                f.write_str("( ");
                if !options.is_empty() {
                    f.write_node(&display::comma_separated(options));
                }
                f.write_str(" )");
            }
            CreateTypeAs::Record { column_defs } => {
                f.write_str("( ");
                if !column_defs.is_empty() {
                    f.write_node(&display::comma_separated(column_defs));
                }
                f.write_str(" )");
            }
        };
    }
}
impl_display_t!(CreateTypeStatement);

#[derive(Debug, Clone, PartialEq, Eq, PartialOrd, Ord, Hash)]
pub enum ClusterOptionName {
    /// The `REPLICAS` option.
    Replicas,
}

impl AstDisplay for ClusterOptionName {
    fn fmt<W: fmt::Write>(&self, f: &mut AstFormatter<W>) {
        match self {
            ClusterOptionName::Replicas => f.write_str("REPLICAS"),
        }
    }
}

#[derive(Debug, Clone, PartialEq, Eq, PartialOrd, Ord, Hash)]
/// An option in a `CREATE CLUSTER` ostatement.
pub struct ClusterOption<T: AstInfo> {
    pub name: ClusterOptionName,
    pub value: Option<WithOptionValue<T>>,
}

impl<T: AstInfo> AstDisplay for ClusterOption<T> {
    fn fmt<W: fmt::Write>(&self, f: &mut AstFormatter<W>) {
        f.write_node(&self.name);
        if let Some(v) = &self.value {
            f.write_str(" ");
            f.write_node(v);
        }
    }
}

/// `CREATE CLUSTER ..`
#[derive(Debug, Clone, PartialEq, Eq, Hash)]
pub struct CreateClusterStatement<T: AstInfo> {
    /// Name of the created cluster.
    pub name: Ident,
    /// The comma-separated options.
    pub options: Vec<ClusterOption<T>>,
}

impl<T: AstInfo> AstDisplay for CreateClusterStatement<T> {
    fn fmt<W: fmt::Write>(&self, f: &mut AstFormatter<W>) {
        f.write_str("CREATE CLUSTER ");
        f.write_node(&self.name);
        if !self.options.is_empty() {
            f.write_str(" ");
            f.write_node(&display::comma_separated(&self.options));
        }
    }
}
impl_display_t!(CreateClusterStatement);

#[derive(Debug, Clone, PartialEq, Eq, Hash, PartialOrd, Ord)]
pub struct ReplicaDefinition<T: AstInfo> {
    /// Name of the created replica.
    pub name: Ident,
    /// The comma-separated options.
    pub options: Vec<ReplicaOption<T>>,
}

// Note that this display is meant for replicas defined inline when creating
// clusters.
impl<T: AstInfo> AstDisplay for ReplicaDefinition<T> {
    fn fmt<W: fmt::Write>(&self, f: &mut AstFormatter<W>) {
        f.write_node(&self.name);
        f.write_str(" (");
        f.write_node(&display::comma_separated(&self.options));
        f.write_str(")");
    }
}
impl_display_t!(ReplicaDefinition);

/// `CREATE CLUSTER REPLICA ..`
#[derive(Debug, Clone, PartialEq, Eq, Hash)]
pub struct CreateClusterReplicaStatement<T: AstInfo> {
    /// Name of the replica's cluster.
    pub of_cluster: Ident,
    /// The replica's definition.
    pub definition: ReplicaDefinition<T>,
}

impl<T: AstInfo> AstDisplay for CreateClusterReplicaStatement<T> {
    fn fmt<W: fmt::Write>(&self, f: &mut AstFormatter<W>) {
        f.write_str("CREATE CLUSTER REPLICA ");
        f.write_node(&self.of_cluster);
        f.write_str(".");
        f.write_node(&self.definition.name);
        f.write_str(" ");
        f.write_node(&display::comma_separated(&self.definition.options));
    }
}
impl_display_t!(CreateClusterReplicaStatement);

#[derive(Debug, Clone, PartialEq, Eq, Hash, PartialOrd, Ord)]
pub enum ReplicaOptionName {
    /// The `SIZE [[=] <size>]` option.
    Size,
    /// The `AVAILABILITY ZONE [[=] <id>]` option.
    AvailabilityZone,
    /// The `STORAGE ADDRESSES` option.
    StorageAddresses,
    /// The `STORAGECTL ADDRESSES` option.
    StoragectlAddresses,
    /// The `COMPUTECTL ADDRESSES` option.
    ComputectlAddresses,
    /// The `COMPUTE ADDRESSES` option.
    ComputeAddresses,
    /// The `WORKERS` option
    Workers,
    /// The `INTROSPECTION INTERVAL [[=] <interval>]` option.
    IntrospectionInterval,
    /// The `INTROSPECTION DEBUGGING [[=] <enabled>]` option.
    IntrospectionDebugging,
    /// The `IDLE ARRANGEMENT MERGE EFFORT [=] <value>` option.
    IdleArrangementMergeEffort,
}

impl AstDisplay for ReplicaOptionName {
    fn fmt<W: fmt::Write>(&self, f: &mut AstFormatter<W>) {
        match self {
            ReplicaOptionName::Size => f.write_str("SIZE"),
            ReplicaOptionName::AvailabilityZone => f.write_str("AVAILABILITY ZONE"),
            ReplicaOptionName::StorageAddresses => f.write_str("STORAGE ADDRESSES"),
            ReplicaOptionName::StoragectlAddresses => f.write_str("STORAGECTL ADDRESSES"),
            ReplicaOptionName::ComputectlAddresses => f.write_str("COMPUTECTL ADDRESSES"),
            ReplicaOptionName::ComputeAddresses => f.write_str("COMPUTE ADDRESSES"),
            ReplicaOptionName::Workers => f.write_str("WORKERS"),
            ReplicaOptionName::IntrospectionInterval => f.write_str("INTROSPECTION INTERVAL"),
            ReplicaOptionName::IntrospectionDebugging => f.write_str("INTROSPECTION DEBUGGING"),
            ReplicaOptionName::IdleArrangementMergeEffort => {
                f.write_str("IDLE ARRANGEMENT MERGE EFFORT")
            }
        }
    }
}

#[derive(Debug, Clone, PartialEq, Eq, Hash, PartialOrd, Ord)]
/// An option in a `CREATE CLUSTER REPLICA` statement.
pub struct ReplicaOption<T: AstInfo> {
    pub name: ReplicaOptionName,
    pub value: Option<WithOptionValue<T>>,
}

impl<T: AstInfo> AstDisplay for ReplicaOption<T> {
    fn fmt<W: fmt::Write>(&self, f: &mut AstFormatter<W>) {
        f.write_node(&self.name);
        if let Some(v) = &self.value {
            f.write_str(" = ");
            f.write_node(v);
        }
    }
}

/// `CREATE TYPE .. AS <TYPE>`
#[derive(Debug, Clone, PartialEq, Eq, Hash)]
pub enum CreateTypeAs<T: AstInfo> {
    List {
        options: Vec<CreateTypeListOption<T>>,
    },
    Map {
        options: Vec<CreateTypeMapOption<T>>,
    },
    Record {
        column_defs: Vec<ColumnDef<T>>,
    },
}

impl<T: AstInfo> AstDisplay for CreateTypeAs<T> {
    fn fmt<W: fmt::Write>(&self, f: &mut AstFormatter<W>) {
        match self {
            CreateTypeAs::List { .. } => f.write_str("LIST "),
            CreateTypeAs::Map { .. } => f.write_str("MAP "),
            CreateTypeAs::Record { .. } => f.write_str("RECORD "),
        }
    }
}
impl_display_t!(CreateTypeAs);

#[derive(Debug, Clone, PartialEq, Eq, PartialOrd, Ord, Hash)]
pub enum CreateTypeListOptionName {
    ElementType,
}

impl AstDisplay for CreateTypeListOptionName {
    fn fmt<W: fmt::Write>(&self, f: &mut AstFormatter<W>) {
        f.write_str(match self {
            CreateTypeListOptionName::ElementType => "ELEMENT TYPE",
        })
    }
}

#[derive(Debug, Clone, PartialEq, Eq, PartialOrd, Ord, Hash)]
pub struct CreateTypeListOption<T: AstInfo> {
    pub name: CreateTypeListOptionName,
    pub value: Option<WithOptionValue<T>>,
}

impl<T: AstInfo> AstDisplay for CreateTypeListOption<T> {
    fn fmt<W: fmt::Write>(&self, f: &mut AstFormatter<W>) {
        f.write_node(&self.name);
        if let Some(v) = &self.value {
            f.write_str(" = ");
            f.write_node(v);
        }
    }
}

#[derive(Debug, Clone, PartialEq, Eq, PartialOrd, Ord, Hash)]
pub enum CreateTypeMapOptionName {
    KeyType,
    ValueType,
}

impl AstDisplay for CreateTypeMapOptionName {
    fn fmt<W: fmt::Write>(&self, f: &mut AstFormatter<W>) {
        f.write_str(match self {
            CreateTypeMapOptionName::KeyType => "KEY TYPE",
            CreateTypeMapOptionName::ValueType => "VALUE TYPE",
        })
    }
}

#[derive(Debug, Clone, PartialEq, Eq, PartialOrd, Ord, Hash)]
pub struct CreateTypeMapOption<T: AstInfo> {
    pub name: CreateTypeMapOptionName,
    pub value: Option<WithOptionValue<T>>,
}

impl<T: AstInfo> AstDisplay for CreateTypeMapOption<T> {
    fn fmt<W: fmt::Write>(&self, f: &mut AstFormatter<W>) {
        f.write_node(&self.name);
        if let Some(v) = &self.value {
            f.write_str(" = ");
            f.write_node(v);
        }
    }
}

/// `ALTER <OBJECT> ... OWNER TO`
#[derive(Debug, Clone, PartialEq, Eq, Hash)]
pub struct AlterOwnerStatement<T: AstInfo> {
    pub object_type: ObjectType,
    pub if_exists: bool,
    pub name: UnresolvedObjectName,
    pub new_owner: T::RoleName,
}

impl<T: AstInfo> AstDisplay for AlterOwnerStatement<T> {
    fn fmt<W: fmt::Write>(&self, f: &mut AstFormatter<W>) {
        f.write_str("ALTER ");
        f.write_node(&self.object_type);
        f.write_str(" ");
        if self.if_exists {
            f.write_str("IF EXISTS ");
        }
        f.write_node(&self.name);
        f.write_str(" OWNER TO ");
        f.write_node(&self.new_owner);
    }
}
impl_display_t!(AlterOwnerStatement);

/// `ALTER <OBJECT> ... RENAME TO`
#[derive(Debug, Clone, PartialEq, Eq, Hash)]
pub struct AlterObjectRenameStatement {
    pub object_type: ObjectType,
    pub if_exists: bool,
    pub name: UnresolvedObjectName,
    pub to_item_name: Ident,
}

impl AstDisplay for AlterObjectRenameStatement {
    fn fmt<W: fmt::Write>(&self, f: &mut AstFormatter<W>) {
        f.write_str("ALTER ");
        f.write_node(&self.object_type);
        f.write_str(" ");
        if self.if_exists {
            f.write_str("IF EXISTS ");
        }
        f.write_node(&self.name);
        f.write_str(" RENAME TO ");
        f.write_node(&self.to_item_name);
    }
}
impl_display!(AlterObjectRenameStatement);

#[derive(Debug, Clone, PartialEq, Eq, Hash)]
pub enum AlterIndexAction<T: AstInfo> {
    SetOptions(Vec<IndexOption<T>>),
    ResetOptions(Vec<IndexOptionName>),
}

/// `ALTER INDEX ... {RESET, SET}`
#[derive(Debug, Clone, PartialEq, Eq, Hash)]
pub struct AlterIndexStatement<T: AstInfo> {
    pub index_name: UnresolvedItemName,
    pub if_exists: bool,
    pub action: AlterIndexAction<T>,
}

impl<T: AstInfo> AstDisplay for AlterIndexStatement<T> {
    fn fmt<W: fmt::Write>(&self, f: &mut AstFormatter<W>) {
        f.write_str("ALTER INDEX ");
        if self.if_exists {
            f.write_str("IF EXISTS ");
        }
        f.write_node(&self.index_name);
        f.write_str(" ");

        match &self.action {
            AlterIndexAction::SetOptions(options) => {
                f.write_str("SET (");
                f.write_node(&display::comma_separated(options));
                f.write_str(")");
            }
            AlterIndexAction::ResetOptions(options) => {
                f.write_str("RESET (");
                f.write_node(&display::comma_separated(options));
                f.write_str(")");
            }
        }
    }
}

impl_display_t!(AlterIndexStatement);

#[derive(Debug, Clone, PartialEq, Eq, Hash)]
pub enum AlterSinkAction<T: AstInfo> {
    SetOptions(Vec<CreateSinkOption<T>>),
    ResetOptions(Vec<CreateSinkOptionName>),
}

#[derive(Debug, Clone, PartialEq, Eq, Hash)]
pub struct AlterSinkStatement<T: AstInfo> {
    pub sink_name: UnresolvedItemName,
    pub if_exists: bool,
    pub action: AlterSinkAction<T>,
}

impl<T: AstInfo> AstDisplay for AlterSinkStatement<T> {
    fn fmt<W: fmt::Write>(&self, f: &mut AstFormatter<W>) {
        f.write_str("ALTER SINK ");
        if self.if_exists {
            f.write_str("IF EXISTS ");
        }
        f.write_node(&self.sink_name);
        f.write_str(" ");

        match &self.action {
            AlterSinkAction::SetOptions(options) => {
                f.write_str("SET (");
                f.write_node(&display::comma_separated(options));
                f.write_str(")");
            }
            AlterSinkAction::ResetOptions(options) => {
                f.write_str("RESET (");
                f.write_node(&display::comma_separated(options));
                f.write_str(")");
            }
        }
    }
}

#[derive(Debug, Clone, PartialEq, Eq, Hash)]
pub enum AlterSourceAction<T: AstInfo> {
    SetOptions(Vec<CreateSourceOption<T>>),
    ResetOptions(Vec<CreateSourceOptionName>),
}

#[derive(Debug, Clone, PartialEq, Eq, Hash)]
pub struct AlterSourceStatement<T: AstInfo> {
    pub source_name: UnresolvedItemName,
    pub if_exists: bool,
    pub action: AlterSourceAction<T>,
}

impl<T: AstInfo> AstDisplay for AlterSourceStatement<T> {
    fn fmt<W: fmt::Write>(&self, f: &mut AstFormatter<W>) {
        f.write_str("ALTER SOURCE ");
        if self.if_exists {
            f.write_str("IF EXISTS ");
        }
        f.write_node(&self.source_name);
        f.write_str(" ");

        match &self.action {
            AlterSourceAction::SetOptions(options) => {
                f.write_str("SET (");
                f.write_node(&display::comma_separated(options));
                f.write_str(")");
            }
            AlterSourceAction::ResetOptions(options) => {
                f.write_str("RESET (");
                f.write_node(&display::comma_separated(options));
                f.write_str(")");
            }
        }
    }
}

impl_display_t!(AlterSourceStatement);

/// `ALTER SECRET ... AS`
#[derive(Debug, Clone, PartialEq, Eq, Hash)]
pub struct AlterSecretStatement<T: AstInfo> {
    pub name: UnresolvedItemName,
    pub if_exists: bool,
    pub value: Expr<T>,
}

impl<T: AstInfo> AstDisplay for AlterSecretStatement<T> {
    fn fmt<W: fmt::Write>(&self, f: &mut AstFormatter<W>) {
        f.write_str("ALTER SECRET ");
        if self.if_exists {
            f.write_str("IF EXISTS ");
        }
        f.write_node(&self.name);
        f.write_str(" AS ");
        f.write_node(&self.value);
    }
}

impl_display_t!(AlterSecretStatement);

/// `ALTER CONNECTION ... ROTATE KEYS`
#[derive(Debug, Clone, PartialEq, Eq, Hash)]
pub struct AlterConnectionStatement {
    pub name: UnresolvedItemName,
    pub if_exists: bool,
}

impl AstDisplay for AlterConnectionStatement {
    fn fmt<W: fmt::Write>(&self, f: &mut AstFormatter<W>) {
        f.write_str("ALTER CONNECTION ");
        if self.if_exists {
            f.write_str("IF EXISTS ");
        }
        f.write_node(&self.name);
        f.write_str(" ROTATE KEYS");
    }
}

impl_display!(AlterConnectionStatement);

/// `ALTER ROLE`
#[derive(Debug, Clone, PartialEq, Eq, Hash)]
pub struct AlterRoleStatement<T: AstInfo> {
    /// The specified role.
    pub name: T::RoleName,
    /// Any options that were attached, in the order they were presented.
    pub options: Vec<RoleAttribute>,
}

impl<T: AstInfo> AstDisplay for AlterRoleStatement<T> {
    fn fmt<W: fmt::Write>(&self, f: &mut AstFormatter<W>) {
        f.write_str("ALTER ROLE ");
        f.write_node(&self.name);
        for option in &self.options {
            f.write_str(" ");
            option.fmt(f)
        }
    }
}
impl_display_t!(AlterRoleStatement);

#[derive(Debug, Clone, PartialEq, Eq, Hash)]
pub struct DiscardStatement {
    pub target: DiscardTarget,
}

impl AstDisplay for DiscardStatement {
    fn fmt<W: fmt::Write>(&self, f: &mut AstFormatter<W>) {
        f.write_str("DISCARD ");
        f.write_node(&self.target);
    }
}
impl_display!(DiscardStatement);

#[derive(Debug, Clone, PartialEq, Eq, Hash)]
pub enum DiscardTarget {
    Plans,
    Sequences,
    Temp,
    All,
}

impl AstDisplay for DiscardTarget {
    fn fmt<W: fmt::Write>(&self, f: &mut AstFormatter<W>) {
        match self {
            DiscardTarget::Plans => f.write_str("PLANS"),
            DiscardTarget::Sequences => f.write_str("SEQUENCES"),
            DiscardTarget::Temp => f.write_str("TEMP"),
            DiscardTarget::All => f.write_str("ALL"),
        }
    }
}
impl_display!(DiscardTarget);

/// `DROP`
#[derive(Debug, Clone, PartialEq, Eq, Hash)]
pub struct DropObjectsStatement {
    /// The type of the object to drop: TABLE, VIEW, etc.
    pub object_type: ObjectType,
    /// An optional `IF EXISTS` clause. (Non-standard.)
    pub if_exists: bool,
    /// One or more objects to drop. (ANSI SQL requires exactly one.)
    pub names: Vec<UnresolvedObjectName>,
    /// Whether `CASCADE` was specified. This will be `false` when
    /// `RESTRICT` was specified.
    pub cascade: bool,
}

impl AstDisplay for DropObjectsStatement {
    fn fmt<W: fmt::Write>(&self, f: &mut AstFormatter<W>) {
        f.write_str("DROP ");
        f.write_node(&self.object_type);
        f.write_str(" ");
        if self.if_exists {
            f.write_str("IF EXISTS ");
        }
        f.write_node(&display::comma_separated(&self.names));
        if self.cascade && self.object_type != ObjectType::Database {
            f.write_str(" CASCADE");
        } else if !self.cascade && self.object_type == ObjectType::Database {
            f.write_str(" RESTRICT");
        }
    }
}
impl_display!(DropObjectsStatement);

/// `DROP OWNED BY ...`
#[derive(Debug, Clone, PartialEq, Eq, Hash)]
pub struct DropOwnedStatement<T: AstInfo> {
    /// The roles whose owned objects are being dropped.
    pub role_names: Vec<T::RoleName>,
    /// Whether `CASCADE` was specified. This will be `false` when
    /// `RESTRICT` or no drop behavior at all was specified.
    pub cascade: bool,
}

impl<T: AstInfo> AstDisplay for DropOwnedStatement<T> {
    fn fmt<W: fmt::Write>(&self, f: &mut AstFormatter<W>) {
        f.write_str("DROP OWNED BY ");
        f.write_node(&display::comma_separated(&self.role_names));
        if self.cascade {
            f.write_str(" CASCADE");
        }
    }
}
impl_display_t!(DropOwnedStatement);

#[derive(Debug, Clone, PartialEq, Eq, Hash, PartialOrd, Ord)]
pub struct QualifiedReplica {
    pub cluster: Ident,
    pub replica: Ident,
}

impl AstDisplay for QualifiedReplica {
    fn fmt<W: fmt::Write>(&self, f: &mut AstFormatter<W>) {
        f.write_node(&self.cluster);
        f.write_str(".");
        f.write_node(&self.replica);
    }
}
impl_display!(QualifiedReplica);

/// `SET <variable>`
///
/// Note: this is not a standard SQL statement, but it is supported by at
/// least MySQL and PostgreSQL. Not all MySQL-specific syntactic forms are
/// supported yet.
#[derive(Debug, Clone, PartialEq, Eq, Hash)]
pub struct SetVariableStatement {
    pub local: bool,
    pub variable: Ident,
    pub to: SetVariableTo,
}

impl AstDisplay for SetVariableStatement {
    fn fmt<W: fmt::Write>(&self, f: &mut AstFormatter<W>) {
        f.write_str("SET ");
        if self.local {
            f.write_str("LOCAL ");
        }
        f.write_node(&self.variable);
        f.write_str(" = ");
        f.write_node(&self.to);
    }
}
impl_display!(SetVariableStatement);

/// `RESET <variable>`
///
/// Note: this is not a standard SQL statement, but it is supported by at
/// least MySQL and PostgreSQL. Not all syntactic forms are supported yet.
#[derive(Debug, Clone, PartialEq, Eq, Hash)]
pub struct ResetVariableStatement {
    pub variable: Ident,
}

impl AstDisplay for ResetVariableStatement {
    fn fmt<W: fmt::Write>(&self, f: &mut AstFormatter<W>) {
        f.write_str("RESET ");
        f.write_node(&self.variable);
    }
}
impl_display!(ResetVariableStatement);

/// `SHOW <variable>`
#[derive(Debug, Clone, PartialEq, Eq, Hash, PartialOrd, Ord)]
pub struct ShowVariableStatement {
    pub variable: Ident,
}

impl AstDisplay for ShowVariableStatement {
    fn fmt<W: fmt::Write>(&self, f: &mut AstFormatter<W>) {
        f.write_str("SHOW ");
        f.write_node(&self.variable);
    }
}
impl_display!(ShowVariableStatement);

#[derive(Debug, Clone, PartialEq, Eq, Hash, PartialOrd, Ord)]
pub enum ShowObjectType<T: AstInfo> {
    MaterializedView {
        in_cluster: Option<T::ClusterName>,
    },
    Index {
        in_cluster: Option<T::ClusterName>,
        on_object: Option<T::ItemName>,
    },
    Table,
    View,
    Source,
    Sink,
    Type,
    Role,
    Cluster,
    ClusterReplica,
    Object,
    Secret,
    Connection,
    Database,
    Schema {
        from: Option<T::DatabaseName>,
    },
    Subsource {
        on_source: T::ItemName,
    },
}
/// `SHOW <object>S`
///
/// ```sql
/// SHOW TABLES;
/// SHOW SOURCES;
/// SHOW VIEWS;
/// SHOW SINKS;
/// ```
#[derive(Debug, Clone, PartialEq, Eq, Hash, PartialOrd, Ord)]
pub struct ShowObjectsStatement<T: AstInfo> {
    pub object_type: ShowObjectType<T>,
    pub from: Option<T::SchemaName>,
    pub filter: Option<ShowStatementFilter<T>>,
}

impl<T: AstInfo> AstDisplay for ShowObjectsStatement<T> {
    fn fmt<W: fmt::Write>(&self, f: &mut AstFormatter<W>) {
        f.write_str("SHOW");
        f.write_str(" ");
        f.write_str(match &self.object_type {
            ShowObjectType::Table => "TABLES",
            ShowObjectType::View => "VIEWS",
            ShowObjectType::Source => "SOURCES",
            ShowObjectType::Sink => "SINKS",
            ShowObjectType::Type => "TYPES",
            ShowObjectType::Role => "ROLES",
            ShowObjectType::Cluster => "CLUSTERS",
            ShowObjectType::ClusterReplica => "CLUSTER REPLICAS",
            ShowObjectType::Object => "OBJECTS",
            ShowObjectType::Secret => "SECRETS",
            ShowObjectType::Connection => "CONNECTIONS",
            ShowObjectType::MaterializedView { .. } => "MATERIALIZED VIEWS",
            ShowObjectType::Index { .. } => "INDEXES",
            ShowObjectType::Database => "DATABASES",
            ShowObjectType::Schema { .. } => "SCHEMAS",
            ShowObjectType::Subsource { .. } => "SUBSOURCES",
        });

        if let ShowObjectType::Index { on_object, .. } = &self.object_type {
            if let Some(on_object) = on_object {
                f.write_str(" ON ");
                f.write_node(on_object);
            }
        }

        if let ShowObjectType::Schema { from: Some(from) } = &self.object_type {
            f.write_str(" FROM ");
            f.write_node(from);
        }

        if let Some(from) = &self.from {
            f.write_str(" FROM ");
            f.write_node(from);
        }

        // append IN CLUSTER clause
        match &self.object_type {
            ShowObjectType::MaterializedView { in_cluster }
            | ShowObjectType::Index { in_cluster, .. } => {
                if let Some(cluster) = in_cluster {
                    f.write_str(" IN CLUSTER ");
                    f.write_node(cluster);
                }
            }
            _ => (),
        }

        if let ShowObjectType::Subsource { on_source } = &self.object_type {
            f.write_str(" ON ");
            f.write_node(on_source);
        }

        if let Some(filter) = &self.filter {
            f.write_str(" ");
            f.write_node(filter);
        }
    }
}
impl_display_t!(ShowObjectsStatement);

/// `SHOW COLUMNS`
///
/// Note: this is a MySQL-specific statement.
#[derive(Debug, Clone, PartialEq, Eq, Hash, PartialOrd, Ord)]
pub struct ShowColumnsStatement<T: AstInfo> {
    pub table_name: T::ItemName,
    pub filter: Option<ShowStatementFilter<T>>,
}

impl<T: AstInfo> AstDisplay for ShowColumnsStatement<T> {
    fn fmt<W: fmt::Write>(&self, f: &mut AstFormatter<W>) {
        f.write_str("SHOW ");
        f.write_str("COLUMNS FROM ");
        f.write_node(&self.table_name);
        if let Some(filter) = &self.filter {
            f.write_str(" ");
            f.write_node(filter);
        }
    }
}
impl_display_t!(ShowColumnsStatement);

/// `SHOW CREATE VIEW <view>`
#[derive(Debug, Clone, PartialEq, Eq, Hash, PartialOrd, Ord)]
pub struct ShowCreateViewStatement<T: AstInfo> {
    pub view_name: T::ItemName,
}

impl<T: AstInfo> AstDisplay for ShowCreateViewStatement<T> {
    fn fmt<W: fmt::Write>(&self, f: &mut AstFormatter<W>) {
        f.write_str("SHOW CREATE VIEW ");
        f.write_node(&self.view_name);
    }
}
impl_display_t!(ShowCreateViewStatement);

/// `SHOW CREATE MATERIALIZED VIEW <name>`
#[derive(Debug, Clone, PartialEq, Eq, Hash, PartialOrd, Ord)]
pub struct ShowCreateMaterializedViewStatement<T: AstInfo> {
    pub materialized_view_name: T::ItemName,
}

impl<T: AstInfo> AstDisplay for ShowCreateMaterializedViewStatement<T> {
    fn fmt<W: fmt::Write>(&self, f: &mut AstFormatter<W>) {
        f.write_str("SHOW CREATE MATERIALIZED VIEW ");
        f.write_node(&self.materialized_view_name);
    }
}
impl_display_t!(ShowCreateMaterializedViewStatement);

/// `SHOW CREATE SOURCE <source>`
#[derive(Debug, Clone, PartialEq, Eq, Hash, PartialOrd, Ord)]
pub struct ShowCreateSourceStatement<T: AstInfo> {
    pub source_name: T::ItemName,
}

impl<T: AstInfo> AstDisplay for ShowCreateSourceStatement<T> {
    fn fmt<W: fmt::Write>(&self, f: &mut AstFormatter<W>) {
        f.write_str("SHOW CREATE SOURCE ");
        f.write_node(&self.source_name);
    }
}
impl_display_t!(ShowCreateSourceStatement);

/// `SHOW CREATE TABLE <table>`
#[derive(Debug, Clone, PartialEq, Eq, Hash, PartialOrd, Ord)]
pub struct ShowCreateTableStatement<T: AstInfo> {
    pub table_name: T::ItemName,
}

impl<T: AstInfo> AstDisplay for ShowCreateTableStatement<T> {
    fn fmt<W: fmt::Write>(&self, f: &mut AstFormatter<W>) {
        f.write_str("SHOW CREATE TABLE ");
        f.write_node(&self.table_name);
    }
}
impl_display_t!(ShowCreateTableStatement);

/// `SHOW CREATE SINK <sink>`
#[derive(Debug, Clone, PartialEq, Eq, Hash, PartialOrd, Ord)]
pub struct ShowCreateSinkStatement<T: AstInfo> {
    pub sink_name: T::ItemName,
}

impl<T: AstInfo> AstDisplay for ShowCreateSinkStatement<T> {
    fn fmt<W: fmt::Write>(&self, f: &mut AstFormatter<W>) {
        f.write_str("SHOW CREATE SINK ");
        f.write_node(&self.sink_name);
    }
}
impl_display_t!(ShowCreateSinkStatement);

/// `SHOW CREATE INDEX <index>`
#[derive(Debug, Clone, PartialEq, Eq, Hash, PartialOrd, Ord)]
pub struct ShowCreateIndexStatement<T: AstInfo> {
    pub index_name: T::ItemName,
}

impl<T: AstInfo> AstDisplay for ShowCreateIndexStatement<T> {
    fn fmt<W: fmt::Write>(&self, f: &mut AstFormatter<W>) {
        f.write_str("SHOW CREATE INDEX ");
        f.write_node(&self.index_name);
    }
}
impl_display_t!(ShowCreateIndexStatement);

#[derive(Debug, Clone, PartialEq, Eq, Hash, PartialOrd, Ord)]
pub struct ShowCreateConnectionStatement<T: AstInfo> {
    pub connection_name: T::ItemName,
}

impl<T: AstInfo> AstDisplay for ShowCreateConnectionStatement<T> {
    fn fmt<W: fmt::Write>(&self, f: &mut AstFormatter<W>) {
        f.write_str("SHOW CREATE CONNECTION ");
        f.write_node(&self.connection_name);
    }
}

/// `{ BEGIN [ TRANSACTION | WORK ] | START TRANSACTION } ...`
#[derive(Debug, Clone, PartialEq, Eq, Hash, PartialOrd, Ord)]
pub struct StartTransactionStatement {
    pub modes: Vec<TransactionMode>,
}

impl AstDisplay for StartTransactionStatement {
    fn fmt<W: fmt::Write>(&self, f: &mut AstFormatter<W>) {
        f.write_str("START TRANSACTION");
        if !self.modes.is_empty() {
            f.write_str(" ");
            f.write_node(&display::comma_separated(&self.modes));
        }
    }
}
impl_display!(StartTransactionStatement);

/// `SET TRANSACTION ...`
#[derive(Debug, Clone, PartialEq, Eq, Hash, PartialOrd, Ord)]
pub struct SetTransactionStatement {
    pub local: bool,
    pub modes: Vec<TransactionMode>,
}

impl AstDisplay for SetTransactionStatement {
    fn fmt<W: fmt::Write>(&self, f: &mut AstFormatter<W>) {
        f.write_str("SET ");
        if !self.local {
            f.write_str("SESSION CHARACTERISTICS AS ");
        }
        f.write_str("TRANSACTION");
        if !self.modes.is_empty() {
            f.write_str(" ");
            f.write_node(&display::comma_separated(&self.modes));
        }
    }
}
impl_display!(SetTransactionStatement);

/// `COMMIT [ TRANSACTION | WORK ] [ AND [ NO ] CHAIN ]`
#[derive(Debug, Clone, PartialEq, Eq, Hash)]
pub struct CommitStatement {
    pub chain: bool,
}

impl AstDisplay for CommitStatement {
    fn fmt<W: fmt::Write>(&self, f: &mut AstFormatter<W>) {
        f.write_str("COMMIT");
        if self.chain {
            f.write_str(" AND CHAIN");
        }
    }
}
impl_display!(CommitStatement);

/// `ROLLBACK [ TRANSACTION | WORK ] [ AND [ NO ] CHAIN ]`
#[derive(Debug, Clone, PartialEq, Eq, Hash)]
pub struct RollbackStatement {
    pub chain: bool,
}

impl AstDisplay for RollbackStatement {
    fn fmt<W: fmt::Write>(&self, f: &mut AstFormatter<W>) {
        f.write_str("ROLLBACK");
        if self.chain {
            f.write_str(" AND CHAIN");
        }
    }
}
impl_display!(RollbackStatement);

#[derive(Debug, Clone, PartialEq, Eq, PartialOrd, Ord, Hash)]
pub enum SubscribeOptionName {
    Snapshot,
    Progress,
}

impl AstDisplay for SubscribeOptionName {
    fn fmt<W: fmt::Write>(&self, f: &mut AstFormatter<W>) {
        match self {
            SubscribeOptionName::Snapshot => f.write_str("SNAPSHOT"),
            SubscribeOptionName::Progress => f.write_str("PROGRESS"),
        }
    }
}
impl_display!(SubscribeOptionName);

#[derive(Debug, Clone, PartialEq, Eq, Hash)]
pub struct SubscribeOption<T: AstInfo> {
    pub name: SubscribeOptionName,
    pub value: Option<WithOptionValue<T>>,
}

impl<T: AstInfo> AstDisplay for SubscribeOption<T> {
    fn fmt<W: fmt::Write>(&self, f: &mut AstFormatter<W>) {
        f.write_node(&self.name);
        if let Some(v) = &self.value {
            f.write_str(" = ");
            f.write_node(v);
        }
    }
}
impl_display_t!(SubscribeOption);

/// `SUBSCRIBE`
#[derive(Debug, Clone, PartialEq, Eq, Hash)]
pub struct SubscribeStatement<T: AstInfo> {
    pub relation: SubscribeRelation<T>,
    pub options: Vec<SubscribeOption<T>>,
    pub as_of: Option<AsOf<T>>,
    pub up_to: Option<Expr<T>>,
    pub output: SubscribeOutput<T>,
}

impl<T: AstInfo> AstDisplay for SubscribeStatement<T> {
    fn fmt<W: fmt::Write>(&self, f: &mut AstFormatter<W>) {
        f.write_str("SUBSCRIBE ");
        f.write_node(&self.relation);
        if !self.options.is_empty() {
            f.write_str(" WITH (");
            f.write_node(&display::comma_separated(&self.options));
            f.write_str(")");
        }
        if let Some(as_of) = &self.as_of {
            f.write_str(" ");
            f.write_node(as_of);
        }
        if let Some(up_to) = &self.up_to {
            f.write_str(" UP TO ");
            f.write_node(up_to);
        }
        f.write_str(&self.output);
    }
}
impl_display_t!(SubscribeStatement);

#[derive(Debug, Clone, PartialEq, Eq, Hash)]
pub enum SubscribeRelation<T: AstInfo> {
    Name(T::ItemName),
    Query(Query<T>),
}

impl<T: AstInfo> AstDisplay for SubscribeRelation<T> {
    fn fmt<W: fmt::Write>(&self, f: &mut AstFormatter<W>) {
        match self {
            SubscribeRelation::Name(name) => f.write_node(name),
            SubscribeRelation::Query(query) => {
                f.write_str("(");
                f.write_node(query);
                f.write_str(")");
            }
        }
    }
}
impl_display_t!(SubscribeRelation);

#[derive(Debug, Clone, PartialEq, Eq, Hash)]
pub struct ExplainStatement<T: AstInfo> {
    pub stage: ExplainStage,
    pub config_flags: Vec<Ident>,
    pub format: ExplainFormat,
    pub no_errors: bool,
    pub explainee: Explainee<T>,
}

impl<T: AstInfo> AstDisplay for ExplainStatement<T> {
    fn fmt<W: fmt::Write>(&self, f: &mut AstFormatter<W>) {
        f.write_str("EXPLAIN ");
        f.write_node(&self.stage);
        if !self.config_flags.is_empty() {
            f.write_str(" WITH(");
            f.write_node(&display::comma_separated(&self.config_flags));
            f.write_str(")");
        }
        f.write_str(" AS ");
        f.write_node(&self.format);
        f.write_str(" FOR ");
        if self.no_errors {
            f.write_str("BROKEN ");
        }
        f.write_node(&self.explainee);
    }
}
impl_display_t!(ExplainStatement);

#[derive(Debug, Clone, PartialEq, Eq, Hash)]
pub enum InsertSource<T: AstInfo> {
    Query(Query<T>),
    DefaultValues,
}

impl<T: AstInfo> AstDisplay for InsertSource<T> {
    fn fmt<W: fmt::Write>(&self, f: &mut AstFormatter<W>) {
        match self {
            InsertSource::Query(query) => f.write_node(query),
            InsertSource::DefaultValues => f.write_str("DEFAULT VALUES"),
        }
    }
}
impl_display_t!(InsertSource);

#[derive(Debug, Clone, PartialEq, Eq, Hash, Copy)]
pub enum ObjectType {
    Table,
    View,
    MaterializedView,
    Source,
    Sink,
    Index,
    Type,
    Role,
    Cluster,
    ClusterReplica,
    Secret,
    Connection,
    Database,
    Schema,
    Func,
    Subsource,
}

impl ObjectType {
    pub fn lives_in_schema(&self) -> bool {
        match self {
            ObjectType::Table
            | ObjectType::View
            | ObjectType::MaterializedView
            | ObjectType::Source
            | ObjectType::Sink
            | ObjectType::Index
            | ObjectType::Type
            | ObjectType::Secret
            | ObjectType::Connection
            | ObjectType::Func
            | ObjectType::Subsource => true,
            ObjectType::Database
            | ObjectType::Schema
            | ObjectType::Cluster
            | ObjectType::ClusterReplica
            | ObjectType::Role => false,
        }
    }
}

impl AstDisplay for ObjectType {
    fn fmt<W: fmt::Write>(&self, f: &mut AstFormatter<W>) {
        f.write_str(match self {
            ObjectType::Table => "TABLE",
            ObjectType::View => "VIEW",
            ObjectType::MaterializedView => "MATERIALIZED VIEW",
            ObjectType::Source => "SOURCE",
            ObjectType::Sink => "SINK",
            ObjectType::Index => "INDEX",
            ObjectType::Type => "TYPE",
            ObjectType::Role => "ROLE",
            ObjectType::Cluster => "CLUSTER",
            ObjectType::ClusterReplica => "CLUSTER REPLICA",
            ObjectType::Secret => "SECRET",
            ObjectType::Connection => "CONNECTION",
            ObjectType::Database => "DATABASE",
            ObjectType::Schema => "SCHEMA",
            ObjectType::Func => "FUNCTION",
            ObjectType::Subsource => "SUBSOURCE",
        })
    }
}
impl_display!(ObjectType);

#[derive(Debug, Clone, PartialEq, Eq, Hash, PartialOrd, Ord)]
pub enum ShowStatementFilter<T: AstInfo> {
    Like(String),
    Where(Expr<T>),
}

impl<T: AstInfo> AstDisplay for ShowStatementFilter<T> {
    fn fmt<W: fmt::Write>(&self, f: &mut AstFormatter<W>) {
        use ShowStatementFilter::*;
        match self {
            Like(pattern) => {
                f.write_str("LIKE '");
                f.write_node(&display::escape_single_quote_string(pattern));
                f.write_str("'");
            }
            Where(expr) => {
                f.write_str("WHERE ");
                f.write_node(expr);
            }
        }
    }
}
impl_display_t!(ShowStatementFilter);

#[derive(Debug, Clone, PartialEq, Eq, Hash, PartialOrd, Ord)]
pub enum WithOptionValue<T: AstInfo> {
    Value(Value),
    Ident(Ident),
    DataType(T::DataType),
    Secret(T::ItemName),
    Item(T::ItemName),
    UnresolvedItemName(UnresolvedItemName),
    Sequence(Vec<WithOptionValue<T>>),
    // Special cases.
    ClusterReplicas(Vec<ReplicaDefinition<T>>),
    ConnectionKafkaBroker(KafkaBroker<T>),
}

impl<T: AstInfo> AstDisplay for WithOptionValue<T> {
    fn fmt<W: fmt::Write>(&self, f: &mut AstFormatter<W>) {
        match self {
            WithOptionValue::Sequence(values) => {
                f.write_str("(");
                f.write_node(&display::comma_separated(values));
                f.write_str(")");
            }
            WithOptionValue::Value(value) => f.write_node(value),
            WithOptionValue::Ident(id) => f.write_node(id),
            WithOptionValue::DataType(typ) => f.write_node(typ),
            WithOptionValue::Secret(name) => {
                f.write_str("SECRET ");
                f.write_node(name)
            }
            WithOptionValue::Item(obj) => f.write_node(obj),
            WithOptionValue::UnresolvedItemName(r) => f.write_node(r),
            WithOptionValue::ClusterReplicas(replicas) => {
                f.write_str("(");
                f.write_node(&display::comma_separated(replicas));
                f.write_str(")");
            }
            WithOptionValue::ConnectionKafkaBroker(broker) => {
                f.write_node(broker);
            }
        }
    }
}
impl_display_t!(WithOptionValue);

#[derive(Debug, Clone, PartialEq, Eq, Hash, PartialOrd, Ord)]
pub enum TransactionMode {
    AccessMode(TransactionAccessMode),
    IsolationLevel(TransactionIsolationLevel),
}

impl AstDisplay for TransactionMode {
    fn fmt<W: fmt::Write>(&self, f: &mut AstFormatter<W>) {
        use TransactionMode::*;
        match self {
            AccessMode(access_mode) => f.write_node(access_mode),
            IsolationLevel(iso_level) => {
                f.write_str("ISOLATION LEVEL ");
                f.write_node(iso_level);
            }
        }
    }
}
impl_display!(TransactionMode);

#[derive(Debug, Clone, PartialEq, Eq, Hash, PartialOrd, Ord)]
pub enum TransactionAccessMode {
    ReadOnly,
    ReadWrite,
}

impl AstDisplay for TransactionAccessMode {
    fn fmt<W: fmt::Write>(&self, f: &mut AstFormatter<W>) {
        use TransactionAccessMode::*;
        f.write_str(match self {
            ReadOnly => "READ ONLY",
            ReadWrite => "READ WRITE",
        })
    }
}
impl_display!(TransactionAccessMode);

#[derive(Debug, Clone, Copy, PartialEq, Eq, Hash, PartialOrd, Ord)]
pub enum TransactionIsolationLevel {
    ReadUncommitted,
    ReadCommitted,
    RepeatableRead,
    Serializable,
    StrictSerializable,
}

impl AstDisplay for TransactionIsolationLevel {
    fn fmt<W: fmt::Write>(&self, f: &mut AstFormatter<W>) {
        use TransactionIsolationLevel::*;
        f.write_str(match self {
            ReadUncommitted => "READ UNCOMMITTED",
            ReadCommitted => "READ COMMITTED",
            RepeatableRead => "REPEATABLE READ",
            Serializable => "SERIALIZABLE",
            StrictSerializable => "STRICT SERIALIZABLE",
        })
    }
}
impl_display!(TransactionIsolationLevel);

#[derive(Debug, Clone, PartialEq, Eq, Hash)]
pub enum SetVariableTo {
    Default,
    Values(Vec<SetVariableValue>),
}

impl AstDisplay for SetVariableTo {
    fn fmt<W: fmt::Write>(&self, f: &mut AstFormatter<W>) {
        use SetVariableTo::*;
        match self {
            Values(values) => f.write_node(&display::comma_separated(values)),
            Default => f.write_str("DEFAULT"),
        }
    }
}
impl_display!(SetVariableTo);

#[derive(Debug, Clone, PartialEq, Eq, Hash)]
pub enum SetVariableValue {
    Ident(Ident),
    Literal(Value),
}

impl AstDisplay for SetVariableValue {
    fn fmt<W: fmt::Write>(&self, f: &mut AstFormatter<W>) {
        use SetVariableValue::*;
        match self {
            Ident(ident) => f.write_node(ident),
            Literal(literal) => f.write_node(literal),
        }
    }
}
impl_display!(SetVariableValue);

impl SetVariableValue {
    /// Returns the underlying value without quotes.
    pub fn into_unquoted_value(self) -> String {
        match self {
            // `lit.to_string` will quote a `Value::String`, so get the unquoted
            // version.
            SetVariableValue::Literal(Value::String(s)) => s,
            SetVariableValue::Literal(lit) => lit.to_string(),
            SetVariableValue::Ident(ident) => ident.into_string(),
        }
    }
}

/// SQL assignment `foo = expr` as used in SQLUpdate
#[derive(Debug, Clone, PartialEq, Eq, Hash)]
pub struct Assignment<T: AstInfo> {
    pub id: Ident,
    pub value: Expr<T>,
}

impl<T: AstInfo> AstDisplay for Assignment<T> {
    fn fmt<W: fmt::Write>(&self, f: &mut AstFormatter<W>) {
        f.write_node(&self.id);
        f.write_str(" = ");
        f.write_node(&self.value);
    }
}
impl_display_t!(Assignment);

/// Specifies what [Statement::Explain] is actually explaining
/// The new API
#[derive(Debug, Clone, Copy, PartialEq, Eq, Hash)]
pub enum ExplainStage {
    /// The mz_sql::HirRelationExpr after parsing
    RawPlan,
    /// The mz_expr::MirRelationExpr after decorrelation
    DecorrelatedPlan,
    /// The mz_expr::MirRelationExpr after optimization
    OptimizedPlan,
    /// The mz_compute_client::plan::Plan
    PhysicalPlan,
    /// The complete trace of the plan through the optimizer
    Trace,
    /// The dependent and selected timestamps
    Timestamp,
}

impl ExplainStage {
    /// Return the tracing path that corresponds to a given stage.
    pub fn path(&self) -> &'static str {
        match self {
            ExplainStage::RawPlan => "optimize/raw",
            ExplainStage::DecorrelatedPlan => "optimize/hir_to_mir",
            ExplainStage::OptimizedPlan => "optimize/global",
            ExplainStage::PhysicalPlan => "optimize/finalize_dataflow",
            ExplainStage::Trace => unreachable!(),
            ExplainStage::Timestamp => unreachable!(),
        }
    }
}

impl AstDisplay for ExplainStage {
    fn fmt<W: fmt::Write>(&self, f: &mut AstFormatter<W>) {
        match self {
            ExplainStage::RawPlan => f.write_str("RAW PLAN"),
            ExplainStage::DecorrelatedPlan => f.write_str("DECORRELATED PLAN"),
            ExplainStage::OptimizedPlan => f.write_str("OPTIMIZED PLAN"),
            ExplainStage::PhysicalPlan => f.write_str("PHYSICAL PLAN"),
            ExplainStage::Trace => f.write_str("OPTIMIZER TRACE"),
            ExplainStage::Timestamp => f.write_str("TIMESTAMP"),
        }
    }
}
impl_display!(ExplainStage);

#[derive(Debug, Clone, PartialEq, Eq, Hash)]
pub enum Explainee<T: AstInfo> {
    View(T::ItemName),
    MaterializedView(T::ItemName),
    Query(Query<T>),
}

#[derive(Debug, Clone, PartialEq, Eq, Hash)]
pub struct ExplainOptions {
    pub typed: bool,
    pub timing: bool,
}

impl<T: AstInfo> AstDisplay for Explainee<T> {
    fn fmt<W: fmt::Write>(&self, f: &mut AstFormatter<W>) {
        match self {
            Self::View(name) => {
                f.write_str("VIEW ");
                f.write_node(name);
            }
            Self::MaterializedView(name) => {
                f.write_str("MATERIALIZED VIEW ");
                f.write_node(name);
            }
            Self::Query(query) => f.write_node(query),
        }
    }
}
impl_display_t!(Explainee);

#[derive(Debug, Clone, PartialEq, Eq, Hash)]
pub enum ExplainFormat {
    /// Human readable display format
    Text,
    Json,
    Dot,
}

impl AstDisplay for ExplainFormat {
    fn fmt<W: fmt::Write>(&self, f: &mut AstFormatter<W>) {
        match self {
            Self::Text => f.write_str("TEXT"),
            Self::Json => f.write_str("JSON"),
            Self::Dot => f.write_str("DOT"),
        }
    }
}
impl_display!(ExplainFormat);

#[derive(Debug, Clone, Copy, PartialEq, Eq, Hash)]
pub enum IfExistsBehavior {
    Error,
    Skip,
    Replace,
}

/// `DECLARE ...`
#[derive(Debug, Clone, PartialEq, Eq, Hash)]
pub struct DeclareStatement<T: AstInfo> {
    pub name: Ident,
    pub stmt: Box<T::NestedStatement>,
}

impl<T: AstInfo> AstDisplay for DeclareStatement<T> {
    fn fmt<W: fmt::Write>(&self, f: &mut AstFormatter<W>) {
        f.write_str("DECLARE ");
        f.write_node(&self.name);
        f.write_str(" CURSOR FOR ");
        f.write_node(&self.stmt);
    }
}
impl_display_t!(DeclareStatement);

/// `CLOSE ...`
#[derive(Debug, Clone, PartialEq, Eq, Hash)]
pub struct CloseStatement {
    pub name: Ident,
}

impl AstDisplay for CloseStatement {
    fn fmt<W: fmt::Write>(&self, f: &mut AstFormatter<W>) {
        f.write_str("CLOSE ");
        f.write_node(&self.name);
    }
}
impl_display!(CloseStatement);

#[derive(Debug, Clone, PartialEq, Eq, PartialOrd, Ord, Hash)]
pub enum FetchOptionName {
    Timeout,
}

impl AstDisplay for FetchOptionName {
    fn fmt<W: fmt::Write>(&self, f: &mut AstFormatter<W>) {
        f.write_str(match self {
            FetchOptionName::Timeout => "TIMEOUT",
        })
    }
}

#[derive(Debug, Clone, PartialEq, Eq, PartialOrd, Ord, Hash)]
pub struct FetchOption<T: AstInfo> {
    pub name: FetchOptionName,
    pub value: Option<WithOptionValue<T>>,
}

impl<T: AstInfo> AstDisplay for FetchOption<T> {
    fn fmt<W: fmt::Write>(&self, f: &mut AstFormatter<W>) {
        f.write_node(&self.name);
        if let Some(v) = &self.value {
            f.write_str(" = ");
            f.write_node(v);
        }
    }
}

/// `FETCH ...`
#[derive(Debug, Clone, PartialEq, Eq, Hash)]
pub struct FetchStatement<T: AstInfo> {
    pub name: Ident,
    pub count: Option<FetchDirection>,
    pub options: Vec<FetchOption<T>>,
}

impl<T: AstInfo> AstDisplay for FetchStatement<T> {
    fn fmt<W: fmt::Write>(&self, f: &mut AstFormatter<W>) {
        f.write_str("FETCH ");
        if let Some(ref count) = self.count {
            f.write_str(format!("{} ", count));
        }
        f.write_node(&self.name);
        if !self.options.is_empty() {
            f.write_str(" WITH (");
            f.write_node(&display::comma_separated(&self.options));
            f.write_str(")");
        }
    }
}
impl_display_t!(FetchStatement);

#[derive(Debug, Clone, Copy, PartialEq, Eq, Hash)]
pub enum FetchDirection {
    ForwardAll,
    ForwardCount(u64),
}

impl AstDisplay for FetchDirection {
    fn fmt<W: fmt::Write>(&self, f: &mut AstFormatter<W>) {
        match self {
            FetchDirection::ForwardAll => f.write_str("ALL"),
            FetchDirection::ForwardCount(count) => f.write_str(format!("{}", count)),
        }
    }
}
impl_display!(FetchDirection);

/// `PREPARE ...`
#[derive(Debug, Clone, PartialEq, Eq, Hash)]
pub struct PrepareStatement<T: AstInfo> {
    pub name: Ident,
    pub stmt: Box<T::NestedStatement>,
}

impl<T: AstInfo> AstDisplay for PrepareStatement<T> {
    fn fmt<W: fmt::Write>(&self, f: &mut AstFormatter<W>) {
        f.write_str("PREPARE ");
        f.write_node(&self.name);
        f.write_str(" AS ");
        f.write_node(&self.stmt);
    }
}
impl_display_t!(PrepareStatement);

/// `EXECUTE ...`
#[derive(Debug, Clone, PartialEq, Eq, Hash)]
pub struct ExecuteStatement<T: AstInfo> {
    pub name: Ident,
    pub params: Vec<Expr<T>>,
}

impl<T: AstInfo> AstDisplay for ExecuteStatement<T> {
    fn fmt<W: fmt::Write>(&self, f: &mut AstFormatter<W>) {
        f.write_str("EXECUTE ");
        f.write_node(&self.name);
        if !self.params.is_empty() {
            f.write_str(" (");
            f.write_node(&display::comma_separated(&self.params));
            f.write_str(")");
        }
    }
}
impl_display_t!(ExecuteStatement);

/// `DEALLOCATE ...`
#[derive(Debug, Clone, PartialEq, Eq, Hash)]
pub struct DeallocateStatement {
    pub name: Option<Ident>,
}

impl AstDisplay for DeallocateStatement {
    fn fmt<W: fmt::Write>(&self, f: &mut AstFormatter<W>) {
        f.write_str("DEALLOCATE ");
        match &self.name {
            Some(name) => f.write_node(name),
            None => f.write_str("ALL"),
        };
    }
}
impl_display!(DeallocateStatement);

/// `RAISE ...`
#[derive(Debug, Clone, PartialEq, Eq, Hash)]
pub struct RaiseStatement {
    pub severity: NoticeSeverity,
}

impl AstDisplay for RaiseStatement {
    fn fmt<W: fmt::Write>(&self, f: &mut AstFormatter<W>) {
        f.write_str("RAISE ");
        f.write_node(&self.severity);
    }
}
impl_display!(RaiseStatement);

#[derive(Debug, Clone, PartialEq, Eq, Hash)]
pub enum NoticeSeverity {
    Debug,
    Info,
    Log,
    Notice,
    Warning,
}

impl AstDisplay for NoticeSeverity {
    fn fmt<W: fmt::Write>(&self, f: &mut AstFormatter<W>) {
        f.write_str(match self {
            NoticeSeverity::Debug => "DEBUG",
            NoticeSeverity::Info => "INFO",
            NoticeSeverity::Log => "LOG",
            NoticeSeverity::Notice => "NOTICE",
            NoticeSeverity::Warning => "WARNING",
        })
    }
}
impl_display!(NoticeSeverity);

/// `ALTER SYSTEM SET ...`
#[derive(Debug, Clone, PartialEq, Eq, Hash)]
pub struct AlterSystemSetStatement {
    pub name: Ident,
    pub to: SetVariableTo,
}

impl AstDisplay for AlterSystemSetStatement {
    fn fmt<W: fmt::Write>(&self, f: &mut AstFormatter<W>) {
        f.write_str("ALTER SYSTEM SET ");
        f.write_node(&self.name);
        f.write_str(" = ");
        f.write_node(&self.to);
    }
}
impl_display!(AlterSystemSetStatement);

/// `ALTER SYSTEM RESET ...`
#[derive(Debug, Clone, PartialEq, Eq, Hash)]
pub struct AlterSystemResetStatement {
    pub name: Ident,
}

impl AstDisplay for AlterSystemResetStatement {
    fn fmt<W: fmt::Write>(&self, f: &mut AstFormatter<W>) {
        f.write_str("ALTER SYSTEM RESET ");
        f.write_node(&self.name);
    }
}
impl_display!(AlterSystemResetStatement);

/// `ALTER SYSTEM RESET ALL`
#[derive(Debug, Clone, PartialEq, Eq, Hash)]
pub struct AlterSystemResetAllStatement {}

impl AstDisplay for AlterSystemResetAllStatement {
    fn fmt<W: fmt::Write>(&self, f: &mut AstFormatter<W>) {
        f.write_str("ALTER SYSTEM RESET ALL");
    }
}
impl_display!(AlterSystemResetAllStatement);

#[derive(Debug, Clone, PartialEq, Eq, Hash)]
pub enum AsOf<T: AstInfo> {
    At(Expr<T>),
    AtLeast(Expr<T>),
}

impl<T: AstInfo> AstDisplay for AsOf<T> {
    fn fmt<W: fmt::Write>(&self, f: &mut AstFormatter<W>) {
        f.write_str("AS OF ");
        match self {
            AsOf::At(expr) => f.write_node(expr),
            AsOf::AtLeast(expr) => {
                f.write_str("AT LEAST ");
                f.write_node(expr);
            }
        }
    }
}
impl_display_t!(AsOf);

#[derive(Debug, Clone, PartialEq, Eq, Hash, PartialOrd, Ord)]
pub enum ShowStatement<T: AstInfo> {
    ShowObjects(ShowObjectsStatement<T>),
    ShowColumns(ShowColumnsStatement<T>),
    ShowCreateView(ShowCreateViewStatement<T>),
    ShowCreateMaterializedView(ShowCreateMaterializedViewStatement<T>),
    ShowCreateSource(ShowCreateSourceStatement<T>),
    ShowCreateTable(ShowCreateTableStatement<T>),
    ShowCreateSink(ShowCreateSinkStatement<T>),
    ShowCreateIndex(ShowCreateIndexStatement<T>),
    ShowCreateConnection(ShowCreateConnectionStatement<T>),
    ShowVariable(ShowVariableStatement),
}

impl<T: AstInfo> AstDisplay for ShowStatement<T> {
    fn fmt<W: fmt::Write>(&self, f: &mut AstFormatter<W>) {
        match self {
            ShowStatement::ShowObjects(stmt) => f.write_node(stmt),
            ShowStatement::ShowColumns(stmt) => f.write_node(stmt),
            ShowStatement::ShowCreateView(stmt) => f.write_node(stmt),
            ShowStatement::ShowCreateMaterializedView(stmt) => f.write_node(stmt),
            ShowStatement::ShowCreateSource(stmt) => f.write_node(stmt),
            ShowStatement::ShowCreateTable(stmt) => f.write_node(stmt),
            ShowStatement::ShowCreateSink(stmt) => f.write_node(stmt),
            ShowStatement::ShowCreateIndex(stmt) => f.write_node(stmt),
            ShowStatement::ShowCreateConnection(stmt) => f.write_node(stmt),
            ShowStatement::ShowVariable(stmt) => f.write_node(stmt),
        }
    }
}
impl_display_t!(ShowStatement);

/// `GRANT ...`
#[derive(Debug, Clone, PartialEq, Eq, Hash)]
pub struct GrantRoleStatement<T: AstInfo> {
    /// The roles that are gaining members.
    pub role_names: Vec<T::RoleName>,
    /// The roles that will be added to `role_name`.
    pub member_names: Vec<T::RoleName>,
}

impl<T: AstInfo> AstDisplay for GrantRoleStatement<T> {
    fn fmt<W: fmt::Write>(&self, f: &mut AstFormatter<W>) {
        f.write_str("GRANT ");
        f.write_node(&display::comma_separated(&self.role_names));
        f.write_str(" TO ");
        f.write_node(&display::comma_separated(&self.member_names));
    }
}
impl_display_t!(GrantRoleStatement);

/// `REVOKE ...`
#[derive(Debug, Clone, PartialEq, Eq, Hash)]
pub struct RevokeRoleStatement<T: AstInfo> {
    /// The roles that are losing members.
    pub role_names: Vec<T::RoleName>,
    /// The roles that will be removed from `role_name`.
    pub member_names: Vec<T::RoleName>,
}

impl<T: AstInfo> AstDisplay for RevokeRoleStatement<T> {
    fn fmt<W: fmt::Write>(&self, f: &mut AstFormatter<W>) {
        f.write_str("REVOKE ");
        f.write_node(&display::comma_separated(&self.role_names));
        f.write_str(" FROM ");
        f.write_node(&display::comma_separated(&self.member_names));
    }
}
impl_display_t!(RevokeRoleStatement);

#[derive(Debug, Clone, PartialEq, Eq, Hash)]
pub enum Privilege {
    SELECT,
    INSERT,
    UPDATE,
    DELETE,
    USAGE,
    CREATE,
}

impl AstDisplay for Privilege {
    fn fmt<W: fmt::Write>(&self, f: &mut AstFormatter<W>) {
        f.write_str(match self {
            Privilege::SELECT => "SELECT",
            Privilege::INSERT => "INSERT",
            Privilege::UPDATE => "UPDATE",
            Privilege::DELETE => "DELETE",
            Privilege::CREATE => "CREATE",
            Privilege::USAGE => "USAGE",
        });
    }
}
impl_display!(Privilege);

#[derive(Debug, Clone, PartialEq, Eq, Hash)]
pub enum PrivilegeSpecification {
    All,
    Privileges(Vec<Privilege>),
}

impl AstDisplay for PrivilegeSpecification {
    fn fmt<W: fmt::Write>(&self, f: &mut AstFormatter<W>) {
        match self {
            PrivilegeSpecification::All => f.write_str("ALL"),
            PrivilegeSpecification::Privileges(privileges) => {
                f.write_node(&display::comma_separated(privileges))
            }
        }
    }
}
impl_display!(PrivilegeSpecification);

#[derive(Debug, Clone, PartialEq, Eq, Hash)]
pub struct GrantTargetSpecification<T: AstInfo> {
    /// The type of object.
    ///
    /// Note: For views, materialized views, and sources this will be [`ObjectType::Table`].
    pub object_type: ObjectType,
    /// Specification of each object affected.
    pub object_spec_inner: GrantTargetSpecificationInner<T>,
}

#[derive(Debug, Clone, PartialEq, Eq, Hash)]
pub enum GrantTargetSpecificationInner<T: AstInfo> {
    All(GrantTargetAllSpecification<T>),
    Objects { names: Vec<T::ObjectName> },
}

#[derive(Debug, Clone, PartialEq, Eq, Hash)]
pub enum GrantTargetAllSpecification<T: AstInfo> {
    All,
    AllDatabases { databases: Vec<T::DatabaseName> },
    AllSchemas { schemas: Vec<T::SchemaName> },
}

impl<T: AstInfo> GrantTargetAllSpecification<T> {
    pub fn len(&self) -> usize {
        match self {
            GrantTargetAllSpecification::All => 1,
            GrantTargetAllSpecification::AllDatabases { databases } => databases.len(),
            GrantTargetAllSpecification::AllSchemas { schemas } => schemas.len(),
        }
    }
}

impl<T: AstInfo> AstDisplay for GrantTargetSpecification<T> {
    fn fmt<W: fmt::Write>(&self, f: &mut AstFormatter<W>) {
        match &self.object_spec_inner {
            GrantTargetSpecificationInner::All(all_spec) => match all_spec {
                GrantTargetAllSpecification::All => {
                    f.write_str("ALL ");
                    f.write_node(&self.object_type);
                    f.write_str("S");
                }
                GrantTargetAllSpecification::AllDatabases { databases } => {
                    f.write_str("ALL ");
                    f.write_node(&self.object_type);
                    f.write_str("S IN DATABASE ");
                    f.write_node(&display::comma_separated(databases));
                }
                GrantTargetAllSpecification::AllSchemas { schemas } => {
                    f.write_str("ALL ");
                    f.write_node(&self.object_type);
                    f.write_str("S IN SCHEMA ");
                    f.write_node(&display::comma_separated(schemas));
                }
            },
            GrantTargetSpecificationInner::Objects { names } => {
                f.write_node(&self.object_type);
                f.write_str(" ");
                f.write_node(&display::comma_separated(names));
            }
        }
    }
}
impl_display_t!(GrantTargetSpecification);

/// `GRANT ...`
#[derive(Debug, Clone, PartialEq, Eq, Hash)]
pub struct GrantPrivilegesStatement<T: AstInfo> {
    /// The privileges being granted on an object.
    pub privileges: PrivilegeSpecification,
    /// The objects that are affected by the GRANT.
    pub target: GrantTargetSpecification<T>,
    /// The roles that will granted the privileges.
    pub roles: Vec<T::RoleName>,
}

impl<T: AstInfo> AstDisplay for GrantPrivilegesStatement<T> {
    fn fmt<W: fmt::Write>(&self, f: &mut AstFormatter<W>) {
        f.write_str("GRANT ");
        f.write_node(&self.privileges);
        f.write_str(" ON ");
        f.write_node(&self.target);
        f.write_str(" TO ");
        f.write_node(&display::comma_separated(&self.roles));
    }
}
impl_display_t!(GrantPrivilegesStatement);

/// `REVOKE ...`
#[derive(Debug, Clone, PartialEq, Eq, Hash)]
pub struct RevokePrivilegesStatement<T: AstInfo> {
    /// The privileges being revoked.
    pub privileges: PrivilegeSpecification,
    /// The objects that are affected by the REVOKE.
    pub target: GrantTargetSpecification<T>,
    /// The roles that will have privileges revoked.
    pub roles: Vec<T::RoleName>,
}

impl<T: AstInfo> AstDisplay for RevokePrivilegesStatement<T> {
    fn fmt<W: fmt::Write>(&self, f: &mut AstFormatter<W>) {
        f.write_str("REVOKE ");
        f.write_node(&self.privileges);
        f.write_str(" ON ");
        f.write_node(&self.target);
        f.write_str(" FROM ");
        f.write_node(&display::comma_separated(&self.roles));
    }
}
impl_display_t!(RevokePrivilegesStatement);

#[derive(Debug, Clone, PartialEq, Eq, Hash)]
pub enum TargetRoleSpecification<T: AstInfo> {
    /// Specific list of roles.
    Roles(Vec<T::RoleName>),
    /// The current role executing the statement.
    CurrentRole,
    /// All current and future roles.
    AllRoles,
}

impl<T: AstInfo> AstDisplay for TargetRoleSpecification<T> {
    fn fmt<W: fmt::Write>(&self, f: &mut AstFormatter<W>) {
        match self {
            TargetRoleSpecification::Roles(roles) => f.write_node(&display::comma_separated(roles)),
            TargetRoleSpecification::CurrentRole => {}
            TargetRoleSpecification::AllRoles => f.write_str("ALL ROLES"),
        }
    }
}
impl_display_t!(TargetRoleSpecification);

#[derive(Debug, Clone, PartialEq, Eq, Hash)]
pub struct AbbreviatedGrantStatement<T: AstInfo> {
    /// The privileges being granted.
    pub privileges: PrivilegeSpecification,
    /// The type of object.
    ///
    /// Note: For views, materialized views, and sources this will be [`ObjectType::Table`].
    pub object_type: ObjectType,
    /// The roles that will granted the privileges.
    pub grantees: Vec<T::RoleName>,
}

impl<T: AstInfo> AstDisplay for AbbreviatedGrantStatement<T> {
    fn fmt<W: fmt::Write>(&self, f: &mut AstFormatter<W>) {
        f.write_str("GRANT ");
        f.write_node(&self.privileges);
        f.write_str(" ON ");
        f.write_node(&self.object_type);
        f.write_str("S TO ");
        f.write_node(&display::comma_separated(&self.grantees));
    }
}
impl_display_t!(AbbreviatedGrantStatement);

#[derive(Debug, Clone, PartialEq, Eq, Hash)]
pub struct AbbreviatedRevokeStatement<T: AstInfo> {
    /// The privileges being revoked.
    pub privileges: PrivilegeSpecification,
    /// The type of object.
    ///
    /// Note: For views, materialized views, and sources this will be [`ObjectType::Table`].
    pub object_type: ObjectType,
    /// The roles that the privilege will be revoked from.
    pub revokees: Vec<T::RoleName>,
}

impl<T: AstInfo> AstDisplay for AbbreviatedRevokeStatement<T> {
    fn fmt<W: fmt::Write>(&self, f: &mut AstFormatter<W>) {
        f.write_str("REVOKE ");
        f.write_node(&self.privileges);
        f.write_str(" ON ");
        f.write_node(&self.object_type);
        f.write_str("S FROM ");
        f.write_node(&display::comma_separated(&self.revokees));
    }
}
impl_display_t!(AbbreviatedRevokeStatement);

#[derive(Debug, Clone, PartialEq, Eq, Hash)]
pub enum AbbreviatedGrantOrRevokeStatement<T: AstInfo> {
    Grant(AbbreviatedGrantStatement<T>),
    Revoke(AbbreviatedRevokeStatement<T>),
}

impl<T: AstInfo> AbbreviatedGrantOrRevokeStatement<T> {
    pub fn privileges(&self) -> &PrivilegeSpecification {
        match self {
            AbbreviatedGrantOrRevokeStatement::Grant(grant) => &grant.privileges,
            AbbreviatedGrantOrRevokeStatement::Revoke(revoke) => &revoke.privileges,
        }
    }

    pub fn object_type(&self) -> &ObjectType {
        match self {
            AbbreviatedGrantOrRevokeStatement::Grant(grant) => &grant.object_type,
            AbbreviatedGrantOrRevokeStatement::Revoke(revoke) => &revoke.object_type,
        }
    }

    pub fn roles(&self) -> &Vec<T::RoleName> {
        match self {
            AbbreviatedGrantOrRevokeStatement::Grant(grant) => &grant.grantees,
            AbbreviatedGrantOrRevokeStatement::Revoke(revoke) => &revoke.revokees,
        }
    }
}

impl<T: AstInfo> AstDisplay for AbbreviatedGrantOrRevokeStatement<T> {
    fn fmt<W: fmt::Write>(&self, f: &mut AstFormatter<W>) {
        match self {
            AbbreviatedGrantOrRevokeStatement::Grant(grant) => f.write_node(grant),
            AbbreviatedGrantOrRevokeStatement::Revoke(revoke) => f.write_node(revoke),
        }
    }
}
impl_display_t!(AbbreviatedGrantOrRevokeStatement);

/// `ALTER DEFAULT PRIVILEGES ...`
#[derive(Debug, Clone, PartialEq, Eq, Hash)]
pub struct AlterDefaultPrivilegesStatement<T: AstInfo> {
    /// The roles for which created objects are affected.
    pub target_roles: TargetRoleSpecification<T>,
    /// The objects that are affected by the default privilege.
    pub target_objects: GrantTargetAllSpecification<T>,
    /// The privilege to grant or revoke.
    pub grant_or_revoke: AbbreviatedGrantOrRevokeStatement<T>,
}

impl<T: AstInfo> AstDisplay for AlterDefaultPrivilegesStatement<T> {
    fn fmt<W: fmt::Write>(&self, f: &mut AstFormatter<W>) {
        f.write_str("ALTER DEFAULT PRIVILEGES");
<<<<<<< HEAD
        match &self.target_roles {
            TargetRoleSpecification::Roles(_) => {
                f.write_str(" FOR ROLE ");
                f.write_node(&self.target_roles);
            }
            TargetRoleSpecification::CurrentRole => {}
            TargetRoleSpecification::AllRoles => {
                f.write_str(" FOR ");
                f.write_node(&self.target_roles);
            }
=======
        if let Some(target_roles) = &self.target_roles {
            f.write_str(" FOR ROLE ");
            f.write_node(&display::comma_separated(target_roles));
>>>>>>> b009696c
        }
        match &self.target_objects {
            GrantTargetAllSpecification::All => {}
            GrantTargetAllSpecification::AllDatabases { databases } => {
                f.write_str(" IN DATABASE ");
                f.write_node(&display::comma_separated(databases));
            }
            GrantTargetAllSpecification::AllSchemas { schemas } => {
                f.write_str(" IN SCHEMA ");
                f.write_node(&display::comma_separated(schemas));
            }
        }
        f.write_str(" ");
        f.write_node(&self.grant_or_revoke);
    }
}
impl_display_t!(AlterDefaultPrivilegesStatement);

/// `REASSIGN OWNED ...`
#[derive(Debug, Clone, PartialEq, Eq, Hash)]
pub struct ReassignOwnedStatement<T: AstInfo> {
    /// The roles whose owned objects are being reassigned.
    pub old_roles: Vec<T::RoleName>,
    /// The new owner of the objects.
    pub new_role: T::RoleName,
}

impl<T: AstInfo> AstDisplay for ReassignOwnedStatement<T> {
    fn fmt<W: fmt::Write>(&self, f: &mut AstFormatter<W>) {
        f.write_str("REASSIGN OWNED BY ");
        f.write_node(&display::comma_separated(&self.old_roles));
        f.write_str(" TO ");
        f.write_node(&self.new_role);
    }
}
impl_display_t!(ReassignOwnedStatement);<|MERGE_RESOLUTION|>--- conflicted
+++ resolved
@@ -3183,7 +3183,6 @@
 impl<T: AstInfo> AstDisplay for AlterDefaultPrivilegesStatement<T> {
     fn fmt<W: fmt::Write>(&self, f: &mut AstFormatter<W>) {
         f.write_str("ALTER DEFAULT PRIVILEGES");
-<<<<<<< HEAD
         match &self.target_roles {
             TargetRoleSpecification::Roles(_) => {
                 f.write_str(" FOR ROLE ");
@@ -3194,11 +3193,6 @@
                 f.write_str(" FOR ");
                 f.write_node(&self.target_roles);
             }
-=======
-        if let Some(target_roles) = &self.target_roles {
-            f.write_str(" FOR ROLE ");
-            f.write_node(&display::comma_separated(target_roles));
->>>>>>> b009696c
         }
         match &self.target_objects {
             GrantTargetAllSpecification::All => {}
