// Copyright 2018 sqlparser-rs contributors. All rights reserved.
// Copyright Materialize, Inc. and contributors. All rights reserved.
//
// This file is derived from the sqlparser-rs project, available at
// https://github.com/andygrove/sqlparser-rs. It was incorporated
// directly into Materialize on December 21, 2019.
//
// Licensed under the Apache License, Version 2.0 (the "License");
// you may not use this file except in compliance with the License.
// You may obtain a copy of the License in the LICENSE file at the
// root of this repository, or online at
//
//     http://www.apache.org/licenses/LICENSE-2.0
//
// Unless required by applicable law or agreed to in writing, software
// distributed under the License is distributed on an "AS IS" BASIS,
// WITHOUT WARRANTIES OR CONDITIONS OF ANY KIND, either express or implied.
// See the License for the specific language governing permissions and
// limitations under the License.

//! SQL Parser

use std::error::Error;
use std::fmt;

use itertools::Itertools;
use tracing::warn;

use mz_ore::collections::CollectionExt;
use mz_ore::option::OptionExt;
use mz_ore::stack::{CheckedRecursion, RecursionGuard, RecursionLimitError};

use crate::ast::*;
use crate::keywords::*;
use crate::lexer::{self, Token};

// NOTE(benesch): this recursion limit was chosen based on the maximum amount of
// nesting I've ever seen in a production SQL query (i.e., about a dozen) times
// a healthy factor to be conservative.
const RECURSION_LIMIT: usize = 128;

// Use `Parser::expected` instead, if possible
macro_rules! parser_err {
    ($parser:expr, $pos:expr, $MSG:expr) => {
        Err($parser.error($pos, $MSG.to_string()))
    };
    ($parser:expr, $pos:expr, $($arg:tt)*) => {
        Err($parser.error($pos, format!($($arg)*)))
    };
}

/// Parses a SQL string containing zero or more SQL statements.
#[tracing::instrument(target = "compiler", level = "trace", name = "sql_to_ast")]
pub fn parse_statements(sql: &str) -> Result<Vec<Statement<Raw>>, ParserError> {
    let tokens = lexer::lex(sql)?;
    Parser::new(sql, tokens).parse_statements()
}

/// Parses a SQL string containing one SQL expression.
pub fn parse_expr(sql: &str) -> Result<Expr<Raw>, ParserError> {
    let tokens = lexer::lex(sql)?;
    let mut parser = Parser::new(sql, tokens);
    let expr = parser.parse_expr()?;
    if parser.next_token().is_some() {
        parser_err!(
            parser,
            parser.peek_prev_pos(),
            "extra token after expression"
        )
    } else {
        Ok(expr)
    }
}

/// Parses a SQL string containing a single data type.
pub fn parse_data_type(sql: &str) -> Result<RawDataType, ParserError> {
    let tokens = lexer::lex(sql)?;
    let mut parser = Parser::new(sql, tokens);
    let data_type = parser.parse_data_type()?;
    if parser.next_token().is_some() {
        parser_err!(
            parser,
            parser.peek_prev_pos(),
            "extra token after data type"
        )
    } else {
        Ok(data_type)
    }
}

macro_rules! maybe {
    ($e:expr) => {{
        if let Some(v) = $e {
            return Ok(v);
        }
    }};
}

#[derive(PartialEq)]
enum IsOptional {
    Optional,
    Mandatory,
}
use IsOptional::*;

enum IsLateral {
    Lateral,
    NotLateral,
}
use IsLateral::*;

#[derive(Debug, Clone, PartialEq)]
pub struct ParserError {
    /// The error message.
    pub message: String,
    /// The byte position with which the error is associated.
    pub pos: usize,
}

impl fmt::Display for ParserError {
    fn fmt(&self, f: &mut fmt::Formatter) -> fmt::Result {
        f.write_str(&self.message)
    }
}

impl Error for ParserError {}

impl From<RecursionLimitError> for ParserError {
    fn from(_: RecursionLimitError) -> ParserError {
        ParserError {
            pos: 0,
            message: format!(
                "statement exceeds nested expression limit of {}",
                RECURSION_LIMIT
            ),
        }
    }
}

impl ParserError {
    /// Constructs an error with the provided message at the provided position.
    pub(crate) fn new<S>(pos: usize, message: S) -> ParserError
    where
        S: Into<String>,
    {
        ParserError {
            pos,
            message: message.into(),
        }
    }
}

/// SQL Parser
struct Parser<'a> {
    sql: &'a str,
    tokens: Vec<(Token, usize)>,
    /// The index of the first unprocessed token in `self.tokens`
    index: usize,
    recursion_guard: RecursionGuard,
}

/// Defines a number of precedence classes operators follow. Since this enum derives Ord, the
/// precedence classes are ordered from weakest binding at the top to tightest binding at the
/// bottom.
#[derive(Debug, Copy, Clone, Eq, PartialEq, Ord, PartialOrd)]
enum Precedence {
    Zero,
    Or,
    And,
    PrefixNot,
    Is,
    Cmp,
    Like,
    Other,
    PlusMinus,
    MultiplyDivide,
    PostfixCollateAt,
    PrefixPlusMinus,
    PostfixSubscriptCast,
}

#[derive(Debug, Copy, Clone, Eq, PartialEq, Ord, PartialOrd)]
enum SetPrecedence {
    Zero,
    UnionExcept,
    Intersect,
}

impl<'a> Parser<'a> {
    /// Parse the specified tokens
    fn new(sql: &'a str, tokens: Vec<(Token, usize)>) -> Self {
        Parser {
            sql,
            tokens,
            index: 0,
            recursion_guard: RecursionGuard::with_limit(RECURSION_LIMIT),
        }
    }

    fn error(&self, pos: usize, message: String) -> ParserError {
        ParserError { pos, message }
    }

    fn parse_statements(&mut self) -> Result<Vec<Statement<Raw>>, ParserError> {
        let mut stmts = Vec::new();
        let mut expecting_statement_delimiter = false;
        loop {
            // ignore empty statements (between successive statement delimiters)
            while self.consume_token(&Token::Semicolon) {
                expecting_statement_delimiter = false;
            }

            if self.peek_token().is_none() {
                break;
            } else if expecting_statement_delimiter {
                return self.expected(self.peek_pos(), "end of statement", self.peek_token());
            }

            let statement = self.parse_statement()?;
            stmts.push(statement);
            expecting_statement_delimiter = true;
        }
        Ok(stmts)
    }

    /// Parse a single top-level statement (such as SELECT, INSERT, CREATE, etc.),
    /// stopping before the statement separator, if any.
    fn parse_statement(&mut self) -> Result<Statement<Raw>, ParserError> {
        match self.next_token() {
            Some(t) => match t {
                Token::Keyword(SELECT) | Token::Keyword(WITH) | Token::Keyword(VALUES) => {
                    self.prev_token();
                    Ok(Statement::Select(SelectStatement {
                        query: self.parse_query()?,
                        as_of: self.parse_optional_as_of()?,
                    }))
                }
                Token::Keyword(CREATE) => Ok(self.parse_create()?),
                Token::Keyword(DISCARD) => Ok(self.parse_discard()?),
                Token::Keyword(DROP) => Ok(self.parse_drop()?),
                Token::Keyword(DELETE) => Ok(self.parse_delete()?),
                Token::Keyword(INSERT) => Ok(self.parse_insert()?),
                Token::Keyword(UPDATE) => Ok(self.parse_update()?),
                Token::Keyword(ALTER) => Ok(self.parse_alter()?),
                Token::Keyword(COPY) => Ok(self.parse_copy()?),
                Token::Keyword(SET) => Ok(self.parse_set()?),
                Token::Keyword(RESET) => Ok(self.parse_reset()?),
                Token::Keyword(SHOW) => Ok(self.parse_show()?),
                Token::Keyword(START) => Ok(self.parse_start_transaction()?),
                // `BEGIN` is a nonstandard but common alias for the
                // standard `START TRANSACTION` statement. It is supported
                // by at least PostgreSQL and MySQL.
                Token::Keyword(BEGIN) => Ok(self.parse_begin()?),
                Token::Keyword(COMMIT) => Ok(self.parse_commit()?),
                Token::Keyword(ROLLBACK) => Ok(self.parse_rollback()?),
                Token::Keyword(TAIL) => Ok(self.parse_tail()?),
                Token::Keyword(EXPLAIN) => Ok(self.parse_explain()?),
                Token::Keyword(DECLARE) => Ok(self.parse_declare()?),
                Token::Keyword(FETCH) => Ok(self.parse_fetch()?),
                Token::Keyword(CLOSE) => Ok(self.parse_close()?),
                Token::Keyword(PREPARE) => Ok(self.parse_prepare()?),
                Token::Keyword(EXECUTE) => Ok(self.parse_execute()?),
                Token::Keyword(DEALLOCATE) => Ok(self.parse_deallocate()?),
                Token::Keyword(RAISE) => Ok(self.parse_raise()?),
                Token::Keyword(kw) => parser_err!(
                    self,
                    self.peek_prev_pos(),
                    format!("Unexpected keyword {} at the beginning of a statement", kw)
                ),
                Token::LParen => {
                    self.prev_token();
                    Ok(Statement::Select(SelectStatement {
                        query: self.parse_query()?,
                        as_of: None, // Only the outermost SELECT may have an AS OF clause.
                    }))
                }
                unexpected => self.expected(
                    self.peek_prev_pos(),
                    "a keyword at the beginning of a statement",
                    Some(unexpected),
                ),
            },
            None => self.expected(self.peek_prev_pos(), "SQL statement", None),
        }
    }

    /// Parse a new expression
    fn parse_expr(&mut self) -> Result<Expr<Raw>, ParserError> {
        self.parse_subexpr(Precedence::Zero)
    }

    /// Parse tokens until the precedence changes
    fn parse_subexpr(&mut self, precedence: Precedence) -> Result<Expr<Raw>, ParserError> {
        let expr = self.checked_recur_mut(|parser| parser.parse_prefix())?;
        self.parse_subexpr_seeded(precedence, expr)
    }

    fn parse_subexpr_seeded(
        &mut self,
        precedence: Precedence,
        mut expr: Expr<Raw>,
    ) -> Result<Expr<Raw>, ParserError> {
        self.checked_recur_mut(|parser| {
            loop {
                let next_precedence = parser.get_next_precedence();
                if precedence >= next_precedence {
                    break;
                }

                expr = parser.parse_infix(expr, next_precedence)?;
            }
            Ok(expr)
        })
    }

    /// Parse an expression prefix
    fn parse_prefix(&mut self) -> Result<Expr<Raw>, ParserError> {
        // PostgreSQL allows any string literal to be preceded by a type name,
        // indicating that the string literal represents a literal of that type.
        // Some examples:
        //
        //     DATE '2020-05-20'
        //     TIMESTAMP WITH TIME ZONE '2020-05-20 7:43:54'
        //     BOOL 'true'
        //
        // The first two are standard SQL, while the latter is a PostgreSQL
        // extension. Complicating matters is the fact that INTERVAL string
        // literals may optionally be followed by some special keywords, e.g.:
        //
        //     INTERVAL '7' DAY
        //
        // Note also that naively `SELECT date` looks like a syntax error
        // because the `date` type name is not followed by a string literal, but
        // in fact is a valid expression that should parse as the column name
        // "date".
        maybe!(self.maybe_parse(|parser| {
            let data_type = parser.parse_data_type()?;
            if data_type.to_string().as_str() == "interval" {
                parser.parse_literal_interval()
            } else {
                Ok(Expr::Cast {
                    expr: Box::new(Expr::Value(Value::String(parser.parse_literal_string()?))),
                    data_type,
                })
            }
        }));

        let tok = self
            .next_token()
            .ok_or_else(|| self.error(self.peek_prev_pos(), "Unexpected EOF".to_string()))?;
        let expr = match tok {
            Token::Keyword(TRUE) | Token::Keyword(FALSE) | Token::Keyword(NULL) => {
                self.prev_token();
                Ok(Expr::Value(self.parse_value()?))
            }
            Token::Keyword(ARRAY) => self.parse_array(),
            Token::Keyword(LIST) => self.parse_list(),
            Token::Keyword(CASE) => self.parse_case_expr(),
            Token::Keyword(CAST) => self.parse_cast_expr(),
            Token::Keyword(COALESCE) => {
                self.parse_homogenizing_function(HomogenizingFunction::Coalesce)
            }
            Token::Keyword(GREATEST) => {
                self.parse_homogenizing_function(HomogenizingFunction::Greatest)
            }
            Token::Keyword(LEAST) => self.parse_homogenizing_function(HomogenizingFunction::Least),
            Token::Keyword(NULLIF) => self.parse_nullif_expr(),
            Token::Keyword(EXISTS) => self.parse_exists_expr(),
            Token::Keyword(EXTRACT) => self.parse_extract_expr(),
            Token::Keyword(INTERVAL) => self.parse_literal_interval(),
            Token::Keyword(NOT) => Ok(Expr::Not {
                expr: Box::new(self.parse_subexpr(Precedence::PrefixNot)?),
            }),
            Token::Keyword(ROW) => self.parse_row_expr(),
            Token::Keyword(TRIM) => self.parse_trim_expr(),
            Token::Keyword(POSITION) if self.peek_token() == Some(Token::LParen) => {
                self.parse_position_expr()
            }
            Token::Keyword(SUBSTRING) => self.parse_substring_expr(),
            Token::Keyword(kw) if kw.is_reserved() => {
                return Err(self.error(
                    self.peek_prev_pos(),
                    "expected expression, but found reserved keyword".into(),
                ));
            }
            Token::Keyword(id) => self.parse_qualified_identifier(id.into_ident()),
            Token::Ident(id) => self.parse_qualified_identifier(Ident::new(id)),
            Token::Op(op) if op == "-" => {
                if let Some(Token::Number(n)) = self.peek_token() {
                    let n = match n.parse::<f64>() {
                        Ok(n) => n,
                        Err(_) => {
                            return Err(
                                self.error(self.peek_prev_pos(), format!("invalid number {}", n))
                            )
                        }
                    };
                    if n != 0.0 {
                        self.prev_token();
                        return Ok(Expr::Value(self.parse_value()?));
                    }
                }

                Ok(Expr::Op {
                    op: Op::bare(op),
                    expr1: Box::new(self.parse_subexpr(Precedence::PrefixPlusMinus)?),
                    expr2: None,
                })
            }
            Token::Op(op) if op == "+" => Ok(Expr::Op {
                op: Op::bare(op),
                expr1: Box::new(self.parse_subexpr(Precedence::PrefixPlusMinus)?),
                expr2: None,
            }),
            Token::Op(op) if op == "~" => Ok(Expr::Op {
                op: Op::bare(op),
                expr1: Box::new(self.parse_subexpr(Precedence::Other)?),
                expr2: None,
            }),
            Token::Number(_) | Token::String(_) | Token::HexString(_) => {
                self.prev_token();
                Ok(Expr::Value(self.parse_value()?))
            }
            Token::Parameter(n) => Ok(Expr::Parameter(n)),
            Token::LParen => {
                let expr = self.parse_parenthesized_expr()?;
                self.expect_token(&Token::RParen)?;
                Ok(expr)
            }
            unexpected => self.expected(self.peek_prev_pos(), "an expression", Some(unexpected)),
        }?;

        Ok(expr)
    }

    /// Parses an expression that appears in parentheses, like `(1 + 1)` or
    /// `(SELECT 1)`. Assumes that the opening parenthesis has already been
    /// parsed. Parses up to the closing parenthesis without consuming it.
    fn parse_parenthesized_expr(&mut self) -> Result<Expr<Raw>, ParserError> {
        // The SQL grammar has an irritating ambiguity that presents here.
        // Consider these two expression fragments:
        //
        //     SELECT (((SELECT 2)) + 3)
        //     SELECT (((SELECT 2)) UNION SELECT 2)
        //             ^           ^
        //            (1)         (2)
        // When we see the parenthesis marked (1), we have no way to know ahead
        // of time whether that parenthesis is part of a `SetExpr::Query` inside
        // of an `Expr::Subquery` or whether it introduces an `Expr::Nested`.
        // The approach taken here avoids backtracking by deferring the decision
        // of whether to parse as a subquery or a nested expression until we get
        // to the point marked (2) above. Once there, we know that the presence
        // of a set operator implies that the parentheses belonged to a the
        // subquery; otherwise, they belonged to the expression.
        //
        // See also PostgreSQL's comments on the matter:
        // https://github.com/postgres/postgres/blob/42c63ab/src/backend/parser/gram.y#L11125-L11136

        enum Either {
            Query(Query<Raw>),
            Expr(Expr<Raw>),
        }

        impl Either {
            fn into_expr(self) -> Expr<Raw> {
                match self {
                    Either::Query(query) => Expr::Subquery(Box::new(query)),
                    Either::Expr(expr) => expr,
                }
            }

            fn nest(self) -> Either {
                // Need to be careful to maintain expression nesting to preserve
                // operator precedence. But there are no precedence concerns for
                // queries, so we flatten to match parse_query's behavior.
                match self {
                    Either::Expr(expr) => Either::Expr(Expr::Nested(Box::new(expr))),
                    Either::Query(_) => self,
                }
            }
        }

        // Recursive helper for parsing parenthesized expressions. Each call
        // handles one layer of parentheses. Before every call, the parser must
        // be positioned after an opening parenthesis; upon non-error return,
        // the parser will be positioned before the corresponding close
        // parenthesis. Somewhat weirdly, the returned expression semantically
        // includes the opening/closing parentheses, even though this function
        // is not responsible for parsing them.
        fn parse(parser: &mut Parser) -> Result<Either, ParserError> {
            if parser.peek_keyword(SELECT) || parser.peek_keyword(WITH) {
                // Easy case one: unambiguously a subquery.
                Ok(Either::Query(parser.parse_query()?))
            } else if !parser.consume_token(&Token::LParen) {
                // Easy case two: unambiguously an expression.
                let exprs = parser.parse_comma_separated(Parser::parse_expr)?;
                if exprs.len() == 1 {
                    Ok(Either::Expr(Expr::Nested(Box::new(exprs.into_element()))))
                } else {
                    Ok(Either::Expr(Expr::Row { exprs }))
                }
            } else {
                // Hard case: we have an open parenthesis, and we need to decide
                // whether it belongs to the query or the expression.

                // Parse to the closing parenthesis.
                let either = parser.checked_recur_mut(parse)?;
                parser.expect_token(&Token::RParen)?;

                // Decide if we need to associate any tokens after the closing
                // parenthesis with what we've parsed so far.
                match (either, parser.peek_token()) {
                    // The next token is another closing parenthesis. Can't
                    // resolve the ambiguity yet. Return to let our caller
                    // handle it.
                    (either, Some(Token::RParen)) => Ok(either.nest()),

                    // The next token is a comma, which means `either` was the
                    // first expression in an implicit row constructor.
                    (either, Some(Token::Comma)) => {
                        let mut exprs = vec![either.into_expr()];
                        while parser.consume_token(&Token::Comma) {
                            exprs.push(parser.parse_expr()?);
                        }
                        Ok(Either::Expr(Expr::Row { exprs }))
                    }

                    // We have a subquery and the next token is a set operator.
                    // That implies we have a partially-parsed subquery (or a
                    // syntax error). Hop into parsing a set expression where
                    // our subquery is the LHS of the set operator.
                    (Either::Query(query), Some(Token::Keyword(kw)))
                        if matches!(kw, UNION | INTERSECT | EXCEPT) =>
                    {
                        let query = SetExpr::Query(Box::new(query));
                        let ctes = vec![];
                        let body = parser.parse_query_body_seeded(SetPrecedence::Zero, query)?;
                        Ok(Either::Query(parser.parse_query_tail(ctes, body)?))
                    }

                    // The next token is something else. That implies we have a
                    // partially-parsed expression (or a syntax error). Hop into
                    // parsing an expression where `either` is the expression
                    // prefix.
                    (either, _) => {
                        let prefix = either.into_expr();
                        let expr = parser.parse_subexpr_seeded(Precedence::Zero, prefix)?;
                        Ok(Either::Expr(expr).nest())
                    }
                }
            }
        }

        Ok(parse(self)?.into_expr())
    }

    fn parse_function(&mut self, name: UnresolvedObjectName) -> Result<Expr<Raw>, ParserError> {
        self.expect_token(&Token::LParen)?;
        let distinct = matches!(
            self.parse_at_most_one_keyword(&[ALL, DISTINCT], &format!("function: {}", name))?,
            Some(DISTINCT),
        );
        let args = self.parse_optional_args(true)?;

        if distinct && matches!(args, FunctionArgs::Star) {
            return Err(self.error(
                self.peek_prev_pos() - 1,
                "DISTINCT * not supported as function args".to_string(),
            ));
        }

        let filter = if self.parse_keyword(FILTER) {
            self.expect_token(&Token::LParen)?;
            self.expect_keyword(WHERE)?;
            let expr = self.parse_expr()?;
            self.expect_token(&Token::RParen)?;
            Some(Box::new(expr))
        } else {
            None
        };
        let over = if self.parse_keyword(OVER) {
            // TBD: support window names (`OVER mywin`) in place of inline specification
            self.expect_token(&Token::LParen)?;
            let partition_by = if self.parse_keywords(&[PARTITION, BY]) {
                // a list of possibly-qualified column names
                self.parse_comma_separated(Parser::parse_expr)?
            } else {
                vec![]
            };
            let order_by = if self.parse_keywords(&[ORDER, BY]) {
                self.parse_comma_separated(Parser::parse_order_by_expr)?
            } else {
                vec![]
            };
            let window_frame = if !self.consume_token(&Token::RParen) {
                let window_frame = self.parse_window_frame()?;
                self.expect_token(&Token::RParen)?;
                Some(window_frame)
            } else {
                None
            };

            Some(WindowSpec {
                partition_by,
                order_by,
                window_frame,
            })
        } else {
            None
        };

        Ok(Expr::Function(Function {
            name,
            args,
            filter,
            over,
            distinct,
        }))
    }

    fn parse_window_frame(&mut self) -> Result<WindowFrame, ParserError> {
        let units = match self.expect_one_of_keywords(&[ROWS, RANGE, GROUPS])? {
            ROWS => WindowFrameUnits::Rows,
            RANGE => WindowFrameUnits::Range,
            GROUPS => WindowFrameUnits::Groups,
            _ => unreachable!(),
        };
        let (start_bound, end_bound) = if self.parse_keyword(BETWEEN) {
            let start_bound = self.parse_window_frame_bound()?;
            self.expect_keyword(AND)?;
            let end_bound = Some(self.parse_window_frame_bound()?);
            (start_bound, end_bound)
        } else {
            (self.parse_window_frame_bound()?, None)
        };
        Ok(WindowFrame {
            units,
            start_bound,
            end_bound,
        })
    }

    /// Parse `CURRENT ROW` or `{ <positive number> | UNBOUNDED } { PRECEDING | FOLLOWING }`
    fn parse_window_frame_bound(&mut self) -> Result<WindowFrameBound, ParserError> {
        if self.parse_keywords(&[CURRENT, ROW]) {
            Ok(WindowFrameBound::CurrentRow)
        } else {
            let rows = if self.parse_keyword(UNBOUNDED) {
                None
            } else {
                Some(self.parse_literal_uint()?)
            };
            if self.parse_keyword(PRECEDING) {
                Ok(WindowFrameBound::Preceding(rows))
            } else if self.parse_keyword(FOLLOWING) {
                Ok(WindowFrameBound::Following(rows))
            } else {
                self.expected(self.peek_pos(), "PRECEDING or FOLLOWING", self.peek_token())
            }
        }
    }

    fn parse_case_expr(&mut self) -> Result<Expr<Raw>, ParserError> {
        let mut operand = None;
        if !self.parse_keyword(WHEN) {
            operand = Some(Box::new(self.parse_expr()?));
            self.expect_keyword(WHEN)?;
        }
        let mut conditions = vec![];
        let mut results = vec![];
        loop {
            conditions.push(self.parse_expr()?);
            self.expect_keyword(THEN)?;
            results.push(self.parse_expr()?);
            if !self.parse_keyword(WHEN) {
                break;
            }
        }
        let else_result = if self.parse_keyword(ELSE) {
            Some(Box::new(self.parse_expr()?))
        } else {
            None
        };
        self.expect_keyword(END)?;
        Ok(Expr::Case {
            operand,
            conditions,
            results,
            else_result,
        })
    }

    /// Parse a SQL CAST function e.g. `CAST(expr AS FLOAT)`
    fn parse_cast_expr(&mut self) -> Result<Expr<Raw>, ParserError> {
        self.expect_token(&Token::LParen)?;
        let expr = self.parse_expr()?;
        self.expect_keyword(AS)?;
        let data_type = self.parse_data_type()?;
        self.expect_token(&Token::RParen)?;
        Ok(Expr::Cast {
            expr: Box::new(expr),
            data_type,
        })
    }

    /// Parse a SQL EXISTS expression e.g. `WHERE EXISTS(SELECT ...)`.
    fn parse_exists_expr(&mut self) -> Result<Expr<Raw>, ParserError> {
        self.expect_token(&Token::LParen)?;
        let exists_node = Expr::Exists(Box::new(self.parse_query()?));
        self.expect_token(&Token::RParen)?;
        Ok(exists_node)
    }

    fn parse_homogenizing_function(
        &mut self,
        function: HomogenizingFunction,
    ) -> Result<Expr<Raw>, ParserError> {
        self.expect_token(&Token::LParen)?;
        let exprs = self.parse_comma_separated(Parser::parse_expr)?;
        self.expect_token(&Token::RParen)?;
        Ok(Expr::HomogenizingFunction { function, exprs })
    }

    fn parse_nullif_expr(&mut self) -> Result<Expr<Raw>, ParserError> {
        self.expect_token(&Token::LParen)?;
        let l_expr = Box::new(self.parse_expr()?);
        self.expect_token(&Token::Comma)?;
        let r_expr = Box::new(self.parse_expr()?);
        self.expect_token(&Token::RParen)?;
        Ok(Expr::NullIf { l_expr, r_expr })
    }

    fn parse_extract_expr(&mut self) -> Result<Expr<Raw>, ParserError> {
        self.expect_token(&Token::LParen)?;
        let field = match self.next_token() {
            Some(Token::Keyword(kw)) => kw.into_ident().into_string(),
            Some(Token::Ident(id)) => Ident::new(id).into_string(),
            Some(Token::String(s)) => s,
            t => self.expected(self.peek_prev_pos(), "extract field token", t)?,
        };
        self.expect_keyword(FROM)?;
        let expr = self.parse_expr()?;
        self.expect_token(&Token::RParen)?;
        Ok(Expr::Function(Function {
            name: UnresolvedObjectName::unqualified("extract"),
            args: FunctionArgs::args(vec![Expr::Value(Value::String(field)), expr]),
            filter: None,
            over: None,
            distinct: false,
        }))
    }

    fn parse_row_expr(&mut self) -> Result<Expr<Raw>, ParserError> {
        self.expect_token(&Token::LParen)?;
        if self.consume_token(&Token::RParen) {
            Ok(Expr::Row { exprs: vec![] })
        } else {
            let exprs = self.parse_comma_separated(Parser::parse_expr)?;
            self.expect_token(&Token::RParen)?;
            Ok(Expr::Row { exprs })
        }
    }

    fn parse_composite_type_definition(&mut self) -> Result<Vec<ColumnDef<Raw>>, ParserError> {
        self.expect_token(&Token::LParen)?;
        let fields = self.parse_comma_separated(|parser| {
            Ok(ColumnDef {
                name: parser.parse_identifier()?,
                data_type: parser.parse_data_type()?,
                collation: None,
                options: vec![],
            })
        })?;
        self.expect_token(&Token::RParen)?;
        Ok(fields)
    }

    // Parse calls to trim(), which can take the form:
    // - trim(side 'chars' from 'string')
    // - trim('chars' from 'string')
    // - trim(side from 'string')
    // - trim(from 'string')
    // - trim('string')
    // - trim(side 'string')
    fn parse_trim_expr(&mut self) -> Result<Expr<Raw>, ParserError> {
        self.expect_token(&Token::LParen)?;
        let name = match self.parse_one_of_keywords(&[BOTH, LEADING, TRAILING]) {
            None | Some(BOTH) => "btrim",
            Some(LEADING) => "ltrim",
            Some(TRAILING) => "rtrim",
            _ => unreachable!(),
        };
        let mut exprs = Vec::new();
        if self.parse_keyword(FROM) {
            // 'string'
            exprs.push(self.parse_expr()?);
        } else {
            // Either 'chars' or 'string'
            exprs.push(self.parse_expr()?);
            if self.parse_keyword(FROM) {
                // 'string'; previous must be 'chars'
                // Swap 'chars' and 'string' for compatibility with btrim, ltrim, and rtrim.
                exprs.insert(0, self.parse_expr()?);
            }
        }
        self.expect_token(&Token::RParen)?;
        Ok(Expr::Function(Function {
            name: UnresolvedObjectName::unqualified(name),
            args: FunctionArgs::args(exprs),
            filter: None,
            over: None,
            distinct: false,
        }))
    }

    // Parse calls to position(), which has the special form position('string' in 'string').
    fn parse_position_expr(&mut self) -> Result<Expr<Raw>, ParserError> {
        self.expect_token(&Token::LParen)?;
        // we must be greater-equal the precedence of IN, which is Like to avoid
        // parsing away the IN as part of the sub expression
        let needle = self.parse_subexpr(Precedence::Like)?;
        self.expect_token(&Token::Keyword(IN))?;
        let haystack = self.parse_expr()?;
        self.expect_token(&Token::RParen)?;
        Ok(Expr::Function(Function {
            name: UnresolvedObjectName::unqualified("position"),
            args: FunctionArgs::args(vec![needle, haystack]),
            filter: None,
            over: None,
            distinct: false,
        }))
    }

    /// Parse an INTERVAL literal.
    ///
    /// Some syntactically valid intervals:
    ///
    ///   1. `INTERVAL '1' DAY`
    ///   2. `INTERVAL '1-1' YEAR TO MONTH`
    ///   3. `INTERVAL '1' SECOND`
    ///   4. `INTERVAL '1:1' MINUTE TO SECOND
    ///   5. `INTERVAL '1:1:1.1' HOUR TO SECOND (5)`
    ///   6. `INTERVAL '1.111' SECOND (2)`
    ///
    fn parse_literal_interval(&mut self) -> Result<Expr<Raw>, ParserError> {
        // The first token in an interval is a string literal which specifies
        // the duration of the interval.
        let value = self.parse_literal_string()?;

        // Determine the range of TimeUnits, whether explicit (`INTERVAL ... DAY TO MINUTE`) or
        // implicit (in which all date fields are eligible).
        let (precision_high, precision_low, fsec_max_precision) =
            match self.expect_one_of_keywords(&[
                YEAR, MONTH, DAY, HOUR, MINUTE, SECOND, YEARS, MONTHS, DAYS, HOURS, MINUTES,
                SECONDS,
            ]) {
                Ok(d) => {
                    let d_pos = self.peek_prev_pos();
                    if self.parse_keyword(TO) {
                        let e = self.expect_one_of_keywords(&[
                            YEAR, MONTH, DAY, HOUR, MINUTE, SECOND, YEARS, MONTHS, DAYS, HOURS,
                            MINUTES, SECONDS,
                        ])?;

                        let high: DateTimeField = d
                            .as_str()
                            .parse()
                            .map_err(|e| self.error(self.peek_prev_pos(), e))?;
                        let low: DateTimeField = e
                            .as_str()
                            .parse()
                            .map_err(|e| self.error(self.peek_prev_pos(), e))?;

                        // Check for invalid ranges, i.e. precision_high is the same
                        // as or a less significant DateTimeField than
                        // precision_low.
                        if high >= low {
                            return parser_err!(
                                self,
                                d_pos,
                                "Invalid field range in INTERVAL '{}' {} TO {}; the value in the \
                                 position of {} should be more significant than {}.",
                                value,
                                d,
                                e,
                                d,
                                e,
                            );
                        }

                        let fsec_max_precision = if low == DateTimeField::Second {
                            self.parse_optional_precision()?
                        } else {
                            None
                        };

                        (high, low, fsec_max_precision)
                    } else {
                        let low: DateTimeField = d
                            .as_str()
                            .parse()
                            .map_err(|e| self.error(self.peek_prev_pos(), e))?;
                        let fsec_max_precision = if low == DateTimeField::Second {
                            self.parse_optional_precision()?
                        } else {
                            None
                        };

                        (DateTimeField::Year, low, fsec_max_precision)
                    }
                }
                Err(_) => (DateTimeField::Year, DateTimeField::Second, None),
            };

        Ok(Expr::Value(Value::Interval(IntervalValue {
            value,
            precision_high,
            precision_low,
            fsec_max_precision,
        })))
    }

    /// Parse an operator following an expression
    fn parse_infix(
        &mut self,
        expr: Expr<Raw>,
        precedence: Precedence,
    ) -> Result<Expr<Raw>, ParserError> {
        let tok = self.next_token().unwrap(); // safe as EOF's precedence is the lowest

        let regular_binary_operator = match &tok {
            Token::Op(s) => Some(Op::bare(s)),
            Token::Eq => Some(Op::bare("=")),
            Token::Star => Some(Op::bare("*")),
            Token::Keyword(OPERATOR) => {
                self.expect_token(&Token::LParen)?;
                let op = self.parse_operator()?;
                self.expect_token(&Token::RParen)?;
                Some(op)
            }
            _ => None,
        };

        if let Some(op) = regular_binary_operator {
            if let Some(kw) = self.parse_one_of_keywords(&[ANY, SOME, ALL]) {
                self.expect_token(&Token::LParen)?;

                let expr = if self.parse_one_of_keywords(&[SELECT, VALUES]).is_some() {
                    self.prev_token();
                    let subquery = self.parse_query()?;

                    if kw == ALL {
                        Expr::AllSubquery {
                            left: Box::new(expr),
                            op,
                            right: Box::new(subquery),
                        }
                    } else {
                        Expr::AnySubquery {
                            left: Box::new(expr),
                            op,
                            right: Box::new(subquery),
                        }
                    }
                } else {
                    let right = self.parse_expr()?;

                    if kw == ALL {
                        Expr::AllExpr {
                            left: Box::new(expr),
                            op,
                            right: Box::new(right),
                        }
                    } else {
                        Expr::AnyExpr {
                            left: Box::new(expr),
                            op,
                            right: Box::new(right),
                        }
                    }
                };
                self.expect_token(&Token::RParen)?;

                Ok(expr)
            } else {
                Ok(Expr::Op {
                    op,
                    expr1: Box::new(expr),
                    expr2: Some(Box::new(self.parse_subexpr(precedence)?)),
                })
            }
        } else if let Token::Keyword(kw) = tok {
            match kw {
                IS => {
                    let negated = self.parse_keyword(NOT);
                    if let Some(construct) =
                        self.parse_one_of_keywords(&[NULL, TRUE, FALSE, UNKNOWN])
                    {
                        Ok(Expr::IsExpr {
                            expr: Box::new(expr),
                            negated,
                            construct: match construct {
                                NULL => IsExprConstruct::Null,
                                TRUE => IsExprConstruct::True,
                                FALSE => IsExprConstruct::False,
                                UNKNOWN => IsExprConstruct::Unknown,
                                _ => unreachable!(),
                            },
                        })
                    } else {
                        self.expected(
                            self.peek_pos(),
                            "NULL, NOT NULL, TRUE, NOT TRUE, FALSE, NOT FALSE, UNKNOWN, NOT UNKNOWN after IS",
                            self.peek_token(),
                        )
                    }
                }
                ISNULL => Ok(Expr::IsExpr {
                    expr: Box::new(expr),
                    negated: false,
                    construct: IsExprConstruct::Null,
                }),
                NOT | IN | LIKE | ILIKE | BETWEEN => {
                    self.prev_token();
                    let negated = self.parse_keyword(NOT);
                    if self.parse_keyword(IN) {
                        self.parse_in(expr, negated)
                    } else if self.parse_keyword(BETWEEN) {
                        self.parse_between(expr, negated)
                    } else if self.parse_keyword(LIKE) {
                        self.parse_like(expr, false, negated)
                    } else if self.parse_keyword(ILIKE) {
                        self.parse_like(expr, true, negated)
                    } else {
                        self.expected(
                            self.peek_pos(),
                            "IN, BETWEEN, LIKE, or ILIKE after NOT",
                            self.peek_token(),
                        )
                    }
                }
                AND => Ok(Expr::And {
                    left: Box::new(expr),
                    right: Box::new(self.parse_subexpr(precedence)?),
                }),
                OR => Ok(Expr::Or {
                    left: Box::new(expr),
                    right: Box::new(self.parse_subexpr(precedence)?),
                }),
                AT => {
                    self.expect_keywords(&[TIME, ZONE])?;
                    Ok(Expr::Function(Function {
                        name: UnresolvedObjectName(vec!["timezone".into()]),
                        args: FunctionArgs::args(vec![self.parse_subexpr(precedence)?, expr]),
                        filter: None,
                        over: None,
                        distinct: false,
                    }))
                }
                COLLATE => Ok(Expr::Collate {
                    expr: Box::new(expr),
                    collation: self.parse_object_name()?,
                }),
                // Can only happen if `get_next_precedence` got out of sync with this function
                _ => panic!("No infix parser for token {:?}", tok),
            }
        } else if Token::DoubleColon == tok {
            self.parse_pg_cast(expr)
        } else if Token::LBracket == tok {
            self.prev_token();
            self.parse_subscript(expr)
        } else if Token::Dot == tok {
            match self.next_token() {
                Some(Token::Ident(id)) => Ok(Expr::FieldAccess {
                    expr: Box::new(expr),
                    field: Ident::new(id),
                }),
                // Per PostgreSQL, even reserved keywords are ok after a field
                // access operator.
                Some(Token::Keyword(kw)) => Ok(Expr::FieldAccess {
                    expr: Box::new(expr),
                    field: kw.into_ident(),
                }),
                Some(Token::Star) => Ok(Expr::WildcardAccess(Box::new(expr))),
                unexpected => self.expected(
                    self.peek_prev_pos(),
                    "an identifier or a '*' after '.'",
                    unexpected,
                ),
            }
        } else {
            // Can only happen if `get_next_precedence` got out of sync with this function
            panic!("No infix parser for token {:?}", tok)
        }
    }

    /// Parse subscript expression, i.e. either an index value or slice range.
    fn parse_subscript(&mut self, expr: Expr<Raw>) -> Result<Expr<Raw>, ParserError> {
        let mut positions = Vec::new();

        while self.consume_token(&Token::LBracket) {
            let start = if self.peek_token() == Some(Token::Colon) {
                None
            } else {
                Some(self.parse_expr()?)
            };

            let (end, explicit_slice) = if self.consume_token(&Token::Colon) {
                // Presence of a colon means these positions were explicit
                (
                    // Terminated expr
                    if self.peek_token() == Some(Token::RBracket) {
                        None
                    } else {
                        Some(self.parse_expr()?)
                    },
                    true,
                )
            } else {
                (None, false)
            };

            assert!(
                start.is_some() || explicit_slice,
                "user typed something between brackets"
            );

            assert!(
                explicit_slice || end.is_none(),
                "if end is some, must have an explicit slice"
            );

            positions.push(SubscriptPosition {
                start,
                end,
                explicit_slice,
            });
            self.expect_token(&Token::RBracket)?;
        }

        Ok(Expr::Subscript {
            expr: Box::new(expr),
            positions,
        })
    }

    // Parse calls to substring(), which can take the form:
    // - substring('string', 'int')
    // - substring('string', 'int', 'int')
    // - substring('string' FROM 'int')
    // - substring('string' FROM 'int' FOR 'int')
    // - substring('string' FOR 'int')
    fn parse_substring_expr(&mut self) -> Result<Expr<Raw>, ParserError> {
        self.expect_token(&Token::LParen)?;
        let mut exprs = vec![self.parse_expr()?];
        if self.parse_keyword(FROM) {
            // 'string' FROM 'int'
            exprs.push(self.parse_expr()?);
            if self.parse_keyword(FOR) {
                // 'string' FROM 'int' FOR 'int'
                exprs.push(self.parse_expr()?);
            }
        } else if self.parse_keyword(FOR) {
            // 'string' FOR 'int'
            exprs.push(Expr::Value(Value::Number(String::from("1"))));
            exprs.push(self.parse_expr()?);
        } else {
            // 'string', 'int'
            // or
            // 'string', 'int', 'int'
            self.expect_token(&Token::Comma)?;
            exprs.extend(self.parse_comma_separated(Parser::parse_expr)?);
        }

        self.expect_token(&Token::RParen)?;
        Ok(Expr::Function(Function {
            name: UnresolvedObjectName::unqualified("substring"),
            args: FunctionArgs::args(exprs),
            filter: None,
            over: None,
            distinct: false,
        }))
    }

    /// Parse an operator reference.
    ///
    /// Examples:
    ///   * `+`
    ///   * `OPERATOR(schema.+)`
    ///   * `OPERATOR("foo"."bar"."baz".@>)`
    fn parse_operator(&mut self) -> Result<Op, ParserError> {
        let mut namespace = vec![];
        loop {
            match self.next_token() {
                Some(Token::Keyword(kw)) => namespace.push(kw.into_ident()),
                Some(Token::Ident(id)) => namespace.push(Ident::new(id)),
                Some(Token::Op(op)) => return Ok(Op { namespace, op }),
                Some(Token::Star) => {
                    let op = String::from("*");
                    return Ok(Op { namespace, op });
                }
                tok => self.expected(self.peek_prev_pos(), "operator", tok)?,
            }
            self.expect_token(&Token::Dot)?;
        }
    }

    /// Parses the parens following the `[ NOT ] IN` operator
    fn parse_in(&mut self, expr: Expr<Raw>, negated: bool) -> Result<Expr<Raw>, ParserError> {
        self.expect_token(&Token::LParen)?;
        let in_op = if self
            .parse_one_of_keywords(&[SELECT, VALUES, WITH])
            .is_some()
        {
            self.prev_token();
            Expr::InSubquery {
                expr: Box::new(expr),
                subquery: Box::new(self.parse_query()?),
                negated,
            }
        } else {
            Expr::InList {
                expr: Box::new(expr),
                list: self.parse_comma_separated(Parser::parse_expr)?,
                negated,
            }
        };
        self.expect_token(&Token::RParen)?;
        Ok(in_op)
    }

    /// Parses `BETWEEN <low> AND <high>`, assuming the `BETWEEN` keyword was already consumed
    fn parse_between(&mut self, expr: Expr<Raw>, negated: bool) -> Result<Expr<Raw>, ParserError> {
        // Stop parsing subexpressions for <low> and <high> on tokens with
        // precedence lower than that of `BETWEEN`, such as `AND`, `IS`, etc.
        let low = self.parse_subexpr(Precedence::Like)?;
        self.expect_keyword(AND)?;
        let high = self.parse_subexpr(Precedence::Like)?;
        Ok(Expr::Between {
            expr: Box::new(expr),
            negated,
            low: Box::new(low),
            high: Box::new(high),
        })
    }

    /// Parses `LIKE <pattern> [ ESCAPE <char> ]`, assuming the `LIKE` keyword was already consumed
    fn parse_like(
        &mut self,
        expr: Expr<Raw>,
        case_insensitive: bool,
        negated: bool,
    ) -> Result<Expr<Raw>, ParserError> {
        let pattern = self.parse_subexpr(Precedence::Like)?;
        let escape = if self.parse_keyword(ESCAPE) {
            Some(Box::new(self.parse_subexpr(Precedence::Like)?))
        } else {
            None
        };
        Ok(Expr::Like {
            expr: Box::new(expr),
            pattern: Box::new(pattern),
            escape,
            case_insensitive,
            negated,
        })
    }

    /// Parse a postgresql casting style which is in the form of `expr::datatype`
    fn parse_pg_cast(&mut self, expr: Expr<Raw>) -> Result<Expr<Raw>, ParserError> {
        Ok(Expr::Cast {
            expr: Box::new(expr),
            data_type: self.parse_data_type()?,
        })
    }

    /// Get the precedence of the next token
    fn get_next_precedence(&self) -> Precedence {
        if let Some(token) = self.peek_token() {
            match &token {
                Token::Keyword(OR) => Precedence::Or,
                Token::Keyword(AND) => Precedence::And,
                Token::Keyword(NOT) => match &self.peek_nth_token(1) {
                    // The precedence of NOT varies depending on keyword that
                    // follows it. If it is followed by IN, BETWEEN, or LIKE,
                    // it takes on the precedence of those tokens. Otherwise it
                    // is not an infix operator, and therefore has zero
                    // precedence.
                    Some(Token::Keyword(IN)) => Precedence::Like,
                    Some(Token::Keyword(BETWEEN)) => Precedence::Like,
                    Some(Token::Keyword(ILIKE)) => Precedence::Like,
                    Some(Token::Keyword(LIKE)) => Precedence::Like,
                    _ => Precedence::Zero,
                },
                Token::Keyword(IS) | Token::Keyword(ISNULL) => Precedence::Is,
                Token::Keyword(IN) => Precedence::Like,
                Token::Keyword(BETWEEN) => Precedence::Like,
                Token::Keyword(ILIKE) => Precedence::Like,
                Token::Keyword(LIKE) => Precedence::Like,
                Token::Keyword(OPERATOR) => Precedence::Other,
                Token::Op(s) => match s.as_str() {
                    "<" | "<=" | "<>" | "!=" | ">" | ">=" => Precedence::Cmp,
                    "+" | "-" => Precedence::PlusMinus,
                    "/" | "%" => Precedence::MultiplyDivide,
                    _ => Precedence::Other,
                },
                Token::Eq => Precedence::Cmp,
                Token::Star => Precedence::MultiplyDivide,
                Token::Keyword(COLLATE) | Token::Keyword(AT) => Precedence::PostfixCollateAt,
                Token::DoubleColon | Token::LBracket | Token::Dot => {
                    Precedence::PostfixSubscriptCast
                }
                _ => Precedence::Zero,
            }
        } else {
            Precedence::Zero
        }
    }

    /// Return the first non-whitespace token that has not yet been processed
    /// (or None if reached end-of-file)
    fn peek_token(&self) -> Option<Token> {
        self.peek_nth_token(0)
    }

    fn peek_keyword(&mut self, kw: Keyword) -> bool {
        match self.peek_token() {
            Some(Token::Keyword(k)) => k == kw,
            _ => false,
        }
    }

    fn peek_keywords(&mut self, keywords: &[Keyword]) -> bool {
        for (i, keyword) in keywords.iter().enumerate() {
            match self.peek_nth_token(i) {
                Some(Token::Keyword(k)) => {
                    if k != *keyword {
                        return false;
                    }
                }
                _ => return false,
            }
        }
        true
    }

    /// Return the nth token that has not yet been processed.
    fn peek_nth_token(&self, n: usize) -> Option<Token> {
        self.tokens.get(self.index + n).map(|(t, _)| t.clone())
    }

    /// Return the next token that has not yet been processed, or None if
    /// reached end-of-file, and mark it as processed. OK to call repeatedly
    /// after reaching EOF.
    fn next_token(&mut self) -> Option<Token> {
        let token = self
            .tokens
            .get(self.index)
            .map(|(token, _range)| token.clone());
        self.index += 1;
        token
    }

    /// Push back the last one non-whitespace token. Must be called after
    /// `next_token()`, otherwise might panic. OK to call after
    /// `next_token()` indicates an EOF.
    fn prev_token(&mut self) {
        assert!(self.index > 0);
        self.index -= 1;
    }

    /// Return the byte position within the query string at which the
    /// next token starts.
    fn peek_pos(&self) -> usize {
        match self.tokens.get(self.index) {
            Some((_token, pos)) => *pos,
            None => self.sql.len(),
        }
    }

    /// Return the byte position within the query string at which the previous
    /// token starts.
    ///
    /// Must be called after `next_token()`, otherwise might panic.
    /// OK to call after `next_token()` indicates an EOF.
    fn peek_prev_pos(&self) -> usize {
        assert!(self.index > 0);
        match self.tokens.get(self.index - 1) {
            Some((_token, pos)) => *pos,
            None => self.sql.len(),
        }
    }

    /// Report unexpected token
    fn expected<D, T>(
        &self,
        pos: usize,
        expected: D,
        found: Option<Token>,
    ) -> Result<T, ParserError>
    where
        D: fmt::Display,
    {
        parser_err!(
            self,
            pos,
            "Expected {}, found {}",
            expected,
            found.display_or("EOF"),
        )
    }

    /// Look for an expected keyword and consume it if it exists
    #[must_use]
    fn parse_keyword(&mut self, kw: Keyword) -> bool {
        if self.peek_keyword(kw) {
            self.next_token();
            true
        } else {
            false
        }
    }

    /// Look for an expected sequence of keywords and consume them if they exist
    #[must_use]
    fn parse_keywords(&mut self, keywords: &[Keyword]) -> bool {
        if self.peek_keywords(keywords) {
            self.index += keywords.len();
            true
        } else {
            false
        }
    }

    fn parse_at_most_one_keyword(
        &mut self,
        keywords: &[Keyword],
        location: &str,
    ) -> Result<Option<Keyword>, ParserError> {
        match self.parse_one_of_keywords(keywords) {
            Some(first) => {
                let remaining_keywords = keywords
                    .iter()
                    .cloned()
                    .filter(|k| *k != first)
                    .collect::<Vec<_>>();
                if let Some(second) = self.parse_one_of_keywords(remaining_keywords.as_slice()) {
                    let second_pos = self.peek_prev_pos();
                    parser_err!(
                        self,
                        second_pos,
                        "Cannot specify both {} and {} in {}",
                        first,
                        second,
                        location,
                    )
                } else {
                    Ok(Some(first))
                }
            }
            None => Ok(None),
        }
    }

    /// Look for one of the given keywords and return the one that matches.
    #[must_use]
    fn parse_one_of_keywords(&mut self, kws: &[Keyword]) -> Option<Keyword> {
        match self.peek_token() {
            Some(Token::Keyword(k)) => kws.iter().find(|kw| **kw == k).map(|kw| {
                self.next_token();
                *kw
            }),
            _ => None,
        }
    }

    /// Bail out if the current token is not one of the expected keywords, or consume it if it is
    fn expect_one_of_keywords(&mut self, keywords: &[Keyword]) -> Result<Keyword, ParserError> {
        if let Some(keyword) = self.parse_one_of_keywords(keywords) {
            Ok(keyword)
        } else {
            self.expected(
                self.peek_pos(),
                &format!("one of {}", keywords.iter().join(" or ")),
                self.peek_token(),
            )
        }
    }

    /// Bail out if the current token is not an expected keyword, or consume it if it is
    fn expect_keyword(&mut self, expected: Keyword) -> Result<(), ParserError> {
        if self.parse_keyword(expected) {
            Ok(())
        } else {
            self.expected(self.peek_pos(), expected, self.peek_token())
        }
    }

    /// Bail out if the following tokens are not the expected sequence of
    /// keywords, or consume them if they are.
    fn expect_keywords(&mut self, expected: &[Keyword]) -> Result<(), ParserError> {
        for kw in expected {
            self.expect_keyword(*kw)?;
        }
        Ok(())
    }

    /// Consume the next token if it matches the expected token, otherwise return false
    #[must_use]
    fn consume_token(&mut self, expected: &Token) -> bool {
        match &self.peek_token() {
            Some(t) if *t == *expected => {
                self.next_token();
                true
            }
            _ => false,
        }
    }

    /// Bail out if the current token is not an expected keyword, or consume it if it is
    fn expect_token(&mut self, expected: &Token) -> Result<(), ParserError> {
        if self.consume_token(expected) {
            Ok(())
        } else {
            self.expected(self.peek_pos(), expected, self.peek_token())
        }
    }

    /// Bail out if the current token is not an expected keyword or token, or consume it if it is
    fn expect_keyword_or_token(
        &mut self,
        expected_keyword: Keyword,
        expected_token: &Token,
    ) -> Result<(), ParserError> {
        if self.parse_keyword(expected_keyword) || self.consume_token(expected_token) {
            Ok(())
        } else {
            self.expected(
                self.peek_pos(),
                format!("{expected_keyword} or {expected_token}"),
                self.peek_token(),
            )
        }
    }

    /// Parse a comma-separated list of 1+ items accepted by `F`
    fn parse_comma_separated<T, F>(&mut self, mut f: F) -> Result<Vec<T>, ParserError>
    where
        F: FnMut(&mut Self) -> Result<T, ParserError>,
    {
        let mut values = vec![];
        loop {
            values.push(f(self)?);
            if !self.consume_token(&Token::Comma) {
                break;
            }
        }
        Ok(values)
    }

    #[must_use]
    fn maybe_parse<T, F>(&mut self, mut f: F) -> Option<T>
    where
        F: FnMut(&mut Self) -> Result<T, ParserError>,
    {
        let index = self.index;
        if let Ok(t) = f(self) {
            Some(t)
        } else {
            self.index = index;
            None
        }
    }

    /// Parse a SQL CREATE statement
    fn parse_create(&mut self) -> Result<Statement<Raw>, ParserError> {
        if self.peek_keyword(DATABASE) {
            self.parse_create_database()
        } else if self.peek_keyword(SCHEMA) {
            self.parse_create_schema()
        } else if self.peek_keyword(SINK) {
            self.parse_create_sink()
        } else if self.peek_keyword(TYPE) {
            self.parse_create_type()
        } else if self.peek_keyword(ROLE) || self.peek_keyword(USER) {
            self.parse_create_role()
        } else if self.peek_keyword(CLUSTER) {
            self.next_token();
            if self.peek_keyword(REPLICA) {
                self.parse_create_cluster_replica()
            } else {
                self.parse_create_cluster()
            }
        } else if self.peek_keyword(INDEX) || self.peek_keywords(&[DEFAULT, INDEX]) {
            self.parse_create_index()
        } else if self.peek_keyword(SOURCE) {
            self.parse_create_source()
        } else if self.peek_keyword(TABLE)
            || self.peek_keywords(&[TEMP, TABLE])
            || self.peek_keywords(&[TEMPORARY, TABLE])
        {
            self.parse_create_table()
        } else if self.peek_keyword(SECRET) {
            self.parse_create_secret()
        } else if self.peek_keyword(CONNECTION) {
            self.parse_create_connection()
        } else if self.peek_keywords(&[MATERIALIZED, VIEW])
            || self.peek_keywords(&[OR, REPLACE, MATERIALIZED, VIEW])
        {
            self.parse_create_materialized_view()
        } else {
            let index = self.index;

            // go over optional modifiers
            let _ = self.parse_keywords(&[OR, REPLACE]);
            let _ = self.parse_one_of_keywords(&[TEMP, TEMPORARY]);

            if self.parse_keyword(VIEW) {
                self.index = index;
                self.parse_create_view()
            } else if self.parse_keyword(VIEWS) {
                self.index = index;
                self.parse_create_views()
            } else {
                self.expected(
                    self.peek_pos(),
                    "DATABASE, SCHEMA, ROLE, USER, TYPE, INDEX, SINK, SOURCE, TABLE, SECRET or [OR REPLACE] [TEMPORARY] VIEW or VIEWS after CREATE",
                    self.peek_token(),
                )
            }
        }
    }

    fn parse_create_database(&mut self) -> Result<Statement<Raw>, ParserError> {
        self.expect_keyword(DATABASE)?;
        let if_not_exists = self.parse_if_not_exists()?;
        let name = self.parse_database_name()?;
        Ok(Statement::CreateDatabase(CreateDatabaseStatement {
            name,
            if_not_exists,
        }))
    }

    fn parse_create_schema(&mut self) -> Result<Statement<Raw>, ParserError> {
        self.expect_keyword(SCHEMA)?;
        let if_not_exists = self.parse_if_not_exists()?;
        let name = self.parse_schema_name()?;
        Ok(Statement::CreateSchema(CreateSchemaStatement {
            name,
            if_not_exists,
        }))
    }

    fn parse_format(&mut self) -> Result<Format<Raw>, ParserError> {
        let format = if self.parse_keyword(AVRO) {
            self.expect_keyword(USING)?;
            Format::Avro(self.parse_avro_schema()?)
        } else if self.parse_keyword(PROTOBUF) {
            Format::Protobuf(self.parse_protobuf_schema()?)
        } else if self.parse_keyword(REGEX) {
            let regex = self.parse_literal_string()?;
            Format::Regex(regex)
        } else if self.parse_keyword(CSV) {
            self.expect_keyword(WITH)?;
            let columns = if self.parse_keyword(HEADER) || self.parse_keyword(HEADERS) {
                CsvColumns::Header {
                    names: self.parse_parenthesized_column_list(Mandatory)?,
                }
            } else {
                let n_cols = self.parse_literal_uint()? as usize;
                self.expect_keyword(COLUMNS)?;
                CsvColumns::Count(n_cols)
            };
            let delimiter = if self.parse_keywords(&[DELIMITED, BY]) {
                let s = self.parse_literal_string()?;
                match s.len() {
                    1 => Ok(s.chars().next().unwrap()),
                    _ => self.expected(self.peek_pos(), "one-character string", self.peek_token()),
                }?
            } else {
                ','
            };
            Format::Csv { columns, delimiter }
        } else if self.parse_keyword(JSON) {
            Format::Json
        } else if self.parse_keyword(TEXT) {
            Format::Text
        } else if self.parse_keyword(BYTES) {
            Format::Bytes
        } else {
            return self.expected(
                self.peek_pos(),
                "AVRO, PROTOBUF, REGEX, CSV, JSON, TEXT, or BYTES",
                self.peek_token(),
            );
        };
        Ok(format)
    }

    fn parse_avro_schema(&mut self) -> Result<AvroSchema<Raw>, ParserError> {
        let avro_schema = if self.parse_keywords(&[CONFLUENT, SCHEMA, REGISTRY]) {
            let csr_connection = self.parse_csr_connection_avro()?;
            AvroSchema::Csr { csr_connection }
        } else if self.parse_keyword(SCHEMA) {
            self.prev_token();
            let schema = self.parse_schema()?;
            let with_options = if self.consume_token(&Token::LParen) {
                let with_options = self.parse_comma_separated(Parser::parse_avro_schema_option)?;
                self.expect_token(&Token::RParen)?;
                with_options
            } else {
                vec![]
            };
            AvroSchema::InlineSchema {
                schema,
                with_options,
            }
        } else {
            return self.expected(
                self.peek_pos(),
                "CONFLUENT SCHEMA REGISTRY or SCHEMA",
                self.peek_token(),
            );
        };
        Ok(avro_schema)
    }

    fn parse_avro_schema_option(&mut self) -> Result<AvroSchemaOption<Raw>, ParserError> {
        self.expect_keywords(&[CONFLUENT, WIRE, FORMAT])?;
        let _ = self.consume_token(&Token::Eq);
        Ok(AvroSchemaOption {
            name: AvroSchemaOptionName::ConfluentWireFormat,
            value: self.parse_opt_with_option_value(false)?,
        })
    }

    fn parse_protobuf_schema(&mut self) -> Result<ProtobufSchema<Raw>, ParserError> {
        if self.parse_keywords(&[USING, CONFLUENT, SCHEMA, REGISTRY]) {
            let csr_connection = self.parse_csr_connection_proto()?;
            Ok(ProtobufSchema::Csr { csr_connection })
        } else if self.parse_keyword(MESSAGE) {
            let message_name = self.parse_literal_string()?;
            self.expect_keyword(USING)?;
            let schema = self.parse_schema()?;
            Ok(ProtobufSchema::InlineSchema {
                message_name,
                schema,
            })
        } else {
            return self.expected(
                self.peek_pos(),
                "CONFLUENT SCHEMA REGISTRY or MESSAGE",
                self.peek_token(),
            );
        }
    }

    fn parse_csr_connection_reference(&mut self) -> Result<CsrConnection<Raw>, ParserError> {
        self.expect_keyword(CONNECTION)?;
        let connection = self.parse_raw_name()?;

        let options = if self.consume_token(&Token::LParen) {
            let options = self.parse_comma_separated(Parser::parse_csr_config_option)?;
            self.expect_token(&Token::RParen)?;
            options
        } else {
            vec![]
        };

        Ok(CsrConnection {
            connection,
            options,
        })
    }

    fn parse_csr_config_option(&mut self) -> Result<CsrConfigOption<Raw>, ParserError> {
        let name = match self.expect_one_of_keywords(&[AVRO])? {
            AVRO => {
                let name = match self.expect_one_of_keywords(&[KEY, VALUE])? {
                    KEY => CsrConfigOptionName::AvroKeyFullname,
                    VALUE => CsrConfigOptionName::AvroValueFullname,
                    _ => unreachable!(),
                };
                self.expect_keyword(FULLNAME)?;
                name
            }
            _ => unreachable!(),
        };
        let _ = self.consume_token(&Token::Eq);
        Ok(CsrConfigOption {
            name,
            value: self.parse_opt_with_option_value(false)?,
        })
    }

    fn parse_csr_connection_avro(&mut self) -> Result<CsrConnectionAvro<Raw>, ParserError> {
        let connection = self.parse_csr_connection_reference()?;
        let seed = if self.parse_keyword(SEED) {
            let key_schema = if self.parse_keyword(KEY) {
                self.expect_keyword(SCHEMA)?;
                Some(self.parse_literal_string()?)
            } else {
                None
            };
            self.expect_keywords(&[VALUE, SCHEMA])?;
            let value_schema = self.parse_literal_string()?;
            Some(CsrSeedAvro {
                key_schema,
                value_schema,
            })
        } else {
            None
        };

        let mut parse_schema_strategy =
            |kws| -> Result<Option<ReaderSchemaSelectionStrategy>, ParserError> {
                if self.parse_keywords(kws) {
                    Ok(Some(
                        match self.expect_one_of_keywords(&[ID, LATEST, INLINE])? {
                            ID => {
                                let pos = self.index;
                                ReaderSchemaSelectionStrategy::ById(
                                    self.parse_literal_int()?.try_into().map_err(|_| {
                                        ParserError::new(pos, "Expected a 32-bit integer")
                                    })?,
                                )
                            }
                            LATEST => ReaderSchemaSelectionStrategy::Latest,
                            INLINE => {
                                ReaderSchemaSelectionStrategy::Inline(self.parse_literal_string()?)
                            }
                            _ => unreachable!(),
                        },
                    ))
                } else {
                    Ok(None)
                }
            };

        let key_strategy = parse_schema_strategy(&[KEY, STRATEGY])?;
        let value_strategy = parse_schema_strategy(&[VALUE, STRATEGY])?;

        Ok(CsrConnectionAvro {
            connection,
            seed,
            key_strategy,
            value_strategy,
        })
    }

    fn parse_csr_connection_proto(&mut self) -> Result<CsrConnectionProtobuf<Raw>, ParserError> {
        let connection = self.parse_csr_connection_reference()?;

        let seed = if self.parse_keyword(SEED) {
            let key = if self.parse_keyword(KEY) {
                self.expect_keyword(SCHEMA)?;
                let schema = self.parse_literal_string()?;
                self.expect_keyword(MESSAGE)?;
                let message_name = self.parse_literal_string()?;
                Some(CsrSeedProtobufSchema {
                    schema,
                    message_name,
                })
            } else {
                None
            };
            self.expect_keywords(&[VALUE, SCHEMA])?;
            let value_schema = self.parse_literal_string()?;
            self.expect_keyword(MESSAGE)?;
            let value_message_name = self.parse_literal_string()?;
            Some(CsrSeedProtobuf {
                value: CsrSeedProtobufSchema {
                    schema: value_schema,
                    message_name: value_message_name,
                },
                key,
            })
        } else {
            None
        };

        Ok(CsrConnectionProtobuf { connection, seed })
    }

    fn parse_schema(&mut self) -> Result<Schema, ParserError> {
        self.expect_keyword(SCHEMA)?;
        let schema = if self.parse_keyword(FILE) {
            Schema::File(self.parse_literal_string()?.into())
        } else {
            Schema::Inline(self.parse_literal_string()?)
        };
        Ok(schema)
    }

    fn parse_envelope(&mut self) -> Result<Envelope<Raw>, ParserError> {
        let envelope = if self.parse_keyword(NONE) {
            Envelope::None
        } else if self.parse_keyword(DEBEZIUM) {
            let debezium_mode = if self.parse_keyword(UPSERT) {
                DbzMode::Upsert
            } else {
                let tx_metadata = if self.consume_token(&Token::LParen) {
                    self.expect_keywords(&[TRANSACTION, METADATA])?;
                    self.expect_token(&Token::LParen)?;
                    let options = self.parse_comma_separated(|parser| {
                        match parser.expect_one_of_keywords(&[SOURCE, COLLECTION])? {
                            SOURCE => {
                                let _ = parser.consume_token(&Token::Eq);
                                Ok(DbzTxMetadataOption::Source(parser.parse_raw_name()?))
                            }
                            COLLECTION => {
                                let _ = parser.consume_token(&Token::Eq);
                                Ok(DbzTxMetadataOption::Collection(
                                    parser.parse_with_option_value()?,
                                ))
                            }
                            _ => unreachable!(),
                        }
                    })?;
                    self.expect_token(&Token::RParen)?;
                    self.expect_token(&Token::RParen)?;
                    options
                } else {
                    vec![]
                };
                DbzMode::Plain { tx_metadata }
            };
            Envelope::Debezium(debezium_mode)
        } else if self.parse_keyword(UPSERT) {
            Envelope::Upsert
        } else if self.parse_keyword(MATERIALIZE) {
            Envelope::CdcV2
        } else {
            return self.expected(
                self.peek_pos(),
                "NONE, DEBEZIUM, UPSERT, or MATERIALIZE",
                self.peek_token(),
            );
        };
        Ok(envelope)
    }

    fn parse_compression(&mut self) -> Result<Compression, ParserError> {
        let compression = if self.parse_keyword(NONE) {
            Compression::None
        } else if self.parse_keyword(GZIP) {
            Compression::Gzip
        } else {
            return self.expected(self.peek_pos(), "NONE or GZIP", self.peek_token());
        };
        Ok(compression)
    }

    fn parse_create_connection(&mut self) -> Result<Statement<Raw>, ParserError> {
        self.expect_keyword(CONNECTION)?;
        let if_not_exists = self.parse_if_not_exists()?;
        let name = self.parse_object_name()?;
        self.expect_keyword(FOR)?;
        let connection =
            match self.expect_one_of_keywords(&[AWS, KAFKA, CONFLUENT, POSTGRES, SSH])? {
                AWS => {
                    let with_options =
                        self.parse_comma_separated(Parser::parse_aws_connection_option)?;
                    CreateConnection::Aws { with_options }
                }
                KAFKA => {
                    let with_options =
                        self.parse_comma_separated(Parser::parse_kafka_connection_option)?;
                    CreateConnection::Kafka { with_options }
                }
                CONFLUENT => {
                    self.expect_keywords(&[SCHEMA, REGISTRY])?;
                    let with_options =
                        self.parse_comma_separated(Parser::parse_csr_connection_option)?;
                    CreateConnection::Csr { with_options }
                }
                POSTGRES => {
                    let with_options =
                        self.parse_comma_separated(Parser::parse_postgres_connection_option)?;
                    CreateConnection::Postgres { with_options }
                }
                SSH => {
                    self.expect_keyword(TUNNEL)?;
                    let with_options =
                        self.parse_comma_separated(Parser::parse_ssh_connection_option)?;
                    CreateConnection::Ssh { with_options }
                }
                _ => unreachable!(),
            };
        Ok(Statement::CreateConnection(CreateConnectionStatement {
            name,
            connection,
            if_not_exists,
        }))
    }

<<<<<<< HEAD
    fn parse_kafka_connection_options(
        &mut self,
    ) -> Result<KafkaConnectionOption<Raw>, ParserError> {
        let name = match self.expect_one_of_keywords(&[BROKER, BROKERS, PROGRESS, SASL, SSL])? {
=======
    fn parse_kafka_connection_option(&mut self) -> Result<KafkaConnectionOption<Raw>, ParserError> {
        let name = match self.expect_one_of_keywords(&[BROKER, BROKERS, SASL, SSL])? {
>>>>>>> 1425fea5
            BROKER => KafkaConnectionOptionName::Broker,
            BROKERS => KafkaConnectionOptionName::Brokers,
            PROGRESS => {
                self.expect_keyword(TOPIC)?;
                KafkaConnectionOptionName::ProgressTopic
            }
            SASL => match self.expect_one_of_keywords(&[MECHANISMS, PASSWORD, USERNAME])? {
                MECHANISMS => KafkaConnectionOptionName::SaslMechanisms,
                PASSWORD => KafkaConnectionOptionName::SaslPassword,
                USERNAME => KafkaConnectionOptionName::SaslUsername,
                _ => unreachable!(),
            },
            SSL => match self.expect_one_of_keywords(&[KEY, CERTIFICATE])? {
                KEY => KafkaConnectionOptionName::SslKey,
                CERTIFICATE => {
                    if self.parse_keyword(AUTHORITY) {
                        KafkaConnectionOptionName::SslCertificateAuthority
                    } else {
                        KafkaConnectionOptionName::SslCertificate
                    }
                }
                _ => unreachable!(),
            },
            _ => unreachable!(),
        };

        let _ = self.consume_token(&Token::Eq);
        Ok(KafkaConnectionOption {
            name,
            value: self.parse_opt_with_option_value(false)?,
        })
    }

    fn parse_kafka_connection_reference(&mut self) -> Result<KafkaConnection<Raw>, ParserError> {
        let connection = self.parse_raw_name()?;
        let options = if self.consume_token(&Token::LParen) {
            let options = self.parse_comma_separated(Parser::parse_kafka_config_option)?;
            self.expect_token(&Token::RParen)?;
            options
        } else {
            vec![]
        };

        Ok(KafkaConnection::Reference {
            connection,
            options,
        })
    }

    fn parse_kafka_config_option(&mut self) -> Result<KafkaConfigOption<Raw>, ParserError> {
        let name = match self.expect_one_of_keywords(&[
            ACKS,
            CLIENT,
            ENABLE,
            FETCH,
            GROUP,
            ISOLATION,
            PARTITION,
            REPLICATION,
            RETENTION,
            SNAPSHOT,
            START,
            STATISTICS,
            TOPIC,
            TRANSACTION,
        ])? {
            ACKS => KafkaConfigOptionName::Acks,
            CLIENT => {
                self.expect_keyword(ID)?;
                KafkaConfigOptionName::ClientId
            }
            ENABLE => match self.expect_one_of_keywords(&[AUTO, IDEMPOTENCE])? {
                AUTO => {
                    self.expect_keyword(COMMIT)?;
                    KafkaConfigOptionName::EnableAutoCommit
                }
                IDEMPOTENCE => KafkaConfigOptionName::EnableIdempotence,
                _ => unreachable!(),
            },
            FETCH => {
                self.expect_keywords(&[MESSAGE, crate::keywords::MAX, BYTES])?;
                KafkaConfigOptionName::FetchMessageMaxBytes
            }
            GROUP => {
                self.expect_keywords(&[ID, PREFIX])?;
                KafkaConfigOptionName::GroupIdPrefix
            }
            ISOLATION => {
                self.expect_keyword(LEVEL)?;
                KafkaConfigOptionName::IsolationLevel
            }
            PARTITION => {
                self.expect_keyword(COUNT)?;
                KafkaConfigOptionName::PartitionCount
            }
            REPLICATION => {
                self.expect_keyword(FACTOR)?;
                KafkaConfigOptionName::ReplicationFactor
            }
            RETENTION => match self.expect_one_of_keywords(&[BYTES, MS])? {
                BYTES => KafkaConfigOptionName::RetentionBytes,
                MS => KafkaConfigOptionName::RetentionMs,
                _ => unreachable!(),
            },
            STATISTICS => {
                self.expect_keywords(&[INTERVAL, MS])?;
                KafkaConfigOptionName::StatisticsIntervalMs
            }
            TOPIC => {
                if self.parse_keyword(METADATA) {
                    self.expect_keywords(&[REFRESH, INTERVAL, MS])?;
                    KafkaConfigOptionName::TopicMetadataRefreshIntervalMs
                } else {
                    KafkaConfigOptionName::Topic
                }
            }
            TRANSACTION => {
                self.expect_keywords(&[TIMEOUT, MS])?;
                KafkaConfigOptionName::TransactionTimeoutMs
            }
            START => match self.expect_one_of_keywords(&[OFFSET, TIMESTAMP])? {
                OFFSET => KafkaConfigOptionName::StartOffset,
                TIMESTAMP => KafkaConfigOptionName::StartTimestamp,
                _ => unreachable!(),
            },
            _ => unreachable!(),
        };
        let _ = self.consume_token(&Token::Eq);
        Ok(KafkaConfigOption {
            name,
            value: self.parse_opt_with_option_value(false)?,
        })
    }

    fn parse_csr_connection_option(&mut self) -> Result<CsrConnectionOption<Raw>, ParserError> {
        let name = match self.expect_one_of_keywords(&[SSL, URL, USERNAME, PASSWORD])? {
            SSL => match self.expect_one_of_keywords(&[KEY, CERTIFICATE])? {
                KEY => CsrConnectionOptionName::SslKey,
                CERTIFICATE => {
                    if self.parse_keyword(AUTHORITY) {
                        CsrConnectionOptionName::SslCertificateAuthority
                    } else {
                        CsrConnectionOptionName::SslCertificate
                    }
                }
                _ => unreachable!(),
            },
            URL => CsrConnectionOptionName::Url,
            USERNAME => CsrConnectionOptionName::Username,
            PASSWORD => CsrConnectionOptionName::Password,
            _ => unreachable!(),
        };

        let _ = self.consume_token(&Token::Eq);
        Ok(CsrConnectionOption {
            name,
            value: self.parse_opt_with_option_value(false)?,
        })
    }

    fn parse_postgres_connection_option(
        &mut self,
    ) -> Result<PostgresConnectionOption<Raw>, ParserError> {
        let name = match self
            .expect_one_of_keywords(&[DATABASE, HOST, PASSWORD, PORT, SSH, SSL, USER, USERNAME])?
        {
            DATABASE => PostgresConnectionOptionName::Database,
            HOST => PostgresConnectionOptionName::Host,
            PASSWORD => PostgresConnectionOptionName::Password,
            PORT => PostgresConnectionOptionName::Port,
            SSH => {
                self.expect_keyword(TUNNEL)?;
                PostgresConnectionOptionName::SshTunnel
            }
            SSL => match self.expect_one_of_keywords(&[CERTIFICATE, MODE, KEY])? {
                CERTIFICATE => {
                    if self.parse_keyword(AUTHORITY) {
                        PostgresConnectionOptionName::SslCertificateAuthority
                    } else {
                        PostgresConnectionOptionName::SslCertificate
                    }
                }
                KEY => PostgresConnectionOptionName::SslKey,
                MODE => PostgresConnectionOptionName::SslMode,
                _ => unreachable!(),
            },
            USER | USERNAME => PostgresConnectionOptionName::User,
            _ => unreachable!(),
        };

        let _ = self.consume_token(&Token::Eq);
        let value = match &name {
            // Only objects (in particular, SSH connections) are valid parameters for SSH tunnels
            PostgresConnectionOptionName::SshTunnel => Some(self.parse_with_option_value_object()?),
            _ => self.parse_opt_with_option_value(false)?,
        };
        Ok(PostgresConnectionOption { name, value })
    }

    fn parse_aws_connection_option(&mut self) -> Result<AwsConnectionOption<Raw>, ParserError> {
        let name = match self.expect_one_of_keywords(&[ACCESS, SECRET, TOKEN])? {
            ACCESS => {
                self.expect_keywords(&[KEY, ID])?;
                AwsConnectionOptionName::AccessKeyId
            }
            SECRET => {
                self.expect_keywords(&[ACCESS, KEY])?;
                AwsConnectionOptionName::SecretAccessKey
            }
            TOKEN => AwsConnectionOptionName::Token,
            _ => unreachable!(),
        };

        let _ = self.consume_token(&Token::Eq);
        Ok(AwsConnectionOption {
            name,
            value: self.parse_opt_with_option_value(false)?,
        })
    }

    fn parse_ssh_connection_option(&mut self) -> Result<SshConnectionOption<Raw>, ParserError> {
        let name = match self.expect_one_of_keywords(&[HOST, PORT, USER])? {
            HOST => SshConnectionOptionName::Host,
            PORT => SshConnectionOptionName::Port,
            USER => SshConnectionOptionName::User,
            _ => unreachable!(),
        };

        let _ = self.consume_token(&Token::Eq);
        Ok(SshConnectionOption {
            name,
            value: self.parse_opt_with_option_value(false)?,
        })
    }

    fn parse_create_source(&mut self) -> Result<Statement<Raw>, ParserError> {
        self.expect_keyword(SOURCE)?;
        let if_not_exists = self.parse_if_not_exists()?;
        let name = self.parse_object_name()?;
        let (col_names, key_constraint) = self.parse_source_columns()?;
        self.expect_keyword(FROM)?;
        let connection = self.parse_create_source_connection()?;
        let legacy_with_options = self.parse_legacy_with_options()?;
        let format = match self.parse_one_of_keywords(&[KEY, FORMAT]) {
            Some(KEY) => {
                self.expect_keyword(FORMAT)?;
                let key = self.parse_format()?;
                self.expect_keywords(&[VALUE, FORMAT])?;
                let value = self.parse_format()?;
                CreateSourceFormat::KeyValue { key, value }
            }
            Some(FORMAT) => CreateSourceFormat::Bare(self.parse_format()?),
            Some(_) => unreachable!("parse_one_of_keywords returns None for this"),
            None => CreateSourceFormat::None,
        };
        let include_metadata = self.parse_source_include_metadata()?;

        let envelope = if self.parse_keyword(ENVELOPE) {
            Some(self.parse_envelope()?)
        } else {
            None
        };

        // New WITH block
        let with_options = if self.parse_keyword(WITH) {
            self.expect_token(&Token::LParen)?;
            let options = self.parse_comma_separated(Parser::parse_source_option)?;
            self.expect_token(&Token::RParen)?;
            options
        } else {
            vec![]
        };

        Ok(Statement::CreateSource(CreateSourceStatement {
            name,
            col_names,
            connection,
            legacy_with_options,
            format,
            include_metadata,
            envelope,
            if_not_exists,
            key_constraint,
            with_options,
        }))
    }

    /// Parses the column section of a CREATE SOURCE statement which can be
    /// empty or a comma-separated list of column identifiers and a single key
    /// constraint, e.g.
    ///
    /// (col_0, col_i, ..., col_n, key_constraint)
    fn parse_source_columns(&mut self) -> Result<(Vec<Ident>, Option<KeyConstraint>), ParserError> {
        if self.consume_token(&Token::LParen) {
            let mut columns = vec![];
            let mut key_constraints = vec![];
            loop {
                let pos = self.peek_pos();
                if let Some(key_constraint) = self.parse_key_constraint()? {
                    if !key_constraints.is_empty() {
                        return parser_err!(self, pos, "Multiple key constraints not allowed");
                    }
                    key_constraints.push(key_constraint);
                } else {
                    columns.push(self.parse_identifier()?);
                }
                if !self.consume_token(&Token::Comma) {
                    break;
                }
            }
            self.expect_token(&Token::RParen)?;
            Ok((columns, key_constraints.into_iter().next()))
        } else {
            Ok((vec![], None))
        }
    }

    /// Parses a key constraint.
    fn parse_key_constraint(&mut self) -> Result<Option<KeyConstraint>, ParserError> {
        // PRIMARY KEY (col_1, ..., col_n) NOT ENFORCED
        if self.parse_keywords(&[PRIMARY, KEY]) {
            let columns = self.parse_parenthesized_column_list(Mandatory)?;
            self.expect_keywords(&[NOT, ENFORCED])?;
            Ok(Some(KeyConstraint::PrimaryKeyNotEnforced { columns }))
        } else {
            Ok(None)
        }
    }

    fn parse_source_option_name(&mut self) -> Result<CreateSourceOptionName, ParserError> {
        let name =
            match self.expect_one_of_keywords(&[IGNORE, REMOTE, SIZE, TIMELINE, TIMESTAMP])? {
                IGNORE => {
                    self.expect_keyword(KEYS)?;
                    CreateSourceOptionName::IgnoreKeys
                }
                REMOTE => CreateSourceOptionName::Remote,
                SIZE => CreateSourceOptionName::Size,
                TIMELINE => CreateSourceOptionName::Timeline,
                TIMESTAMP => {
                    self.expect_keyword(INTERVAL)?;
                    CreateSourceOptionName::TimestampInterval
                }
                _ => unreachable!(),
            };
        Ok(name)
    }

    /// Parses a single valid option in the WITH block of a create source
    fn parse_source_option(&mut self) -> Result<CreateSourceOption<Raw>, ParserError> {
        let name = self.parse_source_option_name()?;
        let _ = self.consume_token(&Token::Eq);
        Ok(CreateSourceOption {
            name,
            value: self.parse_opt_with_option_value(false)?,
        })
    }

    fn parse_create_sink(&mut self) -> Result<Statement<Raw>, ParserError> {
        self.expect_keyword(SINK)?;
        let if_not_exists = self.parse_if_not_exists()?;
        let name = self.parse_object_name()?;
        self.expect_keyword(FROM)?;
        let from = self.parse_raw_name()?;
        self.expect_keyword(INTO)?;
        let connection = self.parse_create_sink_connection()?;
        let format = if self.parse_keyword(FORMAT) {
            Some(self.parse_format()?)
        } else {
            None
        };
        let envelope = if self.parse_keyword(ENVELOPE) {
            Some(self.parse_envelope()?)
        } else {
            None
        };

        let with_options = if self.parse_keyword(WITH) {
            self.expect_token(&Token::LParen)?;
            let options = self.parse_comma_separated(Parser::parse_create_sink_option)?;
            self.expect_token(&Token::RParen)?;
            options
        } else {
            vec![]
        };

        Ok(Statement::CreateSink(CreateSinkStatement {
            name,
            from,
            connection,
            format,
            envelope,
            if_not_exists,
            with_options,
        }))
    }

    fn parse_create_sink_option(&mut self) -> Result<CreateSinkOption<Raw>, ParserError> {
        let name = match self.expect_one_of_keywords(&[SNAPSHOT])? {
            SNAPSHOT => CreateSinkOptionName::Snapshot,
            _ => unreachable!(),
        };

        let _ = self.consume_token(&Token::Eq);
        Ok(CreateSinkOption {
            name,
            value: self.parse_opt_with_option_value(false)?,
        })
    }

    fn parse_create_source_connection(
        &mut self,
    ) -> Result<CreateSourceConnection<Raw>, ParserError> {
        match self.expect_one_of_keywords(&[KAFKA, KINESIS, S3, POSTGRES, LOAD])? {
            POSTGRES => {
                self.expect_keyword(CONNECTION)?;
                let connection = self.parse_raw_name()?;
                self.expect_keyword(PUBLICATION)?;
                let publication = self.parse_literal_string()?;
                let details = if self.parse_keyword(DETAILS) {
                    Some(self.parse_literal_string()?)
                } else {
                    None
                };

                Ok(CreateSourceConnection::Postgres {
                    connection,
                    publication,
                    details,
                })
            }
            KAFKA => {
                let (connection, topic) =
                    match self.expect_one_of_keywords(&[BROKER, CONNECTION])? {
                        BROKER => {
                            let conn = KafkaConnection::Inline {
                                broker: self.parse_literal_string()?,
                            };
                            self.expect_keyword(TOPIC)?;
                            let topic = self.parse_literal_string()?;
                            (conn, Some(topic))
                        }
                        CONNECTION => {
                            let conn = self.parse_kafka_connection_reference()?;
                            // TOPIC defined in options on `conn`
                            (conn, None)
                        }
                        _ => unreachable!(),
                    };
                // one token of lookahead:
                // * `KEY (` means we're parsing a list of columns for the key
                // * `KEY FORMAT` means there is no key, we'll parse a KeyValueFormat later
                let key = if self.peek_keyword(KEY)
                    && self.peek_nth_token(1) != Some(Token::Keyword(FORMAT))
                {
                    let _ = self.expect_keyword(KEY);
                    Some(self.parse_parenthesized_column_list(Mandatory)?)
                } else {
                    None
                };
                Ok(CreateSourceConnection::Kafka(KafkaSourceConnection {
                    connection,
                    topic,
                    key,
                }))
            }
            KINESIS => {
                self.expect_keyword(CONNECTION)?;
                let connection = self.parse_raw_name()?;

                self.expect_keyword(ARN)?;
                let arn = self.parse_literal_string()?;
                Ok(CreateSourceConnection::Kinesis { connection, arn })
            }
            S3 => {
                // FROM S3 CONNECTION <aws CONNECTION> DISCOVER OBJECTS
                // (MATCHING '<pattern>')?
                // USING
                // (BUCKET SCAN '<bucket>' | SQS NOTIFICATIONS '<channel>')+
                self.expect_keyword(CONNECTION)?;
                let connection = self.parse_raw_name()?;

                self.expect_keywords(&[DISCOVER, OBJECTS])?;
                let pattern = if self.parse_keyword(MATCHING) {
                    Some(self.parse_literal_string()?)
                } else {
                    None
                };
                self.expect_keyword(USING)?;
                let mut key_sources = Vec::new();
                while let Some(keyword) = self.parse_one_of_keywords(&[BUCKET, SQS]) {
                    match keyword {
                        BUCKET => {
                            self.expect_keyword(SCAN)?;
                            let bucket = self.parse_literal_string()?;
                            key_sources.push(S3KeySource::Scan { bucket });
                        }
                        SQS => {
                            self.expect_keyword(NOTIFICATIONS)?;
                            let queue = self.parse_literal_string()?;
                            key_sources.push(S3KeySource::SqsNotifications { queue });
                        }
                        key => unreachable!(
                            "Keyword {} is not expected after DISCOVER OBJECTS USING",
                            key
                        ),
                    }
                    if !self.consume_token(&Token::Comma) {
                        break;
                    }
                }
                let compression = if self.parse_keyword(COMPRESSION) {
                    self.parse_compression()?
                } else {
                    Compression::None
                };
                Ok(CreateSourceConnection::S3 {
                    connection,
                    key_sources,
                    pattern,
                    compression,
                })
            }
            LOAD => {
                self.expect_keyword(GENERATOR)?;
                let generator = match self.expect_one_of_keywords(&[COUNTER, AUCTION])? {
                    COUNTER => LoadGenerator::Counter,
                    AUCTION => LoadGenerator::Auction,
                    _ => unreachable!(),
                };
                let options = if matches!(self.peek_token(), Some(Token::Semicolon) | None) {
                    vec![]
                } else {
                    self.parse_comma_separated(Parser::parse_load_generator_option)?
                };
                Ok(CreateSourceConnection::LoadGenerator { generator, options })
            }
            _ => unreachable!(),
        }
    }

    fn parse_load_generator_option(&mut self) -> Result<LoadGeneratorOption<Raw>, ParserError> {
        let name = match self.expect_one_of_keywords(&[TICK])? {
            TICK => {
                self.expect_keyword(INTERVAL)?;
                LoadGeneratorOptionName::TickInterval
            }
            _ => unreachable!(),
        };

        let _ = self.consume_token(&Token::Eq);
        Ok(LoadGeneratorOption {
            name,
            value: self.parse_opt_with_option_value(false)?,
        })
    }

    fn parse_create_sink_connection(&mut self) -> Result<CreateSinkConnection<Raw>, ParserError> {
        self.expect_keyword(KAFKA)?;
        self.expect_keyword(CONNECTION)?;

        let connection = self.parse_kafka_connection_reference()?;

        // one token of lookahead:
        // * `KEY (` means we're parsing a list of columns for the key
        // * `KEY FORMAT` means there is no key, we'll parse a KeyValueFormat later
        let key =
            if self.peek_keyword(KEY) && self.peek_nth_token(1) != Some(Token::Keyword(FORMAT)) {
                let _ = self.expect_keyword(KEY);
                let key_columns = self.parse_parenthesized_column_list(Mandatory)?;

                let not_enforced = if self.peek_keywords(&[NOT, ENFORCED]) {
                    let _ = self.expect_keywords(&[NOT, ENFORCED])?;
                    true
                } else {
                    false
                };
                Some(KafkaSinkKey {
                    key_columns,
                    not_enforced,
                })
            } else {
                None
            };
        Ok(CreateSinkConnection::Kafka {
            connection,
            key,
        })
    }

    fn parse_create_view(&mut self) -> Result<Statement<Raw>, ParserError> {
        let mut if_exists = if self.parse_keyword(OR) {
            self.expect_keyword(REPLACE)?;
            IfExistsBehavior::Replace
        } else {
            IfExistsBehavior::Error
        };
        let temporary = self.parse_keyword(TEMPORARY) | self.parse_keyword(TEMP);
        self.expect_keyword(VIEW)?;
        if if_exists == IfExistsBehavior::Error && self.parse_if_not_exists()? {
            if_exists = IfExistsBehavior::Skip;
        }

        let definition = self.parse_view_definition()?;
        Ok(Statement::CreateView(CreateViewStatement {
            temporary,
            if_exists,
            definition,
        }))
    }

    fn parse_view_definition(&mut self) -> Result<ViewDefinition<Raw>, ParserError> {
        // ANSI SQL and Postgres support RECURSIVE here, but we don't.
        let name = self.parse_object_name()?;
        let columns = self.parse_parenthesized_column_list(Optional)?;
        // Postgres supports WITH options here, but we don't.
        self.expect_keyword(AS)?;
        let query = self.parse_query()?;
        // Optional `WITH [ CASCADED | LOCAL ] CHECK OPTION` is widely supported here.
        Ok(ViewDefinition {
            name,
            columns,
            query,
        })
    }

    fn parse_create_views(&mut self) -> Result<Statement<Raw>, ParserError> {
        let mut if_exists = if self.parse_keyword(OR) {
            self.expect_keyword(REPLACE)?;
            IfExistsBehavior::Replace
        } else {
            IfExistsBehavior::Error
        };
        let temporary = self.parse_keyword(TEMPORARY) | self.parse_keyword(TEMP);
        self.expect_keyword(VIEWS)?;
        if if_exists == IfExistsBehavior::Error && self.parse_if_not_exists()? {
            if_exists = IfExistsBehavior::Skip;
        }

        self.expect_keywords(&[FROM, SOURCE])?;
        let source = self.parse_raw_name()?;
        let targets = if self.consume_token(&Token::LParen) {
            let targets = self.parse_comma_separated(|parser| {
                let name = parser.parse_object_name()?;
                let alias = if parser.parse_keyword(AS) {
                    Some(parser.parse_object_name()?)
                } else {
                    None
                };
                Ok(CreateViewsSourceTarget { name, alias })
            })?;
            self.expect_token(&Token::RParen)?;
            Some(targets)
        } else {
            None
        };

        Ok(Statement::CreateViews(CreateViewsStatement {
            temporary,
            if_exists,
            source,
            targets,
        }))
    }

    fn parse_create_materialized_view(&mut self) -> Result<Statement<Raw>, ParserError> {
        let mut if_exists = if self.parse_keyword(OR) {
            self.expect_keyword(REPLACE)?;
            IfExistsBehavior::Replace
        } else {
            IfExistsBehavior::Error
        };
        self.expect_keywords(&[MATERIALIZED, VIEW])?;
        if if_exists == IfExistsBehavior::Error && self.parse_if_not_exists()? {
            if_exists = IfExistsBehavior::Skip;
        }

        let name = self.parse_object_name()?;
        let columns = self.parse_parenthesized_column_list(Optional)?;
        let in_cluster = self.parse_optional_in_cluster()?;

        self.expect_keyword(AS)?;
        let query = self.parse_query()?;

        Ok(Statement::CreateMaterializedView(
            CreateMaterializedViewStatement {
                if_exists,
                name,
                columns,
                in_cluster,
                query,
            },
        ))
    }

    fn parse_create_index(&mut self) -> Result<Statement<Raw>, ParserError> {
        let default_index = self.parse_keyword(DEFAULT);
        self.expect_keyword(INDEX)?;

        let if_not_exists = self.parse_if_not_exists()?;
        let name = if self.peek_keyword(IN) || self.peek_keyword(ON) {
            if if_not_exists && !default_index {
                return self.expected(self.peek_pos(), "index name", self.peek_token());
            }
            None
        } else {
            Some(self.parse_identifier()?)
        };
        let in_cluster = self.parse_optional_in_cluster()?;
        self.expect_keyword(ON)?;
        let on_name = self.parse_raw_name()?;

        // Arrangements are the only index type we support, so we can just ignore this
        if self.parse_keyword(USING) {
            self.expect_keyword(ARRANGEMENT)?;
        }

        let key_parts = if default_index {
            None
        } else {
            self.expect_token(&Token::LParen)?;
            if self.consume_token(&Token::RParen) {
                Some(vec![])
            } else {
                let key_parts = self
                    .parse_comma_separated(Parser::parse_order_by_expr)?
                    .into_iter()
                    .map(|x| x.expr)
                    .collect::<Vec<_>>();
                self.expect_token(&Token::RParen)?;
                Some(key_parts)
            }
        };

        let with_options = if self.parse_keyword(WITH) {
            self.expect_token(&Token::LParen)?;
            let o = if matches!(self.peek_token(), Some(Token::RParen)) {
                vec![]
            } else {
                self.parse_comma_separated(Parser::parse_index_option)?
            };
            self.expect_token(&Token::RParen)?;
            o
        } else {
            vec![]
        };

        Ok(Statement::CreateIndex(CreateIndexStatement {
            name,
            in_cluster,
            on_name,
            key_parts,
            with_options,
            if_not_exists,
        }))
    }

    fn parse_index_option_name(&mut self) -> Result<IndexOptionName, ParserError> {
        self.expect_keywords(&[LOGICAL, COMPACTION, WINDOW])?;
        Ok(IndexOptionName::LogicalCompactionWindow)
    }

    fn parse_index_option(&mut self) -> Result<IndexOption<Raw>, ParserError> {
        let name = self.parse_index_option_name()?;
        let _ = self.consume_token(&Token::Eq);
        let value = self.parse_opt_with_option_value(false)?;
        Ok(IndexOption { name, value })
    }

    fn parse_raw_ident(&mut self) -> Result<RawClusterName, ParserError> {
        if self.consume_token(&Token::LBracket) {
            let id = match self.next_token() {
                Some(Token::Ident(id)) => id,
                Some(Token::Number(n)) => n,
                _ => return parser_err!(self, self.peek_prev_pos(), "expected id"),
            };
            self.expect_token(&Token::RBracket)?;
            Ok(RawClusterName::Resolved(id))
        } else {
            Ok(RawClusterName::Unresolved(self.parse_identifier()?))
        }
    }

    fn parse_optional_in_cluster(&mut self) -> Result<Option<RawClusterName>, ParserError> {
        if self.parse_keywords(&[IN, CLUSTER]) {
            Ok(Some(self.parse_raw_ident()?))
        } else {
            Ok(None)
        }
    }

    fn parse_create_role(&mut self) -> Result<Statement<Raw>, ParserError> {
        let is_user = match self.expect_one_of_keywords(&[ROLE, USER])? {
            ROLE => false,
            USER => true,
            _ => unreachable!(),
        };
        let name = self.parse_identifier()?;
        let _ = self.parse_keyword(WITH);
        let mut options = vec![];
        loop {
            match self.parse_one_of_keywords(&[SUPERUSER, NOSUPERUSER, LOGIN, NOLOGIN]) {
                None => break,
                Some(SUPERUSER) => options.push(CreateRoleOption::SuperUser),
                Some(NOSUPERUSER) => options.push(CreateRoleOption::NoSuperUser),
                Some(LOGIN) => options.push(CreateRoleOption::Login),
                Some(NOLOGIN) => options.push(CreateRoleOption::NoLogin),
                Some(_) => unreachable!(),
            }
        }
        Ok(Statement::CreateRole(CreateRoleStatement {
            is_user,
            name,
            options,
        }))
    }

    fn parse_create_secret(&mut self) -> Result<Statement<Raw>, ParserError> {
        self.expect_keyword(SECRET)?;
        let if_not_exists = self.parse_if_not_exists()?;
        let name = self.parse_object_name()?;
        self.expect_keyword(AS)?;
        let value = self.parse_expr()?;
        Ok(Statement::CreateSecret(CreateSecretStatement {
            name,
            if_not_exists,
            value,
        }))
    }

    fn parse_create_type(&mut self) -> Result<Statement<Raw>, ParserError> {
        self.expect_keyword(TYPE)?;
        let name = self.parse_object_name()?;
        self.expect_keyword(AS)?;

        match self.parse_one_of_keywords(&[LIST, MAP]) {
            Some(as_type) => {
                self.expect_token(&Token::LParen)?;
                let with_options = self.parse_comma_separated(Parser::parse_data_type_option)?;
                self.expect_token(&Token::RParen)?;

                let as_type = match as_type {
                    LIST => CreateTypeAs::List { with_options },
                    MAP => CreateTypeAs::Map { with_options },
                    _ => unreachable!(),
                };

                Ok(Statement::CreateType(CreateTypeStatement { name, as_type }))
            }
            None => {
                let column_defs = self.parse_composite_type_definition()?;

                Ok(Statement::CreateType(CreateTypeStatement {
                    name,
                    as_type: CreateTypeAs::Record { column_defs },
                }))
            }
        }
    }

    fn parse_data_type_option(&mut self) -> Result<WithOption<Raw>, ParserError> {
        let key = self.parse_identifier()?;
        self.expect_token(&Token::Eq)?;
        Ok(WithOption {
            key,
            value: Some(WithOptionValue::DataType(self.parse_data_type()?)),
        })
    }

    fn parse_create_cluster(&mut self) -> Result<Statement<Raw>, ParserError> {
        let name = self.parse_identifier()?;

        let options = if matches!(self.peek_token(), Some(Token::Semicolon) | None) {
            vec![]
        } else {
            self.parse_comma_separated(Parser::parse_cluster_option)?
        };

        Ok(Statement::CreateCluster(CreateClusterStatement {
            name,
            options,
        }))
    }
    fn parse_replica_option(&mut self) -> Result<ReplicaOption<Raw>, ParserError> {
        let name = match self.expect_one_of_keywords(&[AVAILABILITY, REMOTE, SIZE])? {
            AVAILABILITY => {
                self.expect_keyword(ZONE)?;
                ReplicaOptionName::AvailabilityZone
            }
            REMOTE => ReplicaOptionName::Remote,
            SIZE => ReplicaOptionName::Size,
            _ => unreachable!(),
        };
        let value = self.parse_opt_with_option_value(false)?;
        Ok(ReplicaOption { name, value })
    }

    fn parse_cluster_option(&mut self) -> Result<ClusterOption<Raw>, ParserError> {
        match self.expect_one_of_keywords(&[REPLICAS, INTROSPECTION])? {
            REPLICAS => {
                self.expect_token(&Token::LParen)?;

                let replicas = if self.peek_token() == Some(Token::RParen) {
                    vec![]
                } else {
                    self.parse_comma_separated(|parser| {
                        let name = parser.parse_identifier()?;
                        parser.expect_token(&Token::LParen)?;
                        let options = parser.parse_comma_separated(Parser::parse_replica_option)?;
                        parser.expect_token(&Token::RParen)?;
                        Ok(ReplicaDefinition { name, options })
                    })?
                };

                self.expect_token(&Token::RParen)?;
                Ok(ClusterOption::Replicas(replicas))
            }
            INTROSPECTION => match self.expect_one_of_keywords(&[DEBUGGING, INTERVAL])? {
                DEBUGGING => {
                    let _ = self.consume_token(&Token::Eq);
                    Ok(ClusterOption::IntrospectionDebugging(
                        self.parse_with_option_value()?,
                    ))
                }
                INTERVAL => {
                    let _ = self.consume_token(&Token::Eq);
                    Ok(ClusterOption::IntrospectionInterval(
                        self.parse_with_option_value()?,
                    ))
                }
                _ => unreachable!(),
            },
            _ => unreachable!(),
        }
    }

    fn parse_create_cluster_replica(&mut self) -> Result<Statement<Raw>, ParserError> {
        self.next_token();
        let of_cluster = self.parse_identifier()?;
        self.expect_token(&Token::Dot)?;
        let name = self.parse_identifier()?;

        let options = self.parse_comma_separated(Parser::parse_replica_option)?;
        Ok(Statement::CreateClusterReplica(
            CreateClusterReplicaStatement {
                of_cluster,
                definition: ReplicaDefinition { name, options },
            },
        ))
    }

    fn parse_if_exists(&mut self) -> Result<bool, ParserError> {
        if self.parse_keyword(IF) {
            self.expect_keyword(EXISTS)?;
            Ok(true)
        } else {
            Ok(false)
        }
    }

    fn parse_if_not_exists(&mut self) -> Result<bool, ParserError> {
        if self.parse_keyword(IF) {
            self.expect_keywords(&[NOT, EXISTS])?;
            Ok(true)
        } else {
            Ok(false)
        }
    }

    fn parse_source_include_metadata(&mut self) -> Result<Vec<SourceIncludeMetadata>, ParserError> {
        if self.parse_keyword(INCLUDE) {
            self.parse_comma_separated(|parser| {
                let ty = match parser
                    .expect_one_of_keywords(&[KEY, TIMESTAMP, PARTITION, TOPIC, OFFSET, HEADERS])?
                {
                    KEY => SourceIncludeMetadataType::Key,
                    TIMESTAMP => SourceIncludeMetadataType::Timestamp,
                    PARTITION => SourceIncludeMetadataType::Partition,
                    TOPIC => SourceIncludeMetadataType::Topic,
                    OFFSET => SourceIncludeMetadataType::Offset,
                    HEADERS => SourceIncludeMetadataType::Headers,
                    _ => unreachable!("only explicitly allowed items can be parsed"),
                };
                let alias = parser
                    .parse_keyword(AS)
                    .then(|| parser.parse_identifier())
                    .transpose()?;
                Ok(SourceIncludeMetadata { ty, alias })
            })
        } else {
            Ok(vec![])
        }
    }

    fn parse_discard(&mut self) -> Result<Statement<Raw>, ParserError> {
        let target = match self.expect_one_of_keywords(&[ALL, PLANS, SEQUENCES, TEMP, TEMPORARY])? {
            ALL => DiscardTarget::All,
            PLANS => DiscardTarget::Plans,
            SEQUENCES => DiscardTarget::Sequences,
            TEMP | TEMPORARY => DiscardTarget::Temp,
            _ => unreachable!(),
        };
        Ok(Statement::Discard(DiscardStatement { target }))
    }

    fn parse_drop(&mut self) -> Result<Statement<Raw>, ParserError> {
        let object_type = match self.expect_one_of_keywords(&[
            CONNECTION,
            CLUSTER,
            DATABASE,
            INDEX,
            MATERIALIZED,
            ROLE,
            SECRET,
            SCHEMA,
            SINK,
            SOURCE,
            TABLE,
            TYPE,
            USER,
            VIEW,
        ])? {
            DATABASE => {
                let if_exists = self.parse_if_exists()?;
                let name = self.parse_database_name()?;
                let restrict = matches!(
                    self.parse_at_most_one_keyword(&[CASCADE, RESTRICT], "DROP")?,
                    Some(RESTRICT),
                );
                return Ok(Statement::DropDatabase(DropDatabaseStatement {
                    if_exists,
                    name,
                    restrict,
                }));
            }
            SCHEMA => {
                let if_exists = self.parse_if_exists()?;
                let name = self.parse_schema_name()?;
                let cascade = matches!(
                    self.parse_at_most_one_keyword(&[CASCADE, RESTRICT], "DROP")?,
                    Some(CASCADE),
                );
                return Ok(Statement::DropSchema(DropSchemaStatement {
                    name,
                    if_exists,
                    cascade,
                }));
            }
            ROLE | USER => {
                let if_exists = self.parse_if_exists()?;
                let names = self.parse_comma_separated(Parser::parse_object_name)?;
                return Ok(Statement::DropRoles(DropRolesStatement {
                    if_exists,
                    names,
                }));
            }
            CLUSTER => {
                return if self.peek_keyword(REPLICA) {
                    self.parse_drop_cluster_replicas()
                } else {
                    self.parse_drop_clusters()
                };
            }
            INDEX => ObjectType::Index,
            SINK => ObjectType::Sink,
            SOURCE => ObjectType::Source,
            TABLE => ObjectType::Table,
            TYPE => ObjectType::Type,
            VIEW => ObjectType::View,
            MATERIALIZED => {
                self.expect_keyword(VIEW)?;
                ObjectType::MaterializedView
            }
            SECRET => ObjectType::Secret,
            CONNECTION => ObjectType::Connection,
            _ => unreachable!(),
        };

        let if_exists = self.parse_if_exists()?;
        let names = self.parse_comma_separated(Parser::parse_object_name)?;
        let cascade = matches!(
            self.parse_at_most_one_keyword(&[CASCADE, RESTRICT], "DROP")?,
            Some(CASCADE),
        );
        Ok(Statement::DropObjects(DropObjectsStatement {
            object_type,
            if_exists,
            names,
            cascade,
        }))
    }

    fn parse_drop_clusters(&mut self) -> Result<Statement<Raw>, ParserError> {
        let if_exists = self.parse_if_exists()?;
        let names = self.parse_comma_separated(Parser::parse_object_name)?;
        let cascade = matches!(
            self.parse_at_most_one_keyword(&[CASCADE, RESTRICT], "DROP")?,
            Some(CASCADE),
        );
        return Ok(Statement::DropClusters(DropClustersStatement {
            if_exists,
            names,
            cascade,
        }));
    }

    fn parse_drop_cluster_replicas(&mut self) -> Result<Statement<Raw>, ParserError> {
        self.expect_keyword(REPLICA).unwrap();
        let if_exists = self.parse_if_exists()?;
        let names = self.parse_comma_separated(|p| {
            let cluster = p.parse_identifier()?;
            p.expect_token(&Token::Dot)?;
            let replica = p.parse_identifier()?;
            Ok(QualifiedReplica { cluster, replica })
        })?;
        let cascade = matches!(
            self.parse_at_most_one_keyword(&[CASCADE, RESTRICT], "DROP")?,
            Some(CASCADE),
        );
        Ok(Statement::DropClusterReplicas(
            DropClusterReplicasStatement {
                if_exists,
                names,
                cascade,
            },
        ))
    }

    fn parse_create_table(&mut self) -> Result<Statement<Raw>, ParserError> {
        let temporary = self.parse_keyword(TEMPORARY) | self.parse_keyword(TEMP);
        self.expect_keyword(TABLE)?;
        let if_not_exists = self.parse_if_not_exists()?;
        let table_name = self.parse_object_name()?;
        // parse optional column list (schema)
        let (columns, constraints) = self.parse_columns(Mandatory)?;
        let with_options = self.parse_opt_with_options()?;

        Ok(Statement::CreateTable(CreateTableStatement {
            name: table_name,
            columns,
            constraints,
            with_options,
            if_not_exists,
            temporary,
        }))
    }

    fn parse_columns(
        &mut self,
        optional: IsOptional,
    ) -> Result<(Vec<ColumnDef<Raw>>, Vec<TableConstraint<Raw>>), ParserError> {
        let mut columns = vec![];
        let mut constraints = vec![];

        if !self.consume_token(&Token::LParen) {
            if optional == Optional {
                return Ok((columns, constraints));
            } else {
                return self.expected(
                    self.peek_pos(),
                    "a list of columns in parentheses",
                    self.peek_token(),
                );
            }
        }
        if self.consume_token(&Token::RParen) {
            // Tables with zero columns are a PostgreSQL extension.
            return Ok((columns, constraints));
        }

        loop {
            if let Some(constraint) = self.parse_optional_table_constraint()? {
                constraints.push(constraint);
            } else if let Some(column_name) = self.consume_identifier() {
                let data_type = self.parse_data_type()?;
                let collation = if self.parse_keyword(COLLATE) {
                    Some(self.parse_object_name()?)
                } else {
                    None
                };
                let mut options = vec![];
                loop {
                    match self.peek_token() {
                        None | Some(Token::Comma) | Some(Token::RParen) => break,
                        _ => options.push(self.parse_column_option_def()?),
                    }
                }

                columns.push(ColumnDef {
                    name: column_name,
                    data_type,
                    collation,
                    options,
                });
            } else {
                return self.expected(
                    self.peek_pos(),
                    "column name or constraint definition",
                    self.peek_token(),
                );
            }
            if self.consume_token(&Token::Comma) {
                // Continue.
            } else if self.consume_token(&Token::RParen) {
                break;
            } else {
                return self.expected(
                    self.peek_pos(),
                    "',' or ')' after column definition",
                    self.peek_token(),
                );
            }
        }

        Ok((columns, constraints))
    }

    fn parse_column_option_def(&mut self) -> Result<ColumnOptionDef<Raw>, ParserError> {
        let name = if self.parse_keyword(CONSTRAINT) {
            Some(self.parse_identifier()?)
        } else {
            None
        };

        let option = if self.parse_keywords(&[NOT, NULL]) {
            ColumnOption::NotNull
        } else if self.parse_keyword(NULL) {
            ColumnOption::Null
        } else if self.parse_keyword(DEFAULT) {
            ColumnOption::Default(self.parse_expr()?)
        } else if self.parse_keywords(&[PRIMARY, KEY]) {
            ColumnOption::Unique { is_primary: true }
        } else if self.parse_keyword(UNIQUE) {
            ColumnOption::Unique { is_primary: false }
        } else if self.parse_keyword(REFERENCES) {
            let foreign_table = self.parse_object_name()?;
            let referred_columns = self.parse_parenthesized_column_list(Mandatory)?;
            ColumnOption::ForeignKey {
                foreign_table,
                referred_columns,
            }
        } else if self.parse_keyword(CHECK) {
            self.expect_token(&Token::LParen)?;
            let expr = self.parse_expr()?;
            self.expect_token(&Token::RParen)?;
            ColumnOption::Check(expr)
        } else {
            return self.expected(self.peek_pos(), "column option", self.peek_token());
        };

        Ok(ColumnOptionDef { name, option })
    }

    fn parse_optional_table_constraint(
        &mut self,
    ) -> Result<Option<TableConstraint<Raw>>, ParserError> {
        let name = if self.parse_keyword(CONSTRAINT) {
            Some(self.parse_identifier()?)
        } else {
            None
        };
        match self.next_token() {
            Some(Token::Keyword(kw @ PRIMARY)) | Some(Token::Keyword(kw @ UNIQUE)) => {
                let is_primary = kw == PRIMARY;
                if is_primary {
                    self.expect_keyword(KEY)?;
                }
                let columns = self.parse_parenthesized_column_list(Mandatory)?;
                Ok(Some(TableConstraint::Unique {
                    name,
                    columns,
                    is_primary,
                }))
            }
            Some(Token::Keyword(FOREIGN)) => {
                self.expect_keyword(KEY)?;
                let columns = self.parse_parenthesized_column_list(Mandatory)?;
                self.expect_keyword(REFERENCES)?;
                let foreign_table = self.parse_raw_name()?;
                let referred_columns = self.parse_parenthesized_column_list(Mandatory)?;
                Ok(Some(TableConstraint::ForeignKey {
                    name,
                    columns,
                    foreign_table,
                    referred_columns,
                }))
            }
            Some(Token::Keyword(CHECK)) => {
                self.expect_token(&Token::LParen)?;
                let expr = Box::new(self.parse_expr()?);
                self.expect_token(&Token::RParen)?;
                Ok(Some(TableConstraint::Check { name, expr }))
            }
            unexpected => {
                if name.is_some() {
                    self.expected(
                        self.peek_prev_pos(),
                        "PRIMARY, UNIQUE, FOREIGN, or CHECK",
                        unexpected,
                    )
                } else {
                    self.prev_token();
                    Ok(None)
                }
            }
        }
    }

    fn parse_kw_options<T, F>(&mut self, f: F) -> Result<Vec<T>, ParserError>
    where
        F: FnMut(&mut Self) -> Result<T, ParserError>,
    {
        Ok(if self.parse_keyword(WITH) {
            let expect_rparen = self.consume_token(&Token::LParen);
            let o = self.parse_comma_separated(f)?;
            if expect_rparen {
                self.expect_token(&Token::RParen)?;
            }
            o
        } else {
            vec![]
        })
    }

    fn parse_opt_with_options(&mut self) -> Result<Vec<WithOption<Raw>>, ParserError> {
        if self.parse_keyword(WITH) {
            self.parse_with_options(true)
        } else {
            Ok(vec![])
        }
    }

    fn parse_legacy_with_options(&mut self) -> Result<Vec<WithOption<Raw>>, ParserError> {
        if self.parse_keyword(LEGACYWITH) {
            self.parse_with_options(true)
        } else {
            Ok(vec![])
        }
    }

    fn parse_with_options(
        &mut self,
        require_equals: bool,
    ) -> Result<Vec<WithOption<Raw>>, ParserError> {
        self.expect_token(&Token::LParen)?;
        let options =
            self.parse_comma_separated(|parser| parser.parse_with_option(require_equals))?;
        self.expect_token(&Token::RParen)?;
        Ok(options)
    }

    /// If require_equals is true, parse options of the form `KEY = VALUE` or just
    /// `KEY`. If require_equals is false, additionally support `KEY VALUE` (but still the others).
    fn parse_with_option(&mut self, require_equals: bool) -> Result<WithOption<Raw>, ParserError> {
        let key = self.parse_identifier()?;
        let value = self.parse_opt_with_option_value(require_equals)?;
        Ok(WithOption { key, value })
    }

    fn parse_opt_with_option_value(
        &mut self,
        require_equals: bool,
    ) -> Result<Option<WithOptionValue<Raw>>, ParserError> {
        let has_eq = self.consume_token(&Token::Eq);
        // No = was encountered and require_equals is false, so the next token
        // might be a value and might not. The only valid things that indicate
        // no value would be `)` for end-of-options , `,` for another-option, or
        // ';'/nothing for end-of-statement. Either of those means there's no
        // value, anything else means we expect a valid value.
        let has_value = !matches!(
            self.peek_token(),
            Some(Token::RParen) | Some(Token::Comma) | Some(Token::Semicolon) | None
        );
        if has_value && !has_eq && require_equals {
            return self.expected(self.peek_pos(), Token::Eq, self.peek_token());
        }
        Ok(if has_value {
            Some(self.parse_with_option_value()?)
        } else {
            None
        })
    }

    fn parse_with_option_value(&mut self) -> Result<WithOptionValue<Raw>, ParserError> {
        if self.parse_keyword(SECRET) {
            // HACK(benesch): temporarily allow secret references of the form
            // `KEY = SECRET db.schema.item`. `KEY = SECRET` is still allowed
            // for backwards compatibility and parses as the ident `secret`.
            // Once we have connections with explicit fields for secret
            // references, we can remove this hack.
            if let Some(secret) = self.maybe_parse(Parser::parse_raw_name) {
                Ok(WithOptionValue::Secret(secret))
            } else {
                Ok(WithOptionValue::Ident(Ident::new("secret")))
            }
        } else if let Some(value) = self.maybe_parse(Parser::parse_value) {
            Ok(WithOptionValue::Value(value))
        } else if let Some(ident) = self.maybe_parse(Parser::parse_identifier) {
            Ok(WithOptionValue::Ident(ident))
        } else {
            return self.expected(self.peek_pos(), "option value", self.peek_token());
        }
    }

    fn parse_with_option_value_object(&mut self) -> Result<WithOptionValue<Raw>, ParserError> {
        if let Some(obj) = self.maybe_parse(Parser::parse_raw_name) {
            Ok(WithOptionValue::Object(obj))
        } else {
            return self.expected(self.peek_pos(), "object", self.peek_token());
        }
    }

    fn parse_alter(&mut self) -> Result<Statement<Raw>, ParserError> {
        let object_type = match self.expect_one_of_keywords(&[
            SINK,
            SOURCE,
            VIEW,
            MATERIALIZED,
            TABLE,
            INDEX,
            SECRET,
            SYSTEM,
            CONNECTION,
        ])? {
            SINK => ObjectType::Sink,
            SOURCE => return self.parse_alter_source(),
            VIEW => ObjectType::View,
            MATERIALIZED => {
                self.expect_keyword(VIEW)?;
                ObjectType::MaterializedView
            }
            TABLE => ObjectType::Table,
            INDEX => return self.parse_alter_index(),
            SECRET => return self.parse_alter_secret(),
            SYSTEM => return self.parse_alter_system(),
            CONNECTION => return self.parse_alter_connection(),
            _ => unreachable!(),
        };

        let if_exists = self.parse_if_exists()?;
        let name = self.parse_object_name()?;

        self.expect_keywords(&[RENAME, TO])?;
        let to_item_name = self.parse_identifier()?;

        Ok(Statement::AlterObjectRename(AlterObjectRenameStatement {
            object_type,
            if_exists,
            name,
            to_item_name,
        }))
    }

    fn parse_alter_source(&mut self) -> Result<Statement<Raw>, ParserError> {
        let if_exists = self.parse_if_exists()?;
        let name = self.parse_object_name()?;

        Ok(match self.expect_one_of_keywords(&[RESET, SET, RENAME])? {
            RESET => {
                self.expect_token(&Token::LParen)?;
                let reset_options = self.parse_comma_separated(Parser::parse_source_option_name)?;
                self.expect_token(&Token::RParen)?;

                Statement::AlterSource(AlterSourceStatement {
                    source_name: name,
                    if_exists,
                    action: AlterSourceAction::ResetOptions(reset_options),
                })
            }
            SET => {
                self.expect_token(&Token::LParen)?;
                let set_options = self.parse_comma_separated(Parser::parse_source_option)?;
                self.expect_token(&Token::RParen)?;
                Statement::AlterSource(AlterSourceStatement {
                    source_name: name,
                    if_exists,
                    action: AlterSourceAction::SetOptions(set_options),
                })
            }
            RENAME => {
                self.expect_keyword(TO)?;
                let to_item_name = self.parse_identifier()?;

                Statement::AlterObjectRename(AlterObjectRenameStatement {
                    object_type: ObjectType::Source,
                    if_exists,
                    name,
                    to_item_name,
                })
            }
            _ => unreachable!(),
        })
    }

    fn parse_alter_index(&mut self) -> Result<Statement<Raw>, ParserError> {
        let if_exists = self.parse_if_exists()?;
        let name = self.parse_object_name()?;

        Ok(match self.expect_one_of_keywords(&[RESET, SET, RENAME])? {
            RESET => {
                self.expect_token(&Token::LParen)?;
                let reset_options = self.parse_comma_separated(Parser::parse_index_option_name)?;
                self.expect_token(&Token::RParen)?;

                Statement::AlterIndex(AlterIndexStatement {
                    index_name: name,
                    if_exists,
                    action: AlterIndexAction::ResetOptions(reset_options),
                })
            }
            SET => {
                self.expect_token(&Token::LParen)?;
                let set_options = self.parse_comma_separated(Parser::parse_index_option)?;
                self.expect_token(&Token::RParen)?;
                Statement::AlterIndex(AlterIndexStatement {
                    index_name: name,
                    if_exists,
                    action: AlterIndexAction::SetOptions(set_options),
                })
            }
            RENAME => {
                self.expect_keyword(TO)?;
                let to_item_name = self.parse_identifier()?;

                Statement::AlterObjectRename(AlterObjectRenameStatement {
                    object_type: ObjectType::Index,
                    if_exists,
                    name,
                    to_item_name,
                })
            }
            _ => unreachable!(),
        })
    }

    fn parse_alter_secret(&mut self) -> Result<Statement<Raw>, ParserError> {
        let if_exists = self.parse_if_exists()?;
        let name = self.parse_object_name()?;

        Ok(match self.expect_one_of_keywords(&[AS, RENAME])? {
            AS => {
                let value = self.parse_expr()?;
                Statement::AlterSecret(AlterSecretStatement {
                    name,
                    if_exists,
                    value,
                })
            }
            RENAME => {
                self.expect_keyword(TO)?;
                let to_item_name = self.parse_identifier()?;

                Statement::AlterObjectRename(AlterObjectRenameStatement {
                    object_type: ObjectType::Secret,
                    if_exists,
                    name,
                    to_item_name,
                })
            }
            _ => unreachable!(),
        })
    }

    /// Parse an ALTER SYSTEM statement.
    fn parse_alter_system(&mut self) -> Result<Statement<Raw>, ParserError> {
        match self.expect_one_of_keywords(&[SET, RESET])? {
            SET => {
                let name = self.parse_identifier()?;
                self.expect_keyword_or_token(TO, &Token::Eq)?;
                let value = self.parse_set_variable_value()?;
                Ok(Statement::AlterSystemSet(AlterSystemSetStatement {
                    name,
                    value,
                }))
            }
            RESET => {
                if self.parse_keyword(ALL) {
                    Ok(Statement::AlterSystemResetAll(
                        AlterSystemResetAllStatement {},
                    ))
                } else {
                    let name = self.parse_identifier()?;
                    Ok(Statement::AlterSystemReset(AlterSystemResetStatement {
                        name,
                    }))
                }
            }
            _ => unreachable!(),
        }
    }

    fn parse_alter_connection(&mut self) -> Result<Statement<Raw>, ParserError> {
        let if_exists = self.parse_if_exists()?;
        let name = self.parse_object_name()?;

        Ok(match self.expect_one_of_keywords(&[RENAME, ROTATE])? {
            RENAME => {
                self.expect_keyword(TO)?;
                let to_item_name = self.parse_identifier()?;

                Statement::AlterObjectRename(AlterObjectRenameStatement {
                    object_type: ObjectType::Secret,
                    if_exists,
                    name,
                    to_item_name,
                })
            }
            ROTATE => {
                self.expect_keyword(KEYS)?;
                Statement::AlterConnection(AlterConnectionStatement { name, if_exists })
            }
            _ => unreachable!(),
        })
    }

    /// Parse a copy statement
    fn parse_copy(&mut self) -> Result<Statement<Raw>, ParserError> {
        let relation = if self.consume_token(&Token::LParen) {
            let query = self.parse_statement()?;
            self.expect_token(&Token::RParen)?;
            match query {
                Statement::Select(stmt) => CopyRelation::Select(stmt),
                Statement::Tail(stmt) => CopyRelation::Tail(stmt),
                _ => return parser_err!(self, self.peek_prev_pos(), "unsupported query in COPY"),
            }
        } else {
            let name = self.parse_raw_name()?;
            let columns = self.parse_parenthesized_column_list(Optional)?;
            CopyRelation::Table { name, columns }
        };
        let (direction, target) = match self.expect_one_of_keywords(&[FROM, TO])? {
            FROM => {
                if let CopyRelation::Table { .. } = relation {
                    // Ok.
                } else {
                    return parser_err!(
                        self,
                        self.peek_prev_pos(),
                        "queries not allowed in COPY FROM"
                    );
                }
                self.expect_keyword(STDIN)?;
                (CopyDirection::From, CopyTarget::Stdin)
            }
            TO => {
                self.expect_keyword(STDOUT)?;
                (CopyDirection::To, CopyTarget::Stdout)
            }
            _ => unreachable!(),
        };
        // WITH must be followed by LParen. The WITH in COPY is optional for backward
        // compat with Postgres but is required elsewhere, which is why we don't use
        // parse_with_options here.
        let has_options = if self.parse_keyword(WITH) {
            self.expect_token(&Token::LParen)?;
            true
        } else {
            self.consume_token(&Token::LParen)
        };
        let options = if has_options {
            let o = self.parse_comma_separated(Parser::parse_copy_option)?;
            self.expect_token(&Token::RParen)?;
            o
        } else {
            vec![]
        };
        Ok(Statement::Copy(CopyStatement {
            relation,
            direction,
            target,
            options,
        }))
    }

    fn parse_copy_option(&mut self) -> Result<CopyOption<Raw>, ParserError> {
        let name =
            match self.expect_one_of_keywords(&[FORMAT, DELIMITER, NULL, ESCAPE, QUOTE, HEADER])? {
                FORMAT => CopyOptionName::Format,
                DELIMITER => CopyOptionName::Delimiter,
                NULL => CopyOptionName::Null,
                ESCAPE => CopyOptionName::Escape,
                QUOTE => CopyOptionName::Quote,
                HEADER => CopyOptionName::Header,
                _ => unreachable!(),
            };
        let _ = self.consume_token(&Token::Eq);
        let value = self.parse_opt_with_option_value(false)?;
        Ok(CopyOption { name, value })
    }

    /// Parse a literal value (numbers, strings, date/time, booleans)
    fn parse_value(&mut self) -> Result<Value, ParserError> {
        match self.next_token() {
            Some(t) => match t {
                Token::Keyword(TRUE) => Ok(Value::Boolean(true)),
                Token::Keyword(FALSE) => Ok(Value::Boolean(false)),
                Token::Keyword(NULL) => Ok(Value::Null),
                Token::Keyword(kw) => {
                    return parser_err!(
                        self,
                        self.peek_prev_pos(),
                        format!("No value parser for keyword {}", kw)
                    );
                }
                Token::Op(ref op) if op == "-" => match self.next_token() {
                    Some(Token::Number(n)) => Ok(Value::Number(format!("-{}", n))),
                    other => self.expected(self.peek_prev_pos(), "literal int", other),
                },
                Token::Number(ref n) => Ok(Value::Number(n.to_string())),
                Token::String(ref s) => Ok(Value::String(s.to_string())),
                Token::HexString(ref s) => Ok(Value::HexString(s.to_string())),
                Token::LBracket => self.parse_value_array(),
                _ => parser_err!(
                    self,
                    self.peek_prev_pos(),
                    format!("Unsupported value: {:?}", t)
                ),
            },
            None => parser_err!(
                self,
                self.peek_prev_pos(),
                "Expecting a value, but found EOF"
            ),
        }
    }

    fn parse_boolean_value(&mut self) -> Result<bool, ParserError> {
        match self.next_token() {
            Some(t) => match t {
                Token::Keyword(TRUE) => Ok(true),
                Token::Keyword(FALSE) => Ok(false),
                _ => self.expected(self.peek_prev_pos(), "boolean value", Some(t)),
            },
            None => self.expected(self.peek_prev_pos(), "boolean value", None),
        }
    }

    fn parse_value_array(&mut self) -> Result<Value, ParserError> {
        let mut values = vec![];
        loop {
            if let Some(Token::RBracket) = self.peek_token() {
                break;
            }
            values.push(self.parse_value()?);
            if !self.consume_token(&Token::Comma) {
                break;
            }
        }
        self.expect_token(&Token::RBracket)?;
        Ok(Value::Array(values))
    }

    fn parse_array(&mut self) -> Result<Expr<Raw>, ParserError> {
        if self.consume_token(&Token::LParen) {
            let subquery = self.parse_query()?;
            self.expect_token(&Token::RParen)?;
            Ok(Expr::ArraySubquery(Box::new(subquery)))
        } else {
            self.parse_sequence(Self::parse_array).map(Expr::Array)
        }
    }

    fn parse_list(&mut self) -> Result<Expr<Raw>, ParserError> {
        if self.consume_token(&Token::LParen) {
            let subquery = self.parse_query()?;
            self.expect_token(&Token::RParen)?;
            Ok(Expr::ListSubquery(Box::new(subquery)))
        } else {
            self.parse_sequence(Self::parse_list).map(Expr::List)
        }
    }

    fn parse_sequence<F>(&mut self, mut f: F) -> Result<Vec<Expr<Raw>>, ParserError>
    where
        F: FnMut(&mut Self) -> Result<Expr<Raw>, ParserError>,
    {
        self.expect_token(&Token::LBracket)?;
        let mut exprs = vec![];
        loop {
            if let Some(Token::RBracket) = self.peek_token() {
                break;
            }
            let expr = if let Some(Token::LBracket) = self.peek_token() {
                f(self)?
            } else {
                self.parse_expr()?
            };
            exprs.push(expr);
            if !self.consume_token(&Token::Comma) {
                break;
            }
        }
        self.expect_token(&Token::RBracket)?;
        Ok(exprs)
    }

    fn parse_number_value(&mut self) -> Result<Value, ParserError> {
        match self.parse_value()? {
            v @ Value::Number(_) => Ok(v),
            _ => {
                self.prev_token();
                self.expected(self.peek_pos(), "literal number", self.peek_token())
            }
        }
    }

    /// Parse a signed literal integer.
    fn parse_literal_int(&mut self) -> Result<i64, ParserError> {
        match self.next_token() {
            Some(Token::Number(s)) => s.parse::<i64>().map_err(|e| {
                self.error(
                    self.peek_prev_pos(),
                    format!("Could not parse '{}' as i64: {}", s, e),
                )
            }),
            other => self.expected(self.peek_prev_pos(), "literal integer", other),
        }
    }

    /// Parse an unsigned literal integer.
    fn parse_literal_uint(&mut self) -> Result<u64, ParserError> {
        match self.next_token() {
            Some(Token::Number(s)) => s.parse::<u64>().map_err(|e| {
                self.error(
                    self.peek_prev_pos(),
                    format!("Could not parse '{}' as u64: {}", s, e),
                )
            }),
            other => self.expected(self.peek_prev_pos(), "literal unsigned integer", other),
        }
    }

    /// Parse a literal string
    fn parse_literal_string(&mut self) -> Result<String, ParserError> {
        match self.next_token() {
            Some(Token::String(ref s)) => Ok(s.clone()),
            other => self.expected(self.peek_prev_pos(), "literal string", other),
        }
    }

    /// Parse a SQL datatype (in the context of a CREATE TABLE statement for example)
    fn parse_data_type(&mut self) -> Result<RawDataType, ParserError> {
        let other = |name: &str| RawDataType::Other {
            name: RawObjectName::Name(UnresolvedObjectName::unqualified(name)),
            typ_mod: vec![],
        };

        let mut data_type = match self.next_token() {
            Some(Token::Keyword(kw)) => match kw {
                // Text-like types
                CHAR | CHARACTER => {
                    let name = if self.parse_keyword(VARYING) {
                        "varchar"
                    } else {
                        "bpchar"
                    };
                    RawDataType::Other {
                        name: RawObjectName::Name(UnresolvedObjectName::unqualified(name)),
                        typ_mod: self.parse_typ_mod()?,
                    }
                }
                BPCHAR => RawDataType::Other {
                    name: RawObjectName::Name(UnresolvedObjectName::unqualified("bpchar")),
                    typ_mod: self.parse_typ_mod()?,
                },
                VARCHAR => RawDataType::Other {
                    name: RawObjectName::Name(UnresolvedObjectName::unqualified("varchar")),
                    typ_mod: self.parse_typ_mod()?,
                },
                STRING => other("text"),

                // Number-like types
                BIGINT => other("int8"),
                SMALLINT => other("int2"),
                DEC | DECIMAL => RawDataType::Other {
                    name: RawObjectName::Name(UnresolvedObjectName::unqualified("numeric")),
                    typ_mod: self.parse_typ_mod()?,
                },
                DOUBLE => {
                    let _ = self.parse_keyword(PRECISION);
                    other("float8")
                }
                FLOAT => match self.parse_optional_precision()?.unwrap_or(53) {
                    v if v == 0 || v > 53 => {
                        return Err(self.error(
                            self.peek_prev_pos(),
                            "precision for type float must be within ([1-53])".into(),
                        ))
                    }
                    v if v < 25 => other("float4"),
                    _ => other("float8"),
                },
                INT | INTEGER => other("int4"),
                REAL => other("float4"),

                // Time-like types
                TIME => {
                    if self.parse_keyword(WITH) {
                        self.expect_keywords(&[TIME, ZONE])?;
                        other("timetz")
                    } else {
                        if self.parse_keyword(WITHOUT) {
                            self.expect_keywords(&[TIME, ZONE])?;
                        }
                        other("time")
                    }
                }
                TIMESTAMP => {
                    if self.parse_keyword(WITH) {
                        self.expect_keywords(&[TIME, ZONE])?;
                        other("timestamptz")
                    } else {
                        if self.parse_keyword(WITHOUT) {
                            self.expect_keywords(&[TIME, ZONE])?;
                        }
                        other("timestamp")
                    }
                }

                // MZ "proprietary" types
                MAP => {
                    return self.parse_map();
                }

                // Misc.
                BOOLEAN => other("bool"),
                BYTES => other("bytea"),
                JSON => other("jsonb"),
                _ => {
                    self.prev_token();
                    RawDataType::Other {
                        name: RawObjectName::Name(self.parse_object_name()?),
                        typ_mod: self.parse_typ_mod()?,
                    }
                }
            },
            Some(Token::Ident(_) | Token::LBracket) => {
                self.prev_token();
                RawDataType::Other {
                    name: self.parse_raw_name()?,
                    typ_mod: self.parse_typ_mod()?,
                }
            }
            other => self.expected(self.peek_prev_pos(), "a data type name", other)?,
        };

        loop {
            match self.peek_token() {
                Some(Token::Keyword(LIST)) => {
                    self.next_token();
                    data_type = RawDataType::List(Box::new(data_type));
                }
                Some(Token::LBracket) => {
                    // Handle array suffixes. Note that `int[]`, `int[][][]`,
                    // and `int[2][2]` all parse to the same "int array" type.
                    self.next_token();
                    let _ = self.maybe_parse(|parser| parser.parse_number_value());
                    self.expect_token(&Token::RBracket)?;
                    if !matches!(data_type, RawDataType::Array(_)) {
                        data_type = RawDataType::Array(Box::new(data_type));
                    }
                }
                _ => break,
            }
        }
        Ok(data_type)
    }

    fn parse_typ_mod(&mut self) -> Result<Vec<i64>, ParserError> {
        if self.consume_token(&Token::LParen) {
            let typ_mod = self.parse_comma_separated(Parser::parse_literal_int)?;
            self.expect_token(&Token::RParen)?;
            Ok(typ_mod)
        } else {
            Ok(vec![])
        }
    }

    /// Parse `AS identifier` (or simply `identifier` if it's not a reserved keyword)
    /// Some examples with aliases: `SELECT 1 foo`, `SELECT COUNT(*) AS cnt`,
    /// `SELECT ... FROM t1 foo, t2 bar`, `SELECT ... FROM (...) AS bar`
    fn parse_optional_alias<F>(&mut self, is_reserved: F) -> Result<Option<Ident>, ParserError>
    where
        F: FnOnce(Keyword) -> bool,
    {
        let after_as = self.parse_keyword(AS);
        match self.next_token() {
            // Do not accept `AS OF`, which is reserved for providing timestamp information
            // to queries.
            Some(Token::Keyword(OF)) => {
                self.prev_token();
                self.prev_token();
                Ok(None)
            }
            // Accept any other identifier after `AS` (though many dialects have restrictions on
            // keywords that may appear here). If there's no `AS`: don't parse keywords,
            // which may start a construct allowed in this position, to be parsed as aliases.
            // (For example, in `FROM t1 JOIN` the `JOIN` will always be parsed as a keyword,
            // not an alias.)
            Some(Token::Keyword(kw)) if after_as || !is_reserved(kw) => Ok(Some(kw.into_ident())),
            Some(Token::Ident(id)) => Ok(Some(Ident::new(id))),
            not_an_ident => {
                if after_as {
                    return self.expected(
                        self.peek_prev_pos(),
                        "an identifier after AS",
                        not_an_ident,
                    );
                }
                self.prev_token();
                Ok(None) // no alias found
            }
        }
    }

    /// Parse `AS identifier` when the AS is describing a table-valued object,
    /// like in `... FROM generate_series(1, 10) AS t (col)`. In this case
    /// the alias is allowed to optionally name the columns in the table, in
    /// addition to the table itself.
    fn parse_optional_table_alias(&mut self) -> Result<Option<TableAlias>, ParserError> {
        match self.parse_optional_alias(Keyword::is_reserved_in_table_alias)? {
            Some(name) => {
                let columns = self.parse_parenthesized_column_list(Optional)?;
                Ok(Some(TableAlias {
                    name,
                    columns,
                    strict: false,
                }))
            }
            None => Ok(None),
        }
    }

    fn parse_raw_name(&mut self) -> Result<RawObjectName, ParserError> {
        if self.consume_token(&Token::LBracket) {
            let id = match self.next_token() {
                Some(Token::Ident(id)) => id,
                _ => return parser_err!(self, self.peek_prev_pos(), "expected id"),
            };
            self.expect_keyword(AS)?;
            let name = self.parse_object_name()?;
            // TODO(justin): is there a more idiomatic way to detect a fully-qualified name?
            if name.0.len() < 2 {
                return parser_err!(
                    self,
                    self.peek_prev_pos(),
                    "table name in square brackets must be fully qualified"
                );
            }
            self.expect_token(&Token::RBracket)?;
            Ok(RawObjectName::Id(id, name))
        } else {
            Ok(RawObjectName::Name(self.parse_object_name()?))
        }
    }

    /// Parse a possibly quoted database identifier, e.g.
    /// `foo` or `"mydatabase"`
    fn parse_database_name(&mut self) -> Result<UnresolvedDatabaseName, ParserError> {
        Ok(UnresolvedDatabaseName(self.parse_identifier()?))
    }

    /// Parse a possibly qualified, possibly quoted schema identifier, e.g.
    /// `foo` or `mydatabase."schema"`
    fn parse_schema_name(&mut self) -> Result<UnresolvedSchemaName, ParserError> {
        Ok(UnresolvedSchemaName(self.parse_identifiers()?))
    }

    /// Parse a possibly qualified, possibly quoted object identifier, e.g.
    /// `foo` or `myschema."table"`
    fn parse_object_name(&mut self) -> Result<UnresolvedObjectName, ParserError> {
        Ok(UnresolvedObjectName(self.parse_identifiers()?))
    }

    ///Parse one or more simple one-word identifiers separated by a '.'
    fn parse_identifiers(&mut self) -> Result<Vec<Ident>, ParserError> {
        let mut idents = vec![];
        loop {
            idents.push(self.parse_identifier()?);
            if !self.consume_token(&Token::Dot) {
                break;
            }
        }
        Ok(idents)
    }

    /// Parse a simple one-word identifier (possibly quoted, possibly a keyword)
    fn parse_identifier(&mut self) -> Result<Ident, ParserError> {
        match self.consume_identifier() {
            Some(id) => {
                if id.as_str().is_empty() {
                    return parser_err!(
                        self,
                        self.peek_prev_pos(),
                        "zero-length delimited identifier",
                    );
                }
                Ok(id)
            }
            None => self.expected(self.peek_pos(), "identifier", self.peek_token()),
        }
    }

    fn consume_identifier(&mut self) -> Option<Ident> {
        match self.peek_token() {
            Some(Token::Keyword(kw)) => {
                self.next_token();
                Some(kw.into_ident())
            }
            Some(Token::Ident(id)) => {
                self.next_token();
                Some(Ident::new(id))
            }
            _ => None,
        }
    }

    fn parse_qualified_identifier(&mut self, id: Ident) -> Result<Expr<Raw>, ParserError> {
        let mut id_parts = vec![id];
        match self.peek_token() {
            Some(Token::LParen) | Some(Token::Dot) => {
                let mut ends_with_wildcard = false;
                while self.consume_token(&Token::Dot) {
                    match self.next_token() {
                        Some(Token::Keyword(kw)) => id_parts.push(kw.into_ident()),
                        Some(Token::Ident(id)) => id_parts.push(Ident::new(id)),
                        Some(Token::Star) => {
                            ends_with_wildcard = true;
                            break;
                        }
                        unexpected => {
                            return self.expected(
                                self.peek_prev_pos(),
                                "an identifier or a '*' after '.'",
                                unexpected,
                            );
                        }
                    }
                }
                if ends_with_wildcard {
                    Ok(Expr::QualifiedWildcard(id_parts))
                } else if self.consume_token(&Token::LParen) {
                    self.prev_token();
                    self.parse_function(UnresolvedObjectName(id_parts))
                } else {
                    Ok(Expr::Identifier(id_parts))
                }
            }
            _ => Ok(Expr::Identifier(id_parts)),
        }
    }

    /// Parse a parenthesized comma-separated list of unqualified, possibly quoted identifiers
    fn parse_parenthesized_column_list(
        &mut self,
        optional: IsOptional,
    ) -> Result<Vec<Ident>, ParserError> {
        if self.consume_token(&Token::LParen) {
            let cols = self.parse_comma_separated(Parser::parse_identifier)?;
            self.expect_token(&Token::RParen)?;
            Ok(cols)
        } else if optional == Optional {
            Ok(vec![])
        } else {
            self.expected(
                self.peek_pos(),
                "a list of columns in parentheses",
                self.peek_token(),
            )
        }
    }

    fn parse_optional_precision(&mut self) -> Result<Option<u64>, ParserError> {
        if self.consume_token(&Token::LParen) {
            let n = self.parse_literal_uint()?;
            self.expect_token(&Token::RParen)?;
            Ok(Some(n))
        } else {
            Ok(None)
        }
    }

    fn parse_map(&mut self) -> Result<RawDataType, ParserError> {
        self.expect_token(&Token::LBracket)?;
        let key_type = Box::new(self.parse_data_type()?);
        self.expect_token(&Token::Op("=>".to_owned()))?;
        let value_type = Box::new(self.parse_data_type()?);
        self.expect_token(&Token::RBracket)?;
        Ok(RawDataType::Map {
            key_type,
            value_type,
        })
    }

    fn parse_delete(&mut self) -> Result<Statement<Raw>, ParserError> {
        self.expect_keyword(FROM)?;
        let table_name = RawObjectName::Name(self.parse_object_name()?);
        let alias = self.parse_optional_table_alias()?;
        let using = if self.parse_keyword(USING) {
            self.parse_comma_separated(Parser::parse_table_and_joins)?
        } else {
            vec![]
        };
        let selection = if self.parse_keyword(WHERE) {
            Some(self.parse_expr()?)
        } else {
            None
        };

        Ok(Statement::Delete(DeleteStatement {
            table_name,
            alias,
            using,
            selection,
        }))
    }

    /// Parse a query expression, i.e. a `SELECT` statement optionally
    /// preceeded with some `WITH` CTE declarations and optionally followed
    /// by `ORDER BY`. Unlike some other parse_... methods, this one doesn't
    /// expect the initial keyword to be already consumed
    fn parse_query(&mut self) -> Result<Query<Raw>, ParserError> {
        self.checked_recur_mut(|parser| {
            let ctes = if parser.parse_keyword(WITH) {
                // TODO: optional RECURSIVE
                parser.parse_comma_separated(Parser::parse_cte)?
            } else {
                vec![]
            };

            let body = parser.parse_query_body(SetPrecedence::Zero)?;

            parser.parse_query_tail(ctes, body)
        })
    }

    fn parse_query_tail(
        &mut self,
        ctes: Vec<Cte<Raw>>,
        body: SetExpr<Raw>,
    ) -> Result<Query<Raw>, ParserError> {
        let (inner_ctes, inner_order_by, inner_limit, inner_offset, body) = match body {
            SetExpr::Query(query) => {
                let Query {
                    ctes,
                    body,
                    order_by,
                    limit,
                    offset,
                } = *query;
                (ctes, order_by, limit, offset, body)
            }
            _ => (vec![], vec![], None, None, body),
        };

        let ctes = if ctes.is_empty() {
            inner_ctes
        } else if !inner_ctes.is_empty() {
            return parser_err!(self, self.peek_pos(), "multiple WITH clauses not allowed");
        } else {
            ctes
        };

        let order_by = if self.parse_keywords(&[ORDER, BY]) {
            if !inner_order_by.is_empty() {
                return parser_err!(
                    self,
                    self.peek_prev_pos(),
                    "multiple ORDER BY clauses not allowed"
                );
            }
            self.parse_comma_separated(Parser::parse_order_by_expr)?
        } else {
            inner_order_by
        };

        let mut limit = if self.parse_keyword(LIMIT) {
            if inner_limit.is_some() {
                return parser_err!(
                    self,
                    self.peek_prev_pos(),
                    "multiple LIMIT/FETCH clauses not allowed"
                );
            }
            if self.parse_keyword(ALL) {
                None
            } else {
                Some(Limit {
                    with_ties: false,
                    quantity: self.parse_expr()?,
                })
            }
        } else {
            inner_limit
        };

        let offset = if self.parse_keyword(OFFSET) {
            if inner_offset.is_some() {
                return parser_err!(
                    self,
                    self.peek_prev_pos(),
                    "multiple OFFSET clauses not allowed"
                );
            }
            let value = self.parse_expr()?;
            let _ = self.parse_one_of_keywords(&[ROW, ROWS]);
            Some(value)
        } else {
            inner_offset
        };

        if limit.is_none() && self.parse_keyword(FETCH) {
            self.expect_one_of_keywords(&[FIRST, NEXT])?;
            let quantity = if self.parse_one_of_keywords(&[ROW, ROWS]).is_some() {
                Expr::Value(Value::Number('1'.into()))
            } else {
                let quantity = self.parse_expr()?;
                self.expect_one_of_keywords(&[ROW, ROWS])?;
                quantity
            };
            let with_ties = if self.parse_keyword(ONLY) {
                false
            } else if self.parse_keywords(&[WITH, TIES]) {
                true
            } else {
                return self.expected(
                    self.peek_pos(),
                    "one of ONLY or WITH TIES",
                    self.peek_token(),
                );
            };
            limit = Some(Limit {
                with_ties,
                quantity,
            });
        }

        Ok(Query {
            ctes,
            body,
            order_by,
            limit,
            offset,
        })
    }

    /// Parse a CTE (`alias [( col1, col2, ... )] AS (subquery)`)
    fn parse_cte(&mut self) -> Result<Cte<Raw>, ParserError> {
        let alias = TableAlias {
            name: self.parse_identifier()?,
            columns: self.parse_parenthesized_column_list(Optional)?,
            strict: false,
        };
        self.expect_keyword(AS)?;
        self.expect_token(&Token::LParen)?;
        let query = self.parse_query()?;
        self.expect_token(&Token::RParen)?;
        Ok(Cte {
            alias,
            query,
            id: (),
        })
    }

    /// Parse a "query body", which is an expression with roughly the
    /// following grammar:
    /// ```text
    ///   query_body ::= restricted_select | '(' subquery ')' | set_operation
    ///   restricted_select ::= 'SELECT' [expr_list] [ from ] [ where ] [ groupby_having ]
    ///   subquery ::= query_body [ order_by_limit ]
    ///   set_operation ::= query_body { 'UNION' | 'EXCEPT' | 'INTERSECT' } [ 'ALL' ] query_body
    /// ```
    fn parse_query_body(&mut self, precedence: SetPrecedence) -> Result<SetExpr<Raw>, ParserError> {
        // We parse the expression using a Pratt parser, as in `parse_expr()`.
        // Start by parsing a restricted SELECT or a `(subquery)`:
        let expr = if self.parse_keyword(SELECT) {
            SetExpr::Select(Box::new(self.parse_select()?))
        } else if self.consume_token(&Token::LParen) {
            // CTEs are not allowed here, but the parser currently accepts them
            let subquery = self.parse_query()?;
            self.expect_token(&Token::RParen)?;
            SetExpr::Query(Box::new(subquery))
        } else if self.parse_keyword(VALUES) {
            SetExpr::Values(self.parse_values()?)
        } else {
            return self.expected(
                self.peek_pos(),
                "SELECT, VALUES, or a subquery in the query body",
                self.peek_token(),
            );
        };

        self.parse_query_body_seeded(precedence, expr)
    }

    fn parse_query_body_seeded(
        &mut self,
        precedence: SetPrecedence,
        mut expr: SetExpr<Raw>,
    ) -> Result<SetExpr<Raw>, ParserError> {
        loop {
            // The query can be optionally followed by a set operator:
            let next_token = self.peek_token();
            let op = self.parse_set_operator(&next_token);
            let next_precedence = match op {
                // UNION and EXCEPT have the same binding power and evaluate left-to-right
                Some(SetOperator::Union) | Some(SetOperator::Except) => SetPrecedence::UnionExcept,
                // INTERSECT has higher precedence than UNION/EXCEPT
                Some(SetOperator::Intersect) => SetPrecedence::Intersect,
                // Unexpected token or EOF => stop parsing the query body
                None => break,
            };
            if precedence >= next_precedence {
                break;
            }
            self.next_token(); // skip past the set operator

            let all = self.parse_keyword(ALL);
            let distinct = self.parse_keyword(DISTINCT);
            if all && distinct {
                return parser_err!(
                    self,
                    self.peek_prev_pos(),
                    "Cannot specify both ALL and DISTINCT in set operation"
                );
            }
            expr = SetExpr::SetOperation {
                left: Box::new(expr),
                op: op.unwrap(),
                all,
                right: Box::new(self.parse_query_body(next_precedence)?),
            };
        }

        Ok(expr)
    }

    fn parse_set_operator(&mut self, token: &Option<Token>) -> Option<SetOperator> {
        match token {
            Some(Token::Keyword(UNION)) => Some(SetOperator::Union),
            Some(Token::Keyword(EXCEPT)) => Some(SetOperator::Except),
            Some(Token::Keyword(INTERSECT)) => Some(SetOperator::Intersect),
            _ => None,
        }
    }

    /// Parse a restricted `SELECT` statement (no CTEs / `UNION` / `ORDER BY`),
    /// assuming the initial `SELECT` was already consumed
    fn parse_select(&mut self) -> Result<Select<Raw>, ParserError> {
        let all = self.parse_keyword(ALL);
        let distinct = self.parse_keyword(DISTINCT);
        if all && distinct {
            return parser_err!(
                self,
                self.peek_prev_pos(),
                "Cannot specify both ALL and DISTINCT in SELECT"
            );
        }
        let distinct = if distinct && self.parse_keyword(ON) {
            self.expect_token(&Token::LParen)?;
            let exprs = self.parse_comma_separated(Parser::parse_expr)?;
            self.expect_token(&Token::RParen)?;
            Some(Distinct::On(exprs))
        } else if distinct {
            Some(Distinct::EntireRow)
        } else {
            None
        };

        let projection = match self.peek_token() {
            // An empty target list is permissible to match PostgreSQL, which
            // permits these for symmetry with zero column tables.
            Some(Token::Keyword(kw)) if kw.is_reserved() => vec![],
            Some(Token::Semicolon) | Some(Token::RParen) | None => vec![],
            _ => self.parse_comma_separated(Parser::parse_select_item)?,
        };

        // Note that for keywords to be properly handled here, they need to be
        // added to `RESERVED_FOR_COLUMN_ALIAS` / `RESERVED_FOR_TABLE_ALIAS`,
        // otherwise they may be parsed as an alias as part of the `projection`
        // or `from`.

        let from = if self.parse_keyword(FROM) {
            self.parse_comma_separated(Parser::parse_table_and_joins)?
        } else {
            vec![]
        };

        let selection = if self.parse_keyword(WHERE) {
            Some(self.parse_expr()?)
        } else {
            None
        };

        let group_by = if self.parse_keywords(&[GROUP, BY]) {
            self.parse_comma_separated(Parser::parse_expr)?
        } else {
            vec![]
        };

        let having = if self.parse_keyword(HAVING) {
            Some(self.parse_expr()?)
        } else {
            None
        };

        let options = if self.parse_keyword(OPTION) {
            self.parse_with_options(true)?
        } else {
            vec![]
        };

        Ok(Select {
            distinct,
            projection,
            from,
            selection,
            group_by,
            having,
            options,
        })
    }

    fn parse_set(&mut self) -> Result<Statement<Raw>, ParserError> {
        let modifier = self.parse_one_of_keywords(&[SESSION, LOCAL]);
        let mut variable = self.parse_identifier()?;
        let mut normal = self.consume_token(&Token::Eq) || self.parse_keyword(TO);
        if !normal {
            match variable.as_str().parse() {
                Ok(TIME) => {
                    self.expect_keyword(ZONE)?;
                    variable = Ident::new("timezone");
                    normal = true;
                }
                Ok(NAMES) => {
                    variable = Ident::new("client_encoding");
                    normal = true;
                }
                Ok(SCHEMA) => {
                    variable = Ident::new("search_path");
                    normal = true;
                }
                _ => {}
            }
        }
        if normal {
            let value = self.parse_set_variable_value()?;
            Ok(Statement::SetVariable(SetVariableStatement {
                local: modifier == Some(LOCAL),
                variable,
                value,
            }))
        } else if
        // SET TRANSACTION transaction_mode
        (variable.as_str().parse() == Ok(TRANSACTION) && modifier.is_none())
            ||
            // SET SESSION CHARACTERISTICS AS TRANSACTION transaction_mode
            (modifier == Some(SESSION)
                && variable.as_str().parse() == Ok(CHARACTERISTICS)
                && self.parse_keywords(&[AS, TRANSACTION]))
        {
            Ok(Statement::SetTransaction(SetTransactionStatement {
                modes: self.parse_transaction_modes()?,
            }))
        } else {
            self.expected(self.peek_pos(), "equals sign or TO", self.peek_token())
        }
    }

    fn parse_set_variable_value(&mut self) -> Result<SetVariableValue, ParserError> {
        let token = self.peek_token();
        Ok(match (self.parse_value(), token) {
            (Ok(value), _) => SetVariableValue::Literal(value),
            (Err(_), Some(Token::Keyword(DEFAULT))) => SetVariableValue::Default,
            (Err(_), Some(Token::Keyword(kw))) => SetVariableValue::Ident(kw.into_ident()),
            (Err(_), Some(Token::Ident(id))) => SetVariableValue::Ident(Ident::new(id)),
            (Err(_), other) => self.expected(self.peek_pos(), "variable value", other)?,
        })
    }

    fn parse_reset(&mut self) -> Result<Statement<Raw>, ParserError> {
        let variable = self.parse_identifier()?;
        Ok(Statement::ResetVariable(ResetVariableStatement {
            variable,
        }))
    }

    fn parse_show(&mut self) -> Result<Statement<Raw>, ParserError> {
        if self.parse_keyword(DATABASES) {
            return Ok(Statement::ShowDatabases(ShowDatabasesStatement {
                filter: self.parse_show_statement_filter()?,
            }));
        }

        let extended = self.parse_keyword(EXTENDED);
        if extended {
            self.expect_one_of_keywords(&[
                COLUMNS,
                CONNECTIONS,
                FULL,
                INDEX,
                INDEXES,
                KEYS,
                OBJECTS,
                SCHEMAS,
                TABLES,
                TYPES,
            ])?;
            self.prev_token();
        }

        let full = self.parse_keyword(FULL);
        if full {
            if extended {
                self.expect_one_of_keywords(&[COLUMNS, OBJECTS, SCHEMAS, TABLES, TYPES])?;
            } else {
                let kw = self.expect_one_of_keywords(&[
                    COLUMNS,
                    CONNECTIONS,
                    MATERIALIZED,
                    OBJECTS,
                    ROLES,
                    SCHEMAS,
                    SINKS,
                    SOURCES,
                    TABLES,
                    TYPES,
                    VIEWS,
                ])?;
                if kw == MATERIALIZED {
                    self.expect_keyword(VIEWS)?;
                    self.prev_token();
                }
            }
            self.prev_token();
        }

        if self.parse_one_of_keywords(&[COLUMNS, FIELDS]).is_some() {
            self.parse_show_columns(extended, full)
        } else if self.parse_keyword(SCHEMAS) {
            let from = if self.parse_keyword(FROM) {
                Some(self.parse_database_name()?)
            } else {
                None
            };
            Ok(Statement::ShowSchemas(ShowSchemasStatement {
                from,
                extended,
                full,
                filter: self.parse_show_statement_filter()?,
            }))
        } else if let Some(object_type) = self.parse_one_of_keywords(&[
            OBJECTS,
            ROLES,
            CLUSTER,
            CLUSTERS,
            SINKS,
            SOURCES,
            TABLES,
            TYPES,
            USERS,
            VIEWS,
            MATERIALIZED,
            SECRETS,
            CONNECTIONS,
        ]) {
            let object_type = match object_type {
                OBJECTS => ObjectType::Object,
                ROLES | USERS => ObjectType::Role,
                CLUSTER => {
                    if self.parse_keyword(REPLICAS) {
                        ObjectType::ClusterReplica
                    } else {
                        return Ok(Statement::ShowVariable(ShowVariableStatement {
                            variable: Ident::from("cluster"),
                        }));
                    }
                }
                CLUSTERS => ObjectType::Cluster,
                SINKS => ObjectType::Sink,
                SOURCES => ObjectType::Source,
                TABLES => ObjectType::Table,
                TYPES => ObjectType::Type,
                VIEWS => ObjectType::View,
                MATERIALIZED => {
                    self.expect_keyword(VIEWS)?;
                    ObjectType::MaterializedView
                }
                SECRETS => ObjectType::Secret,
                CONNECTIONS => ObjectType::Connection,
                _ => unreachable!(),
            };

            let (from, in_cluster) = match self.parse_one_of_keywords(&[FROM, IN]) {
                Some(kw) => {
                    if kw == IN && self.peek_keyword(CLUSTER) {
                        if matches!(object_type, ObjectType::MaterializedView) {
                            // put `IN` back
                            self.prev_token();
                            (None, self.parse_optional_in_cluster()?)
                        } else {
                            return parser_err!(
                                self,
                                self.peek_pos(),
                                "expected object name, found 'cluster'"
                            );
                        }
                    } else {
                        let from = self.parse_schema_name()?;
                        let in_cluster = self.parse_optional_in_cluster()?;
                        (Some(from), in_cluster)
                    }
                }
                None => (None, None),
            };

            Ok(Statement::ShowObjects(ShowObjectsStatement {
                object_type,
                extended,
                full,
                from,
                in_cluster,
                filter: self.parse_show_statement_filter()?,
            }))
        } else if self
            .parse_one_of_keywords(&[INDEX, INDEXES, KEYS])
            .is_some()
        {
            let kw = self.parse_one_of_keywords(&[FROM, IN, ON]);
            let (table_name, in_cluster) = if kw == Some(IN) && self.peek_keyword(CLUSTER) {
                // put `IN` back
                self.prev_token();
                (None, self.parse_optional_in_cluster()?)
            } else if kw.is_some() {
                let table_name = self.parse_raw_name()?;
                let in_cluster = self.parse_optional_in_cluster()?;
                (Some(table_name), in_cluster)
            } else {
                (None, None)
            };

            let filter = if self.parse_keyword(WHERE) {
                Some(ShowStatementFilter::Where(self.parse_expr()?))
            } else {
                None
            };
            Ok(Statement::ShowIndexes(ShowIndexesStatement {
                table_name,
                in_cluster,
                extended,
                filter,
            }))
        } else if self.parse_keywords(&[CREATE, VIEW]) {
            Ok(Statement::ShowCreateView(ShowCreateViewStatement {
                view_name: self.parse_raw_name()?,
            }))
        } else if self.parse_keywords(&[CREATE, MATERIALIZED, VIEW]) {
            Ok(Statement::ShowCreateMaterializedView(
                ShowCreateMaterializedViewStatement {
                    materialized_view_name: self.parse_raw_name()?,
                },
            ))
        } else if self.parse_keywords(&[CREATE, SOURCE]) {
            Ok(Statement::ShowCreateSource(ShowCreateSourceStatement {
                source_name: self.parse_raw_name()?,
            }))
        } else if self.parse_keywords(&[CREATE, TABLE]) {
            Ok(Statement::ShowCreateTable(ShowCreateTableStatement {
                table_name: self.parse_raw_name()?,
            }))
        } else if self.parse_keywords(&[CREATE, SINK]) {
            Ok(Statement::ShowCreateSink(ShowCreateSinkStatement {
                sink_name: self.parse_raw_name()?,
            }))
        } else if self.parse_keywords(&[CREATE, INDEX]) {
            Ok(Statement::ShowCreateIndex(ShowCreateIndexStatement {
                index_name: self.parse_raw_name()?,
            }))
        } else if self.parse_keywords(&[CREATE, CONNECTION]) {
            Ok(Statement::ShowCreateConnection(
                ShowCreateConnectionStatement {
                    connection_name: self.parse_raw_name()?,
                },
            ))
        } else {
            let variable = if self.parse_keywords(&[TRANSACTION, ISOLATION, LEVEL]) {
                Ident::new("transaction_isolation")
            } else if self.parse_keywords(&[TIME, ZONE]) {
                Ident::new("timezone")
            } else {
                self.parse_identifier()?
            };
            Ok(Statement::ShowVariable(ShowVariableStatement { variable }))
        }
    }

    fn parse_show_columns(
        &mut self,
        extended: bool,
        full: bool,
    ) -> Result<Statement<Raw>, ParserError> {
        self.expect_one_of_keywords(&[FROM, IN])?;
        let table_name = self.parse_raw_name()?;
        // MySQL also supports FROM <database> here. In other words, MySQL
        // allows both FROM <table> FROM <database> and FROM <database>.<table>,
        // while we only support the latter for now.
        let filter = self.parse_show_statement_filter()?;
        Ok(Statement::ShowColumns(ShowColumnsStatement {
            extended,
            full,
            table_name,
            filter,
        }))
    }

    fn parse_show_statement_filter(
        &mut self,
    ) -> Result<Option<ShowStatementFilter<Raw>>, ParserError> {
        if self.parse_keyword(LIKE) {
            Ok(Some(ShowStatementFilter::Like(
                self.parse_literal_string()?,
            )))
        } else if self.parse_keyword(WHERE) {
            Ok(Some(ShowStatementFilter::Where(self.parse_expr()?)))
        } else {
            Ok(None)
        }
    }

    fn parse_table_and_joins(&mut self) -> Result<TableWithJoins<Raw>, ParserError> {
        let relation = self.parse_table_factor()?;

        // Note that for keywords to be properly handled here, they need to be
        // added to `RESERVED_FOR_TABLE_ALIAS`, otherwise they may be parsed as
        // a table alias.
        let mut joins = vec![];
        loop {
            let join = if self.parse_keyword(CROSS) {
                self.expect_keyword(JOIN)?;
                Join {
                    relation: self.parse_table_factor()?,
                    join_operator: JoinOperator::CrossJoin,
                }
            } else {
                let natural = self.parse_keyword(NATURAL);
                let peek_keyword = if let Some(Token::Keyword(kw)) = self.peek_token() {
                    Some(kw)
                } else {
                    None
                };

                let join_operator_type = match peek_keyword {
                    Some(INNER) | Some(JOIN) => {
                        let _ = self.parse_keyword(INNER);
                        self.expect_keyword(JOIN)?;
                        JoinOperator::Inner
                    }
                    Some(kw @ LEFT) | Some(kw @ RIGHT) | Some(kw @ FULL) => {
                        let _ = self.next_token();
                        let _ = self.parse_keyword(OUTER);
                        self.expect_keyword(JOIN)?;
                        match kw {
                            LEFT => JoinOperator::LeftOuter,
                            RIGHT => JoinOperator::RightOuter,
                            FULL => JoinOperator::FullOuter,
                            _ => unreachable!(),
                        }
                    }
                    Some(OUTER) => {
                        return self.expected(
                            self.peek_pos(),
                            "LEFT, RIGHT, or FULL",
                            self.peek_token(),
                        )
                    }
                    None if natural => {
                        return self.expected(
                            self.peek_pos(),
                            "a join type after NATURAL",
                            self.peek_token(),
                        );
                    }
                    _ => break,
                };
                let relation = self.parse_table_factor()?;
                let join_constraint = self.parse_join_constraint(natural)?;
                Join {
                    relation,
                    join_operator: join_operator_type(join_constraint),
                }
            };
            joins.push(join);
        }
        Ok(TableWithJoins { relation, joins })
    }

    /// A table name or a parenthesized subquery, followed by optional `[AS] alias`
    fn parse_table_factor(&mut self) -> Result<TableFactor<Raw>, ParserError> {
        if self.parse_keyword(LATERAL) {
            // LATERAL must always be followed by a subquery or table function.
            if self.consume_token(&Token::LParen) {
                return self.parse_derived_table_factor(Lateral);
            } else if self.parse_keywords(&[ROWS, FROM]) {
                return Ok(self.parse_rows_from()?);
            } else {
                let name = self.parse_object_name()?;
                self.expect_token(&Token::LParen)?;
                let args = self.parse_optional_args(false)?;
                let alias = self.parse_optional_table_alias()?;
                let with_ordinality = self.parse_keywords(&[WITH, ORDINALITY]);
                return Ok(TableFactor::Function {
                    function: TableFunction { name, args },
                    alias,
                    with_ordinality,
                });
            }
        }

        if self.consume_token(&Token::LParen) {
            // A left paren introduces either a derived table (i.e., a subquery)
            // or a nested join. It's nearly impossible to determine ahead of
            // time which it is... so we just try to parse both.
            //
            // Here's an example that demonstrates the complexity:
            //                     /-------------------------------------------------------\
            //                     | /-----------------------------------\                 |
            //     SELECT * FROM ( ( ( (SELECT 1) UNION (SELECT 2) ) AS t1 NATURAL JOIN t2 ) )
            //                   ^ ^ ^ ^
            //                   | | | |
            //                   | | | |
            //                   | | | (4) belongs to a SetExpr::Query inside the subquery
            //                   | | (3) starts a derived table (subquery)
            //                   | (2) starts a nested join
            //                   (1) an additional set of parens around a nested join
            //

            // Check if the recently consumed '(' started a derived table, in
            // which case we've parsed the subquery, followed by the closing
            // ')', and the alias of the derived table. In the example above
            // this is case (3), and the next token would be `NATURAL`.
            maybe!(self.maybe_parse(|parser| parser.parse_derived_table_factor(NotLateral)));

            // The '(' we've recently consumed does not start a derived table.
            // For valid input this can happen either when the token following
            // the paren can't start a query (e.g. `foo` in `FROM (foo NATURAL
            // JOIN bar)`, or when the '(' we've consumed is followed by another
            // '(' that starts a derived table, like (3), or another nested join
            // (2).
            //
            // Ignore the error and back up to where we were before. Either
            // we'll be able to parse a valid nested join, or we won't, and
            // we'll return that error instead.
            let table_and_joins = self.parse_table_and_joins()?;
            match table_and_joins.relation {
                TableFactor::NestedJoin { .. } => (),
                _ => {
                    if table_and_joins.joins.is_empty() {
                        // The SQL spec prohibits derived tables and bare
                        // tables from appearing alone in parentheses.
                        self.expected(self.peek_pos(), "joined table", self.peek_token())?
                    }
                }
            }
            self.expect_token(&Token::RParen)?;
            Ok(TableFactor::NestedJoin {
                join: Box::new(table_and_joins),
                alias: self.parse_optional_table_alias()?,
            })
        } else if self.parse_keywords(&[ROWS, FROM]) {
            Ok(self.parse_rows_from()?)
        } else {
            let name = self.parse_raw_name()?;
            match name {
                RawObjectName::Name(name) if self.consume_token(&Token::LParen) => {
                    let args = self.parse_optional_args(false)?;
                    let alias = self.parse_optional_table_alias()?;
                    let with_ordinality = self.parse_keywords(&[WITH, ORDINALITY]);
                    Ok(TableFactor::Function {
                        function: TableFunction { name, args },
                        alias,
                        with_ordinality,
                    })
                }
                _ => Ok(TableFactor::Table {
                    name,
                    alias: self.parse_optional_table_alias()?,
                }),
            }
        }
    }

    fn parse_rows_from(&mut self) -> Result<TableFactor<Raw>, ParserError> {
        self.expect_token(&Token::LParen)?;
        let functions = self.parse_comma_separated(Parser::parse_table_function)?;
        self.expect_token(&Token::RParen)?;
        let alias = self.parse_optional_table_alias()?;
        let with_ordinality = self.parse_keywords(&[WITH, ORDINALITY]);
        Ok(TableFactor::RowsFrom {
            functions,
            alias,
            with_ordinality,
        })
    }

    fn parse_table_function(&mut self) -> Result<TableFunction<Raw>, ParserError> {
        let name = self.parse_object_name()?;
        self.expect_token(&Token::LParen)?;
        Ok(TableFunction {
            name,
            args: self.parse_optional_args(false)?,
        })
    }

    fn parse_derived_table_factor(
        &mut self,
        lateral: IsLateral,
    ) -> Result<TableFactor<Raw>, ParserError> {
        let subquery = Box::new(self.parse_query()?);
        self.expect_token(&Token::RParen)?;
        let alias = self.parse_optional_table_alias()?;
        Ok(TableFactor::Derived {
            lateral: match lateral {
                Lateral => true,
                NotLateral => false,
            },
            subquery,
            alias,
        })
    }

    fn parse_join_constraint(&mut self, natural: bool) -> Result<JoinConstraint<Raw>, ParserError> {
        if natural {
            Ok(JoinConstraint::Natural)
        } else if self.parse_keyword(ON) {
            let constraint = self.parse_expr()?;
            Ok(JoinConstraint::On(constraint))
        } else if self.parse_keyword(USING) {
            let columns = self.parse_parenthesized_column_list(Mandatory)?;
            Ok(JoinConstraint::Using(columns))
        } else {
            self.expected(
                self.peek_pos(),
                "ON, or USING after JOIN",
                self.peek_token(),
            )
        }
    }

    /// Parse an INSERT statement
    fn parse_insert(&mut self) -> Result<Statement<Raw>, ParserError> {
        self.expect_keyword(INTO)?;
        let table_name = self.parse_raw_name()?;
        let columns = self.parse_parenthesized_column_list(Optional)?;
        let source = if self.parse_keywords(&[DEFAULT, VALUES]) {
            InsertSource::DefaultValues
        } else {
            InsertSource::Query(self.parse_query()?)
        };
        let returning = self.parse_returning()?;
        Ok(Statement::Insert(InsertStatement {
            table_name,
            columns,
            source,
            returning,
        }))
    }

    fn parse_returning(&mut self) -> Result<Vec<SelectItem<Raw>>, ParserError> {
        Ok(if self.parse_keyword(RETURNING) {
            self.parse_comma_separated(Parser::parse_select_item)?
        } else {
            Vec::new()
        })
    }

    fn parse_update(&mut self) -> Result<Statement<Raw>, ParserError> {
        let table_name = RawObjectName::Name(self.parse_object_name()?);

        self.expect_keyword(SET)?;
        let assignments = self.parse_comma_separated(Parser::parse_assignment)?;
        let selection = if self.parse_keyword(WHERE) {
            Some(self.parse_expr()?)
        } else {
            None
        };

        Ok(Statement::Update(UpdateStatement {
            table_name,
            assignments,
            selection,
        }))
    }

    /// Parse a `var = expr` assignment, used in an UPDATE statement
    fn parse_assignment(&mut self) -> Result<Assignment<Raw>, ParserError> {
        let id = self.parse_identifier()?;
        self.expect_token(&Token::Eq)?;
        let value = self.parse_expr()?;
        Ok(Assignment { id, value })
    }

    fn parse_optional_args(
        &mut self,
        allow_order_by: bool,
    ) -> Result<FunctionArgs<Raw>, ParserError> {
        if self.consume_token(&Token::Star) {
            self.expect_token(&Token::RParen)?;
            Ok(FunctionArgs::Star)
        } else if self.consume_token(&Token::RParen) {
            Ok(FunctionArgs::args(vec![]))
        } else {
            let args = self.parse_comma_separated(Parser::parse_expr)?;
            // ORDER BY can only appear after at least one argument, and not after a
            // star. We can ignore checking for it in the other branches. See:
            // https://www.postgresql.org/docs/current/sql-expressions.html#SYNTAX-AGGREGATES
            let order_by = if allow_order_by && self.parse_keywords(&[ORDER, BY]) {
                self.parse_comma_separated(Parser::parse_order_by_expr)?
            } else {
                vec![]
            };
            self.expect_token(&Token::RParen)?;
            Ok(FunctionArgs::Args { args, order_by })
        }
    }

    /// Parse `AS OF`, if present.
    fn parse_optional_as_of(&mut self) -> Result<Option<AsOf<Raw>>, ParserError> {
        if self.parse_keyword(AS) {
            self.expect_keyword(OF)?;
            if self.parse_keywords(&[AT, LEAST]) {
                match self.parse_expr() {
                    Ok(expr) => Ok(Some(AsOf::AtLeast(expr))),
                    Err(e) => self.expected(
                        e.pos,
                        "a timestamp value after 'AS OF AT LEAST'",
                        self.peek_token(),
                    ),
                }
            } else {
                match self.parse_expr() {
                    Ok(expr) => Ok(Some(AsOf::At(expr))),
                    Err(e) => {
                        self.expected(e.pos, "a timestamp value after 'AS OF'", self.peek_token())
                    }
                }
            }
        } else {
            Ok(None)
        }
    }

    /// Parse a comma-delimited list of projections after SELECT
    fn parse_select_item(&mut self) -> Result<SelectItem<Raw>, ParserError> {
        if self.consume_token(&Token::Star) {
            return Ok(SelectItem::Wildcard);
        }
        Ok(SelectItem::Expr {
            expr: self.parse_expr()?,
            alias: self.parse_optional_alias(Keyword::is_reserved_in_column_alias)?,
        })
    }

    /// Parse an expression, optionally followed by ASC or DESC,
    /// and then `[NULLS { FIRST | LAST }]` (used in ORDER BY)
    fn parse_order_by_expr(&mut self) -> Result<OrderByExpr<Raw>, ParserError> {
        let expr = self.parse_expr()?;

        let asc = if self.parse_keyword(ASC) {
            Some(true)
        } else if self.parse_keyword(DESC) {
            Some(false)
        } else {
            None
        };

        let nulls_last = if self.parse_keyword(NULLS) {
            let last = self.expect_one_of_keywords(&[FIRST, LAST])? == LAST;
            Some(last)
        } else {
            None
        };

        Ok(OrderByExpr {
            expr,
            asc,
            nulls_last,
        })
    }

    fn parse_values(&mut self) -> Result<Values<Raw>, ParserError> {
        let values = self.parse_comma_separated(|parser| {
            parser.expect_token(&Token::LParen)?;
            let exprs = parser.parse_comma_separated(Parser::parse_expr)?;
            parser.expect_token(&Token::RParen)?;
            Ok(exprs)
        })?;
        Ok(Values(values))
    }

    fn parse_start_transaction(&mut self) -> Result<Statement<Raw>, ParserError> {
        self.expect_keyword(TRANSACTION)?;
        Ok(Statement::StartTransaction(StartTransactionStatement {
            modes: self.parse_transaction_modes()?,
        }))
    }

    fn parse_begin(&mut self) -> Result<Statement<Raw>, ParserError> {
        let _ = self.parse_one_of_keywords(&[TRANSACTION, WORK]);
        Ok(Statement::StartTransaction(StartTransactionStatement {
            modes: self.parse_transaction_modes()?,
        }))
    }

    fn parse_transaction_modes(&mut self) -> Result<Vec<TransactionMode>, ParserError> {
        let mut modes = vec![];
        let mut required = false;
        loop {
            let mode = if self.parse_keywords(&[ISOLATION, LEVEL]) {
                let iso_level = if self.parse_keywords(&[READ, UNCOMMITTED]) {
                    TransactionIsolationLevel::ReadUncommitted
                } else if self.parse_keywords(&[READ, COMMITTED]) {
                    TransactionIsolationLevel::ReadCommitted
                } else if self.parse_keywords(&[REPEATABLE, READ]) {
                    TransactionIsolationLevel::RepeatableRead
                } else if self.parse_keyword(SERIALIZABLE) {
                    TransactionIsolationLevel::Serializable
                } else {
                    self.expected(self.peek_pos(), "isolation level", self.peek_token())?
                };
                TransactionMode::IsolationLevel(iso_level)
            } else if self.parse_keywords(&[READ, ONLY]) {
                TransactionMode::AccessMode(TransactionAccessMode::ReadOnly)
            } else if self.parse_keywords(&[READ, WRITE]) {
                TransactionMode::AccessMode(TransactionAccessMode::ReadWrite)
            } else if required {
                self.expected(self.peek_pos(), "transaction mode", self.peek_token())?
            } else {
                break;
            };
            modes.push(mode);
            // ANSI requires a comma after each transaction mode, but
            // PostgreSQL, for historical reasons, does not. We follow
            // PostgreSQL in making the comma optional, since that is strictly
            // more general.
            required = self.consume_token(&Token::Comma);
        }
        Ok(modes)
    }

    fn parse_commit(&mut self) -> Result<Statement<Raw>, ParserError> {
        Ok(Statement::Commit(CommitStatement {
            chain: self.parse_commit_rollback_chain()?,
        }))
    }

    fn parse_rollback(&mut self) -> Result<Statement<Raw>, ParserError> {
        Ok(Statement::Rollback(RollbackStatement {
            chain: self.parse_commit_rollback_chain()?,
        }))
    }

    fn parse_commit_rollback_chain(&mut self) -> Result<bool, ParserError> {
        let _ = self.parse_one_of_keywords(&[TRANSACTION, WORK]);
        if self.parse_keyword(AND) {
            let chain = !self.parse_keyword(NO);
            self.expect_keyword(CHAIN)?;
            Ok(chain)
        } else {
            Ok(false)
        }
    }

    fn parse_tail(&mut self) -> Result<Statement<Raw>, ParserError> {
        let relation = if self.consume_token(&Token::LParen) {
            let query = self.parse_query()?;
            self.expect_token(&Token::RParen)?;
            TailRelation::Query(query)
        } else {
            TailRelation::Name(self.parse_raw_name()?)
        };
        let options = self.parse_kw_options(Parser::parse_tail_option)?;
        let as_of = self.parse_optional_as_of()?;
        Ok(Statement::Tail(TailStatement {
            relation,
            options,
            as_of,
        }))
    }

    fn parse_tail_option(&mut self) -> Result<TailOption<Raw>, ParserError> {
        let name = match self.expect_one_of_keywords(&[PROGRESS, SNAPSHOT])? {
            PROGRESS => TailOptionName::Progress,
            SNAPSHOT => TailOptionName::Snapshot,
            _ => unreachable!(),
        };

        let _ = self.consume_token(&Token::Eq);

        Ok(TailOption {
            name,
            value: self.parse_opt_with_option_value(false)?,
        })
    }

    /// Parse an `EXPLAIN` statement, assuming that the `EXPLAIN` token
    /// has already been consumed.
    fn parse_explain(&mut self) -> Result<Statement<Raw>, ParserError> {
        if let Some(parse) = self.maybe_parse(Self::parse_explain_new) {
            Ok(parse)
        } else {
            self.parse_explain_old()
        }
    }

    /// Parse an `EXPLAIN` statement, assuming that the `EXPLAIN` token
    /// has already been consumed.
    fn parse_explain_new(&mut self) -> Result<Statement<Raw>, ParserError> {
        let stage = match self.parse_one_of_keywords(&[
            RAW,
            DECORRELATED,
            OPTIMIZED,
            PHYSICAL,
            OPTIMIZER,
            QUERY,
        ]) {
            Some(RAW) => {
                self.expect_keyword(PLAN)?;
                ExplainStageNew::RawPlan
            }
            Some(QUERY) => {
                self.expect_keyword(GRAPH)?;
                ExplainStageNew::QueryGraph
            }
            Some(DECORRELATED) => {
                self.expect_keyword(PLAN)?;
                ExplainStageNew::DecorrelatedPlan
            }
            Some(OPTIMIZED) => {
                if self.parse_keyword(QUERY) {
                    self.expect_keyword(GRAPH)?;
                    ExplainStageNew::OptimizedQueryGraph
                } else {
                    self.expect_keyword(PLAN)?;
                    ExplainStageNew::OptimizedPlan
                }
            }
            Some(PHYSICAL) => {
                self.expect_keyword(PLAN)?;
                ExplainStageNew::PhysicalPlan
            }
            Some(OPTIMIZER) => {
                self.expect_keyword(TRACE)?;
                ExplainStageNew::Trace
            }
            None => ExplainStageNew::OptimizedPlan,
            _ => unreachable!(),
        };

        let config_flags = if self.parse_keyword(WITH) {
            self.expect_token(&Token::LParen)?;
            let config_flags = self.parse_comma_separated(Self::parse_identifier)?;
            self.expect_token(&Token::RParen)?;
            config_flags
        } else {
            vec![]
        };

        // TODO (#13299): Make specifying the format optional upon getting rid
        // of the old explain syntax
        self.expect_keyword(AS)?;
        let format = match self.parse_one_of_keywords(&[TEXT, JSON, DOT]) {
            Some(TEXT) => ExplainFormat::Text,
            Some(JSON) => ExplainFormat::Json,
            Some(DOT) => ExplainFormat::Dot,
            None => return Err(ParserError::new(self.index, "expected a format")),
            _ => unreachable!(),
        };

        self.expect_keyword(FOR)?;

        // VIEW name | MATERIALIZED VIEW name | query
        let explainee = if self.parse_keyword(VIEW) {
            Explainee::View(self.parse_raw_name()?)
        } else if self.parse_keywords(&[MATERIALIZED, VIEW]) {
            Explainee::MaterializedView(self.parse_raw_name()?)
        } else {
            Explainee::Query(self.parse_query()?)
        };

        Ok(Statement::Explain(ExplainStatement::New(
            ExplainStatementNew {
                stage,
                config_flags,
                format,
                explainee,
            },
        )))
    }

    /// Parse an `EXPLAIN` statement, assuming that the `EXPLAIN` token
    /// has already been consumed (old code path).
    fn parse_explain_old(&mut self) -> Result<Statement<Raw>, ParserError> {
        // (TYPED)?
        let typed = self.parse_keyword(TYPED);
        let mut timing = false;

        // options: ( '(' TIMING (true|false) ')' )?
        if let Some(Token::LParen) = self.peek_token() {
            // Check whether a valid option is after the parentheses, since the
            // parentheses may belong to the actual query to be explained.
            match self.peek_nth_token(1) {
                Some(Token::Keyword(TIMING)) => {
                    self.next_token(); // Consume the LParen
                    self.parse_comma_separated(|s| match s.expect_one_of_keywords(&[TIMING])? {
                        TIMING => {
                            timing = s.parse_boolean_value()?;
                            Ok(())
                        }
                        _ => unreachable!(),
                    })?;
                    self.expect_token(&Token::RParen)?;
                }
                _ => {}
            }
        }

        // (RAW | DECORRELATED | OPTIMIZED | PHYSICAL)? PLAN
        let stage = match self.parse_one_of_keywords(&[
            RAW,
            DECORRELATED,
            OPTIMIZED,
            PHYSICAL,
            PLAN,
            QUERY,
            TIMESTAMP,
        ]) {
            Some(RAW) => {
                self.expect_keywords(&[PLAN, FOR])?;
                ExplainStageOld::RawPlan
            }
            Some(QUERY) => {
                self.expect_keywords(&[GRAPH, FOR])?;
                ExplainStageOld::QueryGraph
            }
            Some(DECORRELATED) => {
                self.expect_keywords(&[PLAN, FOR])?;
                ExplainStageOld::DecorrelatedPlan
            }
            Some(OPTIMIZED) => {
                if self.parse_keyword(QUERY) {
                    self.expect_keywords(&[GRAPH, FOR])?;
                    ExplainStageOld::OptimizedQueryGraph
                } else {
                    self.expect_keywords(&[PLAN, FOR])?;
                    ExplainStageOld::OptimizedPlan
                }
            }
            Some(PLAN) => {
                self.expect_keyword(FOR)?;
                ExplainStageOld::OptimizedPlan
            }
            Some(PHYSICAL) => {
                self.expect_keywords(&[PLAN, FOR])?;
                ExplainStageOld::PhysicalPlan
            }
            Some(TIMESTAMP) => {
                self.expect_keywords(&[FOR])?;
                ExplainStageOld::Timestamp
            }
            None => ExplainStageOld::OptimizedPlan,
            _ => unreachable!(),
        };

        // VIEW name | MATERIALIZED VIEW name | query
        let explainee = if self.parse_keyword(VIEW) {
            Explainee::View(self.parse_raw_name()?)
        } else if self.parse_keywords(&[MATERIALIZED, VIEW]) {
            Explainee::MaterializedView(self.parse_raw_name()?)
        } else {
            Explainee::Query(self.parse_query()?)
        };

        let options = ExplainOptions { typed, timing };
        Ok(Statement::Explain(ExplainStatement::Old(
            ExplainStatementOld {
                stage,
                explainee,
                options,
            },
        )))
    }

    /// Parse a `DECLARE` statement, assuming that the `DECLARE` token
    /// has already been consumed.
    fn parse_declare(&mut self) -> Result<Statement<Raw>, ParserError> {
        let name = self.parse_identifier()?;
        self.expect_keyword(CURSOR)?;
        // WITHOUT HOLD is optional and the default behavior so we can ignore it.
        let _ = self.parse_keywords(&[WITHOUT, HOLD]);
        self.expect_keyword(FOR)?;
        let stmt = self.parse_statement()?;
        Ok(Statement::Declare(DeclareStatement {
            name,
            stmt: Box::new(stmt),
        }))
    }

    /// Parse a `CLOSE` statement, assuming that the `CLOSE` token
    /// has already been consumed.
    fn parse_close(&mut self) -> Result<Statement<Raw>, ParserError> {
        let name = self.parse_identifier()?;
        Ok(Statement::Close(CloseStatement { name }))
    }

    /// Parse a `PREPARE` statement, assuming that the `PREPARE` token
    /// has already been consumed.
    fn parse_prepare(&mut self) -> Result<Statement<Raw>, ParserError> {
        let name = self.parse_identifier()?;
        self.expect_keyword(AS)?;
        let pos = self.peek_pos();
        //
        let stmt = match self.parse_statement()? {
            stmt @ Statement::Select(_)
            | stmt @ Statement::Insert(_)
            | stmt @ Statement::Delete(_)
            | stmt @ Statement::Update(_) => stmt,
            _ => return parser_err!(self, pos, "unpreparable statement"),
        };
        Ok(Statement::Prepare(PrepareStatement {
            name,
            stmt: Box::new(stmt),
        }))
    }

    /// Parse a `EXECUTE` statement, assuming that the `EXECUTE` token
    /// has already been consumed.
    fn parse_execute(&mut self) -> Result<Statement<Raw>, ParserError> {
        let name = self.parse_identifier()?;
        let params = if self.consume_token(&Token::LParen) {
            let params = self.parse_comma_separated(Parser::parse_expr)?;
            self.expect_token(&Token::RParen)?;
            params
        } else {
            Vec::new()
        };
        Ok(Statement::Execute(ExecuteStatement { name, params }))
    }

    /// Parse a `DEALLOCATE` statement, assuming that the `DEALLOCATE` token
    /// has already been consumed.
    fn parse_deallocate(&mut self) -> Result<Statement<Raw>, ParserError> {
        let _ = self.parse_keyword(PREPARE);
        let name = if self.parse_keyword(ALL) {
            None
        } else {
            Some(self.parse_identifier()?)
        };
        Ok(Statement::Deallocate(DeallocateStatement { name }))
    }

    /// Parse a `FETCH` statement, assuming that the `FETCH` token
    /// has already been consumed.
    fn parse_fetch(&mut self) -> Result<Statement<Raw>, ParserError> {
        let _ = self.parse_keyword(FORWARD);
        let count = if let Some(count) = self.maybe_parse(Parser::parse_literal_uint) {
            Some(FetchDirection::ForwardCount(count))
        } else if self.parse_keyword(ALL) {
            Some(FetchDirection::ForwardAll)
        } else {
            None
        };
        let _ = self.parse_keyword(FROM);
        let name = self.parse_identifier()?;
        let options = self.parse_kw_options(Parser::parse_fetch_option)?;
        Ok(Statement::Fetch(FetchStatement {
            name,
            count,
            options,
        }))
    }

    fn parse_fetch_option(&mut self) -> Result<FetchOption<Raw>, ParserError> {
        self.expect_keyword(TIMEOUT)?;
        let _ = self.consume_token(&Token::Eq);
        Ok(FetchOption {
            name: FetchOptionName::Timeout,
            value: self.parse_opt_with_option_value(false)?,
        })
    }

    /// Parse a `RAISE` statement, assuming that the `RAISE` token
    /// has already been consumed.
    fn parse_raise(&mut self) -> Result<Statement<Raw>, ParserError> {
        let severity = match self.parse_one_of_keywords(&[DEBUG, INFO, LOG, NOTICE, WARNING]) {
            Some(DEBUG) => NoticeSeverity::Debug,
            Some(INFO) => NoticeSeverity::Info,
            Some(LOG) => NoticeSeverity::Log,
            Some(NOTICE) => NoticeSeverity::Notice,
            Some(WARNING) => NoticeSeverity::Warning,
            Some(_) => unreachable!(),
            None => self.expected(self.peek_pos(), "severity level", self.peek_token())?,
        };

        Ok(Statement::Raise(RaiseStatement { severity }))
    }
}

impl CheckedRecursion for Parser<'_> {
    fn recursion_guard(&self) -> &RecursionGuard {
        &self.recursion_guard
    }
}<|MERGE_RESOLUTION|>--- conflicted
+++ resolved
@@ -1994,15 +1994,8 @@
         }))
     }
 
-<<<<<<< HEAD
-    fn parse_kafka_connection_options(
-        &mut self,
-    ) -> Result<KafkaConnectionOption<Raw>, ParserError> {
+    fn parse_kafka_connection_option(&mut self) -> Result<KafkaConnectionOption<Raw>, ParserError> {
         let name = match self.expect_one_of_keywords(&[BROKER, BROKERS, PROGRESS, SASL, SSL])? {
-=======
-    fn parse_kafka_connection_option(&mut self) -> Result<KafkaConnectionOption<Raw>, ParserError> {
-        let name = match self.expect_one_of_keywords(&[BROKER, BROKERS, SASL, SSL])? {
->>>>>>> 1425fea5
             BROKER => KafkaConnectionOptionName::Broker,
             BROKERS => KafkaConnectionOptionName::Brokers,
             PROGRESS => {
@@ -2587,10 +2580,7 @@
             } else {
                 None
             };
-        Ok(CreateSinkConnection::Kafka {
-            connection,
-            key,
-        })
+        Ok(CreateSinkConnection::Kafka { connection, key })
     }
 
     fn parse_create_view(&mut self) -> Result<Statement<Raw>, ParserError> {
