// Copyright 2018 sqlparser-rs contributors. All rights reserved.
// Copyright Materialize, Inc. and contributors. All rights reserved.
//
// This file is derived from the sqlparser-rs project, available at
// https://github.com/andygrove/sqlparser-rs. It was incorporated
// directly into Materialize on December 21, 2019.
//
// Licensed under the Apache License, Version 2.0 (the "License");
// you may not use this file except in compliance with the License.
// You may obtain a copy of the License in the LICENSE file at the
// root of this repository, or online at
//
//     http://www.apache.org/licenses/LICENSE-2.0
//
// Unless required by applicable law or agreed to in writing, software
// distributed under the License is distributed on an "AS IS" BASIS,
// WITHOUT WARRANTIES OR CONDITIONS OF ANY KIND, either express or implied.
// See the License for the specific language governing permissions and
// limitations under the License.

//! SQL Parser

use std::error::Error;
use std::fmt;

use bytesize::ByteSize;
use itertools::Itertools;
use mz_ore::cast::CastFrom;
use mz_ore::collections::CollectionExt;
use mz_ore::option::OptionExt;
use mz_ore::stack::{CheckedRecursion, RecursionGuard, RecursionLimitError};
use mz_sql_lexer::keywords::*;
use mz_sql_lexer::lexer::{self, LexerError, PosToken, Token};
use serde::{Deserialize, Serialize};
use tracing::{debug, warn};
use IsLateral::*;
use IsOptional::*;

use crate::ast::*;

// NOTE(benesch): this recursion limit was chosen based on the maximum amount of
// nesting I've ever seen in a production SQL query (i.e., about a dozen) times
// a healthy factor to be conservative.
const RECURSION_LIMIT: usize = 128;

/// Maximum allowed size for a batch of statements in bytes: 1MB.
pub const MAX_STATEMENT_BATCH_SIZE: usize = 1_000_000;

// Use `Parser::expected` instead, if possible
macro_rules! parser_err {
    ($parser:expr, $pos:expr, $MSG:expr) => {
        Err($parser.error($pos, $MSG.to_string()))
    };
    ($parser:expr, $pos:expr, $($arg:tt)*) => {
        Err($parser.error($pos, format!($($arg)*)))
    };
}

/// The result of successfully parsing a statement:
/// both the AST and the SQL text that it corresponds to
#[derive(Debug, Clone)]
pub struct StatementParseResult<'a> {
    pub ast: Statement<Raw>,
    pub sql: &'a str,
}

impl<'a> StatementParseResult<'a> {
    pub fn new(ast: Statement<Raw>, sql: &'a str) -> Self {
        Self { ast, sql }
    }
}

trait ParserStatementErrorMapper<T> {
    /// Wrap a `ParserError` within a `ParserStatementError` alongside the provided `StatementKind`
    fn map_parser_err(self, statement_kind: StatementKind) -> Result<T, ParserStatementError>;

    /// Wrap a `ParserError` within a `ParserStatementError` without an accompanying
    /// `StatementKind`.
    ///
    /// This should be used when we do not know what specific statement is being parsed.
    fn map_no_statement_parser_err(self) -> Result<T, ParserStatementError>;
}

impl<T> ParserStatementErrorMapper<T> for Result<T, ParserError> {
    fn map_parser_err(self, statement: StatementKind) -> Result<T, ParserStatementError> {
        self.map_err(|error| ParserStatementError {
            error,
            statement: Some(statement),
        })
    }

    fn map_no_statement_parser_err(self) -> Result<T, ParserStatementError> {
        self.map_err(|error| ParserStatementError {
            error,
            statement: None,
        })
    }
}

/// Parses a SQL string containing zero or more SQL statements.
/// Statements larger than [`MAX_STATEMENT_BATCH_SIZE`] are rejected.
///
/// The outer Result is for errors related to the statement size. The inner Result is for
/// errors during the parsing.
#[tracing::instrument(target = "compiler", level = "trace", name = "sql_to_ast")]
pub fn parse_statements_with_limit(
    sql: &str,
) -> Result<Result<Vec<StatementParseResult>, ParserStatementError>, String> {
    if sql.bytes().count() > MAX_STATEMENT_BATCH_SIZE {
        return Err(format!(
            "statement batch size cannot exceed {}",
            ByteSize::b(u64::cast_from(MAX_STATEMENT_BATCH_SIZE))
        ));
    }
    Ok(parse_statements(sql))
}

/// Parses a SQL string containing zero or more SQL statements.
#[tracing::instrument(target = "compiler", level = "trace", name = "sql_to_ast")]
pub fn parse_statements(sql: &str) -> Result<Vec<StatementParseResult>, ParserStatementError> {
    debug!("parsing statements: {sql}");
    let tokens = lexer::lex(sql).map_err(|error| ParserStatementError {
        error: error.into(),
        statement: None,
    })?;
    Parser::new(sql, tokens).parse_statements()
}

/// Parses a SQL string containing one SQL expression.
pub fn parse_expr(sql: &str) -> Result<Expr<Raw>, ParserError> {
    let tokens = lexer::lex(sql)?;
    let mut parser = Parser::new(sql, tokens);
    let expr = parser.parse_expr()?;
    if parser.next_token().is_some() {
        parser_err!(
            parser,
            parser.peek_prev_pos(),
            "extra token after expression"
        )
    } else {
        Ok(expr)
    }
}

/// Parses a SQL string containing a single data type.
pub fn parse_data_type(sql: &str) -> Result<RawDataType, ParserError> {
    let tokens = lexer::lex(sql)?;
    let mut parser = Parser::new(sql, tokens);
    let data_type = parser.parse_data_type()?;
    if parser.next_token().is_some() {
        parser_err!(
            parser,
            parser.peek_prev_pos(),
            "extra token after data type"
        )
    } else {
        Ok(data_type)
    }
}

/// Parses a string containing a comma-separated list of identifiers and
/// returns their underlying string values.
///
/// This is analogous to the `SplitIdentifierString` function in PostgreSQL.
pub fn split_identifier_string(s: &str) -> Result<Vec<String>, ParserError> {
    // SplitIdentifierString ignores leading and trailing whitespace, and
    // accepts empty input as a 0-length result.
    if s.trim().is_empty() {
        Ok(vec![])
    } else {
        let tokens = lexer::lex(s)?;
        let mut parser = Parser::new(s, tokens);
        let values = parser.parse_comma_separated(Parser::parse_set_variable_value)?;
        Ok(values
            .into_iter()
            .map(|v| v.into_unquoted_value())
            .collect())
    }
}

macro_rules! maybe {
    ($e:expr) => {{
        if let Some(v) = $e {
            return Ok(v);
        }
    }};
}

#[derive(PartialEq)]
enum IsOptional {
    Optional,
    Mandatory,
}

enum IsLateral {
    Lateral,
    NotLateral,
}

#[derive(Debug, Clone, PartialEq, Serialize, Deserialize)]
pub struct ParserError {
    /// The error message.
    pub message: String,
    /// The byte position with which the error is associated.
    pub pos: usize,
}

impl fmt::Display for ParserError {
    fn fmt(&self, f: &mut fmt::Formatter) -> fmt::Result {
        f.write_str(&self.message)
    }
}

impl Error for ParserError {}

impl From<RecursionLimitError> for ParserError {
    fn from(_: RecursionLimitError) -> ParserError {
        ParserError {
            pos: 0,
            message: format!(
                "statement exceeds nested expression limit of {}",
                RECURSION_LIMIT
            ),
        }
    }
}

impl ParserError {
    /// Constructs an error with the provided message at the provided position.
    pub(crate) fn new<S>(pos: usize, message: S) -> ParserError
    where
        S: Into<String>,
    {
        ParserError {
            pos,
            message: message.into(),
        }
    }
}

#[derive(Debug, Clone, PartialEq, Serialize, Deserialize)]
pub struct ParserStatementError {
    /// The underlying error
    pub error: ParserError,
    /// The kind of statement erroring
    pub statement: Option<StatementKind>,
}

impl Error for ParserStatementError {}

impl fmt::Display for ParserStatementError {
    fn fmt(&self, f: &mut fmt::Formatter) -> fmt::Result {
        f.write_str(&self.error.to_string())
    }
}

impl From<LexerError> for ParserError {
    fn from(value: LexerError) -> Self {
        ParserError {
            message: value.message,
            pos: value.pos,
        }
    }
}

impl From<Keyword> for Ident {
    fn from(value: Keyword) -> Ident {
        Ident::new(value.as_str().to_lowercase())
    }
}

/// SQL Parser
struct Parser<'a> {
    sql: &'a str,
    tokens: Vec<PosToken>,
    /// The index of the first unprocessed token in `self.tokens`
    index: usize,
    recursion_guard: RecursionGuard,
}

/// Defines a number of precedence classes operators follow. Since this enum derives Ord, the
/// precedence classes are ordered from weakest binding at the top to tightest binding at the
/// bottom.
#[derive(Debug, Copy, Clone, Eq, PartialEq, Ord, PartialOrd)]
enum Precedence {
    Zero,
    Or,
    And,
    PrefixNot,
    Is,
    Cmp,
    Like,
    Other,
    PlusMinus,
    MultiplyDivide,
    PostfixCollateAt,
    PrefixPlusMinus,
    PostfixSubscriptCast,
}

#[derive(Debug, Copy, Clone, Eq, PartialEq, Ord, PartialOrd)]
enum SetPrecedence {
    Zero,
    UnionExcept,
    Intersect,
}

impl<'a> Parser<'a> {
    /// Parse the specified tokens
    fn new(sql: &'a str, tokens: Vec<PosToken>) -> Self {
        Parser {
            sql,
            tokens,
            index: 0,
            recursion_guard: RecursionGuard::with_limit(RECURSION_LIMIT),
        }
    }

    fn error(&self, pos: usize, message: String) -> ParserError {
        ParserError { pos, message }
    }

    fn parse_statements(&mut self) -> Result<Vec<StatementParseResult<'a>>, ParserStatementError> {
        let mut stmts = Vec::new();
        let mut expecting_statement_delimiter = false;
        loop {
            // ignore empty statements (between successive statement delimiters)
            while self.consume_token(&Token::Semicolon) {
                expecting_statement_delimiter = false;
            }

            if self.peek_token().is_none() {
                break;
            } else if expecting_statement_delimiter {
                return self
                    .expected(self.peek_pos(), "end of statement", self.peek_token())
                    .map_no_statement_parser_err();
            }

            let s = self.parse_statement()?;
            stmts.push(s);
            expecting_statement_delimiter = true;
        }
        Ok(stmts)
    }
    /// Parse a single top-level statement (such as SELECT, INSERT, CREATE, etc.),
    /// stopping before the statement separator, if any. Returns the parsed statement and the SQL
    /// fragment corresponding to it.
    fn parse_statement(&mut self) -> Result<StatementParseResult<'a>, ParserStatementError> {
        let before = self.peek_pos();
        let statement = self.parse_statement_inner()?;
        let after = self.peek_pos();
        Ok(StatementParseResult::new(
            statement,
            self.sql[before..after].trim(),
        ))
    }

    /// Parse a single top-level statement (such as SELECT, INSERT, CREATE, etc.),
    /// stopping before the statement separator, if any.
    fn parse_statement_inner(&mut self) -> Result<Statement<Raw>, ParserStatementError> {
        match self.next_token() {
            Some(t) => match t {
                Token::Keyword(SELECT)
                | Token::Keyword(WITH)
                | Token::Keyword(VALUES)
                | Token::Keyword(TABLE) => {
                    self.prev_token();
                    Ok(Statement::Select(SelectStatement {
                        query: self.parse_query().map_parser_err(StatementKind::Select)?,
                        as_of: self
                            .parse_optional_as_of()
                            .map_parser_err(StatementKind::Select)?,
                    }))
                }
                Token::Keyword(CREATE) => Ok(self.parse_create()?),
                Token::Keyword(DISCARD) => Ok(self
                    .parse_discard()
                    .map_parser_err(StatementKind::Discard)?),
                Token::Keyword(DROP) => Ok(self.parse_drop()?),
                Token::Keyword(DELETE) => {
                    Ok(self.parse_delete().map_parser_err(StatementKind::Delete)?)
                }
                Token::Keyword(INSERT) => {
                    Ok(self.parse_insert().map_parser_err(StatementKind::Insert)?)
                }
                Token::Keyword(UPDATE) => {
                    Ok(self.parse_update().map_parser_err(StatementKind::Update)?)
                }
                Token::Keyword(ALTER) => Ok(self.parse_alter()?),
                Token::Keyword(COPY) => Ok(self.parse_copy()?),
                Token::Keyword(SET) => Ok(self.parse_set()?),
                Token::Keyword(RESET) => Ok(self
                    .parse_reset()
                    .map_parser_err(StatementKind::ResetVariable)?),
                Token::Keyword(SHOW) => Ok(Statement::Show(
                    self.parse_show().map_parser_err(StatementKind::Show)?,
                )),
                Token::Keyword(START) => Ok(self
                    .parse_start_transaction()
                    .map_parser_err(StatementKind::StartTransaction)?),
                // `BEGIN` is a nonstandard but common alias for the
                // standard `START TRANSACTION` statement. It is supported
                // by at least PostgreSQL and MySQL.
                Token::Keyword(BEGIN) => Ok(self
                    .parse_begin()
                    .map_parser_err(StatementKind::StartTransaction)?),
                Token::Keyword(COMMIT) => {
                    Ok(self.parse_commit().map_parser_err(StatementKind::Commit)?)
                }
                Token::Keyword(ROLLBACK) => Ok(self
                    .parse_rollback()
                    .map_parser_err(StatementKind::Rollback)?),
                Token::Keyword(TAIL) => {
                    Ok(self.parse_tail().map_parser_err(StatementKind::Subscribe)?)
                }
                Token::Keyword(SUBSCRIBE) => Ok(self
                    .parse_subscribe()
                    .map_parser_err(StatementKind::Subscribe)?),
                Token::Keyword(EXPLAIN) => Ok(self.parse_explain()?),
                Token::Keyword(DECLARE) => Ok(self.parse_declare()?),
                Token::Keyword(FETCH) => {
                    Ok(self.parse_fetch().map_parser_err(StatementKind::Fetch)?)
                }
                Token::Keyword(CLOSE) => {
                    Ok(self.parse_close().map_parser_err(StatementKind::Close)?)
                }
                Token::Keyword(PREPARE) => Ok(self.parse_prepare()?),
                Token::Keyword(EXECUTE) => Ok(self
                    .parse_execute()
                    .map_parser_err(StatementKind::Execute)?),
                Token::Keyword(DEALLOCATE) => Ok(self
                    .parse_deallocate()
                    .map_parser_err(StatementKind::Deallocate)?),
                Token::Keyword(RAISE) => {
                    Ok(self.parse_raise().map_parser_err(StatementKind::Raise)?)
                }
                Token::Keyword(GRANT) => Ok(self.parse_grant()?),
                Token::Keyword(REVOKE) => Ok(self.parse_revoke()?),
                Token::Keyword(REASSIGN) => Ok(self
                    .parse_reassign_owned()
                    .map_parser_err(StatementKind::ReassignOwned)?),
                Token::Keyword(INSPECT) => Ok(Statement::Show(
                    self.parse_inspect().map_no_statement_parser_err()?,
                )),
                Token::Keyword(VALIDATE) => Ok(self
                    .parse_validate()
                    .map_parser_err(StatementKind::ValidateConnection)?),
                Token::Keyword(COMMENT) => Ok(self
                    .parse_comment()
                    .map_parser_err(StatementKind::Comment)?),
                Token::Keyword(kw) => parser_err!(
                    self,
                    self.peek_prev_pos(),
                    format!("Unexpected keyword {} at the beginning of a statement", kw)
                )
                .map_no_statement_parser_err(),
                Token::LParen => {
                    self.prev_token();
                    Ok(Statement::Select(SelectStatement {
                        query: self.parse_query().map_parser_err(StatementKind::Select)?,
                        as_of: None, // Only the outermost SELECT may have an AS OF clause.
                    }))
                }
                unexpected => self
                    .expected(
                        self.peek_prev_pos(),
                        "a keyword at the beginning of a statement",
                        Some(unexpected),
                    )
                    .map_no_statement_parser_err(),
            },
            None => self
                .expected(self.peek_prev_pos(), "SQL statement", None)
                .map_no_statement_parser_err(),
        }
    }

    /// Parse a new expression
    fn parse_expr(&mut self) -> Result<Expr<Raw>, ParserError> {
        self.parse_subexpr(Precedence::Zero)
    }

    /// Parse tokens until the precedence decreases
    fn parse_subexpr(&mut self, precedence: Precedence) -> Result<Expr<Raw>, ParserError> {
        let expr = self.checked_recur_mut(|parser| parser.parse_prefix())?;
        self.parse_subexpr_seeded(precedence, expr)
    }

    fn parse_subexpr_seeded(
        &mut self,
        precedence: Precedence,
        mut expr: Expr<Raw>,
    ) -> Result<Expr<Raw>, ParserError> {
        self.checked_recur_mut(|parser| {
            loop {
                let next_precedence = parser.get_next_precedence();
                if precedence >= next_precedence {
                    break;
                }

                expr = parser.parse_infix(expr, next_precedence)?;
            }
            Ok(expr)
        })
    }

    /// Parse an expression prefix
    fn parse_prefix(&mut self) -> Result<Expr<Raw>, ParserError> {
        // PostgreSQL allows any string literal to be preceded by a type name,
        // indicating that the string literal represents a literal of that type.
        // Some examples:
        //
        //     DATE '2020-05-20'
        //     TIMESTAMP WITH TIME ZONE '2020-05-20 7:43:54'
        //     BOOL 'true'
        //
        // The first two are standard SQL, while the latter is a PostgreSQL
        // extension. Complicating matters is the fact that INTERVAL string
        // literals may optionally be followed by some special keywords, e.g.:
        //
        //     INTERVAL '7' DAY
        //
        // Note also that naively `SELECT date` looks like a syntax error
        // because the `date` type name is not followed by a string literal, but
        // in fact is a valid expression that should parse as the column name
        // "date".
        maybe!(self.maybe_parse(|parser| {
            let data_type = parser.parse_data_type()?;
            if data_type.to_string().as_str() == "interval" {
                Ok(Expr::Value(parser.parse_interval_value()?))
            } else {
                Ok(Expr::Cast {
                    expr: Box::new(Expr::Value(Value::String(parser.parse_literal_string()?))),
                    data_type,
                })
            }
        }));

        let tok = self
            .next_token()
            .ok_or_else(|| self.error(self.peek_prev_pos(), "Unexpected EOF".to_string()))?;
        let expr = match tok {
            Token::LBracket => {
                self.prev_token();
                let function = self.parse_named_function()?;
                Ok(Expr::Function(function))
            }
            Token::Keyword(TRUE) | Token::Keyword(FALSE) | Token::Keyword(NULL) => {
                self.prev_token();
                Ok(Expr::Value(self.parse_value()?))
            }
            Token::Keyword(ARRAY) => self.parse_array(),
            Token::Keyword(LIST) => self.parse_list(),
            Token::Keyword(CASE) => self.parse_case_expr(),
            Token::Keyword(CAST) => self.parse_cast_expr(),
            Token::Keyword(COALESCE) => {
                self.parse_homogenizing_function(HomogenizingFunction::Coalesce)
            }
            Token::Keyword(GREATEST) => {
                self.parse_homogenizing_function(HomogenizingFunction::Greatest)
            }
            Token::Keyword(LEAST) => self.parse_homogenizing_function(HomogenizingFunction::Least),
            Token::Keyword(NULLIF) => self.parse_nullif_expr(),
            Token::Keyword(EXISTS) => self.parse_exists_expr(),
            Token::Keyword(EXTRACT) => self.parse_extract_expr(),
            Token::Keyword(INTERVAL) => Ok(Expr::Value(self.parse_interval_value()?)),
            // having timestamps separately here because errors are swallowed by the maybe! block
            Token::Keyword(TIMESTAMP) | Token::Keyword(TIMESTAMPTZ) => {
                self.prev_token();
                let data_type = self.parse_data_type()?;
                Ok(Expr::Cast {
                    expr: Box::new(Expr::Value(Value::String(self.parse_literal_string()?))),
                    data_type,
                })
            }
            Token::Keyword(NOT) => Ok(Expr::Not {
                expr: Box::new(self.parse_subexpr(Precedence::PrefixNot)?),
            }),
            Token::Keyword(ROW) => self.parse_row_expr(),
            Token::Keyword(TRIM) => self.parse_trim_expr(),
            Token::Keyword(POSITION) if self.peek_token() == Some(Token::LParen) => {
                self.parse_position_expr()
            }
            Token::Keyword(SUBSTRING) => self.parse_substring_expr(),
            Token::Keyword(kw) if kw.is_reserved() => {
                return Err(self.error(
                    self.peek_prev_pos(),
                    "expected expression, but found reserved keyword".into(),
                ));
            }
            Token::Keyword(id) => self.parse_qualified_identifier(id.into()),
            Token::Ident(id) => self.parse_qualified_identifier(Ident::new(id)),
            Token::Op(op) if op == "-" => {
                if let Some(Token::Number(n)) = self.peek_token() {
                    let n = match n.parse::<f64>() {
                        Ok(n) => n,
                        Err(_) => {
                            return Err(
                                self.error(self.peek_prev_pos(), format!("invalid number {}", n))
                            )
                        }
                    };
                    if n != 0.0 {
                        self.prev_token();
                        return Ok(Expr::Value(self.parse_value()?));
                    }
                }

                Ok(Expr::Op {
                    op: Op::bare(op),
                    expr1: Box::new(self.parse_subexpr(Precedence::PrefixPlusMinus)?),
                    expr2: None,
                })
            }
            Token::Op(op) if op == "+" => Ok(Expr::Op {
                op: Op::bare(op),
                expr1: Box::new(self.parse_subexpr(Precedence::PrefixPlusMinus)?),
                expr2: None,
            }),
            Token::Op(op) if op == "~" => Ok(Expr::Op {
                op: Op::bare(op),
                expr1: Box::new(self.parse_subexpr(Precedence::Other)?),
                expr2: None,
            }),
            Token::Number(_) | Token::String(_) | Token::HexString(_) => {
                self.prev_token();
                Ok(Expr::Value(self.parse_value()?))
            }
            Token::Parameter(n) => Ok(Expr::Parameter(n)),
            Token::LParen => {
                let expr = self.parse_parenthesized_expr()?;
                self.expect_token(&Token::RParen)?;
                Ok(expr)
            }
            unexpected => self.expected(self.peek_prev_pos(), "an expression", Some(unexpected)),
        }?;

        Ok(expr)
    }

    /// Parses an expression that appears in parentheses, like `(1 + 1)` or
    /// `(SELECT 1)`. Assumes that the opening parenthesis has already been
    /// parsed. Parses up to the closing parenthesis without consuming it.
    fn parse_parenthesized_expr(&mut self) -> Result<Expr<Raw>, ParserError> {
        // The SQL grammar has an irritating ambiguity that presents here.
        // Consider these two expression fragments:
        //
        //     SELECT (((SELECT 2)) + 3)
        //     SELECT (((SELECT 2)) UNION SELECT 2)
        //             ^           ^
        //            (1)         (2)
        // When we see the parenthesis marked (1), we have no way to know ahead
        // of time whether that parenthesis is part of a `SetExpr::Query` inside
        // of an `Expr::Subquery` or whether it introduces an `Expr::Nested`.
        // The approach taken here avoids backtracking by deferring the decision
        // of whether to parse as a subquery or a nested expression until we get
        // to the point marked (2) above. Once there, we know that the presence
        // of a set operator implies that the parentheses belonged to the
        // subquery; otherwise, they belonged to the expression.
        //
        // See also PostgreSQL's comments on the matter:
        // https://github.com/postgres/postgres/blob/42c63ab/src/backend/parser/gram.y#L11125-L11136

        enum Either {
            Query(Query<Raw>),
            Expr(Expr<Raw>),
        }

        impl Either {
            fn into_expr(self) -> Expr<Raw> {
                match self {
                    Either::Query(query) => Expr::Subquery(Box::new(query)),
                    Either::Expr(expr) => expr,
                }
            }

            fn nest(self) -> Either {
                // Need to be careful to maintain expression nesting to preserve
                // operator precedence. But there are no precedence concerns for
                // queries, so we flatten to match parse_query's behavior.
                match self {
                    Either::Expr(expr) => Either::Expr(Expr::Nested(Box::new(expr))),
                    Either::Query(_) => self,
                }
            }
        }

        // Recursive helper for parsing parenthesized expressions. Each call
        // handles one layer of parentheses. Before every call, the parser must
        // be positioned after an opening parenthesis; upon non-error return,
        // the parser will be positioned before the corresponding close
        // parenthesis. Somewhat weirdly, the returned expression semantically
        // includes the opening/closing parentheses, even though this function
        // is not responsible for parsing them.
        fn parse(parser: &mut Parser) -> Result<Either, ParserError> {
            if parser.peek_keyword(SELECT) || parser.peek_keyword(WITH) {
                // Easy case one: unambiguously a subquery.
                Ok(Either::Query(parser.parse_query()?))
            } else if !parser.consume_token(&Token::LParen) {
                // Easy case two: unambiguously an expression.
                let exprs = parser.parse_comma_separated(Parser::parse_expr)?;
                if exprs.len() == 1 {
                    Ok(Either::Expr(Expr::Nested(Box::new(exprs.into_element()))))
                } else {
                    Ok(Either::Expr(Expr::Row { exprs }))
                }
            } else {
                // Hard case: we have an open parenthesis, and we need to decide
                // whether it belongs to the query or the expression.

                // Parse to the closing parenthesis.
                let either = parser.checked_recur_mut(parse)?;
                parser.expect_token(&Token::RParen)?;

                // Decide if we need to associate any tokens after the closing
                // parenthesis with what we've parsed so far.
                match (either, parser.peek_token()) {
                    // The next token is another closing parenthesis. Can't
                    // resolve the ambiguity yet. Return to let our caller
                    // handle it.
                    (either, Some(Token::RParen)) => Ok(either.nest()),

                    // The next token is a comma, which means `either` was the
                    // first expression in an implicit row constructor.
                    (either, Some(Token::Comma)) => {
                        let mut exprs = vec![either.into_expr()];
                        while parser.consume_token(&Token::Comma) {
                            exprs.push(parser.parse_expr()?);
                        }
                        Ok(Either::Expr(Expr::Row { exprs }))
                    }

                    // We have a subquery and the next token is a set operator.
                    // That implies we have a partially-parsed subquery (or a
                    // syntax error). Hop into parsing a set expression where
                    // our subquery is the LHS of the set operator.
                    (Either::Query(query), Some(Token::Keyword(kw)))
                        if matches!(kw, UNION | INTERSECT | EXCEPT) =>
                    {
                        let query = SetExpr::Query(Box::new(query));
                        let ctes = CteBlock::empty();
                        let body = parser.parse_query_body_seeded(SetPrecedence::Zero, query)?;
                        Ok(Either::Query(parser.parse_query_tail(ctes, body)?))
                    }

                    // The next token is something else. That implies we have a
                    // partially-parsed expression (or a syntax error). Hop into
                    // parsing an expression where `either` is the expression
                    // prefix.
                    (either, _) => {
                        let prefix = either.into_expr();
                        let expr = parser.parse_subexpr_seeded(Precedence::Zero, prefix)?;
                        Ok(Either::Expr(expr).nest())
                    }
                }
            }
        }

        Ok(parse(self)?.into_expr())
    }

    fn parse_function(&mut self, name: RawItemName) -> Result<Function<Raw>, ParserError> {
        self.expect_token(&Token::LParen)?;
        let distinct = matches!(
            self.parse_at_most_one_keyword(&[ALL, DISTINCT], &format!("function: {}", name))?,
            Some(DISTINCT),
        );
        let args = self.parse_optional_args(true)?;

        if distinct && matches!(args, FunctionArgs::Star) {
            return Err(self.error(
                self.peek_prev_pos() - 1,
                "DISTINCT * not supported as function args".to_string(),
            ));
        }

        let filter = if self.parse_keyword(FILTER) {
            self.expect_token(&Token::LParen)?;
            self.expect_keyword(WHERE)?;
            let expr = self.parse_expr()?;
            self.expect_token(&Token::RParen)?;
            Some(Box::new(expr))
        } else {
            None
        };
        let over =
            if self.peek_keyword(OVER) || self.peek_keyword(IGNORE) || self.peek_keyword(RESPECT) {
                // TBD: support window names (`OVER mywin`) in place of inline specification
                // https://github.com/MaterializeInc/materialize/issues/19755

                let ignore_nulls = self.parse_keywords(&[IGNORE, NULLS]);
                let respect_nulls = self.parse_keywords(&[RESPECT, NULLS]);
                self.expect_keyword(OVER)?;

                self.expect_token(&Token::LParen)?;
                let partition_by = if self.parse_keywords(&[PARTITION, BY]) {
                    // a list of possibly-qualified column names
                    self.parse_comma_separated(Parser::parse_expr)?
                } else {
                    vec![]
                };
                let order_by = if self.parse_keywords(&[ORDER, BY]) {
                    self.parse_comma_separated(Parser::parse_order_by_expr)?
                } else {
                    vec![]
                };
                let window_frame = if !self.consume_token(&Token::RParen) {
                    let window_frame = self.parse_window_frame()?;
                    self.expect_token(&Token::RParen)?;
                    Some(window_frame)
                } else {
                    None
                };

                Some(WindowSpec {
                    partition_by,
                    order_by,
                    window_frame,
                    ignore_nulls,
                    respect_nulls,
                })
            } else {
                None
            };

        Ok(Function {
            name,
            args,
            filter,
            over,
            distinct,
        })
    }

    fn parse_window_frame(&mut self) -> Result<WindowFrame, ParserError> {
        let units = match self.expect_one_of_keywords(&[ROWS, RANGE, GROUPS])? {
            ROWS => WindowFrameUnits::Rows,
            RANGE => WindowFrameUnits::Range,
            GROUPS => WindowFrameUnits::Groups,
            _ => unreachable!(),
        };
        let (start_bound, end_bound) = if self.parse_keyword(BETWEEN) {
            let start_bound = self.parse_window_frame_bound()?;
            self.expect_keyword(AND)?;
            let end_bound = Some(self.parse_window_frame_bound()?);
            (start_bound, end_bound)
        } else {
            (self.parse_window_frame_bound()?, None)
        };
        Ok(WindowFrame {
            units,
            start_bound,
            end_bound,
        })
    }

    /// Parse `CURRENT ROW` or `{ <positive number> | UNBOUNDED } { PRECEDING | FOLLOWING }`
    fn parse_window_frame_bound(&mut self) -> Result<WindowFrameBound, ParserError> {
        if self.parse_keywords(&[CURRENT, ROW]) {
            Ok(WindowFrameBound::CurrentRow)
        } else {
            let rows = if self.parse_keyword(UNBOUNDED) {
                None
            } else {
                Some(self.parse_literal_uint()?)
            };
            if self.parse_keyword(PRECEDING) {
                Ok(WindowFrameBound::Preceding(rows))
            } else if self.parse_keyword(FOLLOWING) {
                Ok(WindowFrameBound::Following(rows))
            } else {
                self.expected(self.peek_pos(), "PRECEDING or FOLLOWING", self.peek_token())
            }
        }
    }

    fn parse_case_expr(&mut self) -> Result<Expr<Raw>, ParserError> {
        let mut operand = None;
        if !self.parse_keyword(WHEN) {
            operand = Some(Box::new(self.parse_expr()?));
            self.expect_keyword(WHEN)?;
        }
        let mut conditions = vec![];
        let mut results = vec![];
        loop {
            conditions.push(self.parse_expr()?);
            self.expect_keyword(THEN)?;
            results.push(self.parse_expr()?);
            if !self.parse_keyword(WHEN) {
                break;
            }
        }
        let else_result = if self.parse_keyword(ELSE) {
            Some(Box::new(self.parse_expr()?))
        } else {
            None
        };
        self.expect_keyword(END)?;
        Ok(Expr::Case {
            operand,
            conditions,
            results,
            else_result,
        })
    }

    /// Parse a SQL CAST function e.g. `CAST(expr AS FLOAT)`
    fn parse_cast_expr(&mut self) -> Result<Expr<Raw>, ParserError> {
        self.expect_token(&Token::LParen)?;
        let expr = self.parse_expr()?;
        self.expect_keyword(AS)?;
        let data_type = self.parse_data_type()?;
        self.expect_token(&Token::RParen)?;
        Ok(Expr::Cast {
            expr: Box::new(expr),
            data_type,
        })
    }

    /// Parse a SQL EXISTS expression e.g. `WHERE EXISTS(SELECT ...)`.
    fn parse_exists_expr(&mut self) -> Result<Expr<Raw>, ParserError> {
        self.expect_token(&Token::LParen)?;
        let exists_node = Expr::Exists(Box::new(self.parse_query()?));
        self.expect_token(&Token::RParen)?;
        Ok(exists_node)
    }

    fn parse_homogenizing_function(
        &mut self,
        function: HomogenizingFunction,
    ) -> Result<Expr<Raw>, ParserError> {
        self.expect_token(&Token::LParen)?;
        let exprs = self.parse_comma_separated(Parser::parse_expr)?;
        self.expect_token(&Token::RParen)?;
        Ok(Expr::HomogenizingFunction { function, exprs })
    }

    fn parse_nullif_expr(&mut self) -> Result<Expr<Raw>, ParserError> {
        self.expect_token(&Token::LParen)?;
        let l_expr = Box::new(self.parse_expr()?);
        self.expect_token(&Token::Comma)?;
        let r_expr = Box::new(self.parse_expr()?);
        self.expect_token(&Token::RParen)?;
        Ok(Expr::NullIf { l_expr, r_expr })
    }

    // Parse calls to extract(), which can take the form:
    // - extract(field from 'interval')
    fn parse_extract_expr(&mut self) -> Result<Expr<Raw>, ParserError> {
        self.expect_token(&Token::LParen)?;
        let field = match self.next_token() {
            Some(Token::Keyword(kw)) => Ident::from(kw).into_string(),
            Some(Token::Ident(id)) => Ident::new(id).into_string(),
            Some(Token::String(s)) => s,
            t => self.expected(self.peek_prev_pos(), "extract field token", t)?,
        };
        self.expect_keyword(FROM)?;
        let expr = self.parse_expr()?;
        self.expect_token(&Token::RParen)?;
        Ok(Expr::Function(Function {
            name: RawItemName::Name(UnresolvedItemName::unqualified("extract")),
            args: FunctionArgs::args(vec![Expr::Value(Value::String(field)), expr]),
            filter: None,
            over: None,
            distinct: false,
        }))
    }

    fn parse_row_expr(&mut self) -> Result<Expr<Raw>, ParserError> {
        self.expect_token(&Token::LParen)?;
        if self.consume_token(&Token::RParen) {
            Ok(Expr::Row { exprs: vec![] })
        } else {
            let exprs = self.parse_comma_separated(Parser::parse_expr)?;
            self.expect_token(&Token::RParen)?;
            Ok(Expr::Row { exprs })
        }
    }

    fn parse_composite_type_definition(&mut self) -> Result<Vec<ColumnDef<Raw>>, ParserError> {
        self.expect_token(&Token::LParen)?;
        let fields = self.parse_comma_separated(|parser| {
            Ok(ColumnDef {
                name: parser.parse_identifier()?,
                data_type: parser.parse_data_type()?,
                collation: None,
                options: vec![],
            })
        })?;
        self.expect_token(&Token::RParen)?;
        Ok(fields)
    }

    // Parse calls to trim(), which can take the form:
    // - trim(side 'chars' from 'string')
    // - trim('chars' from 'string')
    // - trim(side from 'string')
    // - trim(from 'string')
    // - trim('string')
    // - trim(side 'string')
    fn parse_trim_expr(&mut self) -> Result<Expr<Raw>, ParserError> {
        self.expect_token(&Token::LParen)?;
        let name = match self.parse_one_of_keywords(&[BOTH, LEADING, TRAILING]) {
            None | Some(BOTH) => "btrim",
            Some(LEADING) => "ltrim",
            Some(TRAILING) => "rtrim",
            _ => unreachable!(),
        };
        let mut exprs = Vec::new();
        if self.parse_keyword(FROM) {
            // 'string'
            exprs.push(self.parse_expr()?);
        } else {
            // Either 'chars' or 'string'
            exprs.push(self.parse_expr()?);
            if self.parse_keyword(FROM) {
                // 'string'; previous must be 'chars'
                // Swap 'chars' and 'string' for compatibility with btrim, ltrim, and rtrim.
                exprs.insert(0, self.parse_expr()?);
            }
        }
        self.expect_token(&Token::RParen)?;
        Ok(Expr::Function(Function {
            name: RawItemName::Name(UnresolvedItemName::unqualified(name)),
            args: FunctionArgs::args(exprs),
            filter: None,
            over: None,
            distinct: false,
        }))
    }

    // Parse calls to position(), which has the special form position('string' in 'string').
    fn parse_position_expr(&mut self) -> Result<Expr<Raw>, ParserError> {
        self.expect_token(&Token::LParen)?;
        // we must be greater-equal the precedence of IN, which is Like to avoid
        // parsing away the IN as part of the sub expression
        let needle = self.parse_subexpr(Precedence::Like)?;
        self.expect_token(&Token::Keyword(IN))?;
        let haystack = self.parse_expr()?;
        self.expect_token(&Token::RParen)?;
        Ok(Expr::Function(Function {
            name: RawItemName::Name(UnresolvedItemName::unqualified("position")),
            args: FunctionArgs::args(vec![needle, haystack]),
            filter: None,
            over: None,
            distinct: false,
        }))
    }

    /// Parse an INTERVAL literal.
    ///
    /// Some syntactically valid intervals:
    ///
    ///   - `INTERVAL '1' DAY`
    ///   - `INTERVAL '1-1' YEAR TO MONTH`
    ///   - `INTERVAL '1' SECOND`
    ///   - `INTERVAL '1:1' MINUTE TO SECOND
    ///   - `INTERVAL '1:1:1.1' HOUR TO SECOND (5)`
    ///   - `INTERVAL '1.111' SECOND (2)`
    ///
    fn parse_interval_value(&mut self) -> Result<Value, ParserError> {
        // The first token in an interval is a string literal which specifies
        // the duration of the interval.
        let value = self.parse_literal_string()?;

        // Determine the range of TimeUnits, whether explicit (`INTERVAL ... DAY TO MINUTE`) or
        // implicit (in which all date fields are eligible).
        let (precision_high, precision_low, fsec_max_precision) =
            match self.expect_one_of_keywords(&[
                YEAR, MONTH, DAY, HOUR, MINUTE, SECOND, YEARS, MONTHS, DAYS, HOURS, MINUTES,
                SECONDS,
            ]) {
                Ok(d) => {
                    let d_pos = self.peek_prev_pos();
                    if self.parse_keyword(TO) {
                        let e = self.expect_one_of_keywords(&[
                            YEAR, MONTH, DAY, HOUR, MINUTE, SECOND, YEARS, MONTHS, DAYS, HOURS,
                            MINUTES, SECONDS,
                        ])?;

                        let high: DateTimeField = d
                            .as_str()
                            .parse()
                            .map_err(|e| self.error(self.peek_prev_pos(), e))?;
                        let low: DateTimeField = e
                            .as_str()
                            .parse()
                            .map_err(|e| self.error(self.peek_prev_pos(), e))?;

                        // Check for invalid ranges, i.e. precision_high is the same
                        // as or a less significant DateTimeField than
                        // precision_low.
                        if high >= low {
                            return parser_err!(
                                self,
                                d_pos,
                                "Invalid field range in INTERVAL '{}' {} TO {}; the value in the \
                                 position of {} should be more significant than {}.",
                                value,
                                d,
                                e,
                                d,
                                e,
                            );
                        }

                        let fsec_max_precision = if low == DateTimeField::Second {
                            self.parse_optional_precision()?
                        } else {
                            None
                        };

                        (high, low, fsec_max_precision)
                    } else {
                        let low: DateTimeField = d
                            .as_str()
                            .parse()
                            .map_err(|e| self.error(self.peek_prev_pos(), e))?;
                        let fsec_max_precision = if low == DateTimeField::Second {
                            self.parse_optional_precision()?
                        } else {
                            None
                        };

                        (DateTimeField::Year, low, fsec_max_precision)
                    }
                }
                Err(_) => (DateTimeField::Year, DateTimeField::Second, None),
            };
        Ok(Value::Interval(IntervalValue {
            value,
            precision_high,
            precision_low,
            fsec_max_precision,
        }))
    }

    /// Parse an operator following an expression
    fn parse_infix(
        &mut self,
        expr: Expr<Raw>,
        precedence: Precedence,
    ) -> Result<Expr<Raw>, ParserError> {
        let tok = self.next_token().unwrap(); // safe as EOF's precedence is the lowest

        let regular_binary_operator = match &tok {
            Token::Op(s) => Some(Op::bare(s)),
            Token::Eq => Some(Op::bare("=")),
            Token::Star => Some(Op::bare("*")),
            Token::Keyword(OPERATOR) => {
                self.expect_token(&Token::LParen)?;
                let op = self.parse_operator()?;
                self.expect_token(&Token::RParen)?;
                Some(op)
            }
            _ => None,
        };

        if let Some(op) = regular_binary_operator {
            if let Some(kw) = self.parse_one_of_keywords(&[ANY, SOME, ALL]) {
                self.expect_token(&Token::LParen)?;

                let expr = if self.parse_one_of_keywords(&[SELECT, VALUES]).is_some() {
                    self.prev_token();
                    let subquery = self.parse_query()?;

                    if kw == ALL {
                        Expr::AllSubquery {
                            left: Box::new(expr),
                            op,
                            right: Box::new(subquery),
                        }
                    } else {
                        Expr::AnySubquery {
                            left: Box::new(expr),
                            op,
                            right: Box::new(subquery),
                        }
                    }
                } else {
                    let right = self.parse_expr()?;

                    if kw == ALL {
                        Expr::AllExpr {
                            left: Box::new(expr),
                            op,
                            right: Box::new(right),
                        }
                    } else {
                        Expr::AnyExpr {
                            left: Box::new(expr),
                            op,
                            right: Box::new(right),
                        }
                    }
                };
                self.expect_token(&Token::RParen)?;

                Ok(expr)
            } else {
                Ok(Expr::Op {
                    op,
                    expr1: Box::new(expr),
                    expr2: Some(Box::new(self.parse_subexpr(precedence)?)),
                })
            }
        } else if let Token::Keyword(kw) = tok {
            match kw {
                IS => {
                    let negated = self.parse_keyword(NOT);
                    if let Some(construct) =
                        self.parse_one_of_keywords(&[NULL, TRUE, FALSE, UNKNOWN, DISTINCT])
                    {
                        Ok(Expr::IsExpr {
                            expr: Box::new(expr),
                            negated,
                            construct: match construct {
                                NULL => IsExprConstruct::Null,
                                TRUE => IsExprConstruct::True,
                                FALSE => IsExprConstruct::False,
                                UNKNOWN => IsExprConstruct::Unknown,
                                DISTINCT => {
                                    self.expect_keyword(FROM)?;
                                    let expr = self.parse_expr()?;
                                    IsExprConstruct::DistinctFrom(Box::new(expr))
                                }
                                _ => unreachable!(),
                            },
                        })
                    } else {
                        self.expected(
                            self.peek_pos(),
                            "NULL, NOT NULL, TRUE, NOT TRUE, FALSE, NOT FALSE, UNKNOWN, NOT UNKNOWN after IS",
                            self.peek_token(),
                        )
                    }
                }
                ISNULL => Ok(Expr::IsExpr {
                    expr: Box::new(expr),
                    negated: false,
                    construct: IsExprConstruct::Null,
                }),
                NOT | IN | LIKE | ILIKE | BETWEEN => {
                    self.prev_token();
                    let negated = self.parse_keyword(NOT);
                    if self.parse_keyword(IN) {
                        self.parse_in(expr, negated)
                    } else if self.parse_keyword(BETWEEN) {
                        self.parse_between(expr, negated)
                    } else if self.parse_keyword(LIKE) {
                        self.parse_like(expr, false, negated)
                    } else if self.parse_keyword(ILIKE) {
                        self.parse_like(expr, true, negated)
                    } else {
                        self.expected(
                            self.peek_pos(),
                            "IN, BETWEEN, LIKE, or ILIKE after NOT",
                            self.peek_token(),
                        )
                    }
                }
                AND => Ok(Expr::And {
                    left: Box::new(expr),
                    right: Box::new(self.parse_subexpr(precedence)?),
                }),
                OR => Ok(Expr::Or {
                    left: Box::new(expr),
                    right: Box::new(self.parse_subexpr(precedence)?),
                }),
                AT => {
                    self.expect_keywords(&[TIME, ZONE])?;
                    Ok(Expr::Function(Function {
                        name: RawItemName::Name(UnresolvedItemName::unqualified("timezone")),
                        args: FunctionArgs::args(vec![self.parse_subexpr(precedence)?, expr]),
                        filter: None,
                        over: None,
                        distinct: false,
                    }))
                }
                COLLATE => Ok(Expr::Collate {
                    expr: Box::new(expr),
                    collation: self.parse_item_name()?,
                }),
                // Can only happen if `get_next_precedence` got out of sync with this function
                _ => panic!("No infix parser for token {:?}", tok),
            }
        } else if Token::DoubleColon == tok {
            self.parse_pg_cast(expr)
        } else if Token::LBracket == tok {
            self.prev_token();
            self.parse_subscript(expr)
        } else if Token::Dot == tok {
            match self.next_token() {
                Some(Token::Ident(id)) => Ok(Expr::FieldAccess {
                    expr: Box::new(expr),
                    field: Ident::new(id),
                }),
                // Per PostgreSQL, even reserved keywords are ok after a field
                // access operator.
                Some(Token::Keyword(kw)) => Ok(Expr::FieldAccess {
                    expr: Box::new(expr),
                    field: kw.into(),
                }),
                Some(Token::Star) => Ok(Expr::WildcardAccess(Box::new(expr))),
                unexpected => self.expected(
                    self.peek_prev_pos(),
                    "an identifier or a '*' after '.'",
                    unexpected,
                ),
            }
        } else {
            // Can only happen if `get_next_precedence` got out of sync with this function
            panic!("No infix parser for token {:?}", tok)
        }
    }

    /// Parse subscript expression, i.e. either an index value or slice range.
    fn parse_subscript(&mut self, expr: Expr<Raw>) -> Result<Expr<Raw>, ParserError> {
        let mut positions = Vec::new();

        while self.consume_token(&Token::LBracket) {
            let start = if self.peek_token() == Some(Token::Colon) {
                None
            } else {
                Some(self.parse_expr()?)
            };

            let (end, explicit_slice) = if self.consume_token(&Token::Colon) {
                // Presence of a colon means these positions were explicit
                (
                    // Terminated expr
                    if self.peek_token() == Some(Token::RBracket) {
                        None
                    } else {
                        Some(self.parse_expr()?)
                    },
                    true,
                )
            } else {
                (None, false)
            };

            assert!(
                start.is_some() || explicit_slice,
                "user typed something between brackets"
            );

            assert!(
                explicit_slice || end.is_none(),
                "if end is some, must have an explicit slice"
            );

            positions.push(SubscriptPosition {
                start,
                end,
                explicit_slice,
            });
            self.expect_token(&Token::RBracket)?;
        }

        Ok(Expr::Subscript {
            expr: Box::new(expr),
            positions,
        })
    }

    // Parse calls to substring(), which can take the form:
    // - substring('string', 'int')
    // - substring('string', 'int', 'int')
    // - substring('string' FROM 'int')
    // - substring('string' FROM 'int' FOR 'int')
    // - substring('string' FOR 'int')
    fn parse_substring_expr(&mut self) -> Result<Expr<Raw>, ParserError> {
        self.expect_token(&Token::LParen)?;
        let mut exprs = vec![self.parse_expr()?];
        if self.parse_keyword(FROM) {
            // 'string' FROM 'int'
            exprs.push(self.parse_expr()?);
            if self.parse_keyword(FOR) {
                // 'string' FROM 'int' FOR 'int'
                exprs.push(self.parse_expr()?);
            }
        } else if self.parse_keyword(FOR) {
            // 'string' FOR 'int'
            exprs.push(Expr::Value(Value::Number(String::from("1"))));
            exprs.push(self.parse_expr()?);
        } else {
            // 'string', 'int'
            // or
            // 'string', 'int', 'int'
            self.expect_token(&Token::Comma)?;
            exprs.extend(self.parse_comma_separated(Parser::parse_expr)?);
        }

        self.expect_token(&Token::RParen)?;
        Ok(Expr::Function(Function {
            name: RawItemName::Name(UnresolvedItemName::unqualified("substring")),
            args: FunctionArgs::args(exprs),
            filter: None,
            over: None,
            distinct: false,
        }))
    }

    /// Parse an operator reference.
    ///
    /// Examples:
    ///   * `+`
    ///   * `OPERATOR(schema.+)`
    ///   * `OPERATOR("foo"."bar"."baz".@>)`
    fn parse_operator(&mut self) -> Result<Op, ParserError> {
        let mut namespace = vec![];
        let op = loop {
            match self.next_token() {
                Some(Token::Keyword(kw)) => namespace.push(kw.into()),
                Some(Token::Ident(id)) => namespace.push(Ident::new(id)),
                Some(Token::Op(op)) => break op,
                Some(Token::Star) => break "*".to_string(),
                tok => self.expected(self.peek_prev_pos(), "operator", tok)?,
            }
            self.expect_token(&Token::Dot)?;
        };
        Ok(Op {
            namespace: Some(namespace),
            op,
        })
    }

    /// Parses the parens following the `[ NOT ] IN` operator
    fn parse_in(&mut self, expr: Expr<Raw>, negated: bool) -> Result<Expr<Raw>, ParserError> {
        self.expect_token(&Token::LParen)?;
        let in_op = if self
            .parse_one_of_keywords(&[SELECT, VALUES, WITH])
            .is_some()
        {
            self.prev_token();
            Expr::InSubquery {
                expr: Box::new(expr),
                subquery: Box::new(self.parse_query()?),
                negated,
            }
        } else {
            Expr::InList {
                expr: Box::new(expr),
                list: self.parse_comma_separated(Parser::parse_expr)?,
                negated,
            }
        };
        self.expect_token(&Token::RParen)?;
        Ok(in_op)
    }

    /// Parses `BETWEEN <low> AND <high>`, assuming the `BETWEEN` keyword was already consumed
    fn parse_between(&mut self, expr: Expr<Raw>, negated: bool) -> Result<Expr<Raw>, ParserError> {
        // Stop parsing subexpressions for <low> and <high> on tokens with
        // precedence lower than that of `BETWEEN`, such as `AND`, `IS`, etc.
        let low = self.parse_subexpr(Precedence::Like)?;
        self.expect_keyword(AND)?;
        let high = self.parse_subexpr(Precedence::Like)?;
        Ok(Expr::Between {
            expr: Box::new(expr),
            negated,
            low: Box::new(low),
            high: Box::new(high),
        })
    }

    /// Parses `LIKE <pattern> [ ESCAPE <char> ]`, assuming the `LIKE` keyword was already consumed
    fn parse_like(
        &mut self,
        expr: Expr<Raw>,
        case_insensitive: bool,
        negated: bool,
    ) -> Result<Expr<Raw>, ParserError> {
        let pattern = self.parse_subexpr(Precedence::Like)?;
        let escape = if self.parse_keyword(ESCAPE) {
            Some(Box::new(self.parse_subexpr(Precedence::Like)?))
        } else {
            None
        };
        Ok(Expr::Like {
            expr: Box::new(expr),
            pattern: Box::new(pattern),
            escape,
            case_insensitive,
            negated,
        })
    }

    /// Parse a postgresql casting style which is in the form of `expr::datatype`
    fn parse_pg_cast(&mut self, expr: Expr<Raw>) -> Result<Expr<Raw>, ParserError> {
        Ok(Expr::Cast {
            expr: Box::new(expr),
            data_type: self.parse_data_type()?,
        })
    }

    /// Get the precedence of the next token
    fn get_next_precedence(&self) -> Precedence {
        if let Some(token) = self.peek_token() {
            match &token {
                Token::Keyword(OR) => Precedence::Or,
                Token::Keyword(AND) => Precedence::And,
                Token::Keyword(NOT) => match &self.peek_nth_token(1) {
                    // The precedence of NOT varies depending on keyword that
                    // follows it. If it is followed by IN, BETWEEN, or LIKE,
                    // it takes on the precedence of those tokens. Otherwise it
                    // is not an infix operator, and therefore has zero
                    // precedence.
                    Some(Token::Keyword(IN)) => Precedence::Like,
                    Some(Token::Keyword(BETWEEN)) => Precedence::Like,
                    Some(Token::Keyword(ILIKE)) => Precedence::Like,
                    Some(Token::Keyword(LIKE)) => Precedence::Like,
                    _ => Precedence::Zero,
                },
                Token::Keyword(IS) | Token::Keyword(ISNULL) => Precedence::Is,
                Token::Keyword(IN) => Precedence::Like,
                Token::Keyword(BETWEEN) => Precedence::Like,
                Token::Keyword(ILIKE) => Precedence::Like,
                Token::Keyword(LIKE) => Precedence::Like,
                Token::Keyword(OPERATOR) => Precedence::Other,
                Token::Op(s) => match s.as_str() {
                    "<" | "<=" | "<>" | "!=" | ">" | ">=" => Precedence::Cmp,
                    "+" | "-" => Precedence::PlusMinus,
                    "/" | "%" => Precedence::MultiplyDivide,
                    _ => Precedence::Other,
                },
                Token::Eq => Precedence::Cmp,
                Token::Star => Precedence::MultiplyDivide,
                Token::Keyword(COLLATE) | Token::Keyword(AT) => Precedence::PostfixCollateAt,
                Token::DoubleColon | Token::LBracket | Token::Dot => {
                    Precedence::PostfixSubscriptCast
                }
                _ => Precedence::Zero,
            }
        } else {
            Precedence::Zero
        }
    }

    /// Return the first non-whitespace token that has not yet been processed
    /// (or None if reached end-of-file)
    fn peek_token(&self) -> Option<Token> {
        self.peek_nth_token(0)
    }

    fn peek_keyword(&mut self, kw: Keyword) -> bool {
        match self.peek_token() {
            Some(Token::Keyword(k)) => k == kw,
            _ => false,
        }
    }

    fn peek_keywords(&mut self, keywords: &[Keyword]) -> bool {
        for (i, keyword) in keywords.iter().enumerate() {
            match self.peek_nth_token(i) {
                Some(Token::Keyword(k)) => {
                    if k != *keyword {
                        return false;
                    }
                }
                _ => return false,
            }
        }
        true
    }

    /// Return the nth token that has not yet been processed.
    fn peek_nth_token(&self, n: usize) -> Option<Token> {
        self.tokens
            .get(self.index + n)
            .map(|token| token.kind.clone())
    }

    /// Return the next token that has not yet been processed, or None if
    /// reached end-of-file, and mark it as processed. OK to call repeatedly
    /// after reaching EOF.
    fn next_token(&mut self) -> Option<Token> {
        let token = self.tokens.get(self.index).map(|token| token.kind.clone());
        self.index += 1;
        token
    }

    /// Push back the last one non-whitespace token. Must be called after
    /// `next_token()`, otherwise might panic. OK to call after
    /// `next_token()` indicates an EOF.
    fn prev_token(&mut self) {
        assert!(self.index > 0);
        self.index -= 1;
    }

    /// Return the byte position within the query string at which the
    /// next token starts.
    fn peek_pos(&self) -> usize {
        match self.tokens.get(self.index) {
            Some(token) => token.offset,
            None => self.sql.len(),
        }
    }

    /// Return the byte position within the query string at which the previous
    /// token starts.
    ///
    /// Must be called after `next_token()`, otherwise might panic.
    /// OK to call after `next_token()` indicates an EOF.
    fn peek_prev_pos(&self) -> usize {
        assert!(self.index > 0);
        match self.tokens.get(self.index - 1) {
            Some(token) => token.offset,
            None => self.sql.len(),
        }
    }

    /// Report unexpected token
    fn expected<D, T>(
        &self,
        pos: usize,
        expected: D,
        found: Option<Token>,
    ) -> Result<T, ParserError>
    where
        D: fmt::Display,
    {
        parser_err!(
            self,
            pos,
            "Expected {}, found {}",
            expected,
            found.display_or("EOF"),
        )
    }

    /// Look for an expected keyword and consume it if it exists
    #[must_use]
    fn parse_keyword(&mut self, kw: Keyword) -> bool {
        if self.peek_keyword(kw) {
            self.next_token();
            true
        } else {
            false
        }
    }

    /// Look for an expected sequence of keywords and consume them if they exist
    #[must_use]
    fn parse_keywords(&mut self, keywords: &[Keyword]) -> bool {
        if self.peek_keywords(keywords) {
            self.index += keywords.len();
            true
        } else {
            false
        }
    }

    fn parse_at_most_one_keyword(
        &mut self,
        keywords: &[Keyword],
        location: &str,
    ) -> Result<Option<Keyword>, ParserError> {
        match self.parse_one_of_keywords(keywords) {
            Some(first) => {
                let remaining_keywords = keywords
                    .iter()
                    .cloned()
                    .filter(|k| *k != first)
                    .collect::<Vec<_>>();
                if let Some(second) = self.parse_one_of_keywords(remaining_keywords.as_slice()) {
                    let second_pos = self.peek_prev_pos();
                    parser_err!(
                        self,
                        second_pos,
                        "Cannot specify both {} and {} in {}",
                        first,
                        second,
                        location,
                    )
                } else {
                    Ok(Some(first))
                }
            }
            None => Ok(None),
        }
    }

    /// Look for one of the given keywords and return the one that matches.
    #[must_use]
    fn parse_one_of_keywords(&mut self, kws: &[Keyword]) -> Option<Keyword> {
        match self.peek_token() {
            Some(Token::Keyword(k)) => kws.iter().find(|kw| **kw == k).map(|kw| {
                self.next_token();
                *kw
            }),
            _ => None,
        }
    }

    /// Bail out if the current token is not one of the expected keywords, or consume it if it is
    fn expect_one_of_keywords(&mut self, keywords: &[Keyword]) -> Result<Keyword, ParserError> {
        if let Some(keyword) = self.parse_one_of_keywords(keywords) {
            Ok(keyword)
        } else {
            self.expected(
                self.peek_pos(),
                format!("one of {}", keywords.iter().join(" or ")),
                self.peek_token(),
            )
        }
    }

    /// Bail out if the current token is not an expected keyword, or consume it if it is
    fn expect_keyword(&mut self, expected: Keyword) -> Result<(), ParserError> {
        if self.parse_keyword(expected) {
            Ok(())
        } else {
            self.expected(self.peek_pos(), expected, self.peek_token())
        }
    }

    /// Bail out if the following tokens are not the expected sequence of
    /// keywords, or consume them if they are.
    fn expect_keywords(&mut self, expected: &[Keyword]) -> Result<(), ParserError> {
        for kw in expected {
            self.expect_keyword(*kw)?;
        }
        Ok(())
    }

    /// Consume the next token if it matches the expected token, otherwise return false
    #[must_use]
    fn consume_token(&mut self, expected: &Token) -> bool {
        match &self.peek_token() {
            Some(t) if *t == *expected => {
                self.next_token();
                true
            }
            _ => false,
        }
    }

    /// Bail out if the current token is not an expected token, or consume it if it is
    fn expect_token(&mut self, expected: &Token) -> Result<(), ParserError> {
        if self.consume_token(expected) {
            Ok(())
        } else {
            self.expected(self.peek_pos(), expected, self.peek_token())
        }
    }

    /// Bail out if the current token is not one of the expected tokens, or consume it if it is
    fn expect_one_of_tokens(&mut self, tokens: &[Token]) -> Result<Token, ParserError> {
        match self.peek_token() {
            Some(t) if tokens.iter().find(|token| t == **token).is_some() => {
                let _ = self.next_token();
                Ok(t)
            }
            _ => self.expected(
                self.peek_pos(),
                format!("one of {}", tokens.iter().join(" or ")),
                self.peek_token(),
            ),
        }
    }

    /// Bail out if the current token is not an expected keyword or token, or consume it if it is
    fn expect_keyword_or_token(
        &mut self,
        expected_keyword: Keyword,
        expected_token: &Token,
    ) -> Result<(), ParserError> {
        if self.parse_keyword(expected_keyword) || self.consume_token(expected_token) {
            Ok(())
        } else {
            self.expected(
                self.peek_pos(),
                format!("{expected_keyword} or {expected_token}"),
                self.peek_token(),
            )
        }
    }

    /// Parse a comma-separated list of 1+ items accepted by `F`
    fn parse_comma_separated<T, F>(&mut self, mut f: F) -> Result<Vec<T>, ParserError>
    where
        F: FnMut(&mut Self) -> Result<T, ParserError>,
    {
        let mut values = vec![];
        loop {
            values.push(f(self)?);
            if !self.consume_token(&Token::Comma) {
                break;
            }
        }
        Ok(values)
    }

    #[must_use]
    fn maybe_parse<T, F>(&mut self, mut f: F) -> Option<T>
    where
        F: FnMut(&mut Self) -> Result<T, ParserError>,
    {
        let index = self.index;
        if let Ok(t) = f(self) {
            Some(t)
        } else {
            self.index = index;
            None
        }
    }

    /// Parse a SQL CREATE statement
    fn parse_create(&mut self) -> Result<Statement<Raw>, ParserStatementError> {
        if self.peek_keyword(DATABASE) {
            self.parse_create_database()
                .map_parser_err(StatementKind::CreateDatabase)
        } else if self.peek_keyword(SCHEMA) {
            self.parse_create_schema()
                .map_parser_err(StatementKind::CreateSchema)
        } else if self.peek_keyword(SINK) {
            self.parse_create_sink()
                .map_parser_err(StatementKind::CreateSink)
        } else if self.peek_keyword(TYPE) {
            self.parse_create_type()
                .map_parser_err(StatementKind::CreateType)
        } else if self.peek_keyword(ROLE) {
            self.parse_create_role()
                .map_parser_err(StatementKind::CreateRole)
        } else if self.peek_keyword(CLUSTER) {
            self.next_token();
            if self.peek_keyword(REPLICA) {
                self.parse_create_cluster_replica()
                    .map_parser_err(StatementKind::CreateClusterReplica)
            } else {
                self.parse_create_cluster()
                    .map_parser_err(StatementKind::CreateCluster)
            }
        } else if self.peek_keyword(INDEX) || self.peek_keywords(&[DEFAULT, INDEX]) {
            self.parse_create_index()
                .map_parser_err(StatementKind::CreateIndex)
        } else if self.peek_keyword(SOURCE) {
            self.parse_create_source()
                .map_parser_err(StatementKind::CreateSource)
        } else if self.peek_keyword(SUBSOURCE) {
            self.parse_create_subsource()
                .map_parser_err(StatementKind::CreateSubsource)
        } else if self.peek_keyword(TABLE)
            || self.peek_keywords(&[TEMP, TABLE])
            || self.peek_keywords(&[TEMPORARY, TABLE])
        {
            self.parse_create_table()
                .map_parser_err(StatementKind::CreateTable)
        } else if self.peek_keyword(SECRET) {
            self.parse_create_secret()
                .map_parser_err(StatementKind::CreateSecret)
        } else if self.peek_keyword(CONNECTION) {
            self.parse_create_connection()
                .map_parser_err(StatementKind::CreateConnection)
        } else if self.peek_keywords(&[MATERIALIZED, VIEW])
            || self.peek_keywords(&[OR, REPLACE, MATERIALIZED, VIEW])
        {
            self.parse_create_materialized_view()
                .map_parser_err(StatementKind::CreateMaterializedView)
        } else if self.peek_keywords(&[USER]) {
            parser_err!(
                self,
                self.peek_pos(),
                "CREATE USER is not supported, for more information consult the documentation at https://materialize.com/docs/sql/create-role/#details"
            ).map_parser_err(StatementKind::CreateRole)
        } else {
            let index = self.index;

            // go over optional modifiers
            let _ = self.parse_keywords(&[OR, REPLACE]);
            let _ = self.parse_one_of_keywords(&[TEMP, TEMPORARY]);

            if self.parse_keyword(VIEW) {
                self.index = index;
                self.parse_create_view()
                    .map_parser_err(StatementKind::CreateView)
            } else {
                self.expected(
                    self.peek_pos(),
                    "DATABASE, SCHEMA, ROLE, TYPE, INDEX, SINK, SOURCE, TABLE, SECRET, [OR REPLACE] [TEMPORARY] VIEW, or [OR REPLACE] MATERIALIZED VIEW after CREATE",
                    self.peek_token(),
                ).map_no_statement_parser_err()
            }
        }
    }

    fn parse_create_database(&mut self) -> Result<Statement<Raw>, ParserError> {
        self.expect_keyword(DATABASE)?;
        let if_not_exists = self.parse_if_not_exists()?;
        let name = self.parse_database_name()?;
        Ok(Statement::CreateDatabase(CreateDatabaseStatement {
            name,
            if_not_exists,
        }))
    }

    fn parse_create_schema(&mut self) -> Result<Statement<Raw>, ParserError> {
        self.expect_keyword(SCHEMA)?;
        let if_not_exists = self.parse_if_not_exists()?;
        let name = self.parse_schema_name()?;
        Ok(Statement::CreateSchema(CreateSchemaStatement {
            name,
            if_not_exists,
        }))
    }

    fn parse_format(&mut self) -> Result<Format<Raw>, ParserError> {
        let format = if self.parse_keyword(AVRO) {
            self.expect_keyword(USING)?;
            Format::Avro(self.parse_avro_schema()?)
        } else if self.parse_keyword(PROTOBUF) {
            Format::Protobuf(self.parse_protobuf_schema()?)
        } else if self.parse_keyword(REGEX) {
            let regex = self.parse_literal_string()?;
            Format::Regex(regex)
        } else if self.parse_keyword(CSV) {
            self.expect_keyword(WITH)?;
            let columns = if self.parse_keyword(HEADER) || self.parse_keyword(HEADERS) {
                CsvColumns::Header {
                    names: self.parse_parenthesized_column_list(Mandatory)?,
                }
            } else {
                let n_cols = self.parse_literal_uint()?;
                self.expect_keyword(COLUMNS)?;
                CsvColumns::Count(n_cols)
            };
            let delimiter = if self.parse_keywords(&[DELIMITED, BY]) {
                let s = self.parse_literal_string()?;
                match s.len() {
                    1 => Ok(s.chars().next().unwrap()),
                    _ => self.expected(self.peek_pos(), "one-character string", self.peek_token()),
                }?
            } else {
                ','
            };
            Format::Csv { columns, delimiter }
        } else if self.parse_keyword(JSON) {
            Format::Json
        } else if self.parse_keyword(TEXT) {
            Format::Text
        } else if self.parse_keyword(BYTES) {
            Format::Bytes
        } else {
            return self.expected(
                self.peek_pos(),
                "AVRO, PROTOBUF, REGEX, CSV, JSON, TEXT, or BYTES",
                self.peek_token(),
            );
        };
        Ok(format)
    }

    fn parse_avro_schema(&mut self) -> Result<AvroSchema<Raw>, ParserError> {
        let avro_schema = if self.parse_keywords(&[CONFLUENT, SCHEMA, REGISTRY]) {
            let csr_connection = self.parse_csr_connection_avro()?;
            AvroSchema::Csr { csr_connection }
        } else if self.parse_keyword(SCHEMA) {
            self.prev_token();
            self.expect_keyword(SCHEMA)?;
            let schema = Schema {
                schema: self.parse_literal_string()?,
            };
            let with_options = if self.consume_token(&Token::LParen) {
                let with_options = self.parse_comma_separated(Parser::parse_avro_schema_option)?;
                self.expect_token(&Token::RParen)?;
                with_options
            } else {
                vec![]
            };
            AvroSchema::InlineSchema {
                schema,
                with_options,
            }
        } else {
            return self.expected(
                self.peek_pos(),
                "CONFLUENT SCHEMA REGISTRY or SCHEMA",
                self.peek_token(),
            );
        };
        Ok(avro_schema)
    }

    fn parse_avro_schema_option(&mut self) -> Result<AvroSchemaOption<Raw>, ParserError> {
        self.expect_keywords(&[CONFLUENT, WIRE, FORMAT])?;
        Ok(AvroSchemaOption {
            name: AvroSchemaOptionName::ConfluentWireFormat,
            value: self.parse_optional_option_value()?,
        })
    }

    fn parse_protobuf_schema(&mut self) -> Result<ProtobufSchema<Raw>, ParserError> {
        if self.parse_keywords(&[USING, CONFLUENT, SCHEMA, REGISTRY]) {
            let csr_connection = self.parse_csr_connection_proto()?;
            Ok(ProtobufSchema::Csr { csr_connection })
        } else if self.parse_keyword(MESSAGE) {
            let message_name = self.parse_literal_string()?;
            self.expect_keyword(USING)?;
            self.expect_keyword(SCHEMA)?;
            let schema = Schema {
                schema: self.parse_literal_string()?,
            };
            Ok(ProtobufSchema::InlineSchema {
                message_name,
                schema,
            })
        } else {
            self.expected(
                self.peek_pos(),
                "CONFLUENT SCHEMA REGISTRY or MESSAGE",
                self.peek_token(),
            )
        }
    }

    fn parse_csr_connection_reference(&mut self) -> Result<CsrConnection<Raw>, ParserError> {
        self.expect_keyword(CONNECTION)?;
        let connection = self.parse_raw_name()?;

        let options = if self.consume_token(&Token::LParen) {
            let options = self.parse_comma_separated(Parser::parse_csr_config_option)?;
            self.expect_token(&Token::RParen)?;
            options
        } else {
            vec![]
        };

        Ok(CsrConnection {
            connection,
            options,
        })
    }

    fn parse_csr_config_option(&mut self) -> Result<CsrConfigOption<Raw>, ParserError> {
        let name = match self.expect_one_of_keywords(&[AVRO, NULL, KEY, VALUE, DOC])? {
            AVRO => {
                let name = match self.expect_one_of_keywords(&[KEY, VALUE])? {
                    KEY => CsrConfigOptionName::AvroKeyFullname,
                    VALUE => CsrConfigOptionName::AvroValueFullname,
                    _ => unreachable!(),
                };
                self.expect_keyword(FULLNAME)?;
                name
            }
            NULL => {
                self.expect_keyword(DEFAULTS)?;
                CsrConfigOptionName::NullDefaults
            }
            KEY => {
                self.expect_keywords(&[DOC, ON])?;
                let doc_on_identifier = self.parse_avro_doc_on_option_name()?;
                CsrConfigOptionName::AvroDocOn(AvroDocOn {
                    identifier: doc_on_identifier,
                    for_schema: DocOnSchema::KeyOnly,
                })
            }
            VALUE => {
                self.expect_keywords(&[DOC, ON])?;
                let doc_on_identifier = self.parse_avro_doc_on_option_name()?;
                CsrConfigOptionName::AvroDocOn(AvroDocOn {
                    identifier: doc_on_identifier,
                    for_schema: DocOnSchema::ValueOnly,
                })
            }
            DOC => {
                self.expect_keyword(ON)?;
                let doc_on_identifier = self.parse_avro_doc_on_option_name()?;
                CsrConfigOptionName::AvroDocOn(AvroDocOn {
                    identifier: doc_on_identifier,
                    for_schema: DocOnSchema::All,
                })
            }
            _ => unreachable!(),
        };
        Ok(CsrConfigOption {
            name,
            value: self.parse_optional_option_value()?,
        })
    }

    fn parse_avro_doc_on_option_name(&mut self) -> Result<DocOnIdentifier<Raw>, ParserError> {
        match self.expect_one_of_keywords(&[TYPE, COLUMN])? {
            TYPE => Ok(DocOnIdentifier::Type(self.parse_raw_name()?)),
            COLUMN => Ok(DocOnIdentifier::Column(self.parse_column_name()?)),
            _ => unreachable!(),
        }
    }

    fn parse_csr_connection_avro(&mut self) -> Result<CsrConnectionAvro<Raw>, ParserError> {
        let connection = self.parse_csr_connection_reference()?;
        let seed = if self.parse_keyword(SEED) {
            let key_schema = if self.parse_keyword(KEY) {
                self.expect_keyword(SCHEMA)?;
                Some(self.parse_literal_string()?)
            } else {
                None
            };
            self.expect_keywords(&[VALUE, SCHEMA])?;
            let value_schema = self.parse_literal_string()?;
            Some(CsrSeedAvro {
                key_schema,
                value_schema,
            })
        } else {
            None
        };

        let mut parse_schema_strategy =
            |kws| -> Result<Option<ReaderSchemaSelectionStrategy>, ParserError> {
                if self.parse_keywords(kws) {
                    Ok(Some(
                        match self.expect_one_of_keywords(&[ID, LATEST, INLINE])? {
                            ID => {
                                let pos = self.index;
                                ReaderSchemaSelectionStrategy::ById(
                                    self.parse_literal_int()?.try_into().map_err(|_| {
                                        ParserError::new(pos, "Expected a 32-bit integer")
                                    })?,
                                )
                            }
                            LATEST => ReaderSchemaSelectionStrategy::Latest,
                            INLINE => {
                                ReaderSchemaSelectionStrategy::Inline(self.parse_literal_string()?)
                            }
                            _ => unreachable!(),
                        },
                    ))
                } else {
                    Ok(None)
                }
            };

        let key_strategy = parse_schema_strategy(&[KEY, STRATEGY])?;
        let value_strategy = parse_schema_strategy(&[VALUE, STRATEGY])?;

        Ok(CsrConnectionAvro {
            connection,
            seed,
            key_strategy,
            value_strategy,
        })
    }

    fn parse_csr_connection_proto(&mut self) -> Result<CsrConnectionProtobuf<Raw>, ParserError> {
        let connection = self.parse_csr_connection_reference()?;

        let seed = if self.parse_keyword(SEED) {
            let key = if self.parse_keyword(KEY) {
                self.expect_keyword(SCHEMA)?;
                let schema = self.parse_literal_string()?;
                self.expect_keyword(MESSAGE)?;
                let message_name = self.parse_literal_string()?;
                Some(CsrSeedProtobufSchema {
                    schema,
                    message_name,
                })
            } else {
                None
            };
            self.expect_keywords(&[VALUE, SCHEMA])?;
            let value_schema = self.parse_literal_string()?;
            self.expect_keyword(MESSAGE)?;
            let value_message_name = self.parse_literal_string()?;
            Some(CsrSeedProtobuf {
                value: CsrSeedProtobufSchema {
                    schema: value_schema,
                    message_name: value_message_name,
                },
                key,
            })
        } else {
            None
        };

        Ok(CsrConnectionProtobuf { connection, seed })
    }

    fn parse_envelope(&mut self) -> Result<Envelope, ParserError> {
        let envelope = if self.parse_keyword(NONE) {
            Envelope::None
        } else if self.parse_keyword(DEBEZIUM) {
            // In Platform, `DEBEZIUM UPSERT` is the only available option.
            // Revisit this if we ever change that.
            let debezium_mode = DbzMode::Plain;
            Envelope::Debezium(debezium_mode)
        } else if self.parse_keyword(UPSERT) {
            Envelope::Upsert
        } else if self.parse_keyword(MATERIALIZE) {
            Envelope::CdcV2
        } else {
            return self.expected(
                self.peek_pos(),
                "NONE, DEBEZIUM, UPSERT, or MATERIALIZE",
                self.peek_token(),
            );
        };
        Ok(envelope)
    }

    /// Parse a `VALIDATE` statement
    fn parse_validate(&mut self) -> Result<Statement<Raw>, ParserError> {
        self.expect_keyword(CONNECTION)?;
        let name = self.parse_raw_name()?;
        Ok(Statement::ValidateConnection(ValidateConnectionStatement {
            name,
        }))
    }

    fn parse_create_connection(&mut self) -> Result<Statement<Raw>, ParserError> {
        self.expect_keyword(CONNECTION)?;
        let if_not_exists = self.parse_if_not_exists()?;
        let name = self.parse_item_name()?;
        let expect_paren = match self.expect_one_of_keywords(&[FOR, TO])? {
            FOR => false,
            TO => true,
            _ => unreachable!(),
        };
        let connection = match self
            .expect_one_of_keywords(&[AWS, KAFKA, CONFLUENT, POSTGRES, SSH])?
        {
            AWS => {
                if self.parse_keyword(PRIVATELINK) {
                    if expect_paren {
                        self.expect_token(&Token::LParen)?;
                    }
                    let options = self
                        .parse_comma_separated(Parser::parse_aws_privatelink_connection_option)?;
                    CreateConnection::AwsPrivatelink { options }
                } else {
                    if expect_paren {
                        self.expect_token(&Token::LParen)?;
                    }
                    let options =
                        self.parse_comma_separated(Parser::parse_aws_connection_option)?;
                    CreateConnection::Aws { options }
                }
            }
            KAFKA => {
                if expect_paren {
                    self.expect_token(&Token::LParen)?;
                }
                let options = self.parse_comma_separated(Parser::parse_kafka_connection_option)?;
                CreateConnection::Kafka { options }
            }
            CONFLUENT => {
                self.expect_keywords(&[SCHEMA, REGISTRY])?;
                if expect_paren {
                    self.expect_token(&Token::LParen)?;
                }
                let options = self.parse_comma_separated(Parser::parse_csr_connection_option)?;
                CreateConnection::Csr { options }
            }
            POSTGRES => {
                if expect_paren {
                    self.expect_token(&Token::LParen)?;
                }
                let options =
                    self.parse_comma_separated(Parser::parse_postgres_connection_option)?;
                CreateConnection::Postgres { options }
            }
            SSH => {
                self.expect_keyword(TUNNEL)?;
                if expect_paren {
                    self.expect_token(&Token::LParen)?;
                }
                let options = self.parse_comma_separated(Parser::parse_ssh_connection_option)?;
                CreateConnection::Ssh { options }
            }
            _ => unreachable!(),
        };
        if expect_paren {
            self.expect_token(&Token::RParen)?;
        }

        let with_options = if self.parse_keyword(WITH) {
            self.expect_token(&Token::LParen)?;
            let options = self.parse_comma_separated(Parser::parse_connection_option)?;
            self.expect_token(&Token::RParen)?;
            options
        } else {
            vec![]
        };

        Ok(Statement::CreateConnection(CreateConnectionStatement {
            name,
            connection,
            if_not_exists,
            with_options,
        }))
    }

    fn parse_connection_option_name(&mut self) -> Result<CreateConnectionOptionName, ParserError> {
        let name = match self.expect_one_of_keywords(&[VALIDATE])? {
            VALIDATE => CreateConnectionOptionName::Validate,
            _ => unreachable!(),
        };
        Ok(name)
    }

    /// Parses a single valid option in the WITH block of a create source
    fn parse_connection_option(&mut self) -> Result<CreateConnectionOption<Raw>, ParserError> {
        let name = self.parse_connection_option_name()?;
        Ok(CreateConnectionOption {
            name,
            value: self.parse_optional_option_value()?,
        })
    }

    fn parse_kafka_connection_option(&mut self) -> Result<KafkaConnectionOption<Raw>, ParserError> {
        let name =
            match self.expect_one_of_keywords(&[BROKER, BROKERS, PROGRESS, SASL, SSL, SSH])? {
                BROKER => {
                    return Ok(KafkaConnectionOption {
                        name: KafkaConnectionOptionName::Broker,
                        value: Some(self.parse_kafka_broker()?),
                    });
                }
                BROKERS => {
                    let _ = self.consume_token(&Token::Eq);
                    let delimiter = self.expect_one_of_tokens(&[Token::LParen, Token::LBracket])?;
                    let brokers = self.parse_comma_separated(Parser::parse_kafka_broker)?;
                    self.expect_token(&match delimiter {
                        Token::LParen => Token::RParen,
                        Token::LBracket => Token::RBracket,
                        _ => unreachable!(),
                    })?;
                    return Ok(KafkaConnectionOption {
                        name: KafkaConnectionOptionName::Brokers,
                        value: Some(WithOptionValue::Sequence(brokers)),
                    });
                }
                PROGRESS => {
                    self.expect_keyword(TOPIC)?;
                    KafkaConnectionOptionName::ProgressTopic
                }
                SASL => match self.expect_one_of_keywords(&[MECHANISMS, PASSWORD, USERNAME])? {
                    MECHANISMS => KafkaConnectionOptionName::SaslMechanisms,
                    PASSWORD => KafkaConnectionOptionName::SaslPassword,
                    USERNAME => KafkaConnectionOptionName::SaslUsername,
                    _ => unreachable!(),
                },
                SSH => {
                    self.expect_keyword(TUNNEL)?;
                    return Ok(KafkaConnectionOption {
                        name: KafkaConnectionOptionName::SshTunnel,
                        value: Some(self.parse_object_option_value()?),
                    });
                }
                SSL => match self.expect_one_of_keywords(&[KEY, CERTIFICATE])? {
                    KEY => KafkaConnectionOptionName::SslKey,
                    CERTIFICATE => {
                        if self.parse_keyword(AUTHORITY) {
                            KafkaConnectionOptionName::SslCertificateAuthority
                        } else {
                            KafkaConnectionOptionName::SslCertificate
                        }
                    }
                    _ => unreachable!(),
                },
                _ => unreachable!(),
            };
        Ok(KafkaConnectionOption {
            name,
            value: self.parse_optional_option_value()?,
        })
    }

    fn parse_kafka_broker(&mut self) -> Result<WithOptionValue<Raw>, ParserError> {
        let _ = self.consume_token(&Token::Eq);
        let address = self.parse_literal_string()?;
        let tunnel = if self.parse_keyword(USING) {
            match self.expect_one_of_keywords(&[AWS, SSH])? {
                AWS => {
                    self.expect_keywords(&[PRIVATELINK])?;
                    let connection = self.parse_raw_name()?;
                    let options = if self.consume_token(&Token::LParen) {
                        let options = self.parse_comma_separated(
                            Parser::parse_kafka_broker_aws_private_link_option,
                        )?;
                        self.expect_token(&Token::RParen)?;
                        options
                    } else {
                        vec![]
                    };
                    KafkaBrokerTunnel::AwsPrivatelink(KafkaBrokerAwsPrivatelink {
                        connection,
                        options,
                    })
                }
                SSH => {
                    self.expect_keywords(&[TUNNEL])?;
                    KafkaBrokerTunnel::SshTunnel(self.parse_raw_name()?)
                }
                _ => unreachable!(),
            }
        } else {
            KafkaBrokerTunnel::Direct
        };

        Ok(WithOptionValue::ConnectionKafkaBroker(KafkaBroker {
            address,
            tunnel,
        }))
    }

    fn parse_kafka_broker_aws_private_link_option(
        &mut self,
    ) -> Result<KafkaBrokerAwsPrivatelinkOption<Raw>, ParserError> {
        let name = match self.expect_one_of_keywords(&[AVAILABILITY, PORT])? {
            AVAILABILITY => {
                self.expect_keywords(&[ZONE])?;
                KafkaBrokerAwsPrivatelinkOptionName::AvailabilityZone
            }
            PORT => KafkaBrokerAwsPrivatelinkOptionName::Port,
            _ => unreachable!(),
        };
        let value = self.parse_optional_option_value()?;
        Ok(KafkaBrokerAwsPrivatelinkOption { name, value })
    }

    fn parse_kafka_connection_reference(&mut self) -> Result<KafkaConnection<Raw>, ParserError> {
        let connection = self.parse_raw_name()?;
        let options = if self.consume_token(&Token::LParen) {
            let options = self.parse_comma_separated(Parser::parse_kafka_config_option)?;
            self.expect_token(&Token::RParen)?;
            options
        } else {
            vec![]
        };

        Ok(KafkaConnection {
            connection,
            options,
        })
    }

    fn parse_kafka_config_option(&mut self) -> Result<KafkaConfigOption<Raw>, ParserError> {
        let name = match self.expect_one_of_keywords(&[
            ACKS,
            CLIENT,
            ENABLE,
            FETCH,
            GROUP,
            ISOLATION,
            PARTITION,
            REPLICATION,
            RETENTION,
            SNAPSHOT,
            START,
            TOPIC,
            TRANSACTION,
        ])? {
            ACKS => KafkaConfigOptionName::Acks,
            CLIENT => {
                self.expect_keyword(ID)?;
                KafkaConfigOptionName::ClientId
            }
            ENABLE => {
                self.expect_keyword(IDEMPOTENCE)?;
                KafkaConfigOptionName::EnableIdempotence
            }
            FETCH => {
                self.expect_keywords(&[MESSAGE, MAX, BYTES])?;
                KafkaConfigOptionName::FetchMessageMaxBytes
            }
            GROUP => {
                self.expect_keywords(&[ID, PREFIX])?;
                KafkaConfigOptionName::GroupIdPrefix
            }
            ISOLATION => {
                self.expect_keyword(LEVEL)?;
                KafkaConfigOptionName::IsolationLevel
            }
            PARTITION => {
                self.expect_keyword(COUNT)?;
                KafkaConfigOptionName::PartitionCount
            }
            REPLICATION => {
                self.expect_keyword(FACTOR)?;
                KafkaConfigOptionName::ReplicationFactor
            }
            RETENTION => match self.expect_one_of_keywords(&[BYTES, MS])? {
                BYTES => KafkaConfigOptionName::RetentionBytes,
                MS => KafkaConfigOptionName::RetentionMs,
                _ => unreachable!(),
            },
            TOPIC => {
                if self.parse_keyword(METADATA) {
                    self.expect_keywords(&[REFRESH, INTERVAL, MS])?;
                    KafkaConfigOptionName::TopicMetadataRefreshIntervalMs
                } else {
                    KafkaConfigOptionName::Topic
                }
            }
            TRANSACTION => {
                self.expect_keywords(&[TIMEOUT, MS])?;
                KafkaConfigOptionName::TransactionTimeoutMs
            }
            START => match self.expect_one_of_keywords(&[OFFSET, TIMESTAMP])? {
                OFFSET => KafkaConfigOptionName::StartOffset,
                TIMESTAMP => KafkaConfigOptionName::StartTimestamp,
                _ => unreachable!(),
            },
            _ => unreachable!(),
        };
        Ok(KafkaConfigOption {
            name,
            value: self.parse_optional_option_value()?,
        })
    }

    fn parse_csr_connection_option(&mut self) -> Result<CsrConnectionOption<Raw>, ParserError> {
        let name =
            match self.expect_one_of_keywords(&[AWS, PASSWORD, PORT, SSH, SSL, URL, USERNAME])? {
                AWS => {
                    self.expect_keyword(PRIVATELINK)?;
                    return Ok(CsrConnectionOption {
                        name: CsrConnectionOptionName::AwsPrivatelink,
                        value: Some(self.parse_object_option_value()?),
                    });
                }
                PASSWORD => CsrConnectionOptionName::Password,
                PORT => CsrConnectionOptionName::Port,
                SSH => {
                    self.expect_keyword(TUNNEL)?;
                    return Ok(CsrConnectionOption {
                        name: CsrConnectionOptionName::SshTunnel,
                        value: Some(self.parse_object_option_value()?),
                    });
                }
                SSL => match self.expect_one_of_keywords(&[KEY, CERTIFICATE])? {
                    KEY => CsrConnectionOptionName::SslKey,
                    CERTIFICATE => {
                        if self.parse_keyword(AUTHORITY) {
                            CsrConnectionOptionName::SslCertificateAuthority
                        } else {
                            CsrConnectionOptionName::SslCertificate
                        }
                    }
                    _ => unreachable!(),
                },
                URL => CsrConnectionOptionName::Url,
                USERNAME => CsrConnectionOptionName::Username,
                _ => unreachable!(),
            };
        Ok(CsrConnectionOption {
            name,
            value: self.parse_optional_option_value()?,
        })
    }

    fn parse_postgres_connection_option(
        &mut self,
    ) -> Result<PostgresConnectionOption<Raw>, ParserError> {
        let name = match self.expect_one_of_keywords(&[
            AWS, DATABASE, HOST, PASSWORD, PORT, SSH, SSL, USER, USERNAME,
        ])? {
            AWS => {
                self.expect_keyword(PRIVATELINK)?;
                return Ok(PostgresConnectionOption {
                    name: PostgresConnectionOptionName::AwsPrivatelink,
                    value: Some(self.parse_object_option_value()?),
                });
            }
            DATABASE => PostgresConnectionOptionName::Database,
            HOST => PostgresConnectionOptionName::Host,
            PASSWORD => PostgresConnectionOptionName::Password,
            PORT => PostgresConnectionOptionName::Port,
            SSH => {
                self.expect_keyword(TUNNEL)?;
                return Ok(PostgresConnectionOption {
                    name: PostgresConnectionOptionName::SshTunnel,
                    value: Some(self.parse_object_option_value()?),
                });
            }
            SSL => match self.expect_one_of_keywords(&[CERTIFICATE, MODE, KEY])? {
                CERTIFICATE => {
                    if self.parse_keyword(AUTHORITY) {
                        PostgresConnectionOptionName::SslCertificateAuthority
                    } else {
                        PostgresConnectionOptionName::SslCertificate
                    }
                }
                KEY => PostgresConnectionOptionName::SslKey,
                MODE => PostgresConnectionOptionName::SslMode,
                _ => unreachable!(),
            },
            USER | USERNAME => PostgresConnectionOptionName::User,
            _ => unreachable!(),
        };
        Ok(PostgresConnectionOption {
            name,
            value: self.parse_optional_option_value()?,
        })
    }

    fn parse_aws_connection_option(&mut self) -> Result<AwsConnectionOption<Raw>, ParserError> {
        let name =
            match self.expect_one_of_keywords(&[ACCESS, ENDPOINT, REGION, ROLE, SECRET, TOKEN])? {
                ACCESS => {
                    self.expect_keywords(&[KEY, ID])?;
                    AwsConnectionOptionName::AccessKeyId
                }
                ENDPOINT => AwsConnectionOptionName::Endpoint,
                REGION => AwsConnectionOptionName::Region,
                ROLE => {
                    self.expect_keyword(ARN)?;
                    AwsConnectionOptionName::RoleArn
                }
                SECRET => {
                    self.expect_keywords(&[ACCESS, KEY])?;
                    AwsConnectionOptionName::SecretAccessKey
                }
                TOKEN => AwsConnectionOptionName::Token,
                _ => unreachable!(),
            };
        Ok(AwsConnectionOption {
            name,
            value: self.parse_optional_option_value()?,
        })
    }

    fn parse_aws_privatelink_connection_option(
        &mut self,
    ) -> Result<AwsPrivatelinkConnectionOption<Raw>, ParserError> {
        let name = match self.expect_one_of_keywords(&[SERVICE, AVAILABILITY])? {
            SERVICE => {
                self.expect_keyword(NAME)?;
                AwsPrivatelinkConnectionOptionName::ServiceName
            }
            AVAILABILITY => {
                self.expect_keyword(ZONES)?;
                AwsPrivatelinkConnectionOptionName::AvailabilityZones
            }
            _ => unreachable!(),
        };
        Ok(AwsPrivatelinkConnectionOption {
            name,
            value: self.parse_optional_option_value()?,
        })
    }

    fn parse_ssh_connection_option(&mut self) -> Result<SshConnectionOption<Raw>, ParserError> {
        let name = match self.expect_one_of_keywords(&[HOST, PORT, USER])? {
            HOST => SshConnectionOptionName::Host,
            PORT => SshConnectionOptionName::Port,
            USER => SshConnectionOptionName::User,
            _ => unreachable!(),
        };
        Ok(SshConnectionOption {
            name,
            value: self.parse_optional_option_value()?,
        })
    }

    fn parse_create_subsource(&mut self) -> Result<Statement<Raw>, ParserError> {
        self.expect_keyword(SUBSOURCE)?;
        let if_not_exists = self.parse_if_not_exists()?;
        let name = self.parse_item_name()?;

        let (columns, constraints) = self.parse_columns(Mandatory)?;

        let with_options = if self.parse_keyword(WITH) {
            self.expect_token(&Token::LParen)?;
            let options = self.parse_comma_separated(Parser::parse_create_subsource_option)?;
            self.expect_token(&Token::RParen)?;
            options
        } else {
            vec![]
        };

        Ok(Statement::CreateSubsource(CreateSubsourceStatement {
            name,
            if_not_exists,
            columns,
            constraints,
            with_options,
        }))
    }

    /// Parse the name of a CREATE SINK optional parameter
    fn parse_create_subsource_option_name(
        &mut self,
    ) -> Result<CreateSubsourceOptionName, ParserError> {
        let name = match self.expect_one_of_keywords(&[PROGRESS, REFERENCES])? {
            PROGRESS => CreateSubsourceOptionName::Progress,
            REFERENCES => CreateSubsourceOptionName::References,
            _ => unreachable!(),
        };
        Ok(name)
    }

    /// Parse a NAME = VALUE parameter for CREATE SINK
    fn parse_create_subsource_option(&mut self) -> Result<CreateSubsourceOption<Raw>, ParserError> {
        Ok(CreateSubsourceOption {
            name: self.parse_create_subsource_option_name()?,
            value: self.parse_optional_option_value()?,
        })
    }

    fn parse_create_source(&mut self) -> Result<Statement<Raw>, ParserError> {
        self.expect_keyword(SOURCE)?;
        let if_not_exists = self.parse_if_not_exists()?;
        let name = self.parse_item_name()?;

        let (col_names, key_constraint) = self.parse_source_columns()?;

        // For webhook sources we require `IN CLUSTER`, so track the position for an error message.
        let cluster_err = self.expected(self.peek_pos(), "IN CLUSTER", self.peek_token());
        let in_cluster = self.parse_optional_in_cluster()?;
        self.expect_keyword(FROM)?;

        // Webhook Source, which works differently than all other sources.
        if self.peek_keyword(WEBHOOK) {
            return self.parse_create_webhook_source(
                name,
                if_not_exists,
                (in_cluster, cluster_err),
            );
        }

        let connection = self.parse_create_source_connection()?;
        let format = match self.parse_one_of_keywords(&[KEY, FORMAT]) {
            Some(KEY) => {
                self.expect_keyword(FORMAT)?;
                let key = self.parse_format()?;
                self.expect_keywords(&[VALUE, FORMAT])?;
                let value = self.parse_format()?;
                CreateSourceFormat::KeyValue { key, value }
            }
            Some(FORMAT) => CreateSourceFormat::Bare(self.parse_format()?),
            Some(_) => unreachable!("parse_one_of_keywords returns None for this"),
            None => CreateSourceFormat::None,
        };
        let include_metadata = self.parse_source_include_metadata()?;

        let envelope = if self.parse_keyword(ENVELOPE) {
            Some(self.parse_envelope()?)
        } else {
            None
        };

        let referenced_subsources = if self.parse_keywords(&[FOR, TABLES]) {
            self.expect_token(&Token::LParen)?;
            let subsources = self.parse_comma_separated(Parser::parse_subsource_references)?;
            self.expect_token(&Token::RParen)?;
            Some(ReferencedSubsources::SubsetTables(subsources))
        } else if self.parse_keywords(&[FOR, SCHEMAS]) {
            self.expect_token(&Token::LParen)?;
            let schemas = self.parse_comma_separated(Parser::parse_identifier)?;
            self.expect_token(&Token::RParen)?;
            Some(ReferencedSubsources::SubsetSchemas(schemas))
        } else if self.parse_keywords(&[FOR, ALL, TABLES]) {
            Some(ReferencedSubsources::All)
        } else {
            None
        };

        let progress_subsource = if self.parse_keywords(&[EXPOSE, PROGRESS, AS]) {
            Some(self.parse_deferred_item_name()?)
        } else {
            None
        };

        // New WITH block
        let with_options = if self.parse_keyword(WITH) {
            self.expect_token(&Token::LParen)?;
            let options = self.parse_comma_separated(Parser::parse_source_option)?;
            self.expect_token(&Token::RParen)?;
            options
        } else {
            vec![]
        };

        Ok(Statement::CreateSource(CreateSourceStatement {
            name,
            in_cluster,
            col_names,
            connection,
            format,
            include_metadata,
            envelope,
            if_not_exists,
            key_constraint,
            referenced_subsources,
            progress_subsource,
            with_options,
        }))
    }

    fn parse_subsource_references(&mut self) -> Result<CreateSourceSubsource<Raw>, ParserError> {
        let reference = self.parse_item_name()?;
        let subsource = if self.parse_one_of_keywords(&[AS, INTO]).is_some() {
            Some(self.parse_deferred_item_name()?)
        } else {
            None
        };

        Ok(CreateSourceSubsource {
            reference,
            subsource,
        })
    }

    /// Parses the column section of a CREATE SOURCE statement which can be
    /// empty or a comma-separated list of column identifiers and a single key
    /// constraint, e.g.
    ///
    /// (col_0, col_i, ..., col_n, key_constraint)
    fn parse_source_columns(&mut self) -> Result<(Vec<Ident>, Option<KeyConstraint>), ParserError> {
        if self.consume_token(&Token::LParen) {
            let mut columns = vec![];
            let mut key_constraints = vec![];
            loop {
                let pos = self.peek_pos();
                if let Some(key_constraint) = self.parse_key_constraint()? {
                    if !key_constraints.is_empty() {
                        return parser_err!(self, pos, "Multiple key constraints not allowed");
                    }
                    key_constraints.push(key_constraint);
                } else {
                    columns.push(self.parse_identifier()?);
                }
                if !self.consume_token(&Token::Comma) {
                    break;
                }
            }
            self.expect_token(&Token::RParen)?;
            Ok((columns, key_constraints.into_iter().next()))
        } else {
            Ok((vec![], None))
        }
    }

    /// Parses a key constraint.
    fn parse_key_constraint(&mut self) -> Result<Option<KeyConstraint>, ParserError> {
        // PRIMARY KEY (col_1, ..., col_n) NOT ENFORCED
        if self.parse_keywords(&[PRIMARY, KEY]) {
            let columns = self.parse_parenthesized_column_list(Mandatory)?;
            self.expect_keywords(&[NOT, ENFORCED])?;
            Ok(Some(KeyConstraint::PrimaryKeyNotEnforced { columns }))
        } else {
            Ok(None)
        }
    }

    fn parse_source_option_name(&mut self) -> Result<CreateSourceOptionName, ParserError> {
        let name = match self.expect_one_of_keywords(&[IGNORE, SIZE, TIMELINE, TIMESTAMP])? {
            IGNORE => {
                self.expect_keyword(KEYS)?;
                CreateSourceOptionName::IgnoreKeys
            }
            SIZE => CreateSourceOptionName::Size,
            TIMELINE => CreateSourceOptionName::Timeline,
            TIMESTAMP => {
                self.expect_keyword(INTERVAL)?;
                CreateSourceOptionName::TimestampInterval
            }
            _ => unreachable!(),
        };
        Ok(name)
    }

    /// Parses a single valid option in the WITH block of a create source
    fn parse_source_option(&mut self) -> Result<CreateSourceOption<Raw>, ParserError> {
        let name = self.parse_source_option_name()?;
        Ok(CreateSourceOption {
            name,
            value: self.parse_optional_option_value()?,
        })
    }

    fn parse_create_webhook_source(
        &mut self,
        name: UnresolvedItemName,
        if_not_exists: bool,
        in_cluster: (Option<RawClusterName>, Result<(), ParserError>),
    ) -> Result<Statement<Raw>, ParserError> {
        let in_cluster = in_cluster.0.ok_or_else(|| in_cluster.1.unwrap_err())?;

        // Consume this keyword because we only peeked it earlier.
        self.expect_keyword(WEBHOOK)?;

        self.expect_keywords(&[BODY, FORMAT])?;

        // Note: we don't use `parse_format()` here because we support fewer formats than other
        // sources, and the user gets better errors if we reject the formats here.
        let body_format = match self.expect_one_of_keywords(&[JSON, TEXT, BYTES])? {
            JSON => Format::Json,
            TEXT => Format::Text,
            BYTES => Format::Bytes,
            _ => unreachable!(),
        };

        let mut include_headers = CreateWebhookSourceIncludeHeaders::default();
        while self.parse_keyword(INCLUDE) {
            match self.expect_one_of_keywords(&[HEADER, HEADERS])? {
                HEADER => {
                    let header_name = self.parse_literal_string()?;
                    self.expect_keyword(AS)?;
                    let column_name = self.parse_identifier()?;
                    let use_bytes = self.parse_keyword(BYTES);

                    include_headers.mappings.push(CreateWebhookSourceMapHeader {
                        header_name,
                        column_name,
                        use_bytes,
                    });
                }
                HEADERS => {
                    let header_filters = include_headers.column.get_or_insert_with(Vec::default);
                    if self.consume_token(&Token::LParen) {
                        let filters = self.parse_comma_separated(|f| {
                            let block = f.parse_keyword(NOT);
                            let header_name = f.parse_literal_string()?;
                            Ok(CreateWebhookSourceFilterHeader { block, header_name })
                        })?;
                        header_filters.extend(filters);

                        self.expect_token(&Token::RParen)?;
                    }
                }
                k => unreachable!("programming error, didn't expect {k}"),
            }
        }

        let validate_using = if self.parse_keyword(CHECK) {
            self.expect_token(&Token::LParen)?;

            let options = if self.parse_keyword(WITH) {
                self.expect_token(&Token::LParen)?;
                let options = self.parse_create_webhook_check_options()?;
                self.expect_token(&Token::RParen)?;

                Some(options)
            } else {
                None
            };

            let using = self.parse_expr()?;
            self.expect_token(&Token::RParen)?;

            Some(CreateWebhookSourceCheck { options, using })
        } else {
            None
        };

        Ok(Statement::CreateWebhookSource(
            CreateWebhookSourceStatement {
                name,
                if_not_exists,
                body_format,
                include_headers,
                validate_using,
                in_cluster,
            },
        ))
    }

    fn parse_create_webhook_check_options(
        &mut self,
    ) -> Result<CreateWebhookSourceCheckOptions<Raw>, ParserError> {
        let mut secrets = vec![];
        let mut headers = vec![];
        let mut bodies = vec![];

        fn parse_alias(parser: &mut Parser<'_>) -> Result<Option<Ident>, ParserError> {
            parser
                .parse_keyword(AS)
                .then(|| parser.parse_identifier())
                .transpose()
        }

        self.parse_comma_separated(|f| {
            match f.expect_one_of_keywords(&[SECRET, HEADERS, BODY])? {
                SECRET => {
                    let secret = f.parse_raw_name()?;
                    let alias = parse_alias(f)?;
                    let use_bytes = f.parse_keyword(Keyword::Bytes);

                    secrets.push(CreateWebhookSourceSecret {
                        secret,
                        alias,
                        use_bytes,
                    });

                    Ok(())
                }
                HEADERS => {
                    // TODO(parkmycar): Support filtering down to specific headers.
                    let alias = parse_alias(f)?;
                    let use_bytes = f.parse_keyword(Keyword::Bytes);
                    headers.push(CreateWebhookSourceHeader { alias, use_bytes });

                    Ok(())
                }
                BODY => {
                    let alias = parse_alias(f)?;
                    let use_bytes = f.parse_keyword(Keyword::Bytes);
                    bodies.push(CreateWebhookSourceBody { alias, use_bytes });

                    Ok(())
                }
                k => unreachable!("Unexpected keyword! {k}"),
            }
        })?;

        Ok(CreateWebhookSourceCheckOptions {
            secrets,
            headers,
            bodies,
        })
    }

    fn parse_create_sink(&mut self) -> Result<Statement<Raw>, ParserError> {
        self.expect_keyword(SINK)?;
        let if_not_exists = self.parse_if_not_exists()?;
        let name = self.parse_item_name()?;
        let in_cluster = self.parse_optional_in_cluster()?;
        self.expect_keyword(FROM)?;
        let from = self.parse_raw_name()?;
        self.expect_keyword(INTO)?;
        let connection = self.parse_create_sink_connection()?;
        let format = if self.parse_keyword(FORMAT) {
            Some(self.parse_format()?)
        } else {
            None
        };
        let envelope = if self.parse_keyword(ENVELOPE) {
            Some(self.parse_envelope()?)
        } else {
            None
        };

        let with_options = if self.parse_keyword(WITH) {
            self.expect_token(&Token::LParen)?;
            let options = self.parse_comma_separated(Parser::parse_create_sink_option)?;
            self.expect_token(&Token::RParen)?;
            options
        } else {
            vec![]
        };

        Ok(Statement::CreateSink(CreateSinkStatement {
            name,
            in_cluster,
            from,
            connection,
            format,
            envelope,
            if_not_exists,
            with_options,
        }))
    }

    /// Parse the name of a CREATE SINK optional parameter
    fn parse_create_sink_option_name(&mut self) -> Result<CreateSinkOptionName, ParserError> {
        let name = match self.expect_one_of_keywords(&[SIZE, SNAPSHOT])? {
            SIZE => CreateSinkOptionName::Size,
            SNAPSHOT => CreateSinkOptionName::Snapshot,
            _ => unreachable!(),
        };
        Ok(name)
    }

    /// Parse a NAME = VALUE parameter for CREATE SINK
    fn parse_create_sink_option(&mut self) -> Result<CreateSinkOption<Raw>, ParserError> {
        Ok(CreateSinkOption {
            name: self.parse_create_sink_option_name()?,
            value: self.parse_optional_option_value()?,
        })
    }

    fn parse_create_source_connection(
        &mut self,
    ) -> Result<CreateSourceConnection<Raw>, ParserError> {
        match self.expect_one_of_keywords(&[KAFKA, POSTGRES, LOAD, TEST])? {
            POSTGRES => {
                self.expect_keyword(CONNECTION)?;
                let connection = self.parse_raw_name()?;

                let options = if self.consume_token(&Token::LParen) {
                    let options = self.parse_comma_separated(Parser::parse_pg_connection_option)?;
                    self.expect_token(&Token::RParen)?;
                    options
                } else {
                    vec![]
                };

                Ok(CreateSourceConnection::Postgres {
                    connection,
                    options,
                })
            }
            KAFKA => {
                self.expect_keyword(CONNECTION)?;
                let connection = self.parse_kafka_connection_reference()?;
                // one token of lookahead:
                // * `KEY (` means we're parsing a list of columns for the key
                // * `KEY FORMAT` means there is no key, we'll parse a KeyValueFormat later
                let key = if self.peek_keyword(KEY)
                    && self.peek_nth_token(1) != Some(Token::Keyword(FORMAT))
                {
                    let _ = self.expect_keyword(KEY);
                    Some(self.parse_parenthesized_column_list(Mandatory)?)
                } else {
                    None
                };
                Ok(CreateSourceConnection::Kafka(KafkaSourceConnection {
                    connection,
                    key,
                }))
            }
            LOAD => {
                self.expect_keyword(GENERATOR)?;
                let generator = match self
                    .expect_one_of_keywords(&[COUNTER, MARKETING, AUCTION, TPCH, DATUMS])?
                {
                    COUNTER => LoadGenerator::Counter,
                    AUCTION => LoadGenerator::Auction,
                    TPCH => LoadGenerator::Tpch,
                    DATUMS => LoadGenerator::Datums,
                    MARKETING => LoadGenerator::Marketing,
                    _ => unreachable!(),
                };
                let options = if self.consume_token(&Token::LParen) {
                    let options =
                        self.parse_comma_separated(Parser::parse_load_generator_option)?;
                    self.expect_token(&Token::RParen)?;
                    options
                } else {
                    vec![]
                };
                Ok(CreateSourceConnection::LoadGenerator { generator, options })
            }
            TEST => {
                self.expect_keyword(SCRIPT)?;
                Ok(CreateSourceConnection::TestScript {
                    desc_json: self.parse_literal_string()?,
                })
            }
            _ => unreachable!(),
        }
    }

    fn parse_pg_connection_option(&mut self) -> Result<PgConfigOption<Raw>, ParserError> {
        let name = match self.expect_one_of_keywords(&[DETAILS, PUBLICATION, TEXT])? {
            DETAILS => PgConfigOptionName::Details,
            PUBLICATION => PgConfigOptionName::Publication,
            TEXT => {
                self.expect_keyword(COLUMNS)?;

                let _ = self.consume_token(&Token::Eq);

                let value = self
                    .parse_option_sequence(Parser::parse_item_name)?
                    .map(|inner| {
                        WithOptionValue::Sequence(
                            inner
                                .into_iter()
                                .map(WithOptionValue::UnresolvedItemName)
                                .collect_vec(),
                        )
                    });

                return Ok(PgConfigOption {
                    name: PgConfigOptionName::TextColumns,
                    value,
                });
            }
            _ => unreachable!(),
        };
        Ok(PgConfigOption {
            name,
            value: self.parse_optional_option_value()?,
        })
    }

    fn parse_load_generator_option(&mut self) -> Result<LoadGeneratorOption<Raw>, ParserError> {
        let name = match self.expect_one_of_keywords(&[SCALE, TICK, MAX])? {
            SCALE => {
                self.expect_keyword(FACTOR)?;
                LoadGeneratorOptionName::ScaleFactor
            }
            TICK => {
                self.expect_keyword(INTERVAL)?;
                LoadGeneratorOptionName::TickInterval
            }
            MAX => {
                self.expect_keyword(CARDINALITY)?;
                LoadGeneratorOptionName::MaxCardinality
            }
            _ => unreachable!(),
        };

        let _ = self.consume_token(&Token::Eq);
        Ok(LoadGeneratorOption {
            name,
            value: self.parse_optional_option_value()?,
        })
    }

    fn parse_create_sink_connection(&mut self) -> Result<CreateSinkConnection<Raw>, ParserError> {
        self.expect_keyword(KAFKA)?;
        self.expect_keyword(CONNECTION)?;

        let connection = self.parse_kafka_connection_reference()?;

        // one token of lookahead:
        // * `KEY (` means we're parsing a list of columns for the key
        // * `KEY FORMAT` means there is no key, we'll parse a KeyValueFormat later
        let key =
            if self.peek_keyword(KEY) && self.peek_nth_token(1) != Some(Token::Keyword(FORMAT)) {
                let _ = self.expect_keyword(KEY);
                let key_columns = self.parse_parenthesized_column_list(Mandatory)?;

                let not_enforced = if self.peek_keywords(&[NOT, ENFORCED]) {
                    let _ = self.expect_keywords(&[NOT, ENFORCED])?;
                    true
                } else {
                    false
                };
                Some(KafkaSinkKey {
                    key_columns,
                    not_enforced,
                })
            } else {
                None
            };
        Ok(CreateSinkConnection::Kafka { connection, key })
    }

    fn parse_create_view(&mut self) -> Result<Statement<Raw>, ParserError> {
        let mut if_exists = if self.parse_keyword(OR) {
            self.expect_keyword(REPLACE)?;
            IfExistsBehavior::Replace
        } else {
            IfExistsBehavior::Error
        };
        let temporary = self.parse_keyword(TEMPORARY) | self.parse_keyword(TEMP);
        self.expect_keyword(VIEW)?;
        if if_exists == IfExistsBehavior::Error && self.parse_if_not_exists()? {
            if_exists = IfExistsBehavior::Skip;
        }

        let definition = self.parse_view_definition()?;
        Ok(Statement::CreateView(CreateViewStatement {
            temporary,
            if_exists,
            definition,
        }))
    }

    fn parse_view_definition(&mut self) -> Result<ViewDefinition<Raw>, ParserError> {
        // ANSI SQL and Postgres support RECURSIVE here, but we don't.
        let name = self.parse_item_name()?;
        let columns = self.parse_parenthesized_column_list(Optional)?;
        // Postgres supports WITH options here, but we don't.
        self.expect_keyword(AS)?;
        let query = self.parse_query()?;
        // Optional `WITH [ CASCADED | LOCAL ] CHECK OPTION` is widely supported here.
        Ok(ViewDefinition {
            name,
            columns,
            query,
        })
    }

    fn parse_create_materialized_view(&mut self) -> Result<Statement<Raw>, ParserError> {
        let mut if_exists = if self.parse_keyword(OR) {
            self.expect_keyword(REPLACE)?;
            IfExistsBehavior::Replace
        } else {
            IfExistsBehavior::Error
        };
        self.expect_keywords(&[MATERIALIZED, VIEW])?;
        if if_exists == IfExistsBehavior::Error && self.parse_if_not_exists()? {
            if_exists = IfExistsBehavior::Skip;
        }

        let name = self.parse_item_name()?;
        let columns = self.parse_parenthesized_column_list(Optional)?;
        let in_cluster = self.parse_optional_in_cluster()?;

        let non_null_assertions = if self.parse_keyword(WITH) {
            self.expect_token(&Token::LParen)?;
            let assertions = self.parse_comma_separated(|self_| {
                self_.expect_keywords(&[ASSERT, NOT, NULL])?;
                self_.parse_identifier()
            })?;
            self.expect_token(&Token::RParen)?;
            assertions
        } else {
            vec![]
        };

        self.expect_keyword(AS)?;
        let query = self.parse_query()?;

        Ok(Statement::CreateMaterializedView(
            CreateMaterializedViewStatement {
                if_exists,
                name,
                columns,
                in_cluster,
                query,
                non_null_assertions,
            },
        ))
    }

    fn parse_create_index(&mut self) -> Result<Statement<Raw>, ParserError> {
        let default_index = self.parse_keyword(DEFAULT);
        self.expect_keyword(INDEX)?;

        let if_not_exists = self.parse_if_not_exists()?;
        let name = if self.peek_keyword(IN) || self.peek_keyword(ON) {
            if if_not_exists && !default_index {
                return self.expected(self.peek_pos(), "index name", self.peek_token());
            }
            None
        } else {
            Some(self.parse_identifier()?)
        };
        let in_cluster = self.parse_optional_in_cluster()?;
        self.expect_keyword(ON)?;
        let on_name = self.parse_raw_name()?;

        // Arrangements are the only index type we support, so we can just ignore this
        if self.parse_keyword(USING) {
            self.expect_keyword(ARRANGEMENT)?;
        }

        let key_parts = if default_index {
            None
        } else {
            self.expect_token(&Token::LParen)?;
            if self.consume_token(&Token::RParen) {
                Some(vec![])
            } else {
                let key_parts = self
                    .parse_comma_separated(Parser::parse_order_by_expr)?
                    .into_iter()
                    .map(|x| x.expr)
                    .collect::<Vec<_>>();
                self.expect_token(&Token::RParen)?;
                Some(key_parts)
            }
        };

        let with_options = if self.parse_keyword(WITH) {
            self.expect_token(&Token::LParen)?;
            let o = if matches!(self.peek_token(), Some(Token::RParen)) {
                vec![]
            } else {
                self.parse_comma_separated(Parser::parse_index_option)?
            };
            self.expect_token(&Token::RParen)?;
            o
        } else {
            vec![]
        };

        Ok(Statement::CreateIndex(CreateIndexStatement {
            name,
            in_cluster,
            on_name,
            key_parts,
            with_options,
            if_not_exists,
        }))
    }

    fn parse_index_option_name(&mut self) -> Result<IndexOptionName, ParserError> {
        self.expect_keywords(&[LOGICAL, COMPACTION, WINDOW])?;
        Ok(IndexOptionName::LogicalCompactionWindow)
    }

    fn parse_index_option(&mut self) -> Result<IndexOption<Raw>, ParserError> {
        self.expect_keywords(&[LOGICAL, COMPACTION, WINDOW])?;
        let name = IndexOptionName::LogicalCompactionWindow;
        let value = self.parse_optional_option_value()?;
        Ok(IndexOption { name, value })
    }

    fn parse_raw_ident(&mut self) -> Result<RawClusterName, ParserError> {
        if self.consume_token(&Token::LBracket) {
            let id = match self.next_token() {
                Some(Token::Ident(id)) => id,
                Some(Token::Number(n)) => n,
                _ => return parser_err!(self, self.peek_prev_pos(), "expected id"),
            };
            self.expect_token(&Token::RBracket)?;
            Ok(RawClusterName::Resolved(id))
        } else {
            Ok(RawClusterName::Unresolved(self.parse_identifier()?))
        }
    }

    fn parse_optional_in_cluster(&mut self) -> Result<Option<RawClusterName>, ParserError> {
        if self.parse_keywords(&[IN, CLUSTER]) {
            Ok(Some(self.parse_raw_ident()?))
        } else {
            Ok(None)
        }
    }

    fn parse_create_role(&mut self) -> Result<Statement<Raw>, ParserError> {
        self.expect_keyword(ROLE)?;
        let name = self.parse_identifier()?;
        let _ = self.parse_keyword(WITH);
        let options = self.parse_role_attributes();
        Ok(Statement::CreateRole(CreateRoleStatement { name, options }))
    }

    fn parse_role_attributes(&mut self) -> Vec<RoleAttribute> {
        let mut options = vec![];
        loop {
            match self.parse_one_of_keywords(&[
                SUPERUSER,
                NOSUPERUSER,
                LOGIN,
                NOLOGIN,
                INHERIT,
                NOINHERIT,
                CREATECLUSTER,
                NOCREATECLUSTER,
                CREATEDB,
                NOCREATEDB,
                CREATEROLE,
                NOCREATEROLE,
            ]) {
                None => break,
                Some(SUPERUSER) => options.push(RoleAttribute::SuperUser),
                Some(NOSUPERUSER) => options.push(RoleAttribute::NoSuperUser),
                Some(LOGIN) => options.push(RoleAttribute::Login),
                Some(NOLOGIN) => options.push(RoleAttribute::NoLogin),
                Some(INHERIT) => options.push(RoleAttribute::Inherit),
                Some(NOINHERIT) => options.push(RoleAttribute::NoInherit),
                Some(CREATECLUSTER) => options.push(RoleAttribute::CreateCluster),
                Some(NOCREATECLUSTER) => options.push(RoleAttribute::NoCreateCluster),
                Some(CREATEDB) => options.push(RoleAttribute::CreateDB),
                Some(NOCREATEDB) => options.push(RoleAttribute::NoCreateDB),
                Some(CREATEROLE) => options.push(RoleAttribute::CreateRole),
                Some(NOCREATEROLE) => options.push(RoleAttribute::NoCreateRole),
                Some(_) => unreachable!(),
            }
        }
        options
    }

    fn parse_create_secret(&mut self) -> Result<Statement<Raw>, ParserError> {
        self.expect_keyword(SECRET)?;
        let if_not_exists = self.parse_if_not_exists()?;
        let name = self.parse_item_name()?;
        self.expect_keyword(AS)?;
        let value = self.parse_expr()?;
        Ok(Statement::CreateSecret(CreateSecretStatement {
            name,
            if_not_exists,
            value,
        }))
    }

    fn parse_create_type(&mut self) -> Result<Statement<Raw>, ParserError> {
        self.expect_keyword(TYPE)?;
        let name = self.parse_item_name()?;
        self.expect_keyword(AS)?;

        match self.parse_one_of_keywords(&[LIST, MAP]) {
            Some(LIST) => {
                self.expect_token(&Token::LParen)?;
                let options = self.parse_comma_separated(Parser::parse_create_type_list_option)?;
                self.expect_token(&Token::RParen)?;
                Ok(Statement::CreateType(CreateTypeStatement {
                    name,
                    as_type: CreateTypeAs::List { options },
                }))
            }
            Some(MAP) => {
                self.expect_token(&Token::LParen)?;
                let options = self.parse_comma_separated(Parser::parse_create_type_map_option)?;
                self.expect_token(&Token::RParen)?;
                Ok(Statement::CreateType(CreateTypeStatement {
                    name,
                    as_type: CreateTypeAs::Map { options },
                }))
            }
            None => {
                let column_defs = self.parse_composite_type_definition()?;

                Ok(Statement::CreateType(CreateTypeStatement {
                    name,
                    as_type: CreateTypeAs::Record { column_defs },
                }))
            }
            _ => unreachable!(),
        }
    }

    fn parse_create_type_list_option(&mut self) -> Result<CreateTypeListOption<Raw>, ParserError> {
        self.expect_keywords(&[ELEMENT, TYPE])?;
        let name = CreateTypeListOptionName::ElementType;
        Ok(CreateTypeListOption {
            name,
            value: Some(self.parse_data_type_option_value()?),
        })
    }

    fn parse_create_type_map_option(&mut self) -> Result<CreateTypeMapOption<Raw>, ParserError> {
        let name = match self.expect_one_of_keywords(&[KEY, VALUE])? {
            KEY => {
                self.expect_keyword(TYPE)?;
                CreateTypeMapOptionName::KeyType
            }
            VALUE => {
                self.expect_keyword(TYPE)?;
                CreateTypeMapOptionName::ValueType
            }
            _ => unreachable!(),
        };
        Ok(CreateTypeMapOption {
            name,
            value: Some(self.parse_data_type_option_value()?),
        })
    }

    fn parse_create_cluster(&mut self) -> Result<Statement<Raw>, ParserError> {
        let name = self.parse_identifier()?;
        let options = self.parse_comma_separated(Parser::parse_cluster_option)?;
        Ok(Statement::CreateCluster(CreateClusterStatement {
            name,
            options,
        }))
    }

    fn parse_cluster_option_name(&mut self) -> Result<ClusterOptionName, ParserError> {
        let option = self.expect_one_of_keywords(&[
            AVAILABILITY,
            DISK,
            IDLE,
            INTROSPECTION,
            MANAGED,
            REPLICAS,
            REPLICATION,
            SIZE,
        ])?;
        let name = match option {
            AVAILABILITY => {
                self.expect_keyword(ZONES)?;
                ClusterOptionName::AvailabilityZones
            }
            DISK => ClusterOptionName::Disk,
            IDLE => {
                self.expect_keywords(&[ARRANGEMENT, MERGE, EFFORT])?;
                ClusterOptionName::IdleArrangementMergeEffort
            }
            INTROSPECTION => match self.expect_one_of_keywords(&[DEBUGGING, INTERVAL])? {
                DEBUGGING => ClusterOptionName::IntrospectionDebugging,
                INTERVAL => ClusterOptionName::IntrospectionInterval,
                _ => unreachable!(),
            },
            MANAGED => ClusterOptionName::Managed,
            REPLICAS => ClusterOptionName::Replicas,
            REPLICATION => {
                self.expect_keyword(FACTOR)?;
                ClusterOptionName::ReplicationFactor
            }
            SIZE => ClusterOptionName::Size,
            _ => unreachable!(),
        };
        Ok(name)
    }

    fn parse_cluster_option(&mut self) -> Result<ClusterOption<Raw>, ParserError> {
        let name = self.parse_cluster_option_name()?;

        if name == ClusterOptionName::Replicas {
            return self.parse_cluster_option_replicas();
        }

        let value = self.parse_optional_option_value()?;
        Ok(ClusterOption { name, value })
    }

    fn parse_cluster_option_replicas(&mut self) -> Result<ClusterOption<Raw>, ParserError> {
        self.expect_token(&Token::LParen)?;
        let replicas = if self.consume_token(&Token::RParen) {
            vec![]
        } else {
            let replicas = self.parse_comma_separated(|parser| {
                let name = parser.parse_identifier()?;
                parser.expect_token(&Token::LParen)?;
                let options = parser.parse_comma_separated(Parser::parse_replica_option)?;
                parser.expect_token(&Token::RParen)?;
                Ok(ReplicaDefinition { name, options })
            })?;
            self.expect_token(&Token::RParen)?;
            replicas
        };
        Ok(ClusterOption {
            name: ClusterOptionName::Replicas,
            value: Some(WithOptionValue::ClusterReplicas(replicas)),
        })
    }

    fn parse_replica_option(&mut self) -> Result<ReplicaOption<Raw>, ParserError> {
        let name = match self.expect_one_of_keywords(&[
            AVAILABILITY,
            BILLED,
            COMPUTE,
            COMPUTECTL,
            DISK,
            IDLE,
            INTERNAL,
            INTROSPECTION,
            SIZE,
            STORAGE,
            STORAGECTL,
            WORKERS,
        ])? {
            AVAILABILITY => {
                self.expect_keyword(ZONE)?;
                ReplicaOptionName::AvailabilityZone
            }
            BILLED => {
                self.expect_keyword(AS)?;
                ReplicaOptionName::BilledAs
            }
            COMPUTE => {
                self.expect_keyword(ADDRESSES)?;
                ReplicaOptionName::ComputeAddresses
            }
            COMPUTECTL => {
                self.expect_keyword(ADDRESSES)?;
                ReplicaOptionName::ComputectlAddresses
            }
            DISK => ReplicaOptionName::Disk,
            IDLE => {
                self.expect_keywords(&[ARRANGEMENT, MERGE, EFFORT])?;
                ReplicaOptionName::IdleArrangementMergeEffort
            }
            INTERNAL => ReplicaOptionName::Internal,
            INTROSPECTION => match self.expect_one_of_keywords(&[DEBUGGING, INTERVAL])? {
                DEBUGGING => ReplicaOptionName::IntrospectionDebugging,
                INTERVAL => ReplicaOptionName::IntrospectionInterval,
                _ => unreachable!(),
            },
            SIZE => ReplicaOptionName::Size,
            STORAGE => {
                self.expect_keyword(ADDRESSES)?;
                ReplicaOptionName::StorageAddresses
            }
            STORAGECTL => {
                self.expect_keyword(ADDRESSES)?;
                ReplicaOptionName::StoragectlAddresses
            }
            WORKERS => ReplicaOptionName::Workers,
            _ => unreachable!(),
        };
        let value = self.parse_optional_option_value()?;
        Ok(ReplicaOption { name, value })
    }

    fn parse_create_cluster_replica(&mut self) -> Result<Statement<Raw>, ParserError> {
        self.next_token();
        let of_cluster = self.parse_identifier()?;
        self.expect_token(&Token::Dot)?;
        let name = self.parse_identifier()?;

        let options = self.parse_comma_separated(Parser::parse_replica_option)?;
        Ok(Statement::CreateClusterReplica(
            CreateClusterReplicaStatement {
                of_cluster,
                definition: ReplicaDefinition { name, options },
            },
        ))
    }

    fn parse_if_exists(&mut self) -> Result<bool, ParserError> {
        if self.parse_keyword(IF) {
            self.expect_keyword(EXISTS)?;
            Ok(true)
        } else {
            Ok(false)
        }
    }

    fn parse_if_not_exists(&mut self) -> Result<bool, ParserError> {
        if self.parse_keyword(IF) {
            self.expect_keywords(&[NOT, EXISTS])?;
            Ok(true)
        } else {
            Ok(false)
        }
    }

    fn parse_source_include_metadata(&mut self) -> Result<Vec<SourceIncludeMetadata>, ParserError> {
        if self.parse_keyword(INCLUDE) {
            self.parse_comma_separated(|parser| {
                let ty = match parser
                    .expect_one_of_keywords(&[KEY, TIMESTAMP, PARTITION, OFFSET, HEADERS])?
                {
                    KEY => SourceIncludeMetadataType::Key,
                    TIMESTAMP => SourceIncludeMetadataType::Timestamp,
                    PARTITION => SourceIncludeMetadataType::Partition,
                    OFFSET => SourceIncludeMetadataType::Offset,
                    HEADERS => SourceIncludeMetadataType::Headers,
                    _ => unreachable!("only explicitly allowed items can be parsed"),
                };
                let alias = parser
                    .parse_keyword(AS)
                    .then(|| parser.parse_identifier())
                    .transpose()?;
                Ok(SourceIncludeMetadata { ty, alias })
            })
        } else {
            Ok(vec![])
        }
    }

    fn parse_discard(&mut self) -> Result<Statement<Raw>, ParserError> {
        let target = match self.expect_one_of_keywords(&[ALL, PLANS, SEQUENCES, TEMP, TEMPORARY])? {
            ALL => DiscardTarget::All,
            PLANS => DiscardTarget::Plans,
            SEQUENCES => DiscardTarget::Sequences,
            TEMP | TEMPORARY => DiscardTarget::Temp,
            _ => unreachable!(),
        };
        Ok(Statement::Discard(DiscardStatement { target }))
    }

    fn parse_drop(&mut self) -> Result<Statement<Raw>, ParserStatementError> {
        if self.parse_keyword(OWNED) {
            self.parse_drop_owned()
                .map_parser_err(StatementKind::DropOwned)
        } else {
            self.parse_drop_objects()
                .map_parser_err(StatementKind::DropObjects)
        }
    }

    fn parse_drop_objects(&mut self) -> Result<Statement<Raw>, ParserError> {
        let object_type = self.expect_object_type()?;
        let if_exists = self.parse_if_exists()?;
        match object_type {
            ObjectType::Database => {
                let name = UnresolvedObjectName::Database(self.parse_database_name()?);
                let restrict = matches!(
                    self.parse_at_most_one_keyword(&[CASCADE, RESTRICT], "DROP")?,
                    Some(RESTRICT),
                );
                Ok(Statement::DropObjects(DropObjectsStatement {
                    object_type: ObjectType::Database,
                    if_exists,
                    names: vec![name],
                    cascade: !restrict,
                }))
            }
            ObjectType::Schema => {
                let names = self.parse_comma_separated(|parser| {
                    Ok(UnresolvedObjectName::Schema(parser.parse_schema_name()?))
                })?;

                let cascade = matches!(
                    self.parse_at_most_one_keyword(&[CASCADE, RESTRICT], "DROP")?,
                    Some(CASCADE),
                );
                Ok(Statement::DropObjects(DropObjectsStatement {
                    object_type: ObjectType::Schema,
                    if_exists,
                    names,
                    cascade,
                }))
            }
            ObjectType::Role => {
                let names = self.parse_comma_separated(|parser| {
                    Ok(UnresolvedObjectName::Role(parser.parse_identifier()?))
                })?;
                Ok(Statement::DropObjects(DropObjectsStatement {
                    object_type: ObjectType::Role,
                    if_exists,
                    names,
                    cascade: false,
                }))
            }
            ObjectType::Cluster => self.parse_drop_clusters(if_exists),
            ObjectType::ClusterReplica => self.parse_drop_cluster_replicas(if_exists),
            ObjectType::Table
            | ObjectType::View
            | ObjectType::MaterializedView
            | ObjectType::Source
            | ObjectType::Sink
            | ObjectType::Index
            | ObjectType::Type
            | ObjectType::Secret
            | ObjectType::Connection => {
                let names = self.parse_comma_separated(|parser| {
                    Ok(UnresolvedObjectName::Item(parser.parse_item_name()?))
                })?;
                let cascade = matches!(
                    self.parse_at_most_one_keyword(&[CASCADE, RESTRICT], "DROP")?,
                    Some(CASCADE),
                );
                Ok(Statement::DropObjects(DropObjectsStatement {
                    object_type,
                    if_exists,
                    names,
                    cascade,
                }))
            }
            ObjectType::Func | ObjectType::Subsource => parser_err!(
                self,
                self.peek_prev_pos(),
                format!("Unsupported DROP on {object_type}")
            ),
        }
    }

    fn parse_drop_clusters(&mut self, if_exists: bool) -> Result<Statement<Raw>, ParserError> {
        let names = self.parse_comma_separated(|parser| {
            Ok(UnresolvedObjectName::Cluster(parser.parse_identifier()?))
        })?;
        let cascade = matches!(
            self.parse_at_most_one_keyword(&[CASCADE, RESTRICT], "DROP")?,
            Some(CASCADE),
        );
        Ok(Statement::DropObjects(DropObjectsStatement {
            object_type: ObjectType::Cluster,
            if_exists,
            names,
            cascade,
        }))
    }

    fn parse_drop_cluster_replicas(
        &mut self,
        if_exists: bool,
    ) -> Result<Statement<Raw>, ParserError> {
        let names = self.parse_comma_separated(|p| {
            Ok(UnresolvedObjectName::ClusterReplica(
                p.parse_cluster_replica_name()?,
            ))
        })?;
        Ok(Statement::DropObjects(DropObjectsStatement {
            object_type: ObjectType::ClusterReplica,
            if_exists,
            names,
            cascade: false,
        }))
    }

    fn parse_drop_owned(&mut self) -> Result<Statement<Raw>, ParserError> {
        self.expect_keyword(BY)?;
        let role_names = self.parse_comma_separated(Parser::parse_identifier)?;
        let cascade = matches!(
            self.parse_at_most_one_keyword(&[CASCADE, RESTRICT], "DROP")?,
            Some(CASCADE),
        );
        Ok(Statement::DropOwned(DropOwnedStatement {
            role_names,
            cascade,
        }))
    }

    fn parse_cluster_replica_name(&mut self) -> Result<QualifiedReplica, ParserError> {
        let cluster = self.parse_identifier()?;
        self.expect_token(&Token::Dot)?;
        let replica = self.parse_identifier()?;
        Ok(QualifiedReplica { cluster, replica })
    }

    fn parse_create_table(&mut self) -> Result<Statement<Raw>, ParserError> {
        let temporary = self.parse_keyword(TEMPORARY) | self.parse_keyword(TEMP);
        self.expect_keyword(TABLE)?;
        let if_not_exists = self.parse_if_not_exists()?;
        let table_name = self.parse_item_name()?;
        // parse optional column list (schema)
        let (columns, constraints) = self.parse_columns(Mandatory)?;

        Ok(Statement::CreateTable(CreateTableStatement {
            name: table_name,
            columns,
            constraints,
            if_not_exists,
            temporary,
        }))
    }

    fn parse_columns(
        &mut self,
        optional: IsOptional,
    ) -> Result<(Vec<ColumnDef<Raw>>, Vec<TableConstraint<Raw>>), ParserError> {
        let mut columns = vec![];
        let mut constraints = vec![];

        if !self.consume_token(&Token::LParen) {
            if optional == Optional {
                return Ok((columns, constraints));
            } else {
                return self.expected(
                    self.peek_pos(),
                    "a list of columns in parentheses",
                    self.peek_token(),
                );
            }
        }
        if self.consume_token(&Token::RParen) {
            // Tables with zero columns are a PostgreSQL extension.
            return Ok((columns, constraints));
        }

        loop {
            if let Some(constraint) = self.parse_optional_table_constraint()? {
                constraints.push(constraint);
            } else if let Some(column_name) = self.consume_identifier() {
                let data_type = self.parse_data_type()?;
                let collation = if self.parse_keyword(COLLATE) {
                    Some(self.parse_item_name()?)
                } else {
                    None
                };
                let mut options = vec![];
                loop {
                    match self.peek_token() {
                        None | Some(Token::Comma) | Some(Token::RParen) => break,
                        _ => options.push(self.parse_column_option_def()?),
                    }
                }

                columns.push(ColumnDef {
                    name: column_name,
                    data_type,
                    collation,
                    options,
                });
            } else {
                return self.expected(
                    self.peek_pos(),
                    "column name or constraint definition",
                    self.peek_token(),
                );
            }
            if self.consume_token(&Token::Comma) {
                // Continue.
            } else if self.consume_token(&Token::RParen) {
                break;
            } else {
                return self.expected(
                    self.peek_pos(),
                    "',' or ')' after column definition",
                    self.peek_token(),
                );
            }
        }

        Ok((columns, constraints))
    }

    fn parse_column_option_def(&mut self) -> Result<ColumnOptionDef<Raw>, ParserError> {
        let name = if self.parse_keyword(CONSTRAINT) {
            Some(self.parse_identifier()?)
        } else {
            None
        };

        let option = if self.parse_keywords(&[NOT, NULL]) {
            ColumnOption::NotNull
        } else if self.parse_keyword(NULL) {
            ColumnOption::Null
        } else if self.parse_keyword(DEFAULT) {
            ColumnOption::Default(self.parse_expr()?)
        } else if self.parse_keywords(&[PRIMARY, KEY]) {
            ColumnOption::Unique { is_primary: true }
        } else if self.parse_keyword(UNIQUE) {
            ColumnOption::Unique { is_primary: false }
        } else if self.parse_keyword(REFERENCES) {
            let foreign_table = self.parse_item_name()?;
            let referred_columns = self.parse_parenthesized_column_list(Mandatory)?;
            ColumnOption::ForeignKey {
                foreign_table,
                referred_columns,
            }
        } else if self.parse_keyword(CHECK) {
            self.expect_token(&Token::LParen)?;
            let expr = self.parse_expr()?;
            self.expect_token(&Token::RParen)?;
            ColumnOption::Check(expr)
        } else {
            return self.expected(self.peek_pos(), "column option", self.peek_token());
        };

        Ok(ColumnOptionDef { name, option })
    }

    fn parse_optional_table_constraint(
        &mut self,
    ) -> Result<Option<TableConstraint<Raw>>, ParserError> {
        let name = if self.parse_keyword(CONSTRAINT) {
            Some(self.parse_identifier()?)
        } else {
            None
        };
        match self.next_token() {
            Some(Token::Keyword(PRIMARY)) => {
                self.expect_keyword(KEY)?;
                let columns = self.parse_parenthesized_column_list(Mandatory)?;
                Ok(Some(TableConstraint::Unique {
                    name,
                    columns,
                    is_primary: true,
                    nulls_not_distinct: false,
                }))
            }
            Some(Token::Keyword(UNIQUE)) => {
                let nulls_not_distinct = if self.parse_keyword(NULLS) {
                    self.expect_keywords(&[NOT, DISTINCT])?;
                    true
                } else {
                    false
                };

                let columns = self.parse_parenthesized_column_list(Mandatory)?;
                Ok(Some(TableConstraint::Unique {
                    name,
                    columns,
                    is_primary: false,
                    nulls_not_distinct,
                }))
            }
            Some(Token::Keyword(FOREIGN)) => {
                self.expect_keyword(KEY)?;
                let columns = self.parse_parenthesized_column_list(Mandatory)?;
                self.expect_keyword(REFERENCES)?;
                let foreign_table = self.parse_raw_name()?;
                let referred_columns = self.parse_parenthesized_column_list(Mandatory)?;
                Ok(Some(TableConstraint::ForeignKey {
                    name,
                    columns,
                    foreign_table,
                    referred_columns,
                }))
            }
            Some(Token::Keyword(CHECK)) => {
                self.expect_token(&Token::LParen)?;
                let expr = Box::new(self.parse_expr()?);
                self.expect_token(&Token::RParen)?;
                Ok(Some(TableConstraint::Check { name, expr }))
            }
            unexpected => {
                if name.is_some() {
                    self.expected(
                        self.peek_prev_pos(),
                        "PRIMARY, UNIQUE, FOREIGN, or CHECK",
                        unexpected,
                    )
                } else {
                    self.prev_token();
                    Ok(None)
                }
            }
        }
    }

    fn parse_object_option_value(&mut self) -> Result<WithOptionValue<Raw>, ParserError> {
        let _ = self.consume_token(&Token::Eq);
        Ok(WithOptionValue::Item(self.parse_raw_name()?))
    }

    fn parse_optional_option_value(&mut self) -> Result<Option<WithOptionValue<Raw>>, ParserError> {
        // The next token might be a value and might not. The only valid things
        // that indicate no value would be `)` for end-of-options , `,` for
        // another-option, or ';'/nothing for end-of-statement. Either of those
        // means there's no value, anything else means we expect a valid value.
        match self.peek_token() {
            Some(Token::RParen) | Some(Token::Comma) | Some(Token::Semicolon) | None => Ok(None),
            _ => {
                let _ = self.consume_token(&Token::Eq);
                Ok(Some(self.parse_option_value()?))
            }
        }
    }

    fn parse_option_sequence<T, F>(&mut self, f: F) -> Result<Option<Vec<T>>, ParserError>
    where
        F: FnMut(&mut Self) -> Result<T, ParserError>,
    {
        Ok(if self.consume_token(&Token::LParen) {
            let options = if self.consume_token(&Token::RParen) {
                vec![]
            } else {
                let options = self.parse_comma_separated(f)?;
                self.expect_token(&Token::RParen)?;
                options
            };

            Some(options)
        } else if self.consume_token(&Token::LBracket) {
            let options = if self.consume_token(&Token::RBracket) {
                vec![]
            } else {
                let options = self.parse_comma_separated(f)?;

                self.expect_token(&Token::RBracket)?;
                options
            };

            Some(options)
        } else {
            None
        })
    }

    fn parse_option_value(&mut self) -> Result<WithOptionValue<Raw>, ParserError> {
        if let Some(seq) = self.parse_option_sequence(Parser::parse_option_value)? {
            Ok(WithOptionValue::Sequence(seq))
        } else if self.parse_keyword(SECRET) {
            if let Some(secret) = self.maybe_parse(Parser::parse_raw_name) {
                Ok(WithOptionValue::Secret(secret))
            } else {
                Ok(WithOptionValue::Ident(Ident::new("secret")))
            }
        } else if let Some(value) = self.maybe_parse(Parser::parse_value) {
            Ok(WithOptionValue::Value(value))
        } else if let Some(ident) = self.maybe_parse(Parser::parse_identifier) {
            Ok(WithOptionValue::Ident(ident))
        } else {
            self.expected(self.peek_pos(), "option value", self.peek_token())
        }
    }

    fn parse_data_type_option_value(&mut self) -> Result<WithOptionValue<Raw>, ParserError> {
        let _ = self.consume_token(&Token::Eq);
        Ok(WithOptionValue::DataType(self.parse_data_type()?))
    }

    fn parse_alter(&mut self) -> Result<Statement<Raw>, ParserStatementError> {
        if self.parse_keyword(SYSTEM) {
            self.parse_alter_system()
        } else if self.parse_keywords(&[DEFAULT, PRIVILEGES]) {
            self.parse_alter_default_privileges()
                .map_parser_err(StatementKind::AlterDefaultPrivileges)
        } else {
            self.parse_alter_object()
        }
    }

    fn parse_alter_object(&mut self) -> Result<Statement<Raw>, ParserStatementError> {
        let object_type = self.expect_object_type().map_no_statement_parser_err()?;

        // ALTER ... SWAP works the same for all items, hence this separate branch.
        if self.parse_keyword(SWAP) {
            return self
                .parse_alter_swap(object_type)
                .map_parser_err(StatementKind::AlterObjectSwap);
        }

        match object_type {
            ObjectType::Role => self
                .parse_alter_role()
                .map_parser_err(StatementKind::AlterRole),
            ObjectType::Sink => self.parse_alter_sink(),
            ObjectType::Source => self.parse_alter_source(),
            ObjectType::Index => self.parse_alter_index(),
            ObjectType::Secret => self.parse_alter_secret(),
            ObjectType::Connection => self.parse_alter_connection(),
            ObjectType::View | ObjectType::MaterializedView | ObjectType::Table => {
                self.parse_alter_views(object_type)
            }
            ObjectType::Type => {
                let if_exists = self
                    .parse_if_exists()
                    .map_parser_err(StatementKind::AlterOwner)?;
                let name = UnresolvedObjectName::Item(
                    self.parse_item_name()
                        .map_parser_err(StatementKind::AlterOwner)?,
                );
                self.expect_keywords(&[OWNER, TO])
                    .map_parser_err(StatementKind::AlterOwner)?;
                let new_owner = self
                    .parse_identifier()
                    .map_parser_err(StatementKind::AlterOwner)?;
                Ok(Statement::AlterOwner(AlterOwnerStatement {
                    object_type,
                    if_exists,
                    name,
                    new_owner,
                }))
            }
            ObjectType::Cluster => self.parse_alter_cluster(object_type),
            ObjectType::ClusterReplica => {
                let if_exists = self.parse_if_exists().map_no_statement_parser_err()?;
                let name = UnresolvedObjectName::ClusterReplica(
                    self.parse_cluster_replica_name()
                        .map_no_statement_parser_err()?,
                );
                let action = self
                    .expect_one_of_keywords(&[OWNER, RENAME])
                    .map_no_statement_parser_err()?;
                self.expect_keyword(TO).map_no_statement_parser_err()?;
                match action {
                    OWNER => {
                        let new_owner = self
                            .parse_identifier()
                            .map_parser_err(StatementKind::AlterOwner)?;
                        Ok(Statement::AlterOwner(AlterOwnerStatement {
                            object_type,
                            if_exists,
                            name,
                            new_owner,
                        }))
                    }
                    RENAME => {
                        let to_item_name = self
                            .parse_identifier()
                            .map_parser_err(StatementKind::AlterObjectRename)?;
                        Ok(Statement::AlterObjectRename(AlterObjectRenameStatement {
                            object_type,
                            if_exists,
                            name,
                            to_item_name,
                        }))
                    }
                    _ => unreachable!(),
                }
            }
            ObjectType::Database => {
                let if_exists = self
                    .parse_if_exists()
                    .map_parser_err(StatementKind::AlterOwner)?;
                let name = UnresolvedObjectName::Database(
                    self.parse_database_name()
                        .map_parser_err(StatementKind::AlterOwner)?,
                );
                self.expect_keywords(&[OWNER, TO])
                    .map_parser_err(StatementKind::AlterOwner)?;
                let new_owner = self
                    .parse_identifier()
                    .map_parser_err(StatementKind::AlterOwner)?;
                Ok(Statement::AlterOwner(AlterOwnerStatement {
                    object_type,
                    if_exists,
                    name,
                    new_owner,
                }))
            }
            ObjectType::Schema => {
                let if_exists = self
                    .parse_if_exists()
                    .map_parser_err(StatementKind::AlterOwner)?;
                let name = UnresolvedObjectName::Schema(
                    self.parse_schema_name()
                        .map_parser_err(StatementKind::AlterOwner)?,
                );
                self.expect_keywords(&[OWNER, TO])
                    .map_parser_err(StatementKind::AlterOwner)?;
                let new_owner = self
                    .parse_identifier()
                    .map_parser_err(StatementKind::AlterOwner)?;
                Ok(Statement::AlterOwner(AlterOwnerStatement {
                    object_type,
                    if_exists,
                    name,
                    new_owner,
                }))
            }
            ObjectType::Func | ObjectType::Subsource => parser_err!(
                self,
                self.peek_prev_pos(),
                format!("Unsupported ALTER on {object_type}")
            )
            .map_no_statement_parser_err(),
        }
    }

    fn parse_alter_cluster(
        &mut self,
        object_type: ObjectType,
    ) -> Result<Statement<Raw>, ParserStatementError> {
        let if_exists = self.parse_if_exists().map_no_statement_parser_err()?;
        let name = self.parse_identifier().map_no_statement_parser_err()?;
        let action = self
            .expect_one_of_keywords(&[OWNER, RENAME, RESET, SET])
            .map_no_statement_parser_err()?;
        match action {
            OWNER => {
                self.expect_keyword(TO)
                    .map_parser_err(StatementKind::AlterOwner)?;
                let new_owner = self
                    .parse_identifier()
                    .map_parser_err(StatementKind::AlterOwner)?;
                let name = UnresolvedObjectName::Cluster(name);
                Ok(Statement::AlterOwner(AlterOwnerStatement {
                    object_type,
                    if_exists,
                    name,
                    new_owner,
                }))
            }
            RENAME => {
                self.expect_keyword(TO)
                    .map_parser_err(StatementKind::AlterObjectRename)?;
                let to_item_name = self
                    .parse_identifier()
                    .map_parser_err(StatementKind::AlterObjectRename)?;
                let name = UnresolvedObjectName::Cluster(name);
                Ok(Statement::AlterObjectRename(AlterObjectRenameStatement {
                    object_type,
                    if_exists,
                    name,
                    to_item_name,
                }))
            }
            RESET => {
                self.expect_token(&Token::LParen)
                    .map_parser_err(StatementKind::AlterCluster)?;
                let names = self
                    .parse_comma_separated(Parser::parse_cluster_option_name)
                    .map_parser_err(StatementKind::AlterCluster)?;
                self.expect_token(&Token::RParen)
                    .map_parser_err(StatementKind::AlterCluster)?;
                Ok(Statement::AlterCluster(AlterClusterStatement {
                    if_exists,
                    name,
                    action: AlterClusterAction::ResetOptions(names),
                }))
            }
            SET => {
                self.expect_token(&Token::LParen)
                    .map_parser_err(StatementKind::AlterCluster)?;
                let options = self
                    .parse_comma_separated(Parser::parse_cluster_option)
                    .map_parser_err(StatementKind::AlterCluster)?;
                self.expect_token(&Token::RParen)
                    .map_parser_err(StatementKind::AlterCluster)?;
                Ok(Statement::AlterCluster(AlterClusterStatement {
                    if_exists,
                    name,
                    action: AlterClusterAction::SetOptions(options),
                }))
            }
            _ => unreachable!(),
        }
    }

    fn parse_alter_source(&mut self) -> Result<Statement<Raw>, ParserStatementError> {
        let if_exists = self.parse_if_exists().map_no_statement_parser_err()?;
        let source_name = self.parse_item_name().map_no_statement_parser_err()?;

        Ok(
            match self
                .expect_one_of_keywords(&[ADD, DROP, RESET, SET, RENAME, OWNER])
                .map_no_statement_parser_err()?
            {
                ADD => {
                    self.expect_one_of_keywords(&[SUBSOURCE, TABLE])
                        .map_parser_err(StatementKind::AlterSource)?;

                    // TODO: Add IF NOT EXISTS?
                    let subsources = self
                        .parse_comma_separated(Parser::parse_subsource_references)
                        .map_parser_err(StatementKind::AlterSource)?;

                    let options = if self.parse_keyword(WITH) {
                        self.expect_token(&Token::LParen)
                            .map_parser_err(StatementKind::AlterSource)?;
                        let options = self
                            .parse_comma_separated(Parser::parse_alter_source_add_subsource_option)
                            .map_parser_err(StatementKind::AlterSource)?;
                        self.expect_token(&Token::RParen)
                            .map_parser_err(StatementKind::AlterSource)?;
                        options
                    } else {
                        vec![]
                    };

                    Statement::AlterSource(AlterSourceStatement {
                        source_name,
                        if_exists,
                        action: AlterSourceAction::AddSubsources {
                            subsources,
                            details: None,
                            options,
                        },
                    })
                }
                DROP => {
                    self.expect_one_of_keywords(&[SUBSOURCE, TABLE])
                        .map_parser_err(StatementKind::AlterSource)?;

                    let if_exists_inner = self
                        .parse_if_exists()
                        .map_parser_err(StatementKind::AlterSource)?;

                    let names = self
                        .parse_comma_separated(Parser::parse_item_name)
                        .map_parser_err(StatementKind::AlterSource)?;

                    let cascade = matches!(
                        self.parse_at_most_one_keyword(&[CASCADE, RESTRICT], "ALTER SOURCE...DROP")
                            .map_parser_err(StatementKind::AlterSource)?,
                        Some(CASCADE),
                    );

                    Statement::AlterSource(AlterSourceStatement {
                        source_name,
                        if_exists,
                        action: AlterSourceAction::DropSubsources {
                            if_exists: if_exists_inner,
                            cascade,
                            names,
                        },
                    })
                }
                RESET => {
                    self.expect_token(&Token::LParen)
                        .map_parser_err(StatementKind::AlterSource)?;
                    let reset_options = self
                        .parse_comma_separated(Parser::parse_source_option_name)
                        .map_parser_err(StatementKind::AlterSource)?;
                    self.expect_token(&Token::RParen)
                        .map_parser_err(StatementKind::AlterSource)?;

                    Statement::AlterSource(AlterSourceStatement {
                        source_name,
                        if_exists,
                        action: AlterSourceAction::ResetOptions(reset_options),
                    })
                }
                SET => {
                    if let Some(stmt) = self.maybe_parse_alter_set_cluster(
                        if_exists,
                        &source_name,
                        ObjectType::Source,
                    ) {
                        return stmt;
                    }
                    self.expect_token(&Token::LParen)
                        .map_parser_err(StatementKind::AlterSource)?;
                    let set_options = self
                        .parse_comma_separated(Parser::parse_source_option)
                        .map_parser_err(StatementKind::AlterSource)?;
                    self.expect_token(&Token::RParen)
                        .map_parser_err(StatementKind::AlterSource)?;
                    Statement::AlterSource(AlterSourceStatement {
                        source_name,
                        if_exists,
                        action: AlterSourceAction::SetOptions(set_options),
                    })
                }
                RENAME => {
                    self.expect_keyword(TO)
                        .map_parser_err(StatementKind::AlterObjectRename)?;
                    let to_item_name = self
                        .parse_identifier()
                        .map_parser_err(StatementKind::AlterObjectRename)?;

                    Statement::AlterObjectRename(AlterObjectRenameStatement {
                        object_type: ObjectType::Source,
                        if_exists,
                        name: UnresolvedObjectName::Item(source_name),
                        to_item_name,
                    })
                }
                OWNER => {
                    self.expect_keyword(TO)
                        .map_parser_err(StatementKind::AlterOwner)?;
                    let new_owner = self
                        .parse_identifier()
                        .map_parser_err(StatementKind::AlterOwner)?;

                    Statement::AlterOwner(AlterOwnerStatement {
                        object_type: ObjectType::Source,
                        if_exists,
                        name: UnresolvedObjectName::Item(source_name),
                        new_owner,
                    })
                }
                _ => unreachable!(),
            },
        )
    }

    fn parse_alter_source_add_subsource_option(
        &mut self,
    ) -> Result<AlterSourceAddSubsourceOption<Raw>, ParserError> {
        match self.expect_one_of_keywords(&[TEXT])? {
            TEXT => {
                self.expect_keyword(COLUMNS)?;

                let _ = self.consume_token(&Token::Eq);

                let value = self
                    .parse_option_sequence(Parser::parse_item_name)?
                    .map(|inner| {
                        WithOptionValue::Sequence(
                            inner
                                .into_iter()
                                .map(WithOptionValue::UnresolvedItemName)
                                .collect_vec(),
                        )
                    });

                Ok(AlterSourceAddSubsourceOption {
                    name: AlterSourceAddSubsourceOptionName::TextColumns,
                    value,
                })
            }
            _ => unreachable!(),
        }
    }

    fn parse_alter_index(&mut self) -> Result<Statement<Raw>, ParserStatementError> {
        let if_exists = self.parse_if_exists().map_no_statement_parser_err()?;
        let name = self.parse_item_name().map_no_statement_parser_err()?;

        Ok(
            match self
                .expect_one_of_keywords(&[RESET, SET, RENAME, OWNER])
                .map_no_statement_parser_err()?
            {
                RESET => {
                    self.expect_token(&Token::LParen)
                        .map_parser_err(StatementKind::AlterIndex)?;
                    let reset_options = self
                        .parse_comma_separated(Parser::parse_index_option_name)
                        .map_parser_err(StatementKind::AlterIndex)?;
                    self.expect_token(&Token::RParen)
                        .map_parser_err(StatementKind::AlterIndex)?;

                    Statement::AlterIndex(AlterIndexStatement {
                        index_name: name,
                        if_exists,
                        action: AlterIndexAction::ResetOptions(reset_options),
                    })
                }
                SET => {
                    self.expect_token(&Token::LParen)
                        .map_parser_err(StatementKind::AlterIndex)?;
                    let set_options = self
                        .parse_comma_separated(Parser::parse_index_option)
                        .map_parser_err(StatementKind::AlterIndex)?;
                    self.expect_token(&Token::RParen)
                        .map_parser_err(StatementKind::AlterIndex)?;
                    Statement::AlterIndex(AlterIndexStatement {
                        index_name: name,
                        if_exists,
                        action: AlterIndexAction::SetOptions(set_options),
                    })
                }
                RENAME => {
                    self.expect_keyword(TO)
                        .map_parser_err(StatementKind::AlterObjectRename)?;
                    let to_item_name = self
                        .parse_identifier()
                        .map_parser_err(StatementKind::AlterObjectRename)?;

                    Statement::AlterObjectRename(AlterObjectRenameStatement {
                        object_type: ObjectType::Index,
                        if_exists,
                        name: UnresolvedObjectName::Item(name),
                        to_item_name,
                    })
                }
                OWNER => {
                    self.expect_keyword(TO)
                        .map_parser_err(StatementKind::AlterOwner)?;
                    let new_owner = self
                        .parse_identifier()
                        .map_parser_err(StatementKind::AlterOwner)?;

                    Statement::AlterOwner(AlterOwnerStatement {
                        object_type: ObjectType::Index,
                        if_exists,
                        name: UnresolvedObjectName::Item(name),
                        new_owner,
                    })
                }
                _ => unreachable!(),
            },
        )
    }

    fn parse_alter_secret(&mut self) -> Result<Statement<Raw>, ParserStatementError> {
        let if_exists = self.parse_if_exists().map_no_statement_parser_err()?;
        let name = self.parse_item_name().map_no_statement_parser_err()?;

        Ok(
            match self
                .expect_one_of_keywords(&[AS, RENAME, OWNER])
                .map_no_statement_parser_err()?
            {
                AS => {
                    let value = self
                        .parse_expr()
                        .map_parser_err(StatementKind::AlterSecret)?;
                    Statement::AlterSecret(AlterSecretStatement {
                        name,
                        if_exists,
                        value,
                    })
                }
                RENAME => {
                    self.expect_keyword(TO)
                        .map_parser_err(StatementKind::AlterObjectRename)?;
                    let to_item_name = self
                        .parse_identifier()
                        .map_parser_err(StatementKind::AlterObjectRename)?;

                    Statement::AlterObjectRename(AlterObjectRenameStatement {
                        object_type: ObjectType::Secret,
                        if_exists,
                        name: UnresolvedObjectName::Item(name),
                        to_item_name,
                    })
                }
                OWNER => {
                    self.expect_keyword(TO)
                        .map_parser_err(StatementKind::AlterOwner)?;
                    let new_owner = self
                        .parse_identifier()
                        .map_parser_err(StatementKind::AlterOwner)?;

                    Statement::AlterOwner(AlterOwnerStatement {
                        object_type: ObjectType::Secret,
                        if_exists,
                        name: UnresolvedObjectName::Item(name),
                        new_owner,
                    })
                }
                _ => unreachable!(),
            },
        )
    }

    /// Parse an ALTER SINK statement.
    fn parse_alter_sink(&mut self) -> Result<Statement<Raw>, ParserStatementError> {
        let if_exists = self.parse_if_exists().map_no_statement_parser_err()?;
        let name = self.parse_item_name().map_no_statement_parser_err()?;

        Ok(
            match self
                .expect_one_of_keywords(&[RESET, SET, RENAME, OWNER])
                .map_no_statement_parser_err()?
            {
                RESET => {
                    self.expect_token(&Token::LParen)
                        .map_parser_err(StatementKind::AlterSink)?;
                    let reset_options = self
                        .parse_comma_separated(Parser::parse_create_sink_option_name)
                        .map_parser_err(StatementKind::AlterSink)?;
                    self.expect_token(&Token::RParen)
                        .map_parser_err(StatementKind::AlterSink)?;

                    Statement::AlterSink(AlterSinkStatement {
                        sink_name: name,
                        if_exists,
                        action: AlterSinkAction::ResetOptions(reset_options),
                    })
                }
                SET => {
                    if let Some(result) =
                        self.maybe_parse_alter_set_cluster(if_exists, &name, ObjectType::Sink)
                    {
                        return result;
                    }
                    self.expect_token(&Token::LParen)
                        .map_parser_err(StatementKind::AlterSink)?;
                    let set_options = self
                        .parse_comma_separated(Parser::parse_create_sink_option)
                        .map_parser_err(StatementKind::AlterSink)?;
                    self.expect_token(&Token::RParen)
                        .map_parser_err(StatementKind::AlterSink)?;
                    Statement::AlterSink(AlterSinkStatement {
                        sink_name: name,
                        if_exists,
                        action: AlterSinkAction::SetOptions(set_options),
                    })
                }
                RENAME => {
                    self.expect_keyword(TO)
                        .map_parser_err(StatementKind::AlterObjectRename)?;
                    let to_item_name = self
                        .parse_identifier()
                        .map_parser_err(StatementKind::AlterObjectRename)?;

                    Statement::AlterObjectRename(AlterObjectRenameStatement {
                        object_type: ObjectType::Sink,
                        if_exists,
                        name: UnresolvedObjectName::Item(name),
                        to_item_name,
                    })
                }
                OWNER => {
                    self.expect_keyword(TO)
                        .map_parser_err(StatementKind::AlterOwner)?;
                    let new_owner = self
                        .parse_identifier()
                        .map_parser_err(StatementKind::AlterOwner)?;

                    Statement::AlterOwner(AlterOwnerStatement {
                        object_type: ObjectType::Sink,
                        if_exists,
                        name: UnresolvedObjectName::Item(name),
                        new_owner,
                    })
                }
                _ => unreachable!(),
            },
        )
    }

    /// Parse an ALTER SYSTEM statement.
    fn parse_alter_system(&mut self) -> Result<Statement<Raw>, ParserStatementError> {
        match self
            .expect_one_of_keywords(&[SET, RESET])
            .map_no_statement_parser_err()?
        {
            SET => {
                let name = self
                    .parse_identifier()
                    .map_parser_err(StatementKind::AlterSystemSet)?;
                self.expect_keyword_or_token(TO, &Token::Eq)
                    .map_parser_err(StatementKind::AlterSystemSet)?;
                let to = self
                    .parse_set_variable_to()
                    .map_parser_err(StatementKind::AlterSystemSet)?;
                Ok(Statement::AlterSystemSet(AlterSystemSetStatement {
                    name,
                    to,
                }))
            }
            RESET => {
                if self.parse_keyword(ALL) {
                    Ok(Statement::AlterSystemResetAll(
                        AlterSystemResetAllStatement {},
                    ))
                } else {
                    let name = self
                        .parse_identifier()
                        .map_parser_err(StatementKind::AlterSystemReset)?;
                    Ok(Statement::AlterSystemReset(AlterSystemResetStatement {
                        name,
                    }))
                }
            }
            _ => unreachable!(),
        }
    }

    fn parse_alter_connection(&mut self) -> Result<Statement<Raw>, ParserStatementError> {
        let if_exists = self.parse_if_exists().map_no_statement_parser_err()?;
        let name = self.parse_item_name().map_no_statement_parser_err()?;

        Ok(
            match self
                .expect_one_of_keywords(&[RENAME, ROTATE, OWNER])
                .map_no_statement_parser_err()?
            {
                RENAME => {
                    self.expect_keyword(TO)
                        .map_parser_err(StatementKind::AlterObjectRename)?;
                    let to_item_name = self
                        .parse_identifier()
                        .map_parser_err(StatementKind::AlterObjectRename)?;

                    Statement::AlterObjectRename(AlterObjectRenameStatement {
                        object_type: ObjectType::Connection,
                        if_exists,
                        name: UnresolvedObjectName::Item(name),
                        to_item_name,
                    })
                }
                ROTATE => {
                    self.expect_keyword(KEYS)
                        .map_parser_err(StatementKind::AlterConnection)?;
                    Statement::AlterConnection(AlterConnectionStatement { name, if_exists })
                }
                OWNER => {
                    self.expect_keyword(TO)
                        .map_parser_err(StatementKind::AlterOwner)?;
                    let new_owner = self
                        .parse_identifier()
                        .map_parser_err(StatementKind::AlterOwner)?;

                    Statement::AlterOwner(AlterOwnerStatement {
                        object_type: ObjectType::Connection,
                        if_exists,
                        name: UnresolvedObjectName::Item(name),
                        new_owner,
                    })
                }
                _ => unreachable!(),
            },
        )
    }

    fn parse_alter_role(&mut self) -> Result<Statement<Raw>, ParserError> {
        let name = self.parse_identifier()?;

        let option = match self.parse_one_of_keywords(&[SET, RESET, WITH]) {
            Some(SET) => {
                let name = self.parse_identifier()?;
                self.expect_keyword_or_token(TO, &Token::Eq)?;
                let value = self.parse_set_variable_to()?;
                let var = SetRoleVar::Set { name, value };
                AlterRoleOption::Variable(var)
            }
            Some(RESET) => {
                let name = self.parse_identifier()?;
                let var = SetRoleVar::Reset { name };
                AlterRoleOption::Variable(var)
            }
            Some(WITH) | None => {
                let _ = self.parse_keyword(WITH);
                let attrs = self.parse_role_attributes();
                AlterRoleOption::Attributes(attrs)
            }
            Some(k) => unreachable!("unmatched keyword: {k}"),
        };

        Ok(Statement::AlterRole(AlterRoleStatement { name, option }))
    }

    fn parse_alter_default_privileges(&mut self) -> Result<Statement<Raw>, ParserError> {
        self.expect_keyword(FOR)?;
        let target_roles = match self.expect_one_of_keywords(&[ROLE, USER, ALL])? {
            ROLE | USER => TargetRoleSpecification::Roles(
                self.parse_comma_separated(Parser::parse_identifier)?,
            ),
            ALL => {
                self.expect_keyword(ROLES)?;
                TargetRoleSpecification::AllRoles
            }
            _ => unreachable!(),
        };
        let target_objects = if self.parse_keyword(IN) {
            match self.expect_one_of_keywords(&[SCHEMA, DATABASE])? {
                SCHEMA => GrantTargetAllSpecification::AllSchemas {
                    schemas: self.parse_comma_separated(Parser::parse_schema_name)?,
                },
                DATABASE => GrantTargetAllSpecification::AllDatabases {
                    databases: self.parse_comma_separated(Parser::parse_database_name)?,
                },
                _ => unreachable!(),
            }
        } else {
            GrantTargetAllSpecification::All
        };
        let is_grant = self.expect_one_of_keywords(&[GRANT, REVOKE])? == GRANT;
        let privileges = self.parse_privilege_specification().ok_or_else(|| {
            self.expected::<_, PrivilegeSpecification>(
                self.peek_pos(),
                "ALL or INSERT or SELECT or UPDATE or DELETE or USAGE or CREATE",
                self.peek_token(),
            )
            .expect_err("only returns errors")
        })?;
        self.expect_keyword(ON)?;
        let object_type =
            self.expect_grant_revoke_plural_object_type(if is_grant { "GRANT" } else { "REVOKE" })?;
        if is_grant {
            self.expect_keyword(TO)?;
        } else {
            self.expect_keyword(FROM)?;
        }
        let grantees = self.parse_comma_separated(Parser::expect_role_specification)?;

        let grant_or_revoke = if is_grant {
            AbbreviatedGrantOrRevokeStatement::Grant(AbbreviatedGrantStatement {
                privileges,
                object_type,
                grantees,
            })
        } else {
            AbbreviatedGrantOrRevokeStatement::Revoke(AbbreviatedRevokeStatement {
                privileges,
                object_type,
                revokees: grantees,
            })
        };

        Ok(Statement::AlterDefaultPrivileges(
            AlterDefaultPrivilegesStatement {
                target_roles,
                target_objects,
                grant_or_revoke,
            },
        ))
    }

    fn parse_alter_views(
        &mut self,
        object_type: ObjectType,
    ) -> Result<Statement<Raw>, ParserStatementError> {
        let if_exists = self.parse_if_exists().map_no_statement_parser_err()?;
        let name = self.parse_item_name().map_no_statement_parser_err()?;
        let action = self
            .expect_one_of_keywords(&[SET, RENAME, OWNER])
            .map_no_statement_parser_err()?;
        match action {
            RENAME => {
                self.expect_keyword(TO).map_no_statement_parser_err()?;
                let to_item_name = self
                    .parse_identifier()
                    .map_parser_err(StatementKind::AlterObjectRename)?;
                Ok(Statement::AlterObjectRename(AlterObjectRenameStatement {
                    object_type,
                    if_exists,
                    name: UnresolvedObjectName::Item(name),
                    to_item_name,
                }))
            }
            SET => self.parse_alter_set_cluster(if_exists, name, object_type),
            OWNER => {
                self.expect_keyword(TO).map_no_statement_parser_err()?;
                let new_owner = self
                    .parse_identifier()
                    .map_parser_err(StatementKind::AlterOwner)?;
                Ok(Statement::AlterOwner(AlterOwnerStatement {
                    object_type,
                    if_exists,
                    name: UnresolvedObjectName::Item(name),
                    new_owner,
                }))
            }
            _ => unreachable!(),
        }
    }

    fn parse_alter_swap(&mut self, object_type: ObjectType) -> Result<Statement<Raw>, ParserError> {
        match object_type {
            ObjectType::Table
            | ObjectType::View
            | ObjectType::MaterializedView
            | ObjectType::Source
            | ObjectType::Sink
            | ObjectType::Index
            | ObjectType::Type
            | ObjectType::Secret
            | ObjectType::Connection
            | ObjectType::Func => {
                let name_a = self.parse_item_name()?;
                let name_b = self.parse_item_name()?;

                Ok(Statement::AlterObjectSwap(AlterObjectSwapStatement {
                    object_type,
                    name_a: UnresolvedObjectName::Item(name_a),
                    name_b: UnresolvedObjectName::Item(name_b),
                }))
            }
            ObjectType::Cluster => {
                let name_a = self.parse_identifier()?;
                let name_b = self.parse_identifier()?;

                Ok(Statement::AlterObjectSwap(AlterObjectSwapStatement {
                    object_type,
                    name_a: UnresolvedObjectName::Cluster(name_a),
                    name_b: UnresolvedObjectName::Cluster(name_b),
                }))
            }
            ObjectType::ClusterReplica => {
                let name_a = self.parse_cluster_replica_name()?;
                let name_b = self.parse_cluster_replica_name()?;

                Ok(Statement::AlterObjectSwap(AlterObjectSwapStatement {
                    object_type,
                    name_a: UnresolvedObjectName::ClusterReplica(name_a),
                    name_b: UnresolvedObjectName::ClusterReplica(name_b),
                }))
            }
            ObjectType::Database => {
                let name_a = self.parse_database_name()?;
                let name_b = self.parse_database_name()?;

                Ok(Statement::AlterObjectSwap(AlterObjectSwapStatement {
                    object_type,
                    name_a: UnresolvedObjectName::Database(name_a),
                    name_b: UnresolvedObjectName::Database(name_b),
                }))
            }
            ObjectType::Schema => {
                let name_a = self.parse_schema_name()?;
                let name_b = self.parse_schema_name()?;

                Ok(Statement::AlterObjectSwap(AlterObjectSwapStatement {
                    object_type,
                    name_a: UnresolvedObjectName::Schema(name_a),
                    name_b: UnresolvedObjectName::Schema(name_b),
                }))
            }
            ObjectType::Role => {
                let name_a = self.parse_identifier()?;
                let name_b = self.parse_identifier()?;

                Ok(Statement::AlterObjectSwap(AlterObjectSwapStatement {
                    object_type,
                    name_a: UnresolvedObjectName::Role(name_a),
                    name_b: UnresolvedObjectName::Role(name_b),
                }))
            }
            ObjectType::Subsource => parser_err!(
                self,
                self.peek_prev_pos(),
                "Unexpected object type 'SUBSOURCE'"
            ),
        }
    }

    /// Parses `CLUSTER name` fragments into a [`AlterSetClusterStatement`] if `CLUSTER` is found.
    fn maybe_parse_alter_set_cluster(
        &mut self,
        if_exists: bool,
        name: &UnresolvedItemName,
        object_type: ObjectType,
    ) -> Option<Result<Statement<Raw>, ParserStatementError>> {
        if self.peek_keyword(CLUSTER) {
            Some(self.parse_alter_set_cluster(if_exists, name.clone(), object_type))
        } else {
            None
        }
    }

    /// Parses `IN CLUSTER name` fragments into a [`AlterSetClusterStatement`].
    fn parse_alter_set_cluster(
        &mut self,
        if_exists: bool,
        name: UnresolvedItemName,
        object_type: ObjectType,
    ) -> Result<Statement<Raw>, ParserStatementError> {
        self.expect_keyword(CLUSTER)
            .map_parser_err(StatementKind::AlterSetCluster)?;
        let set_cluster = self
            .parse_raw_ident()
            .map_parser_err(StatementKind::AlterSetCluster)?;
        Ok(Statement::AlterSetCluster(AlterSetClusterStatement {
            name,
            if_exists,
            set_cluster,
            object_type,
        }))
    }

    /// Parse a copy statement
    fn parse_copy(&mut self) -> Result<Statement<Raw>, ParserStatementError> {
        let relation = if self.consume_token(&Token::LParen) {
            let query = self.parse_statement()?.ast;
            self.expect_token(&Token::RParen)
                .map_parser_err(StatementKind::Copy)?;
            match query {
                Statement::Select(stmt) => CopyRelation::Select(stmt),
                Statement::Subscribe(stmt) => CopyRelation::Subscribe(stmt),
                _ => {
                    return parser_err!(self, self.peek_prev_pos(), "unsupported query in COPY")
                        .map_parser_err(StatementKind::Copy)
                }
            }
        } else {
            let name = self.parse_raw_name().map_parser_err(StatementKind::Copy)?;
            let columns = self
                .parse_parenthesized_column_list(Optional)
                .map_parser_err(StatementKind::Copy)?;
            CopyRelation::Table { name, columns }
        };
        let (direction, target) = match self
            .expect_one_of_keywords(&[FROM, TO])
            .map_parser_err(StatementKind::Copy)?
        {
            FROM => {
                if let CopyRelation::Table { .. } = relation {
                    // Ok.
                } else {
                    return parser_err!(
                        self,
                        self.peek_prev_pos(),
                        "queries not allowed in COPY FROM"
                    )
                    .map_no_statement_parser_err();
                }
                self.expect_keyword(STDIN)
                    .map_parser_err(StatementKind::Copy)?;
                (CopyDirection::From, CopyTarget::Stdin)
            }
            TO => {
                self.expect_keyword(STDOUT)
                    .map_parser_err(StatementKind::Copy)?;
                (CopyDirection::To, CopyTarget::Stdout)
            }
            _ => unreachable!(),
        };
        // WITH must be followed by LParen. The WITH in COPY is optional for backward
        // compat with Postgres but is required elsewhere, which is why we don't use
        // parse_with_options here.
        let has_options = if self.parse_keyword(WITH) {
            self.expect_token(&Token::LParen)
                .map_parser_err(StatementKind::Copy)?;
            true
        } else {
            self.consume_token(&Token::LParen)
        };
        let options = if has_options {
            let o = self
                .parse_comma_separated(Parser::parse_copy_option)
                .map_parser_err(StatementKind::Copy)?;
            self.expect_token(&Token::RParen)
                .map_parser_err(StatementKind::Copy)?;
            o
        } else {
            vec![]
        };
        Ok(Statement::Copy(CopyStatement {
            relation,
            direction,
            target,
            options,
        }))
    }

    fn parse_copy_option(&mut self) -> Result<CopyOption<Raw>, ParserError> {
        let name =
            match self.expect_one_of_keywords(&[FORMAT, DELIMITER, NULL, ESCAPE, QUOTE, HEADER])? {
                FORMAT => CopyOptionName::Format,
                DELIMITER => CopyOptionName::Delimiter,
                NULL => CopyOptionName::Null,
                ESCAPE => CopyOptionName::Escape,
                QUOTE => CopyOptionName::Quote,
                HEADER => CopyOptionName::Header,
                _ => unreachable!(),
            };
        let value = self.parse_optional_option_value()?;
        Ok(CopyOption { name, value })
    }

    /// Parse a literal value (numbers, strings, date/time, booleans)
    fn parse_value(&mut self) -> Result<Value, ParserError> {
        match self.next_token() {
            Some(t) => match t {
                Token::Keyword(TRUE) => Ok(Value::Boolean(true)),
                Token::Keyword(FALSE) => Ok(Value::Boolean(false)),
                Token::Keyword(NULL) => Ok(Value::Null),
                Token::Keyword(INTERVAL) => Ok(self.parse_interval_value()?),
                Token::Keyword(kw) => {
                    parser_err!(
                        self,
                        self.peek_prev_pos(),
                        format!("No value parser for keyword {}", kw)
                    )
                }
                Token::Op(ref op) if op == "-" => match self.next_token() {
                    Some(Token::Number(n)) => Ok(Value::Number(format!("-{}", n))),
                    other => self.expected(self.peek_prev_pos(), "literal int", other),
                },
                Token::Number(ref n) => Ok(Value::Number(n.to_string())),
                Token::String(ref s) => Ok(Value::String(s.to_string())),
                Token::HexString(ref s) => Ok(Value::HexString(s.to_string())),
                _ => parser_err!(
                    self,
                    self.peek_prev_pos(),
                    format!("Unsupported value: {:?}", t)
                ),
            },
            None => parser_err!(
                self,
                self.peek_prev_pos(),
                "Expecting a value, but found EOF"
            ),
        }
    }

    fn parse_array(&mut self) -> Result<Expr<Raw>, ParserError> {
        if self.consume_token(&Token::LParen) {
            let subquery = self.parse_query()?;
            self.expect_token(&Token::RParen)?;
            Ok(Expr::ArraySubquery(Box::new(subquery)))
        } else {
            self.parse_sequence(Self::parse_array).map(Expr::Array)
        }
    }

    fn parse_list(&mut self) -> Result<Expr<Raw>, ParserError> {
        if self.consume_token(&Token::LParen) {
            let subquery = self.parse_query()?;
            self.expect_token(&Token::RParen)?;
            Ok(Expr::ListSubquery(Box::new(subquery)))
        } else {
            self.parse_sequence(Self::parse_list).map(Expr::List)
        }
    }

    fn parse_sequence<F>(&mut self, mut f: F) -> Result<Vec<Expr<Raw>>, ParserError>
    where
        F: FnMut(&mut Self) -> Result<Expr<Raw>, ParserError>,
    {
        self.expect_token(&Token::LBracket)?;
        let mut exprs = vec![];
        loop {
            if let Some(Token::RBracket) = self.peek_token() {
                break;
            }
            let expr = if let Some(Token::LBracket) = self.peek_token() {
                f(self)?
            } else {
                self.parse_expr()?
            };
            exprs.push(expr);
            if !self.consume_token(&Token::Comma) {
                break;
            }
        }
        self.expect_token(&Token::RBracket)?;
        Ok(exprs)
    }

    fn parse_number_value(&mut self) -> Result<Value, ParserError> {
        match self.parse_value()? {
            v @ Value::Number(_) => Ok(v),
            _ => {
                self.prev_token();
                self.expected(self.peek_pos(), "literal number", self.peek_token())
            }
        }
    }

    /// Parse a signed literal integer.
    fn parse_literal_int(&mut self) -> Result<i64, ParserError> {
        match self.next_token() {
            Some(Token::Number(s)) => s.parse::<i64>().map_err(|e| {
                self.error(
                    self.peek_prev_pos(),
                    format!("Could not parse '{}' as i64: {}", s, e),
                )
            }),
            other => self.expected(self.peek_prev_pos(), "literal integer", other),
        }
    }

    /// Parse an unsigned literal integer.
    fn parse_literal_uint(&mut self) -> Result<u64, ParserError> {
        match self.next_token() {
            Some(Token::Number(s)) => s.parse::<u64>().map_err(|e| {
                self.error(
                    self.peek_prev_pos(),
                    format!("Could not parse '{}' as u64: {}", s, e),
                )
            }),
            other => self.expected(self.peek_prev_pos(), "literal unsigned integer", other),
        }
    }

    /// Parse a literal string
    fn parse_literal_string(&mut self) -> Result<String, ParserError> {
        match self.next_token() {
            Some(Token::String(ref s)) => Ok(s.clone()),
            other => self.expected(self.peek_prev_pos(), "literal string", other),
        }
    }

    /// Parse a SQL datatype (in the context of a CREATE TABLE statement for example)
    fn parse_data_type(&mut self) -> Result<RawDataType, ParserError> {
        let other = |name: &str| RawDataType::Other {
            name: RawItemName::Name(UnresolvedItemName::unqualified(name)),
            typ_mod: vec![],
        };

        let mut data_type = match self.next_token() {
            Some(Token::Keyword(kw)) => match kw {
                // Text-like types
                CHAR | CHARACTER => {
                    let name = if self.parse_keyword(VARYING) {
                        "varchar"
                    } else {
                        "bpchar"
                    };
                    RawDataType::Other {
                        name: RawItemName::Name(UnresolvedItemName::unqualified(name)),
                        typ_mod: self.parse_typ_mod()?,
                    }
                }
                BPCHAR => RawDataType::Other {
                    name: RawItemName::Name(UnresolvedItemName::unqualified("bpchar")),
                    typ_mod: self.parse_typ_mod()?,
                },
                VARCHAR => RawDataType::Other {
                    name: RawItemName::Name(UnresolvedItemName::unqualified("varchar")),
                    typ_mod: self.parse_typ_mod()?,
                },
                STRING => other("text"),

                // Number-like types
                BIGINT => other("int8"),
                SMALLINT => other("int2"),
                DEC | DECIMAL => RawDataType::Other {
                    name: RawItemName::Name(UnresolvedItemName::unqualified("numeric")),
                    typ_mod: self.parse_typ_mod()?,
                },
                DOUBLE => {
                    let _ = self.parse_keyword(PRECISION);
                    other("float8")
                }
                FLOAT => match self.parse_optional_precision()?.unwrap_or(53) {
                    v if v == 0 || v > 53 => {
                        return Err(self.error(
                            self.peek_prev_pos(),
                            "precision for type float must be within ([1-53])".into(),
                        ))
                    }
                    v if v < 25 => other("float4"),
                    _ => other("float8"),
                },
                INT | INTEGER => other("int4"),
                REAL => other("float4"),

                // Time-like types
                TIME => {
                    if self.parse_keyword(WITH) {
                        self.expect_keywords(&[TIME, ZONE])?;
                        other("timetz")
                    } else {
                        if self.parse_keyword(WITHOUT) {
                            self.expect_keywords(&[TIME, ZONE])?;
                        }
                        other("time")
                    }
                }
                TIMESTAMP => {
                    let typ_mod = self.parse_timestamp_precision()?;
                    if self.parse_keyword(WITH) {
                        self.expect_keywords(&[TIME, ZONE])?;
                        RawDataType::Other {
                            name: RawItemName::Name(UnresolvedItemName::unqualified("timestamptz")),
                            typ_mod,
                        }
                    } else {
                        if self.parse_keyword(WITHOUT) {
                            self.expect_keywords(&[TIME, ZONE])?;
                        }
                        RawDataType::Other {
                            name: RawItemName::Name(UnresolvedItemName::unqualified("timestamp")),
                            typ_mod,
                        }
                    }
                }
                TIMESTAMPTZ => {
                    let typ_mod = self.parse_timestamp_precision()?;
                    RawDataType::Other {
                        name: RawItemName::Name(UnresolvedItemName::unqualified("timestamptz")),
                        typ_mod,
                    }
                }

                // MZ "proprietary" types
                MAP => {
                    return self.parse_map();
                }

                // Misc.
                BOOLEAN => other("bool"),
                BYTES => other("bytea"),
                JSON => other("jsonb"),
                _ => {
                    self.prev_token();
                    RawDataType::Other {
                        name: RawItemName::Name(self.parse_item_name()?),
                        typ_mod: self.parse_typ_mod()?,
                    }
                }
            },
            Some(Token::Ident(_) | Token::LBracket) => {
                self.prev_token();
                RawDataType::Other {
                    name: self.parse_raw_name()?,
                    typ_mod: self.parse_typ_mod()?,
                }
            }
            other => self.expected(self.peek_prev_pos(), "a data type name", other)?,
        };

        loop {
            match self.peek_token() {
                Some(Token::Keyword(LIST)) => {
                    self.next_token();
                    data_type = RawDataType::List(Box::new(data_type));
                }
                Some(Token::LBracket) => {
                    // Handle array suffixes. Note that `int[]`, `int[][][]`,
                    // and `int[2][2]` all parse to the same "int array" type.
                    self.next_token();
                    let _ = self.maybe_parse(|parser| parser.parse_number_value());
                    self.expect_token(&Token::RBracket)?;
                    if !matches!(data_type, RawDataType::Array(_)) {
                        data_type = RawDataType::Array(Box::new(data_type));
                    }
                }
                _ => break,
            }
        }
        Ok(data_type)
    }

    fn parse_typ_mod(&mut self) -> Result<Vec<i64>, ParserError> {
        if self.consume_token(&Token::LParen) {
            let typ_mod = self.parse_comma_separated(Parser::parse_literal_int)?;
            self.expect_token(&Token::RParen)?;
            Ok(typ_mod)
        } else {
            Ok(vec![])
        }
    }

    // parses the precision in timestamp(<precision>) and timestamptz(<precision>)
    fn parse_timestamp_precision(&mut self) -> Result<Vec<i64>, ParserError> {
        if self.consume_token(&Token::LParen) {
            let typ_mod = self.parse_literal_uint()?.try_into().map_err(|_| {
                self.error(
                    self.index,
                    "number too large to fit in target type".to_string(),
                )
            })?;
            self.expect_token(&Token::RParen)?;
            Ok(vec![typ_mod])
        } else {
            Ok(vec![])
        }
    }

    /// Parse `AS identifier` (or simply `identifier` if it's not a reserved keyword)
    /// Some examples with aliases: `SELECT 1 foo`, `SELECT COUNT(*) AS cnt`,
    /// `SELECT ... FROM t1 foo, t2 bar`, `SELECT ... FROM (...) AS bar`
    fn parse_optional_alias<F>(&mut self, is_reserved: F) -> Result<Option<Ident>, ParserError>
    where
        F: FnOnce(Keyword) -> bool,
    {
        let after_as = self.parse_keyword(AS);
        match self.next_token() {
            // Do not accept `AS OF`, which is reserved for providing timestamp information
            // to queries.
            Some(Token::Keyword(OF)) => {
                self.prev_token();
                self.prev_token();
                Ok(None)
            }
            // Accept any other identifier after `AS` (though many dialects have restrictions on
            // keywords that may appear here). If there's no `AS`: don't parse keywords,
            // which may start a construct allowed in this position, to be parsed as aliases.
            // (For example, in `FROM t1 JOIN` the `JOIN` will always be parsed as a keyword,
            // not an alias.)
            Some(Token::Keyword(kw)) if after_as || !is_reserved(kw) => Ok(Some(kw.into())),
            Some(Token::Ident(id)) => Ok(Some(Ident::new(id))),
            not_an_ident => {
                if after_as {
                    return self.expected(
                        self.peek_prev_pos(),
                        "an identifier after AS",
                        not_an_ident,
                    );
                }
                self.prev_token();
                Ok(None) // no alias found
            }
        }
    }

    /// Parse `AS identifier` when the AS is describing a table-valued object,
    /// like in `... FROM generate_series(1, 10) AS t (col)`. In this case
    /// the alias is allowed to optionally name the columns in the table, in
    /// addition to the table itself.
    fn parse_optional_table_alias(&mut self) -> Result<Option<TableAlias>, ParserError> {
        match self.parse_optional_alias(Keyword::is_reserved_in_table_alias)? {
            Some(name) => {
                let columns = self.parse_parenthesized_column_list(Optional)?;
                Ok(Some(TableAlias {
                    name,
                    columns,
                    strict: false,
                }))
            }
            None => Ok(None),
        }
    }

    fn parse_deferred_item_name(&mut self) -> Result<DeferredItemName<Raw>, ParserError> {
        Ok(match self.parse_raw_name()? {
            named @ RawItemName::Id(..) => DeferredItemName::Named(named),
            RawItemName::Name(name) => DeferredItemName::Deferred(name),
        })
    }

    fn parse_raw_name(&mut self) -> Result<RawItemName, ParserError> {
        if self.consume_token(&Token::LBracket) {
            let id = match self.next_token() {
                Some(Token::Ident(id)) => id,
                _ => return parser_err!(self, self.peek_prev_pos(), "expected id"),
            };
            self.expect_keyword(AS)?;
            let name = self.parse_item_name()?;
            // TODO(justin): is there a more idiomatic way to detect a fully-qualified name?
            if name.0.len() < 2 {
                return parser_err!(
                    self,
                    self.peek_prev_pos(),
                    "table name in square brackets must be fully qualified"
                );
            }
            self.expect_token(&Token::RBracket)?;
            Ok(RawItemName::Id(id, name))
        } else {
            Ok(RawItemName::Name(self.parse_item_name()?))
        }
    }

    fn parse_column_name(&mut self) -> Result<RawColumnName, ParserError> {
        let start = self.peek_pos();
        let mut item_name = self.parse_raw_name()?;
        let column_name = match &mut item_name {
            RawItemName::Name(UnresolvedItemName(identifiers)) => {
                if identifiers.len() < 2 {
                    return Err(ParserError::new(
                        start,
                        "need to specify an object and a column",
                    ));
                }
                identifiers.pop().unwrap()
            }
            RawItemName::Id(_, _) => {
                self.expect_token(&Token::Dot)?;
                self.parse_identifier()?
            }
        };

        Ok(RawColumnName {
            relation: item_name,
            column: column_name,
        })
    }

    /// Parse a possibly quoted database identifier, e.g.
    /// `foo` or `"mydatabase"`
    fn parse_database_name(&mut self) -> Result<UnresolvedDatabaseName, ParserError> {
        Ok(UnresolvedDatabaseName(self.parse_identifier()?))
    }

    /// Parse a possibly qualified, possibly quoted schema identifier, e.g.
    /// `foo` or `mydatabase."schema"`
    fn parse_schema_name(&mut self) -> Result<UnresolvedSchemaName, ParserError> {
        Ok(UnresolvedSchemaName(self.parse_identifiers()?))
    }

    /// Parse a possibly qualified, possibly quoted object identifier, e.g.
    /// `foo` or `myschema."table"`
    fn parse_item_name(&mut self) -> Result<UnresolvedItemName, ParserError> {
        Ok(UnresolvedItemName(self.parse_identifiers()?))
    }

    /// Parse an object name.
    fn parse_object_name(
        &mut self,
        object_type: ObjectType,
    ) -> Result<UnresolvedObjectName, ParserError> {
        Ok(match object_type {
            ObjectType::Table
            | ObjectType::View
            | ObjectType::MaterializedView
            | ObjectType::Source
            | ObjectType::Subsource
            | ObjectType::Sink
            | ObjectType::Index
            | ObjectType::Type
            | ObjectType::Secret
            | ObjectType::Connection
            | ObjectType::Func => UnresolvedObjectName::Item(self.parse_item_name()?),
            ObjectType::Role => UnresolvedObjectName::Role(self.parse_identifier()?),
            ObjectType::Cluster => UnresolvedObjectName::Cluster(self.parse_identifier()?),
            ObjectType::ClusterReplica => {
                UnresolvedObjectName::ClusterReplica(self.parse_cluster_replica_name()?)
            }
            ObjectType::Database => UnresolvedObjectName::Database(self.parse_database_name()?),
            ObjectType::Schema => UnresolvedObjectName::Schema(self.parse_schema_name()?),
        })
    }

    ///Parse one or more simple one-word identifiers separated by a '.'
    fn parse_identifiers(&mut self) -> Result<Vec<Ident>, ParserError> {
        let mut idents = vec![];
        loop {
            idents.push(self.parse_identifier()?);
            if !self.consume_token(&Token::Dot) {
                break;
            }
        }
        Ok(idents)
    }

    /// Parse a simple one-word identifier (possibly quoted, possibly a keyword)
    fn parse_identifier(&mut self) -> Result<Ident, ParserError> {
        match self.consume_identifier() {
            Some(id) => {
                if id.as_str().is_empty() {
                    return parser_err!(
                        self,
                        self.peek_prev_pos(),
                        "zero-length delimited identifier",
                    );
                }
                Ok(id)
            }
            None => self.expected(self.peek_pos(), "identifier", self.peek_token()),
        }
    }

    fn consume_identifier(&mut self) -> Option<Ident> {
        match self.peek_token() {
            Some(Token::Keyword(kw)) => {
                self.next_token();
                Some(kw.into())
            }
            Some(Token::Ident(id)) => {
                self.next_token();
                Some(Ident::new(id))
            }
            _ => None,
        }
    }

    fn parse_qualified_identifier(&mut self, id: Ident) -> Result<Expr<Raw>, ParserError> {
        let mut id_parts = vec![id];
        match self.peek_token() {
            Some(Token::LParen) | Some(Token::Dot) => {
                let mut ends_with_wildcard = false;
                while self.consume_token(&Token::Dot) {
                    match self.next_token() {
                        Some(Token::Keyword(kw)) => id_parts.push(kw.into()),
                        Some(Token::Ident(id)) => id_parts.push(Ident::new(id)),
                        Some(Token::Star) => {
                            ends_with_wildcard = true;
                            break;
                        }
                        unexpected => {
                            return self.expected(
                                self.peek_prev_pos(),
                                "an identifier or a '*' after '.'",
                                unexpected,
                            );
                        }
                    }
                }
                if ends_with_wildcard {
                    Ok(Expr::QualifiedWildcard(id_parts))
                } else if self.peek_token() == Some(Token::LParen) {
                    let function =
                        self.parse_function(RawItemName::Name(UnresolvedItemName(id_parts)))?;
                    Ok(Expr::Function(function))
                } else {
                    Ok(Expr::Identifier(id_parts))
                }
            }
            _ => Ok(Expr::Identifier(id_parts)),
        }
    }

    /// Parse a parenthesized comma-separated list of unqualified, possibly quoted identifiers
    fn parse_parenthesized_column_list(
        &mut self,
        optional: IsOptional,
    ) -> Result<Vec<Ident>, ParserError> {
        if self.consume_token(&Token::LParen) {
            let cols = self.parse_comma_separated(Parser::parse_identifier)?;
            self.expect_token(&Token::RParen)?;
            Ok(cols)
        } else if optional == Optional {
            Ok(vec![])
        } else {
            self.expected(
                self.peek_pos(),
                "a list of columns in parentheses",
                self.peek_token(),
            )
        }
    }

    fn parse_optional_precision(&mut self) -> Result<Option<u64>, ParserError> {
        if self.consume_token(&Token::LParen) {
            let n = self.parse_literal_uint()?;
            self.expect_token(&Token::RParen)?;
            Ok(Some(n))
        } else {
            Ok(None)
        }
    }

    fn parse_map(&mut self) -> Result<RawDataType, ParserError> {
        self.expect_token(&Token::LBracket)?;
        let key_type = Box::new(self.parse_data_type()?);
        self.expect_token(&Token::Op("=>".to_owned()))?;
        let value_type = Box::new(self.parse_data_type()?);
        self.expect_token(&Token::RBracket)?;
        Ok(RawDataType::Map {
            key_type,
            value_type,
        })
    }

    fn parse_delete(&mut self) -> Result<Statement<Raw>, ParserError> {
        self.expect_keyword(FROM)?;
        let table_name = RawItemName::Name(self.parse_item_name()?);
        let alias = self.parse_optional_table_alias()?;
        let using = if self.parse_keyword(USING) {
            self.parse_comma_separated(Parser::parse_table_and_joins)?
        } else {
            vec![]
        };
        let selection = if self.parse_keyword(WHERE) {
            Some(self.parse_expr()?)
        } else {
            None
        };

        Ok(Statement::Delete(DeleteStatement {
            table_name,
            alias,
            using,
            selection,
        }))
    }

    /// Parse a query expression, i.e. a `SELECT` statement optionally
    /// preceded with some `WITH` CTE declarations and optionally followed
    /// by `ORDER BY`. Unlike some other parse_... methods, this one doesn't
    /// expect the initial keyword to be already consumed
    fn parse_query(&mut self) -> Result<Query<Raw>, ParserError> {
        self.checked_recur_mut(|parser| {
            let cte_block = if parser.parse_keyword(WITH) {
                if parser.parse_keyword(MUTUALLY) {
                    parser.expect_keyword(RECURSIVE)?;
                    let options = if parser.consume_token(&Token::LParen) {
                        let options =
                            parser.parse_comma_separated(Self::parse_mut_rec_block_option)?;
                        parser.expect_token(&Token::RParen)?;
                        options
                    } else {
                        vec![]
                    };
                    CteBlock::MutuallyRecursive(MutRecBlock {
                        options,
                        ctes: parser.parse_comma_separated(Parser::parse_cte_mut_rec)?,
                    })
                } else {
                    // TODO: optional RECURSIVE
                    CteBlock::Simple(parser.parse_comma_separated(Parser::parse_cte)?)
                }
            } else {
                CteBlock::empty()
            };

            let body = parser.parse_query_body(SetPrecedence::Zero)?;

            parser.parse_query_tail(cte_block, body)
        })
    }

    fn parse_mut_rec_block_option(&mut self) -> Result<MutRecBlockOption<Raw>, ParserError> {
        match self.expect_one_of_keywords(&[RECURSION, RETURN, ERROR])? {
            RECURSION => {
                self.expect_keyword(LIMIT)?;
                Ok(MutRecBlockOption {
                    name: MutRecBlockOptionName::RecursionLimit,
                    value: self.parse_optional_option_value()?,
                })
            }
            RETURN => {
                self.expect_keywords(&[AT, RECURSION, LIMIT])?;
                Ok(MutRecBlockOption {
                    name: MutRecBlockOptionName::ReturnAtRecursionLimit,
                    value: self.parse_optional_option_value()?,
                })
            }
            ERROR => {
                self.expect_keywords(&[AT, RECURSION, LIMIT])?;
                Ok(MutRecBlockOption {
                    name: MutRecBlockOptionName::ErrorAtRecursionLimit,
                    value: self.parse_optional_option_value()?,
                })
            }
            _ => unreachable!(),
        }
    }

    fn parse_query_tail(
        &mut self,
        ctes: CteBlock<Raw>,
        body: SetExpr<Raw>,
    ) -> Result<Query<Raw>, ParserError> {
        let (inner_ctes, inner_order_by, inner_limit, inner_offset, body) = match body {
            SetExpr::Query(query) => {
                let Query {
                    ctes,
                    body,
                    order_by,
                    limit,
                    offset,
                } = *query;
                (ctes, order_by, limit, offset, body)
            }
            _ => (CteBlock::empty(), vec![], None, None, body),
        };

        let ctes = if ctes.is_empty() {
            inner_ctes
        } else if !inner_ctes.is_empty() {
            return parser_err!(self, self.peek_pos(), "multiple WITH clauses not allowed");
        } else {
            ctes
        };

        let order_by = if self.parse_keywords(&[ORDER, BY]) {
            if !inner_order_by.is_empty() {
                return parser_err!(
                    self,
                    self.peek_prev_pos(),
                    "multiple ORDER BY clauses not allowed"
                );
            }
            self.parse_comma_separated(Parser::parse_order_by_expr)?
        } else {
            inner_order_by
        };

        let mut limit = if self.parse_keyword(LIMIT) {
            if inner_limit.is_some() {
                return parser_err!(
                    self,
                    self.peek_prev_pos(),
                    "multiple LIMIT/FETCH clauses not allowed"
                );
            }
            if self.parse_keyword(ALL) {
                None
            } else {
                Some(Limit {
                    with_ties: false,
                    quantity: self.parse_expr()?,
                })
            }
        } else {
            inner_limit
        };

        let offset = if self.parse_keyword(OFFSET) {
            if inner_offset.is_some() {
                return parser_err!(
                    self,
                    self.peek_prev_pos(),
                    "multiple OFFSET clauses not allowed"
                );
            }
            let value = self.parse_expr()?;
            let _ = self.parse_one_of_keywords(&[ROW, ROWS]);
            Some(value)
        } else {
            inner_offset
        };

        if limit.is_none() && self.parse_keyword(FETCH) {
            self.expect_one_of_keywords(&[FIRST, NEXT])?;
            let quantity = if self.parse_one_of_keywords(&[ROW, ROWS]).is_some() {
                Expr::Value(Value::Number('1'.into()))
            } else {
                let quantity = self.parse_expr()?;
                self.expect_one_of_keywords(&[ROW, ROWS])?;
                quantity
            };
            let with_ties = if self.parse_keyword(ONLY) {
                false
            } else if self.parse_keywords(&[WITH, TIES]) {
                true
            } else {
                return self.expected(
                    self.peek_pos(),
                    "one of ONLY or WITH TIES",
                    self.peek_token(),
                );
            };
            limit = Some(Limit {
                with_ties,
                quantity,
            });
        }

        Ok(Query {
            ctes,
            body,
            order_by,
            limit,
            offset,
        })
    }

    /// Parse a CTE (`alias [( col1, col2, ... )] AS (subquery)`)
    fn parse_cte(&mut self) -> Result<Cte<Raw>, ParserError> {
        let alias = TableAlias {
            name: self.parse_identifier()?,
            columns: self.parse_parenthesized_column_list(Optional)?,
            strict: false,
        };
        self.expect_keyword(AS)?;
        self.expect_token(&Token::LParen)?;
        let query = self.parse_query()?;
        self.expect_token(&Token::RParen)?;
        Ok(Cte {
            alias,
            query,
            id: (),
        })
    }

    /// Parse a mutually recursive CTE (`alias ( col1: typ1, col2: typ2, ... ) AS (subquery)`).
    ///
    /// The main distinction from `parse_cte` is that the column names and types are mandatory.
    /// This is not how SQL works for `WITH RECURSIVE`, but we are doing it for now to make the
    /// query interpretation that much easier.
    fn parse_cte_mut_rec(&mut self) -> Result<CteMutRec<Raw>, ParserError> {
        let name = self.parse_identifier()?;
        self.expect_token(&Token::LParen)?;
        let columns = self.parse_comma_separated(|parser| {
            Ok(CteMutRecColumnDef {
                name: parser.parse_identifier()?,
                data_type: parser.parse_data_type()?,
            })
        })?;
        self.expect_token(&Token::RParen)?;
        self.expect_keyword(AS)?;
        self.expect_token(&Token::LParen)?;
        let query = self.parse_query()?;
        self.expect_token(&Token::RParen)?;
        Ok(CteMutRec {
            name,
            columns,
            query,
            id: (),
        })
    }

    /// Parse a "query body", which is an expression with roughly the
    /// following grammar:
    /// ```text
    ///   query_body ::= restricted_select | '(' subquery ')' | set_operation
    ///   restricted_select ::= 'SELECT' [expr_list] [ from ] [ where ] [ groupby_having ]
    ///   subquery ::= query_body [ order_by_limit ]
    ///   set_operation ::= query_body { 'UNION' | 'EXCEPT' | 'INTERSECT' } [ 'ALL' ] query_body
    /// ```
    fn parse_query_body(&mut self, precedence: SetPrecedence) -> Result<SetExpr<Raw>, ParserError> {
        // We parse the expression using a Pratt parser, as in `parse_expr()`.
        // Start by parsing a restricted SELECT or a `(subquery)`:
        let expr = if self.parse_keyword(SELECT) {
            SetExpr::Select(Box::new(self.parse_select()?))
        } else if self.consume_token(&Token::LParen) {
            // CTEs are not allowed here, but the parser currently accepts them
            let subquery = self.parse_query()?;
            self.expect_token(&Token::RParen)?;
            SetExpr::Query(Box::new(subquery))
        } else if self.parse_keyword(VALUES) {
            SetExpr::Values(self.parse_values()?)
        } else if self.parse_keyword(SHOW) {
            SetExpr::Show(self.parse_show()?)
        } else if self.parse_keyword(TABLE) {
            SetExpr::Table(self.parse_raw_name()?)
        } else {
            return self.expected(
                self.peek_pos(),
                "SELECT, VALUES, or a subquery in the query body",
                self.peek_token(),
            );
        };

        self.parse_query_body_seeded(precedence, expr)
    }

    fn parse_query_body_seeded(
        &mut self,
        precedence: SetPrecedence,
        mut expr: SetExpr<Raw>,
    ) -> Result<SetExpr<Raw>, ParserError> {
        loop {
            // The query can be optionally followed by a set operator:
            let next_token = self.peek_token();
            let op = self.parse_set_operator(&next_token);
            let next_precedence = match op {
                // UNION and EXCEPT have the same precedence and evaluate left-to-right
                Some(SetOperator::Union) | Some(SetOperator::Except) => SetPrecedence::UnionExcept,
                // INTERSECT has higher precedence than UNION/EXCEPT
                Some(SetOperator::Intersect) => SetPrecedence::Intersect,
                // Unexpected token or EOF => stop parsing the query body
                None => break,
            };
            if precedence >= next_precedence {
                break;
            }
            self.next_token(); // skip past the set operator

            let all = self.parse_keyword(ALL);
            let distinct = self.parse_keyword(DISTINCT);
            if all && distinct {
                return parser_err!(
                    self,
                    self.peek_prev_pos(),
                    "Cannot specify both ALL and DISTINCT in set operation"
                );
            }
            expr = SetExpr::SetOperation {
                left: Box::new(expr),
                op: op.unwrap(),
                all,
                right: Box::new(self.parse_query_body(next_precedence)?),
            };
        }

        Ok(expr)
    }

    fn parse_set_operator(&mut self, token: &Option<Token>) -> Option<SetOperator> {
        match token {
            Some(Token::Keyword(UNION)) => Some(SetOperator::Union),
            Some(Token::Keyword(EXCEPT)) => Some(SetOperator::Except),
            Some(Token::Keyword(INTERSECT)) => Some(SetOperator::Intersect),
            _ => None,
        }
    }

    /// Parse a restricted `SELECT` statement (no CTEs / `UNION` / `ORDER BY`),
    /// assuming the initial `SELECT` was already consumed
    fn parse_select(&mut self) -> Result<Select<Raw>, ParserError> {
        let all = self.parse_keyword(ALL);
        let distinct = self.parse_keyword(DISTINCT);
        if all && distinct {
            return parser_err!(
                self,
                self.peek_prev_pos(),
                "Cannot specify both ALL and DISTINCT in SELECT"
            );
        }
        let distinct = if distinct && self.parse_keyword(ON) {
            self.expect_token(&Token::LParen)?;
            let exprs = self.parse_comma_separated(Parser::parse_expr)?;
            self.expect_token(&Token::RParen)?;
            Some(Distinct::On(exprs))
        } else if distinct {
            Some(Distinct::EntireRow)
        } else {
            None
        };

        let projection = match self.peek_token() {
            // An empty target list is permissible to match PostgreSQL, which
            // permits these for symmetry with zero column tables.
            Some(Token::Keyword(kw)) if kw.is_reserved() => vec![],
            Some(Token::Semicolon) | Some(Token::RParen) | None => vec![],
            _ => self.parse_comma_separated(Parser::parse_select_item)?,
        };

        // Note that for keywords to be properly handled here, they need to be
        // added to `RESERVED_FOR_COLUMN_ALIAS` / `RESERVED_FOR_TABLE_ALIAS`,
        // otherwise they may be parsed as an alias as part of the `projection`
        // or `from`.

        let from = if self.parse_keyword(FROM) {
            self.parse_comma_separated(Parser::parse_table_and_joins)?
        } else {
            vec![]
        };

        let selection = if self.parse_keyword(WHERE) {
            Some(self.parse_expr()?)
        } else {
            None
        };

        let group_by = if self.parse_keywords(&[GROUP, BY]) {
            self.parse_comma_separated(Parser::parse_expr)?
        } else {
            vec![]
        };

        let having = if self.parse_keyword(HAVING) {
            Some(self.parse_expr()?)
        } else {
            None
        };

        let options = if self.parse_keyword(OPTIONS) {
            self.expect_token(&Token::LParen)?;
            let options = self.parse_comma_separated(Self::parse_select_option)?;
            self.expect_token(&Token::RParen)?;
            options
        } else {
            vec![]
        };

        Ok(Select {
            distinct,
            projection,
            from,
            selection,
            group_by,
            having,
            options,
        })
    }

    fn parse_select_option(&mut self) -> Result<SelectOption<Raw>, ParserError> {
        let name = match self.expect_one_of_keywords(&[EXPECTED, AGGREGATE, DISTINCT, LIMIT])? {
            EXPECTED => {
                self.expect_keywords(&[GROUP, SIZE])?;
                SelectOptionName::ExpectedGroupSize
            }
            AGGREGATE => {
                self.expect_keywords(&[INPUT, GROUP, SIZE])?;
                SelectOptionName::AggregateInputGroupSize
            }
            DISTINCT => {
                self.expect_keywords(&[ON, INPUT, GROUP, SIZE])?;
                SelectOptionName::DistinctOnInputGroupSize
            }
            LIMIT => {
                self.expect_keywords(&[INPUT, GROUP, SIZE])?;
                SelectOptionName::LimitInputGroupSize
            }
            _ => unreachable!(),
        };
        Ok(SelectOption {
            name,
            value: self.parse_optional_option_value()?,
        })
    }

    fn parse_set(&mut self) -> Result<Statement<Raw>, ParserStatementError> {
        let modifier = self.parse_one_of_keywords(&[SESSION, LOCAL]);
        let mut variable = self.parse_identifier().map_no_statement_parser_err()?;
        let mut normal = self.consume_token(&Token::Eq) || self.parse_keyword(TO);
        if !normal {
            match variable.as_str().parse() {
                Ok(TIME) => {
                    self.expect_keyword(ZONE).map_no_statement_parser_err()?;
                    variable = Ident::new("timezone");
                    normal = true;
                }
                Ok(NAMES) => {
                    variable = Ident::new("client_encoding");
                    normal = true;
                }
                _ => {}
            }
        }
        if variable.as_str().parse() == Ok(SCHEMA) {
            variable = Ident::new("search_path");
            let to = self
                .parse_set_schema_to()
                .map_parser_err(StatementKind::SetVariable)?;
            Ok(Statement::SetVariable(SetVariableStatement {
                local: modifier == Some(LOCAL),
                variable,
                to,
            }))
        } else if normal {
            let to = self
                .parse_set_variable_to()
                .map_parser_err(StatementKind::SetVariable)?;
            Ok(Statement::SetVariable(SetVariableStatement {
                local: modifier == Some(LOCAL),
                variable,
                to,
            }))
        } else if variable.as_str().parse() == Ok(TRANSACTION) && modifier.is_none() {
            // SET TRANSACTION transaction_mode
            Ok(Statement::SetTransaction(SetTransactionStatement {
                local: true,
                modes: self
                    .parse_transaction_modes(true)
                    .map_parser_err(StatementKind::SetTransaction)?,
            }))
        } else if modifier == Some(SESSION)
            && variable.as_str().parse() == Ok(CHARACTERISTICS)
            && self.parse_keywords(&[AS, TRANSACTION])
        {
            // SET SESSION CHARACTERISTICS AS TRANSACTION transaction_mode
            Ok(Statement::SetTransaction(SetTransactionStatement {
                local: false,
                modes: self
                    .parse_transaction_modes(true)
                    .map_parser_err(StatementKind::SetTransaction)?,
            }))
        } else {
            self.expected(self.peek_pos(), "equals sign or TO", self.peek_token())
                .map_no_statement_parser_err()
        }
    }

    fn parse_set_schema_to(&mut self) -> Result<SetVariableTo, ParserError> {
        if self.parse_keyword(DEFAULT) {
            Ok(SetVariableTo::Default)
        } else {
            let to = self.parse_set_variable_value()?;
            Ok(SetVariableTo::Values(vec![to]))
        }
    }

    fn parse_set_variable_to(&mut self) -> Result<SetVariableTo, ParserError> {
        if self.parse_keyword(DEFAULT) {
            Ok(SetVariableTo::Default)
        } else {
            Ok(SetVariableTo::Values(
                self.parse_comma_separated(Parser::parse_set_variable_value)?,
            ))
        }
    }

    fn parse_set_variable_value(&mut self) -> Result<SetVariableValue, ParserError> {
        if let Some(value) = self.maybe_parse(Parser::parse_value) {
            Ok(SetVariableValue::Literal(value))
        } else if let Some(ident) = self.maybe_parse(Parser::parse_identifier) {
            Ok(SetVariableValue::Ident(ident))
        } else {
            self.expected(self.peek_pos(), "variable value", self.peek_token())
        }
    }

    fn parse_reset(&mut self) -> Result<Statement<Raw>, ParserError> {
        let mut variable = self.parse_identifier()?;
        if variable.as_str().parse() == Ok(SCHEMA) {
            variable = Ident::new("search_path");
        }
        Ok(Statement::ResetVariable(ResetVariableStatement {
            variable,
        }))
    }

    fn parse_show(&mut self) -> Result<ShowStatement<Raw>, ParserError> {
        if self.parse_one_of_keywords(&[COLUMNS, FIELDS]).is_some() {
            self.parse_show_columns()
        } else if self.parse_keyword(OBJECTS) {
            let from = if self.parse_keywords(&[FROM]) {
                Some(self.parse_schema_name()?)
            } else {
                None
            };
            Ok(ShowStatement::ShowObjects(ShowObjectsStatement {
                object_type: ShowObjectType::Object,
                from,
                filter: self.parse_show_statement_filter()?,
            }))
        } else if let Some(object_type) = self.parse_plural_object_type() {
            let from = if object_type.lives_in_schema() {
                if self.parse_keywords(&[FROM]) {
                    Some(self.parse_schema_name()?)
                } else {
                    None
                }
            } else {
                None
            };

            let show_object_type = match object_type {
                ObjectType::Database => ShowObjectType::Database,
                ObjectType::Schema => {
                    let from = if self.parse_keyword(FROM) {
                        Some(self.parse_database_name()?)
                    } else {
                        None
                    };
                    ShowObjectType::Schema { from }
                }
                ObjectType::Table => ShowObjectType::Table,
                ObjectType::View => ShowObjectType::View,
                ObjectType::Source => {
                    let in_cluster = self.parse_optional_in_cluster()?;
                    ShowObjectType::Source { in_cluster }
                }
                ObjectType::Subsource => {
                    let on_source = if self.parse_one_of_keywords(&[ON]).is_some() {
                        Some(self.parse_raw_name()?)
                    } else {
                        None
                    };

                    if from.is_some() && on_source.is_some() {
                        return parser_err!(
                            self,
                            self.peek_prev_pos(),
                            "Cannot specify both FROM and ON"
                        );
                    }

                    ShowObjectType::Subsource { on_source }
                }
                ObjectType::Sink => {
                    let in_cluster = self.parse_optional_in_cluster()?;
                    ShowObjectType::Sink { in_cluster }
                }
                ObjectType::Type => ShowObjectType::Type,
                ObjectType::Role => ShowObjectType::Role,
                ObjectType::ClusterReplica => ShowObjectType::ClusterReplica,
                ObjectType::Secret => ShowObjectType::Secret,
                ObjectType::Connection => ShowObjectType::Connection,
                ObjectType::Cluster => ShowObjectType::Cluster,
                ObjectType::MaterializedView => {
                    let in_cluster = self.parse_optional_in_cluster()?;
                    ShowObjectType::MaterializedView { in_cluster }
                }
                ObjectType::Index => {
                    let on_object = if self.parse_one_of_keywords(&[ON]).is_some() {
                        Some(self.parse_raw_name()?)
                    } else {
                        None
                    };

                    if from.is_some() && on_object.is_some() {
                        return parser_err!(
                            self,
                            self.peek_prev_pos(),
                            "Cannot specify both FROM and ON"
                        );
                    }

                    let in_cluster = self.parse_optional_in_cluster()?;
                    ShowObjectType::Index {
                        in_cluster,
                        on_object,
                    }
                }
                ObjectType::Func => {
                    return parser_err!(
                        self,
                        self.peek_prev_pos(),
                        format!("Unsupported SHOW on {object_type}")
                    )
                }
            };
            Ok(ShowStatement::ShowObjects(ShowObjectsStatement {
                object_type: show_object_type,
                from,
                filter: self.parse_show_statement_filter()?,
            }))
        } else if self.parse_keyword(CLUSTER) {
            Ok(ShowStatement::ShowVariable(ShowVariableStatement {
                variable: Ident::from("cluster"),
            }))
<<<<<<< HEAD
        } else if self.parse_keyword(ROLE) {
            self.expect_keyword(MEMBERSHIP)?;
            let role = if self.parse_keyword(FOR) {
                Some(self.parse_identifier()?)
            } else {
                None
            };
            Ok(ShowStatement::ShowObjects(ShowObjectsStatement {
                object_type: ShowObjectType::RoleMembership { role },
                from: None,
                filter: self.parse_show_statement_filter()?,
            }))
=======
        } else if self.parse_keyword(PRIVILEGES) {
            self.parse_show_privileges()
>>>>>>> 32e48bdb
        } else if self.parse_keywords(&[CREATE, VIEW]) {
            Ok(ShowStatement::ShowCreateView(ShowCreateViewStatement {
                view_name: self.parse_raw_name()?,
            }))
        } else if self.parse_keywords(&[CREATE, MATERIALIZED, VIEW]) {
            Ok(ShowStatement::ShowCreateMaterializedView(
                ShowCreateMaterializedViewStatement {
                    materialized_view_name: self.parse_raw_name()?,
                },
            ))
        } else if self.parse_keywords(&[CREATE, SOURCE]) {
            Ok(ShowStatement::ShowCreateSource(ShowCreateSourceStatement {
                source_name: self.parse_raw_name()?,
            }))
        } else if self.parse_keywords(&[CREATE, TABLE]) {
            Ok(ShowStatement::ShowCreateTable(ShowCreateTableStatement {
                table_name: self.parse_raw_name()?,
            }))
        } else if self.parse_keywords(&[CREATE, SINK]) {
            Ok(ShowStatement::ShowCreateSink(ShowCreateSinkStatement {
                sink_name: self.parse_raw_name()?,
            }))
        } else if self.parse_keywords(&[CREATE, INDEX]) {
            Ok(ShowStatement::ShowCreateIndex(ShowCreateIndexStatement {
                index_name: self.parse_raw_name()?,
            }))
        } else if self.parse_keywords(&[CREATE, CONNECTION]) {
            Ok(ShowStatement::ShowCreateConnection(
                ShowCreateConnectionStatement {
                    connection_name: self.parse_raw_name()?,
                },
            ))
        } else {
            let variable = if self.parse_keywords(&[TRANSACTION, ISOLATION, LEVEL]) {
                Ident::new("transaction_isolation")
            } else if self.parse_keywords(&[TIME, ZONE]) {
                Ident::new("timezone")
            } else {
                self.parse_identifier()?
            };
            Ok(ShowStatement::ShowVariable(ShowVariableStatement {
                variable,
            }))
        }
    }

    fn parse_show_columns(&mut self) -> Result<ShowStatement<Raw>, ParserError> {
        self.expect_one_of_keywords(&[FROM, IN])?;
        let table_name = self.parse_raw_name()?;
        // MySQL also supports FROM <database> here. In other words, MySQL
        // allows both FROM <table> FROM <database> and FROM <database>.<table>,
        // while we only support the latter for now.
        let filter = self.parse_show_statement_filter()?;
        Ok(ShowStatement::ShowColumns(ShowColumnsStatement {
            table_name,
            filter,
        }))
    }

    fn parse_show_statement_filter(
        &mut self,
    ) -> Result<Option<ShowStatementFilter<Raw>>, ParserError> {
        if self.parse_keyword(LIKE) {
            Ok(Some(ShowStatementFilter::Like(
                self.parse_literal_string()?,
            )))
        } else if self.parse_keyword(WHERE) {
            Ok(Some(ShowStatementFilter::Where(self.parse_expr()?)))
        } else {
            Ok(None)
        }
    }

    fn parse_show_privileges(&mut self) -> Result<ShowStatement<Raw>, ParserError> {
        let object_type = if self.parse_keyword(ON) {
            Some(self.expect_plural_system_object_type_for_privileges()?)
        } else {
            None
        };
        let role = if self.parse_keyword(FOR) {
            Some(self.parse_identifier()?)
        } else {
            None
        };
        Ok(ShowStatement::ShowObjects(ShowObjectsStatement {
            object_type: ShowObjectType::Privileges { object_type, role },
            from: None,
            filter: self.parse_show_statement_filter()?,
        }))
    }

    fn parse_inspect(&mut self) -> Result<ShowStatement<Raw>, ParserError> {
        self.expect_keyword(SHARD)?;
        let id = self.parse_literal_string()?;
        Ok(ShowStatement::InspectShard(InspectShardStatement { id }))
    }

    fn parse_table_and_joins(&mut self) -> Result<TableWithJoins<Raw>, ParserError> {
        let relation = self.parse_table_factor()?;

        // Note that for keywords to be properly handled here, they need to be
        // added to `RESERVED_FOR_TABLE_ALIAS`, otherwise they may be parsed as
        // a table alias.
        let mut joins = vec![];
        loop {
            let join = if self.parse_keyword(CROSS) {
                self.expect_keyword(JOIN)?;
                Join {
                    relation: self.parse_table_factor()?,
                    join_operator: JoinOperator::CrossJoin,
                }
            } else {
                let natural = self.parse_keyword(NATURAL);
                let peek_keyword = if let Some(Token::Keyword(kw)) = self.peek_token() {
                    Some(kw)
                } else {
                    None
                };

                let join_operator_type = match peek_keyword {
                    Some(INNER) | Some(JOIN) => {
                        let _ = self.parse_keyword(INNER);
                        self.expect_keyword(JOIN)?;
                        JoinOperator::Inner
                    }
                    Some(kw @ LEFT) | Some(kw @ RIGHT) | Some(kw @ FULL) => {
                        let _ = self.next_token();
                        let _ = self.parse_keyword(OUTER);
                        self.expect_keyword(JOIN)?;
                        match kw {
                            LEFT => JoinOperator::LeftOuter,
                            RIGHT => JoinOperator::RightOuter,
                            FULL => JoinOperator::FullOuter,
                            _ => unreachable!(),
                        }
                    }
                    Some(OUTER) => {
                        return self.expected(
                            self.peek_pos(),
                            "LEFT, RIGHT, or FULL",
                            self.peek_token(),
                        )
                    }
                    None if natural => {
                        return self.expected(
                            self.peek_pos(),
                            "a join type after NATURAL",
                            self.peek_token(),
                        );
                    }
                    _ => break,
                };
                let relation = self.parse_table_factor()?;
                let join_constraint = self.parse_join_constraint(natural)?;
                Join {
                    relation,
                    join_operator: join_operator_type(join_constraint),
                }
            };
            joins.push(join);
        }
        Ok(TableWithJoins { relation, joins })
    }

    /// A table name or a parenthesized subquery, followed by optional `[AS] alias`
    fn parse_table_factor(&mut self) -> Result<TableFactor<Raw>, ParserError> {
        if self.parse_keyword(LATERAL) {
            // LATERAL must always be followed by a subquery or table function.
            if self.consume_token(&Token::LParen) {
                return self.parse_derived_table_factor(Lateral);
            } else if self.parse_keywords(&[ROWS, FROM]) {
                return self.parse_rows_from();
            } else {
                let name = self.parse_raw_name()?;
                self.expect_token(&Token::LParen)?;
                let args = self.parse_optional_args(false)?;
                let alias = self.parse_optional_table_alias()?;
                let with_ordinality = self.parse_keywords(&[WITH, ORDINALITY]);
                return Ok(TableFactor::Function {
                    function: Function {
                        name,
                        args,
                        filter: None,
                        over: None,
                        distinct: false,
                    },
                    alias,
                    with_ordinality,
                });
            }
        }

        if self.consume_token(&Token::LParen) {
            // A left paren introduces either a derived table (i.e., a subquery)
            // or a nested join. It's nearly impossible to determine ahead of
            // time which it is... so we just try to parse both.
            //
            // Here's an example that demonstrates the complexity:
            //                     /-------------------------------------------------------\
            //                     | /-----------------------------------\                 |
            //     SELECT * FROM ( ( ( (SELECT 1) UNION (SELECT 2) ) AS t1 NATURAL JOIN t2 ) )
            //                   ^ ^ ^ ^
            //                   | | | |
            //                   | | | |
            //                   | | | (4) belongs to a SetExpr::Query inside the subquery
            //                   | | (3) starts a derived table (subquery)
            //                   | (2) starts a nested join
            //                   (1) an additional set of parens around a nested join
            //

            // Check if the recently consumed '(' started a derived table, in
            // which case we've parsed the subquery, followed by the closing
            // ')', and the alias of the derived table. In the example above
            // this is case (3), and the next token would be `NATURAL`.
            maybe!(self.maybe_parse(|parser| parser.parse_derived_table_factor(NotLateral)));

            // The '(' we've recently consumed does not start a derived table.
            // For valid input this can happen either when the token following
            // the paren can't start a query (e.g. `foo` in `FROM (foo NATURAL
            // JOIN bar)`, or when the '(' we've consumed is followed by another
            // '(' that starts a derived table, like (3), or another nested join
            // (2).
            //
            // Ignore the error and back up to where we were before. Either
            // we'll be able to parse a valid nested join, or we won't, and
            // we'll return that error instead.
            let table_and_joins = self.parse_table_and_joins()?;
            match table_and_joins.relation {
                TableFactor::NestedJoin { .. } => (),
                _ => {
                    if table_and_joins.joins.is_empty() {
                        // The SQL spec prohibits derived tables and bare
                        // tables from appearing alone in parentheses.
                        self.expected(self.peek_pos(), "joined table", self.peek_token())?
                    }
                }
            }
            self.expect_token(&Token::RParen)?;
            Ok(TableFactor::NestedJoin {
                join: Box::new(table_and_joins),
                alias: self.parse_optional_table_alias()?,
            })
        } else if self.parse_keywords(&[ROWS, FROM]) {
            Ok(self.parse_rows_from()?)
        } else {
            let name = self.parse_raw_name()?;
            if self.consume_token(&Token::LParen) {
                let args = self.parse_optional_args(false)?;
                let alias = self.parse_optional_table_alias()?;
                let with_ordinality = self.parse_keywords(&[WITH, ORDINALITY]);
                Ok(TableFactor::Function {
                    function: Function {
                        name,
                        args,
                        filter: None,
                        over: None,
                        distinct: false,
                    },
                    alias,
                    with_ordinality,
                })
            } else {
                Ok(TableFactor::Table {
                    name,
                    alias: self.parse_optional_table_alias()?,
                })
            }
        }
    }

    fn parse_rows_from(&mut self) -> Result<TableFactor<Raw>, ParserError> {
        self.expect_token(&Token::LParen)?;
        let functions = self.parse_comma_separated(Parser::parse_named_function)?;
        self.expect_token(&Token::RParen)?;
        let alias = self.parse_optional_table_alias()?;
        let with_ordinality = self.parse_keywords(&[WITH, ORDINALITY]);
        Ok(TableFactor::RowsFrom {
            functions,
            alias,
            with_ordinality,
        })
    }

    fn parse_named_function(&mut self) -> Result<Function<Raw>, ParserError> {
        let name = self.parse_raw_name()?;
        self.parse_function(name)
    }

    fn parse_derived_table_factor(
        &mut self,
        lateral: IsLateral,
    ) -> Result<TableFactor<Raw>, ParserError> {
        let subquery = Box::new(self.parse_query()?);
        self.expect_token(&Token::RParen)?;
        let alias = self.parse_optional_table_alias()?;
        Ok(TableFactor::Derived {
            lateral: match lateral {
                Lateral => true,
                NotLateral => false,
            },
            subquery,
            alias,
        })
    }

    fn parse_join_constraint(&mut self, natural: bool) -> Result<JoinConstraint<Raw>, ParserError> {
        if natural {
            Ok(JoinConstraint::Natural)
        } else if self.parse_keyword(ON) {
            let constraint = self.parse_expr()?;
            Ok(JoinConstraint::On(constraint))
        } else if self.parse_keyword(USING) {
            let columns = self.parse_parenthesized_column_list(Mandatory)?;
            let alias = self
                .parse_keyword(AS)
                .then(|| self.parse_identifier())
                .transpose()?;

            Ok(JoinConstraint::Using { columns, alias })
        } else {
            self.expected(
                self.peek_pos(),
                "ON, or USING after JOIN",
                self.peek_token(),
            )
        }
    }

    /// Parse an INSERT statement
    fn parse_insert(&mut self) -> Result<Statement<Raw>, ParserError> {
        self.expect_keyword(INTO)?;
        let table_name = self.parse_raw_name()?;
        let columns = self.parse_parenthesized_column_list(Optional)?;
        let source = if self.parse_keywords(&[DEFAULT, VALUES]) {
            InsertSource::DefaultValues
        } else {
            InsertSource::Query(self.parse_query()?)
        };
        let returning = self.parse_returning()?;
        Ok(Statement::Insert(InsertStatement {
            table_name,
            columns,
            source,
            returning,
        }))
    }

    fn parse_returning(&mut self) -> Result<Vec<SelectItem<Raw>>, ParserError> {
        Ok(if self.parse_keyword(RETURNING) {
            self.parse_comma_separated(Parser::parse_select_item)?
        } else {
            Vec::new()
        })
    }

    fn parse_update(&mut self) -> Result<Statement<Raw>, ParserError> {
        let table_name = RawItemName::Name(self.parse_item_name()?);
        // The alias here doesn't support columns, so don't use parse_optional_table_alias.
        let alias = self.parse_optional_alias(Keyword::is_reserved_in_table_alias)?;
        let alias = alias.map(|name| TableAlias {
            name,
            columns: Vec::new(),
            strict: false,
        });

        self.expect_keyword(SET)?;
        let assignments = self.parse_comma_separated(Parser::parse_assignment)?;
        let selection = if self.parse_keyword(WHERE) {
            Some(self.parse_expr()?)
        } else {
            None
        };

        Ok(Statement::Update(UpdateStatement {
            table_name,
            alias,
            assignments,
            selection,
        }))
    }

    /// Parse a `var = expr` assignment, used in an UPDATE statement
    fn parse_assignment(&mut self) -> Result<Assignment<Raw>, ParserError> {
        let id = self.parse_identifier()?;
        self.expect_token(&Token::Eq)?;
        let value = self.parse_expr()?;
        Ok(Assignment { id, value })
    }

    fn parse_optional_args(
        &mut self,
        allow_order_by: bool,
    ) -> Result<FunctionArgs<Raw>, ParserError> {
        if self.consume_token(&Token::Star) {
            self.expect_token(&Token::RParen)?;
            Ok(FunctionArgs::Star)
        } else if self.consume_token(&Token::RParen) {
            Ok(FunctionArgs::args(vec![]))
        } else {
            let args = self.parse_comma_separated(Parser::parse_expr)?;
            // ORDER BY can only appear after at least one argument, and not after a
            // star. We can ignore checking for it in the other branches. See:
            // https://www.postgresql.org/docs/current/sql-expressions.html#SYNTAX-AGGREGATES
            let order_by = if allow_order_by && self.parse_keywords(&[ORDER, BY]) {
                self.parse_comma_separated(Parser::parse_order_by_expr)?
            } else {
                vec![]
            };
            self.expect_token(&Token::RParen)?;
            Ok(FunctionArgs::Args { args, order_by })
        }
    }

    /// Parse `AS OF`, if present.
    fn parse_optional_as_of(&mut self) -> Result<Option<AsOf<Raw>>, ParserError> {
        if self.parse_keyword(AS) {
            self.expect_keyword(OF)?;
            if self.parse_keywords(&[AT, LEAST]) {
                match self.parse_expr() {
                    Ok(expr) => Ok(Some(AsOf::AtLeast(expr))),
                    Err(e) => self.expected(
                        e.pos,
                        "a timestamp value after 'AS OF AT LEAST'",
                        self.peek_token(),
                    ),
                }
            } else {
                match self.parse_expr() {
                    Ok(expr) => Ok(Some(AsOf::At(expr))),
                    Err(e) => {
                        self.expected(e.pos, "a timestamp value after 'AS OF'", self.peek_token())
                    }
                }
            }
        } else {
            Ok(None)
        }
    }

    /// Parse `UP TO`, if present
    fn parse_optional_up_to(&mut self) -> Result<Option<Expr<Raw>>, ParserError> {
        if self.parse_keyword(UP) {
            self.expect_keyword(TO)?;
            self.parse_expr().map(Some)
        } else {
            Ok(None)
        }
    }

    /// Parse a comma-delimited list of projections after SELECT
    fn parse_select_item(&mut self) -> Result<SelectItem<Raw>, ParserError> {
        if self.consume_token(&Token::Star) {
            return Ok(SelectItem::Wildcard);
        }
        Ok(SelectItem::Expr {
            expr: self.parse_expr()?,
            alias: self.parse_optional_alias(Keyword::is_reserved_in_column_alias)?,
        })
    }

    /// Parse an expression, optionally followed by ASC or DESC,
    /// and then `[NULLS { FIRST | LAST }]` (used in ORDER BY)
    fn parse_order_by_expr(&mut self) -> Result<OrderByExpr<Raw>, ParserError> {
        let expr = self.parse_expr()?;

        let asc = if self.parse_keyword(ASC) {
            Some(true)
        } else if self.parse_keyword(DESC) {
            Some(false)
        } else {
            None
        };

        let nulls_last = if self.parse_keyword(NULLS) {
            let last = self.expect_one_of_keywords(&[FIRST, LAST])? == LAST;
            Some(last)
        } else {
            None
        };

        Ok(OrderByExpr {
            expr,
            asc,
            nulls_last,
        })
    }

    fn parse_values(&mut self) -> Result<Values<Raw>, ParserError> {
        let values = self.parse_comma_separated(|parser| {
            parser.expect_token(&Token::LParen)?;
            let exprs = parser.parse_comma_separated(Parser::parse_expr)?;
            parser.expect_token(&Token::RParen)?;
            Ok(exprs)
        })?;
        Ok(Values(values))
    }

    fn parse_start_transaction(&mut self) -> Result<Statement<Raw>, ParserError> {
        self.expect_keyword(TRANSACTION)?;
        Ok(Statement::StartTransaction(StartTransactionStatement {
            modes: self.parse_transaction_modes(false)?,
        }))
    }

    fn parse_begin(&mut self) -> Result<Statement<Raw>, ParserError> {
        let _ = self.parse_one_of_keywords(&[TRANSACTION, WORK]);
        Ok(Statement::StartTransaction(StartTransactionStatement {
            modes: self.parse_transaction_modes(false)?,
        }))
    }

    fn parse_transaction_modes(
        &mut self,
        mut required: bool,
    ) -> Result<Vec<TransactionMode>, ParserError> {
        let mut modes = vec![];
        loop {
            let mode = if self.parse_keywords(&[ISOLATION, LEVEL]) {
                let iso_level = if self.parse_keywords(&[READ, UNCOMMITTED]) {
                    TransactionIsolationLevel::ReadUncommitted
                } else if self.parse_keywords(&[READ, COMMITTED]) {
                    TransactionIsolationLevel::ReadCommitted
                } else if self.parse_keywords(&[REPEATABLE, READ]) {
                    TransactionIsolationLevel::RepeatableRead
                } else if self.parse_keyword(SERIALIZABLE) {
                    TransactionIsolationLevel::Serializable
                } else if self.parse_keywords(&[STRICT, SERIALIZABLE]) {
                    TransactionIsolationLevel::StrictSerializable
                } else {
                    self.expected(self.peek_pos(), "isolation level", self.peek_token())?
                };
                TransactionMode::IsolationLevel(iso_level)
            } else if self.parse_keywords(&[READ, ONLY]) {
                TransactionMode::AccessMode(TransactionAccessMode::ReadOnly)
            } else if self.parse_keywords(&[READ, WRITE]) {
                TransactionMode::AccessMode(TransactionAccessMode::ReadWrite)
            } else if required {
                self.expected(self.peek_pos(), "transaction mode", self.peek_token())?
            } else {
                break;
            };
            modes.push(mode);
            // ANSI requires a comma after each transaction mode, but
            // PostgreSQL, for historical reasons, does not. We follow
            // PostgreSQL in making the comma optional, since that is strictly
            // more general.
            required = self.consume_token(&Token::Comma);
        }
        Ok(modes)
    }

    fn parse_commit(&mut self) -> Result<Statement<Raw>, ParserError> {
        Ok(Statement::Commit(CommitStatement {
            chain: self.parse_commit_rollback_chain()?,
        }))
    }

    fn parse_rollback(&mut self) -> Result<Statement<Raw>, ParserError> {
        Ok(Statement::Rollback(RollbackStatement {
            chain: self.parse_commit_rollback_chain()?,
        }))
    }

    fn parse_commit_rollback_chain(&mut self) -> Result<bool, ParserError> {
        let _ = self.parse_one_of_keywords(&[TRANSACTION, WORK]);
        if self.parse_keyword(AND) {
            let chain = !self.parse_keyword(NO);
            self.expect_keyword(CHAIN)?;
            Ok(chain)
        } else {
            Ok(false)
        }
    }

    fn parse_tail(&mut self) -> Result<Statement<Raw>, ParserError> {
        parser_err!(
            self,
            self.peek_prev_pos(),
            "TAIL has been renamed to SUBSCRIBE"
        )
    }

    fn parse_subscribe(&mut self) -> Result<Statement<Raw>, ParserError> {
        let _ = self.parse_keyword(TO);
        let relation = if self.consume_token(&Token::LParen) {
            let query = self.parse_query()?;
            self.expect_token(&Token::RParen)?;
            SubscribeRelation::Query(query)
        } else {
            SubscribeRelation::Name(self.parse_raw_name()?)
        };
        let options = if self.parse_keyword(WITH) {
            self.expect_token(&Token::LParen)?;
            let options = self.parse_comma_separated(Self::parse_subscribe_option)?;
            self.expect_token(&Token::RParen)?;
            options
        } else {
            vec![]
        };
        let as_of = self.parse_optional_as_of()?;
        let up_to = self.parse_optional_up_to()?;
        let output = if self.parse_keywords(&[ENVELOPE]) {
            let keyword = self.expect_one_of_keywords(&[UPSERT, DEBEZIUM])?;
            self.expect_token(&Token::LParen)?;
            self.expect_keyword(KEY)?;
            let key_columns = self.parse_parenthesized_column_list(Mandatory)?;
            let output = match keyword {
                UPSERT => SubscribeOutput::EnvelopeUpsert { key_columns },
                DEBEZIUM => SubscribeOutput::EnvelopeDebezium { key_columns },
                _ => unreachable!("no other keyword allowed"),
            };
            self.expect_token(&Token::RParen)?;
            output
        } else if self.parse_keywords(&[WITHIN, TIMESTAMP, ORDER, BY]) {
            SubscribeOutput::WithinTimestampOrderBy {
                order_by: self.parse_comma_separated(Parser::parse_order_by_expr)?,
            }
        } else {
            SubscribeOutput::Diffs
        };
        Ok(Statement::Subscribe(SubscribeStatement {
            relation,
            options,
            as_of,
            up_to,
            output,
        }))
    }

    fn parse_subscribe_option(&mut self) -> Result<SubscribeOption<Raw>, ParserError> {
        let name = match self.expect_one_of_keywords(&[PROGRESS, SNAPSHOT])? {
            PROGRESS => SubscribeOptionName::Progress,
            SNAPSHOT => SubscribeOptionName::Snapshot,
            _ => unreachable!(),
        };
        Ok(SubscribeOption {
            name,
            value: self.parse_optional_option_value()?,
        })
    }

    /// Parse an `EXPLAIN` statement, assuming that the `EXPLAIN` token
    /// has already been consumed.
    fn parse_explain(&mut self) -> Result<Statement<Raw>, ParserStatementError> {
        if self.parse_keyword(TIMESTAMP) {
            self.parse_explain_timestamp()
                .map_parser_err(StatementKind::ExplainTimestamp)
        } else {
            self.parse_explain_plan()
                .map_parser_err(StatementKind::ExplainPlan)
        }
    }

    /// Parse an `EXPLAIN ... PLAN` statement, assuming that the `EXPLAIN` token
    /// has already been consumed.
    fn parse_explain_plan(&mut self) -> Result<Statement<Raw>, ParserError> {
        let stage = match self.parse_one_of_keywords(&[
            PLAN,
            RAW,
            DECORRELATED,
            OPTIMIZED,
            PHYSICAL,
            OPTIMIZER,
        ]) {
            Some(PLAN) => {
                // EXPLAIN PLAN = EXPLAIN OPTIMIZED PLAN
                Some(ExplainStage::OptimizedPlan)
            }
            Some(RAW) => {
                self.expect_keyword(PLAN)?;
                Some(ExplainStage::RawPlan)
            }
            Some(DECORRELATED) => {
                self.expect_keyword(PLAN)?;
                Some(ExplainStage::DecorrelatedPlan)
            }
            Some(OPTIMIZED) => {
                self.expect_keyword(PLAN)?;
                Some(ExplainStage::OptimizedPlan)
            }
            Some(PHYSICAL) => {
                self.expect_keyword(PLAN)?;
                Some(ExplainStage::PhysicalPlan)
            }
            Some(OPTIMIZER) => {
                self.expect_keyword(TRACE)?;
                Some(ExplainStage::Trace)
            }
            None => None,
            _ => unreachable!(),
        };

        let config_flags = if self.parse_keyword(WITH) {
            if self.consume_token(&Token::LParen) {
                let config_flags = self.parse_comma_separated(Self::parse_identifier)?;
                self.expect_token(&Token::RParen)?;
                config_flags
            } else {
                self.prev_token(); // push back WITH in case it's actually a CTE
                vec![]
            }
        } else {
            vec![]
        };

        let format = if self.parse_keyword(AS) {
            match self.parse_one_of_keywords(&[TEXT, JSON, DOT]) {
                Some(TEXT) => ExplainFormat::Text,
                Some(JSON) => ExplainFormat::Json,
                Some(DOT) => ExplainFormat::Dot,
                None => return Err(ParserError::new(self.index, "expected a format")),
                _ => unreachable!(),
            }
        } else {
            ExplainFormat::Text
        };

        if stage.is_some() {
            self.expect_keyword(FOR)?;
        }

        let explainee = if self.parse_keyword(VIEW) {
            // Parse: `VIEW name`
            Explainee::View(self.parse_raw_name()?)
        } else if self.parse_keywords(&[MATERIALIZED, VIEW]) {
            // Parse: `MATERIALIZED VIEW name`
            Explainee::MaterializedView(self.parse_raw_name()?)
        } else if self.parse_keyword(INDEX) {
            // Parse: `INDEX name`
            Explainee::Index(self.parse_raw_name()?)
        } else {
            let broken = self.parse_keyword(BROKEN);

            if self.peek_keywords(&[CREATE, MATERIALIZED, VIEW])
                || self.peek_keywords(&[CREATE, OR, REPLACE, MATERIALIZED, VIEW])
            {
                // Parse: `BROKEN? CREATE [OR REPLACE] MATERIALIZED VIEW ...`
                let _ = self.parse_keyword(CREATE); // consume CREATE token
                let stmt = match self.parse_create_materialized_view()? {
                    Statement::CreateMaterializedView(stmt) => stmt,
                    _ => panic!("Unexpected statement type return after parsing"),
                };

                Explainee::CreateMaterializedView(Box::new(stmt), broken)
            } else if self.peek_keywords(&[CREATE, INDEX])
                || self.peek_keywords(&[CREATE, DEFAULT, INDEX])
            {
                // Parse: `BROKEN? CREATE INDEX ...`
                let _ = self.parse_keyword(CREATE); // consume CREATE token
                let stmt = match self.parse_create_index()? {
                    Statement::CreateIndex(stmt) => stmt,
                    _ => panic!("Unexpected statement type return after parsing"),
                };

                Explainee::CreateIndex(Box::new(stmt), broken)
            } else {
                // Parse: `BROKEN? query`
                let query = self.parse_query()?;
                Explainee::Query(Box::new(query), broken)
            }
        };

        Ok(Statement::ExplainPlan(ExplainPlanStatement {
            stage: stage.unwrap_or(ExplainStage::OptimizedPlan),
            config_flags,
            format,
            explainee,
        }))
    }

    /// Parse an `EXPLAIN TIMESTAMP` statement, assuming that the `EXPLAIN
    /// TIMESTAMP` tokens have already been consumed.
    fn parse_explain_timestamp(&mut self) -> Result<Statement<Raw>, ParserError> {
        let format = if self.parse_keyword(AS) {
            match self.parse_one_of_keywords(&[TEXT, JSON, DOT]) {
                Some(TEXT) => ExplainFormat::Text,
                Some(JSON) => ExplainFormat::Json,
                None => return Err(ParserError::new(self.index, "expected a format")),
                _ => unreachable!(),
            }
        } else {
            ExplainFormat::Text
        };

        self.expect_keyword(FOR)?;

        let query = self.parse_query()?;

        Ok(Statement::ExplainTimestamp(ExplainTimestampStatement {
            format,
            query,
        }))
    }

    /// Parse a `DECLARE` statement, assuming that the `DECLARE` token
    /// has already been consumed.
    fn parse_declare(&mut self) -> Result<Statement<Raw>, ParserStatementError> {
        let name = self
            .parse_identifier()
            .map_parser_err(StatementKind::Declare)?;
        self.expect_keyword(CURSOR)
            .map_parser_err(StatementKind::Declare)?;
        if self.parse_keyword(WITH) {
            let err = parser_err!(
                self,
                self.peek_prev_pos(),
                format!("WITH HOLD is unsupported for cursors")
            )
            .map_parser_err(StatementKind::Declare);
            self.expect_keyword(HOLD)
                .map_parser_err(StatementKind::Declare)?;
            return err;
        }
        // WITHOUT HOLD is optional and the default behavior so we can ignore it.
        let _ = self.parse_keywords(&[WITHOUT, HOLD]);
        self.expect_keyword(FOR)
            .map_parser_err(StatementKind::Declare)?;
        let StatementParseResult { ast, sql } = self.parse_statement()?;
        Ok(Statement::Declare(DeclareStatement {
            name,
            stmt: Box::new(ast),
            sql: sql.to_string(),
        }))
    }

    /// Parse a `CLOSE` statement, assuming that the `CLOSE` token
    /// has already been consumed.
    fn parse_close(&mut self) -> Result<Statement<Raw>, ParserError> {
        let name = self.parse_identifier()?;
        Ok(Statement::Close(CloseStatement { name }))
    }

    /// Parse a `PREPARE` statement, assuming that the `PREPARE` token
    /// has already been consumed.
    fn parse_prepare(&mut self) -> Result<Statement<Raw>, ParserStatementError> {
        let name = self
            .parse_identifier()
            .map_parser_err(StatementKind::Prepare)?;
        self.expect_keyword(AS)
            .map_parser_err(StatementKind::Prepare)?;
        let pos = self.peek_pos();
        //
        let StatementParseResult { ast, sql } = self.parse_statement()?;
        if !matches!(
            ast,
            Statement::Select(_)
                | Statement::Insert(_)
                | Statement::Delete(_)
                | Statement::Update(_),
        ) {
            return parser_err!(self, pos, "unpreparable statement").map_no_statement_parser_err();
        }
        Ok(Statement::Prepare(PrepareStatement {
            name,
            stmt: Box::new(ast),
            sql: sql.to_string(),
        }))
    }

    /// Parse a `EXECUTE` statement, assuming that the `EXECUTE` token
    /// has already been consumed.
    fn parse_execute(&mut self) -> Result<Statement<Raw>, ParserError> {
        let name = self.parse_identifier()?;
        let params = if self.consume_token(&Token::LParen) {
            let params = self.parse_comma_separated(Parser::parse_expr)?;
            self.expect_token(&Token::RParen)?;
            params
        } else {
            Vec::new()
        };
        Ok(Statement::Execute(ExecuteStatement { name, params }))
    }

    /// Parse a `DEALLOCATE` statement, assuming that the `DEALLOCATE` token
    /// has already been consumed.
    fn parse_deallocate(&mut self) -> Result<Statement<Raw>, ParserError> {
        let _ = self.parse_keyword(PREPARE);
        let name = if self.parse_keyword(ALL) {
            None
        } else {
            Some(self.parse_identifier()?)
        };
        Ok(Statement::Deallocate(DeallocateStatement { name }))
    }

    /// Parse a `FETCH` statement, assuming that the `FETCH` token
    /// has already been consumed.
    fn parse_fetch(&mut self) -> Result<Statement<Raw>, ParserError> {
        let _ = self.parse_keyword(FORWARD);
        let count = if let Some(count) = self.maybe_parse(Parser::parse_literal_uint) {
            Some(FetchDirection::ForwardCount(count))
        } else if self.parse_keyword(ALL) {
            Some(FetchDirection::ForwardAll)
        } else {
            None
        };
        let _ = self.parse_keyword(FROM);
        let name = self.parse_identifier()?;
        let options = if self.parse_keyword(WITH) {
            self.expect_token(&Token::LParen)?;
            let options = self.parse_comma_separated(Self::parse_fetch_option)?;
            self.expect_token(&Token::RParen)?;
            options
        } else {
            vec![]
        };
        Ok(Statement::Fetch(FetchStatement {
            name,
            count,
            options,
        }))
    }

    fn parse_fetch_option(&mut self) -> Result<FetchOption<Raw>, ParserError> {
        self.expect_keyword(TIMEOUT)?;
        Ok(FetchOption {
            name: FetchOptionName::Timeout,
            value: self.parse_optional_option_value()?,
        })
    }

    /// Parse a `RAISE` statement, assuming that the `RAISE` token
    /// has already been consumed.
    fn parse_raise(&mut self) -> Result<Statement<Raw>, ParserError> {
        let severity = match self.parse_one_of_keywords(&[DEBUG, INFO, LOG, NOTICE, WARNING]) {
            Some(DEBUG) => NoticeSeverity::Debug,
            Some(INFO) => NoticeSeverity::Info,
            Some(LOG) => NoticeSeverity::Log,
            Some(NOTICE) => NoticeSeverity::Notice,
            Some(WARNING) => NoticeSeverity::Warning,
            Some(_) => unreachable!(),
            None => self.expected(self.peek_pos(), "severity level", self.peek_token())?,
        };

        Ok(Statement::Raise(RaiseStatement { severity }))
    }

    /// Parse a `GRANT` statement, assuming that the `GRANT` token
    /// has already been consumed.
    fn parse_grant(&mut self) -> Result<Statement<Raw>, ParserStatementError> {
        match self.parse_privilege_specification() {
            Some(privileges) => self
                .parse_grant_privilege(privileges)
                .map_parser_err(StatementKind::GrantPrivileges),
            None => self
                .parse_grant_role()
                .map_parser_err(StatementKind::GrantRole),
        }
    }

    /// Parse a `GRANT PRIVILEGE` statement, assuming that the `GRANT` token
    /// and all privileges have already been consumed.
    fn parse_grant_privilege(
        &mut self,
        privileges: PrivilegeSpecification,
    ) -> Result<Statement<Raw>, ParserError> {
        self.expect_keyword(ON)?;
        let target = self.expect_grant_target_specification("GRANT")?;
        self.expect_keyword(TO)?;
        let roles = self.parse_comma_separated(Parser::expect_role_specification)?;
        Ok(Statement::GrantPrivileges(GrantPrivilegesStatement {
            privileges,
            target,
            roles,
        }))
    }

    /// Parse a `GRANT ROLE` statement, assuming that the `GRANT` token
    /// has already been consumed.
    fn parse_grant_role(&mut self) -> Result<Statement<Raw>, ParserError> {
        let role_names = self.parse_comma_separated(Parser::parse_identifier)?;
        self.expect_keyword(TO)?;
        let member_names = self.parse_comma_separated(Parser::expect_role_specification)?;
        Ok(Statement::GrantRole(GrantRoleStatement {
            role_names,
            member_names,
        }))
    }

    /// Parse a `REVOKE` statement, assuming that the `REVOKE` token
    /// has already been consumed.
    fn parse_revoke(&mut self) -> Result<Statement<Raw>, ParserStatementError> {
        match self.parse_privilege_specification() {
            Some(privileges) => self
                .parse_revoke_privilege(privileges)
                .map_parser_err(StatementKind::RevokePrivileges),
            None => self
                .parse_revoke_role()
                .map_parser_err(StatementKind::RevokeRole),
        }
    }

    /// Parse a `REVOKE PRIVILEGE` statement, assuming that the `REVOKE` token
    /// and all privileges have already been consumed.
    fn parse_revoke_privilege(
        &mut self,
        privileges: PrivilegeSpecification,
    ) -> Result<Statement<Raw>, ParserError> {
        self.expect_keyword(ON)?;
        let target = self.expect_grant_target_specification("REVOKE")?;
        self.expect_keyword(FROM)?;
        let roles = self.parse_comma_separated(Parser::expect_role_specification)?;
        Ok(Statement::RevokePrivileges(RevokePrivilegesStatement {
            privileges,
            target,
            roles,
        }))
    }

    /// Parse a `REVOKE ROLE` statement, assuming that the `REVOKE` token
    /// has already been consumed.
    fn parse_revoke_role(&mut self) -> Result<Statement<Raw>, ParserError> {
        let role_names = self.parse_comma_separated(Parser::parse_identifier)?;
        self.expect_keyword(FROM)?;
        let member_names = self.parse_comma_separated(Parser::expect_role_specification)?;
        Ok(Statement::RevokeRole(RevokeRoleStatement {
            role_names,
            member_names,
        }))
    }

    fn expect_grant_target_specification(
        &mut self,
        statement_type: &str,
    ) -> Result<GrantTargetSpecification<Raw>, ParserError> {
        if self.parse_keyword(SYSTEM) {
            return Ok(GrantTargetSpecification::System);
        }

        let (object_type, object_spec_inner) = if self.parse_keyword(ALL) {
            let object_type = self.expect_grant_revoke_plural_object_type(statement_type)?;
            let object_spec_inner = if self.parse_keyword(IN) {
                if !object_type.lives_in_schema() && object_type != ObjectType::Schema {
                    return parser_err!(
                        self,
                        self.peek_prev_pos(),
                        format!("IN invalid for {object_type}S")
                    );
                }
                match self.expect_one_of_keywords(&[DATABASE, SCHEMA])? {
                    DATABASE => GrantTargetSpecificationInner::All(
                        GrantTargetAllSpecification::AllDatabases {
                            databases: self.parse_comma_separated(Parser::parse_database_name)?,
                        },
                    ),
                    SCHEMA => {
                        if object_type == ObjectType::Schema {
                            self.prev_token();
                            self.expected(self.peek_pos(), DATABASE, self.peek_token())?;
                        }
                        GrantTargetSpecificationInner::All(
                            GrantTargetAllSpecification::AllSchemas {
                                schemas: self.parse_comma_separated(Parser::parse_schema_name)?,
                            },
                        )
                    }
                    _ => unreachable!(),
                }
            } else {
                GrantTargetSpecificationInner::All(GrantTargetAllSpecification::All)
            };
            (object_type, object_spec_inner)
        } else {
            let object_type = self.expect_grant_revoke_object_type(statement_type)?;
            let object_spec_inner = GrantTargetSpecificationInner::Objects {
                names: self
                    .parse_comma_separated(|parser| parser.parse_object_name(object_type))?,
            };
            (object_type, object_spec_inner)
        };

        Ok(GrantTargetSpecification::Object {
            object_type,
            object_spec_inner,
        })
    }

    /// Bail out if the current token is not an object type suitable for a GRANT/REVOKE, or consume
    /// and return it if it is.
    fn expect_grant_revoke_object_type(
        &mut self,
        statement_type: &str,
    ) -> Result<ObjectType, ParserError> {
        // If the object type is omitted, then it is assumed to be a table.
        let object_type = self.parse_object_type().unwrap_or(ObjectType::Table);
        self.expect_grant_revoke_object_type_inner(statement_type, object_type)
    }

    /// Bail out if the current token is not a plural object type suitable for a GRANT/REVOKE, or consume
    /// and return it if it is.
    fn expect_grant_revoke_plural_object_type(
        &mut self,
        statement_type: &str,
    ) -> Result<ObjectType, ParserError> {
        let object_type = self.expect_plural_object_type().map_err(|_| {
            // Limit the error message to allowed object types.
            self.expected::<_, ObjectType>(
                self.peek_pos(),
                "one of TABLES or TYPES or SECRETS or CONNECTIONS or SCHEMAS or DATABASES or CLUSTERS",
                self.peek_token(),
            )
            .unwrap_err()
        })?;
        self.expect_grant_revoke_object_type_inner(statement_type, object_type)?;
        Ok(object_type)
    }

    fn expect_grant_revoke_object_type_inner(
        &mut self,
        statement_type: &str,
        object_type: ObjectType,
    ) -> Result<ObjectType, ParserError> {
        match object_type {
            ObjectType::View | ObjectType::MaterializedView | ObjectType::Source => {
                parser_err!(
                            self,
                            self.peek_prev_pos(),
                            format!("For object type {object_type}, you must specify 'TABLE' or omit the object type")
                        )
            }
            ObjectType::Sink
            | ObjectType::Index
            | ObjectType::ClusterReplica
            | ObjectType::Role
            | ObjectType::Func
            | ObjectType::Subsource => {
                parser_err!(
                    self,
                    self.peek_prev_pos(),
                    format!("Unsupported {statement_type} on {object_type}")
                )
            }
            ObjectType::Table
            | ObjectType::Type
            | ObjectType::Cluster
            | ObjectType::Secret
            | ObjectType::Connection
            | ObjectType::Database
            | ObjectType::Schema => Ok(object_type),
        }
    }

    /// Bail out if the current token is not an object type, or consume and return it if it is.
    fn expect_object_type(&mut self) -> Result<ObjectType, ParserError> {
        Ok(
            match self.expect_one_of_keywords(&[
                TABLE,
                VIEW,
                MATERIALIZED,
                SOURCE,
                SINK,
                INDEX,
                TYPE,
                ROLE,
                USER,
                CLUSTER,
                SECRET,
                CONNECTION,
                DATABASE,
                SCHEMA,
                FUNCTION,
            ])? {
                TABLE => ObjectType::Table,
                VIEW => ObjectType::View,
                MATERIALIZED => {
                    if let Err(e) = self.expect_keyword(VIEW) {
                        self.prev_token();
                        return Err(e);
                    }
                    ObjectType::MaterializedView
                }
                SOURCE => ObjectType::Source,
                SINK => ObjectType::Sink,
                INDEX => ObjectType::Index,
                TYPE => ObjectType::Type,
                ROLE | USER => ObjectType::Role,
                CLUSTER => {
                    if self.parse_keyword(REPLICA) {
                        ObjectType::ClusterReplica
                    } else {
                        ObjectType::Cluster
                    }
                }
                SECRET => ObjectType::Secret,
                CONNECTION => ObjectType::Connection,
                DATABASE => ObjectType::Database,
                SCHEMA => ObjectType::Schema,
                FUNCTION => ObjectType::Func,
                _ => unreachable!(),
            },
        )
    }

    /// Look for an object type and return it if it matches.
    fn parse_object_type(&mut self) -> Option<ObjectType> {
        Some(
            match self.parse_one_of_keywords(&[
                TABLE,
                VIEW,
                MATERIALIZED,
                SOURCE,
                SINK,
                INDEX,
                TYPE,
                ROLE,
                USER,
                CLUSTER,
                SECRET,
                CONNECTION,
                DATABASE,
                SCHEMA,
                FUNCTION,
            ])? {
                TABLE => ObjectType::Table,
                VIEW => ObjectType::View,
                MATERIALIZED => {
                    if self.parse_keyword(VIEW) {
                        ObjectType::MaterializedView
                    } else {
                        self.prev_token();
                        return None;
                    }
                }
                SOURCE => ObjectType::Source,
                SINK => ObjectType::Sink,
                INDEX => ObjectType::Index,
                TYPE => ObjectType::Type,
                ROLE | USER => ObjectType::Role,
                CLUSTER => {
                    if self.parse_keyword(REPLICA) {
                        ObjectType::ClusterReplica
                    } else {
                        ObjectType::Cluster
                    }
                }
                SECRET => ObjectType::Secret,
                CONNECTION => ObjectType::Connection,
                DATABASE => ObjectType::Database,
                SCHEMA => ObjectType::Schema,
                FUNCTION => ObjectType::Func,
                _ => unreachable!(),
            },
        )
    }

    /// Bail out if the current token is not an object type in the plural form, or consume and return it if it is.
    fn expect_plural_object_type(&mut self) -> Result<ObjectType, ParserError> {
        Ok(
            match self.expect_one_of_keywords(&[
                TABLES,
                VIEWS,
                MATERIALIZED,
                SOURCES,
                SINKS,
                INDEXES,
                TYPES,
                ROLES,
                USERS,
                CLUSTER,
                CLUSTERS,
                SECRETS,
                CONNECTIONS,
                DATABASES,
                SCHEMAS,
            ])? {
                TABLES => ObjectType::Table,
                VIEWS => ObjectType::View,
                MATERIALIZED => {
                    if let Err(e) = self.expect_keyword(VIEWS) {
                        self.prev_token();
                        return Err(e);
                    }
                    ObjectType::MaterializedView
                }
                SOURCES => ObjectType::Source,
                SINKS => ObjectType::Sink,
                INDEXES => ObjectType::Index,
                TYPES => ObjectType::Type,
                ROLES | USERS => ObjectType::Role,
                CLUSTER => {
                    if let Err(e) = self.expect_keyword(REPLICAS) {
                        self.prev_token();
                        return Err(e);
                    }
                    ObjectType::ClusterReplica
                }
                CLUSTERS => ObjectType::Cluster,
                SECRETS => ObjectType::Secret,
                CONNECTIONS => ObjectType::Connection,
                DATABASES => ObjectType::Database,
                SCHEMAS => ObjectType::Schema,
                _ => unreachable!(),
            },
        )
    }

    /// Look for an object type in the plural form and return it if it matches.
    fn parse_plural_object_type(&mut self) -> Option<ObjectType> {
        Some(
            match self.parse_one_of_keywords(&[
                TABLES,
                VIEWS,
                MATERIALIZED,
                SOURCES,
                SINKS,
                INDEXES,
                TYPES,
                ROLES,
                USERS,
                CLUSTER,
                CLUSTERS,
                SECRETS,
                CONNECTIONS,
                DATABASES,
                SCHEMAS,
                SUBSOURCES,
            ])? {
                TABLES => ObjectType::Table,
                VIEWS => ObjectType::View,
                MATERIALIZED => {
                    if self.parse_keyword(VIEWS) {
                        ObjectType::MaterializedView
                    } else {
                        self.prev_token();
                        return None;
                    }
                }
                SOURCES => ObjectType::Source,
                SINKS => ObjectType::Sink,
                INDEXES => ObjectType::Index,
                TYPES => ObjectType::Type,
                ROLES | USERS => ObjectType::Role,
                CLUSTER => {
                    if self.parse_keyword(REPLICAS) {
                        ObjectType::ClusterReplica
                    } else {
                        self.prev_token();
                        return None;
                    }
                }
                CLUSTERS => ObjectType::Cluster,
                SECRETS => ObjectType::Secret,
                CONNECTIONS => ObjectType::Connection,
                DATABASES => ObjectType::Database,
                SCHEMAS => ObjectType::Schema,
                SUBSOURCES => ObjectType::Subsource,
                _ => unreachable!(),
            },
        )
    }

    /// Bail out if the current token is not a privilege object type in the plural form, or consume and
    /// return it if it is.
    fn expect_plural_system_object_type_for_privileges(
        &mut self,
    ) -> Result<SystemObjectType, ParserError> {
        if let Some(object_type) = self.parse_one_of_keywords(&[VIEWS, SOURCES]) {
            return parser_err!(
                self,
                self.peek_prev_pos(),
                format!("For object type {object_type}, you must specify 'TABLES'")
            );
        }
        if self.parse_keywords(&[MATERIALIZED, VIEWS]) {
            self.prev_token();
            return parser_err!(
                self,
                self.peek_prev_pos(),
                format!("For object type MATERIALIZED VIEWS, you must specify 'TABLES'")
            );
        }

        Ok(
            match self.expect_one_of_keywords(&[
                SYSTEM,
                TABLES,
                TYPES,
                CLUSTERS,
                SECRETS,
                CONNECTIONS,
                DATABASES,
                SCHEMAS,
            ])? {
                SYSTEM => SystemObjectType::System,
                TABLES => SystemObjectType::Object(ObjectType::Table),
                TYPES => SystemObjectType::Object(ObjectType::Type),
                CLUSTERS => SystemObjectType::Object(ObjectType::Cluster),
                SECRETS => SystemObjectType::Object(ObjectType::Secret),
                CONNECTIONS => SystemObjectType::Object(ObjectType::Connection),
                DATABASES => SystemObjectType::Object(ObjectType::Database),
                SCHEMAS => SystemObjectType::Object(ObjectType::Schema),
                _ => unreachable!(),
            },
        )
    }

    /// Look for a privilege and return it if it matches.
    fn parse_privilege(&mut self) -> Option<Privilege> {
        Some(
            match self.parse_one_of_keywords(&[
                INSERT,
                SELECT,
                UPDATE,
                DELETE,
                USAGE,
                CREATE,
                CREATEROLE,
                CREATEDB,
                CREATECLUSTER,
            ])? {
                INSERT => Privilege::INSERT,
                SELECT => Privilege::SELECT,
                UPDATE => Privilege::UPDATE,
                DELETE => Privilege::DELETE,
                USAGE => Privilege::USAGE,
                CREATE => Privilege::CREATE,
                CREATEROLE => Privilege::CREATEROLE,
                CREATEDB => Privilege::CREATEDB,
                CREATECLUSTER => Privilege::CREATECLUSTER,
                _ => unreachable!(),
            },
        )
    }

    /// Parse one or more privileges separated by a ','.
    fn parse_privilege_specification(&mut self) -> Option<PrivilegeSpecification> {
        if self.parse_keyword(ALL) {
            let _ = self.parse_keyword(PRIVILEGES);
            return Some(PrivilegeSpecification::All);
        }

        let mut privileges = Vec::new();
        while let Some(privilege) = self.parse_privilege() {
            privileges.push(privilege);
            if !self.consume_token(&Token::Comma) {
                break;
            }
        }

        if privileges.is_empty() {
            None
        } else {
            Some(PrivilegeSpecification::Privileges(privileges))
        }
    }

    /// Bail out if the current token is not a role specification, or consume and return it if it is.
    fn expect_role_specification(&mut self) -> Result<Ident, ParserError> {
        let _ = self.parse_keyword(GROUP);
        self.parse_identifier()
    }

    /// Parse a `REASSIGN OWNED` statement, assuming that the `REASSIGN` token
    /// has already been consumed.
    fn parse_reassign_owned(&mut self) -> Result<Statement<Raw>, ParserError> {
        self.expect_keywords(&[OWNED, BY])?;
        let old_roles = self.parse_comma_separated(Parser::parse_identifier)?;
        self.expect_keyword(TO)?;
        let new_role = self.parse_identifier()?;
        Ok(Statement::ReassignOwned(ReassignOwnedStatement {
            old_roles,
            new_role,
        }))
    }

    fn parse_comment(&mut self) -> Result<Statement<Raw>, ParserError> {
        self.expect_keyword(ON)?;

        let object = match self.expect_one_of_keywords(&[
            TABLE,
            VIEW,
            COLUMN,
            MATERIALIZED,
            SOURCE,
            SINK,
            INDEX,
            FUNCTION,
            CONNECTION,
            TYPE,
            SECRET,
            ROLE,
            DATABASE,
            SCHEMA,
            CLUSTER,
        ])? {
            TABLE => {
                let name = self.parse_raw_name()?;
                CommentObjectType::Table { name }
            }
            VIEW => {
                let name = self.parse_raw_name()?;
                CommentObjectType::View { name }
            }
            MATERIALIZED => {
                self.expect_keyword(VIEW)?;
                let name = self.parse_raw_name()?;
                CommentObjectType::MaterializedView { name }
            }
            SOURCE => {
                let name = self.parse_raw_name()?;
                CommentObjectType::Source { name }
            }
            SINK => {
                let name = self.parse_raw_name()?;
                CommentObjectType::Sink { name }
            }
            INDEX => {
                let name = self.parse_raw_name()?;
                CommentObjectType::Index { name }
            }
            FUNCTION => {
                let name = self.parse_raw_name()?;
                CommentObjectType::Func { name }
            }
            CONNECTION => {
                let name = self.parse_raw_name()?;
                CommentObjectType::Connection { name }
            }
            TYPE => {
                let name = self.parse_raw_name()?;
                CommentObjectType::Type { name }
            }
            SECRET => {
                let name = self.parse_raw_name()?;
                CommentObjectType::Secret { name }
            }
            ROLE => {
                let name = self.parse_identifier()?;
                CommentObjectType::Role { name }
            }
            DATABASE => {
                let name = self.parse_database_name()?;
                CommentObjectType::Database { name }
            }
            SCHEMA => {
                let name = self.parse_schema_name()?;
                CommentObjectType::Schema { name }
            }
            CLUSTER => {
                if self.parse_keyword(REPLICA) {
                    let name = self.parse_cluster_replica_name()?;
                    CommentObjectType::ClusterReplica { name }
                } else {
                    let name = self.parse_raw_ident()?;
                    CommentObjectType::Cluster { name }
                }
            }
            COLUMN => {
                let name = self.parse_column_name()?;
                CommentObjectType::Column { name }
            }
            _ => unreachable!(),
        };

        self.expect_keyword(IS)?;
        let comment = match self.next_token() {
            Some(Token::Keyword(NULL)) => None,
            Some(Token::String(s)) => Some(s),
            other => return self.expected(self.peek_prev_pos(), "NULL or literal string", other),
        };

        Ok(Statement::Comment(CommentStatement { object, comment }))
    }
}

impl CheckedRecursion for Parser<'_> {
    fn recursion_guard(&self) -> &RecursionGuard {
        &self.recursion_guard
    }
}<|MERGE_RESOLUTION|>--- conflicted
+++ resolved
@@ -6345,7 +6345,8 @@
             Ok(ShowStatement::ShowVariable(ShowVariableStatement {
                 variable: Ident::from("cluster"),
             }))
-<<<<<<< HEAD
+        } else if self.parse_keyword(PRIVILEGES) {
+            self.parse_show_privileges()
         } else if self.parse_keyword(ROLE) {
             self.expect_keyword(MEMBERSHIP)?;
             let role = if self.parse_keyword(FOR) {
@@ -6358,10 +6359,6 @@
                 from: None,
                 filter: self.parse_show_statement_filter()?,
             }))
-=======
-        } else if self.parse_keyword(PRIVILEGES) {
-            self.parse_show_privileges()
->>>>>>> 32e48bdb
         } else if self.parse_keywords(&[CREATE, VIEW]) {
             Ok(ShowStatement::ShowCreateView(ShowCreateViewStatement {
                 view_name: self.parse_raw_name()?,
