--- conflicted
+++ resolved
@@ -6349,10 +6349,8 @@
             }))
         } else if self.parse_keyword(PRIVILEGES) {
             self.parse_show_privileges()
-<<<<<<< HEAD
         } else if self.parse_keywords(&[DEFAULT, PRIVILEGES]) {
             self.parse_show_default_privileges()
-=======
         } else if self.parse_keyword(ROLE) {
             self.expect_keyword(MEMBERSHIP)?;
             let role = if self.parse_keyword(FOR) {
@@ -6365,7 +6363,6 @@
                 from: None,
                 filter: self.parse_show_statement_filter()?,
             }))
->>>>>>> 2dd5b7be
         } else if self.parse_keywords(&[CREATE, VIEW]) {
             Ok(ShowStatement::ShowCreateView(ShowCreateViewStatement {
                 view_name: self.parse_raw_name()?,
