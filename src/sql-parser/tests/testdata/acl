--- conflicted
+++ resolved
@@ -966,11 +966,7 @@
 parse-statement
 ALTER DEFAULT PRIVILEGES FOR r1 GRANT ALL ON CLUSTERS TO joe
 ----
-<<<<<<< HEAD
 error: Expected one of ROLE or USER or ALL, found identifier "r1"
-=======
-error: Expected one of ROLE or USER, found identifier "r1"
->>>>>>> b009696c
 ALTER DEFAULT PRIVILEGES FOR r1 GRANT ALL ON CLUSTERS TO joe
                              ^
 
@@ -1089,11 +1085,7 @@
 parse-statement
 ALTER DEFAULT PRIVILEGES FOR r1 REVOKE ALL ON CLUSTERS FROM joe
 ----
-<<<<<<< HEAD
 error: Expected one of ROLE or USER or ALL, found identifier "r1"
-=======
-error: Expected one of ROLE or USER, found identifier "r1"
->>>>>>> b009696c
 ALTER DEFAULT PRIVILEGES FOR r1 REVOKE ALL ON CLUSTERS FROM joe
                              ^
 
