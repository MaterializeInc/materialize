# Copyright 2020 sqlparser-rs contributors. All rights reserved.
# Copyright Materialize, Inc. and contributors. All rights reserved.
#
# This file is derived from the sqlparser-rs project, available at
# https://github.com/andygrove/sqlparser-rs. It was incorporated
# directly into Materialize on December 21, 2019.
#
# Licensed under the Apache License, Version 2.0 (the "License");
# you may not use this file except in compliance with the License.
# You may obtain a copy of the License in the LICENSE file at the
# root of this repository, or online at
#
#     http://www.apache.org/licenses/LICENSE-2.0
#
# Unless required by applicable law or agreed to in writing, software
# distributed under the License is distributed on an "AS IS" BASIS,
# WITHOUT WARRANTIES OR CONDITIONS OF ANY KIND, either express or implied.
# See the License for the specific language governing permissions and
# limitations under the License.

parse-statement
CREATE TABLE uk_cities (
    name VARCHAR(100) NOT NULL,
    lat DOUBLE NULL,
    lng DOUBLE,
    constrained INT NULL CONSTRAINT pkey PRIMARY KEY NOT NULL UNIQUE CHECK (constrained > 0),
    ref INT REFERENCES othertable (a, b)
)
----
CREATE TABLE uk_cities (name varchar(100) NOT NULL, lat float8 NULL, lng float8, constrained int4 NULL CONSTRAINT pkey PRIMARY KEY NOT NULL UNIQUE CHECK (constrained > 0), ref int4 REFERENCES othertable (a, b))
=>
CreateTable(CreateTableStatement { name: UnresolvedItemName([Ident("uk_cities")]), columns: [ColumnDef { name: Ident("name"), data_type: Other { name: Name(UnresolvedItemName([Ident("varchar")])), typ_mod: [100] }, collation: None, options: [ColumnOptionDef { name: None, option: NotNull }] }, ColumnDef { name: Ident("lat"), data_type: Other { name: Name(UnresolvedItemName([Ident("float8")])), typ_mod: [] }, collation: None, options: [ColumnOptionDef { name: None, option: Null }] }, ColumnDef { name: Ident("lng"), data_type: Other { name: Name(UnresolvedItemName([Ident("float8")])), typ_mod: [] }, collation: None, options: [] }, ColumnDef { name: Ident("constrained"), data_type: Other { name: Name(UnresolvedItemName([Ident("int4")])), typ_mod: [] }, collation: None, options: [ColumnOptionDef { name: None, option: Null }, ColumnOptionDef { name: Some(Ident("pkey")), option: Unique { is_primary: true } }, ColumnOptionDef { name: None, option: NotNull }, ColumnOptionDef { name: None, option: Unique { is_primary: false } }, ColumnOptionDef { name: None, option: Check(Op { op: Op { namespace: [], op: ">" }, expr1: Identifier([Ident("constrained")]), expr2: Some(Value(Number("0"))) }) }] }, ColumnDef { name: Ident("ref"), data_type: Other { name: Name(UnresolvedItemName([Ident("int4")])), typ_mod: [] }, collation: None, options: [ColumnOptionDef { name: None, option: ForeignKey { foreign_table: UnresolvedItemName([Ident("othertable")]), referred_columns: [Ident("a"), Ident("b")] } }] }], constraints: [], if_not_exists: false, temporary: false })

parse-statement
CREATE TABLE t (a int NOT NULL GARBAGE)
----
error: Expected column option, found identifier "garbage"
CREATE TABLE t (a int NOT NULL GARBAGE)
                               ^

parse-statement
CREATE TABLE t (c int) WITH (foo = 'bar', a = 123)
----
error: Expected end of statement, found WITH
CREATE TABLE t (c int) WITH (foo = 'bar', a = 123)
                       ^

parse-statement
CREATE TABLE types_table (char_col char, bpchar_col bpchar, text_col text, bool_col boolean, date_col date, time_col time, timestamp_col timestamp, uuid_col uuid, double_col double precision);
----
CREATE TABLE types_table (char_col bpchar, bpchar_col bpchar, text_col text, bool_col bool, date_col date, time_col time, timestamp_col timestamp, uuid_col uuid, double_col float8)
=>
CreateTable(CreateTableStatement { name: UnresolvedItemName([Ident("types_table")]), columns: [ColumnDef { name: Ident("char_col"), data_type: Other { name: Name(UnresolvedItemName([Ident("bpchar")])), typ_mod: [] }, collation: None, options: [] }, ColumnDef { name: Ident("bpchar_col"), data_type: Other { name: Name(UnresolvedItemName([Ident("bpchar")])), typ_mod: [] }, collation: None, options: [] }, ColumnDef { name: Ident("text_col"), data_type: Other { name: Name(UnresolvedItemName([Ident("text")])), typ_mod: [] }, collation: None, options: [] }, ColumnDef { name: Ident("bool_col"), data_type: Other { name: Name(UnresolvedItemName([Ident("bool")])), typ_mod: [] }, collation: None, options: [] }, ColumnDef { name: Ident("date_col"), data_type: Other { name: Name(UnresolvedItemName([Ident("date")])), typ_mod: [] }, collation: None, options: [] }, ColumnDef { name: Ident("time_col"), data_type: Other { name: Name(UnresolvedItemName([Ident("time")])), typ_mod: [] }, collation: None, options: [] }, ColumnDef { name: Ident("timestamp_col"), data_type: Other { name: Name(UnresolvedItemName([Ident("timestamp")])), typ_mod: [] }, collation: None, options: [] }, ColumnDef { name: Ident("uuid_col"), data_type: Other { name: Name(UnresolvedItemName([Ident("uuid")])), typ_mod: [] }, collation: None, options: [] }, ColumnDef { name: Ident("double_col"), data_type: Other { name: Name(UnresolvedItemName([Ident("float8")])), typ_mod: [] }, collation: None, options: [] }], constraints: [], if_not_exists: false, temporary: false })

parse-statement
CREATE TABLE t
----
error: Expected a list of columns in parentheses, found EOF
CREATE TABLE t
              ^

parse-statement
CREATE TABLE t ()
----
CREATE TABLE t ()
=>
CreateTable(CreateTableStatement { name: UnresolvedItemName([Ident("t")]), columns: [], constraints: [], if_not_exists: false, temporary: false })

parse-statement
CREATE TEMP TABLE t ()
----
CREATE TEMPORARY TABLE t ()
=>
CreateTable(CreateTableStatement { name: UnresolvedItemName([Ident("t")]), columns: [], constraints: [], if_not_exists: false, temporary: true })

parse-statement
CREATE TABLE foo (bar int,)
----
error: Expected column name or constraint definition, found right parenthesis
CREATE TABLE foo (bar int,)
                          ^

parse-statement
CREATE TABLE foo (bar int list)
----
CREATE TABLE foo (bar int4 list)
=>
CreateTable(CreateTableStatement { name: UnresolvedItemName([Ident("foo")]), columns: [ColumnDef { name: Ident("bar"), data_type: List(Other { name: Name(UnresolvedItemName([Ident("int4")])), typ_mod: [] }), collation: None, options: [] }], constraints: [], if_not_exists: false, temporary: false })

parse-statement
CREATE TABLE foo (bar int list list)
----
CREATE TABLE foo (bar int4 list list)
=>
CreateTable(CreateTableStatement { name: UnresolvedItemName([Ident("foo")]), columns: [ColumnDef { name: Ident("bar"), data_type: List(List(Other { name: Name(UnresolvedItemName([Ident("int4")])), typ_mod: [] })), collation: None, options: [] }], constraints: [], if_not_exists: false, temporary: false })

parse-statement
CREATE TABLE tab (foo int,
----
error: Expected column name or constraint definition, found EOF
CREATE TABLE tab (foo int,
                          ^

parse-statement
CREATE TABLE foo (id int, CONSTRAINT address_pkey PRIMARY KEY (address_id))
----
CREATE TABLE foo (id int4, CONSTRAINT address_pkey PRIMARY KEY (address_id))
=>
CreateTable(CreateTableStatement { name: UnresolvedItemName([Ident("foo")]), columns: [ColumnDef { name: Ident("id"), data_type: Other { name: Name(UnresolvedItemName([Ident("int4")])), typ_mod: [] }, collation: None, options: [] }], constraints: [Unique { name: Some(Ident("address_pkey")), columns: [Ident("address_id")], is_primary: true, nulls_not_distinct: false }], if_not_exists: false, temporary: false })

parse-statement
CREATE TABLE foo (id int, CONSTRAINT uk_task UNIQUE (report_date, task_id))
----
CREATE TABLE foo (id int4, CONSTRAINT uk_task UNIQUE (report_date, task_id))
=>
CreateTable(CreateTableStatement { name: UnresolvedItemName([Ident("foo")]), columns: [ColumnDef { name: Ident("id"), data_type: Other { name: Name(UnresolvedItemName([Ident("int4")])), typ_mod: [] }, collation: None, options: [] }], constraints: [Unique { name: Some(Ident("uk_task")), columns: [Ident("report_date"), Ident("task_id")], is_primary: false, nulls_not_distinct: false }], if_not_exists: false, temporary: false })

parse-statement
CREATE TABLE foo (id int, CONSTRAINT uk_task UNIQUE NULLS NOT DISTINCT (report_date, task_id))
----
CREATE TABLE foo (id int4, CONSTRAINT uk_task UNIQUE NULLS NOT DISTINCT (report_date, task_id))
=>
CreateTable(CreateTableStatement { name: UnresolvedItemName([Ident("foo")]), columns: [ColumnDef { name: Ident("id"), data_type: Other { name: Name(UnresolvedItemName([Ident("int4")])), typ_mod: [] }, collation: None, options: [] }], constraints: [Unique { name: Some(Ident("uk_task")), columns: [Ident("report_date"), Ident("task_id")], is_primary: false, nulls_not_distinct: true }], if_not_exists: false, temporary: false })

parse-statement
CREATE TABLE foo (id int, CONSTRAINT customer_address_id_fkey FOREIGN KEY (address_id) REFERENCES public.address(address_id))
----
CREATE TABLE foo (id int4, CONSTRAINT customer_address_id_fkey FOREIGN KEY (address_id) REFERENCES public.address(address_id))
=>
CreateTable(CreateTableStatement { name: UnresolvedItemName([Ident("foo")]), columns: [ColumnDef { name: Ident("id"), data_type: Other { name: Name(UnresolvedItemName([Ident("int4")])), typ_mod: [] }, collation: None, options: [] }], constraints: [ForeignKey { name: Some(Ident("customer_address_id_fkey")), columns: [Ident("address_id")], foreign_table: Name(UnresolvedItemName([Ident("public"), Ident("address")])), referred_columns: [Ident("address_id")] }], if_not_exists: false, temporary: false })

parse-statement
CREATE TEMPORARY TABLE foo (id int, CONSTRAINT ck CHECK (rtrim(ltrim(ref_code)) <> ''))
----
CREATE TEMPORARY TABLE foo (id int4, CONSTRAINT ck CHECK (rtrim(ltrim(ref_code)) <> ''))
=>
CreateTable(CreateTableStatement { name: UnresolvedItemName([Ident("foo")]), columns: [ColumnDef { name: Ident("id"), data_type: Other { name: Name(UnresolvedItemName([Ident("int4")])), typ_mod: [] }, collation: None, options: [] }], constraints: [Check { name: Some(Ident("ck")), expr: Op { op: Op { namespace: [], op: "<>" }, expr1: Function(Function { name: UnresolvedItemName([Ident("rtrim")]), args: Args { args: [Function(Function { name: UnresolvedItemName([Ident("ltrim")]), args: Args { args: [Identifier([Ident("ref_code")])], order_by: [] }, filter: None, over: None, distinct: false })], order_by: [] }, filter: None, over: None, distinct: false }), expr2: Some(Value(String(""))) } }], if_not_exists: false, temporary: true })

parse-statement
CREATE TABLE foo (id int, PRIMARY KEY (foo, bar))
----
CREATE TABLE foo (id int4, PRIMARY KEY (foo, bar))
=>
CreateTable(CreateTableStatement { name: UnresolvedItemName([Ident("foo")]), columns: [ColumnDef { name: Ident("id"), data_type: Other { name: Name(UnresolvedItemName([Ident("int4")])), typ_mod: [] }, collation: None, options: [] }], constraints: [Unique { name: None, columns: [Ident("foo"), Ident("bar")], is_primary: true, nulls_not_distinct: false }], if_not_exists: false, temporary: false })

parse-statement
CREATE TABLE foo (id int, UNIQUE (id))
----
CREATE TABLE foo (id int4, UNIQUE (id))
=>
CreateTable(CreateTableStatement { name: UnresolvedItemName([Ident("foo")]), columns: [ColumnDef { name: Ident("id"), data_type: Other { name: Name(UnresolvedItemName([Ident("int4")])), typ_mod: [] }, collation: None, options: [] }], constraints: [Unique { name: None, columns: [Ident("id")], is_primary: false, nulls_not_distinct: false }], if_not_exists: false, temporary: false })

parse-statement
CREATE TABLE foo (id int, FOREIGN KEY (foo, bar) REFERENCES anothertable(foo, bar))
----
CREATE TABLE foo (id int4, FOREIGN KEY (foo, bar) REFERENCES anothertable(foo, bar))
=>
CreateTable(CreateTableStatement { name: UnresolvedItemName([Ident("foo")]), columns: [ColumnDef { name: Ident("id"), data_type: Other { name: Name(UnresolvedItemName([Ident("int4")])), typ_mod: [] }, collation: None, options: [] }], constraints: [ForeignKey { name: None, columns: [Ident("foo"), Ident("bar")], foreign_table: Name(UnresolvedItemName([Ident("anothertable")])), referred_columns: [Ident("foo"), Ident("bar")] }], if_not_exists: false, temporary: false })

parse-statement
CREATE TABLE foo (id int, CHECK (end_date > start_date OR end_date IS NULL))
----
CREATE TABLE foo (id int4, CHECK (end_date > start_date OR end_date IS NULL))
=>
CreateTable(CreateTableStatement { name: UnresolvedItemName([Ident("foo")]), columns: [ColumnDef { name: Ident("id"), data_type: Other { name: Name(UnresolvedItemName([Ident("int4")])), typ_mod: [] }, collation: None, options: [] }], constraints: [Check { name: None, expr: Or { left: Op { op: Op { namespace: [], op: ">" }, expr1: Identifier([Ident("end_date")]), expr2: Some(Identifier([Ident("start_date")])) }, right: IsExpr { expr: Identifier([Ident("end_date")]), construct: Null, negated: false } } }], if_not_exists: false, temporary: false })

parse-statement
CREATE TABLE foo (id int, CHECK (end_date > start_date OR end_date IS UNKNOWN))
----
CREATE TABLE foo (id int4, CHECK (end_date > start_date OR end_date IS UNKNOWN))
=>
CreateTable(CreateTableStatement { name: UnresolvedItemName([Ident("foo")]), columns: [ColumnDef { name: Ident("id"), data_type: Other { name: Name(UnresolvedItemName([Ident("int4")])), typ_mod: [] }, collation: None, options: [] }], constraints: [Check { name: None, expr: Or { left: Op { op: Op { namespace: [], op: ">" }, expr1: Identifier([Ident("end_date")]), expr2: Some(Identifier([Ident("start_date")])) }, right: IsExpr { expr: Identifier([Ident("end_date")]), construct: Unknown, negated: false } } }], if_not_exists: false, temporary: false })

parse-statement
CREATE TABLE foo (id int, CHECK (start_date IS TRUE))
----
CREATE TABLE foo (id int4, CHECK (start_date IS TRUE))
=>
CreateTable(CreateTableStatement { name: UnresolvedItemName([Ident("foo")]), columns: [ColumnDef { name: Ident("id"), data_type: Other { name: Name(UnresolvedItemName([Ident("int4")])), typ_mod: [] }, collation: None, options: [] }], constraints: [Check { name: None, expr: IsExpr { expr: Identifier([Ident("start_date")]), construct: True, negated: false } }], if_not_exists: false, temporary: false })

parse-statement
CREATE TEMP TABLE t (c schema.type)
----
CREATE TEMPORARY TABLE t (c schema.type)
=>
CreateTable(CreateTableStatement { name: UnresolvedItemName([Ident("t")]), columns: [ColumnDef { name: Ident("c"), data_type: Other { name: Name(UnresolvedItemName([Ident("schema"), Ident("type")])), typ_mod: [] }, collation: None, options: [] }], constraints: [], if_not_exists: false, temporary: true })

parse-statement
CREATE TABLE t (c db.schema.type)
----
CREATE TABLE t (c db.schema.type)
=>
CreateTable(CreateTableStatement { name: UnresolvedItemName([Ident("t")]), columns: [ColumnDef { name: Ident("c"), data_type: Other { name: Name(UnresolvedItemName([Ident("db"), Ident("schema"), Ident("type")])), typ_mod: [] }, collation: None, options: [] }], constraints: [], if_not_exists: false, temporary: false })

parse-statement
CREATE TABLE t (c "db"."schema"."type")
----
CREATE TABLE t (c db.schema.type)
=>
CreateTable(CreateTableStatement { name: UnresolvedItemName([Ident("t")]), columns: [ColumnDef { name: Ident("c"), data_type: Other { name: Name(UnresolvedItemName([Ident("db"), Ident("schema"), Ident("type")])), typ_mod: [] }, collation: None, options: [] }], constraints: [], if_not_exists: false, temporary: false })

parse-statement
CREATE TABLE t (c something.db.schema.type)
----
CREATE TABLE t (c something.db.schema.type)
=>
CreateTable(CreateTableStatement { name: UnresolvedItemName([Ident("t")]), columns: [ColumnDef { name: Ident("c"), data_type: Other { name: Name(UnresolvedItemName([Ident("something"), Ident("db"), Ident("schema"), Ident("type")])), typ_mod: [] }, collation: None, options: [] }], constraints: [], if_not_exists: false, temporary: false })

parse-statement
CREATE TEMP TABLE t (c db.schema.type(0,1,100))
----
CREATE TEMPORARY TABLE t (c db.schema.type(0, 1, 100))
=>
CreateTable(CreateTableStatement { name: UnresolvedItemName([Ident("t")]), columns: [ColumnDef { name: Ident("c"), data_type: Other { name: Name(UnresolvedItemName([Ident("db"), Ident("schema"), Ident("type")])), typ_mod: [0, 1, 100] }, collation: None, options: [] }], constraints: [], if_not_exists: false, temporary: true })

parse-statement
CREATE TABLE t (c time with time zone (0,1,100))
----
error: Expected column option, found left parenthesis
CREATE TABLE t (c time with time zone (0,1,100))
                                      ^

parse-statement
CREATE TABLE t (c t(1+1))
----
error: Expected right parenthesis, found operator "+"
CREATE TABLE t (c t(1+1))
                     ^

parse-statement
CREATE TABLE t (c t(1,))
----
error: Expected literal integer, found right parenthesis
CREATE TABLE t (c t(1,))
                      ^

parse-statement
CREATE TABLE t (c "type"(1))
----
CREATE TABLE t (c type(1))
=>
CreateTable(CreateTableStatement { name: UnresolvedItemName([Ident("t")]), columns: [ColumnDef { name: Ident("c"), data_type: Other { name: Name(UnresolvedItemName([Ident("type")])), typ_mod: [1] }, collation: None, options: [] }], constraints: [], if_not_exists: false, temporary: false })

parse-statement
CREATE TABLE t (c "type"(1) list list)
----
CREATE TABLE t (c type(1) list list)
=>
CreateTable(CreateTableStatement { name: UnresolvedItemName([Ident("t")]), columns: [ColumnDef { name: Ident("c"), data_type: List(List(Other { name: Name(UnresolvedItemName([Ident("type")])), typ_mod: [1] })), collation: None, options: [] }], constraints: [], if_not_exists: false, temporary: false })

parse-statement
CREATE DATABASE IF EXISTS foo
----
error: Expected NOT, found EXISTS
CREATE DATABASE IF EXISTS foo
                   ^

parse-statement
CREATE DATABASE foo.bar
----
error: Expected end of statement, found dot
CREATE DATABASE foo.bar
                   ^

parse-statement
CREATE SCHEMA foo.bar
----
CREATE SCHEMA foo.bar
=>
CreateSchema(CreateSchemaStatement { name: UnresolvedSchemaName([Ident("foo"), Ident("bar")]), if_not_exists: false })

parse-statement
CREATE SCHEMA IF NOT EXISTS foo
----
CREATE SCHEMA IF NOT EXISTS foo
=>
CreateSchema(CreateSchemaStatement { name: UnresolvedSchemaName([Ident("foo")]), if_not_exists: true })

parse-statement
CREATE SCHEMA IF EXISTS foo
----
error: Expected NOT, found EXISTS
CREATE SCHEMA IF EXISTS foo
                 ^

parse-statement
CREATE VIEW myschema.myview AS SELECT foo FROM bar
----
CREATE VIEW myschema.myview AS SELECT foo FROM bar
=>
CreateView(CreateViewStatement { if_exists: Error, temporary: false, definition: ViewDefinition { name: UnresolvedItemName([Ident("myschema"), Ident("myview")]), columns: [], query: Query { ctes: Simple([]), body: Select(Select { distinct: None, projection: [Expr { expr: Identifier([Ident("foo")]), alias: None }], from: [TableWithJoins { relation: Table { name: Name(UnresolvedItemName([Ident("bar")])), alias: None }, joins: [] }], selection: None, group_by: [], having: None, options: [] }), order_by: [], limit: None, offset: None } } })

parse-statement
CREATE TEMPORARY VIEW myview AS SELECT foo FROM bar
----
CREATE TEMPORARY VIEW myview AS SELECT foo FROM bar
=>
CreateView(CreateViewStatement { if_exists: Error, temporary: true, definition: ViewDefinition { name: UnresolvedItemName([Ident("myview")]), columns: [], query: Query { ctes: Simple([]), body: Select(Select { distinct: None, projection: [Expr { expr: Identifier([Ident("foo")]), alias: None }], from: [TableWithJoins { relation: Table { name: Name(UnresolvedItemName([Ident("bar")])), alias: None }, joins: [] }], selection: None, group_by: [], having: None, options: [] }), order_by: [], limit: None, offset: None } } })

parse-statement
CREATE TEMP VIEW myview AS SELECT foo FROM bar
----
CREATE TEMPORARY VIEW myview AS SELECT foo FROM bar
=>
CreateView(CreateViewStatement { if_exists: Error, temporary: true, definition: ViewDefinition { name: UnresolvedItemName([Ident("myview")]), columns: [], query: Query { ctes: Simple([]), body: Select(Select { distinct: None, projection: [Expr { expr: Identifier([Ident("foo")]), alias: None }], from: [TableWithJoins { relation: Table { name: Name(UnresolvedItemName([Ident("bar")])), alias: None }, joins: [] }], selection: None, group_by: [], having: None, options: [] }), order_by: [], limit: None, offset: None } } })

parse-statement
CREATE OR REPLACE VIEW v AS SELECT 1
----
CREATE OR REPLACE VIEW v AS SELECT 1
=>
CreateView(CreateViewStatement { if_exists: Replace, temporary: false, definition: ViewDefinition { name: UnresolvedItemName([Ident("v")]), columns: [], query: Query { ctes: Simple([]), body: Select(Select { distinct: None, projection: [Expr { expr: Value(Number("1")), alias: None }], from: [], selection: None, group_by: [], having: None, options: [] }), order_by: [], limit: None, offset: None } } })

parse-statement
CREATE VIEW IF NOT EXISTS v AS SELECT 1
----
CREATE VIEW IF NOT EXISTS v AS SELECT 1
=>
CreateView(CreateViewStatement { if_exists: Skip, temporary: false, definition: ViewDefinition { name: UnresolvedItemName([Ident("v")]), columns: [], query: Query { ctes: Simple([]), body: Select(Select { distinct: None, projection: [Expr { expr: Value(Number("1")), alias: None }], from: [], selection: None, group_by: [], having: None, options: [] }), order_by: [], limit: None, offset: None } } })

parse-statement
CREATE OR REPLACE VIEW IF NOT EXISTS v AS SELECT 1
----
error: Expected AS, found NOT
CREATE OR REPLACE VIEW IF NOT EXISTS v AS SELECT 1
                          ^

parse-statement
CREATE VIEW v (has, cols) AS SELECT 1, 2
----
CREATE VIEW v (has, cols) AS SELECT 1, 2
=>
CreateView(CreateViewStatement { if_exists: Error, temporary: false, definition: ViewDefinition { name: UnresolvedItemName([Ident("v")]), columns: [Ident("has"), Ident("cols")], query: Query { ctes: Simple([]), body: Select(Select { distinct: None, projection: [Expr { expr: Value(Number("1")), alias: None }, Expr { expr: Value(Number("2")), alias: None }], from: [], selection: None, group_by: [], having: None, options: [] }), order_by: [], limit: None, offset: None } } })

parse-statement
CREATE VIEW IF NOT EXISTS myschema.myview AS SELECT foo FROM bar
----
CREATE VIEW IF NOT EXISTS myschema.myview AS SELECT foo FROM bar
=>
CreateView(CreateViewStatement { if_exists: Skip, temporary: false, definition: ViewDefinition { name: UnresolvedItemName([Ident("myschema"), Ident("myview")]), columns: [], query: Query { ctes: Simple([]), body: Select(Select { distinct: None, projection: [Expr { expr: Identifier([Ident("foo")]), alias: None }], from: [TableWithJoins { relation: Table { name: Name(UnresolvedItemName([Ident("bar")])), alias: None }, joins: [] }], selection: None, group_by: [], having: None, options: [] }), order_by: [], limit: None, offset: None } } })

parse-statement
CREATE MATERIALIZED VIEW myschema.myview AS SELECT foo FROM bar
----
CREATE MATERIALIZED VIEW myschema.myview AS SELECT foo FROM bar
=>
CreateMaterializedView(CreateMaterializedViewStatement { if_exists: Error, name: UnresolvedItemName([Ident("myschema"), Ident("myview")]), columns: [], in_cluster: None, query: Query { ctes: Simple([]), body: Select(Select { distinct: None, projection: [Expr { expr: Identifier([Ident("foo")]), alias: None }], from: [TableWithJoins { relation: Table { name: Name(UnresolvedItemName([Ident("bar")])), alias: None }, joins: [] }], selection: None, group_by: [], having: None, options: [] }), order_by: [], limit: None, offset: None } })

parse-statement
CREATE OR REPLACE MATERIALIZED VIEW v AS SELECT 1
----
CREATE OR REPLACE MATERIALIZED VIEW v AS SELECT 1
=>
CreateMaterializedView(CreateMaterializedViewStatement { if_exists: Replace, name: UnresolvedItemName([Ident("v")]), columns: [], in_cluster: None, query: Query { ctes: Simple([]), body: Select(Select { distinct: None, projection: [Expr { expr: Value(Number("1")), alias: None }], from: [], selection: None, group_by: [], having: None, options: [] }), order_by: [], limit: None, offset: None } })

parse-statement
CREATE MATERIALIZED VIEW IF NOT EXISTS v AS SELECT 1
----
CREATE MATERIALIZED VIEW IF NOT EXISTS v AS SELECT 1
=>
CreateMaterializedView(CreateMaterializedViewStatement { if_exists: Skip, name: UnresolvedItemName([Ident("v")]), columns: [], in_cluster: None, query: Query { ctes: Simple([]), body: Select(Select { distinct: None, projection: [Expr { expr: Value(Number("1")), alias: None }], from: [], selection: None, group_by: [], having: None, options: [] }), order_by: [], limit: None, offset: None } })

parse-statement
CREATE MATERIALIZED VIEW v (has, cols) AS SELECT 1, 2
----
CREATE MATERIALIZED VIEW v (has, cols) AS SELECT 1, 2
=>
CreateMaterializedView(CreateMaterializedViewStatement { if_exists: Error, name: UnresolvedItemName([Ident("v")]), columns: [Ident("has"), Ident("cols")], in_cluster: None, query: Query { ctes: Simple([]), body: Select(Select { distinct: None, projection: [Expr { expr: Value(Number("1")), alias: None }, Expr { expr: Value(Number("2")), alias: None }], from: [], selection: None, group_by: [], having: None, options: [] }), order_by: [], limit: None, offset: None } })

parse-statement
CREATE MATERIALIZED VIEW v IN CLUSTER bar AS SELECT 1
----
CREATE MATERIALIZED VIEW v IN CLUSTER bar AS SELECT 1
=>
CreateMaterializedView(CreateMaterializedViewStatement { if_exists: Error, name: UnresolvedItemName([Ident("v")]), columns: [], in_cluster: Some(Unresolved(Ident("bar"))), query: Query { ctes: Simple([]), body: Select(Select { distinct: None, projection: [Expr { expr: Value(Number("1")), alias: None }], from: [], selection: None, group_by: [], having: None, options: [] }), order_by: [], limit: None, offset: None } })

parse-statement
CREATE MATERIALIZED VIEW v IN CLUSTER [1] AS SELECT 1
----
CREATE MATERIALIZED VIEW v IN CLUSTER [1] AS SELECT 1
=>
CreateMaterializedView(CreateMaterializedViewStatement { if_exists: Error, name: UnresolvedItemName([Ident("v")]), columns: [], in_cluster: Some(Resolved("1")), query: Query { ctes: Simple([]), body: Select(Select { distinct: None, projection: [Expr { expr: Value(Number("1")), alias: None }], from: [], selection: None, group_by: [], having: None, options: [] }), order_by: [], limit: None, offset: None } })

parse-statement
CREATE CONNECTION privatelinkconn TO AWS PRIVATELINK (SERVICE NAME 'com.amazonaws.vpce.us-east-1.vpce-svc-0e123abc123198abc', AVAILABILITY ZONES ('use1-az1', 'use1-az4'))
----
CREATE CONNECTION privatelinkconn TO AWS PRIVATELINK (SERVICE NAME = 'com.amazonaws.vpce.us-east-1.vpce-svc-0e123abc123198abc', AVAILABILITY ZONES = ('use1-az1', 'use1-az4'))
=>
CreateConnection(CreateConnectionStatement { name: UnresolvedItemName([Ident("privatelinkconn")]), connection: AwsPrivatelink { with_options: [AwsPrivatelinkConnectionOption { name: ServiceName, value: Some(Value(String("com.amazonaws.vpce.us-east-1.vpce-svc-0e123abc123198abc"))) }, AwsPrivatelinkConnectionOption { name: AvailabilityZones, value: Some(Sequence([Value(String("use1-az1")), Value(String("use1-az4"))])) }] }, if_not_exists: false })

parse-statement
CREATE CONNECTION privatelinkconn FOR AWS PRIVATELINK SERVICE NAME 'com.amazonaws.vpce.us-east-1.vpce-svc-0e123abc123198abc', AVAILABILITY ZONES ('use1-az1', 'use1-az4')
----
CREATE CONNECTION privatelinkconn TO AWS PRIVATELINK (SERVICE NAME = 'com.amazonaws.vpce.us-east-1.vpce-svc-0e123abc123198abc', AVAILABILITY ZONES = ('use1-az1', 'use1-az4'))
=>
CreateConnection(CreateConnectionStatement { name: UnresolvedItemName([Ident("privatelinkconn")]), connection: AwsPrivatelink { with_options: [AwsPrivatelinkConnectionOption { name: ServiceName, value: Some(Value(String("com.amazonaws.vpce.us-east-1.vpce-svc-0e123abc123198abc"))) }, AwsPrivatelinkConnectionOption { name: AvailabilityZones, value: Some(Sequence([Value(String("use1-az1")), Value(String("use1-az4"))])) }] }, if_not_exists: false })

parse-statement
CREATE CONNECTION pgconn FOR postgres HOST foo, PORT 1234, SSL CERTIFICATE AUTHORITY 'foo', SSH TUNNEL tun
----
CREATE CONNECTION pgconn TO POSTGRES (HOST = foo, PORT = 1234, SSL CERTIFICATE AUTHORITY = 'foo', SSH TUNNEL = tun)
=>
CreateConnection(CreateConnectionStatement { name: UnresolvedItemName([Ident("pgconn")]), connection: Postgres { with_options: [PostgresConnectionOption { name: Host, value: Some(Ident(Ident("foo"))) }, PostgresConnectionOption { name: Port, value: Some(Value(Number("1234"))) }, PostgresConnectionOption { name: SslCertificateAuthority, value: Some(Value(String("foo"))) }, PostgresConnectionOption { name: SshTunnel, value: Some(Item(Name(UnresolvedItemName([Ident("tun")])))) }] }, if_not_exists: false })

parse-statement
CREATE CONNECTION pgconn TO POSTGRES (AWS PRIVATELINK db.schema.item, PORT 1234)
----
CREATE CONNECTION pgconn TO POSTGRES (AWS PRIVATELINK = db.schema.item, PORT = 1234)
=>
CreateConnection(CreateConnectionStatement { name: UnresolvedItemName([Ident("pgconn")]), connection: Postgres { with_options: [PostgresConnectionOption { name: AwsPrivatelink, value: Some(Item(Name(UnresolvedItemName([Ident("db"), Ident("schema"), Ident("item")])))) }, PostgresConnectionOption { name: Port, value: Some(Value(Number("1234"))) }] }, if_not_exists: false })

parse-statement
CREATE CONNECTION pgconn TO POSTGRES (AWS PRIVATELINK db.schema.item, PORT 1234, HOST foo)
----
CREATE CONNECTION pgconn TO POSTGRES (AWS PRIVATELINK = db.schema.item, PORT = 1234, HOST = foo)
=>
CreateConnection(CreateConnectionStatement { name: UnresolvedItemName([Ident("pgconn")]), connection: Postgres { with_options: [PostgresConnectionOption { name: AwsPrivatelink, value: Some(Item(Name(UnresolvedItemName([Ident("db"), Ident("schema"), Ident("item")])))) }, PostgresConnectionOption { name: Port, value: Some(Value(Number("1234"))) }, PostgresConnectionOption { name: Host, value: Some(Ident(Ident("foo"))) }] }, if_not_exists: false })


parse-statement
CREATE SOURCE psychic FROM POSTGRES CONNECTION pgconn (PUBLICATION 'red');
----
CREATE SOURCE psychic FROM POSTGRES CONNECTION pgconn (PUBLICATION = 'red')
=>
CreateSource(CreateSourceStatement { name: UnresolvedItemName([Ident("psychic")]), in_cluster: None, col_names: [], connection: Postgres { connection: Name(UnresolvedItemName([Ident("pgconn")])), options: [PgConfigOption { name: Publication, value: Some(Value(String("red"))) }] }, include_metadata: [], format: None, envelope: None, if_not_exists: false, key_constraint: None, with_options: [], referenced_subsources: None, progress_subsource: None })

parse-statement
CREATE SINK foo FROM bar INTO KAFKA CONNECTION baz (REPLICATION FACTOR = 7, RETENTION MS = 10000, RETENTION BYTES = 10000000000, TOPIC 'topic') FORMAT BYTES
----
CREATE SINK foo FROM bar INTO KAFKA CONNECTION baz (REPLICATION FACTOR = 7, RETENTION MS = 10000, RETENTION BYTES = 10000000000, TOPIC = 'topic') FORMAT BYTES
=>
CreateSink(CreateSinkStatement { name: UnresolvedItemName([Ident("foo")]), in_cluster: None, if_not_exists: false, from: Name(UnresolvedItemName([Ident("bar")])), connection: Kafka { connection: KafkaConnection { connection: Name(UnresolvedItemName([Ident("baz")])), options: [KafkaConfigOption { name: ReplicationFactor, value: Some(Value(Number("7"))) }, KafkaConfigOption { name: RetentionMs, value: Some(Value(Number("10000"))) }, KafkaConfigOption { name: RetentionBytes, value: Some(Value(Number("10000000000"))) }, KafkaConfigOption { name: Topic, value: Some(Value(String("topic"))) }] }, key: None }, format: Some(Bytes), envelope: None, with_options: [] })

parse-statement
CREATE SOURCE psychic IN CLUSTER c FROM POSTGRES CONNECTION pgconn (PUBLICATION 'red');
----
CREATE SOURCE psychic IN CLUSTER c FROM POSTGRES CONNECTION pgconn (PUBLICATION = 'red')
=>
CreateSource(CreateSourceStatement { name: UnresolvedItemName([Ident("psychic")]), in_cluster: Some(Unresolved(Ident("c"))), col_names: [], connection: Postgres { connection: Name(UnresolvedItemName([Ident("pgconn")])), options: [PgConfigOption { name: Publication, value: Some(Value(String("red"))) }] }, include_metadata: [], format: None, envelope: None, if_not_exists: false, key_constraint: None, with_options: [], referenced_subsources: None, progress_subsource: None })

parse-statement
CREATE SINK foo FROM bar INTO KAFKA CONNECTION baz (TOPIC 'topic') KEY (a, b) FORMAT BYTES
----
CREATE SINK foo FROM bar INTO KAFKA CONNECTION baz (TOPIC = 'topic') KEY (a, b) FORMAT BYTES
=>
CreateSink(CreateSinkStatement { name: UnresolvedItemName([Ident("foo")]), in_cluster: None, if_not_exists: false, from: Name(UnresolvedItemName([Ident("bar")])), connection: Kafka { connection: KafkaConnection { connection: Name(UnresolvedItemName([Ident("baz")])), options: [KafkaConfigOption { name: Topic, value: Some(Value(String("topic"))) }] }, key: Some(KafkaSinkKey { key_columns: [Ident("a"), Ident("b")], not_enforced: false }) }, format: Some(Bytes), envelope: None, with_options: [] })

parse-statement
CREATE SINK foo FROM bar INTO KAFKA CONNECTION baz (TOPIC 'topic') KEY (a, b) NOT ENFORCED FORMAT BYTES
----
CREATE SINK foo FROM bar INTO KAFKA CONNECTION baz (TOPIC = 'topic') KEY (a, b) NOT ENFORCED FORMAT BYTES
=>
CreateSink(CreateSinkStatement { name: UnresolvedItemName([Ident("foo")]), in_cluster: None, if_not_exists: false, from: Name(UnresolvedItemName([Ident("bar")])), connection: Kafka { connection: KafkaConnection { connection: Name(UnresolvedItemName([Ident("baz")])), options: [KafkaConfigOption { name: Topic, value: Some(Value(String("topic"))) }] }, key: Some(KafkaSinkKey { key_columns: [Ident("a"), Ident("b")], not_enforced: true }) }, format: Some(Bytes), envelope: None, with_options: [] })

parse-statement
CREATE SINK foo IN CLUSTER c FROM bar INTO KAFKA CONNECTION baz (TOPIC 'topic') KEY (a, b) NOT ENFORCED FORMAT BYTES
----
CREATE SINK foo IN CLUSTER c FROM bar INTO KAFKA CONNECTION baz (TOPIC = 'topic') KEY (a, b) NOT ENFORCED FORMAT BYTES
=>
CreateSink(CreateSinkStatement { name: UnresolvedItemName([Ident("foo")]), in_cluster: Some(Unresolved(Ident("c"))), if_not_exists: false, from: Name(UnresolvedItemName([Ident("bar")])), connection: Kafka { connection: KafkaConnection { connection: Name(UnresolvedItemName([Ident("baz")])), options: [KafkaConfigOption { name: Topic, value: Some(Value(String("topic"))) }] }, key: Some(KafkaSinkKey { key_columns: [Ident("a"), Ident("b")], not_enforced: true }) }, format: Some(Bytes), envelope: None, with_options: [] })

parse-statement
CREATE SINK foo FROM bar INTO KAFKA CONNECTION baz (TOPIC 'topic') KEY (a, b) CONSISTENCY (TOPIC 'consistency' FORMAT BYTES) FORMAT BYTES
----
error: Expected end of statement, found identifier "consistency"
CREATE SINK foo FROM bar INTO KAFKA CONNECTION baz (TOPIC 'topic') KEY (a, b) CONSISTENCY (TOPIC 'consistency' FORMAT BYTES) FORMAT BYTES
                                                                              ^

parse-statement
CREATE SINK foo FROM bar INTO KAFKA CONNECTION baz (TOPIC 'topic') KEY FORMAT BYTES
----
error: Expected end of statement, found KEY
CREATE SINK foo FROM bar INTO KAFKA CONNECTION baz (TOPIC 'topic') KEY FORMAT BYTES
                                                                   ^

parse-statement
CREATE SINK IF EXISTS foo FROM bar INTO 'baz'
----
error: Expected NOT, found EXISTS
CREATE SINK IF EXISTS foo FROM bar INTO 'baz'
               ^

parse-statement
CREATE SINK foo FROM bar INTO KAFKA CONNECTION baz (TOPIC 'topic') FORMAT BYTES WITH (SNAPSHOT = true)
----
CREATE SINK foo FROM bar INTO KAFKA CONNECTION baz (TOPIC = 'topic') FORMAT BYTES WITH (SNAPSHOT = true)
=>
CreateSink(CreateSinkStatement { name: UnresolvedItemName([Ident("foo")]), in_cluster: None, if_not_exists: false, from: Name(UnresolvedItemName([Ident("bar")])), connection: Kafka { connection: KafkaConnection { connection: Name(UnresolvedItemName([Ident("baz")])), options: [KafkaConfigOption { name: Topic, value: Some(Value(String("topic"))) }] }, key: None }, format: Some(Bytes), envelope: None, with_options: [CreateSinkOption { name: Snapshot, value: Some(Value(Boolean(true))) }] })

parse-statement
CREATE SINK foo FROM bar INTO KAFKA CONNECTION baz (TOPIC 'topic') FORMAT BYTES WITH (SNAPSHOT = false)
----
CREATE SINK foo FROM bar INTO KAFKA CONNECTION baz (TOPIC = 'topic') FORMAT BYTES WITH (SNAPSHOT = false)
=>
CreateSink(CreateSinkStatement { name: UnresolvedItemName([Ident("foo")]), in_cluster: None, if_not_exists: false, from: Name(UnresolvedItemName([Ident("bar")])), connection: Kafka { connection: KafkaConnection { connection: Name(UnresolvedItemName([Ident("baz")])), options: [KafkaConfigOption { name: Topic, value: Some(Value(String("topic"))) }] }, key: None }, format: Some(Bytes), envelope: None, with_options: [CreateSinkOption { name: Snapshot, value: Some(Value(Boolean(false))) }] })

parse-statement
CREATE SINK foo FROM bar INTO KAFKA CONNECTION baz (TOPIC 'topic') FORMAT BYTES WITH (SIZE = 'xlarge')
----
CREATE SINK foo FROM bar INTO KAFKA CONNECTION baz (TOPIC = 'topic') FORMAT BYTES WITH (SIZE = 'xlarge')
=>
CreateSink(CreateSinkStatement { name: UnresolvedItemName([Ident("foo")]), in_cluster: None, if_not_exists: false, from: Name(UnresolvedItemName([Ident("bar")])), connection: Kafka { connection: KafkaConnection { connection: Name(UnresolvedItemName([Ident("baz")])), options: [KafkaConfigOption { name: Topic, value: Some(Value(String("topic"))) }] }, key: None }, format: Some(Bytes), envelope: None, with_options: [CreateSinkOption { name: Size, value: Some(Value(String("xlarge"))) }] })

parse-statement
CREATE SINK foo FROM bar INTO KAFKA CONNECTION baz (TOPIC 'topic') FORMAT BYTES WITH (SIZE = 'xlarge', SNAPSHOT = true)
----
CREATE SINK foo FROM bar INTO KAFKA CONNECTION baz (TOPIC = 'topic') FORMAT BYTES WITH (SIZE = 'xlarge', SNAPSHOT = true)
=>
CreateSink(CreateSinkStatement { name: UnresolvedItemName([Ident("foo")]), in_cluster: None, if_not_exists: false, from: Name(UnresolvedItemName([Ident("bar")])), connection: Kafka { connection: KafkaConnection { connection: Name(UnresolvedItemName([Ident("baz")])), options: [KafkaConfigOption { name: Topic, value: Some(Value(String("topic"))) }] }, key: None }, format: Some(Bytes), envelope: None, with_options: [CreateSinkOption { name: Size, value: Some(Value(String("xlarge"))) }, CreateSinkOption { name: Snapshot, value: Some(Value(Boolean(true))) }] })

parse-statement
CREATE SINK foo FROM bar INTO KAFKA CONNECTION baz (TOPIC 'topic') FORMAT BYTES WITH (SIZE = 'xlarge', SNAPSHOT = true)
----
CREATE SINK foo FROM bar INTO KAFKA CONNECTION baz (TOPIC = 'topic') FORMAT BYTES WITH (SIZE = 'xlarge', SNAPSHOT = true)
=>
CreateSink(CreateSinkStatement { name: UnresolvedItemName([Ident("foo")]), in_cluster: None, if_not_exists: false, from: Name(UnresolvedItemName([Ident("bar")])), connection: Kafka { connection: KafkaConnection { connection: Name(UnresolvedItemName([Ident("baz")])), options: [KafkaConfigOption { name: Topic, value: Some(Value(String("topic"))) }] }, key: None }, format: Some(Bytes), envelope: None, with_options: [CreateSinkOption { name: Size, value: Some(Value(String("xlarge"))) }, CreateSinkOption { name: Snapshot, value: Some(Value(Boolean(true))) }] })

parse-statement
CREATE INDEX foo ON myschema.bar (a, b)
----
CREATE INDEX foo ON myschema.bar (a, b)
=>
CreateIndex(CreateIndexStatement { name: Some(Ident("foo")), in_cluster: None, on_name: Name(UnresolvedItemName([Ident("myschema"), Ident("bar")])), key_parts: Some([Identifier([Ident("a")]), Identifier([Ident("b")])]), with_options: [], if_not_exists: false })

parse-statement
CREATE INDEX foo ON myschema.bar USING arrangement (a, b)
----
CREATE INDEX foo ON myschema.bar (a, b)
=>
CreateIndex(CreateIndexStatement { name: Some(Ident("foo")), in_cluster: None, on_name: Name(UnresolvedItemName([Ident("myschema"), Ident("bar")])), key_parts: Some([Identifier([Ident("a")]), Identifier([Ident("b")])]), with_options: [], if_not_exists: false })

parse-statement
CREATE INDEX foo ON myschema.bar (a, b) WITH (LOGICAL COMPACTION WINDOW = 0)
----
CREATE INDEX foo ON myschema.bar (a, b) WITH (LOGICAL COMPACTION WINDOW = 0)
=>
CreateIndex(CreateIndexStatement { name: Some(Ident("foo")), in_cluster: None, on_name: Name(UnresolvedItemName([Ident("myschema"), Ident("bar")])), key_parts: Some([Identifier([Ident("a")]), Identifier([Ident("b")])]), with_options: [IndexOption { name: LogicalCompactionWindow, value: Some(Value(Number("0"))) }], if_not_exists: false })

parse-statement
CREATE INDEX fizz ON baz (ascii(x), a IS NOT NULL, (EXISTS (SELECT y FROM boop WHERE boop.z = z)), delta)
----
CREATE INDEX fizz ON baz (ascii(x), a IS NOT NULL, (EXISTS (SELECT y FROM boop WHERE boop.z = z)), delta)
=>
CreateIndex(CreateIndexStatement { name: Some(Ident("fizz")), in_cluster: None, on_name: Name(UnresolvedItemName([Ident("baz")])), key_parts: Some([Function(Function { name: UnresolvedItemName([Ident("ascii")]), args: Args { args: [Identifier([Ident("x")])], order_by: [] }, filter: None, over: None, distinct: false }), IsExpr { expr: Identifier([Ident("a")]), construct: Null, negated: true }, Nested(Exists(Query { ctes: Simple([]), body: Select(Select { distinct: None, projection: [Expr { expr: Identifier([Ident("y")]), alias: None }], from: [TableWithJoins { relation: Table { name: Name(UnresolvedItemName([Ident("boop")])), alias: None }, joins: [] }], selection: Some(Op { op: Op { namespace: [], op: "=" }, expr1: Identifier([Ident("boop"), Ident("z")]), expr2: Some(Identifier([Ident("z")])) }), group_by: [], having: None, options: [] }), order_by: [], limit: None, offset: None })), Identifier([Ident("delta")])]), with_options: [], if_not_exists: false })

parse-statement
CREATE INDEX ind ON tab ((col + 1))
----
CREATE INDEX ind ON tab ((col + 1))
=>
CreateIndex(CreateIndexStatement { name: Some(Ident("ind")), in_cluster: None, on_name: Name(UnresolvedItemName([Ident("tab")])), key_parts: Some([Nested(Op { op: Op { namespace: [], op: "+" }, expr1: Identifier([Ident("col")]), expr2: Some(Value(Number("1"))) })]), with_options: [], if_not_exists: false })

parse-statement
CREATE INDEX qualifiers ON no_parentheses (alpha.omega)
----
CREATE INDEX qualifiers ON no_parentheses (alpha.omega)
=>
CreateIndex(CreateIndexStatement { name: Some(Ident("qualifiers")), in_cluster: None, on_name: Name(UnresolvedItemName([Ident("no_parentheses")])), key_parts: Some([Identifier([Ident("alpha"), Ident("omega")])]), with_options: [], if_not_exists: false })

parse-statement
CREATE INDEX foo IN CLUSTER bar ON myschema.bar (a, b)
----
CREATE INDEX foo IN CLUSTER bar ON myschema.bar (a, b)
=>
CreateIndex(CreateIndexStatement { name: Some(Ident("foo")), in_cluster: Some(Unresolved(Ident("bar"))), on_name: Name(UnresolvedItemName([Ident("myschema"), Ident("bar")])), key_parts: Some([Identifier([Ident("a")]), Identifier([Ident("b")])]), with_options: [], if_not_exists: false })

parse-statement
CREATE INDEX foo IN CLUSTER [1] ON myschema.bar (a, b)
----
CREATE INDEX foo IN CLUSTER [1] ON myschema.bar (a, b)
=>
CreateIndex(CreateIndexStatement { name: Some(Ident("foo")), in_cluster: Some(Resolved("1")), on_name: Name(UnresolvedItemName([Ident("myschema"), Ident("bar")])), key_parts: Some([Identifier([Ident("a")]), Identifier([Ident("b")])]), with_options: [], if_not_exists: false })

parse-statement
CREATE DEFAULT INDEX ON tab
----
CREATE DEFAULT INDEX ON tab
=>
CreateIndex(CreateIndexStatement { name: None, in_cluster: None, on_name: Name(UnresolvedItemName([Ident("tab")])), key_parts: None, with_options: [], if_not_exists: false })

parse-statement
CREATE DEFAULT INDEX IF NOT EXISTS ON tab
----
CREATE DEFAULT INDEX IF NOT EXISTS ON tab
=>
CreateIndex(CreateIndexStatement { name: None, in_cluster: None, on_name: Name(UnresolvedItemName([Ident("tab")])), key_parts: None, with_options: [], if_not_exists: true })

parse-statement
CREATE DEFAULT INDEX ON tab (a, b)
----
error: Expected end of statement, found left parenthesis
CREATE DEFAULT INDEX ON tab (a, b)
                            ^

parse-statement
CREATE INDEX ON tab;
----
error: Expected left parenthesis, found semicolon
CREATE INDEX ON tab;
                   ^

parse-statement
CREATE INDEX ON tab (a, b)
----
CREATE INDEX ON tab (a, b)
=>
CreateIndex(CreateIndexStatement { name: None, in_cluster: None, on_name: Name(UnresolvedItemName([Ident("tab")])), key_parts: Some([Identifier([Ident("a")]), Identifier([Ident("b")])]), with_options: [], if_not_exists: false })

parse-statement
CREATE INDEX IF NOT EXISTS ON tab (a, b)
----
error: Expected index name, found ON
CREATE INDEX IF NOT EXISTS ON tab (a, b)
                           ^

parse-statement
CREATE INDEX myschema.ind ON foo(b)
----
error: Expected ON, found dot
CREATE INDEX myschema.ind ON foo(b)
                     ^

parse-statement
CREATE INDEX IF EXISTS myschema.ind ON foo(b)
----
error: Expected NOT, found EXISTS
CREATE INDEX IF EXISTS myschema.ind ON foo(b)
                ^

parse-statement
DROP DATABASE mydb
----
DROP DATABASE mydb
=>
DropObjects(DropObjectsStatement { object_type: Database, if_exists: false, names: [Database(UnresolvedDatabaseName(Ident("mydb")))], cascade: true })

parse-statement
DROP DATABASE IF EXISTS mydb
----
DROP DATABASE IF EXISTS mydb
=>
DropObjects(DropObjectsStatement { object_type: Database, if_exists: true, names: [Database(UnresolvedDatabaseName(Ident("mydb")))], cascade: true })

parse-statement
DROP DATABASE mydb.nope
----
error: Expected end of statement, found dot
DROP DATABASE mydb.nope
                  ^

parse-statement
DROP DATABASE mydb CASCADE
----
DROP DATABASE mydb
=>
DropObjects(DropObjectsStatement { object_type: Database, if_exists: false, names: [Database(UnresolvedDatabaseName(Ident("mydb")))], cascade: true })

parse-statement
DROP DATABASE mydb RESTRICT
----
DROP DATABASE mydb RESTRICT
=>
DropObjects(DropObjectsStatement { object_type: Database, if_exists: false, names: [Database(UnresolvedDatabaseName(Ident("mydb")))], cascade: false })

parse-statement
DROP DATABASE mydb CASCADE RESTRICT
----
error: Cannot specify both CASCADE and RESTRICT in DROP
DROP DATABASE mydb CASCADE RESTRICT
                           ^

parse-statement
DROP DATABASE mydb RESTRICT CASCADE
----
error: Cannot specify both RESTRICT and CASCADE in DROP
DROP DATABASE mydb RESTRICT CASCADE
                            ^

parse-statement
DROP DATABASE mydb CASCADE CASCADE
----
error: Expected end of statement, found CASCADE
DROP DATABASE mydb CASCADE CASCADE
                           ^

parse-statement
DROP SCHEMA mydb.myschema
----
DROP SCHEMA mydb.myschema
=>
DropObjects(DropObjectsStatement { object_type: Schema, if_exists: false, names: [Schema(UnresolvedSchemaName([Ident("mydb"), Ident("myschema")]))], cascade: false })

parse-statement
DROP TABLE foo
----
DROP TABLE foo
=>
DropObjects(DropObjectsStatement { object_type: Table, if_exists: false, names: [Item(UnresolvedItemName([Ident("foo")]))], cascade: false })

parse-statement
DROP TABLE IF EXISTS foo, bar CASCADE
----
DROP TABLE IF EXISTS foo, bar CASCADE
=>
DropObjects(DropObjectsStatement { object_type: Table, if_exists: true, names: [Item(UnresolvedItemName([Ident("foo")])), Item(UnresolvedItemName([Ident("bar")]))], cascade: true })

parse-statement
DROP TABLE
----
error: Expected identifier, found EOF
DROP TABLE
          ^

parse-statement
DROP TABLE IF EXISTS foo, bar CASCADE RESTRICT
----
error: Cannot specify both CASCADE and RESTRICT in DROP
DROP TABLE IF EXISTS foo, bar CASCADE RESTRICT
                                      ^

parse-statement
DROP VIEW myschema.myview
----
DROP VIEW myschema.myview
=>
DropObjects(DropObjectsStatement { object_type: View, if_exists: false, names: [Item(UnresolvedItemName([Ident("myschema"), Ident("myview")]))], cascade: false })

parse-statement
DROP MATERIALIZED VIEW myschema.myview
----
DROP MATERIALIZED VIEW myschema.myview
=>
DropObjects(DropObjectsStatement { object_type: MaterializedView, if_exists: false, names: [Item(UnresolvedItemName([Ident("myschema"), Ident("myview")]))], cascade: false })

parse-statement
DROP SOURCE myschema.mydatasource
----
DROP SOURCE myschema.mydatasource
=>
DropObjects(DropObjectsStatement { object_type: Source, if_exists: false, names: [Item(UnresolvedItemName([Ident("myschema"), Ident("mydatasource")]))], cascade: false })

parse-statement
DROP INDEX IF EXISTS myschema.myindex
----
DROP INDEX IF EXISTS myschema.myindex
=>
DropObjects(DropObjectsStatement { object_type: Index, if_exists: true, names: [Item(UnresolvedItemName([Ident("myschema"), Ident("myindex")]))], cascade: false })

parse-statement
SUBSCRIBE foo.bar
----
SUBSCRIBE foo.bar
=>
Subscribe(SubscribeStatement { relation: Name(Name(UnresolvedItemName([Ident("foo"), Ident("bar")]))), options: [], as_of: None, up_to: None, output: Diffs })

parse-statement
SUBSCRIBE TO foo.bar
----
SUBSCRIBE foo.bar
=>
Subscribe(SubscribeStatement { relation: Name(Name(UnresolvedItemName([Ident("foo"), Ident("bar")]))), options: [], as_of: None, up_to: None, output: Diffs })

parse-statement
SUBSCRIBE foo.bar AS OF 123
----
SUBSCRIBE foo.bar AS OF 123
=>
Subscribe(SubscribeStatement { relation: Name(Name(UnresolvedItemName([Ident("foo"), Ident("bar")]))), options: [], as_of: Some(At(Value(Number("123")))), up_to: None, output: Diffs })

parse-statement
SUBSCRIBE foo.bar AS OF now()
----
SUBSCRIBE foo.bar AS OF now()
=>
Subscribe(SubscribeStatement { relation: Name(Name(UnresolvedItemName([Ident("foo"), Ident("bar")]))), options: [], as_of: Some(At(Function(Function { name: UnresolvedItemName([Ident("now")]), args: Args { args: [], order_by: [] }, filter: None, over: None, distinct: false }))), up_to: None, output: Diffs })

parse-statement
SUBSCRIBE foo.bar WITH (SNAPSHOT) AS OF now()
----
SUBSCRIBE foo.bar WITH (SNAPSHOT) AS OF now()
=>
Subscribe(SubscribeStatement { relation: Name(Name(UnresolvedItemName([Ident("foo"), Ident("bar")]))), options: [SubscribeOption { name: Snapshot, value: None }], as_of: Some(At(Function(Function { name: UnresolvedItemName([Ident("now")]), args: Args { args: [], order_by: [] }, filter: None, over: None, distinct: false }))), up_to: None, output: Diffs })

parse-statement
SUBSCRIBE foo.bar WITH (SNAPSHOT = false, TIMESTAMPS) AS OF now()
----
error: Expected one of PROGRESS or SNAPSHOT, found identifier "timestamps"
SUBSCRIBE foo.bar WITH (SNAPSHOT = false, TIMESTAMPS) AS OF now()
                                          ^

parse-statement
SUBSCRIBE foo.bar WITH (SNAPSHOT false)
----
SUBSCRIBE foo.bar WITH (SNAPSHOT = false)
=>
Subscribe(SubscribeStatement { relation: Name(Name(UnresolvedItemName([Ident("foo"), Ident("bar")]))), options: [SubscribeOption { name: Snapshot, value: Some(Value(Boolean(false))) }], as_of: None, up_to: None, output: Diffs })

parse-statement
SUBSCRIBE (SELECT * FROM a)
----
SUBSCRIBE (SELECT * FROM a)
=>
Subscribe(SubscribeStatement { relation: Query(Query { ctes: Simple([]), body: Select(Select { distinct: None, projection: [Wildcard], from: [TableWithJoins { relation: Table { name: Name(UnresolvedItemName([Ident("a")])), alias: None }, joins: [] }], selection: None, group_by: [], having: None, options: [] }), order_by: [], limit: None, offset: None }), options: [], as_of: None, up_to: None, output: Diffs })

parse-statement
SUBSCRIBE foo.bar AS OF now() UP TO now() + interval '1' day
----
SUBSCRIBE foo.bar AS OF now() UP TO now() + INTERVAL '1' DAY
=>
Subscribe(SubscribeStatement { relation: Name(Name(UnresolvedItemName([Ident("foo"), Ident("bar")]))), options: [], as_of: Some(At(Function(Function { name: UnresolvedItemName([Ident("now")]), args: Args { args: [], order_by: [] }, filter: None, over: None, distinct: false }))), up_to: Some(Op { op: Op { namespace: [], op: "+" }, expr1: Function(Function { name: UnresolvedItemName([Ident("now")]), args: Args { args: [], order_by: [] }, filter: None, over: None, distinct: false }), expr2: Some(Value(Interval(IntervalValue { value: "1", precision_high: Year, precision_low: Day, fsec_max_precision: None }))) }), output: Diffs })

parse-statement
SUBSCRIBE foo.bar UP TO now() + interval '1' day
----
SUBSCRIBE foo.bar UP TO now() + INTERVAL '1' DAY
=>
Subscribe(SubscribeStatement { relation: Name(Name(UnresolvedItemName([Ident("foo"), Ident("bar")]))), options: [], as_of: None, up_to: Some(Op { op: Op { namespace: [], op: "+" }, expr1: Function(Function { name: UnresolvedItemName([Ident("now")]), args: Args { args: [], order_by: [] }, filter: None, over: None, distinct: false }), expr2: Some(Value(Interval(IntervalValue { value: "1", precision_high: Year, precision_low: Day, fsec_max_precision: None }))) }), output: Diffs })

parse-statement
SUBSCRIBE foo.bar ENVELOPE UPSERT KEY (a)
----
error: Expected left parenthesis, found KEY
SUBSCRIBE foo.bar ENVELOPE UPSERT KEY (a)
                                  ^

parse-statement
SUBSCRIBE foo.bar ENVELOPE UPSERT KEY (a, b, c, d, e)
----
error: Expected left parenthesis, found KEY
SUBSCRIBE foo.bar ENVELOPE UPSERT KEY (a, b, c, d, e)
                                  ^

parse-statement
SUBSCRIBE foo.bar ENVELOPE UPSERT (KEY (a, b, c, d, e))
----
SUBSCRIBE foo.bar ENVELOPE UPSERT (KEY (a, b, c, d, e))
=>
Subscribe(SubscribeStatement { relation: Name(Name(UnresolvedItemName([Ident("foo"), Ident("bar")]))), options: [], as_of: None, up_to: None, output: EnvelopeUpsert { key_columns: [Ident("a"), Ident("b"), Ident("c"), Ident("d"), Ident("e")] } })

parse-statement
SUBSCRIBE foo.bar ENVELOPE DEBEZIUM KEY (a)
----
error: Expected left parenthesis, found KEY
SUBSCRIBE foo.bar ENVELOPE DEBEZIUM KEY (a)
                                    ^

parse-statement
SUBSCRIBE foo.bar ENVELOPE DEBEZIUM KEY (a, b, c, d, e)
----
error: Expected left parenthesis, found KEY
SUBSCRIBE foo.bar ENVELOPE DEBEZIUM KEY (a, b, c, d, e)
                                    ^

parse-statement
SUBSCRIBE foo.bar ENVELOPE DEBEZIUM (KEY (c))
----
SUBSCRIBE foo.bar ENVELOPE DEBEZIUM (KEY (c))
=>
Subscribe(SubscribeStatement { relation: Name(Name(UnresolvedItemName([Ident("foo"), Ident("bar")]))), options: [], as_of: None, up_to: None, output: EnvelopeDebezium { key_columns: [Ident("c")] } })

parse-statement
SUBSCRIBE foo.bar ENVELOPE DEBEZIUM (KEY (a, b, c, d, e))
----
SUBSCRIBE foo.bar ENVELOPE DEBEZIUM (KEY (a, b, c, d, e))
=>
Subscribe(SubscribeStatement { relation: Name(Name(UnresolvedItemName([Ident("foo"), Ident("bar")]))), options: [], as_of: None, up_to: None, output: EnvelopeDebezium { key_columns: [Ident("a"), Ident("b"), Ident("c"), Ident("d"), Ident("e")] } })

parse-statement
SUBSCRIBE foo.bar ENVELOPE blah
----
error: Expected one of UPSERT or DEBEZIUM, found identifier "blah"
SUBSCRIBE foo.bar ENVELOPE blah
                           ^

parse-statement
SUBSCRIBE foo.bar ENVELOPE
----
error: Expected one of UPSERT or DEBEZIUM, found EOF
SUBSCRIBE foo.bar ENVELOPE
                          ^


parse-statement
SUBSCRIBE foo.bar WITHIN TIMESTAMP ORDER BY a ASC NULLS LAST, b, c DESC
----
SUBSCRIBE foo.bar WITHIN TIMESTAMP ORDER BY a ASC NULLS LAST, b, c DESC
=>
Subscribe(SubscribeStatement { relation: Name(Name(UnresolvedItemName([Ident("foo"), Ident("bar")]))), options: [], as_of: None, up_to: None, output: WithinTimestampOrderBy { order_by: [OrderByExpr { expr: Identifier([Ident("a")]), asc: Some(true), nulls_last: Some(true) }, OrderByExpr { expr: Identifier([Ident("b")]), asc: None, nulls_last: None }, OrderByExpr { expr: Identifier([Ident("c")]), asc: Some(false), nulls_last: None }] } })

parse-statement
SUBSCRIBE (SELECT *, f1 + f2 FROM foo.bar) WITHIN TIMESTAMP ORDER BY foo.bar.baz DESC, f1 + f2
----
SUBSCRIBE (SELECT *, f1 + f2 FROM foo.bar) WITHIN TIMESTAMP ORDER BY foo.bar.baz DESC, f1 + f2
=>
Subscribe(SubscribeStatement { relation: Query(Query { ctes: Simple([]), body: Select(Select { distinct: None, projection: [Wildcard, Expr { expr: Op { op: Op { namespace: [], op: "+" }, expr1: Identifier([Ident("f1")]), expr2: Some(Identifier([Ident("f2")])) }, alias: None }], from: [TableWithJoins { relation: Table { name: Name(UnresolvedItemName([Ident("foo"), Ident("bar")])), alias: None }, joins: [] }], selection: None, group_by: [], having: None, options: [] }), order_by: [], limit: None, offset: None }), options: [], as_of: None, up_to: None, output: WithinTimestampOrderBy { order_by: [OrderByExpr { expr: Identifier([Ident("foo"), Ident("bar"), Ident("baz")]), asc: Some(false), nulls_last: None }, OrderByExpr { expr: Op { op: Op { namespace: [], op: "+" }, expr1: Identifier([Ident("f1")]), expr2: Some(Identifier([Ident("f2")])) }, asc: None, nulls_last: None }] } })


parse-statement
SUBSCRIBE foo.bar WITHIN TIMESTAMP ORDER BY
----
error: Unexpected EOF
SUBSCRIBE foo.bar WITHIN TIMESTAMP ORDER BY
                                           ^

parse-statement
CREATE TABLE public.customer (
        customer_id integer DEFAULT nextval(public.customer_customer_id_seq),
        store_id smallint NOT NULL,
        first_name character varying(45) NOT NULL,
        last_name character varying(45) COLLATE "es_ES" NOT NULL,
        email character varying(50),
        address_id smallint NOT NULL,
        activebool boolean DEFAULT true NOT NULL,
        create_date date DEFAULT now()::text NOT NULL,
        last_update timestamp without time zone DEFAULT now() NOT NULL,
        last_update_tz timestamp with time zone,
        active integer NOT NULL
) WITH (fillfactor = 20, user_catalog_table = true, autovacuum_vacuum_threshold = 100)
----
error: Expected end of statement, found WITH
) WITH (fillfactor = 20, user_catalog_table = true, autovacuum_vacuum_threshold = 100)
  ^

parse-statement roundtrip
CREATE TABLE public.customer (
    customer_id int DEFAULT nextval('public.customer_customer_id_seq'::regclass) NOT NULL,
    store_id smallint NOT NULL,
    first_name character varying(45) NOT NULL,
    last_name character varying(45) NOT NULL,
    info text,
    address_id smallint NOT NULL,
    activebool boolean DEFAULT true NOT NULL,
    create_date date DEFAULT now()::date NOT NULL,
    create_date1 date DEFAULT 'now'::text::date NOT NULL,
    last_update timestamp DEFAULT now(),
    active int
)
----
CREATE TABLE public.customer (customer_id int4 DEFAULT nextval('public.customer_customer_id_seq'::regclass) NOT NULL, store_id int2 NOT NULL, first_name varchar(45) NOT NULL, last_name varchar(45) NOT NULL, info text, address_id int2 NOT NULL, activebool bool DEFAULT true NOT NULL, create_date date DEFAULT now()::date NOT NULL, create_date1 date DEFAULT 'now'::text::date NOT NULL, last_update timestamp DEFAULT now(), active int4)

parse-statement roundtrip
CREATE TABLE bazaar.settings (
  settings_id uuid PRIMARY KEY DEFAULT uuid_generate_v4() NOT NULL,
  user_id uuid UNIQUE,
  value text,
  use_metric boolean DEFAULT true
)
----
CREATE TABLE bazaar.settings (settings_id uuid PRIMARY KEY DEFAULT uuid_generate_v4() NOT NULL, user_id uuid UNIQUE, value text, use_metric bool DEFAULT true)

parse-statement roundtrip
CREATE TABLE IF NOT EXISTS foo (bar int)
----
CREATE TABLE IF NOT EXISTS foo (bar int4)

parse-statement
ALTER INDEX name SET (property = true)
----
error: Expected LOGICAL, found identifier "property"
ALTER INDEX name SET (property = true)
                      ^

parse-statement
ALTER INDEX name RESET (property)
----
error: Expected LOGICAL, found identifier "property"
ALTER INDEX name RESET (property)
                        ^

parse-statement
ALTER INDEX IF EXISTS name SET (property = true)
----
error: Expected LOGICAL, found identifier "property"
ALTER INDEX IF EXISTS name SET (property = true)
                                ^

parse-statement
ALTER INDEX name SET ()
----
error: Expected LOGICAL, found right parenthesis
ALTER INDEX name SET ()
                      ^

parse-statement
ALTER INDEX name RESET ()
----
error: Expected LOGICAL, found right parenthesis
ALTER INDEX name RESET ()
                        ^

parse-statement
ALTER INDEX name SET (property)
----
error: Expected LOGICAL, found identifier "property"
ALTER INDEX name SET (property)
                      ^

parse-statement
ALTER INDEX name RESET (property = true)
----
error: Expected LOGICAL, found identifier "property"
ALTER INDEX name RESET (property = true)
                        ^

parse-statement
ALTER SOURCE name SET (property = true)
----
error: Expected one of IGNORE or SIZE or TIMELINE or TIMESTAMP or DISK, found identifier "property"
ALTER SOURCE name SET (property = true)
                       ^

parse-statement
ALTER SOURCE name SET (SIZE LARGE)
----
ALTER SOURCE name SET (SIZE = large)
=>
AlterSource(AlterSourceStatement { source_name: UnresolvedItemName([Ident("name")]), if_exists: false, action: SetOptions([CreateSourceOption { name: Size, value: Some(Ident(Ident("large"))) }]) })

parse-statement
ALTER SOURCE name RESET (SIZE)
----
ALTER SOURCE name RESET (SIZE)
=>
AlterSource(AlterSourceStatement { source_name: UnresolvedItemName([Ident("name")]), if_exists: false, action: ResetOptions([Size]) })


parse-statement
ALTER VIEW name SET (property = true)
----
error: Expected one of RENAME or OWNER, found SET
ALTER VIEW name SET (property = true)
                ^

parse-statement
ALTER MATERIALIZED VIEW name SET (property = true)
----
error: Expected one of RENAME or OWNER, found SET
ALTER MATERIALIZED VIEW name SET (property = true)
                             ^

parse-statement
ALTER SINK name SET (property = true)
----
error: Expected one of SIZE or SNAPSHOT, found identifier "property"
ALTER SINK name SET (property = true)
                     ^

parse-statement
ALTER SINK name SET (SIZE LARGE)
----
ALTER SINK name SET (SIZE = large)
=>
AlterSink(AlterSinkStatement { sink_name: UnresolvedItemName([Ident("name")]), if_exists: false, action: SetOptions([CreateSinkOption { name: Size, value: Some(Ident(Ident("large"))) }]) })

parse-statement
ALTER SINK name RESET (SIZE)
----
ALTER SINK name RESET (SIZE)
=>
AlterSink(AlterSinkStatement { sink_name: UnresolvedItemName([Ident("name")]), if_exists: false, action: ResetOptions([Size]) })

parse-statement
ALTER INDEX name RENAME TO name2
----
ALTER INDEX name RENAME TO name2
=>
AlterObjectRename(AlterObjectRenameStatement { object_type: Index, if_exists: false, name: UnresolvedItemName([Ident("name")]), to_item_name: Ident("name2") })

parse-statement
ALTER INDEX i1 misplaced
----
error: Expected one of RESET or SET or RENAME or OWNER, found identifier "misplaced"
ALTER INDEX i1 misplaced
               ^

parse-statement
ALTER INDEX i1
----
error: Expected one of RESET or SET or RENAME or OWNER, found EOF
ALTER INDEX i1
              ^

parse-statement
ALTER VIEW name RENAME TO name2
----
ALTER VIEW name RENAME TO name2
=>
AlterObjectRename(AlterObjectRenameStatement { object_type: View, if_exists: false, name: UnresolvedItemName([Ident("name")]), to_item_name: Ident("name2") })

parse-statement
ALTER MATERIALIZED VIEW name RENAME TO name2
----
ALTER MATERIALIZED VIEW name RENAME TO name2
=>
AlterObjectRename(AlterObjectRenameStatement { object_type: MaterializedView, if_exists: false, name: UnresolvedItemName([Ident("name")]), to_item_name: Ident("name2") })

parse-statement
CREATE CLUSTER cluster REPLICAS ()
----
CREATE CLUSTER cluster REPLICAS ()
=>
CreateCluster(CreateClusterStatement { name: Ident("cluster"), options: [ClusterOption { name: Replicas, value: Some(ClusterReplicas([])) }] })

parse-statement
CREATE CLUSTER cluster WITH REPLICAS ()
----
error: Expected REPLICAS, found WITH
CREATE CLUSTER cluster WITH REPLICAS ()
                       ^

parse-statement
CREATE CLUSTER cluster REPLICAS (), BADOPT
----
error: Expected REPLICAS, found identifier "badopt"
CREATE CLUSTER cluster REPLICAS (), BADOPT
                                    ^

parse-statement
CREATE CLUSTER cluster REPLICAS (a (STORAGECTL ADDRESSES ['host1']))
----
CREATE CLUSTER cluster REPLICAS (a (STORAGECTL ADDRESSES = ('host1')))
=>
CreateCluster(CreateClusterStatement { name: Ident("cluster"), options: [ClusterOption { name: Replicas, value: Some(ClusterReplicas([ReplicaDefinition { name: Ident("a"), options: [ReplicaOption { name: StoragectlAddresses, value: Some(Sequence([Value(String("host1"))])) }] }])) }] })

parse-statement
CREATE CLUSTER cluster REPLICAS (a (COMPUTECTL ADDRESSES ['host1']), b (SIZE '1'))
----
CREATE CLUSTER cluster REPLICAS (a (COMPUTECTL ADDRESSES = ('host1')), b (SIZE = '1'))
=>
CreateCluster(CreateClusterStatement { name: Ident("cluster"), options: [ClusterOption { name: Replicas, value: Some(ClusterReplicas([ReplicaDefinition { name: Ident("a"), options: [ReplicaOption { name: ComputectlAddresses, value: Some(Sequence([Value(String("host1"))])) }] }, ReplicaDefinition { name: Ident("b"), options: [ReplicaOption { name: Size, value: Some(Value(String("1"))) }] }])) }] })

parse-statement
CREATE CLUSTER cluster REPLICAS (a (COMPUTE ADDRESSES ['host1'], INTROSPECTION INTERVAL '1s', INTROSPECTION DEBUGGING true), b (SIZE '1', INTROSPECTION INTERVAL 0))
----
CREATE CLUSTER cluster REPLICAS (a (COMPUTE ADDRESSES = ('host1'), INTROSPECTION INTERVAL = '1s', INTROSPECTION DEBUGGING = true), b (SIZE = '1', INTROSPECTION INTERVAL = 0))
=>
CreateCluster(CreateClusterStatement { name: Ident("cluster"), options: [ClusterOption { name: Replicas, value: Some(ClusterReplicas([ReplicaDefinition { name: Ident("a"), options: [ReplicaOption { name: ComputeAddresses, value: Some(Sequence([Value(String("host1"))])) }, ReplicaOption { name: IntrospectionInterval, value: Some(Value(String("1s"))) }, ReplicaOption { name: IntrospectionDebugging, value: Some(Value(Boolean(true))) }] }, ReplicaDefinition { name: Ident("b"), options: [ReplicaOption { name: Size, value: Some(Value(String("1"))) }, ReplicaOption { name: IntrospectionInterval, value: Some(Value(Number("0"))) }] }])) }] })

parse-statement
CREATE CLUSTER cluster REPLICAS (a (IDLE ARRANGEMENT MERGE EFFORT = 100), b (SIZE '1', IDLE ARRANGEMENT MERGE EFFORT 0))
----
CREATE CLUSTER cluster REPLICAS (a (IDLE ARRANGEMENT MERGE EFFORT = 100), b (SIZE = '1', IDLE ARRANGEMENT MERGE EFFORT = 0))
=>
CreateCluster(CreateClusterStatement { name: Ident("cluster"), options: [ClusterOption { name: Replicas, value: Some(ClusterReplicas([ReplicaDefinition { name: Ident("a"), options: [ReplicaOption { name: IdleArrangementMergeEffort, value: Some(Value(Number("100"))) }] }, ReplicaDefinition { name: Ident("b"), options: [ReplicaOption { name: Size, value: Some(Value(String("1"))) }, ReplicaOption { name: IdleArrangementMergeEffort, value: Some(Value(Number("0"))) }] }])) }] })

parse-statement
CREATE CLUSTER cluster REPLICAS (a (SIZE '1'))
----
CREATE CLUSTER cluster REPLICAS (a (SIZE = '1'))
=>
CreateCluster(CreateClusterStatement { name: Ident("cluster"), options: [ClusterOption { name: Replicas, value: Some(ClusterReplicas([ReplicaDefinition { name: Ident("a"), options: [ReplicaOption { name: Size, value: Some(Value(String("1"))) }] }])) }] })

parse-statement
CREATE CLUSTER cluster REPLICAS (a (STORAGECTL ADDRESSES ['123'], STORAGE ADDRESSES ['124'], COMPUTECTL ADDRESSES ['host1:2400', 'host2:2400'], COMPUTE ADDRESSES ['host1:2401', 'host2:2401'], WORKERS '1'))
----
CREATE CLUSTER cluster REPLICAS (a (STORAGECTL ADDRESSES = ('123'), STORAGE ADDRESSES = ('124'), COMPUTECTL ADDRESSES = ('host1:2400', 'host2:2400'), COMPUTE ADDRESSES = ('host1:2401', 'host2:2401'), WORKERS = '1'))
=>
CreateCluster(CreateClusterStatement { name: Ident("cluster"), options: [ClusterOption { name: Replicas, value: Some(ClusterReplicas([ReplicaDefinition { name: Ident("a"), options: [ReplicaOption { name: StoragectlAddresses, value: Some(Sequence([Value(String("123"))])) }, ReplicaOption { name: StorageAddresses, value: Some(Sequence([Value(String("124"))])) }, ReplicaOption { name: ComputectlAddresses, value: Some(Sequence([Value(String("host1:2400")), Value(String("host2:2400"))])) }, ReplicaOption { name: ComputeAddresses, value: Some(Sequence([Value(String("host1:2401")), Value(String("host2:2401"))])) }, ReplicaOption { name: Workers, value: Some(Value(String("1"))) }] }])) }] })

parse-statement
CREATE CLUSTER REPLICA replica
----
error: Expected dot, found EOF
CREATE CLUSTER REPLICA replica
                              ^

parse-statement
CREATE CLUSTER REPLICA default.replica SIZE 'small'
----
CREATE CLUSTER REPLICA default.replica SIZE = 'small'
=>
CreateClusterReplica(CreateClusterReplicaStatement { of_cluster: Ident("default"), definition: ReplicaDefinition { name: Ident("replica"), options: [ReplicaOption { name: Size, value: Some(Value(String("small"))) }] } })

parse-statement
CREATE CLUSTER REPLICA default.replica SIZE 'small', AVAILABILITY ZONE 'a'
----
CREATE CLUSTER REPLICA default.replica SIZE = 'small', AVAILABILITY ZONE = 'a'
=>
CreateClusterReplica(CreateClusterReplicaStatement { of_cluster: Ident("default"), definition: ReplicaDefinition { name: Ident("replica"), options: [ReplicaOption { name: Size, value: Some(Value(String("small"))) }, ReplicaOption { name: AvailabilityZone, value: Some(Value(String("a"))) }] } })

parse-statement
CREATE CLUSTER REPLICA default.replica AVAILABILITY ZONE 'a', AVAILABILITY ZONE 'b'
----
CREATE CLUSTER REPLICA default.replica AVAILABILITY ZONE = 'a', AVAILABILITY ZONE = 'b'
=>
CreateClusterReplica(CreateClusterReplicaStatement { of_cluster: Ident("default"), definition: ReplicaDefinition { name: Ident("replica"), options: [ReplicaOption { name: AvailabilityZone, value: Some(Value(String("a"))) }, ReplicaOption { name: AvailabilityZone, value: Some(Value(String("b"))) }] } })

parse-statement
CREATE CLUSTER REPLICA default.replica SIZE 'small', AVAILABILITY ZONE 'a'
----
CREATE CLUSTER REPLICA default.replica SIZE = 'small', AVAILABILITY ZONE = 'a'
=>
CreateClusterReplica(CreateClusterReplicaStatement { of_cluster: Ident("default"), definition: ReplicaDefinition { name: Ident("replica"), options: [ReplicaOption { name: Size, value: Some(Value(String("small"))) }, ReplicaOption { name: AvailabilityZone, value: Some(Value(String("a"))) }] } })

parse-statement
CREATE CLUSTER REPLICA default.replica SIZE 'small', INTROSPECTION INTERVAL '1s', INTROSPECTION DEBUGGING = false
----
CREATE CLUSTER REPLICA default.replica SIZE = 'small', INTROSPECTION INTERVAL = '1s', INTROSPECTION DEBUGGING = false
=>
CreateClusterReplica(CreateClusterReplicaStatement { of_cluster: Ident("default"), definition: ReplicaDefinition { name: Ident("replica"), options: [ReplicaOption { name: Size, value: Some(Value(String("small"))) }, ReplicaOption { name: IntrospectionInterval, value: Some(Value(String("1s"))) }, ReplicaOption { name: IntrospectionDebugging, value: Some(Value(Boolean(false))) }] } })

parse-statement
CREATE CLUSTER REPLICA default.replica INTROSPECTION INTERVAL = 0, SIZE 'small'
----
CREATE CLUSTER REPLICA default.replica INTROSPECTION INTERVAL = 0, SIZE = 'small'
=>
CreateClusterReplica(CreateClusterReplicaStatement { of_cluster: Ident("default"), definition: ReplicaDefinition { name: Ident("replica"), options: [ReplicaOption { name: IntrospectionInterval, value: Some(Value(Number("0"))) }, ReplicaOption { name: Size, value: Some(Value(String("small"))) }] } })

parse-statement
CREATE CLUSTER REPLICA default.replica INTROSPECTION INTERVAL NULL
----
CREATE CLUSTER REPLICA default.replica INTROSPECTION INTERVAL = NULL
=>
CreateClusterReplica(CreateClusterReplicaStatement { of_cluster: Ident("default"), definition: ReplicaDefinition { name: Ident("replica"), options: [ReplicaOption { name: IntrospectionInterval, value: Some(Value(Null)) }] } })

parse-statement
CREATE CLUSTER REPLICA default.replica IDLE ARRANGEMENT MERGE EFFORT = 100
----
CREATE CLUSTER REPLICA default.replica IDLE ARRANGEMENT MERGE EFFORT = 100
=>
CreateClusterReplica(CreateClusterReplicaStatement { of_cluster: Ident("default"), definition: ReplicaDefinition { name: Ident("replica"), options: [ReplicaOption { name: IdleArrangementMergeEffort, value: Some(Value(Number("100"))) }] } })

parse-statement
CREATE CLUSTER REPLICA default.replica IDLE ARRANGEMENT MERGE EFFORT 0
----
CREATE CLUSTER REPLICA default.replica IDLE ARRANGEMENT MERGE EFFORT = 0
=>
CreateClusterReplica(CreateClusterReplicaStatement { of_cluster: Ident("default"), definition: ReplicaDefinition { name: Ident("replica"), options: [ReplicaOption { name: IdleArrangementMergeEffort, value: Some(Value(Number("0"))) }] } })

parse-statement
CREATE CLUSTER REPLICA default.replica STORAGECTL ADDRESSES ('1', '2'), COMPUTECTL ADDRESSES ('1', '2'), COMPUTE ADDRESSES ('3', '4'), WORKERS 2, INTROSPECTION INTERVAL = NULL
----
CREATE CLUSTER REPLICA default.replica STORAGECTL ADDRESSES = ('1', '2'), COMPUTECTL ADDRESSES = ('1', '2'), COMPUTE ADDRESSES = ('3', '4'), WORKERS = 2, INTROSPECTION INTERVAL = NULL
=>
CreateClusterReplica(CreateClusterReplicaStatement { of_cluster: Ident("default"), definition: ReplicaDefinition { name: Ident("replica"), options: [ReplicaOption { name: StoragectlAddresses, value: Some(Sequence([Value(String("1")), Value(String("2"))])) }, ReplicaOption { name: ComputectlAddresses, value: Some(Sequence([Value(String("1")), Value(String("2"))])) }, ReplicaOption { name: ComputeAddresses, value: Some(Sequence([Value(String("3")), Value(String("4"))])) }, ReplicaOption { name: Workers, value: Some(Value(Number("2"))) }, ReplicaOption { name: IntrospectionInterval, value: Some(Value(Null)) }] } })


parse-statement
DROP CLUSTER cluster
----
DROP CLUSTER cluster
=>
DropObjects(DropObjectsStatement { object_type: Cluster, if_exists: false, names: [Cluster(Ident("cluster"))], cascade: false })

parse-statement
DROP CLUSTER IF EXISTS cluster
----
DROP CLUSTER IF EXISTS cluster
=>
DropObjects(DropObjectsStatement { object_type: Cluster, if_exists: true, names: [Cluster(Ident("cluster"))], cascade: false })

parse-statement
DROP CLUSTER IF EXISTS cluster RESTRICT
----
DROP CLUSTER IF EXISTS cluster
=>
DropObjects(DropObjectsStatement { object_type: Cluster, if_exists: true, names: [Cluster(Ident("cluster"))], cascade: false })

parse-statement
DROP CLUSTER REPLICA r1, r2
----
error: Expected dot, found comma
DROP CLUSTER REPLICA r1, r2
                       ^

parse-statement
DROP CLUSTER REPLICA IF EXISTS cluster.replica
----
DROP CLUSTER REPLICA IF EXISTS cluster.replica
=>
DropObjects(DropObjectsStatement { object_type: ClusterReplica, if_exists: true, names: [ClusterReplica(QualifiedReplica { cluster: Ident("cluster"), replica: Ident("replica") })], cascade: false })

parse-statement
DROP CLUSTER REPLICA IF EXISTS replica
----
error: Expected dot, found EOF
DROP CLUSTER REPLICA IF EXISTS replica
                                      ^

parse-statement
DROP CLUSTER IF EXISTS cluster CASCADE
----
DROP CLUSTER IF EXISTS cluster CASCADE
=>
DropObjects(DropObjectsStatement { object_type: Cluster, if_exists: true, names: [Cluster(Ident("cluster"))], cascade: true })

parse-statement
CREATE SECRET secret AS decode('c2VjcmV0Cg==', 'base64')
----
CREATE SECRET secret AS decode('c2VjcmV0Cg==', 'base64')
=>
CreateSecret(CreateSecretStatement { name: UnresolvedItemName([Ident("secret")]), if_not_exists: false, value: Function(Function { name: UnresolvedItemName([Ident("decode")]), args: Args { args: [Value(String("c2VjcmV0Cg==")), Value(String("base64"))], order_by: [] }, filter: None, over: None, distinct: false }) })

parse-statement
CREATE SECRET IF NOT EXISTS secret AS decode('c2VjcmV0Cg==', 'base64')
----
CREATE SECRET IF NOT EXISTS secret AS decode('c2VjcmV0Cg==', 'base64')
=>
CreateSecret(CreateSecretStatement { name: UnresolvedItemName([Ident("secret")]), if_not_exists: true, value: Function(Function { name: UnresolvedItemName([Ident("decode")]), args: Args { args: [Value(String("c2VjcmV0Cg==")), Value(String("base64"))], order_by: [] }, filter: None, over: None, distinct: false }) })

parse-statement
DROP SECRET secret
----
DROP SECRET secret
=>
DropObjects(DropObjectsStatement { object_type: Secret, if_exists: false, names: [Item(UnresolvedItemName([Ident("secret")]))], cascade: false })

parse-statement
DROP SECRET IF EXISTS secret
----
DROP SECRET IF EXISTS secret
=>
DropObjects(DropObjectsStatement { object_type: Secret, if_exists: true, names: [Item(UnresolvedItemName([Ident("secret")]))], cascade: false })

parse-statement
SHOW SECRETS
----
SHOW SECRETS
=>
Show(ShowObjects(ShowObjectsStatement { object_type: Secret, from: None, filter: None }))

parse-statement
ALTER SECRET secret RENAME TO secret2
----
ALTER SECRET secret RENAME TO secret2
=>
AlterObjectRename(AlterObjectRenameStatement { object_type: Secret, if_exists: false, name: UnresolvedItemName([Ident("secret")]), to_item_name: Ident("secret2") })

parse-statement
ALTER SECRET secret AS decode('new c2VjcmV0Cg==', 'base64')
----
ALTER SECRET secret AS decode('new c2VjcmV0Cg==', 'base64')
=>
AlterSecret(AlterSecretStatement { name: UnresolvedItemName([Ident("secret")]), if_exists: false, value: Function(Function { name: UnresolvedItemName([Ident("decode")]), args: Args { args: [Value(String("new c2VjcmV0Cg==")), Value(String("base64"))], order_by: [] }, filter: None, over: None, distinct: false }) })

parse-statement
CREATE CONNECTION conn1 FOR KAFKA BROKER 'kafka:1234', SSL KEY = 'foo', SSL CERTIFICATE = 'qux';
----
CREATE CONNECTION conn1 TO KAFKA (BROKER = 'kafka:1234', SSL KEY = 'foo', SSL CERTIFICATE = 'qux')
=>
CreateConnection(CreateConnectionStatement { name: UnresolvedItemName([Ident("conn1")]), connection: Kafka { with_options: [KafkaConnectionOption { name: Broker, value: Some(ConnectionKafkaBroker(KafkaBroker { address: "kafka:1234", tunnel: Direct })) }, KafkaConnectionOption { name: SslKey, value: Some(Value(String("foo"))) }, KafkaConnectionOption { name: SslCertificate, value: Some(Value(String("qux"))) }] }, if_not_exists: false })

parse-statement roundtrip
CREATE CONNECTION conn1 TO KAFKA (BROKER 'kafka:1234', SSL KEY = 'foo', SSL CERTIFICATE = 'qux');
----
CREATE CONNECTION conn1 TO KAFKA (BROKER = 'kafka:1234', SSL KEY = 'foo', SSL CERTIFICATE = 'qux')

parse-statement
CREATE CONNECTION conn1 FOR KAFKA BROKER 'kafka:1234', PROGRESS TOPIC 'my-materialize-progress-topic';
----
CREATE CONNECTION conn1 TO KAFKA (BROKER = 'kafka:1234', PROGRESS TOPIC = 'my-materialize-progress-topic')
=>
CreateConnection(CreateConnectionStatement { name: UnresolvedItemName([Ident("conn1")]), connection: Kafka { with_options: [KafkaConnectionOption { name: Broker, value: Some(ConnectionKafkaBroker(KafkaBroker { address: "kafka:1234", tunnel: Direct })) }, KafkaConnectionOption { name: ProgressTopic, value: Some(Value(String("my-materialize-progress-topic"))) }] }, if_not_exists: false })

parse-statement
CREATE CONNECTION conn1 TO KAFKA (BROKER 'kafka:1234' USING AWS PRIVATELINK aws.privatelink.c1);
----
CREATE CONNECTION conn1 TO KAFKA (BROKER = 'kafka:1234' USING AWS PRIVATELINK aws.privatelink.c1)
=>
CreateConnection(CreateConnectionStatement { name: UnresolvedItemName([Ident("conn1")]), connection: Kafka { with_options: [KafkaConnectionOption { name: Broker, value: Some(ConnectionKafkaBroker(KafkaBroker { address: "kafka:1234", tunnel: AwsPrivatelink(KafkaBrokerAwsPrivatelink { connection: Name(UnresolvedItemName([Ident("aws"), Ident("privatelink"), Ident("c1")])), options: [] }) })) }] }, if_not_exists: false })

parse-statement
CREATE CONNECTION conn1 TO KAFKA (BROKER 'kafka:1234' USING AWS PRIVATELINK aws.privatelink.c1 (PORT 9093));
----
CREATE CONNECTION conn1 TO KAFKA (BROKER = 'kafka:1234' USING AWS PRIVATELINK aws.privatelink.c1 (PORT 9093))
=>
CreateConnection(CreateConnectionStatement { name: UnresolvedItemName([Ident("conn1")]), connection: Kafka { with_options: [KafkaConnectionOption { name: Broker, value: Some(ConnectionKafkaBroker(KafkaBroker { address: "kafka:1234", tunnel: AwsPrivatelink(KafkaBrokerAwsPrivatelink { connection: Name(UnresolvedItemName([Ident("aws"), Ident("privatelink"), Ident("c1")])), options: [KafkaBrokerAwsPrivatelinkOption { name: Port, value: Some(Value(Number("9093"))) }] }) })) }] }, if_not_exists: false })

parse-statement
CREATE CONNECTION conn1 TO KAFKA (
    BROKERS (
        'kafka:9092' USING AWS PRIVATELINK aws.privatelink.c1 (PORT 9092),
        'kafka:9093' USING AWS PRIVATELINK aws.privatelink.c1 (PORT 9093),
        'kafka:9094' USING AWS PRIVATELINK aws.privatelink.c1
    )
);
----
CREATE CONNECTION conn1 TO KAFKA (BROKERS = ('kafka:9092' USING AWS PRIVATELINK aws.privatelink.c1 (PORT 9092), 'kafka:9093' USING AWS PRIVATELINK aws.privatelink.c1 (PORT 9093), 'kafka:9094' USING AWS PRIVATELINK aws.privatelink.c1))
=>
CreateConnection(CreateConnectionStatement { name: UnresolvedItemName([Ident("conn1")]), connection: Kafka { with_options: [KafkaConnectionOption { name: Brokers, value: Some(Sequence([ConnectionKafkaBroker(KafkaBroker { address: "kafka:9092", tunnel: AwsPrivatelink(KafkaBrokerAwsPrivatelink { connection: Name(UnresolvedItemName([Ident("aws"), Ident("privatelink"), Ident("c1")])), options: [KafkaBrokerAwsPrivatelinkOption { name: Port, value: Some(Value(Number("9092"))) }] }) }), ConnectionKafkaBroker(KafkaBroker { address: "kafka:9093", tunnel: AwsPrivatelink(KafkaBrokerAwsPrivatelink { connection: Name(UnresolvedItemName([Ident("aws"), Ident("privatelink"), Ident("c1")])), options: [KafkaBrokerAwsPrivatelinkOption { name: Port, value: Some(Value(Number("9093"))) }] }) }), ConnectionKafkaBroker(KafkaBroker { address: "kafka:9094", tunnel: AwsPrivatelink(KafkaBrokerAwsPrivatelink { connection: Name(UnresolvedItemName([Ident("aws"), Ident("privatelink"), Ident("c1")])), options: [] }) })])) }] }, if_not_exists: false })

parse-statement
CREATE CONNECTION conn1 TO KAFKA (
    BROKERS [
        'kafka:9092' USING AWS PRIVATELINK aws.privatelink.c1 (PORT 9092),
        'kafka:9093' USING AWS PRIVATELINK aws.privatelink.c1 (PORT 9093),
        'kafka:9094' USING AWS PRIVATELINK aws.privatelink.c1
    ]
);
----
CREATE CONNECTION conn1 TO KAFKA (BROKERS = ('kafka:9092' USING AWS PRIVATELINK aws.privatelink.c1 (PORT 9092), 'kafka:9093' USING AWS PRIVATELINK aws.privatelink.c1 (PORT 9093), 'kafka:9094' USING AWS PRIVATELINK aws.privatelink.c1))
=>
CreateConnection(CreateConnectionStatement { name: UnresolvedItemName([Ident("conn1")]), connection: Kafka { with_options: [KafkaConnectionOption { name: Brokers, value: Some(Sequence([ConnectionKafkaBroker(KafkaBroker { address: "kafka:9092", tunnel: AwsPrivatelink(KafkaBrokerAwsPrivatelink { connection: Name(UnresolvedItemName([Ident("aws"), Ident("privatelink"), Ident("c1")])), options: [KafkaBrokerAwsPrivatelinkOption { name: Port, value: Some(Value(Number("9092"))) }] }) }), ConnectionKafkaBroker(KafkaBroker { address: "kafka:9093", tunnel: AwsPrivatelink(KafkaBrokerAwsPrivatelink { connection: Name(UnresolvedItemName([Ident("aws"), Ident("privatelink"), Ident("c1")])), options: [KafkaBrokerAwsPrivatelinkOption { name: Port, value: Some(Value(Number("9093"))) }] }) }), ConnectionKafkaBroker(KafkaBroker { address: "kafka:9094", tunnel: AwsPrivatelink(KafkaBrokerAwsPrivatelink { connection: Name(UnresolvedItemName([Ident("aws"), Ident("privatelink"), Ident("c1")])), options: [] }) })])) }] }, if_not_exists: false })

parse-statement
CREATE CONNECTION conn1 TO KAFKA (
    BROKERS (
        'kafka:9092' USING AWS PRIVATELINK aws.privatelink.c1 [PORT 9092],
    )
);
----
error: Expected right parenthesis, found left square bracket
        'kafka:9092' USING AWS PRIVATELINK aws.privatelink.c1 [PORT 9092],
                                                              ^

parse-statement
CREATE CONNECTION conn1 TO KAFKA (
    BROKERS (
        'kafka:9092' USING SSH TUNNEL tunn,
        'kafka:9093' USING SSH TUNNEL tunn
    )
);
----
CREATE CONNECTION conn1 TO KAFKA (BROKERS = ('kafka:9092'USING SSH TUNNEL tunn, 'kafka:9093'USING SSH TUNNEL tunn))
=>
CreateConnection(CreateConnectionStatement { name: UnresolvedItemName([Ident("conn1")]), connection: Kafka { with_options: [KafkaConnectionOption { name: Brokers, value: Some(Sequence([ConnectionKafkaBroker(KafkaBroker { address: "kafka:9092", tunnel: SshTunnel(Name(UnresolvedItemName([Ident("tunn")]))) }), ConnectionKafkaBroker(KafkaBroker { address: "kafka:9093", tunnel: SshTunnel(Name(UnresolvedItemName([Ident("tunn")]))) })])) }] }, if_not_exists: false })

parse-statement
DROP CONNECTION conn1
----
DROP CONNECTION conn1
=>
DropObjects(DropObjectsStatement { object_type: Connection, if_exists: false, names: [Item(UnresolvedItemName([Ident("conn1")]))], cascade: false })

parse-statement
CREATE SOURCE src1 FROM KAFKA CONNECTION conn1 (TOPIC 'baz') FORMAT BYTES
----
CREATE SOURCE src1 FROM KAFKA CONNECTION conn1 (TOPIC = 'baz') FORMAT BYTES
=>
CreateSource(CreateSourceStatement { name: UnresolvedItemName([Ident("src1")]), in_cluster: None, col_names: [], connection: Kafka(KafkaSourceConnection { connection: KafkaConnection { connection: Name(UnresolvedItemName([Ident("conn1")])), options: [KafkaConfigOption { name: Topic, value: Some(Value(String("baz"))) }] }, key: None }), include_metadata: [], format: Bare(Bytes), envelope: None, if_not_exists: false, key_constraint: None, with_options: [], referenced_subsources: None, progress_subsource: None })

parse-statement
CREATE CONNECTION conn1 FOR CONFLUENT SCHEMA REGISTRY URL 'http://localhost:8081', USERNAME 'user', PASSWORD 'word'
----
CREATE CONNECTION conn1 TO CONFLUENT SCHEMA REGISTRY (URL = 'http://localhost:8081', USERNAME = 'user', PASSWORD = 'word')
=>
CreateConnection(CreateConnectionStatement { name: UnresolvedItemName([Ident("conn1")]), connection: Csr { with_options: [CsrConnectionOption { name: Url, value: Some(Value(String("http://localhost:8081"))) }, CsrConnectionOption { name: Username, value: Some(Value(String("user"))) }, CsrConnectionOption { name: Password, value: Some(Value(String("word"))) }] }, if_not_exists: false })

parse-statement roundtrip
CREATE CONNECTION conn1 TO CONFLUENT SCHEMA REGISTRY (URL = 'http://localhost:8081', USERNAME = 'user', PASSWORD = 'word')
----
CREATE CONNECTION conn1 TO CONFLUENT SCHEMA REGISTRY (URL = 'http://localhost:8081', USERNAME = 'user', PASSWORD = 'word')


parse-statement
CREATE CONNECTION conn1 TO CONFLUENT SCHEMA REGISTRY (AWS PRIVATELINK db.schema.item, PORT 8080)
----
CREATE CONNECTION conn1 TO CONFLUENT SCHEMA REGISTRY (AWS PRIVATELINK = db.schema.item, PORT = 8080)
=>
CreateConnection(CreateConnectionStatement { name: UnresolvedItemName([Ident("conn1")]), connection: Csr { with_options: [CsrConnectionOption { name: AwsPrivatelink, value: Some(Item(Name(UnresolvedItemName([Ident("db"), Ident("schema"), Ident("item")])))) }, CsrConnectionOption { name: Port, value: Some(Value(Number("8080"))) }] }, if_not_exists: false })

parse-statement
CREATE CONNECTION conn1 TO CONFLUENT SCHEMA REGISTRY (SSH TUNNEL ssh)
----
CREATE CONNECTION conn1 TO CONFLUENT SCHEMA REGISTRY (SSH TUNNEL = ssh)
=>
CreateConnection(CreateConnectionStatement { name: UnresolvedItemName([Ident("conn1")]), connection: Csr { with_options: [CsrConnectionOption { name: SshTunnel, value: Some(Item(Name(UnresolvedItemName([Ident("ssh")])))) }] }, if_not_exists: false })


parse-statement
CREATE CONNECTION conn1 TO CONFLUENT SCHEMA REGISTRY (AWS PRIVATELINK db.schema.item, PORT 8080, URL 'http://localhost:8081')
----
CREATE CONNECTION conn1 TO CONFLUENT SCHEMA REGISTRY (AWS PRIVATELINK = db.schema.item, PORT = 8080, URL = 'http://localhost:8081')
=>
CreateConnection(CreateConnectionStatement { name: UnresolvedItemName([Ident("conn1")]), connection: Csr { with_options: [CsrConnectionOption { name: AwsPrivatelink, value: Some(Item(Name(UnresolvedItemName([Ident("db"), Ident("schema"), Ident("item")])))) }, CsrConnectionOption { name: Port, value: Some(Value(Number("8080"))) }, CsrConnectionOption { name: Url, value: Some(Value(String("http://localhost:8081"))) }] }, if_not_exists: false })


parse-statement
CREATE SOURCE src1 FROM KAFKA CONNECTION conn1 (TOPIC 'baz') FORMAT AVRO USING CONFLUENT SCHEMA REGISTRY CONNECTION conn2 ENVELOPE DEBEZIUM
----
CREATE SOURCE src1 FROM KAFKA CONNECTION conn1 (TOPIC = 'baz') FORMAT AVRO USING CONFLUENT SCHEMA REGISTRY CONNECTION conn2 ENVELOPE DEBEZIUM
=>
CreateSource(CreateSourceStatement { name: UnresolvedItemName([Ident("src1")]), in_cluster: None, col_names: [], connection: Kafka(KafkaSourceConnection { connection: KafkaConnection { connection: Name(UnresolvedItemName([Ident("conn1")])), options: [KafkaConfigOption { name: Topic, value: Some(Value(String("baz"))) }] }, key: None }), include_metadata: [], format: Bare(Avro(Csr { csr_connection: CsrConnectionAvro { connection: CsrConnection { connection: Name(UnresolvedItemName([Ident("conn2")])), options: [] }, key_strategy: None, value_strategy: None, seed: None } })), envelope: Some(Debezium(Plain)), if_not_exists: false, key_constraint: None, with_options: [], referenced_subsources: None, progress_subsource: None })


parse-statement
CREATE SOURCE src1 FROM KAFKA CONNECTION conn1 (TOPIC 'baz') FORMAT PROTOBUF USING CONFLUENT SCHEMA REGISTRY CONNECTION conn2 ENVELOPE DEBEZIUM
----
CREATE SOURCE src1 FROM KAFKA CONNECTION conn1 (TOPIC = 'baz') FORMAT PROTOBUF USING CONFLUENT SCHEMA REGISTRY CONNECTION conn2 ENVELOPE DEBEZIUM
=>
CreateSource(CreateSourceStatement { name: UnresolvedItemName([Ident("src1")]), in_cluster: None, col_names: [], connection: Kafka(KafkaSourceConnection { connection: KafkaConnection { connection: Name(UnresolvedItemName([Ident("conn1")])), options: [KafkaConfigOption { name: Topic, value: Some(Value(String("baz"))) }] }, key: None }), include_metadata: [], format: Bare(Protobuf(Csr { csr_connection: CsrConnectionProtobuf { connection: CsrConnection { connection: Name(UnresolvedItemName([Ident("conn2")])), options: [] }, seed: None } })), envelope: Some(Debezium(Plain)), if_not_exists: false, key_constraint: None, with_options: [], referenced_subsources: None, progress_subsource: None })

parse-statement
CREATE SOURCE src1 FROM KAFKA CONNECTION conn1 (TOPIC 'baz') ENVELOPE DEBEZIUM (TRANSACTION METADATA (SOURCE a.b.c, COLLECTION 'foo'))
----
error: Expected end of statement, found left parenthesis
CREATE SOURCE src1 FROM KAFKA CONNECTION conn1 (TOPIC 'baz') ENVELOPE DEBEZIUM (TRANSACTION METADATA (SOURCE a.b.c, COLLECTION 'foo'))
                                                                               ^

parse-statement
CREATE SOURCE src1 FROM KAFKA CONNECTION conn1 (TOPIC 'baz') ENVELOPE DEBEZIUM (TRANSACTION METADATA (COLLECTION 'foo', SOURCE a.b.c))
----
error: Expected end of statement, found left parenthesis
CREATE SOURCE src1 FROM KAFKA CONNECTION conn1 (TOPIC 'baz') ENVELOPE DEBEZIUM (TRANSACTION METADATA (COLLECTION 'foo', SOURCE a.b.c))
                                                                               ^

# Note that this will error in planninf, as you cannot specify START OFFSET and START TIMESTAMP at the same time
parse-statement
CREATE SOURCE src1 FROM KAFKA CONNECTION conn1 (START OFFSET=1, START TIMESTAMP=2, TOPIC 'baz') ENVELOPE DEBEZIUM (TRANSACTION METADATA (COLLECTION 'foo', SOURCE a.b.c))
----
error: Expected end of statement, found left parenthesis
CREATE SOURCE src1 FROM KAFKA CONNECTION conn1 (START OFFSET=1, START TIMESTAMP=2, TOPIC 'baz') ENVELOPE DEBEZIUM (TRANSACTION METADATA (COLLECTION 'foo', SOURCE a.b.c))
                                                                                                                  ^

# Note that this will error in planning, as START OFFSET must be an array of nums
parse-statement
CREATE SOURCE src1 FROM KAFKA CONNECTION conn1 WITH (START OFFSET="hmm") TOPIC 'baz' ENVELOPE DEBEZIUM (TRANSACTION METADATA (COLLECTION 'foo', SOURCE a.b.c))
----
error: Expected one of IGNORE or SIZE or TIMELINE or TIMESTAMP or DISK, found START
CREATE SOURCE src1 FROM KAFKA CONNECTION conn1 WITH (START OFFSET="hmm") TOPIC 'baz' ENVELOPE DEBEZIUM (TRANSACTION METADATA (COLLECTION 'foo', SOURCE a.b.c))
                                                     ^

parse-statement
CREATE SOURCE golbat FROM KAFKA BROKER 'zubat' TOPIC 'hoothoot' KEY FORMAT TEXT VALUE FORMAT TEXT INCLUDE KEY ENVELOPE NONE WITH (SIZE large)
----
error: Expected CONNECTION, found BROKER
CREATE SOURCE golbat FROM KAFKA BROKER 'zubat' TOPIC 'hoothoot' KEY FORMAT TEXT VALUE FORMAT TEXT INCLUDE KEY ENVELOPE NONE WITH (SIZE large)
                                ^

parse-statement
CREATE CONNECTION my_ssh_tunnel FOR SSH TUNNEL HOST 'ssh-bastion', PORT 1234, USER 'blah'
----
CREATE CONNECTION my_ssh_tunnel TO SSH TUNNEL (HOST = 'ssh-bastion', PORT = 1234, USER = 'blah')
=>
CreateConnection(CreateConnectionStatement { name: UnresolvedItemName([Ident("my_ssh_tunnel")]), connection: Ssh { with_options: [SshConnectionOption { name: Host, value: Some(Value(String("ssh-bastion"))) }, SshConnectionOption { name: Port, value: Some(Value(Number("1234"))) }, SshConnectionOption { name: User, value: Some(Value(String("blah"))) }] }, if_not_exists: false })

parse-statement roundtrip
CREATE CONNECTION my_ssh_tunnel TO SSH TUNNEL (HOST 'ssh-bastion', PORT 1234, USER 'blah')
----
CREATE CONNECTION my_ssh_tunnel TO SSH TUNNEL (HOST = 'ssh-bastion', PORT = 1234, USER = 'blah')

parse-statement
CREATE SOURCE lg FROM LOAD GENERATOR COUNTER
----
CREATE SOURCE lg FROM LOAD GENERATOR COUNTER
=>
CreateSource(CreateSourceStatement { name: UnresolvedItemName([Ident("lg")]), in_cluster: None, col_names: [], connection: LoadGenerator { generator: Counter, options: [] }, include_metadata: [], format: None, envelope: None, if_not_exists: false, key_constraint: None, with_options: [], referenced_subsources: None, progress_subsource: None })

parse-statement
CREATE SOURCE lg FROM LOAD GENERATOR COUNTER (TICK INTERVAL '1s')
----
CREATE SOURCE lg FROM LOAD GENERATOR COUNTER (TICK INTERVAL = '1s')
=>
CreateSource(CreateSourceStatement { name: UnresolvedItemName([Ident("lg")]), in_cluster: None, col_names: [], connection: LoadGenerator { generator: Counter, options: [LoadGeneratorOption { name: TickInterval, value: Some(Value(String("1s"))) }] }, include_metadata: [], format: None, envelope: None, if_not_exists: false, key_constraint: None, with_options: [], referenced_subsources: None, progress_subsource: None })

parse-statement
CREATE SOURCE psychic FROM POSTGRES CONNECTION pgconn (PUBLICATION 'red') with (SIZE 'small');
----
CREATE SOURCE psychic FROM POSTGRES CONNECTION pgconn (PUBLICATION = 'red') WITH (SIZE = 'small')
=>
CreateSource(CreateSourceStatement { name: UnresolvedItemName([Ident("psychic")]), in_cluster: None, col_names: [], connection: Postgres { connection: Name(UnresolvedItemName([Ident("pgconn")])), options: [PgConfigOption { name: Publication, value: Some(Value(String("red"))) }] }, include_metadata: [], format: None, envelope: None, if_not_exists: false, key_constraint: None, with_options: [CreateSourceOption { name: Size, value: Some(Value(String("small"))) }], referenced_subsources: None, progress_subsource: None })

parse-statement
ALTER SYSTEM SET wal_level TO logical
----
ALTER SYSTEM SET wal_level = logical
=>
AlterSystemSet(AlterSystemSetStatement { name: Ident("wal_level"), to: Values([Ident(Ident("logical"))]) })

parse-statement
ALTER SYSTEM SET wal_level = logical
----
ALTER SYSTEM SET wal_level = logical
=>
AlterSystemSet(AlterSystemSetStatement { name: Ident("wal_level"), to: Values([Ident(Ident("logical"))]) })

parse-statement
ALTER SYSTEM SET log_destination TO 'syslog'
----
ALTER SYSTEM SET log_destination = 'syslog'
=>
AlterSystemSet(AlterSystemSetStatement { name: Ident("log_destination"), to: Values([Literal(String("syslog"))]) })

parse-statement
ALTER SYSTEM SET log_destination = 'syslog'
----
ALTER SYSTEM SET log_destination = 'syslog'
=>
AlterSystemSet(AlterSystemSetStatement { name: Ident("log_destination"), to: Values([Literal(String("syslog"))]) })

parse-statement
ALTER SYSTEM SET shared_buffers TO 42
----
ALTER SYSTEM SET shared_buffers = 42
=>
AlterSystemSet(AlterSystemSetStatement { name: Ident("shared_buffers"), to: Values([Literal(Number("42"))]) })

parse-statement
ALTER SYSTEM SET shared_buffers = 42
----
ALTER SYSTEM SET shared_buffers = 42
=>
AlterSystemSet(AlterSystemSetStatement { name: Ident("shared_buffers"), to: Values([Literal(Number("42"))]) })

parse-statement
ALTER SYSTEM SET search_path TO default
----
ALTER SYSTEM SET search_path = DEFAULT
=>
AlterSystemSet(AlterSystemSetStatement { name: Ident("search_path"), to: Default })

parse-statement
ALTER SYSTEM SET search_path = default
----
ALTER SYSTEM SET search_path = DEFAULT
=>
AlterSystemSet(AlterSystemSetStatement { name: Ident("search_path"), to: Default })

parse-statement
ALTER SYSTEM SET log_connections TO 'default'
----
ALTER SYSTEM SET log_connections = 'default'
=>
AlterSystemSet(AlterSystemSetStatement { name: Ident("log_connections"), to: Values([Literal(String("default"))]) })

parse-statement
ALTER SYSTEM SET log_connections = 'default'
----
ALTER SYSTEM SET log_connections = 'default'
=>
AlterSystemSet(AlterSystemSetStatement { name: Ident("log_connections"), to: Values([Literal(String("default"))]) })

parse-statement
ALTER SYSTEM SET some_array_key = [667, 668]
----
error: Expected variable value, found left square bracket
ALTER SYSTEM SET some_array_key = [667, 668]
                                  ^

parse-statement
ALTER SYSTEM SET quantum_enabled = true
----
ALTER SYSTEM SET quantum_enabled = true
=>
AlterSystemSet(AlterSystemSetStatement { name: Ident("quantum_enabled"), to: Values([Literal(Boolean(true))]) })

parse-statement
ALTER SYSTEM SET use_optional = NULL
----
ALTER SYSTEM SET use_optional = NULL
=>
AlterSystemSet(AlterSystemSetStatement { name: Ident("use_optional"), to: Values([Literal(Null)]) })

parse-statement
ALTER SYSTEM SET key value
----
error: Expected TO or equals sign, found VALUE
ALTER SYSTEM SET key value
                     ^

parse-statement
ALTER SYSTEM RESET wal_level
----
ALTER SYSTEM RESET wal_level
=>
AlterSystemReset(AlterSystemResetStatement { name: Ident("wal_level") })

parse-statement
ALTER SYSTEM RESET ALL
----
ALTER SYSTEM RESET ALL
=>
AlterSystemResetAll(AlterSystemResetAllStatement)

parse-statement
ALTER SYSTEM RESET
----
error: Expected identifier, found EOF
ALTER SYSTEM RESET
                  ^

parse-statement
CREATE SOURCE mz_source FROM POSTGRES CONNECTION pg (PUBLICATION 'mz_source') FOR ALL TABLES;
----
CREATE SOURCE mz_source FROM POSTGRES CONNECTION pg (PUBLICATION = 'mz_source') FOR ALL TABLES
=>
CreateSource(CreateSourceStatement { name: UnresolvedItemName([Ident("mz_source")]), in_cluster: None, col_names: [], connection: Postgres { connection: Name(UnresolvedItemName([Ident("pg")])), options: [PgConfigOption { name: Publication, value: Some(Value(String("mz_source"))) }] }, include_metadata: [], format: None, envelope: None, if_not_exists: false, key_constraint: None, with_options: [], referenced_subsources: Some(All), progress_subsource: None })

parse-statement
CREATE SOURCE mz_source FROM POSTGRES CONNECTION pg (PUBLICATION 'mz_source') FOR SCHEMAS (one, two);
----
CREATE SOURCE mz_source FROM POSTGRES CONNECTION pg (PUBLICATION = 'mz_source') FOR SCHEMAS (one, two)
=>
CreateSource(CreateSourceStatement { name: UnresolvedItemName([Ident("mz_source")]), in_cluster: None, col_names: [], connection: Postgres { connection: Name(UnresolvedItemName([Ident("pg")])), options: [PgConfigOption { name: Publication, value: Some(Value(String("mz_source"))) }] }, include_metadata: [], format: None, envelope: None, if_not_exists: false, key_constraint: None, with_options: [], referenced_subsources: Some(SubsetSchemas([Ident("one"), Ident("two")])), progress_subsource: None })

parse-statement
CREATE SOURCE mz_source FROM POSTGRES CONNECTION pg (PUBLICATION 'mz_source') FOR ALL TABLES WITH (SIZE = 'small');
----
CREATE SOURCE mz_source FROM POSTGRES CONNECTION pg (PUBLICATION = 'mz_source') FOR ALL TABLES WITH (SIZE = 'small')
=>
CreateSource(CreateSourceStatement { name: UnresolvedItemName([Ident("mz_source")]), in_cluster: None, col_names: [], connection: Postgres { connection: Name(UnresolvedItemName([Ident("pg")])), options: [PgConfigOption { name: Publication, value: Some(Value(String("mz_source"))) }] }, include_metadata: [], format: None, envelope: None, if_not_exists: false, key_constraint: None, with_options: [CreateSourceOption { name: Size, value: Some(Value(String("small"))) }], referenced_subsources: Some(All), progress_subsource: None })

parse-statement
CREATE SOURCE mz_source FROM POSTGRES CONNECTION pg (TEXT COLUMNS = [foo, foo.bar, foo.bar.qux, foo.bar.qux.qax, foo.bar.qux.qax.baz]) FOR ALL TABLES WITH (SIZE = 'small');
----
CREATE SOURCE mz_source FROM POSTGRES CONNECTION pg (TEXT COLUMNS = (foo, foo.bar, foo.bar.qux, foo.bar.qux.qax, foo.bar.qux.qax.baz)) FOR ALL TABLES WITH (SIZE = 'small')
=>
CreateSource(CreateSourceStatement { name: UnresolvedItemName([Ident("mz_source")]), in_cluster: None, col_names: [], connection: Postgres { connection: Name(UnresolvedItemName([Ident("pg")])), options: [PgConfigOption { name: TextColumns, value: Some(Sequence([UnresolvedItemName(UnresolvedItemName([Ident("foo")])), UnresolvedItemName(UnresolvedItemName([Ident("foo"), Ident("bar")])), UnresolvedItemName(UnresolvedItemName([Ident("foo"), Ident("bar"), Ident("qux")])), UnresolvedItemName(UnresolvedItemName([Ident("foo"), Ident("bar"), Ident("qux"), Ident("qax")])), UnresolvedItemName(UnresolvedItemName([Ident("foo"), Ident("bar"), Ident("qux"), Ident("qax"), Ident("baz")]))])) }] }, include_metadata: [], format: None, envelope: None, if_not_exists: false, key_constraint: None, with_options: [CreateSourceOption { name: Size, value: Some(Value(String("small"))) }], referenced_subsources: Some(All), progress_subsource: None })

parse-statement
CREATE SOURCE mz_source FROM POSTGRES CONNECTION pg (PUBLICATION 'mz_source') FOR TABLES (foo, bar as qux, baz into zop) WITH (SIZE = 'small');
----
CREATE SOURCE mz_source FROM POSTGRES CONNECTION pg (PUBLICATION = 'mz_source') FOR TABLES (foo, bar AS qux, baz AS zop) WITH (SIZE = 'small')
=>
CreateSource(CreateSourceStatement { name: UnresolvedItemName([Ident("mz_source")]), in_cluster: None, col_names: [], connection: Postgres { connection: Name(UnresolvedItemName([Ident("pg")])), options: [PgConfigOption { name: Publication, value: Some(Value(String("mz_source"))) }] }, include_metadata: [], format: None, envelope: None, if_not_exists: false, key_constraint: None, with_options: [CreateSourceOption { name: Size, value: Some(Value(String("small"))) }], referenced_subsources: Some(SubsetTables([CreateSourceSubsource { reference: UnresolvedItemName([Ident("foo")]), subsource: None }, CreateSourceSubsource { reference: UnresolvedItemName([Ident("bar")]), subsource: Some(Deferred(UnresolvedItemName([Ident("qux")]))) }, CreateSourceSubsource { reference: UnresolvedItemName([Ident("baz")]), subsource: Some(Deferred(UnresolvedItemName([Ident("zop")]))) }])), progress_subsource: None })

parse-statement
CREATE SOURCE mz_source FROM POSTGRES CONNECTION pg (PUBLICATION 'mz_source') FOR TABLES ([s1 AS foo.bar]) WITH (SIZE = 'small');
----
error: Expected identifier, found left square bracket
CREATE SOURCE mz_source FROM POSTGRES CONNECTION pg (PUBLICATION 'mz_source') FOR TABLES ([s1 AS foo.bar]) WITH (SIZE = 'small');
                                                                                          ^

parse-statement
CREATE SOURCE mz_source FROM POSTGRES CONNECTION pg (PUBLICATION 'mz_source') FOR TABLES (baz AS [s1 AS foo.bar]) WITH (SIZE = 'small');
----
CREATE SOURCE mz_source FROM POSTGRES CONNECTION pg (PUBLICATION = 'mz_source') FOR TABLES (baz AS [s1 AS foo.bar]) WITH (SIZE = 'small')
=>
CreateSource(CreateSourceStatement { name: UnresolvedItemName([Ident("mz_source")]), in_cluster: None, col_names: [], connection: Postgres { connection: Name(UnresolvedItemName([Ident("pg")])), options: [PgConfigOption { name: Publication, value: Some(Value(String("mz_source"))) }] }, include_metadata: [], format: None, envelope: None, if_not_exists: false, key_constraint: None, with_options: [CreateSourceOption { name: Size, value: Some(Value(String("small"))) }], referenced_subsources: Some(SubsetTables([CreateSourceSubsource { reference: UnresolvedItemName([Ident("baz")]), subsource: Some(Named(Id("s1", UnresolvedItemName([Ident("foo"), Ident("bar")])))) }])), progress_subsource: None })

parse-statement
CREATE SOURCE mz_source FROM POSTGRES CONNECTION pg (PUBLICATION 'mz_source') FOR TABLES ([s1 AS foo.bar] AS baz) WITH (SIZE = 'small');
----
error: Expected identifier, found left square bracket
CREATE SOURCE mz_source FROM POSTGRES CONNECTION pg (PUBLICATION 'mz_source') FOR TABLES ([s1 AS foo.bar] AS baz) WITH (SIZE = 'small');
                                                                                          ^

parse-statement
CREATE SOURCE mz_source FROM POSTGRES CONNECTION pg (PUBLICATION 'mz_source') WITH (SIZE = 'small') FOR ALL TABLES;
----
error: Expected end of statement, found FOR
CREATE SOURCE mz_source FROM POSTGRES CONNECTION pg (PUBLICATION 'mz_source') WITH (SIZE = 'small') FOR ALL TABLES;
                                                                                                    ^

parse-statement
CREATE SOURCE mz_source FROM POSTGRES CONNECTION pg (PUBLICATION 'mz_source') FOR ALL TABLES EXPOSE PROGRESS AS foo.bar WITH (SIZE = 'small');
----
CREATE SOURCE mz_source FROM POSTGRES CONNECTION pg (PUBLICATION = 'mz_source') FOR ALL TABLES EXPOSE PROGRESS AS foo.bar WITH (SIZE = 'small')
=>
CreateSource(CreateSourceStatement { name: UnresolvedItemName([Ident("mz_source")]), in_cluster: None, col_names: [], connection: Postgres { connection: Name(UnresolvedItemName([Ident("pg")])), options: [PgConfigOption { name: Publication, value: Some(Value(String("mz_source"))) }] }, include_metadata: [], format: None, envelope: None, if_not_exists: false, key_constraint: None, with_options: [CreateSourceOption { name: Size, value: Some(Value(String("small"))) }], referenced_subsources: Some(All), progress_subsource: Some(Deferred(UnresolvedItemName([Ident("foo"), Ident("bar")]))) })

parse-statement
CREATE SOURCE psychic FROM POSTGRES CONNECTION pgconn (PUBLICATION 'red') WITH (DISK);
----
CREATE SOURCE psychic FROM POSTGRES CONNECTION pgconn (PUBLICATION = 'red') WITH (DISK)
=>
CreateSource(CreateSourceStatement { name: UnresolvedItemName([Ident("psychic")]), in_cluster: None, col_names: [], connection: Postgres { connection: Name(UnresolvedItemName([Ident("pgconn")])), options: [PgConfigOption { name: Publication, value: Some(Value(String("red"))) }] }, include_metadata: [], format: None, envelope: None, if_not_exists: false, key_constraint: None, with_options: [CreateSourceOption { name: Disk, value: None }], referenced_subsources: None, progress_subsource: None })

parse-statement
CREATE SOURCE psychic FROM POSTGRES CONNECTION pgconn (PUBLICATION 'red') WITH (DISK = true);
----
CREATE SOURCE psychic FROM POSTGRES CONNECTION pgconn (PUBLICATION = 'red') WITH (DISK = true)
=>
CreateSource(CreateSourceStatement { name: UnresolvedItemName([Ident("psychic")]), in_cluster: None, col_names: [], connection: Postgres { connection: Name(UnresolvedItemName([Ident("pgconn")])), options: [PgConfigOption { name: Publication, value: Some(Value(String("red"))) }] }, include_metadata: [], format: None, envelope: None, if_not_exists: false, key_constraint: None, with_options: [CreateSourceOption { name: Disk, value: Some(Value(Boolean(true))) }], referenced_subsources: None, progress_subsource: None })

parse-statement
GRANT admin TO joe
----
GRANT admin TO joe
=>
GrantRole(GrantRoleStatement { role_name: Ident("admin"), member_names: [Ident("joe")] })

parse-statement
GRANT scientist TO GROUP joseph
----
GRANT scientist TO joseph
=>
GrantRole(GrantRoleStatement { role_name: Ident("scientist"), member_names: [Ident("joseph")] })

parse-statement
GRANT admin TO joe, mike
----
GRANT admin TO joe, mike
=>
GrantRole(GrantRoleStatement { role_name: Ident("admin"), member_names: [Ident("joe"), Ident("mike")] })

parse-statement
GRANT scientist TO GROUP joseph, michael
----
GRANT scientist TO joseph, michael
=>
GrantRole(GrantRoleStatement { role_name: Ident("scientist"), member_names: [Ident("joseph"), Ident("michael")] })

parse-statement
GRANT scientist TO GROUP joseph, GROUP michael
----
GRANT scientist TO joseph, michael
=>
GrantRole(GrantRoleStatement { role_name: Ident("scientist"), member_names: [Ident("joseph"), Ident("michael")] })

parse-statement
GRANT scientist TO joseph, GROUP michael
----
GRANT scientist TO joseph, michael
=>
GrantRole(GrantRoleStatement { role_name: Ident("scientist"), member_names: [Ident("joseph"), Ident("michael")] })

parse-statement
REVOKE doctor FROM joe
----
REVOKE doctor FROM joe
=>
RevokeRole(RevokeRoleStatement { role_name: Ident("doctor"), member_names: [Ident("joe")] })

parse-statement
REVOKE ability_to_practice_law_in_arkansas FROM GROUP joseph
----
REVOKE ability_to_practice_law_in_arkansas FROM joseph
=>
RevokeRole(RevokeRoleStatement { role_name: Ident("ability_to_practice_law_in_arkansas"), member_names: [Ident("joseph")] })

parse-statement
REVOKE doctor FROM joe, mike
----
REVOKE doctor FROM joe, mike
=>
RevokeRole(RevokeRoleStatement { role_name: Ident("doctor"), member_names: [Ident("joe"), Ident("mike")] })

parse-statement
REVOKE ability_to_practice_law_in_arkansas FROM GROUP joseph, michael
----
REVOKE ability_to_practice_law_in_arkansas FROM joseph, michael
=>
RevokeRole(RevokeRoleStatement { role_name: Ident("ability_to_practice_law_in_arkansas"), member_names: [Ident("joseph"), Ident("michael")] })

parse-statement
REVOKE ability_to_practice_law_in_arkansas FROM joseph, GROUP michael
----
REVOKE ability_to_practice_law_in_arkansas FROM joseph, michael
=>
RevokeRole(RevokeRoleStatement { role_name: Ident("ability_to_practice_law_in_arkansas"), member_names: [Ident("joseph"), Ident("michael")] })

parse-statement
REVOKE ability_to_practice_law_in_arkansas FROM GROUP joseph, GROUP michael
----
REVOKE ability_to_practice_law_in_arkansas FROM joseph, michael
=>
RevokeRole(RevokeRoleStatement { role_name: Ident("ability_to_practice_law_in_arkansas"), member_names: [Ident("joseph"), Ident("michael")] })


parse-statement
ALTER CLUSTER foo OWNER TO joe
----
ALTER CLUSTER foo OWNER TO joe
=>
AlterOwner(AlterOwnerStatement { object_type: Cluster, if_exists: false, name: Cluster(Ident("foo")), new_owner: Ident("joe") })

parse-statement
ALTER CLUSTER IF EXISTS foo OWNER TO joe
----
ALTER CLUSTER IF EXISTS foo OWNER TO joe
=>
AlterOwner(AlterOwnerStatement { object_type: Cluster, if_exists: true, name: Cluster(Ident("foo")), new_owner: Ident("joe") })

parse-statement
ALTER CLUSTER REPLICA c.foo OWNER TO joe
----
ALTER CLUSTER REPLICA c.foo OWNER TO joe
=>
AlterOwner(AlterOwnerStatement { object_type: ClusterReplica, if_exists: false, name: ClusterReplica(QualifiedReplica { cluster: Ident("c"), replica: Ident("foo") }), new_owner: Ident("joe") })

parse-statement
ALTER CLUSTER REPLICA IF EXISTS c.foo OWNER TO joe
----
ALTER CLUSTER REPLICA IF EXISTS c.foo OWNER TO joe
=>
AlterOwner(AlterOwnerStatement { object_type: ClusterReplica, if_exists: true, name: ClusterReplica(QualifiedReplica { cluster: Ident("c"), replica: Ident("foo") }), new_owner: Ident("joe") })

parse-statement
ALTER DATABASE foo OWNER TO joe
----
ALTER DATABASE foo OWNER TO joe
=>
AlterOwner(AlterOwnerStatement { object_type: Database, if_exists: false, name: Database(UnresolvedDatabaseName(Ident("foo"))), new_owner: Ident("joe") })

parse-statement
ALTER DATABASE IF EXISTS foo OWNER TO joe
----
ALTER DATABASE IF EXISTS foo OWNER TO joe
=>
AlterOwner(AlterOwnerStatement { object_type: Database, if_exists: true, name: Database(UnresolvedDatabaseName(Ident("foo"))), new_owner: Ident("joe") })

parse-statement
ALTER SCHEMA foo OWNER TO joe
----
ALTER SCHEMA foo OWNER TO joe
=>
AlterOwner(AlterOwnerStatement { object_type: Schema, if_exists: false, name: Schema(UnresolvedSchemaName([Ident("foo")])), new_owner: Ident("joe") })

parse-statement
ALTER SCHEMA IF EXISTS foo OWNER TO joe
----
ALTER SCHEMA IF EXISTS foo OWNER TO joe
=>
AlterOwner(AlterOwnerStatement { object_type: Schema, if_exists: true, name: Schema(UnresolvedSchemaName([Ident("foo")])), new_owner: Ident("joe") })

parse-statement
ALTER SCHEMA bar.foo OWNER TO joe
----
ALTER SCHEMA bar.foo OWNER TO joe
=>
AlterOwner(AlterOwnerStatement { object_type: Schema, if_exists: false, name: Schema(UnresolvedSchemaName([Ident("bar"), Ident("foo")])), new_owner: Ident("joe") })

parse-statement
ALTER SCHEMA IF EXISTS bar.foo OWNER TO joe
----
ALTER SCHEMA IF EXISTS bar.foo OWNER TO joe
=>
AlterOwner(AlterOwnerStatement { object_type: Schema, if_exists: true, name: Schema(UnresolvedSchemaName([Ident("bar"), Ident("foo")])), new_owner: Ident("joe") })

parse-statement
ALTER TABLE foo OWNER TO joe
----
ALTER TABLE foo OWNER TO joe
=>
AlterOwner(AlterOwnerStatement { object_type: Table, if_exists: false, name: Item(UnresolvedItemName([Ident("foo")])), new_owner: Ident("joe") })

parse-statement
ALTER TABLE IF EXISTS foo OWNER TO joe
----
ALTER TABLE IF EXISTS foo OWNER TO joe
=>
AlterOwner(AlterOwnerStatement { object_type: Table, if_exists: true, name: Item(UnresolvedItemName([Ident("foo")])), new_owner: Ident("joe") })

parse-statement
ALTER SINK foo OWNER TO joe
----
ALTER SINK foo OWNER TO joe
=>
AlterOwner(AlterOwnerStatement { object_type: Sink, if_exists: false, name: Item(UnresolvedItemName([Ident("foo")])), new_owner: Ident("joe") })

parse-statement
ALTER SINK IF EXISTS foo OWNER TO joe
----
ALTER SINK IF EXISTS foo OWNER TO joe
=>
AlterOwner(AlterOwnerStatement { object_type: Sink, if_exists: true, name: Item(UnresolvedItemName([Ident("foo")])), new_owner: Ident("joe") })

parse-statement
ALTER SOURCE foo OWNER TO joe
----
ALTER SOURCE foo OWNER TO joe
=>
AlterOwner(AlterOwnerStatement { object_type: Source, if_exists: false, name: Item(UnresolvedItemName([Ident("foo")])), new_owner: Ident("joe") })

parse-statement
ALTER SOURCE IF EXISTS foo OWNER TO joe
----
ALTER SOURCE IF EXISTS foo OWNER TO joe
=>
AlterOwner(AlterOwnerStatement { object_type: Source, if_exists: true, name: Item(UnresolvedItemName([Ident("foo")])), new_owner: Ident("joe") })

parse-statement
ALTER INDEX foo OWNER TO joe
----
ALTER INDEX foo OWNER TO joe
=>
AlterOwner(AlterOwnerStatement { object_type: Index, if_exists: false, name: Item(UnresolvedItemName([Ident("foo")])), new_owner: Ident("joe") })

parse-statement
ALTER INDEX IF EXISTS foo OWNER TO joe
----
ALTER INDEX IF EXISTS foo OWNER TO joe
=>
AlterOwner(AlterOwnerStatement { object_type: Index, if_exists: true, name: Item(UnresolvedItemName([Ident("foo")])), new_owner: Ident("joe") })

parse-statement
ALTER SECRET foo OWNER TO joe
----
ALTER SECRET foo OWNER TO joe
=>
AlterOwner(AlterOwnerStatement { object_type: Secret, if_exists: false, name: Item(UnresolvedItemName([Ident("foo")])), new_owner: Ident("joe") })

parse-statement
ALTER SECRET IF EXISTS foo OWNER TO joe
----
ALTER SECRET IF EXISTS foo OWNER TO joe
=>
AlterOwner(AlterOwnerStatement { object_type: Secret, if_exists: true, name: Item(UnresolvedItemName([Ident("foo")])), new_owner: Ident("joe") })

parse-statement
ALTER CONNECTION foo OWNER TO joe
----
ALTER CONNECTION foo OWNER TO joe
=>
AlterOwner(AlterOwnerStatement { object_type: Connection, if_exists: false, name: Item(UnresolvedItemName([Ident("foo")])), new_owner: Ident("joe") })

parse-statement
ALTER CONNECTION IF EXISTS foo OWNER TO joe
----
ALTER CONNECTION IF EXISTS foo OWNER TO joe
=>
AlterOwner(AlterOwnerStatement { object_type: Connection, if_exists: true, name: Item(UnresolvedItemName([Ident("foo")])), new_owner: Ident("joe") })

parse-statement
ALTER VIEW foo OWNER TO joe
----
ALTER VIEW foo OWNER TO joe
=>
AlterOwner(AlterOwnerStatement { object_type: View, if_exists: false, name: Item(UnresolvedItemName([Ident("foo")])), new_owner: Ident("joe") })

parse-statement
ALTER VIEW IF EXISTS foo OWNER TO joe
----
ALTER VIEW IF EXISTS foo OWNER TO joe
=>
AlterOwner(AlterOwnerStatement { object_type: View, if_exists: true, name: Item(UnresolvedItemName([Ident("foo")])), new_owner: Ident("joe") })

parse-statement
ALTER MATERIALIZED VIEW foo OWNER TO joe
----
ALTER MATERIALIZED VIEW foo OWNER TO joe
=>
AlterOwner(AlterOwnerStatement { object_type: MaterializedView, if_exists: false, name: Item(UnresolvedItemName([Ident("foo")])), new_owner: Ident("joe") })

parse-statement
ALTER MATERIALIZED VIEW IF EXISTS foo OWNER TO joe
----
ALTER MATERIALIZED VIEW IF EXISTS foo OWNER TO joe
=>
AlterOwner(AlterOwnerStatement { object_type: MaterializedView, if_exists: true, name: Item(UnresolvedItemName([Ident("foo")])), new_owner: Ident("joe") })

parse-statement
GRANT USAGE, CREATE ON CLUSTER foo TO joe
----
GRANT USAGE, CREATE ON CLUSTER foo TO joe
=>
GrantPrivilege(GrantPrivilegeStatement { privileges: Privileges([USAGE, CREATE]), object_type: Cluster, name: Cluster(Ident("foo")), roles: [Ident("joe")] })

parse-statement
GRANT USAGE, CREATE ON CLUSTER REPLICA foo.r TO joe
----
error: Unsupported GRANT on CLUSTER REPLICA
GRANT USAGE, CREATE ON CLUSTER REPLICA foo.r TO joe
                               ^

parse-statement
GRANT CREATE ON DATABASE foo TO joe
----
GRANT CREATE ON DATABASE foo TO joe
=>
GrantPrivilege(GrantPrivilegeStatement { privileges: Privileges([CREATE]), object_type: Database, name: Database(UnresolvedDatabaseName(Ident("foo"))), roles: [Ident("joe")] })

parse-statement
GRANT USAGE ON SCHEMA foo TO joe
----
GRANT USAGE ON SCHEMA foo TO joe
=>
GrantPrivilege(GrantPrivilegeStatement { privileges: Privileges([USAGE]), object_type: Schema, name: Schema(UnresolvedSchemaName([Ident("foo")])), roles: [Ident("joe")] })

parse-statement
GRANT SELECT, INSERT, UPDATE, DELETE ON TABLE foo TO joe
----
GRANT SELECT, INSERT, UPDATE, DELETE ON TABLE foo TO joe
=>
GrantPrivilege(GrantPrivilegeStatement { privileges: Privileges([SELECT, INSERT, UPDATE, DELETE]), object_type: Table, name: Item(UnresolvedItemName([Ident("foo")])), roles: [Ident("joe")] })

parse-statement
GRANT USAGE ON foo TO joe
----
GRANT USAGE ON TABLE foo TO joe
=>
GrantPrivilege(GrantPrivilegeStatement { privileges: Privileges([USAGE]), object_type: Table, name: Item(UnresolvedItemName([Ident("foo")])), roles: [Ident("joe")] })

parse-statement
GRANT USAGE ON SINK foo TO joe
----
error: Unsupported GRANT on SINK
GRANT USAGE ON SINK foo TO joe
               ^

parse-statement
GRANT USAGE ON SOURCE foo TO joe
----
error: For object type SOURCE, you must specify 'TABLE' or omit the object type
GRANT USAGE ON SOURCE foo TO joe
               ^

parse-statement
GRANT USAGE ON INDEX foo TO joe
----
error: Unsupported GRANT on INDEX
GRANT USAGE ON INDEX foo TO joe
               ^

parse-statement
GRANT USAGE ON SECRET foo TO joe
----
GRANT USAGE ON SECRET foo TO joe
=>
GrantPrivilege(GrantPrivilegeStatement { privileges: Privileges([USAGE]), object_type: Secret, name: Item(UnresolvedItemName([Ident("foo")])), roles: [Ident("joe")] })

parse-statement
GRANT USAGE ON CONNECTION foo TO joe
----
GRANT USAGE ON CONNECTION foo TO joe
=>
GrantPrivilege(GrantPrivilegeStatement { privileges: Privileges([USAGE]), object_type: Connection, name: Item(UnresolvedItemName([Ident("foo")])), roles: [Ident("joe")] })

parse-statement
GRANT SELECT ON VIEW foo TO joe
----
error: For object type VIEW, you must specify 'TABLE' or omit the object type
GRANT SELECT ON VIEW foo TO joe
                ^

parse-statement
GRANT SELECT ON MATERIALIZED VIEW foo TO joe
----
error: For object type MATERIALIZED VIEW, you must specify 'TABLE' or omit the object type
GRANT SELECT ON MATERIALIZED VIEW foo TO joe
                             ^

parse-statement
GRANT FAKE ON TABLE t TO joe
----
error: Expected TO, found ON
GRANT FAKE ON TABLE t TO joe
           ^

parse-statement
GRANT SELECT, INSERT ON t TO joe, mike
----
GRANT SELECT, INSERT ON TABLE t TO joe, mike
=>
GrantPrivilege(GrantPrivilegeStatement { privileges: Privileges([SELECT, INSERT]), object_type: Table, name: Item(UnresolvedItemName([Ident("t")])), roles: [Ident("joe"), Ident("mike")] })

parse-statement
GRANT USAGE ON DATABASE d TO joe, mike
----
GRANT USAGE ON DATABASE d TO joe, mike
=>
GrantPrivilege(GrantPrivilegeStatement { privileges: Privileges([USAGE]), object_type: Database, name: Database(UnresolvedDatabaseName(Ident("d"))), roles: [Ident("joe"), Ident("mike")] })

parse-statement
GRANT ALL ON DATABASE d TO joe, mike
----
GRANT ALL ON DATABASE d TO joe, mike
=>
GrantPrivilege(GrantPrivilegeStatement { privileges: All, object_type: Database, name: Database(UnresolvedDatabaseName(Ident("d"))), roles: [Ident("joe"), Ident("mike")] })

parse-statement
GRANT ALL PRIVILEGES ON TYPE t TO joe
----
GRANT ALL ON TYPE t TO joe
=>
GrantPrivilege(GrantPrivilegeStatement { privileges: All, object_type: Type, name: Item(UnresolvedItemName([Ident("t")])), roles: [Ident("joe")] })


parse-statement
GRANT CREATE ON CLUSTER c TO GROUP joe, GROUP mike
----
GRANT CREATE ON CLUSTER c TO joe, mike
=>
GrantPrivilege(GrantPrivilegeStatement { privileges: [CREATE], object_type: Cluster, name: Cluster(Ident("c")), roles: [Ident("joe"), Ident("mike")] })

parse-statement
GRANT CREATE ON CLUSTER c TO joe, GROUP mike
----
GRANT CREATE ON CLUSTER c TO joe, mike
=>
GrantPrivilege(GrantPrivilegeStatement { privileges: [CREATE], object_type: Cluster, name: Cluster(Ident("c")), roles: [Ident("joe"), Ident("mike")] })

parse-statement
REVOKE USAGE, CREATE ON CLUSTER foo FROM joe
----
REVOKE USAGE, CREATE ON CLUSTER foo FROM joe
=>
RevokePrivilege(RevokePrivilegeStatement { privileges: Privileges([USAGE, CREATE]), object_type: Cluster, name: Cluster(Ident("foo")), roles: [Ident("joe")] })

parse-statement
REVOKE USAGE, CREATE ON CLUSTER REPLICA foo.r FROM joe
----
error: Unsupported REVOKE on CLUSTER REPLICA
REVOKE USAGE, CREATE ON CLUSTER REPLICA foo.r FROM joe
                                ^

parse-statement
REVOKE CREATE ON DATABASE foo FROM joe
----
REVOKE CREATE ON DATABASE foo FROM joe
=>
RevokePrivilege(RevokePrivilegeStatement { privileges: Privileges([CREATE]), object_type: Database, name: Database(UnresolvedDatabaseName(Ident("foo"))), roles: [Ident("joe")] })

parse-statement
REVOKE USAGE ON SCHEMA foo FROM joe
----
REVOKE USAGE ON SCHEMA foo FROM joe
=>
RevokePrivilege(RevokePrivilegeStatement { privileges: Privileges([USAGE]), object_type: Schema, name: Schema(UnresolvedSchemaName([Ident("foo")])), roles: [Ident("joe")] })

parse-statement
REVOKE SELECT, INSERT, UPDATE, DELETE ON TABLE foo FROM joe
----
REVOKE SELECT, INSERT, UPDATE, DELETE ON TABLE foo FROM joe
=>
RevokePrivilege(RevokePrivilegeStatement { privileges: Privileges([SELECT, INSERT, UPDATE, DELETE]), object_type: Table, name: Item(UnresolvedItemName([Ident("foo")])), roles: [Ident("joe")] })

parse-statement
REVOKE USAGE ON foo FROM joe
----
REVOKE USAGE ON TABLE foo FROM joe
=>
RevokePrivilege(RevokePrivilegeStatement { privileges: Privileges([USAGE]), object_type: Table, name: Item(UnresolvedItemName([Ident("foo")])), roles: [Ident("joe")] })

parse-statement
REVOKE USAGE ON SINK foo FROM joe
----
error: Unsupported REVOKE on SINK
REVOKE USAGE ON SINK foo FROM joe
                ^

parse-statement
REVOKE USAGE ON SOURCE foo FROM joe
----
error: For object type SOURCE, you must specify 'TABLE' or omit the object type
REVOKE USAGE ON SOURCE foo FROM joe
                ^

parse-statement
REVOKE USAGE ON INDEX foo FROM joe
----
error: Unsupported REVOKE on INDEX
REVOKE USAGE ON INDEX foo FROM joe
                ^

parse-statement
REVOKE USAGE ON SECRET foo FROM joe
----
REVOKE USAGE ON SECRET foo FROM joe
=>
RevokePrivilege(RevokePrivilegeStatement { privileges: Privileges([USAGE]), object_type: Secret, name: Item(UnresolvedItemName([Ident("foo")])), roles: [Ident("joe")] })

parse-statement
REVOKE USAGE ON CONNECTION foo FROM joe
----
REVOKE USAGE ON CONNECTION foo FROM joe
=>
RevokePrivilege(RevokePrivilegeStatement { privileges: Privileges([USAGE]), object_type: Connection, name: Item(UnresolvedItemName([Ident("foo")])), roles: [Ident("joe")] })

parse-statement
REVOKE SELECT ON VIEW foo FROM joe
----
error: For object type VIEW, you must specify 'TABLE' or omit the object type
REVOKE SELECT ON VIEW foo FROM joe
                 ^

parse-statement
REVOKE SELECT ON MATERIALIZED VIEW foo FROM joe
----
error: For object type MATERIALIZED VIEW, you must specify 'TABLE' or omit the object type
REVOKE SELECT ON MATERIALIZED VIEW foo FROM joe
                              ^

parse-statement
REVOKE FAKE ON TABLE t FROM joe
----
error: Expected FROM, found ON
REVOKE FAKE ON TABLE t FROM joe
            ^

parse-statement
REVOKE SELECT, INSERT ON t FROM joe, mike
----
REVOKE SELECT, INSERT ON TABLE t FROM joe, mike
=>
RevokePrivilege(RevokePrivilegeStatement { privileges: Privileges([SELECT, INSERT]), object_type: Table, name: Item(UnresolvedItemName([Ident("t")])), roles: [Ident("joe"), Ident("mike")] })

parse-statement
REVOKE USAGE ON DATABASE d FROM joe, mike
----
REVOKE USAGE ON DATABASE d FROM joe, mike
=>
<<<<<<< HEAD
RevokePrivilege(RevokePrivilegeStatement { privileges: [USAGE], object_type: Database, name: Database(UnresolvedDatabaseName(Ident("d"))), roles: [Ident("joe"), Ident("mike")] })

parse-statement
REVOKE CREATE ON CLUSTER c FROM GROUP joe, GROUP mike
----
REVOKE CREATE ON CLUSTER c FROM joe, mike
=>
RevokePrivilege(RevokePrivilegeStatement { privileges: [CREATE], object_type: Cluster, name: Cluster(Ident("c")), roles: [Ident("joe"), Ident("mike")] })

parse-statement
REVOKE CREATE ON CLUSTER c FROM joe, GROUP mike
----
REVOKE CREATE ON CLUSTER c FROM joe, mike
=>
RevokePrivilege(RevokePrivilegeStatement { privileges: [CREATE], object_type: Cluster, name: Cluster(Ident("c")), roles: [Ident("joe"), Ident("mike")] })
=======
RevokePrivilege(RevokePrivilegeStatement { privileges: Privileges([USAGE]), object_type: Database, name: Database(UnresolvedDatabaseName(Ident("d"))), roles: [Ident("joe"), Ident("mike")] })

parse-statement
REVOKE ALL ON DATABASE d FROM joe, mike
----
REVOKE ALL ON DATABASE d FROM joe, mike
=>
RevokePrivilege(RevokePrivilegeStatement { privileges: All, object_type: Database, name: Database(UnresolvedDatabaseName(Ident("d"))), roles: [Ident("joe"), Ident("mike")] })

parse-statement
REVOKE ALL PRIVILEGES ON TYPE t FROM joe
----
REVOKE ALL ON TYPE t FROM joe
=>
RevokePrivilege(RevokePrivilegeStatement { privileges: All, object_type: Type, name: Item(UnresolvedItemName([Ident("t")])), roles: [Ident("joe")] })
>>>>>>> a8f14406
<|MERGE_RESOLUTION|>--- conflicted
+++ resolved
@@ -2271,8 +2271,21 @@
 ----
 REVOKE USAGE ON DATABASE d FROM joe, mike
 =>
-<<<<<<< HEAD
-RevokePrivilege(RevokePrivilegeStatement { privileges: [USAGE], object_type: Database, name: Database(UnresolvedDatabaseName(Ident("d"))), roles: [Ident("joe"), Ident("mike")] })
+RevokePrivilege(RevokePrivilegeStatement { privileges: Privileges([USAGE]), object_type: Database, name: Database(UnresolvedDatabaseName(Ident("d"))), roles: [Ident("joe"), Ident("mike")] })
+
+parse-statement
+REVOKE ALL ON DATABASE d FROM joe, mike
+----
+REVOKE ALL ON DATABASE d FROM joe, mike
+=>
+RevokePrivilege(RevokePrivilegeStatement { privileges: All, object_type: Database, name: Database(UnresolvedDatabaseName(Ident("d"))), roles: [Ident("joe"), Ident("mike")] })
+
+parse-statement
+REVOKE ALL PRIVILEGES ON TYPE t FROM joe
+----
+REVOKE ALL ON TYPE t FROM joe
+=>
+RevokePrivilege(RevokePrivilegeStatement { privileges: All, object_type: Type, name: Item(UnresolvedItemName([Ident("t")])), roles: [Ident("joe")] })
 
 parse-statement
 REVOKE CREATE ON CLUSTER c FROM GROUP joe, GROUP mike
@@ -2286,21 +2299,4 @@
 ----
 REVOKE CREATE ON CLUSTER c FROM joe, mike
 =>
-RevokePrivilege(RevokePrivilegeStatement { privileges: [CREATE], object_type: Cluster, name: Cluster(Ident("c")), roles: [Ident("joe"), Ident("mike")] })
-=======
-RevokePrivilege(RevokePrivilegeStatement { privileges: Privileges([USAGE]), object_type: Database, name: Database(UnresolvedDatabaseName(Ident("d"))), roles: [Ident("joe"), Ident("mike")] })
-
-parse-statement
-REVOKE ALL ON DATABASE d FROM joe, mike
-----
-REVOKE ALL ON DATABASE d FROM joe, mike
-=>
-RevokePrivilege(RevokePrivilegeStatement { privileges: All, object_type: Database, name: Database(UnresolvedDatabaseName(Ident("d"))), roles: [Ident("joe"), Ident("mike")] })
-
-parse-statement
-REVOKE ALL PRIVILEGES ON TYPE t FROM joe
-----
-REVOKE ALL ON TYPE t FROM joe
-=>
-RevokePrivilege(RevokePrivilegeStatement { privileges: All, object_type: Type, name: Item(UnresolvedItemName([Ident("t")])), roles: [Ident("joe")] })
->>>>>>> a8f14406
+RevokePrivilege(RevokePrivilegeStatement { privileges: [CREATE], object_type: Cluster, name: Cluster(Ident("c")), roles: [Ident("joe"), Ident("mike")] })