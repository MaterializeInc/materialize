# Copyright 2020 sqlparser-rs contributors. All rights reserved.
# Copyright Materialize, Inc. and contributors. All rights reserved.
#
# This file is derived from the sqlparser-rs project, available at
# https://github.com/andygrove/sqlparser-rs. It was incorporated
# directly into Materialize on December 21, 2019.
#
# Licensed under the Apache License, Version 2.0 (the "License");
# you may not use this file except in compliance with the License.
# You may obtain a copy of the License in the LICENSE file at the
# root of this repository, or online at
#
#     http://www.apache.org/licenses/LICENSE-2.0
#
# Unless required by applicable law or agreed to in writing, software
# distributed under the License is distributed on an "AS IS" BASIS,
# WITHOUT WARRANTIES OR CONDITIONS OF ANY KIND, either express or implied.
# See the License for the specific language governing permissions and
# limitations under the License.

parse-statement
CREATE TABLE uk_cities (
    name VARCHAR(100) NOT NULL,
    lat DOUBLE NULL,
    lng DOUBLE,
    constrained INT NULL CONSTRAINT pkey PRIMARY KEY NOT NULL UNIQUE CHECK (constrained > 0),
    ref INT REFERENCES othertable (a, b)
)
----
CREATE TABLE uk_cities (name varchar(100) NOT NULL, lat float8 NULL, lng float8, constrained int4 NULL CONSTRAINT pkey PRIMARY KEY NOT NULL UNIQUE CHECK (constrained > 0), ref int4 REFERENCES othertable (a, b))
=>
CreateTable(CreateTableStatement { name: UnresolvedObjectName([Ident("uk_cities")]), columns: [ColumnDef { name: Ident("name"), data_type: Other { name: Name(UnresolvedObjectName([Ident("varchar")])), typ_mod: [100] }, collation: None, options: [ColumnOptionDef { name: None, option: NotNull }] }, ColumnDef { name: Ident("lat"), data_type: Other { name: Name(UnresolvedObjectName([Ident("float8")])), typ_mod: [] }, collation: None, options: [ColumnOptionDef { name: None, option: Null }] }, ColumnDef { name: Ident("lng"), data_type: Other { name: Name(UnresolvedObjectName([Ident("float8")])), typ_mod: [] }, collation: None, options: [] }, ColumnDef { name: Ident("constrained"), data_type: Other { name: Name(UnresolvedObjectName([Ident("int4")])), typ_mod: [] }, collation: None, options: [ColumnOptionDef { name: None, option: Null }, ColumnOptionDef { name: Some(Ident("pkey")), option: Unique { is_primary: true } }, ColumnOptionDef { name: None, option: NotNull }, ColumnOptionDef { name: None, option: Unique { is_primary: false } }, ColumnOptionDef { name: None, option: Check(Op { op: Op { namespace: [], op: ">" }, expr1: Identifier([Ident("constrained")]), expr2: Some(Value(Number("0"))) }) }] }, ColumnDef { name: Ident("ref"), data_type: Other { name: Name(UnresolvedObjectName([Ident("int4")])), typ_mod: [] }, collation: None, options: [ColumnOptionDef { name: None, option: ForeignKey { foreign_table: UnresolvedObjectName([Ident("othertable")]), referred_columns: [Ident("a"), Ident("b")] } }] }], constraints: [], with_options: [], if_not_exists: false, temporary: false })

parse-statement
CREATE TABLE t (a int NOT NULL GARBAGE)
----
error: Expected column option, found identifier "garbage"
CREATE TABLE t (a int NOT NULL GARBAGE)
                               ^

parse-statement
CREATE TABLE t (c int) WITH (foo = 'bar', a = 123)
----
CREATE TABLE t (c int4) WITH (foo = 'bar', a = 123)
=>
CreateTable(CreateTableStatement { name: UnresolvedObjectName([Ident("t")]), columns: [ColumnDef { name: Ident("c"), data_type: Other { name: Name(UnresolvedObjectName([Ident("int4")])), typ_mod: [] }, collation: None, options: [] }], constraints: [], with_options: [WithOption { key: Ident("foo"), value: Some(Value(String("bar"))) }, WithOption { key: Ident("a"), value: Some(Value(Number("123"))) }], if_not_exists: false, temporary: false })

parse-statement
CREATE TABLE types_table (char_col char, bpchar_col bpchar, text_col text, bool_col boolean, date_col date, time_col time, timestamp_col timestamp, uuid_col uuid, double_col double precision);
----
CREATE TABLE types_table (char_col bpchar, bpchar_col bpchar, text_col text, bool_col bool, date_col date, time_col time, timestamp_col timestamp, uuid_col uuid, double_col float8)
=>
CreateTable(CreateTableStatement { name: UnresolvedObjectName([Ident("types_table")]), columns: [ColumnDef { name: Ident("char_col"), data_type: Other { name: Name(UnresolvedObjectName([Ident("bpchar")])), typ_mod: [] }, collation: None, options: [] }, ColumnDef { name: Ident("bpchar_col"), data_type: Other { name: Name(UnresolvedObjectName([Ident("bpchar")])), typ_mod: [] }, collation: None, options: [] }, ColumnDef { name: Ident("text_col"), data_type: Other { name: Name(UnresolvedObjectName([Ident("text")])), typ_mod: [] }, collation: None, options: [] }, ColumnDef { name: Ident("bool_col"), data_type: Other { name: Name(UnresolvedObjectName([Ident("bool")])), typ_mod: [] }, collation: None, options: [] }, ColumnDef { name: Ident("date_col"), data_type: Other { name: Name(UnresolvedObjectName([Ident("date")])), typ_mod: [] }, collation: None, options: [] }, ColumnDef { name: Ident("time_col"), data_type: Other { name: Name(UnresolvedObjectName([Ident("time")])), typ_mod: [] }, collation: None, options: [] }, ColumnDef { name: Ident("timestamp_col"), data_type: Other { name: Name(UnresolvedObjectName([Ident("timestamp")])), typ_mod: [] }, collation: None, options: [] }, ColumnDef { name: Ident("uuid_col"), data_type: Other { name: Name(UnresolvedObjectName([Ident("uuid")])), typ_mod: [] }, collation: None, options: [] }, ColumnDef { name: Ident("double_col"), data_type: Other { name: Name(UnresolvedObjectName([Ident("float8")])), typ_mod: [] }, collation: None, options: [] }], constraints: [], with_options: [], if_not_exists: false, temporary: false })

parse-statement
CREATE TABLE t
----
error: Expected a list of columns in parentheses, found EOF
CREATE TABLE t
              ^

parse-statement
CREATE TABLE t ()
----
CREATE TABLE t ()
=>
CreateTable(CreateTableStatement { name: UnresolvedObjectName([Ident("t")]), columns: [], constraints: [], with_options: [], if_not_exists: false, temporary: false })

parse-statement
CREATE TEMP TABLE t ()
----
CREATE TEMPORARY TABLE t ()
=>
CreateTable(CreateTableStatement { name: UnresolvedObjectName([Ident("t")]), columns: [], constraints: [], with_options: [], if_not_exists: false, temporary: true })

parse-statement
CREATE TABLE foo (bar int,)
----
error: Expected column name or constraint definition, found right parenthesis
CREATE TABLE foo (bar int,)
                          ^

parse-statement
CREATE TABLE foo (bar int list)
----
CREATE TABLE foo (bar int4 list)
=>
CreateTable(CreateTableStatement { name: UnresolvedObjectName([Ident("foo")]), columns: [ColumnDef { name: Ident("bar"), data_type: List(Other { name: Name(UnresolvedObjectName([Ident("int4")])), typ_mod: [] }), collation: None, options: [] }], constraints: [], with_options: [], if_not_exists: false, temporary: false })

parse-statement
CREATE TABLE foo (bar int list list)
----
CREATE TABLE foo (bar int4 list list)
=>
CreateTable(CreateTableStatement { name: UnresolvedObjectName([Ident("foo")]), columns: [ColumnDef { name: Ident("bar"), data_type: List(List(Other { name: Name(UnresolvedObjectName([Ident("int4")])), typ_mod: [] })), collation: None, options: [] }], constraints: [], with_options: [], if_not_exists: false, temporary: false })

parse-statement
CREATE TABLE tab (foo int,
----
error: Expected column name or constraint definition, found EOF
CREATE TABLE tab (foo int,
                          ^

parse-statement
CREATE TABLE foo (id int, CONSTRAINT address_pkey PRIMARY KEY (address_id))
----
CREATE TABLE foo (id int4, CONSTRAINT address_pkey PRIMARY KEY (address_id))
=>
CreateTable(CreateTableStatement { name: UnresolvedObjectName([Ident("foo")]), columns: [ColumnDef { name: Ident("id"), data_type: Other { name: Name(UnresolvedObjectName([Ident("int4")])), typ_mod: [] }, collation: None, options: [] }], constraints: [Unique { name: Some(Ident("address_pkey")), columns: [Ident("address_id")], is_primary: true }], with_options: [], if_not_exists: false, temporary: false })

parse-statement
CREATE TABLE foo (id int, CONSTRAINT uk_task UNIQUE (report_date, task_id))
----
CREATE TABLE foo (id int4, CONSTRAINT uk_task UNIQUE (report_date, task_id))
=>
CreateTable(CreateTableStatement { name: UnresolvedObjectName([Ident("foo")]), columns: [ColumnDef { name: Ident("id"), data_type: Other { name: Name(UnresolvedObjectName([Ident("int4")])), typ_mod: [] }, collation: None, options: [] }], constraints: [Unique { name: Some(Ident("uk_task")), columns: [Ident("report_date"), Ident("task_id")], is_primary: false }], with_options: [], if_not_exists: false, temporary: false })

parse-statement
CREATE TABLE foo (id int, CONSTRAINT customer_address_id_fkey FOREIGN KEY (address_id) REFERENCES public.address(address_id))
----
CREATE TABLE foo (id int4, CONSTRAINT customer_address_id_fkey FOREIGN KEY (address_id) REFERENCES public.address(address_id))
=>
CreateTable(CreateTableStatement { name: UnresolvedObjectName([Ident("foo")]), columns: [ColumnDef { name: Ident("id"), data_type: Other { name: Name(UnresolvedObjectName([Ident("int4")])), typ_mod: [] }, collation: None, options: [] }], constraints: [ForeignKey { name: Some(Ident("customer_address_id_fkey")), columns: [Ident("address_id")], foreign_table: Name(UnresolvedObjectName([Ident("public"), Ident("address")])), referred_columns: [Ident("address_id")] }], with_options: [], if_not_exists: false, temporary: false })

parse-statement
CREATE TEMPORARY TABLE foo (id int, CONSTRAINT ck CHECK (rtrim(ltrim(ref_code)) <> ''))
----
CREATE TEMPORARY TABLE foo (id int4, CONSTRAINT ck CHECK (rtrim(ltrim(ref_code)) <> ''))
=>
CreateTable(CreateTableStatement { name: UnresolvedObjectName([Ident("foo")]), columns: [ColumnDef { name: Ident("id"), data_type: Other { name: Name(UnresolvedObjectName([Ident("int4")])), typ_mod: [] }, collation: None, options: [] }], constraints: [Check { name: Some(Ident("ck")), expr: Op { op: Op { namespace: [], op: "<>" }, expr1: Function(Function { name: UnresolvedObjectName([Ident("rtrim")]), args: Args { args: [Function(Function { name: UnresolvedObjectName([Ident("ltrim")]), args: Args { args: [Identifier([Ident("ref_code")])], order_by: [] }, filter: None, over: None, distinct: false })], order_by: [] }, filter: None, over: None, distinct: false }), expr2: Some(Value(String(""))) } }], with_options: [], if_not_exists: false, temporary: true })

parse-statement
CREATE TABLE foo (id int, PRIMARY KEY (foo, bar))
----
CREATE TABLE foo (id int4, PRIMARY KEY (foo, bar))
=>
CreateTable(CreateTableStatement { name: UnresolvedObjectName([Ident("foo")]), columns: [ColumnDef { name: Ident("id"), data_type: Other { name: Name(UnresolvedObjectName([Ident("int4")])), typ_mod: [] }, collation: None, options: [] }], constraints: [Unique { name: None, columns: [Ident("foo"), Ident("bar")], is_primary: true }], with_options: [], if_not_exists: false, temporary: false })

parse-statement
CREATE TABLE foo (id int, UNIQUE (id))
----
CREATE TABLE foo (id int4, UNIQUE (id))
=>
CreateTable(CreateTableStatement { name: UnresolvedObjectName([Ident("foo")]), columns: [ColumnDef { name: Ident("id"), data_type: Other { name: Name(UnresolvedObjectName([Ident("int4")])), typ_mod: [] }, collation: None, options: [] }], constraints: [Unique { name: None, columns: [Ident("id")], is_primary: false }], with_options: [], if_not_exists: false, temporary: false })

parse-statement
CREATE TABLE foo (id int, FOREIGN KEY (foo, bar) REFERENCES anothertable(foo, bar))
----
CREATE TABLE foo (id int4, FOREIGN KEY (foo, bar) REFERENCES anothertable(foo, bar))
=>
CreateTable(CreateTableStatement { name: UnresolvedObjectName([Ident("foo")]), columns: [ColumnDef { name: Ident("id"), data_type: Other { name: Name(UnresolvedObjectName([Ident("int4")])), typ_mod: [] }, collation: None, options: [] }], constraints: [ForeignKey { name: None, columns: [Ident("foo"), Ident("bar")], foreign_table: Name(UnresolvedObjectName([Ident("anothertable")])), referred_columns: [Ident("foo"), Ident("bar")] }], with_options: [], if_not_exists: false, temporary: false })

parse-statement
CREATE TABLE foo (id int, CHECK (end_date > start_date OR end_date IS NULL))
----
CREATE TABLE foo (id int4, CHECK (end_date > start_date OR end_date IS NULL))
=>
CreateTable(CreateTableStatement { name: UnresolvedObjectName([Ident("foo")]), columns: [ColumnDef { name: Ident("id"), data_type: Other { name: Name(UnresolvedObjectName([Ident("int4")])), typ_mod: [] }, collation: None, options: [] }], constraints: [Check { name: None, expr: Or { left: Op { op: Op { namespace: [], op: ">" }, expr1: Identifier([Ident("end_date")]), expr2: Some(Identifier([Ident("start_date")])) }, right: IsExpr { expr: Identifier([Ident("end_date")]), construct: Null, negated: false } } }], with_options: [], if_not_exists: false, temporary: false })

parse-statement
CREATE TABLE foo (id int, CHECK (end_date > start_date OR end_date IS UNKNOWN))
----
CREATE TABLE foo (id int4, CHECK (end_date > start_date OR end_date IS UNKNOWN))
=>
CreateTable(CreateTableStatement { name: UnresolvedObjectName([Ident("foo")]), columns: [ColumnDef { name: Ident("id"), data_type: Other { name: Name(UnresolvedObjectName([Ident("int4")])), typ_mod: [] }, collation: None, options: [] }], constraints: [Check { name: None, expr: Or { left: Op { op: Op { namespace: [], op: ">" }, expr1: Identifier([Ident("end_date")]), expr2: Some(Identifier([Ident("start_date")])) }, right: IsExpr { expr: Identifier([Ident("end_date")]), construct: Unknown, negated: false } } }], with_options: [], if_not_exists: false, temporary: false })

parse-statement
CREATE TABLE foo (id int, CHECK (start_date IS TRUE))
----
CREATE TABLE foo (id int4, CHECK (start_date IS TRUE))
=>
CreateTable(CreateTableStatement { name: UnresolvedObjectName([Ident("foo")]), columns: [ColumnDef { name: Ident("id"), data_type: Other { name: Name(UnresolvedObjectName([Ident("int4")])), typ_mod: [] }, collation: None, options: [] }], constraints: [Check { name: None, expr: IsExpr { expr: Identifier([Ident("start_date")]), construct: True, negated: false } }], with_options: [], if_not_exists: false, temporary: false })

parse-statement
CREATE TEMP TABLE t (c schema.type)
----
CREATE TEMPORARY TABLE t (c schema.type)
=>
CreateTable(CreateTableStatement { name: UnresolvedObjectName([Ident("t")]), columns: [ColumnDef { name: Ident("c"), data_type: Other { name: Name(UnresolvedObjectName([Ident("schema"), Ident("type")])), typ_mod: [] }, collation: None, options: [] }], constraints: [], with_options: [], if_not_exists: false, temporary: true })

parse-statement
CREATE TABLE t (c db.schema.type)
----
CREATE TABLE t (c db.schema.type)
=>
CreateTable(CreateTableStatement { name: UnresolvedObjectName([Ident("t")]), columns: [ColumnDef { name: Ident("c"), data_type: Other { name: Name(UnresolvedObjectName([Ident("db"), Ident("schema"), Ident("type")])), typ_mod: [] }, collation: None, options: [] }], constraints: [], with_options: [], if_not_exists: false, temporary: false })

parse-statement
CREATE TABLE t (c "db"."schema"."type")
----
CREATE TABLE t (c db.schema.type)
=>
CreateTable(CreateTableStatement { name: UnresolvedObjectName([Ident("t")]), columns: [ColumnDef { name: Ident("c"), data_type: Other { name: Name(UnresolvedObjectName([Ident("db"), Ident("schema"), Ident("type")])), typ_mod: [] }, collation: None, options: [] }], constraints: [], with_options: [], if_not_exists: false, temporary: false })

parse-statement
CREATE TABLE t (c something.db.schema.type)
----
CREATE TABLE t (c something.db.schema.type)
=>
CreateTable(CreateTableStatement { name: UnresolvedObjectName([Ident("t")]), columns: [ColumnDef { name: Ident("c"), data_type: Other { name: Name(UnresolvedObjectName([Ident("something"), Ident("db"), Ident("schema"), Ident("type")])), typ_mod: [] }, collation: None, options: [] }], constraints: [], with_options: [], if_not_exists: false, temporary: false })

parse-statement
CREATE TEMP TABLE t (c db.schema.type(0,1,100))
----
CREATE TEMPORARY TABLE t (c db.schema.type(0, 1, 100))
=>
CreateTable(CreateTableStatement { name: UnresolvedObjectName([Ident("t")]), columns: [ColumnDef { name: Ident("c"), data_type: Other { name: Name(UnresolvedObjectName([Ident("db"), Ident("schema"), Ident("type")])), typ_mod: [0, 1, 100] }, collation: None, options: [] }], constraints: [], with_options: [], if_not_exists: false, temporary: true })

parse-statement
CREATE TABLE t (c time with time zone (0,1,100))
----
error: Expected column option, found left parenthesis
CREATE TABLE t (c time with time zone (0,1,100))
                                      ^

parse-statement
CREATE TABLE t (c t(1+1))
----
error: Expected right parenthesis, found operator "+"
CREATE TABLE t (c t(1+1))
                     ^

parse-statement
CREATE TABLE t (c t(1,))
----
error: Expected literal integer, found right parenthesis
CREATE TABLE t (c t(1,))
                      ^

parse-statement
CREATE TABLE t (c "type"(1))
----
CREATE TABLE t (c type(1))
=>
CreateTable(CreateTableStatement { name: UnresolvedObjectName([Ident("t")]), columns: [ColumnDef { name: Ident("c"), data_type: Other { name: Name(UnresolvedObjectName([Ident("type")])), typ_mod: [1] }, collation: None, options: [] }], constraints: [], with_options: [], if_not_exists: false, temporary: false })

parse-statement
CREATE TABLE t (c "type"(1) list list)
----
CREATE TABLE t (c type(1) list list)
=>
CreateTable(CreateTableStatement { name: UnresolvedObjectName([Ident("t")]), columns: [ColumnDef { name: Ident("c"), data_type: List(List(Other { name: Name(UnresolvedObjectName([Ident("type")])), typ_mod: [1] })), collation: None, options: [] }], constraints: [], with_options: [], if_not_exists: false, temporary: false })

parse-statement
CREATE DATABASE IF EXISTS foo
----
error: Expected NOT, found EXISTS
CREATE DATABASE IF EXISTS foo
                   ^

parse-statement
CREATE DATABASE foo.bar
----
error: Expected end of statement, found dot
CREATE DATABASE foo.bar
                   ^

parse-statement
CREATE SCHEMA foo.bar
----
CREATE SCHEMA foo.bar
=>
CreateSchema(CreateSchemaStatement { name: UnresolvedSchemaName([Ident("foo"), Ident("bar")]), if_not_exists: false })

parse-statement
CREATE SCHEMA IF NOT EXISTS foo
----
CREATE SCHEMA IF NOT EXISTS foo
=>
CreateSchema(CreateSchemaStatement { name: UnresolvedSchemaName([Ident("foo")]), if_not_exists: true })

parse-statement
CREATE SCHEMA IF EXISTS foo
----
error: Expected NOT, found EXISTS
CREATE SCHEMA IF EXISTS foo
                 ^

parse-statement
CREATE VIEW myschema.myview AS SELECT foo FROM bar
----
CREATE VIEW myschema.myview AS SELECT foo FROM bar
=>
CreateView(CreateViewStatement { if_exists: Error, temporary: false, definition: ViewDefinition { name: UnresolvedObjectName([Ident("myschema"), Ident("myview")]), columns: [], query: Query { ctes: [], body: Select(Select { distinct: None, projection: [Expr { expr: Identifier([Ident("foo")]), alias: None }], from: [TableWithJoins { relation: Table { name: Name(UnresolvedObjectName([Ident("bar")])), alias: None }, joins: [] }], selection: None, group_by: [], having: None, options: [] }), order_by: [], limit: None, offset: None } } })

parse-statement
CREATE TEMPORARY VIEW myview AS SELECT foo FROM bar
----
CREATE TEMPORARY VIEW myview AS SELECT foo FROM bar
=>
CreateView(CreateViewStatement { if_exists: Error, temporary: true, definition: ViewDefinition { name: UnresolvedObjectName([Ident("myview")]), columns: [], query: Query { ctes: [], body: Select(Select { distinct: None, projection: [Expr { expr: Identifier([Ident("foo")]), alias: None }], from: [TableWithJoins { relation: Table { name: Name(UnresolvedObjectName([Ident("bar")])), alias: None }, joins: [] }], selection: None, group_by: [], having: None, options: [] }), order_by: [], limit: None, offset: None } } })

parse-statement
CREATE TEMP VIEW myview AS SELECT foo FROM bar
----
CREATE TEMPORARY VIEW myview AS SELECT foo FROM bar
=>
CreateView(CreateViewStatement { if_exists: Error, temporary: true, definition: ViewDefinition { name: UnresolvedObjectName([Ident("myview")]), columns: [], query: Query { ctes: [], body: Select(Select { distinct: None, projection: [Expr { expr: Identifier([Ident("foo")]), alias: None }], from: [TableWithJoins { relation: Table { name: Name(UnresolvedObjectName([Ident("bar")])), alias: None }, joins: [] }], selection: None, group_by: [], having: None, options: [] }), order_by: [], limit: None, offset: None } } })

parse-statement
CREATE OR REPLACE VIEW v AS SELECT 1
----
CREATE OR REPLACE VIEW v AS SELECT 1
=>
CreateView(CreateViewStatement { if_exists: Replace, temporary: false, definition: ViewDefinition { name: UnresolvedObjectName([Ident("v")]), columns: [], query: Query { ctes: [], body: Select(Select { distinct: None, projection: [Expr { expr: Value(Number("1")), alias: None }], from: [], selection: None, group_by: [], having: None, options: [] }), order_by: [], limit: None, offset: None } } })

parse-statement
CREATE VIEW IF NOT EXISTS v AS SELECT 1
----
CREATE VIEW IF NOT EXISTS v AS SELECT 1
=>
CreateView(CreateViewStatement { if_exists: Skip, temporary: false, definition: ViewDefinition { name: UnresolvedObjectName([Ident("v")]), columns: [], query: Query { ctes: [], body: Select(Select { distinct: None, projection: [Expr { expr: Value(Number("1")), alias: None }], from: [], selection: None, group_by: [], having: None, options: [] }), order_by: [], limit: None, offset: None } } })

parse-statement
CREATE OR REPLACE VIEW IF NOT EXISTS v AS SELECT 1
----
error: Expected AS, found NOT
CREATE OR REPLACE VIEW IF NOT EXISTS v AS SELECT 1
                          ^

parse-statement
CREATE VIEW v (has, cols) AS SELECT 1, 2
----
CREATE VIEW v (has, cols) AS SELECT 1, 2
=>
CreateView(CreateViewStatement { if_exists: Error, temporary: false, definition: ViewDefinition { name: UnresolvedObjectName([Ident("v")]), columns: [Ident("has"), Ident("cols")], query: Query { ctes: [], body: Select(Select { distinct: None, projection: [Expr { expr: Value(Number("1")), alias: None }, Expr { expr: Value(Number("2")), alias: None }], from: [], selection: None, group_by: [], having: None, options: [] }), order_by: [], limit: None, offset: None } } })

parse-statement
CREATE VIEW IF NOT EXISTS myschema.myview AS SELECT foo FROM bar
----
CREATE VIEW IF NOT EXISTS myschema.myview AS SELECT foo FROM bar
=>
CreateView(CreateViewStatement { if_exists: Skip, temporary: false, definition: ViewDefinition { name: UnresolvedObjectName([Ident("myschema"), Ident("myview")]), columns: [], query: Query { ctes: [], body: Select(Select { distinct: None, projection: [Expr { expr: Identifier([Ident("foo")]), alias: None }], from: [TableWithJoins { relation: Table { name: Name(UnresolvedObjectName([Ident("bar")])), alias: None }, joins: [] }], selection: None, group_by: [], having: None, options: [] }), order_by: [], limit: None, offset: None } } })

parse-statement
CREATE VIEWS FROM SOURCE "foobar"
----
CREATE VIEWS FROM SOURCE foobar
=>
CreateViews(CreateViewsStatement { if_exists: Error, temporary: false, source: Name(UnresolvedObjectName([Ident("foobar")])), targets: None })

parse-statement
CREATE OR REPLACE VIEWS FROM SOURCE "foobar"
----
CREATE OR REPLACE VIEWS FROM SOURCE foobar
=>
CreateViews(CreateViewsStatement { if_exists: Replace, temporary: false, source: Name(UnresolvedObjectName([Ident("foobar")])), targets: None })

parse-statement
CREATE VIEWS FROM SOURCE "foobar" ();
----
error: Expected identifier, found right parenthesis
CREATE VIEWS FROM SOURCE "foobar" ();
                                   ^

parse-statement
CREATE VIEWS FROM SOURCE "foobar" (t1, "t2" AS t3);
----
CREATE VIEWS FROM SOURCE foobar (t1, t2 AS t3)
=>
CreateViews(CreateViewsStatement { if_exists: Error, temporary: false, source: Name(UnresolvedObjectName([Ident("foobar")])), targets: Some([CreateViewsSourceTarget { name: UnresolvedObjectName([Ident("t1")]), alias: None }, CreateViewsSourceTarget { name: UnresolvedObjectName([Ident("t2")]), alias: Some(UnresolvedObjectName([Ident("t3")])) }]) })

parse-statement
CREATE MATERIALIZED VIEW myschema.myview AS SELECT foo FROM bar
----
CREATE MATERIALIZED VIEW myschema.myview AS SELECT foo FROM bar
=>
CreateMaterializedView(CreateMaterializedViewStatement { if_exists: Error, name: UnresolvedObjectName([Ident("myschema"), Ident("myview")]), columns: [], in_cluster: None, query: Query { ctes: [], body: Select(Select { distinct: None, projection: [Expr { expr: Identifier([Ident("foo")]), alias: None }], from: [TableWithJoins { relation: Table { name: Name(UnresolvedObjectName([Ident("bar")])), alias: None }, joins: [] }], selection: None, group_by: [], having: None, options: [] }), order_by: [], limit: None, offset: None } })

parse-statement
CREATE OR REPLACE MATERIALIZED VIEW v AS SELECT 1
----
CREATE OR REPLACE MATERIALIZED VIEW v AS SELECT 1
=>
CreateMaterializedView(CreateMaterializedViewStatement { if_exists: Replace, name: UnresolvedObjectName([Ident("v")]), columns: [], in_cluster: None, query: Query { ctes: [], body: Select(Select { distinct: None, projection: [Expr { expr: Value(Number("1")), alias: None }], from: [], selection: None, group_by: [], having: None, options: [] }), order_by: [], limit: None, offset: None } })

parse-statement
CREATE MATERIALIZED VIEW IF NOT EXISTS v AS SELECT 1
----
CREATE MATERIALIZED VIEW IF NOT EXISTS v AS SELECT 1
=>
CreateMaterializedView(CreateMaterializedViewStatement { if_exists: Skip, name: UnresolvedObjectName([Ident("v")]), columns: [], in_cluster: None, query: Query { ctes: [], body: Select(Select { distinct: None, projection: [Expr { expr: Value(Number("1")), alias: None }], from: [], selection: None, group_by: [], having: None, options: [] }), order_by: [], limit: None, offset: None } })

parse-statement
CREATE MATERIALIZED VIEW v (has, cols) AS SELECT 1, 2
----
CREATE MATERIALIZED VIEW v (has, cols) AS SELECT 1, 2
=>
CreateMaterializedView(CreateMaterializedViewStatement { if_exists: Error, name: UnresolvedObjectName([Ident("v")]), columns: [Ident("has"), Ident("cols")], in_cluster: None, query: Query { ctes: [], body: Select(Select { distinct: None, projection: [Expr { expr: Value(Number("1")), alias: None }, Expr { expr: Value(Number("2")), alias: None }], from: [], selection: None, group_by: [], having: None, options: [] }), order_by: [], limit: None, offset: None } })

parse-statement
CREATE MATERIALIZED VIEW v IN CLUSTER bar AS SELECT 1
----
CREATE MATERIALIZED VIEW v IN CLUSTER bar AS SELECT 1
=>
CreateMaterializedView(CreateMaterializedViewStatement { if_exists: Error, name: UnresolvedObjectName([Ident("v")]), columns: [], in_cluster: Some(Unresolved(Ident("bar"))), query: Query { ctes: [], body: Select(Select { distinct: None, projection: [Expr { expr: Value(Number("1")), alias: None }], from: [], selection: None, group_by: [], having: None, options: [] }), order_by: [], limit: None, offset: None } })

parse-statement
CREATE MATERIALIZED VIEW v IN CLUSTER [1] AS SELECT 1
----
CREATE MATERIALIZED VIEW v IN CLUSTER [1] AS SELECT 1
=>
CreateMaterializedView(CreateMaterializedViewStatement { if_exists: Error, name: UnresolvedObjectName([Ident("v")]), columns: [], in_cluster: Some(Resolved("1")), query: Query { ctes: [], body: Select(Select { distinct: None, projection: [Expr { expr: Value(Number("1")), alias: None }], from: [], selection: None, group_by: [], having: None, options: [] }), order_by: [], limit: None, offset: None } })

parse-statement
CREATE SOURCE crobat FROM KAFKA BROKER 'zubat' TOPIC 'hoothoot' KEY FORMAT TEXT VALUE FORMAT TEXT INCLUDE KEY ENVELOPE NONE
----
CREATE SOURCE crobat FROM KAFKA BROKER 'zubat' TOPIC 'hoothoot' KEY FORMAT TEXT VALUE FORMAT TEXT INCLUDE KEY ENVELOPE NONE
=>
CreateSource(CreateSourceStatement { name: UnresolvedObjectName([Ident("crobat")]), col_names: [], connection: Kafka(KafkaSourceConnection { connection: Inline { broker: "zubat" }, topic: "hoothoot", key: None }), legacy_with_options: [], include_metadata: [SourceIncludeMetadata { ty: Key, alias: None }], format: KeyValue { key: Text, value: Text }, envelope: Some(None), if_not_exists: false, key_constraint: None, with_options: [] })

parse-statement
CREATE SOURCE crobat FROM KAFKA BROKER 'zubat' TOPIC 'hoothoot' KEY FORMAT TEXT VALUE FORMAT TEXT INCLUDE KEY AS crobat ENVELOPE NONE
----
CREATE SOURCE crobat FROM KAFKA BROKER 'zubat' TOPIC 'hoothoot' KEY FORMAT TEXT VALUE FORMAT TEXT INCLUDE KEY AS crobat ENVELOPE NONE
=>
CreateSource(CreateSourceStatement { name: UnresolvedObjectName([Ident("crobat")]), col_names: [], connection: Kafka(KafkaSourceConnection { connection: Inline { broker: "zubat" }, topic: "hoothoot", key: None }), legacy_with_options: [], include_metadata: [SourceIncludeMetadata { ty: Key, alias: Some(Ident("crobat")) }], format: KeyValue { key: Text, value: Text }, envelope: Some(None), if_not_exists: false, key_constraint: None, with_options: [] })

parse-statement
CREATE SOURCE crobat FROM KAFKA BROKER 'zubat' TOPIC 'hoothoot' KEY FORMAT TEXT VALUE FORMAT TEXT INCLUDE TIMESTAMP ENVELOPE NONE
----
CREATE SOURCE crobat FROM KAFKA BROKER 'zubat' TOPIC 'hoothoot' KEY FORMAT TEXT VALUE FORMAT TEXT INCLUDE TIMESTAMP ENVELOPE NONE
=>
CreateSource(CreateSourceStatement { name: UnresolvedObjectName([Ident("crobat")]), col_names: [], connection: Kafka(KafkaSourceConnection { connection: Inline { broker: "zubat" }, topic: "hoothoot", key: None }), legacy_with_options: [], include_metadata: [SourceIncludeMetadata { ty: Timestamp, alias: None }], format: KeyValue { key: Text, value: Text }, envelope: Some(None), if_not_exists: false, key_constraint: None, with_options: [] })

parse-statement
CREATE SOURCE crobat FROM KAFKA BROKER 'zubat' TOPIC 'hoothoot' KEY FORMAT TEXT VALUE FORMAT TEXT INCLUDE PARTITION ENVELOPE NONE
----
CREATE SOURCE crobat FROM KAFKA BROKER 'zubat' TOPIC 'hoothoot' KEY FORMAT TEXT VALUE FORMAT TEXT INCLUDE PARTITION ENVELOPE NONE
=>
CreateSource(CreateSourceStatement { name: UnresolvedObjectName([Ident("crobat")]), col_names: [], connection: Kafka(KafkaSourceConnection { connection: Inline { broker: "zubat" }, topic: "hoothoot", key: None }), legacy_with_options: [], include_metadata: [SourceIncludeMetadata { ty: Partition, alias: None }], format: KeyValue { key: Text, value: Text }, envelope: Some(None), if_not_exists: false, key_constraint: None, with_options: [] })

parse-statement
CREATE SOURCE crobat FROM KAFKA BROKER 'zubat' TOPIC 'hoothoot' KEY FORMAT TEXT VALUE FORMAT TEXT INCLUDE TOPIC ENVELOPE NONE
----
CREATE SOURCE crobat FROM KAFKA BROKER 'zubat' TOPIC 'hoothoot' KEY FORMAT TEXT VALUE FORMAT TEXT INCLUDE TOPIC ENVELOPE NONE
=>
CreateSource(CreateSourceStatement { name: UnresolvedObjectName([Ident("crobat")]), col_names: [], connection: Kafka(KafkaSourceConnection { connection: Inline { broker: "zubat" }, topic: "hoothoot", key: None }), legacy_with_options: [], include_metadata: [SourceIncludeMetadata { ty: Topic, alias: None }], format: KeyValue { key: Text, value: Text }, envelope: Some(None), if_not_exists: false, key_constraint: None, with_options: [] })

parse-statement
CREATE SOURCE crobat FROM KAFKA BROKER 'zubat' TOPIC 'hoothoot' KEY FORMAT TEXT VALUE FORMAT TEXT INCLUDE KEY AS mykey, TIMESTAMP, PARTITION, TOPIC as kafka_topic ENVELOPE NONE
----
CREATE SOURCE crobat FROM KAFKA BROKER 'zubat' TOPIC 'hoothoot' KEY FORMAT TEXT VALUE FORMAT TEXT INCLUDE KEY AS mykey, TIMESTAMP, PARTITION, TOPIC AS kafka_topic ENVELOPE NONE
=>
CreateSource(CreateSourceStatement { name: UnresolvedObjectName([Ident("crobat")]), col_names: [], connection: Kafka(KafkaSourceConnection { connection: Inline { broker: "zubat" }, topic: "hoothoot", key: None }), legacy_with_options: [], include_metadata: [SourceIncludeMetadata { ty: Key, alias: Some(Ident("mykey")) }, SourceIncludeMetadata { ty: Timestamp, alias: None }, SourceIncludeMetadata { ty: Partition, alias: None }, SourceIncludeMetadata { ty: Topic, alias: Some(Ident("kafka_topic")) }], format: KeyValue { key: Text, value: Text }, envelope: Some(None), if_not_exists: false, key_constraint: None, with_options: [] })

parse-statement
CREATE SOURCE crobat FROM KAFKA BROKER 'zubat' TOPIC 'hoothoot' KEY FORMAT AVRO USING CONFLUENT SCHEMA REGISTRY 'http://localhost:8081' VALUE FORMAT AVRO USING CONFLUENT SCHEMA REGISTRY 'http://localhost:8081' INCLUDE KEY ENVELOPE NONE
----
CREATE SOURCE crobat FROM KAFKA BROKER 'zubat' TOPIC 'hoothoot' KEY FORMAT AVRO USING CONFLUENT SCHEMA REGISTRY 'http://localhost:8081' VALUE FORMAT AVRO USING CONFLUENT SCHEMA REGISTRY 'http://localhost:8081' INCLUDE KEY ENVELOPE NONE
=>
CreateSource(CreateSourceStatement { name: UnresolvedObjectName([Ident("crobat")]), col_names: [], connection: Kafka(KafkaSourceConnection { connection: Inline { broker: "zubat" }, topic: "hoothoot", key: None }), legacy_with_options: [], include_metadata: [SourceIncludeMetadata { ty: Key, alias: None }], format: KeyValue { key: Avro(Csr { csr_connection: CsrConnectionAvro { connection: Inline { url: "http://localhost:8081" }, key_strategy: None, value_strategy: None, seed: None, with_options: [] } }), value: Avro(Csr { csr_connection: CsrConnectionAvro { connection: Inline { url: "http://localhost:8081" }, key_strategy: None, value_strategy: None, seed: None, with_options: [] } }) }, envelope: Some(None), if_not_exists: false, key_constraint: None, with_options: [] })

parse-statement
CREATE SOURCE crobat FROM KAFKA BROKER 'zubat' TOPIC 'hoothoot' FORMAT AVRO USING CONFLUENT SCHEMA REGISTRY 'http://localhost:8081' ENVELOPE UPSERT
----
CREATE SOURCE crobat FROM KAFKA BROKER 'zubat' TOPIC 'hoothoot' FORMAT AVRO USING CONFLUENT SCHEMA REGISTRY 'http://localhost:8081' ENVELOPE UPSERT
=>
CreateSource(CreateSourceStatement { name: UnresolvedObjectName([Ident("crobat")]), col_names: [], connection: Kafka(KafkaSourceConnection { connection: Inline { broker: "zubat" }, topic: "hoothoot", key: None }), legacy_with_options: [], include_metadata: [], format: Bare(Avro(Csr { csr_connection: CsrConnectionAvro { connection: Inline { url: "http://localhost:8081" }, key_strategy: None, value_strategy: None, seed: None, with_options: [] } })), envelope: Some(Upsert), if_not_exists: false, key_constraint: None, with_options: [] })

parse-statement
CREATE SOURCE crobat FROM KAFKA BROKER 'zubat' TOPIC 'hoothoot' FORMAT AVRO USING SCHEMA 'string' ENVELOPE UPSERT FORMAT AVRO USING SCHEMA 'long'
----
error: Expected end of statement, found FORMAT
CREATE SOURCE crobat FROM KAFKA BROKER 'zubat' TOPIC 'hoothoot' FORMAT AVRO USING SCHEMA 'string' ENVELOPE UPSERT FORMAT AVRO USING SCHEMA 'long'
                                                                                                                  ^

parse-statement
CREATE SOURCE crobat FROM KAFKA BROKER 'zubat' TOPIC 'hoothoot' FORMAT AVRO USING SCHEMA 'string' WITH (CONFLUENT WIRE FORMAT = false) ENVELOPE NONE
----
CREATE SOURCE crobat FROM KAFKA BROKER 'zubat' TOPIC 'hoothoot' FORMAT AVRO USING SCHEMA 'string' WITH (CONFLUENT WIRE FORMAT = false) ENVELOPE NONE
=>
CreateSource(CreateSourceStatement { name: UnresolvedObjectName([Ident("crobat")]), col_names: [], connection: Kafka(KafkaSourceConnection { connection: Inline { broker: "zubat" }, topic: "hoothoot", key: None }), legacy_with_options: [], include_metadata: [], format: Bare(Avro(InlineSchema { schema: Inline("string"), with_options: [AvroSchemaOption { name: ConfluentWireFormat, value: Some(Value(Boolean(false))) }] })), envelope: Some(None), if_not_exists: false, key_constraint: None, with_options: [] })


parse-statement
CREATE SOURCE source FROM KAFKA BROKER 'broker' TOPIC 'topic' WITH (a = SEKRET)
----
CREATE SOURCE source FROM KAFKA BROKER 'broker' TOPIC 'topic' WITH (a = sekret)
=>
CreateSource(CreateSourceStatement { name: UnresolvedObjectName([Ident("source")]), col_names: [], connection: Kafka(KafkaSourceConnection { connection: Inline { broker: "broker" }, topic: "topic", key: None }), legacy_with_options: [WithOption { key: Ident("a"), value: Some(Ident(Ident("sekret"))) }], include_metadata: [], format: None, envelope: None, if_not_exists: false, key_constraint: None, with_options: [] })

parse-statement
CREATE SOURCE source FROM KAFKA BROKER 'broker' TOPIC 'topic' WITH (a = SECRET)
----
CREATE SOURCE source FROM KAFKA BROKER 'broker' TOPIC 'topic' WITH (a = secret)
=>
CreateSource(CreateSourceStatement { name: UnresolvedObjectName([Ident("source")]), col_names: [], connection: Kafka(KafkaSourceConnection { connection: Inline { broker: "broker" }, topic: "topic", key: None }), legacy_with_options: [WithOption { key: Ident("a"), value: Some(Ident(Ident("secret"))) }], include_metadata: [], format: None, envelope: None, if_not_exists: false, key_constraint: None, with_options: [] })

parse-statement
CREATE SOURCE source FROM KAFKA BROKER 'broker' TOPIC 'topic' WITH (a = SECRET a)
----
CREATE SOURCE source FROM KAFKA BROKER 'broker' TOPIC 'topic' WITH (a = SECRET a)
=>
CreateSource(CreateSourceStatement { name: UnresolvedObjectName([Ident("source")]), col_names: [], connection: Kafka(KafkaSourceConnection { connection: Inline { broker: "broker" }, topic: "topic", key: None }), legacy_with_options: [WithOption { key: Ident("a"), value: Some(Secret(Name(UnresolvedObjectName([Ident("a")])))) }], include_metadata: [], format: None, envelope: None, if_not_exists: false, key_constraint: None, with_options: [] })

parse-statement roundtrip
CREATE SOURCE source FROM KAFKA BROKER 'broker' TOPIC 'topic' WITH (a = SECRET)
----
CREATE SOURCE source FROM KAFKA BROKER 'broker' TOPIC 'topic' WITH (a = secret)

parse-statement roundtrip
CREATE SOURCE source FROM KAFKA BROKER 'broker' TOPIC 'topic' WITH (a = SECRET a)
----
CREATE SOURCE source FROM KAFKA BROKER 'broker' TOPIC 'topic' WITH (a = SECRET a)

parse-statement
CREATE SOURCE source FROM KAFKA BROKER 'broker' TOPIC 'topic' WITH (a = SECRET a.b.c)
----
CREATE SOURCE source FROM KAFKA BROKER 'broker' TOPIC 'topic' WITH (a = SECRET a.b.c)
=>
CreateSource(CreateSourceStatement { name: UnresolvedObjectName([Ident("source")]), col_names: [], connection: Kafka(KafkaSourceConnection { connection: Inline { broker: "broker" }, topic: "topic", key: None }), legacy_with_options: [WithOption { key: Ident("a"), value: Some(Secret(Name(UnresolvedObjectName([Ident("a"), Ident("b"), Ident("c")])))) }], include_metadata: [], format: None, envelope: None, if_not_exists: false, key_constraint: None, with_options: [] })

parse-statement
CREATE SOURCE source (a, b, PRIMARY KEY (a) NOT ENFORCED) FROM KAFKA BROKER 'broker' TOPIC 'topic'
----
CREATE SOURCE source (a, b, PRIMARY KEY (a) NOT ENFORCED) FROM KAFKA BROKER 'broker' TOPIC 'topic'
=>
CreateSource(CreateSourceStatement { name: UnresolvedObjectName([Ident("source")]), col_names: [Ident("a"), Ident("b")], connection: Kafka(KafkaSourceConnection { connection: Inline { broker: "broker" }, topic: "topic", key: None }), legacy_with_options: [], include_metadata: [], format: None, envelope: None, if_not_exists: false, key_constraint: Some(PrimaryKeyNotEnforced { columns: [Ident("a")] }), with_options: [] })

parse-statement
CREATE SOURCE source (a, PRIMARY KEY (a) NOT ENFORCED, b) FROM KAFKA BROKER 'broker' TOPIC 'topic'
----
CREATE SOURCE source (a, b, PRIMARY KEY (a) NOT ENFORCED) FROM KAFKA BROKER 'broker' TOPIC 'topic'
=>
CreateSource(CreateSourceStatement { name: UnresolvedObjectName([Ident("source")]), col_names: [Ident("a"), Ident("b")], connection: Kafka(KafkaSourceConnection { connection: Inline { broker: "broker" }, topic: "topic", key: None }), legacy_with_options: [], include_metadata: [], format: None, envelope: None, if_not_exists: false, key_constraint: Some(PrimaryKeyNotEnforced { columns: [Ident("a")] }), with_options: [] })

parse-statement
CREATE SOURCE source (PRIMARY KEY (a) NOT ENFORCED) FROM KAFKA BROKER 'broker' TOPIC 'topic'
----
CREATE SOURCE source (PRIMARY KEY (a) NOT ENFORCED) FROM KAFKA BROKER 'broker' TOPIC 'topic'
=>
CreateSource(CreateSourceStatement { name: UnresolvedObjectName([Ident("source")]), col_names: [], connection: Kafka(KafkaSourceConnection { connection: Inline { broker: "broker" }, topic: "topic", key: None }), legacy_with_options: [], include_metadata: [], format: None, envelope: None, if_not_exists: false, key_constraint: Some(PrimaryKeyNotEnforced { columns: [Ident("a")] }), with_options: [] })

parse-statement
CREATE SOURCE source (PRIMARY, PRIMARY KEY (a) NOT ENFORCED) FROM KAFKA BROKER 'broker' TOPIC 'topic'
----
CREATE SOURCE source (primary, PRIMARY KEY (a) NOT ENFORCED) FROM KAFKA BROKER 'broker' TOPIC 'topic'
=>
CreateSource(CreateSourceStatement { name: UnresolvedObjectName([Ident("source")]), col_names: [Ident("primary")], connection: Kafka(KafkaSourceConnection { connection: Inline { broker: "broker" }, topic: "topic", key: None }), legacy_with_options: [], include_metadata: [], format: None, envelope: None, if_not_exists: false, key_constraint: Some(PrimaryKeyNotEnforced { columns: [Ident("a")] }), with_options: [] })

parse-statement
CREATE SOURCE source PRIMARY KEY (a) NOT ENFORCED FROM KAFKA BROKER 'broker' TOPIC 'topic'
----
error: Expected FROM, found PRIMARY
CREATE SOURCE source PRIMARY KEY (a) NOT ENFORCED FROM KAFKA BROKER 'broker' TOPIC 'topic'
                     ^

parse-statement
CREATE SOURCE source (PRIMARY KEY () NOT ENFORCED) FROM KAFKA BROKER 'broker' TOPIC 'topic'
----
error: Expected identifier, found right parenthesis
CREATE SOURCE source (PRIMARY KEY () NOT ENFORCED) FROM KAFKA BROKER 'broker' TOPIC 'topic'
                                   ^

parse-statement
CREATE SOURCE source (a, b, PRIMARY KEY (a) NOT ENFORCED, PRIMARY KEY (b) NOT ENFORCED) FROM KAFKA BROKER 'broker' TOPIC 'topic'
----
error: Multiple key constraints not allowed
CREATE SOURCE source (a, b, PRIMARY KEY (a) NOT ENFORCED, PRIMARY KEY (b) NOT ENFORCED) FROM KAFKA BROKER 'broker' TOPIC 'topic'
                                                          ^

parse-statement
CREATE CONNECTION pgconn FOR postgres HOST foo, PORT 1234, SSL CERTIFICATE AUTHORITY 'foo', SSH TUNNEL tun
----
CREATE CONNECTION pgconn FOR POSTGRES HOST = foo, PORT = 1234, SSL CERTIFICATE AUTHORITY = 'foo', SSH TUNNEL = tun
=>
CreateConnection(CreateConnectionStatement { name: UnresolvedObjectName([Ident("pgconn")]), connection: Postgres { with_options: [PostgresConnectionOption { name: Host, value: Some(Ident(Ident("foo"))) }, PostgresConnectionOption { name: Port, value: Some(Value(Number("1234"))) }, PostgresConnectionOption { name: SslCertificateAuthority, value: Some(Value(String("foo"))) }, PostgresConnectionOption { name: SshTunnel, value: Some(Ident(Ident("tun"))) }] }, if_not_exists: false })

parse-statement
CREATE SOURCE psychic FROM POSTGRES CONNECTION pgconn PUBLICATION 'red';
----
CREATE SOURCE psychic FROM POSTGRES CONNECTION pgconn PUBLICATION 'red'
=>
CreateSource(CreateSourceStatement { name: UnresolvedObjectName([Ident("psychic")]), col_names: [], connection: Postgres { connection: Name(UnresolvedObjectName([Ident("pgconn")])), publication: "red", details: None }, legacy_with_options: [], include_metadata: [], format: None, envelope: None, if_not_exists: false, key_constraint: None, with_options: [] })

parse-statement
CREATE SINK foo FROM bar INTO KAFKA BROKER 'baz' TOPIC 'topic' WITH (replication_factor = 7, retention_ms = 10000, retention_bytes = 10000000000) FORMAT BYTES
----
CREATE SINK foo FROM bar INTO KAFKA BROKER 'baz' TOPIC 'topic' WITH (replication_factor = 7, retention_ms = 10000, retention_bytes = 10000000000) FORMAT BYTES WITH SNAPSHOT
=>
CreateSink(CreateSinkStatement { name: UnresolvedObjectName([Ident("foo")]), in_cluster: None, from: Name(UnresolvedObjectName([Ident("bar")])), connection: Kafka { broker: "baz", topic: "topic", key: None, consistency: None }, with_options: [WithOption { key: Ident("replication_factor"), value: Some(Value(Number("7"))) }, WithOption { key: Ident("retention_ms"), value: Some(Value(Number("10000"))) }, WithOption { key: Ident("retention_bytes"), value: Some(Value(Number("10000000000"))) }], format: Some(Bytes), envelope: None, with_snapshot: true, as_of: None, if_not_exists: false })

parse-statement
CREATE SINK foo FROM bar INTO KAFKA BROKER 'baz' TOPIC 'topic' KEY (a, b) FORMAT BYTES
----
CREATE SINK foo FROM bar INTO KAFKA BROKER 'baz' TOPIC 'topic' KEY (a, b) FORMAT BYTES WITH SNAPSHOT
=>
CreateSink(CreateSinkStatement { name: UnresolvedObjectName([Ident("foo")]), in_cluster: None, from: Name(UnresolvedObjectName([Ident("bar")])), connection: Kafka { broker: "baz", topic: "topic", key: Some(KafkaSinkKey { key_columns: [Ident("a"), Ident("b")], not_enforced: false }), consistency: None }, with_options: [], format: Some(Bytes), envelope: None, with_snapshot: true, as_of: None, if_not_exists: false })

parse-statement
CREATE SINK foo FROM bar INTO KAFKA BROKER 'baz' TOPIC 'topic' KEY (a, b) NOT ENFORCED FORMAT BYTES
----
CREATE SINK foo FROM bar INTO KAFKA BROKER 'baz' TOPIC 'topic' KEY (a, b) NOT ENFORCED FORMAT BYTES WITH SNAPSHOT
=>
CreateSink(CreateSinkStatement { name: UnresolvedObjectName([Ident("foo")]), in_cluster: None, from: Name(UnresolvedObjectName([Ident("bar")])), connection: Kafka { broker: "baz", topic: "topic", key: Some(KafkaSinkKey { key_columns: [Ident("a"), Ident("b")], not_enforced: true }), consistency: None }, with_options: [], format: Some(Bytes), envelope: None, with_snapshot: true, as_of: None, if_not_exists: false })

parse-statement
CREATE SINK foo FROM bar INTO KAFKA BROKER 'baz' TOPIC 'topic' KEY (a, b) CONSISTENCY TOPIC 'consistency' CONSISTENCY FORMAT BYTES FORMAT BYTES
----
CREATE SINK foo FROM bar INTO KAFKA BROKER 'baz' TOPIC 'topic' KEY (a, b) CONSISTENCY (TOPIC 'consistency' FORMAT BYTES) FORMAT BYTES WITH SNAPSHOT
=>
CreateSink(CreateSinkStatement { name: UnresolvedObjectName([Ident("foo")]), in_cluster: None, from: Name(UnresolvedObjectName([Ident("bar")])), connection: Kafka { broker: "baz", topic: "topic", key: Some(KafkaSinkKey { key_columns: [Ident("a"), Ident("b")], not_enforced: false }), consistency: Some(KafkaConsistency { topic: "consistency", topic_format: Some(Bytes) }) }, with_options: [], format: Some(Bytes), envelope: None, with_snapshot: true, as_of: None, if_not_exists: false })

parse-statement
CREATE SINK foo FROM bar INTO KAFKA BROKER 'baz' TOPIC 'topic' KEY (a, b) CONSISTENCY (TOPIC 'consistency') FORMAT BYTES
----
CREATE SINK foo FROM bar INTO KAFKA BROKER 'baz' TOPIC 'topic' KEY (a, b) CONSISTENCY (TOPIC 'consistency') FORMAT BYTES WITH SNAPSHOT
=>
CreateSink(CreateSinkStatement { name: UnresolvedObjectName([Ident("foo")]), in_cluster: None, from: Name(UnresolvedObjectName([Ident("bar")])), connection: Kafka { broker: "baz", topic: "topic", key: Some(KafkaSinkKey { key_columns: [Ident("a"), Ident("b")], not_enforced: false }), consistency: Some(KafkaConsistency { topic: "consistency", topic_format: None }) }, with_options: [], format: Some(Bytes), envelope: None, with_snapshot: true, as_of: None, if_not_exists: false })

parse-statement
CREATE SINK foo FROM bar INTO KAFKA BROKER 'baz' TOPIC 'topic' KEY (a, b) CONSISTENCY (TOPIC 'consistency' CONSISTENCY FORMAT BYTES) FORMAT BYTES
----
error: Expected right parenthesis, found CONSISTENCY
CREATE SINK foo FROM bar INTO KAFKA BROKER 'baz' TOPIC 'topic' KEY (a, b) CONSISTENCY (TOPIC 'consistency' CONSISTENCY FORMAT BYTES) FORMAT BYTES
                                                                                                           ^

parse-statement
CREATE SINK foo FROM bar INTO KAFKA BROKER 'baz' TOPIC 'topic' KEY (a, b) CONSISTENCY (TOPIC 'consistency' FORMAT BYTES) FORMAT BYTES
----
CREATE SINK foo FROM bar INTO KAFKA BROKER 'baz' TOPIC 'topic' KEY (a, b) CONSISTENCY (TOPIC 'consistency' FORMAT BYTES) FORMAT BYTES WITH SNAPSHOT
=>
CreateSink(CreateSinkStatement { name: UnresolvedObjectName([Ident("foo")]), in_cluster: None, from: Name(UnresolvedObjectName([Ident("bar")])), connection: Kafka { broker: "baz", topic: "topic", key: Some(KafkaSinkKey { key_columns: [Ident("a"), Ident("b")], not_enforced: false }), consistency: Some(KafkaConsistency { topic: "consistency", topic_format: Some(Bytes) }) }, with_options: [], format: Some(Bytes), envelope: None, with_snapshot: true, as_of: None, if_not_exists: false })

parse-statement
CREATE SINK foo FROM bar INTO KAFKA BROKER 'baz' TOPIC 'topic' KEY (a, b) CONSISTENCY (TOPIC 'consistency' FORMAT AVRO USING CONFLUENT SCHEMA REGISTRY 'http://localhost:8081' WITH (username=user)) FORMAT BYTES
----
CREATE SINK foo FROM bar INTO KAFKA BROKER 'baz' TOPIC 'topic' KEY (a, b) CONSISTENCY (TOPIC 'consistency' FORMAT AVRO USING CONFLUENT SCHEMA REGISTRY 'http://localhost:8081' WITH (username = user)) FORMAT BYTES WITH SNAPSHOT
=>
CreateSink(CreateSinkStatement { name: UnresolvedObjectName([Ident("foo")]), in_cluster: None, from: Name(UnresolvedObjectName([Ident("bar")])), connection: Kafka { broker: "baz", topic: "topic", key: Some(KafkaSinkKey { key_columns: [Ident("a"), Ident("b")], not_enforced: false }), consistency: Some(KafkaConsistency { topic: "consistency", topic_format: Some(Avro(Csr { csr_connection: CsrConnectionAvro { connection: Inline { url: "http://localhost:8081" }, key_strategy: None, value_strategy: None, seed: None, with_options: [WithOption { key: Ident("username"), value: Some(Ident(Ident("user"))) }] } })) }) }, with_options: [], format: Some(Bytes), envelope: None, with_snapshot: true, as_of: None, if_not_exists: false })

parse-statement
CREATE SINK foo FROM bar INTO KAFKA BROKER 'baz' TOPIC 'topic' KEY FORMAT BYTES
----
error: Expected end of statement, found KEY
CREATE SINK foo FROM bar INTO KAFKA BROKER 'baz' TOPIC 'topic' KEY FORMAT BYTES
                                                               ^

parse-statement
CREATE SINK IF EXISTS foo FROM bar INTO 'baz'
----
error: Expected NOT, found EXISTS
CREATE SINK IF EXISTS foo FROM bar INTO 'baz'
               ^

parse-statement
CREATE INDEX foo ON myschema.bar (a, b)
----
CREATE INDEX foo ON myschema.bar (a, b)
=>
CreateIndex(CreateIndexStatement { name: Some(Ident("foo")), in_cluster: None, on_name: Name(UnresolvedObjectName([Ident("myschema"), Ident("bar")])), key_parts: Some([Identifier([Ident("a")]), Identifier([Ident("b")])]), with_options: [], if_not_exists: false })

parse-statement
CREATE INDEX foo ON myschema.bar USING arrangement (a, b)
----
CREATE INDEX foo ON myschema.bar (a, b)
=>
CreateIndex(CreateIndexStatement { name: Some(Ident("foo")), in_cluster: None, on_name: Name(UnresolvedObjectName([Ident("myschema"), Ident("bar")])), key_parts: Some([Identifier([Ident("a")]), Identifier([Ident("b")])]), with_options: [], if_not_exists: false })

parse-statement
CREATE INDEX foo ON myschema.bar (a, b) WITH (LOGICAL COMPACTION WINDOW = 0)
----
CREATE INDEX foo ON myschema.bar (a, b) WITH (LOGICAL COMPACTION WINDOW = 0)
=>
CreateIndex(CreateIndexStatement { name: Some(Ident("foo")), in_cluster: None, on_name: Name(UnresolvedObjectName([Ident("myschema"), Ident("bar")])), key_parts: Some([Identifier([Ident("a")]), Identifier([Ident("b")])]), with_options: [IndexOption { name: LogicalCompactionWindow, value: Some(Value(Number("0"))) }], if_not_exists: false })

parse-statement
CREATE INDEX fizz ON baz (ascii(x), a IS NOT NULL, (EXISTS (SELECT y FROM boop WHERE boop.z = z)), delta)
----
CREATE INDEX fizz ON baz (ascii(x), a IS NOT NULL, (EXISTS (SELECT y FROM boop WHERE boop.z = z)), delta)
=>
CreateIndex(CreateIndexStatement { name: Some(Ident("fizz")), in_cluster: None, on_name: Name(UnresolvedObjectName([Ident("baz")])), key_parts: Some([Function(Function { name: UnresolvedObjectName([Ident("ascii")]), args: Args { args: [Identifier([Ident("x")])], order_by: [] }, filter: None, over: None, distinct: false }), IsExpr { expr: Identifier([Ident("a")]), construct: Null, negated: true }, Nested(Exists(Query { ctes: [], body: Select(Select { distinct: None, projection: [Expr { expr: Identifier([Ident("y")]), alias: None }], from: [TableWithJoins { relation: Table { name: Name(UnresolvedObjectName([Ident("boop")])), alias: None }, joins: [] }], selection: Some(Op { op: Op { namespace: [], op: "=" }, expr1: Identifier([Ident("boop"), Ident("z")]), expr2: Some(Identifier([Ident("z")])) }), group_by: [], having: None, options: [] }), order_by: [], limit: None, offset: None })), Identifier([Ident("delta")])]), with_options: [], if_not_exists: false })

parse-statement
CREATE INDEX ind ON tab ((col + 1))
----
CREATE INDEX ind ON tab ((col + 1))
=>
CreateIndex(CreateIndexStatement { name: Some(Ident("ind")), in_cluster: None, on_name: Name(UnresolvedObjectName([Ident("tab")])), key_parts: Some([Nested(Op { op: Op { namespace: [], op: "+" }, expr1: Identifier([Ident("col")]), expr2: Some(Value(Number("1"))) })]), with_options: [], if_not_exists: false })

parse-statement
CREATE INDEX qualifiers ON no_parentheses (alpha.omega)
----
CREATE INDEX qualifiers ON no_parentheses (alpha.omega)
=>
CreateIndex(CreateIndexStatement { name: Some(Ident("qualifiers")), in_cluster: None, on_name: Name(UnresolvedObjectName([Ident("no_parentheses")])), key_parts: Some([Identifier([Ident("alpha"), Ident("omega")])]), with_options: [], if_not_exists: false })

parse-statement
CREATE INDEX foo IN CLUSTER bar ON myschema.bar (a, b)
----
CREATE INDEX foo IN CLUSTER bar ON myschema.bar (a, b)
=>
CreateIndex(CreateIndexStatement { name: Some(Ident("foo")), in_cluster: Some(Unresolved(Ident("bar"))), on_name: Name(UnresolvedObjectName([Ident("myschema"), Ident("bar")])), key_parts: Some([Identifier([Ident("a")]), Identifier([Ident("b")])]), with_options: [], if_not_exists: false })

parse-statement
CREATE INDEX foo IN CLUSTER [1] ON myschema.bar (a, b)
----
CREATE INDEX foo IN CLUSTER [1] ON myschema.bar (a, b)
=>
CreateIndex(CreateIndexStatement { name: Some(Ident("foo")), in_cluster: Some(Resolved("1")), on_name: Name(UnresolvedObjectName([Ident("myschema"), Ident("bar")])), key_parts: Some([Identifier([Ident("a")]), Identifier([Ident("b")])]), with_options: [], if_not_exists: false })

parse-statement
CREATE DEFAULT INDEX ON tab
----
CREATE DEFAULT INDEX ON tab
=>
CreateIndex(CreateIndexStatement { name: None, in_cluster: None, on_name: Name(UnresolvedObjectName([Ident("tab")])), key_parts: None, with_options: [], if_not_exists: false })

parse-statement
CREATE DEFAULT INDEX IF NOT EXISTS ON tab
----
CREATE DEFAULT INDEX IF NOT EXISTS ON tab
=>
CreateIndex(CreateIndexStatement { name: None, in_cluster: None, on_name: Name(UnresolvedObjectName([Ident("tab")])), key_parts: None, with_options: [], if_not_exists: true })

parse-statement
CREATE DEFAULT INDEX ON tab (a, b)
----
error: Expected end of statement, found left parenthesis
CREATE DEFAULT INDEX ON tab (a, b)
                            ^

parse-statement
CREATE INDEX ON tab;
----
error: Expected left parenthesis, found semicolon
CREATE INDEX ON tab;
                   ^

parse-statement
CREATE INDEX ON tab (a, b)
----
CREATE INDEX ON tab (a, b)
=>
CreateIndex(CreateIndexStatement { name: None, in_cluster: None, on_name: Name(UnresolvedObjectName([Ident("tab")])), key_parts: Some([Identifier([Ident("a")]), Identifier([Ident("b")])]), with_options: [], if_not_exists: false })

parse-statement
CREATE INDEX IF NOT EXISTS ON tab (a, b)
----
error: Expected index name, found ON
CREATE INDEX IF NOT EXISTS ON tab (a, b)
                           ^

parse-statement
CREATE INDEX myschema.ind ON foo(b)
----
error: Expected ON, found dot
CREATE INDEX myschema.ind ON foo(b)
                     ^

parse-statement
CREATE INDEX IF EXISTS myschema.ind ON foo(b)
----
error: Expected NOT, found EXISTS
CREATE INDEX IF EXISTS myschema.ind ON foo(b)
                ^

parse-statement
DROP DATABASE mydb
----
DROP DATABASE mydb
=>
DropDatabase(DropDatabaseStatement { name: UnresolvedDatabaseName(Ident("mydb")), if_exists: false, restrict: false })

parse-statement
DROP DATABASE IF EXISTS mydb
----
DROP DATABASE IF EXISTS mydb
=>
DropDatabase(DropDatabaseStatement { name: UnresolvedDatabaseName(Ident("mydb")), if_exists: true, restrict: false })

parse-statement
DROP DATABASE mydb.nope
----
error: Expected end of statement, found dot
DROP DATABASE mydb.nope
                  ^

parse-statement
DROP DATABASE mydb CASCADE
----
DROP DATABASE mydb
=>
DropDatabase(DropDatabaseStatement { name: UnresolvedDatabaseName(Ident("mydb")), if_exists: false, restrict: false })

parse-statement
DROP DATABASE mydb RESTRICT
----
DROP DATABASE mydb RESTRICT
=>
DropDatabase(DropDatabaseStatement { name: UnresolvedDatabaseName(Ident("mydb")), if_exists: false, restrict: true })

parse-statement
DROP DATABASE mydb CASCADE RESTRICT
----
error: Cannot specify both CASCADE and RESTRICT in DROP
DROP DATABASE mydb CASCADE RESTRICT
                           ^

parse-statement
DROP DATABASE mydb RESTRICT CASCADE
----
error: Cannot specify both RESTRICT and CASCADE in DROP
DROP DATABASE mydb RESTRICT CASCADE
                            ^

parse-statement
DROP DATABASE mydb CASCADE CASCADE
----
error: Expected end of statement, found CASCADE
DROP DATABASE mydb CASCADE CASCADE
                           ^

parse-statement
DROP SCHEMA mydb.myschema
----
DROP SCHEMA mydb.myschema
=>
DropSchema(DropSchemaStatement { name: UnresolvedSchemaName([Ident("mydb"), Ident("myschema")]), if_exists: false, cascade: false })

parse-statement
DROP TABLE foo
----
DROP TABLE foo
=>
DropObjects(DropObjectsStatement { object_type: Table, if_exists: false, names: [UnresolvedObjectName([Ident("foo")])], cascade: false })

parse-statement
DROP TABLE IF EXISTS foo, bar CASCADE
----
DROP TABLE IF EXISTS foo, bar CASCADE
=>
DropObjects(DropObjectsStatement { object_type: Table, if_exists: true, names: [UnresolvedObjectName([Ident("foo")]), UnresolvedObjectName([Ident("bar")])], cascade: true })

parse-statement
DROP TABLE
----
error: Expected identifier, found EOF
DROP TABLE
          ^

parse-statement
DROP TABLE IF EXISTS foo, bar CASCADE RESTRICT
----
error: Cannot specify both CASCADE and RESTRICT in DROP
DROP TABLE IF EXISTS foo, bar CASCADE RESTRICT
                                      ^

parse-statement
DROP VIEW myschema.myview
----
DROP VIEW myschema.myview
=>
DropObjects(DropObjectsStatement { object_type: View, if_exists: false, names: [UnresolvedObjectName([Ident("myschema"), Ident("myview")])], cascade: false })

parse-statement
DROP MATERIALIZED VIEW myschema.myview
----
DROP MATERIALIZED VIEW myschema.myview
=>
DropObjects(DropObjectsStatement { object_type: MaterializedView, if_exists: false, names: [UnresolvedObjectName([Ident("myschema"), Ident("myview")])], cascade: false })

parse-statement
DROP SOURCE myschema.mydatasource
----
DROP SOURCE myschema.mydatasource
=>
DropObjects(DropObjectsStatement { object_type: Source, if_exists: false, names: [UnresolvedObjectName([Ident("myschema"), Ident("mydatasource")])], cascade: false })

parse-statement
DROP INDEX IF EXISTS myschema.myindex
----
DROP INDEX IF EXISTS myschema.myindex
=>
DropObjects(DropObjectsStatement { object_type: Index, if_exists: true, names: [UnresolvedObjectName([Ident("myschema"), Ident("myindex")])], cascade: false })

parse-statement
TAIL foo.bar
----
TAIL foo.bar
=>
Tail(TailStatement { relation: Name(Name(UnresolvedObjectName([Ident("foo"), Ident("bar")]))), options: [], as_of: None })

parse-statement
TAIL foo.bar AS OF 123
----
TAIL foo.bar AS OF 123
=>
Tail(TailStatement { relation: Name(Name(UnresolvedObjectName([Ident("foo"), Ident("bar")]))), options: [], as_of: Some(At(Value(Number("123")))) })

parse-statement
TAIL foo.bar AS OF now()
----
TAIL foo.bar AS OF now()
=>
Tail(TailStatement { relation: Name(Name(UnresolvedObjectName([Ident("foo"), Ident("bar")]))), options: [], as_of: Some(At(Function(Function { name: UnresolvedObjectName([Ident("now")]), args: Args { args: [], order_by: [] }, filter: None, over: None, distinct: false }))) })

parse-statement
TAIL foo.bar WITH (SNAPSHOT) AS OF now()
----
TAIL foo.bar WITH (SNAPSHOT) AS OF now()
=>
Tail(TailStatement { relation: Name(Name(UnresolvedObjectName([Ident("foo"), Ident("bar")]))), options: [TailOption { name: Snapshot, value: None }], as_of: Some(At(Function(Function { name: UnresolvedObjectName([Ident("now")]), args: Args { args: [], order_by: [] }, filter: None, over: None, distinct: false }))) })

parse-statement
TAIL foo.bar WITH (SNAPSHOT = false, TIMESTAMPS) AS OF now()
----
error: Expected one of PROGRESS or SNAPSHOT, found identifier "timestamps"
TAIL foo.bar WITH (SNAPSHOT = false, TIMESTAMPS) AS OF now()
                                     ^

parse-statement
TAIL foo.bar WITH (SNAPSHOT false)
----
TAIL foo.bar WITH (SNAPSHOT = false)
=>
Tail(TailStatement { relation: Name(Name(UnresolvedObjectName([Ident("foo"), Ident("bar")]))), options: [TailOption { name: Snapshot, value: Some(Value(Boolean(false))) }], as_of: None })

parse-statement
TAIL (SELECT * FROM a)
----
TAIL (SELECT * FROM a)
=>
Tail(TailStatement { relation: Query(Query { ctes: [], body: Select(Select { distinct: None, projection: [Wildcard], from: [TableWithJoins { relation: Table { name: Name(UnresolvedObjectName([Ident("a")])), alias: None }, joins: [] }], selection: None, group_by: [], having: None, options: [] }), order_by: [], limit: None, offset: None }), options: [], as_of: None })

parse-statement
CREATE TABLE public.customer (
        customer_id integer DEFAULT nextval(public.customer_customer_id_seq),
        store_id smallint NOT NULL,
        first_name character varying(45) NOT NULL,
        last_name character varying(45) COLLATE "es_ES" NOT NULL,
        email character varying(50),
        address_id smallint NOT NULL,
        activebool boolean DEFAULT true NOT NULL,
        create_date date DEFAULT now()::text NOT NULL,
        last_update timestamp without time zone DEFAULT now() NOT NULL,
        last_update_tz timestamp with time zone,
        active integer NOT NULL
) WITH (fillfactor = 20, user_catalog_table = true, autovacuum_vacuum_threshold = 100)
----
CREATE TABLE public.customer (customer_id int4 DEFAULT nextval(public.customer_customer_id_seq), store_id int2 NOT NULL, first_name varchar(45) NOT NULL, last_name varchar(45) COLLATE "es_ES" NOT NULL, email varchar(50), address_id int2 NOT NULL, activebool bool DEFAULT true NOT NULL, create_date date DEFAULT now()::text NOT NULL, last_update timestamp DEFAULT now() NOT NULL, last_update_tz timestamptz, active int4 NOT NULL) WITH (fillfactor = 20, user_catalog_table = true, autovacuum_vacuum_threshold = 100)
=>
CreateTable(CreateTableStatement { name: UnresolvedObjectName([Ident("public"), Ident("customer")]), columns: [ColumnDef { name: Ident("customer_id"), data_type: Other { name: Name(UnresolvedObjectName([Ident("int4")])), typ_mod: [] }, collation: None, options: [ColumnOptionDef { name: None, option: Default(Function(Function { name: UnresolvedObjectName([Ident("nextval")]), args: Args { args: [Identifier([Ident("public"), Ident("customer_customer_id_seq")])], order_by: [] }, filter: None, over: None, distinct: false })) }] }, ColumnDef { name: Ident("store_id"), data_type: Other { name: Name(UnresolvedObjectName([Ident("int2")])), typ_mod: [] }, collation: None, options: [ColumnOptionDef { name: None, option: NotNull }] }, ColumnDef { name: Ident("first_name"), data_type: Other { name: Name(UnresolvedObjectName([Ident("varchar")])), typ_mod: [45] }, collation: None, options: [ColumnOptionDef { name: None, option: NotNull }] }, ColumnDef { name: Ident("last_name"), data_type: Other { name: Name(UnresolvedObjectName([Ident("varchar")])), typ_mod: [45] }, collation: Some(UnresolvedObjectName([Ident("es_ES")])), options: [ColumnOptionDef { name: None, option: NotNull }] }, ColumnDef { name: Ident("email"), data_type: Other { name: Name(UnresolvedObjectName([Ident("varchar")])), typ_mod: [50] }, collation: None, options: [] }, ColumnDef { name: Ident("address_id"), data_type: Other { name: Name(UnresolvedObjectName([Ident("int2")])), typ_mod: [] }, collation: None, options: [ColumnOptionDef { name: None, option: NotNull }] }, ColumnDef { name: Ident("activebool"), data_type: Other { name: Name(UnresolvedObjectName([Ident("bool")])), typ_mod: [] }, collation: None, options: [ColumnOptionDef { name: None, option: Default(Value(Boolean(true))) }, ColumnOptionDef { name: None, option: NotNull }] }, ColumnDef { name: Ident("create_date"), data_type: Other { name: Name(UnresolvedObjectName([Ident("date")])), typ_mod: [] }, collation: None, options: [ColumnOptionDef { name: None, option: Default(Cast { expr: Function(Function { name: UnresolvedObjectName([Ident("now")]), args: Args { args: [], order_by: [] }, filter: None, over: None, distinct: false }), data_type: Other { name: Name(UnresolvedObjectName([Ident("text")])), typ_mod: [] } }) }, ColumnOptionDef { name: None, option: NotNull }] }, ColumnDef { name: Ident("last_update"), data_type: Other { name: Name(UnresolvedObjectName([Ident("timestamp")])), typ_mod: [] }, collation: None, options: [ColumnOptionDef { name: None, option: Default(Function(Function { name: UnresolvedObjectName([Ident("now")]), args: Args { args: [], order_by: [] }, filter: None, over: None, distinct: false })) }, ColumnOptionDef { name: None, option: NotNull }] }, ColumnDef { name: Ident("last_update_tz"), data_type: Other { name: Name(UnresolvedObjectName([Ident("timestamptz")])), typ_mod: [] }, collation: None, options: [] }, ColumnDef { name: Ident("active"), data_type: Other { name: Name(UnresolvedObjectName([Ident("int4")])), typ_mod: [] }, collation: None, options: [ColumnOptionDef { name: None, option: NotNull }] }], constraints: [], with_options: [WithOption { key: Ident("fillfactor"), value: Some(Value(Number("20"))) }, WithOption { key: Ident("user_catalog_table"), value: Some(Value(Boolean(true))) }, WithOption { key: Ident("autovacuum_vacuum_threshold"), value: Some(Value(Number("100"))) }], if_not_exists: false, temporary: false })

parse-statement roundtrip
CREATE TABLE public.customer (
    customer_id int DEFAULT nextval('public.customer_customer_id_seq'::regclass) NOT NULL,
    store_id smallint NOT NULL,
    first_name character varying(45) NOT NULL,
    last_name character varying(45) NOT NULL,
    info text,
    address_id smallint NOT NULL,
    activebool boolean DEFAULT true NOT NULL,
    create_date date DEFAULT now()::date NOT NULL,
    create_date1 date DEFAULT 'now'::text::date NOT NULL,
    last_update timestamp DEFAULT now(),
    active int
)
----
CREATE TABLE public.customer (customer_id int4 DEFAULT nextval('public.customer_customer_id_seq'::regclass) NOT NULL, store_id int2 NOT NULL, first_name varchar(45) NOT NULL, last_name varchar(45) NOT NULL, info text, address_id int2 NOT NULL, activebool bool DEFAULT true NOT NULL, create_date date DEFAULT now()::date NOT NULL, create_date1 date DEFAULT 'now'::text::date NOT NULL, last_update timestamp DEFAULT now(), active int4)

parse-statement roundtrip
CREATE TABLE bazaar.settings (
  settings_id uuid PRIMARY KEY DEFAULT uuid_generate_v4() NOT NULL,
  user_id uuid UNIQUE,
  value text,
  use_metric boolean DEFAULT true
)
----
CREATE TABLE bazaar.settings (settings_id uuid PRIMARY KEY DEFAULT uuid_generate_v4() NOT NULL, user_id uuid UNIQUE, value text, use_metric bool DEFAULT true)

parse-statement roundtrip
CREATE TABLE IF NOT EXISTS foo (bar int)
----
CREATE TABLE IF NOT EXISTS foo (bar int4)

parse-statement
ALTER INDEX name SET (property = true)
----
error: Expected LOGICAL, found identifier "property"
ALTER INDEX name SET (property = true)
                      ^

parse-statement
ALTER INDEX name RESET (property)
----
error: Expected LOGICAL, found identifier "property"
ALTER INDEX name RESET (property)
                        ^

parse-statement
ALTER INDEX IF EXISTS name SET (property = true)
----
error: Expected LOGICAL, found identifier "property"
ALTER INDEX IF EXISTS name SET (property = true)
                                ^

parse-statement
ALTER INDEX name SET ()
----
error: Expected LOGICAL, found right parenthesis
ALTER INDEX name SET ()
                      ^

parse-statement
ALTER INDEX name RESET ()
----
error: Expected LOGICAL, found right parenthesis
ALTER INDEX name RESET ()
                        ^

parse-statement
ALTER INDEX name SET (property)
----
error: Expected LOGICAL, found identifier "property"
ALTER INDEX name SET (property)
                      ^

parse-statement
ALTER INDEX name RESET (property = true)
----
error: Expected LOGICAL, found identifier "property"
ALTER INDEX name RESET (property = true)
                        ^

parse-statement
ALTER SOURCE name SET (property = true)
----
error: Expected RENAME, found SET
ALTER SOURCE name SET (property = true)
                  ^

parse-statement
ALTER VIEW name SET (property = true)
----
error: Expected RENAME, found SET
ALTER VIEW name SET (property = true)
                ^

parse-statement
ALTER MATERIALIZED VIEW name SET (property = true)
----
error: Expected RENAME, found SET
ALTER MATERIALIZED VIEW name SET (property = true)
                             ^

parse-statement
ALTER SINK name SET (property = true)
----
error: Expected RENAME, found SET
ALTER SINK name SET (property = true)
                ^

parse-statement
ALTER INDEX name RENAME TO name2
----
ALTER INDEX name RENAME TO name2
=>
AlterObjectRename(AlterObjectRenameStatement { object_type: Index, if_exists: false, name: UnresolvedObjectName([Ident("name")]), to_item_name: Ident("name2") })

parse-statement
ALTER INDEX i1 misplaced
----
error: Expected one of RESET or SET or RENAME, found identifier "misplaced"
ALTER INDEX i1 misplaced
               ^

parse-statement
ALTER INDEX i1
----
error: Expected one of RESET or SET or RENAME, found EOF
ALTER INDEX i1
              ^

parse-statement
ALTER VIEW name RENAME TO name2
----
ALTER VIEW name RENAME TO name2
=>
AlterObjectRename(AlterObjectRenameStatement { object_type: View, if_exists: false, name: UnresolvedObjectName([Ident("name")]), to_item_name: Ident("name2") })

parse-statement
ALTER MATERIALIZED VIEW name RENAME TO name2
----
ALTER MATERIALIZED VIEW name RENAME TO name2
=>
AlterObjectRename(AlterObjectRenameStatement { object_type: MaterializedView, if_exists: false, name: UnresolvedObjectName([Ident("name")]), to_item_name: Ident("name2") })

parse-statement
CREATE CLUSTER cluster REPLICAS ()
----
CREATE CLUSTER cluster REPLICAS ()
=>
CreateCluster(CreateClusterStatement { name: Ident("cluster"), options: [Replicas([])] })

parse-statement
CREATE CLUSTER cluster REPLICAS (), INTROSPECTION GRANULARITY '1s'
----
CREATE CLUSTER cluster REPLICAS (), INTROSPECTION GRANULARITY '1s'
=>
CreateCluster(CreateClusterStatement { name: Ident("cluster"), options: [Replicas([]), IntrospectionGranularity(Value(String("1s")))] })

parse-statement
CREATE CLUSTER cluster INTROSPECTION GRANULARITY '1s', REPLICAS ()
----
CREATE CLUSTER cluster INTROSPECTION GRANULARITY '1s', REPLICAS ()
=>
CreateCluster(CreateClusterStatement { name: Ident("cluster"), options: [IntrospectionGranularity(Value(String("1s"))), Replicas([])] })

parse-statement
CREATE CLUSTER cluster REPLICAS (), INTROSPECTION GRANULARITY = '1s'
----
CREATE CLUSTER cluster REPLICAS (), INTROSPECTION GRANULARITY '1s'
=>
CreateCluster(CreateClusterStatement { name: Ident("cluster"), options: [Replicas([]), IntrospectionGranularity(Value(String("1s")))] })

parse-statement
CREATE CLUSTER cluster WITH REPLICAS (), INTROSPECTION GRANULARITY = '1s'
----
error: Expected one of REPLICAS or INTROSPECTION, found WITH
CREATE CLUSTER cluster WITH REPLICAS (), INTROSPECTION GRANULARITY = '1s'
                       ^

parse-statement
CREATE CLUSTER cluster REPLICAS (), INTROSPECTION GRANULARITY = 0
----
CREATE CLUSTER cluster REPLICAS (), INTROSPECTION GRANULARITY 0
=>
CreateCluster(CreateClusterStatement { name: Ident("cluster"), options: [Replicas([]), IntrospectionGranularity(Value(Number("0")))] })

parse-statement
CREATE CLUSTER cluster REPLICAS (), INTROSPECTION GRANULARITY = NULL
----
CREATE CLUSTER cluster REPLICAS (), INTROSPECTION GRANULARITY NULL
=>
CreateCluster(CreateClusterStatement { name: Ident("cluster"), options: [Replicas([]), IntrospectionGranularity(Value(Null))] })

parse-statement
CREATE CLUSTER cluster REPLICAS (), BADOPT
----
error: Expected one of REPLICAS or INTROSPECTION, found identifier "badopt"
CREATE CLUSTER cluster REPLICAS (), BADOPT
                                    ^

parse-statement
CREATE CLUSTER cluster REPLICAS (a (REMOTE ['host1']))
----
CREATE CLUSTER cluster REPLICAS (a (REMOTE = ['host1']))
=>
CreateCluster(CreateClusterStatement { name: Ident("cluster"), options: [Replicas([ReplicaDefinition { name: Ident("a"), options: [ReplicaOption { name: Remote, value: Some(Value(Array([String("host1")]))) }] }])] })

parse-statement
CREATE CLUSTER cluster REPLICAS (a (REMOTE ['host1']), b (SIZE '1')) INTROSPECTION GRANULARITY '1s'
----
error: Expected end of statement, found INTROSPECTION
CREATE CLUSTER cluster REPLICAS (a (REMOTE ['host1']), b (SIZE '1')) INTROSPECTION GRANULARITY '1s'
                                                                     ^

parse-statement
CREATE CLUSTER cluster REPLICAS (a (REMOTE ['host1'], SIZE '1'))
----
CREATE CLUSTER cluster REPLICAS (a (REMOTE = ['host1'], SIZE = '1'))
=>
CreateCluster(CreateClusterStatement { name: Ident("cluster"), options: [Replicas([ReplicaDefinition { name: Ident("a"), options: [ReplicaOption { name: Remote, value: Some(Value(Array([String("host1")]))) }, ReplicaOption { name: Size, value: Some(Value(String("1"))) }] }])] })

parse-statement
CREATE CLUSTER REPLICA replica REMOTE ['host1']
----
error: Expected dot, found REMOTE
CREATE CLUSTER REPLICA replica REMOTE ['host1']
                               ^

parse-statement
CREATE CLUSTER REPLICA replica SIZE 'small'
----
error: Expected dot, found SIZE
CREATE CLUSTER REPLICA replica SIZE 'small'
                               ^

parse-statement
CREATE CLUSTER REPLICA replica SIZE 'small', (REMOTE ['host1'])
----
error: Expected dot, found SIZE
CREATE CLUSTER REPLICA replica SIZE 'small', (REMOTE ['host1'])
                               ^

parse-statement
CREATE CLUSTER REPLICA default.replica SIZE 'small'
----
CREATE CLUSTER REPLICA default.replica SIZE = 'small'
=>
CreateClusterReplica(CreateClusterReplicaStatement { of_cluster: Ident("default"), definition: ReplicaDefinition { name: Ident("replica"), options: [ReplicaOption { name: Size, value: Some(Value(String("small"))) }] } })

parse-statement
CREATE CLUSTER REPLICA default.replica SIZE 'small', AVAILABILITY ZONE 'a'
----
CREATE CLUSTER REPLICA default.replica SIZE = 'small', AVAILABILITY ZONE = 'a'
=>
CreateClusterReplica(CreateClusterReplicaStatement { of_cluster: Ident("default"), definition: ReplicaDefinition { name: Ident("replica"), options: [ReplicaOption { name: Size, value: Some(Value(String("small"))) }, ReplicaOption { name: AvailabilityZone, value: Some(Value(String("a"))) }] } })

parse-statement
CREATE CLUSTER REPLICA default.replica AVAILABILITY ZONE 'a', AVAILABILITY ZONE 'b'
----
CREATE CLUSTER REPLICA default.replica AVAILABILITY ZONE = 'a', AVAILABILITY ZONE = 'b'
=>
CreateClusterReplica(CreateClusterReplicaStatement { of_cluster: Ident("default"), definition: ReplicaDefinition { name: Ident("replica"), options: [ReplicaOption { name: AvailabilityZone, value: Some(Value(String("a"))) }, ReplicaOption { name: AvailabilityZone, value: Some(Value(String("b"))) }] } })

parse-statement
CREATE CLUSTER REPLICA default.replica REMOTE ['host1'], AVAILABILITY ZONE 'a'
----
CREATE CLUSTER REPLICA default.replica REMOTE = ['host1'], AVAILABILITY ZONE = 'a'
=>
CreateClusterReplica(CreateClusterReplicaStatement { of_cluster: Ident("default"), definition: ReplicaDefinition { name: Ident("replica"), options: [ReplicaOption { name: Remote, value: Some(Value(Array([String("host1")]))) }, ReplicaOption { name: AvailabilityZone, value: Some(Value(String("a"))) }] } })

parse-statement
DROP CLUSTER cluster
----
DROP CLUSTER cluster
=>
DropClusters(DropClustersStatement { if_exists: false, names: [UnresolvedObjectName([Ident("cluster")])], cascade: false })

parse-statement
DROP CLUSTER IF EXISTS cluster
----
DROP CLUSTER IF EXISTS cluster
=>
DropClusters(DropClustersStatement { if_exists: true, names: [UnresolvedObjectName([Ident("cluster")])], cascade: false })

parse-statement
DROP CLUSTER IF EXISTS cluster RESTRICT
----
DROP CLUSTER IF EXISTS cluster
=>
DropClusters(DropClustersStatement { if_exists: true, names: [UnresolvedObjectName([Ident("cluster")])], cascade: false })

parse-statement
DROP CLUSTER REPLICA r1, r2
----
error: Expected dot, found comma
DROP CLUSTER REPLICA r1, r2
                       ^

parse-statement
DROP CLUSTER REPLICA IF EXISTS cluster.replica
----
DROP CLUSTER REPLICA IF EXISTS cluster.replica
=>
DropClusterReplicas(DropClusterReplicasStatement { if_exists: true, names: [QualifiedReplica { cluster: Ident("cluster"), replica: Ident("replica") }], cascade: false })

parse-statement
DROP CLUSTER REPLICA cluster.replica CASCADE
----
DROP CLUSTER REPLICA cluster.replica CASCADE
=>
DropClusterReplicas(DropClusterReplicasStatement { if_exists: false, names: [QualifiedReplica { cluster: Ident("cluster"), replica: Ident("replica") }], cascade: true })



parse-statement
DROP CLUSTER REPLICA IF EXISTS cluster.replica CASCADE
----
DROP CLUSTER REPLICA IF EXISTS cluster.replica CASCADE
=>
DropClusterReplicas(DropClusterReplicasStatement { if_exists: true, names: [QualifiedReplica { cluster: Ident("cluster"), replica: Ident("replica") }], cascade: true })

parse-statement
DROP CLUSTER REPLICA IF EXISTS replica
----
error: Expected dot, found EOF
DROP CLUSTER REPLICA IF EXISTS replica
                                      ^

parse-statement
DROP CLUSTER IF EXISTS cluster CASCADE
----
DROP CLUSTER IF EXISTS cluster CASCADE
=>
DropClusters(DropClustersStatement { if_exists: true, names: [UnresolvedObjectName([Ident("cluster")])], cascade: true })

parse-statement
CREATE SECRET secret AS decode('c2VjcmV0Cg==', 'base64')
----
CREATE SECRET secret AS decode('c2VjcmV0Cg==', 'base64')
=>
CreateSecret(CreateSecretStatement { name: UnresolvedObjectName([Ident("secret")]), if_not_exists: false, value: Function(Function { name: UnresolvedObjectName([Ident("decode")]), args: Args { args: [Value(String("c2VjcmV0Cg==")), Value(String("base64"))], order_by: [] }, filter: None, over: None, distinct: false }) })

parse-statement
CREATE SECRET IF NOT EXISTS secret AS decode('c2VjcmV0Cg==', 'base64')
----
CREATE SECRET IF NOT EXISTS secret AS decode('c2VjcmV0Cg==', 'base64')
=>
CreateSecret(CreateSecretStatement { name: UnresolvedObjectName([Ident("secret")]), if_not_exists: true, value: Function(Function { name: UnresolvedObjectName([Ident("decode")]), args: Args { args: [Value(String("c2VjcmV0Cg==")), Value(String("base64"))], order_by: [] }, filter: None, over: None, distinct: false }) })

parse-statement
DROP SECRET secret
----
DROP SECRET secret
=>
DropObjects(DropObjectsStatement { object_type: Secret, if_exists: false, names: [UnresolvedObjectName([Ident("secret")])], cascade: false })

parse-statement
DROP SECRET IF EXISTS secret
----
DROP SECRET IF EXISTS secret
=>
DropObjects(DropObjectsStatement { object_type: Secret, if_exists: true, names: [UnresolvedObjectName([Ident("secret")])], cascade: false })

parse-statement
SHOW SECRETS
----
SHOW SECRETS
=>
ShowObjects(ShowObjectsStatement { object_type: Secret, from: None, in_cluster: None, extended: false, full: false, filter: None })

parse-statement
ALTER SECRET secret RENAME TO secret2
----
ALTER SECRET secret RENAME TO secret2
=>
AlterObjectRename(AlterObjectRenameStatement { object_type: Secret, if_exists: false, name: UnresolvedObjectName([Ident("secret")]), to_item_name: Ident("secret2") })

parse-statement
ALTER SECRET secret AS decode('new c2VjcmV0Cg==', 'base64')
----
ALTER SECRET secret AS decode('new c2VjcmV0Cg==', 'base64')
=>
AlterSecret(AlterSecretStatement { name: UnresolvedObjectName([Ident("secret")]), if_exists: false, value: Function(Function { name: UnresolvedObjectName([Ident("decode")]), args: Args { args: [Value(String("new c2VjcmV0Cg==")), Value(String("base64"))], order_by: [] }, filter: None, over: None, distinct: false }) })

parse-statement
CREATE CONNECTION conn1 FOR KAFKA BROKER 'kafka:1234', SSL KEY = 'foo', SSL CERTIFICATE = 'qux';
----
CREATE CONNECTION conn1 FOR KAFKA BROKER = 'kafka:1234', SSL KEY = 'foo', SSL CERTIFICATE = 'qux'
=>
CreateConnection(CreateConnectionStatement { name: UnresolvedObjectName([Ident("conn1")]), connection: Kafka { with_options: [KafkaConnectionOption { name: Broker, value: Some(Value(String("kafka:1234"))) }, KafkaConnectionOption { name: SslKey, value: Some(Value(String("foo"))) }, KafkaConnectionOption { name: SslCertificate, value: Some(Value(String("qux"))) }] }, if_not_exists: false })

parse-statement
DROP CONNECTION conn1
----
DROP CONNECTION conn1
=>
DropObjects(DropObjectsStatement { object_type: Connection, if_exists: false, names: [UnresolvedObjectName([Ident("conn1")])], cascade: false })

parse-statement
CREATE SOURCE src1 FROM KAFKA CONNECTION conn1 TOPIC 'baz' WITH (consistency = 'lug') FORMAT BYTES
----
CREATE SOURCE src1 FROM KAFKA CONNECTION conn1 TOPIC 'baz' WITH (consistency = 'lug') FORMAT BYTES
=>
CreateSource(CreateSourceStatement { name: UnresolvedObjectName([Ident("src1")]), col_names: [], connection: Kafka(KafkaSourceConnection { connection: Reference { connection: Name(UnresolvedObjectName([Ident("conn1")])) }, topic: "baz", key: None }), legacy_with_options: [WithOption { key: Ident("consistency"), value: Some(Value(String("lug"))) }], include_metadata: [], format: Bare(Bytes), envelope: None, if_not_exists: false, key_constraint: None, with_options: [] })

parse-statement
CREATE CONNECTION conn1 FOR CONFLUENT SCHEMA REGISTRY URL 'http://localhost:8081', USERNAME 'user', PASSWORD 'word'
----
CREATE CONNECTION conn1 FOR CONFLUENT SCHEMA REGISTRY URL = 'http://localhost:8081', USERNAME = 'user', PASSWORD = 'word'
=>
CreateConnection(CreateConnectionStatement { name: UnresolvedObjectName([Ident("conn1")]), connection: Csr { with_options: [CsrConnectionOption { name: Url, value: Some(Value(String("http://localhost:8081"))) }, CsrConnectionOption { name: Username, value: Some(Value(String("user"))) }, CsrConnectionOption { name: Password, value: Some(Value(String("word"))) }] }, if_not_exists: false })

parse-statement
CREATE SOURCE src1 FROM KAFKA CONNECTION conn1 TOPIC 'baz' FORMAT AVRO USING CONFLUENT SCHEMA REGISTRY CONNECTION conn2 ENVELOPE DEBEZIUM
----
CREATE SOURCE src1 FROM KAFKA CONNECTION conn1 TOPIC 'baz' FORMAT AVRO USING CONFLUENT SCHEMA REGISTRY CONNECTION conn2 ENVELOPE DEBEZIUM
=>
CreateSource(CreateSourceStatement { name: UnresolvedObjectName([Ident("src1")]), col_names: [], connection: Kafka(KafkaSourceConnection { connection: Reference { connection: Name(UnresolvedObjectName([Ident("conn1")])) }, topic: "baz", key: None }), legacy_with_options: [], include_metadata: [], format: Bare(Avro(Csr { csr_connection: CsrConnectionAvro { connection: Reference { connection: Name(UnresolvedObjectName([Ident("conn2")])) }, key_strategy: None, value_strategy: None, seed: None, with_options: [] } })), envelope: Some(Debezium(Plain { tx_metadata: [] })), if_not_exists: false, key_constraint: None, with_options: [] })


parse-statement
CREATE SOURCE src1 FROM KAFKA CONNECTION conn1 TOPIC 'baz' FORMAT PROTOBUF USING CONFLUENT SCHEMA REGISTRY CONNECTION conn2 ENVELOPE DEBEZIUM
----
CREATE SOURCE src1 FROM KAFKA CONNECTION conn1 TOPIC 'baz' FORMAT PROTOBUF USING CONFLUENT SCHEMA REGISTRY CONNECTION conn2 ENVELOPE DEBEZIUM
=>
CreateSource(CreateSourceStatement { name: UnresolvedObjectName([Ident("src1")]), col_names: [], connection: Kafka(KafkaSourceConnection { connection: Reference { connection: Name(UnresolvedObjectName([Ident("conn1")])) }, topic: "baz", key: None }), legacy_with_options: [], include_metadata: [], format: Bare(Protobuf(Csr { csr_connection: CsrConnectionProtobuf { connection: Reference { connection: Name(UnresolvedObjectName([Ident("conn2")])) }, seed: None, with_options: [] } })), envelope: Some(Debezium(Plain { tx_metadata: [] })), if_not_exists: false, key_constraint: None, with_options: [] })

parse-statement
CREATE SOURCE src1 FROM KAFKA CONNECTION conn1 TOPIC 'baz' ENVELOPE DEBEZIUM (TRANSACTION METADATA (SOURCE a.b.c, COLLECTION 'foo'))
----
CREATE SOURCE src1 FROM KAFKA CONNECTION conn1 TOPIC 'baz' ENVELOPE DEBEZIUM (TRANSACTION METADATA (SOURCE a.b.c, COLLECTION 'foo'))
=>
CreateSource(CreateSourceStatement { name: UnresolvedObjectName([Ident("src1")]), col_names: [], connection: Kafka(KafkaSourceConnection { connection: Reference { connection: Name(UnresolvedObjectName([Ident("conn1")])) }, topic: "baz", key: None }), legacy_with_options: [], include_metadata: [], format: None, envelope: Some(Debezium(Plain { tx_metadata: [Source(Name(UnresolvedObjectName([Ident("a"), Ident("b"), Ident("c")]))), Collection(Value(String("foo")))] })), if_not_exists: false, key_constraint: None, with_options: [] })

parse-statement
CREATE SOURCE src1 FROM KAFKA CONNECTION conn1 TOPIC 'baz' ENVELOPE DEBEZIUM (TRANSACTION METADATA (COLLECTION 'foo', SOURCE a.b.c))
----
CREATE SOURCE src1 FROM KAFKA CONNECTION conn1 TOPIC 'baz' ENVELOPE DEBEZIUM (TRANSACTION METADATA (COLLECTION 'foo', SOURCE a.b.c))
=>
CreateSource(CreateSourceStatement { name: UnresolvedObjectName([Ident("src1")]), col_names: [], connection: Kafka(KafkaSourceConnection { connection: Reference { connection: Name(UnresolvedObjectName([Ident("conn1")])) }, topic: "baz", key: None }), legacy_with_options: [], include_metadata: [], format: None, envelope: Some(Debezium(Plain { tx_metadata: [Collection(Value(String("foo"))), Source(Name(UnresolvedObjectName([Ident("a"), Ident("b"), Ident("c")])))] })), if_not_exists: false, key_constraint: None, with_options: [] })

parse-statement
CREATE CONNECTION my_ssh_tunnel FOR SSH TUNNEL HOST 'ssh-bastion', PORT 1234, USER 'blah'
----
CREATE CONNECTION my_ssh_tunnel FOR SSH TUNNEL HOST = 'ssh-bastion', PORT = 1234, USER = 'blah'
=>
CreateConnection(CreateConnectionStatement { name: UnresolvedObjectName([Ident("my_ssh_tunnel")]), connection: Ssh { with_options: [SshConnectionOption { name: Host, value: Some(Value(String("ssh-bastion"))) }, SshConnectionOption { name: Port, value: Some(Value(Number("1234"))) }, SshConnectionOption { name: User, value: Some(Value(String("blah"))) }] }, if_not_exists: false })

parse-statement
CREATE SOURCE lg FROM LOAD GENERATOR COUNTER
----
CREATE SOURCE lg FROM LOAD GENERATOR COUNTER
=>
CreateSource(CreateSourceStatement { name: UnresolvedObjectName([Ident("lg")]), col_names: [], connection: LoadGenerator { generator: Counter, options: [] }, legacy_with_options: [], include_metadata: [], format: None, envelope: None, if_not_exists: false, key_constraint: None, with_options: [] })

parse-statement
CREATE SOURCE lg FROM LOAD GENERATOR COUNTER TICK INTERVAL '1s'
----
CREATE SOURCE lg FROM LOAD GENERATOR COUNTER TICK INTERVAL = '1s'
=>
CreateSource(CreateSourceStatement { name: UnresolvedObjectName([Ident("lg")]), col_names: [], connection: LoadGenerator { generator: Counter, options: [LoadGeneratorOption { name: TickInterval, value: Some(Value(String("1s"))) }] }, legacy_with_options: [], include_metadata: [], format: None, envelope: None, if_not_exists: false, key_constraint: None, with_options: [] })

parse-statement
CREATE SOURCE golbat FROM KAFKA BROKER 'zubat' TOPIC 'hoothoot' KEY FORMAT TEXT VALUE FORMAT TEXT INCLUDE KEY ENVELOPE NONE WITH ()
----
error: Expected one of SIZE or REMOTE, found right parenthesis
CREATE SOURCE golbat FROM KAFKA BROKER 'zubat' TOPIC 'hoothoot' KEY FORMAT TEXT VALUE FORMAT TEXT INCLUDE KEY ENVELOPE NONE WITH ()
                                                                                                                                  ^

parse-statement
CREATE SOURCE golbat FROM KAFKA BROKER 'zubat' TOPIC 'hoothoot' KEY FORMAT TEXT VALUE FORMAT TEXT INCLUDE KEY ENVELOPE NONE WITH (A = 2)
----
error: Expected one of SIZE or REMOTE, found identifier "a"
CREATE SOURCE golbat FROM KAFKA BROKER 'zubat' TOPIC 'hoothoot' KEY FORMAT TEXT VALUE FORMAT TEXT INCLUDE KEY ENVELOPE NONE WITH (A = 2)
                                                                                                                                  ^

parse-statement
CREATE SOURCE golbat FROM KAFKA BROKER 'zubat' TOPIC 'hoothoot' KEY FORMAT TEXT VALUE FORMAT TEXT INCLUDE KEY ENVELOPE NONE WITH (SIZE = 2)
----
CREATE SOURCE golbat FROM KAFKA BROKER 'zubat' TOPIC 'hoothoot' KEY FORMAT TEXT VALUE FORMAT TEXT INCLUDE KEY ENVELOPE NONE WITH (SIZE = 2)
=>
CreateSource(CreateSourceStatement { name: UnresolvedObjectName([Ident("golbat")]), col_names: [], connection: Kafka(KafkaSourceConnection { connection: Inline { broker: "zubat" }, topic: "hoothoot", key: None }), legacy_with_options: [], include_metadata: [SourceIncludeMetadata { ty: Key, alias: None }], format: KeyValue { key: Text, value: Text }, envelope: Some(None), if_not_exists: false, key_constraint: None, with_options: [CreateSourceOption { name: Size, value: Some(Value(Number("2"))) }] })

parse-statement
CREATE SOURCE golbat FROM KAFKA BROKER 'zubat' TOPIC 'hoothoot' KEY FORMAT TEXT VALUE FORMAT TEXT INCLUDE KEY ENVELOPE NONE WITH (SIZE = '2')
----
CREATE SOURCE golbat FROM KAFKA BROKER 'zubat' TOPIC 'hoothoot' KEY FORMAT TEXT VALUE FORMAT TEXT INCLUDE KEY ENVELOPE NONE WITH (SIZE = '2')
=>
CreateSource(CreateSourceStatement { name: UnresolvedObjectName([Ident("golbat")]), col_names: [], connection: Kafka(KafkaSourceConnection { connection: Inline { broker: "zubat" }, topic: "hoothoot", key: None }), legacy_with_options: [], include_metadata: [SourceIncludeMetadata { ty: Key, alias: None }], format: KeyValue { key: Text, value: Text }, envelope: Some(None), if_not_exists: false, key_constraint: None, with_options: [CreateSourceOption { name: Size, value: Some(Value(String("2"))) }] })

parse-statement
CREATE SOURCE golbat FROM KAFKA BROKER 'zubat' TOPIC 'hoothoot' KEY FORMAT TEXT VALUE FORMAT TEXT INCLUDE KEY ENVELOPE NONE WITH (SIZE = large)
----
CREATE SOURCE golbat FROM KAFKA BROKER 'zubat' TOPIC 'hoothoot' KEY FORMAT TEXT VALUE FORMAT TEXT INCLUDE KEY ENVELOPE NONE WITH (SIZE = large)
=>
CreateSource(CreateSourceStatement { name: UnresolvedObjectName([Ident("golbat")]), col_names: [], connection: Kafka(KafkaSourceConnection { connection: Inline { broker: "zubat" }, topic: "hoothoot", key: None }), legacy_with_options: [], include_metadata: [SourceIncludeMetadata { ty: Key, alias: None }], format: KeyValue { key: Text, value: Text }, envelope: Some(None), if_not_exists: false, key_constraint: None, with_options: [CreateSourceOption { name: Size, value: Some(Ident(Ident("large"))) }] })

parse-statement
CREATE SOURCE golbat FROM KAFKA BROKER 'zubat' TOPIC 'hoothoot' KEY FORMAT TEXT VALUE FORMAT TEXT INCLUDE KEY ENVELOPE NONE WITH (SIZE large)
----
CREATE SOURCE golbat FROM KAFKA BROKER 'zubat' TOPIC 'hoothoot' KEY FORMAT TEXT VALUE FORMAT TEXT INCLUDE KEY ENVELOPE NONE WITH (SIZE = large)
=>
CreateSource(CreateSourceStatement { name: UnresolvedObjectName([Ident("golbat")]), col_names: [], connection: Kafka(KafkaSourceConnection { connection: Inline { broker: "zubat" }, topic: "hoothoot", key: None }), legacy_with_options: [], include_metadata: [SourceIncludeMetadata { ty: Key, alias: None }], format: KeyValue { key: Text, value: Text }, envelope: Some(None), if_not_exists: false, key_constraint: None, with_options: [CreateSourceOption { name: Size, value: Some(Ident(Ident("large"))) }] })

parse-statement
CREATE SOURCE golbat FROM KAFKA BROKER 'zubat' TOPIC 'hoothoot' KEY FORMAT TEXT VALUE FORMAT TEXT INCLUDE KEY ENVELOPE NONE WITH (REMOTE 'johto:42')
----
CREATE SOURCE golbat FROM KAFKA BROKER 'zubat' TOPIC 'hoothoot' KEY FORMAT TEXT VALUE FORMAT TEXT INCLUDE KEY ENVELOPE NONE WITH (REMOTE = 'johto:42')
=>
CreateSource(CreateSourceStatement { name: UnresolvedObjectName([Ident("golbat")]), col_names: [], connection: Kafka(KafkaSourceConnection { connection: Inline { broker: "zubat" }, topic: "hoothoot", key: None }), legacy_with_options: [], include_metadata: [SourceIncludeMetadata { ty: Key, alias: None }], format: KeyValue { key: Text, value: Text }, envelope: Some(None), if_not_exists: false, key_constraint: None, with_options: [CreateSourceOption { name: Remote, value: Some(Value(String("johto:42"))) }] })


parse-statement
CREATE SOURCE golbat FROM KAFKA BROKER 'zubat' TOPIC 'hoothoot' KEY FORMAT TEXT VALUE FORMAT TEXT INCLUDE KEY ENVELOPE NONE WITH (SIZE large, REMOTE 'johto:42')
----
CREATE SOURCE golbat FROM KAFKA BROKER 'zubat' TOPIC 'hoothoot' KEY FORMAT TEXT VALUE FORMAT TEXT INCLUDE KEY ENVELOPE NONE WITH (SIZE = large, REMOTE = 'johto:42')
=>
CreateSource(CreateSourceStatement { name: UnresolvedObjectName([Ident("golbat")]), col_names: [], connection: Kafka(KafkaSourceConnection { connection: Inline { broker: "zubat" }, topic: "hoothoot", key: None }), legacy_with_options: [], include_metadata: [SourceIncludeMetadata { ty: Key, alias: None }], format: KeyValue { key: Text, value: Text }, envelope: Some(None), if_not_exists: false, key_constraint: None, with_options: [CreateSourceOption { name: Size, value: Some(Ident(Ident("large"))) }, CreateSourceOption { name: Remote, value: Some(Value(String("johto:42"))) }] })

parse-statement
CREATE SOURCE golbat FROM KAFKA BROKER 'zubat' TOPIC 'hoothoot' KEY FORMAT TEXT VALUE FORMAT TEXT INCLUDE KEY ENVELOPE NONE WITH (REMOTE 'johto:42', SIZE large)
----
CREATE SOURCE golbat FROM KAFKA BROKER 'zubat' TOPIC 'hoothoot' KEY FORMAT TEXT VALUE FORMAT TEXT INCLUDE KEY ENVELOPE NONE WITH (REMOTE = 'johto:42', SIZE = large)
=>
<<<<<<< HEAD
CreateSource(CreateSourceStatement { name: UnresolvedObjectName([Ident("golbat")]), col_names: [], connection: Kafka(KafkaSourceConnection { connection: Inline { broker: "zubat" }, topic: "hoothoot", key: None }), legacy_with_options: [], include_metadata: [SourceIncludeMetadata { ty: Key, alias: None }], format: KeyValue { key: Text, value: Text }, envelope: Some(None), if_not_exists: false, key_constraint: None, remote: Some("johto:42"), with_options: [CreateSourceOption { name: Size, value: Some(Ident(Ident("large"))) }] })

parse-statement
ALTER SYSTEM SET wal_level TO logical
----
ALTER SYSTEM SET wal_level = logical
=>
AlterSystem(AlterSystemStatement { name: Ident("wal_level"), value: Ident(Ident("logical")) })

parse-statement
ALTER SYSTEM SET wal_level = logical
----
ALTER SYSTEM SET wal_level = logical
=>
AlterSystem(AlterSystemStatement { name: Ident("wal_level"), value: Ident(Ident("logical")) })

parse-statement
ALTER SYSTEM SET log_destination TO 'syslog'
----
ALTER SYSTEM SET log_destination = 'syslog'
=>
AlterSystem(AlterSystemStatement { name: Ident("log_destination"), value: Literal(String("syslog")) })

parse-statement
ALTER SYSTEM SET log_destination = 'syslog'
----
ALTER SYSTEM SET log_destination = 'syslog'
=>
AlterSystem(AlterSystemStatement { name: Ident("log_destination"), value: Literal(String("syslog")) })

parse-statement
ALTER SYSTEM SET shared_buffers TO 42
----
ALTER SYSTEM SET shared_buffers = 42
=>
AlterSystem(AlterSystemStatement { name: Ident("shared_buffers"), value: Literal(Number("42")) })

parse-statement
ALTER SYSTEM SET shared_buffers = 42
----
ALTER SYSTEM SET shared_buffers = 42
=>
AlterSystem(AlterSystemStatement { name: Ident("shared_buffers"), value: Literal(Number("42")) })

parse-statement
ALTER SYSTEM SET search_path TO default
----
ALTER SYSTEM SET search_path = DEFAULT
=>
AlterSystem(AlterSystemStatement { name: Ident("search_path"), value: Default })

parse-statement
ALTER SYSTEM SET search_path = default
----
ALTER SYSTEM SET search_path = DEFAULT
=>
AlterSystem(AlterSystemStatement { name: Ident("search_path"), value: Default })

parse-statement
ALTER SYSTEM SET log_connections TO 'default'
----
ALTER SYSTEM SET log_connections = 'default'
=>
AlterSystem(AlterSystemStatement { name: Ident("log_connections"), value: Literal(String("default")) })

parse-statement
ALTER SYSTEM SET log_connections = 'default'
----
ALTER SYSTEM SET log_connections = 'default'
=>
AlterSystem(AlterSystemStatement { name: Ident("log_connections"), value: Literal(String("default")) })
=======
CreateSource(CreateSourceStatement { name: UnresolvedObjectName([Ident("golbat")]), col_names: [], connection: Kafka(KafkaSourceConnection { connection: Inline { broker: "zubat" }, topic: "hoothoot", key: None }), legacy_with_options: [], include_metadata: [SourceIncludeMetadata { ty: Key, alias: None }], format: KeyValue { key: Text, value: Text }, envelope: Some(None), if_not_exists: false, key_constraint: None, with_options: [CreateSourceOption { name: Remote, value: Some(Value(String("johto:42"))) }, CreateSourceOption { name: Size, value: Some(Ident(Ident("large"))) }] })
>>>>>>> 4842c89e
<|MERGE_RESOLUTION|>--- conflicted
+++ resolved
@@ -1467,8 +1467,7 @@
 ----
 CREATE SOURCE golbat FROM KAFKA BROKER 'zubat' TOPIC 'hoothoot' KEY FORMAT TEXT VALUE FORMAT TEXT INCLUDE KEY ENVELOPE NONE WITH (REMOTE = 'johto:42', SIZE = large)
 =>
-<<<<<<< HEAD
-CreateSource(CreateSourceStatement { name: UnresolvedObjectName([Ident("golbat")]), col_names: [], connection: Kafka(KafkaSourceConnection { connection: Inline { broker: "zubat" }, topic: "hoothoot", key: None }), legacy_with_options: [], include_metadata: [SourceIncludeMetadata { ty: Key, alias: None }], format: KeyValue { key: Text, value: Text }, envelope: Some(None), if_not_exists: false, key_constraint: None, remote: Some("johto:42"), with_options: [CreateSourceOption { name: Size, value: Some(Ident(Ident("large"))) }] })
+CreateSource(CreateSourceStatement { name: UnresolvedObjectName([Ident("golbat")]), col_names: [], connection: Kafka(KafkaSourceConnection { connection: Inline { broker: "zubat" }, topic: "hoothoot", key: None }), legacy_with_options: [], include_metadata: [SourceIncludeMetadata { ty: Key, alias: None }], format: KeyValue { key: Text, value: Text }, envelope: Some(None), if_not_exists: false, key_constraint: None, with_options: [CreateSourceOption { name: Remote, value: Some(Value(String("johto:42"))) }, CreateSourceOption { name: Size, value: Some(Ident(Ident("large"))) }] })
 
 parse-statement
 ALTER SYSTEM SET wal_level TO logical
@@ -1538,7 +1537,4 @@
 ----
 ALTER SYSTEM SET log_connections = 'default'
 =>
-AlterSystem(AlterSystemStatement { name: Ident("log_connections"), value: Literal(String("default")) })
-=======
-CreateSource(CreateSourceStatement { name: UnresolvedObjectName([Ident("golbat")]), col_names: [], connection: Kafka(KafkaSourceConnection { connection: Inline { broker: "zubat" }, topic: "hoothoot", key: None }), legacy_with_options: [], include_metadata: [SourceIncludeMetadata { ty: Key, alias: None }], format: KeyValue { key: Text, value: Text }, envelope: Some(None), if_not_exists: false, key_constraint: None, with_options: [CreateSourceOption { name: Remote, value: Some(Value(String("johto:42"))) }, CreateSourceOption { name: Size, value: Some(Ident(Ident("large"))) }] })
->>>>>>> 4842c89e
+AlterSystem(AlterSystemStatement { name: Ident("log_connections"), value: Literal(String("default")) })