--- conflicted
+++ resolved
@@ -1284,11 +1284,7 @@
 ----
 SELECT * FROM (SHOW TABLES)
 =>
-<<<<<<< HEAD
-Select(SelectStatement { query: Query { ctes: Simple([]), body: Select(Select { distinct: None, projection: [Wildcard], from: [TableWithJoins { relation: Derived { lateral: false, subquery: Query { ctes: Simple([]), body: Show(ShowObjects(ShowObjectsStatement { object_type: Table, from: None, in_cluster: None, filter: None })), order_by: [], limit: None, offset: None }, alias: None }, joins: [] }], selection: None, group_by: [], having: None, options: [] }), order_by: [], limit: None, offset: None }, as_of: None })
-=======
-Select(SelectStatement { query: Query { ctes: [], body: Select(Select { distinct: None, projection: [Wildcard], from: [TableWithJoins { relation: Derived { lateral: false, subquery: Query { ctes: [], body: Show(ShowObjects(ShowObjectsStatement { object_type: Table, from: None, filter: None })), order_by: [], limit: None, offset: None }, alias: None }, joins: [] }], selection: None, group_by: [], having: None, options: [] }), order_by: [], limit: None, offset: None }, as_of: None })
->>>>>>> 31c044c8
+Select(SelectStatement { query: Query { ctes: Simple([]), body: Select(Select { distinct: None, projection: [Wildcard], from: [TableWithJoins { relation: Derived { lateral: false, subquery: Query { ctes: Simple([]), body: Show(ShowObjects(ShowObjectsStatement { object_type: Table, from: None, filter: None })), order_by: [], limit: None, offset: None }, alias: None }, joins: [] }], selection: None, group_by: [], having: None, options: [] }), order_by: [], limit: None, offset: None }, as_of: None })
 
 parse-statement
 SELECT NULLIF(x, '')
