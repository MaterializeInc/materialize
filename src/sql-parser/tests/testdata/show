# Copyright 2020 sqlparser-rs contributors. All rights reserved.
# Copyright Materialize, Inc. and contributors. All rights reserved.
#
# This file is derived from the sqlparser-rs project, available at
# https://github.com/andygrove/sqlparser-rs. It was incorporated
# directly into Materialize on December 21, 2019.
#
# Licensed under the Apache License, Version 2.0 (the "License");
# you may not use this file except in compliance with the License.
# You may obtain a copy of the License in the LICENSE file at the
# root of this repository, or online at
#
#     http://www.apache.org/licenses/LICENSE-2.0
#
# Unless required by applicable law or agreed to in writing, software
# distributed under the License is distributed on an "AS IS" BASIS,
# WITHOUT WARRANTIES OR CONDITIONS OF ANY KIND, either express or implied.
# See the License for the specific language governing permissions and
# limitations under the License.

parse-statement
SHOW DATABASES
----
SHOW DATABASES
=>
Show(ShowObjects(ShowObjectsStatement { object_type: Database, from: None, filter: None }))

parse-statement
SHOW DATABASES LIKE 'blah'
----
SHOW DATABASES LIKE 'blah'
=>
Show(ShowObjects(ShowObjectsStatement { object_type: Database, from: None, filter: Some(Like("blah")) }))

parse-statement
SHOW DATABASES FROM foo
----
error: Expected end of statement, found FROM
SHOW DATABASES FROM foo
               ^

parse-statement
SHOW ROLES
----
SHOW ROLES
=>
Show(ShowObjects(ShowObjectsStatement { object_type: Role, from: None, filter: None }))

parse-statement
SHOW ROLES FROM BAR
----
error: Expected end of statement, found FROM
SHOW ROLES FROM BAR
           ^

parse-statement
SHOW CLUSTERS
----
SHOW CLUSTERS
=>
Show(ShowObjects(ShowObjectsStatement { object_type: Cluster, from: None, filter: None }))

parse-statement
SHOW CLUSTERS FROM foobar
----
error: Expected end of statement, found FROM
SHOW CLUSTERS FROM foobar
              ^

parse-statement
SHOW CLUSTER REPLICAS FROM ny
----
error: Expected end of statement, found FROM
SHOW CLUSTER REPLICAS FROM ny
                      ^

parse-statement
SHOW USERS
----
SHOW ROLES
=>
Show(ShowObjects(ShowObjectsStatement { object_type: Role, from: None, filter: None }))

parse-statement
SHOW SCHEMAS
----
SHOW SCHEMAS
=>
Show(ShowObjects(ShowObjectsStatement { object_type: Schema { from: None }, from: None, filter: None }))

parse-statement
SHOW SCHEMAS FROM foo
----
SHOW SCHEMAS FROM foo
=>
Show(ShowObjects(ShowObjectsStatement { object_type: Schema { from: Some(UnresolvedDatabaseName(Ident("foo"))) }, from: None, filter: None }))

parse-statement
SHOW SCHEMAS FROM foo.bar
----
error: Expected end of statement, found dot
SHOW SCHEMAS FROM foo.bar
                     ^

parse-statement
SHOW SOURCES
----
SHOW SOURCES
=>
Show(ShowObjects(ShowObjectsStatement { object_type: Source { in_cluster: None }, from: None, filter: None }))

parse-statement
SHOW SOURCES FROM foo.bar
----
SHOW SOURCES FROM foo.bar
=>
Show(ShowObjects(ShowObjectsStatement { object_type: Source { in_cluster: None }, from: Some(UnresolvedSchemaName([Ident("foo"), Ident("bar")])), filter: None }))

parse-statement
SHOW SOURCES IN CLUSTER baz
----
SHOW SOURCES IN CLUSTER baz
=>
Show(ShowObjects(ShowObjectsStatement { object_type: Source { in_cluster: Some(Unresolved(Ident("baz"))) }, from: None, filter: None }))



parse-statement
SHOW VIEWS
----
SHOW VIEWS
=>
Show(ShowObjects(ShowObjectsStatement { object_type: View, from: None, filter: None }))

parse-statement
SHOW VIEWS FROM foo.bar
----
SHOW VIEWS FROM foo.bar
=>
Show(ShowObjects(ShowObjectsStatement { object_type: View, from: Some(UnresolvedSchemaName([Ident("foo"), Ident("bar")])), filter: None }))

parse-statement
SHOW MATERIALIZED VIEWS
----
SHOW MATERIALIZED VIEWS
=>
Show(ShowObjects(ShowObjectsStatement { object_type: MaterializedView { in_cluster: None }, from: None, filter: None }))

parse-statement
SHOW MATERIALIZED VIEWS FROM foo.bar
----
SHOW MATERIALIZED VIEWS FROM foo.bar
=>
Show(ShowObjects(ShowObjectsStatement { object_type: MaterializedView { in_cluster: None }, from: Some(UnresolvedSchemaName([Ident("foo"), Ident("bar")])), filter: None }))

parse-statement
SHOW MATERIALIZED VIEWS FROM foo.bar IN CLUSTER baz
----
SHOW MATERIALIZED VIEWS FROM foo.bar IN CLUSTER baz
=>
Show(ShowObjects(ShowObjectsStatement { object_type: MaterializedView { in_cluster: Some(Unresolved(Ident("baz"))) }, from: Some(UnresolvedSchemaName([Ident("foo"), Ident("bar")])), filter: None }))

parse-statement
SHOW MATERIALIZED VIEWS IN CLUSTER baz
----
SHOW MATERIALIZED VIEWS IN CLUSTER baz
=>
Show(ShowObjects(ShowObjectsStatement { object_type: MaterializedView { in_cluster: Some(Unresolved(Ident("baz"))) }, from: None, filter: None }))

parse-statement
SHOW TABLES
----
SHOW TABLES
=>
Show(ShowObjects(ShowObjectsStatement { object_type: Table, from: None, filter: None }))

parse-statement
SHOW TABLES FROM foo.bar
----
SHOW TABLES FROM foo.bar
=>
Show(ShowObjects(ShowObjectsStatement { object_type: Table, from: Some(UnresolvedSchemaName([Ident("foo"), Ident("bar")])), filter: None }))

parse-statement
SHOW TABLES IN CLUSTER baz
----
error: Expected end of statement, found IN
SHOW TABLES IN CLUSTER baz
            ^

parse-statement
SHOW SINKS
----
SHOW SINKS
=>
Show(ShowObjects(ShowObjectsStatement { object_type: Sink { in_cluster: None }, from: None, filter: None }))

parse-statement
SHOW SINKS FROM foo.bar
----
SHOW SINKS FROM foo.bar
=>
Show(ShowObjects(ShowObjectsStatement { object_type: Sink { in_cluster: None }, from: Some(UnresolvedSchemaName([Ident("foo"), Ident("bar")])), filter: None }))

parse-statement
SHOW SINKS FROM foo.bar IN CLUSTER baz
----
SHOW SINKS FROM foo.bar IN CLUSTER baz
=>
Show(ShowObjects(ShowObjectsStatement { object_type: Sink { in_cluster: Some(Unresolved(Ident("baz"))) }, from: Some(UnresolvedSchemaName([Ident("foo"), Ident("bar")])), filter: None }))

parse-statement
SHOW TABLES LIKE '%foo%'
----
SHOW TABLES LIKE '%foo%'
=>
Show(ShowObjects(ShowObjectsStatement { object_type: Table, from: None, filter: Some(Like("%foo%")) }))

parse-statement
SHOW SOURCES
----
SHOW SOURCES
=>
Show(ShowObjects(ShowObjectsStatement { object_type: Source { in_cluster: None }, from: None, filter: None }))

parse-statement
SHOW VIEWS FROM foo LIKE '%foo%'
----
SHOW VIEWS FROM foo LIKE '%foo%'
=>
Show(ShowObjects(ShowObjectsStatement { object_type: View, from: Some(UnresolvedSchemaName([Ident("foo")])), filter: Some(Like("%foo%")) }))

parse-statement
SHOW INDEXES ON foo
----
SHOW INDEXES ON foo
=>
Show(ShowObjects(ShowObjectsStatement { object_type: Index { in_cluster: None, on_object: Some(Name(UnresolvedItemName([Ident("foo")]))) }, from: None, filter: None }))

parse-statement
SHOW INDEXES
----
SHOW INDEXES
=>
Show(ShowObjects(ShowObjectsStatement { object_type: Index { in_cluster: None, on_object: None }, from: None, filter: None }))

parse-statement
SHOW INDEXES IN CLUSTER c
----
SHOW INDEXES IN CLUSTER c
=>
Show(ShowObjects(ShowObjectsStatement { object_type: Index { in_cluster: Some(Unresolved(Ident("c"))), on_object: None }, from: None, filter: None }))

parse-statement
SHOW INDEXES ON t IN CLUSTER c
----
SHOW INDEXES ON t IN CLUSTER c
=>
Show(ShowObjects(ShowObjectsStatement { object_type: Index { in_cluster: Some(Unresolved(Ident("c"))), on_object: Some(Name(UnresolvedItemName([Ident("t")]))) }, from: None, filter: None }))

parse-statement
SHOW INDEXES FROM s
----
SHOW INDEXES FROM s
=>
Show(ShowObjects(ShowObjectsStatement { object_type: Index { in_cluster: None, on_object: None }, from: Some(UnresolvedSchemaName([Ident("s")])), filter: None }))

parse-statement
SHOW INDEXES FROM s IN CLUSTER c
----
SHOW INDEXES FROM s IN CLUSTER c
=>
Show(ShowObjects(ShowObjectsStatement { object_type: Index { in_cluster: Some(Unresolved(Ident("c"))), on_object: None }, from: Some(UnresolvedSchemaName([Ident("s")])), filter: None }))

parse-statement
SHOW INDEXES LIKE 'pattern'
----
SHOW INDEXES LIKE 'pattern'
=>
Show(ShowObjects(ShowObjectsStatement { object_type: Index { in_cluster: None, on_object: None }, from: None, filter: Some(Like("pattern")) }))

parse-statement
SHOW INDEXES FROM s ON t
----
error: Cannot specify both FROM and ON
SHOW INDEXES FROM s ON t
                       ^

parse-statement
SHOW SUBSOURCES ON c
----
SHOW SUBSOURCES ON c
=>
Show(ShowObjects(ShowObjectsStatement { object_type: Subsource { on_source: Some(Name(UnresolvedItemName([Ident("c")]))) }, from: None, filter: None }))

parse-statement
SHOW SUBSOURCES FROM s
----
SHOW SUBSOURCES FROM s
=>
Show(ShowObjects(ShowObjectsStatement { object_type: Subsource { on_source: None }, from: Some(UnresolvedSchemaName([Ident("s")])), filter: None }))

parse-statement
SHOW SUBSOURCES FROM s ON d
----
error: Cannot specify both FROM and ON
SHOW SUBSOURCES FROM s ON d
                          ^

parse-statement
SHOW SUBSOURCES ON d LIKE 'foo'
----
SHOW SUBSOURCES ON d LIKE 'foo'
=>
Show(ShowObjects(ShowObjectsStatement { object_type: Subsource { on_source: Some(Name(UnresolvedItemName([Ident("d")]))) }, from: None, filter: Some(Like("foo")) }))

parse-statement
SHOW SUBSOURCES FROM s LIKE 'foo'
----
SHOW SUBSOURCES FROM s LIKE 'foo'
=>
Show(ShowObjects(ShowObjectsStatement { object_type: Subsource { on_source: None }, from: Some(UnresolvedSchemaName([Ident("s")])), filter: Some(Like("foo")) }))

parse-statement
SHOW SUBSOURCES FROM s IN CLUSTER c
----
error: Expected end of statement, found IN
SHOW SUBSOURCES FROM s IN CLUSTER c
                       ^

parse-statement
SHOW CREATE CONNECTION "FOO"
----
SHOW CREATE CONNECTION "FOO"
=>
Show(ShowCreateConnection(ShowCreateConnectionStatement { connection_name: Name(UnresolvedItemName([Ident("FOO")])) }))

parse-statement
SHOW CREATE TABLE "FOO"
----
SHOW CREATE TABLE "FOO"
=>
Show(ShowCreateTable(ShowCreateTableStatement { table_name: Name(UnresolvedItemName([Ident("FOO")])) }))

parse-statement
SHOW CREATE VIEW foo
----
SHOW CREATE VIEW foo
=>
Show(ShowCreateView(ShowCreateViewStatement { view_name: Name(UnresolvedItemName([Ident("foo")])) }))

parse-statement
SHOW CREATE MATERIALIZED VIEW foo
----
SHOW CREATE MATERIALIZED VIEW foo
=>
Show(ShowCreateMaterializedView(ShowCreateMaterializedViewStatement { materialized_view_name: Name(UnresolvedItemName([Ident("foo")])) }))

parse-statement
SHOW CREATE SINK foo
----
SHOW CREATE SINK foo
=>
Show(ShowCreateSink(ShowCreateSinkStatement { sink_name: Name(UnresolvedItemName([Ident("foo")])) }))

parse-statement
SHOW CREATE INDEX foo
----
SHOW CREATE INDEX foo
=>
Show(ShowCreateIndex(ShowCreateIndexStatement { index_name: Name(UnresolvedItemName([Ident("foo")])) }))

parse-statement
SHOW CREATE SOURCE foo
----
SHOW CREATE SOURCE foo
=>
Show(ShowCreateSource(ShowCreateSourceStatement { source_name: Name(UnresolvedItemName([Ident("foo")])) }))

parse-statement
SHOW COLUMNS FROM mytable
----
SHOW COLUMNS FROM mytable
=>
Show(ShowColumns(ShowColumnsStatement { table_name: Name(UnresolvedItemName([Ident("mytable")])), filter: None }))

parse-statement
SHOW COLUMNS FROM mydb.mytable
----
SHOW COLUMNS FROM mydb.mytable
=>
Show(ShowColumns(ShowColumnsStatement { table_name: Name(UnresolvedItemName([Ident("mydb"), Ident("mytable")])), filter: None }))

parse-statement
SHOW COLUMNS FROM mytable LIKE 'pattern'
----
SHOW COLUMNS FROM mytable LIKE 'pattern'
=>
Show(ShowColumns(ShowColumnsStatement { table_name: Name(UnresolvedItemName([Ident("mytable")])), filter: Some(Like("pattern")) }))

parse-statement
SHOW COLUMNS FROM mytable WHERE 1 = 2
----
SHOW COLUMNS FROM mytable WHERE 1 = 2
=>
Show(ShowColumns(ShowColumnsStatement { table_name: Name(UnresolvedItemName([Ident("mytable")])), filter: Some(Where(Op { op: Op { namespace: None, op: "=" }, expr1: Value(Number("1")), expr2: Some(Value(Number("2"))) })) }))

parse-statement
SHOW FIELDS FROM mytable
----
SHOW COLUMNS FROM mytable
=>
Show(ShowColumns(ShowColumnsStatement { table_name: Name(UnresolvedItemName([Ident("mytable")])), filter: None }))

parse-statement
SHOW COLUMNS IN mytable
----
SHOW COLUMNS FROM mytable
=>
Show(ShowColumns(ShowColumnsStatement { table_name: Name(UnresolvedItemName([Ident("mytable")])), filter: None }))

parse-statement
SHOW FIELDS IN mytable
----
SHOW COLUMNS FROM mytable
=>
Show(ShowColumns(ShowColumnsStatement { table_name: Name(UnresolvedItemName([Ident("mytable")])), filter: None }))

parse-statement
SHOW a
----
SHOW a
=>
Show(ShowVariable(ShowVariableStatement { variable: Ident("a") }))

parse-statement
SHOW CLUSTERS
----
SHOW CLUSTERS
=>
Show(ShowObjects(ShowObjectsStatement { object_type: Cluster, from: None, filter: None }))

# TODO(justin): "all" here should be its own token so that it doesn't get
# downcased.
parse-statement
SHOW ALL
----
SHOW all
=>
Show(ShowVariable(ShowVariableStatement { variable: Ident("all") }))

parse-statement
SET a = b
----
SET a = b
=>
SetVariable(SetVariableStatement { local: false, variable: Ident("a"), to: Values([Ident(Ident("b"))]) })

parse-statement
SET a = 'b'
----
SET a = 'b'
=>
SetVariable(SetVariableStatement { local: false, variable: Ident("a"), to: Values([Literal(String("b"))]) })

parse-statement
SET a = 0
----
SET a = 0
=>
SetVariable(SetVariableStatement { local: false, variable: Ident("a"), to: Values([Literal(Number("0"))]) })

parse-statement
SET a = default
----
SET a = DEFAULT
=>
SetVariable(SetVariableStatement { local: false, variable: Ident("a"), to: Default })

parse-statement
SET a = 'default'
----
SET a = 'default'
=>
SetVariable(SetVariableStatement { local: false, variable: Ident("a"), to: Values([Literal(String("default"))]) })

parse-statement
SET LOCAL a = b
----
SET LOCAL a = b
=>
SetVariable(SetVariableStatement { local: true, variable: Ident("a"), to: Values([Ident(Ident("b"))]) })

parse-statement
SET TIME ZONE utc
----
SET timezone = utc
=>
SetVariable(SetVariableStatement { local: false, variable: Ident("timezone"), to: Values([Ident(Ident("utc"))]) })

parse-statement
SET a TO b
----
SET a = b
=>
SetVariable(SetVariableStatement { local: false, variable: Ident("a"), to: Values([Ident(Ident("b"))]) })

parse-statement
SET SESSION a = b
----
SET a = b
=>
SetVariable(SetVariableStatement { local: false, variable: Ident("a"), to: Values([Ident(Ident("b"))]) })

parse-statement
SET tiMe ZoNE 7
----
SET timezone = 7
=>
SetVariable(SetVariableStatement { local: false, variable: Ident("timezone"), to: Values([Literal(Number("7"))]) })

parse-statement
SET LOCAL tiMe ZoNE 7
----
SET LOCAL timezone = 7
=>
SetVariable(SetVariableStatement { local: true, variable: Ident("timezone"), to: Values([Literal(Number("7"))]) })

parse-statement
SET a = b, c, d
----
SET a = b, c, d
=>
SetVariable(SetVariableStatement { local: false, variable: Ident("a"), to: Values([Ident(Ident("b")), Ident(Ident("c")), Ident(Ident("d"))]) })

parse-statement
SET a TO b, c, d
----
SET a = b, c, d
=>
SetVariable(SetVariableStatement { local: false, variable: Ident("a"), to: Values([Ident(Ident("b")), Ident(Ident("c")), Ident(Ident("d"))]) })

parse-statement
SET a = 1, '2', 3.0, four
----
SET a = 1, '2', 3.0, four
=>
SetVariable(SetVariableStatement { local: false, variable: Ident("a"), to: Values([Literal(Number("1")), Literal(String("2")), Literal(Number("3.0")), Ident(Ident("four"))]) })

parse-statement
SET
----
error: Expected identifier, found EOF
SET
   ^

parse-statement
SET a b
----
error: Expected equals sign or TO, found identifier "b"
SET a b
      ^

parse-statement
SET a =
----
error: Expected variable value, found EOF
SET a =
       ^

parse-statement
RESET a
----
RESET a
=>
ResetVariable(ResetVariableStatement { variable: Ident("a") })

parse-statement
RESET
----
error: Expected identifier, found EOF
RESET
     ^

parse-statement
DISCARD ALL
----
DISCARD ALL
=>
Discard(DiscardStatement { target: All })

parse-statement
DISCARD PLANS
----
DISCARD PLANS
=>
Discard(DiscardStatement { target: Plans })

parse-statement
DISCARD SEQUENCES
----
DISCARD SEQUENCES
=>
Discard(DiscardStatement { target: Sequences })

parse-statement
DISCARD TEMP
----
DISCARD TEMP
=>
Discard(DiscardStatement { target: Temp })

parse-statement
DISCARD TEMPORARY
----
DISCARD TEMP
=>
Discard(DiscardStatement { target: Temp })

parse-statement
DISCARD BAD
----
error: Expected one of ALL or PLANS or SEQUENCES or TEMP or TEMPORARY, found identifier "bad"
DISCARD BAD
        ^

parse-statement
SET SCHEMA TO 'public'
----
SET search_path = 'public'
=>
SetVariable(SetVariableStatement { local: false, variable: Ident("search_path"), to: Values([Literal(String("public"))]) })

parse-statement
SET schema = 'public'
----
SET search_path = 'public'
=>
SetVariable(SetVariableStatement { local: false, variable: Ident("search_path"), to: Values([Literal(String("public"))]) })

parse-statement
SET LOCAL schema = 'public'
----
SET LOCAL search_path = 'public'
=>
SetVariable(SetVariableStatement { local: true, variable: Ident("search_path"), to: Values([Literal(String("public"))]) })

parse-statement
SET SESSION schema = 'public'
----
SET search_path = 'public'
=>
SetVariable(SetVariableStatement { local: false, variable: Ident("search_path"), to: Values([Literal(String("public"))]) })

parse-statement
SET SESSION schema = public, private
----
error: Expected end of statement, found comma
SET SESSION schema = public, private
                           ^

parse-statement
SHOW TYPES
----
SHOW TYPES
=>
Show(ShowObjects(ShowObjectsStatement { object_type: Type, from: None, filter: None }))

parse-statement
SHOW CLUSTER REPLICAS
----
SHOW CLUSTER REPLICAS
=>
Show(ShowObjects(ShowObjectsStatement { object_type: ClusterReplica, from: None, filter: None }))

parse-statement
SHOW OBJECTS
----
SHOW OBJECTS
=>
Show(ShowObjects(ShowObjectsStatement { object_type: Object, from: None, filter: None }))

parse-statement
SHOW CONNECTIONS
----
SHOW CONNECTIONS
=>
Show(ShowObjects(ShowObjectsStatement { object_type: Connection, from: None, filter: None }))

parse-statement
<<<<<<< HEAD
SHOW ROLE MEMBERSHIP
----
SHOW ROLE MEMBERSHIP
=>
Show(ShowObjects(ShowObjectsStatement { object_type: RoleMembership { role: None }, from: None, filter: None }))

parse-statement
SHOW ROLE MEMBERSHIP FOR joe
----
SHOW ROLE MEMBERSHIP FOR joe
=>
Show(ShowObjects(ShowObjectsStatement { object_type: RoleMembership { role: Some(Ident("joe")) }, from: None, filter: None }))
=======
SHOW PRIVILEGES
----
SHOW PRIVILEGES
=>
Show(ShowObjects(ShowObjectsStatement { object_type: Privileges { object_type: None, role: None }, from: None, filter: None }))

parse-statement
SHOW PRIVILEGES ON TABLES
----
SHOW PRIVILEGES ON TABLES
=>
Show(ShowObjects(ShowObjectsStatement { object_type: Privileges { object_type: Some(Object(Table)), role: None }, from: None, filter: None }))

parse-statement
SHOW PRIVILEGES FOR joe
----
SHOW PRIVILEGES FOR joe
=>
Show(ShowObjects(ShowObjectsStatement { object_type: Privileges { object_type: None, role: Some(Ident("joe")) }, from: None, filter: None }))

parse-statement
SHOW PRIVILEGES ON CLUSTERS  FOR mike
----
SHOW PRIVILEGES ON CLUSTERS FOR mike
=>
Show(ShowObjects(ShowObjectsStatement { object_type: Privileges { object_type: Some(Object(Cluster)), role: Some(Ident("mike")) }, from: None, filter: None }))

parse-statement
SHOW PRIVILEGES ON SYSTEM
----
SHOW PRIVILEGES ON SYSTEM
=>
Show(ShowObjects(ShowObjectsStatement { object_type: Privileges { object_type: Some(System), role: None }, from: None, filter: None }))

parse-statement
SHOW PRIVILEGES ON MATERIALIZED VIEWS
----
error: For object type MATERIALIZED VIEWS, you must specify 'TABLES'
SHOW PRIVILEGES ON MATERIALIZED VIEWS
                   ^

parse-statement
SHOW PRIVILEGES ON SOURCES
----
error: For object type SOURCES, you must specify 'TABLES'
SHOW PRIVILEGES ON SOURCES
                   ^
>>>>>>> 32e48bdb
<|MERGE_RESOLUTION|>--- conflicted
+++ resolved
@@ -688,20 +688,6 @@
 Show(ShowObjects(ShowObjectsStatement { object_type: Connection, from: None, filter: None }))
 
 parse-statement
-<<<<<<< HEAD
-SHOW ROLE MEMBERSHIP
-----
-SHOW ROLE MEMBERSHIP
-=>
-Show(ShowObjects(ShowObjectsStatement { object_type: RoleMembership { role: None }, from: None, filter: None }))
-
-parse-statement
-SHOW ROLE MEMBERSHIP FOR joe
-----
-SHOW ROLE MEMBERSHIP FOR joe
-=>
-Show(ShowObjects(ShowObjectsStatement { object_type: RoleMembership { role: Some(Ident("joe")) }, from: None, filter: None }))
-=======
 SHOW PRIVILEGES
 ----
 SHOW PRIVILEGES
@@ -749,4 +735,17 @@
 error: For object type SOURCES, you must specify 'TABLES'
 SHOW PRIVILEGES ON SOURCES
                    ^
->>>>>>> 32e48bdb
+
+parse-statement
+SHOW ROLE MEMBERSHIP
+----
+SHOW ROLE MEMBERSHIP
+=>
+Show(ShowObjects(ShowObjectsStatement { object_type: RoleMembership { role: None }, from: None, filter: None }))
+
+parse-statement
+SHOW ROLE MEMBERSHIP FOR joe
+----
+SHOW ROLE MEMBERSHIP FOR joe
+=>
+Show(ShowObjects(ShowObjectsStatement { object_type: RoleMembership { role: Some(Ident("joe")) }, from: None, filter: None }))