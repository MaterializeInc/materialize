# Copyright 2020 sqlparser-rs contributors. All rights reserved.
# Copyright Materialize, Inc. and contributors. All rights reserved.
#
# This file is derived from the sqlparser-rs project, available at
# https://github.com/andygrove/sqlparser-rs. It was incorporated
# directly into Materialize on December 21, 2019.
#
# Licensed under the Apache License, Version 2.0 (the "License");
# you may not use this file except in compliance with the License.
# You may obtain a copy of the License in the LICENSE file at the
# root of this repository, or online at
#
#     http://www.apache.org/licenses/LICENSE-2.0
#
# Unless required by applicable law or agreed to in writing, software
# distributed under the License is distributed on an "AS IS" BASIS,
# WITHOUT WARRANTIES OR CONDITIONS OF ANY KIND, either express or implied.
# See the License for the specific language governing permissions and
# limitations under the License.

parse-statement
SHOW DATABASES
----
SHOW DATABASES
=>
Show(ShowObjects(ShowObjectsStatement { object_type: Database, from: None, filter: None }))

parse-statement
SHOW DATABASES LIKE 'blah'
----
SHOW DATABASES LIKE 'blah'
=>
Show(ShowObjects(ShowObjectsStatement { object_type: Database, from: None, filter: Some(Like("blah")) }))

parse-statement
SHOW DATABASES FROM foo
----
error: Expected end of statement, found FROM
SHOW DATABASES FROM foo
               ^

parse-statement
SHOW ROLES
----
SHOW ROLES
=>
Show(ShowObjects(ShowObjectsStatement { object_type: Role, from: None, filter: None }))

parse-statement
SHOW ROLES FROM BAR
----
error: Expected end of statement, found FROM
SHOW ROLES FROM BAR
           ^

parse-statement
SHOW CLUSTERS
----
SHOW CLUSTERS
=>
Show(ShowObjects(ShowObjectsStatement { object_type: Cluster, from: None, filter: None }))

parse-statement
SHOW CLUSTERS FROM foobar
----
error: Expected end of statement, found FROM
SHOW CLUSTERS FROM foobar
              ^

parse-statement
SHOW CLUSTER REPLICAS FROM ny
----
error: Expected end of statement, found FROM
SHOW CLUSTER REPLICAS FROM ny
                      ^

parse-statement
SHOW USERS
----
SHOW ROLES
=>
Show(ShowObjects(ShowObjectsStatement { object_type: Role, from: None, filter: None }))

parse-statement
SHOW SCHEMAS
----
SHOW SCHEMAS
=>
Show(ShowObjects(ShowObjectsStatement { object_type: Schema { from: None }, from: None, filter: None }))

parse-statement
SHOW SCHEMAS FROM foo
----
SHOW SCHEMAS FROM foo
=>
Show(ShowObjects(ShowObjectsStatement { object_type: Schema { from: Some(UnresolvedDatabaseName(Ident("foo"))) }, from: None, filter: None }))

parse-statement
SHOW SCHEMAS FROM foo.bar
----
error: Expected end of statement, found dot
SHOW SCHEMAS FROM foo.bar
                     ^

parse-statement
SHOW SOURCES
----
SHOW SOURCES
=>
Show(ShowObjects(ShowObjectsStatement { object_type: Source { in_cluster: None }, from: None, filter: None }))

parse-statement
SHOW SOURCES FROM foo.bar
----
SHOW SOURCES FROM foo.bar
=>
Show(ShowObjects(ShowObjectsStatement { object_type: Source { in_cluster: None }, from: Some(UnresolvedSchemaName([Ident("foo"), Ident("bar")])), filter: None }))

parse-statement
SHOW SOURCES IN CLUSTER baz
----
SHOW SOURCES IN CLUSTER baz
=>
Show(ShowObjects(ShowObjectsStatement { object_type: Source { in_cluster: Some(Unresolved(Ident("baz"))) }, from: None, filter: None }))



parse-statement
SHOW VIEWS
----
SHOW VIEWS
=>
Show(ShowObjects(ShowObjectsStatement { object_type: View, from: None, filter: None }))

parse-statement
SHOW VIEWS FROM foo.bar
----
SHOW VIEWS FROM foo.bar
=>
Show(ShowObjects(ShowObjectsStatement { object_type: View, from: Some(UnresolvedSchemaName([Ident("foo"), Ident("bar")])), filter: None }))

parse-statement
SHOW MATERIALIZED VIEWS
----
SHOW MATERIALIZED VIEWS
=>
Show(ShowObjects(ShowObjectsStatement { object_type: MaterializedView { in_cluster: None }, from: None, filter: None }))

parse-statement
SHOW MATERIALIZED VIEWS FROM foo.bar
----
SHOW MATERIALIZED VIEWS FROM foo.bar
=>
Show(ShowObjects(ShowObjectsStatement { object_type: MaterializedView { in_cluster: None }, from: Some(UnresolvedSchemaName([Ident("foo"), Ident("bar")])), filter: None }))

parse-statement
SHOW MATERIALIZED VIEWS FROM foo.bar IN CLUSTER baz
----
SHOW MATERIALIZED VIEWS FROM foo.bar IN CLUSTER baz
=>
Show(ShowObjects(ShowObjectsStatement { object_type: MaterializedView { in_cluster: Some(Unresolved(Ident("baz"))) }, from: Some(UnresolvedSchemaName([Ident("foo"), Ident("bar")])), filter: None }))

parse-statement
SHOW MATERIALIZED VIEWS IN CLUSTER baz
----
SHOW MATERIALIZED VIEWS IN CLUSTER baz
=>
Show(ShowObjects(ShowObjectsStatement { object_type: MaterializedView { in_cluster: Some(Unresolved(Ident("baz"))) }, from: None, filter: None }))

parse-statement
SHOW TABLES
----
SHOW TABLES
=>
Show(ShowObjects(ShowObjectsStatement { object_type: Table, from: None, filter: None }))

parse-statement
SHOW TABLES FROM foo.bar
----
SHOW TABLES FROM foo.bar
=>
Show(ShowObjects(ShowObjectsStatement { object_type: Table, from: Some(UnresolvedSchemaName([Ident("foo"), Ident("bar")])), filter: None }))

parse-statement
SHOW TABLES IN CLUSTER baz
----
error: Expected end of statement, found IN
SHOW TABLES IN CLUSTER baz
            ^

parse-statement
SHOW SINKS
----
SHOW SINKS
=>
Show(ShowObjects(ShowObjectsStatement { object_type: Sink { in_cluster: None }, from: None, filter: None }))

parse-statement
SHOW SINKS FROM foo.bar
----
SHOW SINKS FROM foo.bar
=>
Show(ShowObjects(ShowObjectsStatement { object_type: Sink { in_cluster: None }, from: Some(UnresolvedSchemaName([Ident("foo"), Ident("bar")])), filter: None }))

parse-statement
SHOW SINKS FROM foo.bar IN CLUSTER baz
----
SHOW SINKS FROM foo.bar IN CLUSTER baz
=>
Show(ShowObjects(ShowObjectsStatement { object_type: Sink { in_cluster: Some(Unresolved(Ident("baz"))) }, from: Some(UnresolvedSchemaName([Ident("foo"), Ident("bar")])), filter: None }))

parse-statement
SHOW TABLES LIKE '%foo%'
----
SHOW TABLES LIKE '%foo%'
=>
Show(ShowObjects(ShowObjectsStatement { object_type: Table, from: None, filter: Some(Like("%foo%")) }))

parse-statement
SHOW SOURCES
----
SHOW SOURCES
=>
Show(ShowObjects(ShowObjectsStatement { object_type: Source { in_cluster: None }, from: None, filter: None }))

parse-statement
SHOW VIEWS FROM foo LIKE '%foo%'
----
SHOW VIEWS FROM foo LIKE '%foo%'
=>
Show(ShowObjects(ShowObjectsStatement { object_type: View, from: Some(UnresolvedSchemaName([Ident("foo")])), filter: Some(Like("%foo%")) }))

parse-statement
SHOW INDEXES ON foo
----
SHOW INDEXES ON foo
=>
Show(ShowObjects(ShowObjectsStatement { object_type: Index { in_cluster: None, on_object: Some(Name(UnresolvedItemName([Ident("foo")]))) }, from: None, filter: None }))

parse-statement
SHOW INDEXES
----
SHOW INDEXES
=>
Show(ShowObjects(ShowObjectsStatement { object_type: Index { in_cluster: None, on_object: None }, from: None, filter: None }))

parse-statement
SHOW INDEXES IN CLUSTER c
----
SHOW INDEXES IN CLUSTER c
=>
Show(ShowObjects(ShowObjectsStatement { object_type: Index { in_cluster: Some(Unresolved(Ident("c"))), on_object: None }, from: None, filter: None }))

parse-statement
SHOW INDEXES ON t IN CLUSTER c
----
SHOW INDEXES ON t IN CLUSTER c
=>
Show(ShowObjects(ShowObjectsStatement { object_type: Index { in_cluster: Some(Unresolved(Ident("c"))), on_object: Some(Name(UnresolvedItemName([Ident("t")]))) }, from: None, filter: None }))

parse-statement
SHOW INDEXES FROM s
----
SHOW INDEXES FROM s
=>
Show(ShowObjects(ShowObjectsStatement { object_type: Index { in_cluster: None, on_object: None }, from: Some(UnresolvedSchemaName([Ident("s")])), filter: None }))

parse-statement
SHOW INDEXES FROM s IN CLUSTER c
----
SHOW INDEXES FROM s IN CLUSTER c
=>
Show(ShowObjects(ShowObjectsStatement { object_type: Index { in_cluster: Some(Unresolved(Ident("c"))), on_object: None }, from: Some(UnresolvedSchemaName([Ident("s")])), filter: None }))

parse-statement
SHOW INDEXES LIKE 'pattern'
----
SHOW INDEXES LIKE 'pattern'
=>
Show(ShowObjects(ShowObjectsStatement { object_type: Index { in_cluster: None, on_object: None }, from: None, filter: Some(Like("pattern")) }))

parse-statement
SHOW INDEXES FROM s ON t
----
error: Cannot specify both FROM and ON
SHOW INDEXES FROM s ON t
                       ^

parse-statement
SHOW SUBSOURCES ON c
----
SHOW SUBSOURCES ON c
=>
Show(ShowObjects(ShowObjectsStatement { object_type: Subsource { on_source: Some(Name(UnresolvedItemName([Ident("c")]))) }, from: None, filter: None }))

parse-statement
SHOW SUBSOURCES FROM s
----
SHOW SUBSOURCES FROM s
=>
Show(ShowObjects(ShowObjectsStatement { object_type: Subsource { on_source: None }, from: Some(UnresolvedSchemaName([Ident("s")])), filter: None }))

parse-statement
SHOW SUBSOURCES FROM s ON d
----
error: Cannot specify both FROM and ON
SHOW SUBSOURCES FROM s ON d
                          ^

parse-statement
SHOW SUBSOURCES ON d LIKE 'foo'
----
SHOW SUBSOURCES ON d LIKE 'foo'
=>
Show(ShowObjects(ShowObjectsStatement { object_type: Subsource { on_source: Some(Name(UnresolvedItemName([Ident("d")]))) }, from: None, filter: Some(Like("foo")) }))

parse-statement
SHOW SUBSOURCES FROM s LIKE 'foo'
----
SHOW SUBSOURCES FROM s LIKE 'foo'
=>
Show(ShowObjects(ShowObjectsStatement { object_type: Subsource { on_source: None }, from: Some(UnresolvedSchemaName([Ident("s")])), filter: Some(Like("foo")) }))

parse-statement
SHOW SUBSOURCES FROM s IN CLUSTER c
----
error: Expected end of statement, found IN
SHOW SUBSOURCES FROM s IN CLUSTER c
                       ^

parse-statement
SHOW CREATE CONNECTION "FOO"
----
SHOW CREATE CONNECTION "FOO"
=>
Show(ShowCreateConnection(ShowCreateConnectionStatement { connection_name: Name(UnresolvedItemName([Ident("FOO")])) }))

parse-statement
SHOW CREATE TABLE "FOO"
----
SHOW CREATE TABLE "FOO"
=>
Show(ShowCreateTable(ShowCreateTableStatement { table_name: Name(UnresolvedItemName([Ident("FOO")])) }))

parse-statement
SHOW CREATE VIEW foo
----
SHOW CREATE VIEW foo
=>
Show(ShowCreateView(ShowCreateViewStatement { view_name: Name(UnresolvedItemName([Ident("foo")])) }))

parse-statement
SHOW CREATE MATERIALIZED VIEW foo
----
SHOW CREATE MATERIALIZED VIEW foo
=>
Show(ShowCreateMaterializedView(ShowCreateMaterializedViewStatement { materialized_view_name: Name(UnresolvedItemName([Ident("foo")])) }))

parse-statement
SHOW CREATE SINK foo
----
SHOW CREATE SINK foo
=>
Show(ShowCreateSink(ShowCreateSinkStatement { sink_name: Name(UnresolvedItemName([Ident("foo")])) }))

parse-statement
SHOW CREATE INDEX foo
----
SHOW CREATE INDEX foo
=>
Show(ShowCreateIndex(ShowCreateIndexStatement { index_name: Name(UnresolvedItemName([Ident("foo")])) }))

parse-statement
SHOW CREATE SOURCE foo
----
SHOW CREATE SOURCE foo
=>
Show(ShowCreateSource(ShowCreateSourceStatement { source_name: Name(UnresolvedItemName([Ident("foo")])) }))

parse-statement
SHOW COLUMNS FROM mytable
----
SHOW COLUMNS FROM mytable
=>
Show(ShowColumns(ShowColumnsStatement { table_name: Name(UnresolvedItemName([Ident("mytable")])), filter: None }))

parse-statement
SHOW COLUMNS FROM mydb.mytable
----
SHOW COLUMNS FROM mydb.mytable
=>
Show(ShowColumns(ShowColumnsStatement { table_name: Name(UnresolvedItemName([Ident("mydb"), Ident("mytable")])), filter: None }))

parse-statement
SHOW COLUMNS FROM mytable LIKE 'pattern'
----
SHOW COLUMNS FROM mytable LIKE 'pattern'
=>
Show(ShowColumns(ShowColumnsStatement { table_name: Name(UnresolvedItemName([Ident("mytable")])), filter: Some(Like("pattern")) }))

parse-statement
SHOW COLUMNS FROM mytable WHERE 1 = 2
----
SHOW COLUMNS FROM mytable WHERE 1 = 2
=>
Show(ShowColumns(ShowColumnsStatement { table_name: Name(UnresolvedItemName([Ident("mytable")])), filter: Some(Where(Op { op: Op { namespace: None, op: "=" }, expr1: Value(Number("1")), expr2: Some(Value(Number("2"))) })) }))

parse-statement
SHOW FIELDS FROM mytable
----
SHOW COLUMNS FROM mytable
=>
Show(ShowColumns(ShowColumnsStatement { table_name: Name(UnresolvedItemName([Ident("mytable")])), filter: None }))

parse-statement
SHOW COLUMNS IN mytable
----
SHOW COLUMNS FROM mytable
=>
Show(ShowColumns(ShowColumnsStatement { table_name: Name(UnresolvedItemName([Ident("mytable")])), filter: None }))

parse-statement
SHOW FIELDS IN mytable
----
SHOW COLUMNS FROM mytable
=>
Show(ShowColumns(ShowColumnsStatement { table_name: Name(UnresolvedItemName([Ident("mytable")])), filter: None }))

parse-statement
SHOW a
----
SHOW a
=>
Show(ShowVariable(ShowVariableStatement { variable: Ident("a") }))

parse-statement
SHOW CLUSTERS
----
SHOW CLUSTERS
=>
Show(ShowObjects(ShowObjectsStatement { object_type: Cluster, from: None, filter: None }))

# TODO(justin): "all" here should be its own token so that it doesn't get
# downcased.
parse-statement
SHOW ALL
----
SHOW all
=>
Show(ShowVariable(ShowVariableStatement { variable: Ident("all") }))

parse-statement
SET a = b
----
SET a = b
=>
SetVariable(SetVariableStatement { local: false, variable: Ident("a"), to: Values([Ident(Ident("b"))]) })

parse-statement
SET a = 'b'
----
SET a = 'b'
=>
SetVariable(SetVariableStatement { local: false, variable: Ident("a"), to: Values([Literal(String("b"))]) })

parse-statement
SET a = 0
----
SET a = 0
=>
SetVariable(SetVariableStatement { local: false, variable: Ident("a"), to: Values([Literal(Number("0"))]) })

parse-statement
SET a = default
----
SET a = DEFAULT
=>
SetVariable(SetVariableStatement { local: false, variable: Ident("a"), to: Default })

parse-statement
SET a = 'default'
----
SET a = 'default'
=>
SetVariable(SetVariableStatement { local: false, variable: Ident("a"), to: Values([Literal(String("default"))]) })

parse-statement
SET LOCAL a = b
----
SET LOCAL a = b
=>
SetVariable(SetVariableStatement { local: true, variable: Ident("a"), to: Values([Ident(Ident("b"))]) })

parse-statement
SET TIME ZONE utc
----
SET timezone = utc
=>
SetVariable(SetVariableStatement { local: false, variable: Ident("timezone"), to: Values([Ident(Ident("utc"))]) })

parse-statement
SET a TO b
----
SET a = b
=>
SetVariable(SetVariableStatement { local: false, variable: Ident("a"), to: Values([Ident(Ident("b"))]) })

parse-statement
SET SESSION a = b
----
SET a = b
=>
SetVariable(SetVariableStatement { local: false, variable: Ident("a"), to: Values([Ident(Ident("b"))]) })

parse-statement
SET tiMe ZoNE 7
----
SET timezone = 7
=>
SetVariable(SetVariableStatement { local: false, variable: Ident("timezone"), to: Values([Literal(Number("7"))]) })

parse-statement
SET LOCAL tiMe ZoNE 7
----
SET LOCAL timezone = 7
=>
SetVariable(SetVariableStatement { local: true, variable: Ident("timezone"), to: Values([Literal(Number("7"))]) })

parse-statement
SET a = b, c, d
----
SET a = b, c, d
=>
SetVariable(SetVariableStatement { local: false, variable: Ident("a"), to: Values([Ident(Ident("b")), Ident(Ident("c")), Ident(Ident("d"))]) })

parse-statement
SET a TO b, c, d
----
SET a = b, c, d
=>
SetVariable(SetVariableStatement { local: false, variable: Ident("a"), to: Values([Ident(Ident("b")), Ident(Ident("c")), Ident(Ident("d"))]) })

parse-statement
SET a = 1, '2', 3.0, four
----
SET a = 1, '2', 3.0, four
=>
SetVariable(SetVariableStatement { local: false, variable: Ident("a"), to: Values([Literal(Number("1")), Literal(String("2")), Literal(Number("3.0")), Ident(Ident("four"))]) })

parse-statement
SET
----
error: Expected identifier, found EOF
SET
   ^

parse-statement
SET a b
----
error: Expected equals sign or TO, found identifier "b"
SET a b
      ^

parse-statement
SET a =
----
error: Expected variable value, found EOF
SET a =
       ^

parse-statement
RESET a
----
RESET a
=>
ResetVariable(ResetVariableStatement { variable: Ident("a") })

parse-statement
RESET
----
error: Expected identifier, found EOF
RESET
     ^

parse-statement
DISCARD ALL
----
DISCARD ALL
=>
Discard(DiscardStatement { target: All })

parse-statement
DISCARD PLANS
----
DISCARD PLANS
=>
Discard(DiscardStatement { target: Plans })

parse-statement
DISCARD SEQUENCES
----
DISCARD SEQUENCES
=>
Discard(DiscardStatement { target: Sequences })

parse-statement
DISCARD TEMP
----
DISCARD TEMP
=>
Discard(DiscardStatement { target: Temp })

parse-statement
DISCARD TEMPORARY
----
DISCARD TEMP
=>
Discard(DiscardStatement { target: Temp })

parse-statement
DISCARD BAD
----
error: Expected one of ALL or PLANS or SEQUENCES or TEMP or TEMPORARY, found identifier "bad"
DISCARD BAD
        ^

parse-statement
SET SCHEMA TO 'public'
----
SET search_path = 'public'
=>
SetVariable(SetVariableStatement { local: false, variable: Ident("search_path"), to: Values([Literal(String("public"))]) })

parse-statement
SET schema = 'public'
----
SET search_path = 'public'
=>
SetVariable(SetVariableStatement { local: false, variable: Ident("search_path"), to: Values([Literal(String("public"))]) })

parse-statement
SET LOCAL schema = 'public'
----
SET LOCAL search_path = 'public'
=>
SetVariable(SetVariableStatement { local: true, variable: Ident("search_path"), to: Values([Literal(String("public"))]) })

parse-statement
SET SESSION schema = 'public'
----
SET search_path = 'public'
=>
SetVariable(SetVariableStatement { local: false, variable: Ident("search_path"), to: Values([Literal(String("public"))]) })

parse-statement
SET SESSION schema = public, private
----
error: Expected end of statement, found comma
SET SESSION schema = public, private
                           ^

parse-statement
SHOW TYPES
----
SHOW TYPES
=>
Show(ShowObjects(ShowObjectsStatement { object_type: Type, from: None, filter: None }))

parse-statement
SHOW CLUSTER REPLICAS
----
SHOW CLUSTER REPLICAS
=>
Show(ShowObjects(ShowObjectsStatement { object_type: ClusterReplica, from: None, filter: None }))

parse-statement
SHOW OBJECTS
----
SHOW OBJECTS
=>
Show(ShowObjects(ShowObjectsStatement { object_type: Object, from: None, filter: None }))

parse-statement
SHOW CONNECTIONS
----
SHOW CONNECTIONS
=>
Show(ShowObjects(ShowObjectsStatement { object_type: Connection, from: None, filter: None }))

parse-statement
SHOW PRIVILEGES
----
SHOW PRIVILEGES
=>
Show(ShowObjects(ShowObjectsStatement { object_type: Privileges { object_type: None, role: None }, from: None, filter: None }))

parse-statement
SHOW PRIVILEGES ON TABLES
----
SHOW PRIVILEGES ON TABLES
=>
Show(ShowObjects(ShowObjectsStatement { object_type: Privileges { object_type: Some(Object(Table)), role: None }, from: None, filter: None }))

parse-statement
SHOW PRIVILEGES FOR joe
----
SHOW PRIVILEGES FOR joe
=>
Show(ShowObjects(ShowObjectsStatement { object_type: Privileges { object_type: None, role: Some(Ident("joe")) }, from: None, filter: None }))

parse-statement
SHOW PRIVILEGES ON CLUSTERS  FOR mike
----
SHOW PRIVILEGES ON CLUSTERS FOR mike
=>
Show(ShowObjects(ShowObjectsStatement { object_type: Privileges { object_type: Some(Object(Cluster)), role: Some(Ident("mike")) }, from: None, filter: None }))

parse-statement
SHOW PRIVILEGES ON SYSTEM
----
SHOW PRIVILEGES ON SYSTEM
=>
Show(ShowObjects(ShowObjectsStatement { object_type: Privileges { object_type: Some(System), role: None }, from: None, filter: None }))

parse-statement
SHOW PRIVILEGES ON MATERIALIZED VIEWS
----
error: For object type MATERIALIZED VIEWS, you must specify 'TABLES'
SHOW PRIVILEGES ON MATERIALIZED VIEWS
                   ^

parse-statement
SHOW PRIVILEGES ON SOURCES
----
error: For object type SOURCES, you must specify 'TABLES'
SHOW PRIVILEGES ON SOURCES
                   ^

parse-statement
<<<<<<< HEAD
SHOW DEFAULT PRIVILEGES
----
SHOW DEFAULT PRIVILEGES
=>
Show(ShowObjects(ShowObjectsStatement { object_type: DefaultPrivileges { object_type: None, role: None }, from: None, filter: None }))

parse-statement
SHOW DEFAULT PRIVILEGES ON TABLES
----
SHOW DEFAULT PRIVILEGES ON TABLES
=>
Show(ShowObjects(ShowObjectsStatement { object_type: DefaultPrivileges { object_type: Some(Table), role: None }, from: None, filter: None }))

parse-statement
SHOW DEFAULT PRIVILEGES FOR joe
----
SHOW DEFAULT PRIVILEGES FOR joe
=>
Show(ShowObjects(ShowObjectsStatement { object_type: DefaultPrivileges { object_type: None, role: Some(Ident("joe")) }, from: None, filter: None }))

parse-statement
SHOW DEFAULT PRIVILEGES ON CLUSTERS  FOR mike
----
SHOW DEFAULT PRIVILEGES ON CLUSTERS FOR mike
=>
Show(ShowObjects(ShowObjectsStatement { object_type: DefaultPrivileges { object_type: Some(Cluster), role: Some(Ident("mike")) }, from: None, filter: None }))

parse-statement
SHOW DEFAULT PRIVILEGES ON MATERIALIZED VIEWS
----
error: For object type MATERIALIZED VIEWS, you must specify 'TABLES'
SHOW DEFAULT PRIVILEGES ON MATERIALIZED VIEWS
                           ^

parse-statement
SHOW DEFAULT PRIVILEGES ON SOURCES
----
error: For object type SOURCES, you must specify 'TABLES'
SHOW DEFAULT PRIVILEGES ON SOURCES
                           ^
=======
SHOW ROLE MEMBERSHIP
----
SHOW ROLE MEMBERSHIP
=>
Show(ShowObjects(ShowObjectsStatement { object_type: RoleMembership { role: None }, from: None, filter: None }))

parse-statement
SHOW ROLE MEMBERSHIP FOR joe
----
SHOW ROLE MEMBERSHIP FOR joe
=>
Show(ShowObjects(ShowObjectsStatement { object_type: RoleMembership { role: Some(Ident("joe")) }, from: None, filter: None }))
>>>>>>> 2dd5b7be
<|MERGE_RESOLUTION|>--- conflicted
+++ resolved
@@ -737,7 +737,6 @@
                    ^
 
 parse-statement
-<<<<<<< HEAD
 SHOW DEFAULT PRIVILEGES
 ----
 SHOW DEFAULT PRIVILEGES
@@ -778,7 +777,8 @@
 error: For object type SOURCES, you must specify 'TABLES'
 SHOW DEFAULT PRIVILEGES ON SOURCES
                            ^
-=======
+
+parse-statement
 SHOW ROLE MEMBERSHIP
 ----
 SHOW ROLE MEMBERSHIP
@@ -790,5 +790,4 @@
 ----
 SHOW ROLE MEMBERSHIP FOR joe
 =>
-Show(ShowObjects(ShowObjectsStatement { object_type: RoleMembership { role: Some(Ident("joe")) }, from: None, filter: None }))
->>>>>>> 2dd5b7be
+Show(ShowObjects(ShowObjectsStatement { object_type: RoleMembership { role: Some(Ident("joe")) }, from: None, filter: None }))