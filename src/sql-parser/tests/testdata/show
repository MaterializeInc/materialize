# Copyright 2020 sqlparser-rs contributors. All rights reserved.
# Copyright Materialize, Inc. and contributors. All rights reserved.
#
# This file is derived from the sqlparser-rs project, available at
# https://github.com/andygrove/sqlparser-rs. It was incorporated
# directly into Materialize on December 21, 2019.
#
# Licensed under the Apache License, Version 2.0 (the "License");
# you may not use this file except in compliance with the License.
# You may obtain a copy of the License in the LICENSE file at the
# root of this repository, or online at
#
#     http://www.apache.org/licenses/LICENSE-2.0
#
# Unless required by applicable law or agreed to in writing, software
# distributed under the License is distributed on an "AS IS" BASIS,
# WITHOUT WARRANTIES OR CONDITIONS OF ANY KIND, either express or implied.
# See the License for the specific language governing permissions and
# limitations under the License.

parse-statement
SHOW DATABASES
----
SHOW DATABASES
=>
Show(ShowObjects(ShowObjectsStatement { object_type: Database, from: None, filter: None }))

parse-statement
SHOW DATABASES LIKE 'blah'
----
SHOW DATABASES LIKE 'blah'
=>
Show(ShowObjects(ShowObjectsStatement { object_type: Database, from: None, filter: Some(Like("blah")) }))

parse-statement
SHOW DATABASES FROM foo
----
error: Expected end of statement, found FROM
SHOW DATABASES FROM foo
               ^

parse-statement
SHOW ROLES
----
SHOW ROLES
=>
Show(ShowObjects(ShowObjectsStatement { object_type: Role, from: None, filter: None }))

parse-statement
SHOW ROLES FROM BAR
----
error: Expected end of statement, found FROM
SHOW ROLES FROM BAR
           ^

parse-statement
SHOW CLUSTERS
----
SHOW CLUSTERS
=>
Show(ShowObjects(ShowObjectsStatement { object_type: Cluster, from: None, filter: None }))

parse-statement
SHOW CLUSTERS FROM foobar
----
error: Expected end of statement, found FROM
SHOW CLUSTERS FROM foobar
              ^

parse-statement
SHOW CLUSTER REPLICAS FROM ny
----
error: Expected end of statement, found FROM
SHOW CLUSTER REPLICAS FROM ny
                      ^

parse-statement
SHOW USERS
----
SHOW ROLES
=>
Show(ShowObjects(ShowObjectsStatement { object_type: Role, from: None, filter: None }))

parse-statement
SHOW SCHEMAS
----
SHOW SCHEMAS
=>
Show(ShowObjects(ShowObjectsStatement { object_type: Schema { from: None }, from: None, filter: None }))

parse-statement
SHOW SCHEMAS FROM foo
----
SHOW SCHEMAS FROM foo
=>
Show(ShowObjects(ShowObjectsStatement { object_type: Schema { from: Some(UnresolvedDatabaseName(Ident("foo"))) }, from: None, filter: None }))

parse-statement
SHOW SCHEMAS FROM foo.bar
----
error: Expected end of statement, found dot
SHOW SCHEMAS FROM foo.bar
                     ^

parse-statement
SHOW SOURCES
----
SHOW SOURCES
=>
Show(ShowObjects(ShowObjectsStatement { object_type: Source { in_cluster: None }, from: None, filter: None }))

parse-statement
SHOW SOURCES FROM foo.bar
----
SHOW SOURCES FROM foo.bar
=>
Show(ShowObjects(ShowObjectsStatement { object_type: Source { in_cluster: None }, from: Some(UnresolvedSchemaName([Ident("foo"), Ident("bar")])), filter: None }))

parse-statement
SHOW SOURCES IN CLUSTER baz
----
SHOW SOURCES IN CLUSTER baz
=>
Show(ShowObjects(ShowObjectsStatement { object_type: Source { in_cluster: Some(Unresolved(Ident("baz"))) }, from: None, filter: None }))



parse-statement
SHOW VIEWS
----
SHOW VIEWS
=>
Show(ShowObjects(ShowObjectsStatement { object_type: View, from: None, filter: None }))

parse-statement
SHOW VIEWS FROM foo.bar
----
SHOW VIEWS FROM foo.bar
=>
Show(ShowObjects(ShowObjectsStatement { object_type: View, from: Some(UnresolvedSchemaName([Ident("foo"), Ident("bar")])), filter: None }))

parse-statement
SHOW MATERIALIZED VIEWS
----
SHOW MATERIALIZED VIEWS
=>
Show(ShowObjects(ShowObjectsStatement { object_type: MaterializedView { in_cluster: None }, from: None, filter: None }))

parse-statement
SHOW MATERIALIZED VIEWS FROM foo.bar
----
SHOW MATERIALIZED VIEWS FROM foo.bar
=>
Show(ShowObjects(ShowObjectsStatement { object_type: MaterializedView { in_cluster: None }, from: Some(UnresolvedSchemaName([Ident("foo"), Ident("bar")])), filter: None }))

parse-statement
SHOW MATERIALIZED VIEWS FROM foo.bar IN CLUSTER baz
----
SHOW MATERIALIZED VIEWS FROM foo.bar IN CLUSTER baz
=>
Show(ShowObjects(ShowObjectsStatement { object_type: MaterializedView { in_cluster: Some(Unresolved(Ident("baz"))) }, from: Some(UnresolvedSchemaName([Ident("foo"), Ident("bar")])), filter: None }))

parse-statement
SHOW MATERIALIZED VIEWS IN CLUSTER baz
----
SHOW MATERIALIZED VIEWS IN CLUSTER baz
=>
Show(ShowObjects(ShowObjectsStatement { object_type: MaterializedView { in_cluster: Some(Unresolved(Ident("baz"))) }, from: None, filter: None }))

parse-statement
SHOW TABLES
----
SHOW TABLES
=>
Show(ShowObjects(ShowObjectsStatement { object_type: Table, from: None, filter: None }))

parse-statement
SHOW TABLES FROM foo.bar
----
SHOW TABLES FROM foo.bar
=>
Show(ShowObjects(ShowObjectsStatement { object_type: Table, from: Some(UnresolvedSchemaName([Ident("foo"), Ident("bar")])), filter: None }))

parse-statement
SHOW TABLES IN CLUSTER baz
----
error: Expected end of statement, found IN
SHOW TABLES IN CLUSTER baz
            ^

parse-statement
SHOW SINKS
----
SHOW SINKS
=>
Show(ShowObjects(ShowObjectsStatement { object_type: Sink { in_cluster: None }, from: None, filter: None }))

parse-statement
SHOW SINKS FROM foo.bar
----
SHOW SINKS FROM foo.bar
=>
Show(ShowObjects(ShowObjectsStatement { object_type: Sink { in_cluster: None }, from: Some(UnresolvedSchemaName([Ident("foo"), Ident("bar")])), filter: None }))

parse-statement
SHOW SINKS FROM foo.bar IN CLUSTER baz
----
SHOW SINKS FROM foo.bar IN CLUSTER baz
=>
Show(ShowObjects(ShowObjectsStatement { object_type: Sink { in_cluster: Some(Unresolved(Ident("baz"))) }, from: Some(UnresolvedSchemaName([Ident("foo"), Ident("bar")])), filter: None }))

parse-statement
SHOW TABLES LIKE '%foo%'
----
SHOW TABLES LIKE '%foo%'
=>
Show(ShowObjects(ShowObjectsStatement { object_type: Table, from: None, filter: Some(Like("%foo%")) }))

parse-statement
SHOW SOURCES
----
SHOW SOURCES
=>
Show(ShowObjects(ShowObjectsStatement { object_type: Source { in_cluster: None }, from: None, filter: None }))

parse-statement
SHOW VIEWS FROM foo LIKE '%foo%'
----
SHOW VIEWS FROM foo LIKE '%foo%'
=>
Show(ShowObjects(ShowObjectsStatement { object_type: View, from: Some(UnresolvedSchemaName([Ident("foo")])), filter: Some(Like("%foo%")) }))

parse-statement
SHOW INDEXES ON foo
----
SHOW INDEXES ON foo
=>
Show(ShowObjects(ShowObjectsStatement { object_type: Index { in_cluster: None, on_object: Some(Name(UnresolvedItemName([Ident("foo")]))) }, from: None, filter: None }))

parse-statement
SHOW INDEXES
----
SHOW INDEXES
=>
Show(ShowObjects(ShowObjectsStatement { object_type: Index { in_cluster: None, on_object: None }, from: None, filter: None }))

parse-statement
SHOW INDEXES IN CLUSTER c
----
SHOW INDEXES IN CLUSTER c
=>
Show(ShowObjects(ShowObjectsStatement { object_type: Index { in_cluster: Some(Unresolved(Ident("c"))), on_object: None }, from: None, filter: None }))

parse-statement
SHOW INDEXES ON t IN CLUSTER c
----
SHOW INDEXES ON t IN CLUSTER c
=>
Show(ShowObjects(ShowObjectsStatement { object_type: Index { in_cluster: Some(Unresolved(Ident("c"))), on_object: Some(Name(UnresolvedItemName([Ident("t")]))) }, from: None, filter: None }))

parse-statement
SHOW INDEXES FROM s
----
SHOW INDEXES FROM s
=>
Show(ShowObjects(ShowObjectsStatement { object_type: Index { in_cluster: None, on_object: None }, from: Some(UnresolvedSchemaName([Ident("s")])), filter: None }))

parse-statement
SHOW INDEXES FROM s IN CLUSTER c
----
SHOW INDEXES FROM s IN CLUSTER c
=>
Show(ShowObjects(ShowObjectsStatement { object_type: Index { in_cluster: Some(Unresolved(Ident("c"))), on_object: None }, from: Some(UnresolvedSchemaName([Ident("s")])), filter: None }))

parse-statement
SHOW INDEXES LIKE 'pattern'
----
SHOW INDEXES LIKE 'pattern'
=>
Show(ShowObjects(ShowObjectsStatement { object_type: Index { in_cluster: None, on_object: None }, from: None, filter: Some(Like("pattern")) }))

parse-statement
SHOW INDEXES FROM s ON t
----
error: Cannot specify both FROM and ON
SHOW INDEXES FROM s ON t
                       ^

parse-statement
SHOW SUBSOURCES ON c
----
SHOW SUBSOURCES ON c
=>
Show(ShowObjects(ShowObjectsStatement { object_type: Subsource { on_source: Some(Name(UnresolvedItemName([Ident("c")]))) }, from: None, filter: None }))

parse-statement
SHOW SUBSOURCES FROM s
----
SHOW SUBSOURCES FROM s
=>
Show(ShowObjects(ShowObjectsStatement { object_type: Subsource { on_source: None }, from: Some(UnresolvedSchemaName([Ident("s")])), filter: None }))

parse-statement
SHOW SUBSOURCES FROM s ON d
----
error: Cannot specify both FROM and ON
SHOW SUBSOURCES FROM s ON d
                          ^

parse-statement
SHOW SUBSOURCES ON d LIKE 'foo'
----
SHOW SUBSOURCES ON d LIKE 'foo'
=>
Show(ShowObjects(ShowObjectsStatement { object_type: Subsource { on_source: Some(Name(UnresolvedItemName([Ident("d")]))) }, from: None, filter: Some(Like("foo")) }))

parse-statement
SHOW SUBSOURCES FROM s LIKE 'foo'
----
SHOW SUBSOURCES FROM s LIKE 'foo'
=>
Show(ShowObjects(ShowObjectsStatement { object_type: Subsource { on_source: None }, from: Some(UnresolvedSchemaName([Ident("s")])), filter: Some(Like("foo")) }))

parse-statement
SHOW SUBSOURCES FROM s IN CLUSTER c
----
error: Expected end of statement, found IN
SHOW SUBSOURCES FROM s IN CLUSTER c
                       ^

parse-statement
SHOW CREATE CONNECTION "FOO"
----
SHOW CREATE CONNECTION "FOO"
=>
Show(ShowCreateConnection(ShowCreateConnectionStatement { connection_name: Name(UnresolvedItemName([Ident("FOO")])) }))

parse-statement
SHOW CREATE TABLE "FOO"
----
SHOW CREATE TABLE "FOO"
=>
Show(ShowCreateTable(ShowCreateTableStatement { table_name: Name(UnresolvedItemName([Ident("FOO")])) }))

parse-statement
SHOW CREATE VIEW foo
----
SHOW CREATE VIEW foo
=>
Show(ShowCreateView(ShowCreateViewStatement { view_name: Name(UnresolvedItemName([Ident("foo")])) }))

parse-statement
SHOW CREATE MATERIALIZED VIEW foo
----
SHOW CREATE MATERIALIZED VIEW foo
=>
Show(ShowCreateMaterializedView(ShowCreateMaterializedViewStatement { materialized_view_name: Name(UnresolvedItemName([Ident("foo")])) }))

parse-statement
SHOW CREATE SINK foo
----
SHOW CREATE SINK foo
=>
Show(ShowCreateSink(ShowCreateSinkStatement { sink_name: Name(UnresolvedItemName([Ident("foo")])) }))

parse-statement
SHOW CREATE INDEX foo
----
SHOW CREATE INDEX foo
=>
Show(ShowCreateIndex(ShowCreateIndexStatement { index_name: Name(UnresolvedItemName([Ident("foo")])) }))

parse-statement
SHOW CREATE SOURCE foo
----
SHOW CREATE SOURCE foo
=>
Show(ShowCreateSource(ShowCreateSourceStatement { source_name: Name(UnresolvedItemName([Ident("foo")])) }))

parse-statement
SHOW COLUMNS FROM mytable
----
SHOW COLUMNS FROM mytable
=>
Show(ShowColumns(ShowColumnsStatement { table_name: Name(UnresolvedItemName([Ident("mytable")])), filter: None }))

parse-statement
SHOW COLUMNS FROM mydb.mytable
----
SHOW COLUMNS FROM mydb.mytable
=>
Show(ShowColumns(ShowColumnsStatement { table_name: Name(UnresolvedItemName([Ident("mydb"), Ident("mytable")])), filter: None }))

parse-statement
SHOW COLUMNS FROM mytable LIKE 'pattern'
----
SHOW COLUMNS FROM mytable LIKE 'pattern'
=>
Show(ShowColumns(ShowColumnsStatement { table_name: Name(UnresolvedItemName([Ident("mytable")])), filter: Some(Like("pattern")) }))

parse-statement
SHOW COLUMNS FROM mytable WHERE 1 = 2
----
SHOW COLUMNS FROM mytable WHERE 1 = 2
=>
Show(ShowColumns(ShowColumnsStatement { table_name: Name(UnresolvedItemName([Ident("mytable")])), filter: Some(Where(Op { op: Op { namespace: None, op: "=" }, expr1: Value(Number("1")), expr2: Some(Value(Number("2"))) })) }))

parse-statement
SHOW FIELDS FROM mytable
----
SHOW COLUMNS FROM mytable
=>
Show(ShowColumns(ShowColumnsStatement { table_name: Name(UnresolvedItemName([Ident("mytable")])), filter: None }))

parse-statement
SHOW COLUMNS IN mytable
----
SHOW COLUMNS FROM mytable
=>
Show(ShowColumns(ShowColumnsStatement { table_name: Name(UnresolvedItemName([Ident("mytable")])), filter: None }))

parse-statement
SHOW FIELDS IN mytable
----
SHOW COLUMNS FROM mytable
=>
Show(ShowColumns(ShowColumnsStatement { table_name: Name(UnresolvedItemName([Ident("mytable")])), filter: None }))

parse-statement
SHOW a
----
SHOW a
=>
Show(ShowVariable(ShowVariableStatement { variable: Ident("a") }))

parse-statement
SHOW CLUSTERS
----
SHOW CLUSTERS
=>
Show(ShowObjects(ShowObjectsStatement { object_type: Cluster, from: None, filter: None }))

# TODO(justin): "all" here should be its own token so that it doesn't get
# downcased.
parse-statement
SHOW ALL
----
SHOW all
=>
Show(ShowVariable(ShowVariableStatement { variable: Ident("all") }))

parse-statement
SET a = b
----
SET a = b
=>
SetVariable(SetVariableStatement { local: false, variable: Ident("a"), to: Values([Ident(Ident("b"))]) })

parse-statement
SET a = 'b'
----
SET a = 'b'
=>
SetVariable(SetVariableStatement { local: false, variable: Ident("a"), to: Values([Literal(String("b"))]) })

parse-statement
SET a = 0
----
SET a = 0
=>
SetVariable(SetVariableStatement { local: false, variable: Ident("a"), to: Values([Literal(Number("0"))]) })

parse-statement
SET a = default
----
SET a = DEFAULT
=>
SetVariable(SetVariableStatement { local: false, variable: Ident("a"), to: Default })

parse-statement
SET a = 'default'
----
SET a = 'default'
=>
SetVariable(SetVariableStatement { local: false, variable: Ident("a"), to: Values([Literal(String("default"))]) })

parse-statement
SET LOCAL a = b
----
SET LOCAL a = b
=>
SetVariable(SetVariableStatement { local: true, variable: Ident("a"), to: Values([Ident(Ident("b"))]) })

parse-statement
SET TIME ZONE utc
----
SET timezone = utc
=>
SetVariable(SetVariableStatement { local: false, variable: Ident("timezone"), to: Values([Ident(Ident("utc"))]) })

parse-statement
SET a TO b
----
SET a = b
=>
SetVariable(SetVariableStatement { local: false, variable: Ident("a"), to: Values([Ident(Ident("b"))]) })

parse-statement
SET SESSION a = b
----
SET a = b
=>
SetVariable(SetVariableStatement { local: false, variable: Ident("a"), to: Values([Ident(Ident("b"))]) })

parse-statement
SET tiMe ZoNE 7
----
SET timezone = 7
=>
SetVariable(SetVariableStatement { local: false, variable: Ident("timezone"), to: Values([Literal(Number("7"))]) })

parse-statement
SET LOCAL tiMe ZoNE 7
----
SET LOCAL timezone = 7
=>
SetVariable(SetVariableStatement { local: true, variable: Ident("timezone"), to: Values([Literal(Number("7"))]) })

parse-statement
SET a = b, c, d
----
SET a = b, c, d
=>
SetVariable(SetVariableStatement { local: false, variable: Ident("a"), to: Values([Ident(Ident("b")), Ident(Ident("c")), Ident(Ident("d"))]) })

parse-statement
SET a TO b, c, d
----
SET a = b, c, d
=>
SetVariable(SetVariableStatement { local: false, variable: Ident("a"), to: Values([Ident(Ident("b")), Ident(Ident("c")), Ident(Ident("d"))]) })

parse-statement
SET a = 1, '2', 3.0, four
----
SET a = 1, '2', 3.0, four
=>
SetVariable(SetVariableStatement { local: false, variable: Ident("a"), to: Values([Literal(Number("1")), Literal(String("2")), Literal(Number("3.0")), Ident(Ident("four"))]) })

parse-statement
SET
----
error: Expected identifier, found EOF
SET
   ^

parse-statement
SET a b
----
error: Expected equals sign or TO, found identifier "b"
SET a b
      ^

parse-statement
SET a =
----
error: Expected variable value, found EOF
SET a =
       ^

parse-statement
RESET a
----
RESET a
=>
ResetVariable(ResetVariableStatement { variable: Ident("a") })

parse-statement
RESET
----
error: Expected identifier, found EOF
RESET
     ^

parse-statement
DISCARD ALL
----
DISCARD ALL
=>
Discard(DiscardStatement { target: All })

parse-statement
DISCARD PLANS
----
DISCARD PLANS
=>
Discard(DiscardStatement { target: Plans })

parse-statement
DISCARD SEQUENCES
----
DISCARD SEQUENCES
=>
Discard(DiscardStatement { target: Sequences })

parse-statement
DISCARD TEMP
----
DISCARD TEMP
=>
Discard(DiscardStatement { target: Temp })

parse-statement
DISCARD TEMPORARY
----
DISCARD TEMP
=>
Discard(DiscardStatement { target: Temp })

parse-statement
DISCARD BAD
----
error: Expected one of ALL or PLANS or SEQUENCES or TEMP or TEMPORARY, found identifier "bad"
DISCARD BAD
        ^

parse-statement
SET SCHEMA TO 'public'
----
SET search_path = 'public'
=>
SetVariable(SetVariableStatement { local: false, variable: Ident("search_path"), to: Values([Literal(String("public"))]) })

parse-statement
SET schema = 'public'
----
SET search_path = 'public'
=>
SetVariable(SetVariableStatement { local: false, variable: Ident("search_path"), to: Values([Literal(String("public"))]) })

parse-statement
SET LOCAL schema = 'public'
----
SET LOCAL search_path = 'public'
=>
SetVariable(SetVariableStatement { local: true, variable: Ident("search_path"), to: Values([Literal(String("public"))]) })

parse-statement
SET SESSION schema = 'public'
----
SET search_path = 'public'
=>
SetVariable(SetVariableStatement { local: false, variable: Ident("search_path"), to: Values([Literal(String("public"))]) })

parse-statement
SET SESSION schema = public, private
----
error: Expected end of statement, found comma
SET SESSION schema = public, private
                           ^

parse-statement
SHOW TYPES
----
SHOW TYPES
=>
Show(ShowObjects(ShowObjectsStatement { object_type: Type, from: None, filter: None }))

parse-statement
SHOW CLUSTER REPLICAS
----
SHOW CLUSTER REPLICAS
=>
Show(ShowObjects(ShowObjectsStatement { object_type: ClusterReplica, from: None, filter: None }))

parse-statement
SHOW OBJECTS
----
SHOW OBJECTS
=>
Show(ShowObjects(ShowObjectsStatement { object_type: Object, from: None, filter: None }))

parse-statement
SHOW CONNECTIONS
----
SHOW CONNECTIONS
=>
Show(ShowObjects(ShowObjectsStatement { object_type: Connection, from: None, filter: None }))

parse-statement
<<<<<<< HEAD
SHOW DEFAULT PRIVILEGES
----
SHOW DEFAULT PRIVILEGES
=>
Show(ShowObjects(ShowObjectsStatement { object_type: DefaultPrivileges { object_type: None, role: None }, from: None, filter: None }))

parse-statement
SHOW DEFAULT PRIVILEGES ON TABLES
----
SHOW DEFAULT PRIVILEGES ON TABLES
=>
Show(ShowObjects(ShowObjectsStatement { object_type: DefaultPrivileges { object_type: Some(Table), role: None }, from: None, filter: None }))

parse-statement
SHOW DEFAULT PRIVILEGES FOR joe
----
SHOW DEFAULT PRIVILEGES FOR joe
=>
Show(ShowObjects(ShowObjectsStatement { object_type: DefaultPrivileges { object_type: None, role: Some(Ident("joe")) }, from: None, filter: None }))

parse-statement
SHOW DEFAULT PRIVILEGES ON CLUSTERS  FOR mike
----
SHOW DEFAULT PRIVILEGES ON CLUSTERS FOR mike
=>
Show(ShowObjects(ShowObjectsStatement { object_type: DefaultPrivileges { object_type: Some(Cluster), role: Some(Ident("mike")) }, from: None, filter: None }))

parse-statement
SHOW DEFAULT PRIVILEGES ON MATERIALIZED VIEWS
----
error: For object type MATERIALIZED VIEWS, you must specify 'TABLES'
SHOW DEFAULT PRIVILEGES ON MATERIALIZED VIEWS
                           ^

parse-statement
SHOW DEFAULT PRIVILEGES ON SOURCES
----
error: For object type SOURCES, you must specify 'TABLES'
SHOW DEFAULT PRIVILEGES ON SOURCES
                           ^
=======
SHOW PRIVILEGES
----
SHOW PRIVILEGES
=>
Show(ShowObjects(ShowObjectsStatement { object_type: Privileges { object_type: None, role: None }, from: None, filter: None }))

parse-statement
SHOW PRIVILEGES ON TABLES
----
SHOW PRIVILEGES ON TABLES
=>
Show(ShowObjects(ShowObjectsStatement { object_type: Privileges { object_type: Some(Object(Table)), role: None }, from: None, filter: None }))

parse-statement
SHOW PRIVILEGES FOR joe
----
SHOW PRIVILEGES FOR joe
=>
Show(ShowObjects(ShowObjectsStatement { object_type: Privileges { object_type: None, role: Some(Ident("joe")) }, from: None, filter: None }))

parse-statement
SHOW PRIVILEGES ON CLUSTERS  FOR mike
----
SHOW PRIVILEGES ON CLUSTERS FOR mike
=>
Show(ShowObjects(ShowObjectsStatement { object_type: Privileges { object_type: Some(Object(Cluster)), role: Some(Ident("mike")) }, from: None, filter: None }))

parse-statement
SHOW PRIVILEGES ON SYSTEM
----
SHOW PRIVILEGES ON SYSTEM
=>
Show(ShowObjects(ShowObjectsStatement { object_type: Privileges { object_type: Some(System), role: None }, from: None, filter: None }))

parse-statement
SHOW PRIVILEGES ON MATERIALIZED VIEWS
----
error: For object type MATERIALIZED VIEWS, you must specify 'TABLES'
SHOW PRIVILEGES ON MATERIALIZED VIEWS
                   ^

parse-statement
SHOW PRIVILEGES ON SOURCES
----
error: For object type SOURCES, you must specify 'TABLES'
SHOW PRIVILEGES ON SOURCES
                   ^
>>>>>>> 32e48bdb
<|MERGE_RESOLUTION|>--- conflicted
+++ resolved
@@ -688,7 +688,55 @@
 Show(ShowObjects(ShowObjectsStatement { object_type: Connection, from: None, filter: None }))
 
 parse-statement
-<<<<<<< HEAD
+SHOW PRIVILEGES
+----
+SHOW PRIVILEGES
+=>
+Show(ShowObjects(ShowObjectsStatement { object_type: Privileges { object_type: None, role: None }, from: None, filter: None }))
+
+parse-statement
+SHOW PRIVILEGES ON TABLES
+----
+SHOW PRIVILEGES ON TABLES
+=>
+Show(ShowObjects(ShowObjectsStatement { object_type: Privileges { object_type: Some(Object(Table)), role: None }, from: None, filter: None }))
+
+parse-statement
+SHOW PRIVILEGES FOR joe
+----
+SHOW PRIVILEGES FOR joe
+=>
+Show(ShowObjects(ShowObjectsStatement { object_type: Privileges { object_type: None, role: Some(Ident("joe")) }, from: None, filter: None }))
+
+parse-statement
+SHOW PRIVILEGES ON CLUSTERS  FOR mike
+----
+SHOW PRIVILEGES ON CLUSTERS FOR mike
+=>
+Show(ShowObjects(ShowObjectsStatement { object_type: Privileges { object_type: Some(Object(Cluster)), role: Some(Ident("mike")) }, from: None, filter: None }))
+
+parse-statement
+SHOW PRIVILEGES ON SYSTEM
+----
+SHOW PRIVILEGES ON SYSTEM
+=>
+Show(ShowObjects(ShowObjectsStatement { object_type: Privileges { object_type: Some(System), role: None }, from: None, filter: None }))
+
+parse-statement
+SHOW PRIVILEGES ON MATERIALIZED VIEWS
+----
+error: For object type MATERIALIZED VIEWS, you must specify 'TABLES'
+SHOW PRIVILEGES ON MATERIALIZED VIEWS
+                   ^
+
+parse-statement
+SHOW PRIVILEGES ON SOURCES
+----
+error: For object type SOURCES, you must specify 'TABLES'
+SHOW PRIVILEGES ON SOURCES
+                   ^
+
+parse-statement
 SHOW DEFAULT PRIVILEGES
 ----
 SHOW DEFAULT PRIVILEGES
@@ -728,53 +776,4 @@
 ----
 error: For object type SOURCES, you must specify 'TABLES'
 SHOW DEFAULT PRIVILEGES ON SOURCES
-                           ^
-=======
-SHOW PRIVILEGES
-----
-SHOW PRIVILEGES
-=>
-Show(ShowObjects(ShowObjectsStatement { object_type: Privileges { object_type: None, role: None }, from: None, filter: None }))
-
-parse-statement
-SHOW PRIVILEGES ON TABLES
-----
-SHOW PRIVILEGES ON TABLES
-=>
-Show(ShowObjects(ShowObjectsStatement { object_type: Privileges { object_type: Some(Object(Table)), role: None }, from: None, filter: None }))
-
-parse-statement
-SHOW PRIVILEGES FOR joe
-----
-SHOW PRIVILEGES FOR joe
-=>
-Show(ShowObjects(ShowObjectsStatement { object_type: Privileges { object_type: None, role: Some(Ident("joe")) }, from: None, filter: None }))
-
-parse-statement
-SHOW PRIVILEGES ON CLUSTERS  FOR mike
-----
-SHOW PRIVILEGES ON CLUSTERS FOR mike
-=>
-Show(ShowObjects(ShowObjectsStatement { object_type: Privileges { object_type: Some(Object(Cluster)), role: Some(Ident("mike")) }, from: None, filter: None }))
-
-parse-statement
-SHOW PRIVILEGES ON SYSTEM
-----
-SHOW PRIVILEGES ON SYSTEM
-=>
-Show(ShowObjects(ShowObjectsStatement { object_type: Privileges { object_type: Some(System), role: None }, from: None, filter: None }))
-
-parse-statement
-SHOW PRIVILEGES ON MATERIALIZED VIEWS
-----
-error: For object type MATERIALIZED VIEWS, you must specify 'TABLES'
-SHOW PRIVILEGES ON MATERIALIZED VIEWS
-                   ^
-
-parse-statement
-SHOW PRIVILEGES ON SOURCES
-----
-error: For object type SOURCES, you must specify 'TABLES'
-SHOW PRIVILEGES ON SOURCES
-                   ^
->>>>>>> 32e48bdb
+                           ^