// Copyright Materialize, Inc. and contributors. All rights reserved.
//
// Use of this software is governed by the Business Source License
// included in the LICENSE file.
//
// As of the Change Date specified in that file, in accordance with
// the Business Source License, use of this software will be governed
// by the Apache License, Version 2.0.

#![warn(missing_docs)]

//! Catalog abstraction layer.

use std::borrow::Cow;
use std::collections::{BTreeMap, BTreeSet};
use std::error::Error;
use std::fmt;
use std::fmt::Debug;
use std::str::FromStr;
use std::time::{Duration, Instant};

use chrono::{DateTime, Utc};
use itertools::Itertools;
use once_cell::sync::Lazy;
use regex::Regex;
use serde::{Deserialize, Serialize};
use uuid::Uuid;

use mz_build_info::BuildInfo;
use mz_controller::clusters::{ClusterId, ReplicaId};
use mz_expr::MirScalarExpr;
use mz_ore::now::{EpochMillis, NowFn};
use mz_repr::explain::ExprHumanizer;
use mz_repr::{ColumnName, GlobalId, RelationDesc};
use mz_sql_parser::ast::Expr;
use mz_sql_parser::ast::UnresolvedObjectName;
use mz_storage_client::types::connections::Connection;
use mz_storage_client::types::sources::SourceDesc;

use crate::func::Func;
use crate::names::{
    Aug, DatabaseId, FullObjectName, PartialObjectName, QualifiedObjectName, QualifiedSchemaName,
    ResolvedDatabaseSpecifier, RoleId, SchemaSpecifier,
};
use crate::normalize;
use crate::plan::statement::ddl::PlannedRoleAttributes;
use crate::plan::statement::StatementDesc;
use crate::plan::PlanError;

/// A catalog keeps track of SQL objects and session state available to the
/// planner.
///
/// The `sql` crate is agnostic to any particular catalog implementation. This
/// trait describes the required interface.
///
/// The SQL standard mandates a catalog hierarchy of exactly three layers. A
/// catalog contains databases, databases contain schemas, and schemas contain
/// catalog items, like sources, sinks, view, and indexes.
///
/// There are two classes of operations provided by a catalog:
///
///   * Resolution operations, like [`resolve_item`]. These fill in missing name
///     components based upon connection defaults, e.g., resolving the partial
///     name `view42` to the fully-specified name `materialize.public.view42`.
///
///   * Lookup operations, like [`SessionCatalog::get_item`]. These retrieve
///     metadata about a catalog entity based on a fully-specified name that is
///     known to be valid (i.e., because the name was successfully resolved,
///     or was constructed based on the output of a prior lookup operation).
///     These functions panic if called with invalid input.
///
/// [`list_databases`]: Catalog::list_databases
/// [`get_item`]: Catalog::resolve_item
/// [`resolve_item`]: SessionCatalog::resolve_item
pub trait SessionCatalog: fmt::Debug + ExprHumanizer + Send + Sync {
    /// Returns the id of the role that is issuing the query.
    fn active_role_id(&self) -> &RoleId;

    /// Returns the database to use if one is not explicitly specified.
    fn active_database_name(&self) -> Option<&str> {
        self.active_database()
            .map(|id| self.get_database(id))
            .map(|db| db.name())
    }

    /// Returns the database to use if one is not explicitly specified.
    fn active_database(&self) -> Option<&DatabaseId>;

    /// Returns the cluster to use if one is not explicitly specified.
    fn active_cluster(&self) -> &str;

    /// Returns the resolved search paths for the current user. (Invalid search paths are skipped.)
    fn search_path(&self) -> &[(ResolvedDatabaseSpecifier, SchemaSpecifier)];

    /// Returns the descriptor of the named prepared statement on the session, or
    /// None if the prepared statement does not exist.
    fn get_prepared_statement_desc(&self, name: &str) -> Option<&StatementDesc>;

    /// Resolves the named database.
    ///
    /// If `database_name` exists in the catalog, it returns a reference to the
    /// resolved database; otherwise it returns an error.
    fn resolve_database(&self, database_name: &str) -> Result<&dyn CatalogDatabase, CatalogError>;

    /// Gets a database by its ID.
    ///
    /// Panics if `id` does not specify a valid database.
    fn get_database(&self, id: &DatabaseId) -> &dyn CatalogDatabase;

    /// Resolves a partially-specified schema name.
    ///
    /// If the schema exists in the catalog, it returns a reference to the
    /// resolved schema; otherwise it returns an error.
    fn resolve_schema(
        &self,
        database_name: Option<&str>,
        schema_name: &str,
    ) -> Result<&dyn CatalogSchema, CatalogError>;

    /// Resolves a schema name within a specified database.
    ///
    /// If the schema exists in the database, it returns a reference to the
    /// resolved schema; otherwise it returns an error.
    fn resolve_schema_in_database(
        &self,
        database_spec: &ResolvedDatabaseSpecifier,
        schema_name: &str,
    ) -> Result<&dyn CatalogSchema, CatalogError>;

    /// Gets a schema by its ID.
    ///
    /// Panics if `id` does not specify a valid schema.
    fn get_schema(
        &self,
        database_spec: &ResolvedDatabaseSpecifier,
        schema_spec: &SchemaSpecifier,
    ) -> &dyn CatalogSchema;

    /// Returns true if `schema` is an internal system schema, false otherwise
    fn is_system_schema(&self, schema: &str) -> bool;

    /// Resolves the named role.
    fn resolve_role(&self, role_name: &str) -> Result<&dyn CatalogRole, CatalogError>;

    /// Gets a role by its ID.
    fn try_get_role(&self, id: &RoleId) -> Option<&dyn CatalogRole>;

    /// Gets a role by its ID.
    ///
    /// Panics if `id` does not specify a valid role.
    fn get_role(&self, id: &RoleId) -> &dyn CatalogRole;

    /// Resolves the named cluster.
    ///
    /// If the provided name is `None`, resolves the currently active cluster.
    fn resolve_cluster<'a, 'b>(
        &'a self,
        cluster_name: Option<&'b str>,
    ) -> Result<&dyn CatalogCluster<'a>, CatalogError>;

    /// Resolves a partially-specified item name.
    ///
    /// If the partial name has a database component, it searches only the
    /// specified database; otherwise, it searches the active database. If the
    /// partial name has a schema component, it searches only the specified
    /// schema; otherwise, it searches a default set of schemas within the
    /// selected database. It returns an error if none of the searched schemas
    /// contain an item whose name matches the item component of the partial
    /// name.
    ///
    /// Note that it is not an error if the named item appears in more than one
    /// of the search schemas. The catalog implementation must choose one.
    fn resolve_item(&self, item_name: &PartialObjectName)
        -> Result<&dyn CatalogItem, CatalogError>;

    /// Performs the same operation as [`SessionCatalog::resolve_item`] but for
    /// functions within the catalog.
    fn resolve_function(
        &self,
        item_name: &PartialObjectName,
    ) -> Result<&dyn CatalogItem, CatalogError>;

    /// Gets an item by its ID.
    fn try_get_item(&self, id: &GlobalId) -> Option<&dyn CatalogItem>;

    /// Gets an item by its ID.
    ///
    /// Panics if `id` does not specify a valid item.
    fn get_item(&self, id: &GlobalId) -> &dyn CatalogItem;

    /// Reports whether the specified type exists in the catalog.
    fn item_exists(&self, name: &QualifiedObjectName) -> bool;

    /// Gets a cluster by ID.
    fn get_cluster(&self, id: ClusterId) -> &dyn CatalogCluster;

    /// Finds a name like `name` that is not already in use.
    ///
    /// If `name` itself is available, it is returned unchanged.
    fn find_available_name(&self, name: QualifiedObjectName) -> QualifiedObjectName;

    /// Returns a fully qualified human readable name from fully qualified non-human readable name
    fn resolve_full_name(&self, name: &QualifiedObjectName) -> FullObjectName;

    /// Returns the configuration of the catalog.
    fn config(&self) -> &CatalogConfig;

    /// Returns the number of milliseconds since the system epoch. For normal use
    /// this means the Unix epoch. This can safely be mocked in tests and start
    /// at 0.
    fn now(&self) -> EpochMillis;

    /// Returns the set of supported AWS PrivateLink availability zone ids.
    fn aws_privatelink_availability_zones(&self) -> Option<BTreeSet<String>>;

<<<<<<< HEAD
    /// Reports whether rbac_checks are enabled.
    fn rbac_checks_enabled(&self) -> bool;
=======
    /// Returns `true` iff the given `feature` is supported at the moment.
    fn get_feature(&self, feature: CatalogFeature) -> bool;

    /// Set the given `feature` to `value`. Returns `true` iff the value was
    /// changed.
    ///
    /// Clients should use this this method carefully, as changes to the backing
    /// state here are not guarateed to be persisted. The motivating use case
    /// for this method was ensuring that features are temporary turned on so
    /// catalog rehydration does not break due to unsupported SQL syntax.
    fn set_feature(&mut self, feature: CatalogFeature, value: bool) -> bool;
}

/// Defines features that the [SessionCatalog] may optionally support.
#[derive(Debug)]
pub enum CatalogFeature {
    /// True iff `WITH MUTUALLY RECURSIVE` syntax is enabled.
    EnableWithMutuallyRecursive,
>>>>>>> 1f855233
}

/// Configuration associated with a catalog.
#[derive(Debug, Clone)]
pub struct CatalogConfig {
    /// Returns the time at which the catalog booted.
    pub start_time: DateTime<Utc>,
    /// Returns the instant at which the catalog booted.
    pub start_instant: Instant,
    /// A random integer associated with this instance of the catalog.
    ///
    /// NOTE(benesch): this is only necessary for producing unique Kafka sink
    /// topics. Perhaps we can remove this when #2915 is complete.
    pub nonce: u64,
    /// A persistent ID associated with the environment.
    pub environment_id: EnvironmentId,
    /// A transient UUID associated with this process.
    pub session_id: Uuid,
    /// Whether the server is running in unsafe mode.
    pub unsafe_mode: bool,
    /// Whether persisted introspection sources are enabled.
    pub persisted_introspection: bool,
    /// Information about this build of Materialize.
    pub build_info: &'static BuildInfo,
    /// Default timestamp interval.
    pub timestamp_interval: Duration,
    /// Function that returns a wall clock now time; can safely be mocked to return
    /// 0.
    pub now: NowFn,
}

impl CatalogConfig {
    /// Returns the default progress topic name for a Kafka sink for a given
    /// connection.
    pub fn default_kafka_sink_progress_topic(&self, connection_id: GlobalId) -> String {
        format!(
            "_materialize-progress-{}-{connection_id}",
            self.environment_id
        )
    }
}

/// A database in a [`SessionCatalog`].
pub trait CatalogDatabase {
    /// Returns a fully-specified name of the database.
    fn name(&self) -> &str;

    /// Returns a stable ID for the database.
    fn id(&self) -> DatabaseId;

    /// Returns whether the database contains schemas.
    fn has_schemas(&self) -> bool;
}

/// A schema in a [`SessionCatalog`].
pub trait CatalogSchema {
    /// Returns a fully-specified id of the database
    fn database(&self) -> &ResolvedDatabaseSpecifier;

    /// Returns a fully-specified name of the schema.
    fn name(&self) -> &QualifiedSchemaName;

    /// Returns a stable ID for the schema.
    fn id(&self) -> &SchemaSpecifier;

    /// Lists the `CatalogItem`s for the schema.
    fn has_items(&self) -> bool;
}

// TODO(jkosh44) When https://github.com/MaterializeInc/materialize/issues/17824 is implemented
//  then switch this to a bitflag (https://docs.rs/bitflags/latest/bitflags/)
/// Attributes belonging to a [`CatalogRole`].
#[derive(Debug, Clone, Serialize, Deserialize, Eq, PartialEq, Ord, PartialOrd)]
pub struct RoleAttributes {
    /// Indicates whether the role has inheritance of privileges.
    pub inherit: bool,
    /// Indicates whether the role is allowed to create more roles.
    pub create_role: bool,
    /// Indicates whether the role is allowed to create databases.
    pub create_db: bool,
    /// Indicates whether the role is allowed to create clusters.
    pub create_cluster: bool,
    // Force use of constructor.
    _private: (),
}

impl RoleAttributes {
    /// Creates a new [`RoleAttributes`] with default attributes.
    pub fn new() -> RoleAttributes {
        RoleAttributes {
            inherit: true,
            create_role: false,
            create_db: false,
            create_cluster: false,
            _private: (),
        }
    }

    /// Adds the create role attribute.
    pub fn with_create_role(mut self) -> RoleAttributes {
        self.create_role = true;
        self
    }

    /// Adds the create db attribute.
    pub fn with_create_db(mut self) -> RoleAttributes {
        self.create_db = true;
        self
    }

    /// Adds the create cluster attribute.
    pub fn with_create_cluster(mut self) -> RoleAttributes {
        self.create_cluster = true;
        self
    }

    /// Adds all attributes.
    pub fn with_all(mut self) -> RoleAttributes {
        self.inherit = true;
        self.create_role = true;
        self.create_db = true;
        self.create_cluster = true;
        self
    }
}

impl From<PlannedRoleAttributes> for RoleAttributes {
    fn from(
        PlannedRoleAttributes {
            inherit,
            create_role,
            create_db,
            create_cluster,
        }: PlannedRoleAttributes,
    ) -> RoleAttributes {
        let default_attributes = RoleAttributes::new();
        RoleAttributes {
            inherit: inherit.unwrap_or(default_attributes.inherit),
            create_role: create_role.unwrap_or(default_attributes.create_role),
            create_db: create_db.unwrap_or(default_attributes.create_db),
            create_cluster: create_cluster.unwrap_or(default_attributes.create_cluster),
            _private: (),
        }
    }
}

impl From<(&dyn CatalogRole, PlannedRoleAttributes)> for RoleAttributes {
    fn from(
        (
            role,
            PlannedRoleAttributes {
                inherit,
                create_role,
                create_db,
                create_cluster,
            },
        ): (&dyn CatalogRole, PlannedRoleAttributes),
    ) -> RoleAttributes {
        RoleAttributes {
            inherit: inherit.unwrap_or_else(|| role.is_inherit()),
            create_role: create_role.unwrap_or_else(|| role.create_role()),
            create_db: create_db.unwrap_or_else(|| role.create_db()),
            create_cluster: create_cluster.unwrap_or_else(|| role.create_cluster()),
            _private: (),
        }
    }
}

/// A role in a [`SessionCatalog`].
pub trait CatalogRole {
    /// Returns a fully-specified name of the role.
    fn name(&self) -> &str;

    /// Returns a stable ID for the role.
    fn id(&self) -> RoleId;

    /// Indicates whether the role has inheritance of privileges.
    fn is_inherit(&self) -> bool;

    /// Indicates whether the role has the role creation attribute.
    fn create_role(&self) -> bool;

    /// Indicates whether the role has the database creation attribute.
    fn create_db(&self) -> bool;

    /// Indicates whether the role has the cluster creation attribute.
    fn create_cluster(&self) -> bool;
}

/// A cluster in a [`SessionCatalog`].
pub trait CatalogCluster<'a> {
    /// Returns a fully-specified name of the cluster.
    fn name(&self) -> &str;

    /// Returns a stable ID for the cluster.
    fn id(&self) -> ClusterId;

    /// Returns the ID of the object this cluster is linked to, if
    /// any.
    fn linked_object_id(&self) -> Option<GlobalId>;

    /// Returns the objects that are bound to this cluster.
    fn bound_objects(&self) -> &BTreeSet<GlobalId>;

    /// Returns the replicas of the cluster as a map from replica name to
    /// replica ID.
    fn replicas(&self) -> &BTreeMap<String, ReplicaId>;
}

/// An item in a [`SessionCatalog`].
///
/// Note that "item" has a very specific meaning in the context of a SQL
/// catalog, and refers to the various entities that belong to a schema.
pub trait CatalogItem {
    /// Returns the fully qualified name of the catalog item.
    fn name(&self) -> &QualifiedObjectName;

    /// Returns a stable ID for the catalog item.
    fn id(&self) -> GlobalId;

    /// Returns the catalog item's OID.
    fn oid(&self) -> u32;

    /// Returns a description of the result set produced by the catalog item.
    ///
    /// If the catalog item is not of a type that produces data (i.e., a sink or
    /// an index), it returns an error.
    fn desc(&self, name: &FullObjectName) -> Result<Cow<RelationDesc>, CatalogError>;

    /// Returns the resolved function.
    ///
    /// If the catalog item is not of a type that produces functions (i.e.,
    /// anything other than a function), it returns an error.
    fn func(&self) -> Result<&'static Func, CatalogError>;

    /// Returns the resolved source connection.
    ///
    /// If the catalog item is not of a type that contains a `SourceDesc`
    /// (i.e., anything other than sources), it returns an error.
    fn source_desc(&self) -> Result<Option<&SourceDesc>, CatalogError>;

    /// Returns the resolved connection.
    ///
    /// If the catalog item is not a connection, it returns an error.
    fn connection(&self) -> Result<&Connection, CatalogError>;

    /// Returns the type of the catalog item.
    fn item_type(&self) -> CatalogItemType;

    /// A normalized SQL statement that describes how to create the catalog
    /// item.
    fn create_sql(&self) -> &str;

    /// Returns the IDs of the catalog items upon which this catalog item
    /// depends.
    fn uses(&self) -> &[GlobalId];

    /// Returns the IDs of the catalog items that depend upon this catalog item.
    fn used_by(&self) -> &[GlobalId];

    /// If this catalog item is a source, it return the IDs of its subsources
    fn subsources(&self) -> Vec<GlobalId>;

    /// Returns the index details associated with the catalog item, if the
    /// catalog item is an index.
    fn index_details(&self) -> Option<(&[MirScalarExpr], GlobalId)>;

    /// Returns the column defaults associated with the catalog item, if the
    /// catalog item is a table.
    fn table_details(&self) -> Option<&[Expr<Aug>]>;

    /// Returns the type information associated with the catalog item, if the
    /// catalog item is a type.
    fn type_details(&self) -> Option<&CatalogTypeDetails<IdReference>>;
}

/// The type of a [`CatalogItem`].
#[derive(Debug, Deserialize, Clone, Copy, Eq, Hash, Ord, PartialEq, PartialOrd, Serialize)]
pub enum CatalogItemType {
    /// A table.
    Table,
    /// A source.
    Source,
    /// A sink.
    Sink,
    /// A view.
    View,
    /// A materialized view.
    MaterializedView,
    /// An index.
    Index,
    /// A type.
    Type,
    /// A func.
    Func,
    /// A secret.
    Secret,
    /// A connection.
    Connection,
}

impl fmt::Display for CatalogItemType {
    fn fmt(&self, f: &mut fmt::Formatter) -> fmt::Result {
        match self {
            CatalogItemType::Table => f.write_str("table"),
            CatalogItemType::Source => f.write_str("source"),
            CatalogItemType::Sink => f.write_str("sink"),
            CatalogItemType::View => f.write_str("view"),
            CatalogItemType::MaterializedView => f.write_str("materialized view"),
            CatalogItemType::Index => f.write_str("index"),
            CatalogItemType::Type => f.write_str("type"),
            CatalogItemType::Func => f.write_str("func"),
            CatalogItemType::Secret => f.write_str("secret"),
            CatalogItemType::Connection => f.write_str("connection"),
        }
    }
}

/// Details about a type in the catalog.
#[derive(Clone, Debug, Eq, PartialEq)]
pub struct CatalogTypeDetails<T: TypeReference> {
    /// The ID of the type with this type as the array element, if available.
    pub array_id: Option<GlobalId>,
    /// The description of this type.
    pub typ: CatalogType<T>,
}

/// Represents a reference to type in the catalog
pub trait TypeReference {
    /// The actual type used to reference a `CatalogType`
    type Reference: Clone + Debug + Eq + PartialEq;
}

/// Reference to a type by it's name
#[derive(Clone, Debug, Eq, PartialEq)]
pub struct NameReference;

impl TypeReference for NameReference {
    type Reference = &'static str;
}

/// Reference to a type by it's global ID
#[derive(Clone, Debug, Eq, PartialEq)]
pub struct IdReference;

impl TypeReference for IdReference {
    type Reference = GlobalId;
}

/// A type stored in the catalog.
///
/// The variants correspond one-to-one with [`mz_repr::ScalarType`], but with type
/// modifiers removed and with embedded types replaced with references to other
/// types in the catalog.
#[allow(missing_docs)]
#[derive(Clone, Debug, Eq, PartialEq)]
pub enum CatalogType<T: TypeReference> {
    Array {
        element_reference: T::Reference,
    },
    Bool,
    Bytes,
    Char,
    Date,
    Float32,
    Float64,
    Int16,
    Int32,
    Int64,
    UInt16,
    UInt32,
    UInt64,
    MzTimestamp,
    Interval,
    Jsonb,
    List {
        element_reference: T::Reference,
    },
    Map {
        key_reference: T::Reference,
        value_reference: T::Reference,
    },
    Numeric,
    Oid,
    PgLegacyChar,
    Pseudo,
    Range {
        element_reference: T::Reference,
    },
    Record {
        fields: Vec<(ColumnName, T::Reference)>,
    },
    RegClass,
    RegProc,
    RegType,
    String,
    Time,
    Timestamp,
    TimestampTz,
    Uuid,
    VarChar,
    Int2Vector,
}

#[derive(Clone, Debug, Eq, PartialEq)]
/// Mirrored from [PostgreSQL's `typcategory`][typcategory].
///
/// Note that Materialize also uses a number of pseudotypes when planning, but
/// we have yet to need to integrate them with `TypeCategory`.
///
/// [typcategory]:
/// https://www.postgresql.org/docs/9.6/catalog-pg-type.html#CATALOG-TYPCATEGORY-TABLE
pub enum TypeCategory {
    /// Array type.
    Array,
    /// Bit string type.
    BitString,
    /// Boolean type.
    Boolean,
    /// Composite type.
    Composite,
    /// Date/time type.
    DateTime,
    /// Enum type.
    Enum,
    /// Geometric type.
    Geometric,
    /// List type. Materialize specific.
    List,
    /// Network address type.
    NetworkAddress,
    /// Numeric type.
    Numeric,
    /// Pseudo type.
    Pseudo,
    /// Range type.
    Range,
    /// String type.
    String,
    /// Timestamp type.
    Timespan,
    /// User-defined type.
    UserDefined,
    /// Unknown type.
    Unknown,
}

impl fmt::Display for TypeCategory {
    fn fmt(&self, f: &mut fmt::Formatter) -> fmt::Result {
        f.write_str(match self {
            TypeCategory::Array => "array",
            TypeCategory::BitString => "bit-string",
            TypeCategory::Boolean => "boolean",
            TypeCategory::Composite => "composite",
            TypeCategory::DateTime => "date-time",
            TypeCategory::Enum => "enum",
            TypeCategory::Geometric => "geometric",
            TypeCategory::List => "list",
            TypeCategory::NetworkAddress => "network-address",
            TypeCategory::Numeric => "numeric",
            TypeCategory::Pseudo => "pseudo",
            TypeCategory::Range => "range",
            TypeCategory::String => "string",
            TypeCategory::Timespan => "timespan",
            TypeCategory::UserDefined => "user-defined",
            TypeCategory::Unknown => "unknown",
        })
    }
}

/// Identifies an environment.
///
/// Outside of tests, an environment ID can be constructed only from a string of
/// the following form:
///
/// ```text
/// <CLOUD PROVIDER>-<CLOUD PROVIDER REGION>-<ORGANIZATION ID>-<ORDINAL>
/// ```
///
/// The fields have the following formats:
///
/// * The cloud provider consists of one or more alphanumeric characters.
/// * The cloud provider region consists of one or more alphanumeric or hyphen
///   characters.
/// * The organization ID is a UUID in its canonical text format.
/// * The ordinal is a decimal number with between one and eight digits.
///
/// There is no way to construct an environment ID from parts, to ensure that
/// the `Display` representation is parseable according to the above rules.
// NOTE(benesch): ideally we'd have accepted the components of the environment
// ID using separate command-line arguments, or at least a string format that
// used a field separator that did not appear in the fields. Alas. We can't
// easily change it now, as it's used as the e.g. default sink progress topic.
#[derive(Debug, Clone, PartialEq)]
pub struct EnvironmentId {
    cloud_provider: CloudProvider,
    cloud_provider_region: String,
    organization_id: Uuid,
    ordinal: u64,
}

impl EnvironmentId {
    /// Creates a dummy `EnvironmentId` for use in tests.
    pub fn for_tests() -> EnvironmentId {
        EnvironmentId {
            cloud_provider: CloudProvider::Local,
            cloud_provider_region: "az1".into(),
            organization_id: Uuid::new_v4(),
            ordinal: 0,
        }
    }

    /// Returns the cloud provider associated with this environment ID.
    pub fn cloud_provider(&self) -> &CloudProvider {
        &self.cloud_provider
    }

    /// Returns the cloud provider region associated with this environment ID.
    pub fn cloud_provider_region(&self) -> &str {
        &self.cloud_provider_region
    }

    /// Returns the organization ID associated with this environment ID.
    pub fn organization_id(&self) -> Uuid {
        self.organization_id
    }

    /// Returns the ordinal associated with this environment ID.
    pub fn ordinal(&self) -> u64 {
        self.ordinal
    }
}

// *Warning*: once the LaunchDarkly integration is live, our contexts will be
// populated using this key. Consequently, any changes to that trait
// implementation will also have to be reflected in the existing feature
// targeting config in LaunchDarkly, otherwise environments might receive
// different configs upon restart.
impl fmt::Display for EnvironmentId {
    fn fmt(&self, f: &mut fmt::Formatter) -> fmt::Result {
        write!(
            f,
            "{}-{}-{}-{}",
            self.cloud_provider, self.cloud_provider_region, self.organization_id, self.ordinal
        )
    }
}

impl FromStr for EnvironmentId {
    type Err = InvalidEnvironmentIdError;

    fn from_str(s: &str) -> Result<EnvironmentId, InvalidEnvironmentIdError> {
        static MATCHER: Lazy<Regex> = Lazy::new(|| {
            Regex::new(
                "^(?P<cloud_provider>[[:alnum:]]+)-\
                  (?P<cloud_provider_region>[[:alnum:]\\-]+)-\
                  (?P<organization_id>[0-9a-f]{8}-[0-9a-f]{4}-[0-9a-f]{4}-[0-9a-f]{4}-[0-9a-f]{12})-\
                  (?P<ordinal>\\d{1,8})$"
            ).unwrap()
        });
        let captures = MATCHER.captures(s).ok_or(InvalidEnvironmentIdError)?;
        Ok(EnvironmentId {
            cloud_provider: CloudProvider::from_str(&captures["cloud_provider"])?,
            cloud_provider_region: captures["cloud_provider_region"].into(),
            organization_id: captures["organization_id"]
                .parse()
                .map_err(|_| InvalidEnvironmentIdError)?,
            ordinal: captures["ordinal"]
                .parse()
                .map_err(|_| InvalidEnvironmentIdError)?,
        })
    }
}

/// The error type for [`EnvironmentId::from_str`].
#[derive(Debug, Clone, PartialEq)]
pub struct InvalidEnvironmentIdError;

impl fmt::Display for InvalidEnvironmentIdError {
    fn fmt(&self, f: &mut fmt::Formatter) -> fmt::Result {
        f.write_str("invalid environment ID")
    }
}

impl Error for InvalidEnvironmentIdError {}

impl From<InvalidCloudProviderError> for InvalidEnvironmentIdError {
    fn from(_: InvalidCloudProviderError) -> Self {
        InvalidEnvironmentIdError
    }
}

/// Identifies a supported cloud provider.
#[derive(Debug, Clone, PartialEq, Eq)]
pub enum CloudProvider {
    /// A pseudo-provider value used by local development environments.
    Local,
    /// A pseudo-provider value used by Docker.
    Docker,
    /// A deprecated psuedo-provider value used by mzcompose.
    // TODO(benesch): remove once v0.39 ships.
    MzCompose,
    /// A pseudo-provider value used by cloudtest.
    Cloudtest,
    /// Amazon Web Services.
    Aws,
}

impl fmt::Display for CloudProvider {
    fn fmt(&self, f: &mut fmt::Formatter) -> fmt::Result {
        match self {
            CloudProvider::Local => f.write_str("local"),
            CloudProvider::Docker => f.write_str("docker"),
            CloudProvider::MzCompose => f.write_str("mzcompose"),
            CloudProvider::Cloudtest => f.write_str("cloudtest"),
            CloudProvider::Aws => f.write_str("aws"),
        }
    }
}

impl FromStr for CloudProvider {
    type Err = InvalidCloudProviderError;

    fn from_str(s: &str) -> Result<CloudProvider, InvalidCloudProviderError> {
        match s {
            "local" => Ok(CloudProvider::Local),
            "docker" => Ok(CloudProvider::Docker),
            "mzcompose" => Ok(CloudProvider::MzCompose),
            "cloudtest" => Ok(CloudProvider::Cloudtest),
            "aws" => Ok(CloudProvider::Aws),
            _ => Err(InvalidCloudProviderError),
        }
    }
}

/// The error type for [`CloudProvider::from_str`].
#[derive(Debug, Clone, PartialEq)]
pub struct InvalidCloudProviderError;

impl fmt::Display for InvalidCloudProviderError {
    fn fmt(&self, f: &mut fmt::Formatter) -> fmt::Result {
        f.write_str("invalid cloud provider")
    }
}

impl Error for InvalidCloudProviderError {}

/// An error returned by the catalog.
#[derive(Clone, Debug, Eq, PartialEq)]
pub enum CatalogError {
    /// Unknown database.
    UnknownDatabase(String),
    /// Unknown schema.
    UnknownSchema(String),
    /// Unknown role.
    UnknownRole(String),
    /// Unknown cluster.
    UnknownCluster(String),
    /// Unknown cluster replica.
    UnknownClusterReplica(String),
    /// Unknown item.
    UnknownItem(String),
    /// Unknown function.
    UnknownFunction(String),
    /// Unknown connection.
    UnknownConnection(String),
    /// Expected the catalog item to have the given type, but it did not.
    UnexpectedType {
        /// The item's name.
        name: String,
        /// The actual type of the item.
        actual_type: CatalogItemType,
        /// The expected type of the item.
        expected_type: CatalogItemType,
    },
    /// Invalid attempt to depend on a non-dependable item.
    InvalidDependency {
        /// The invalid item's name.
        name: String,
        /// The invalid item's type.
        typ: CatalogItemType,
    },
}

impl fmt::Display for CatalogError {
    fn fmt(&self, f: &mut fmt::Formatter) -> fmt::Result {
        match self {
            Self::UnknownDatabase(name) => write!(f, "unknown database '{}'", name),
            Self::UnknownFunction(name) => write!(f, "function \"{}\" does not exist", name),
            Self::UnknownConnection(name) => write!(f, "connection \"{}\" does not exist", name),
            Self::UnknownSchema(name) => write!(f, "unknown schema '{}'", name),
            Self::UnknownRole(name) => write!(f, "unknown role '{}'", name),
            Self::UnknownCluster(name) => write!(f, "unknown cluster '{}'", name),
            Self::UnknownClusterReplica(name) => {
                write!(f, "unknown cluster replica '{}'", name)
            }
            Self::UnknownItem(name) => write!(f, "unknown catalog item '{}'", name),
            Self::UnexpectedType {
                name,
                actual_type,
                expected_type,
            } => {
                write!(f, "\"{name}\" is a {actual_type} not a {expected_type}")
            }
            Self::InvalidDependency { name, typ } => write!(
                f,
                "catalog item '{}' is {} {} and so cannot be depended upon",
                name,
                if matches!(typ, CatalogItemType::Index) {
                    "an"
                } else {
                    "a"
                },
                typ,
            ),
        }
    }
}

impl Error for CatalogError {}

/// Provides a method of generating a 3-layer catalog on the fly, and then
/// resolving objects within it.
pub(crate) struct ErsatzCatalog<'a, T>(
    pub BTreeMap<String, BTreeMap<String, BTreeMap<String, &'a T>>>,
);

impl<'a, T> ErsatzCatalog<'a, T> {
    /// Returns the fully qualified name for `item`, as well as the `T` that it
    /// describes.
    ///
    /// # Errors
    /// - If `item` cannot be normalized to a [`PartialObjectName`]
    /// - If the normalized `PartialObjectName` does not resolve to an item in
    ///   `self.0`.
    pub fn resolve(
        &self,
        item: UnresolvedObjectName,
    ) -> Result<(UnresolvedObjectName, &'a T), PlanError> {
        let name = normalize::unresolved_object_name(item)?;

        let schemas = match self.0.get(&name.item) {
            Some(schemas) => schemas,
            None => sql_bail!("table {name} not found in source"),
        };

        let schema = match &name.schema {
            Some(schema) => schema,
            None => match schemas.keys().exactly_one() {
                Ok(schema) => schema,
                Err(_) => {
                    sql_bail!("table {name} is ambiguous, consider specifying the schema")
                }
            },
        };

        let databases = match schemas.get(schema) {
            Some(databases) => databases,
            None => sql_bail!("schema {schema} not found in source"),
        };

        let database = match &name.database {
            Some(database) => database,
            None => match databases.keys().exactly_one() {
                Ok(database) => database,
                Err(_) => {
                    sql_bail!("table {name} is ambiguous, consider specifying the database")
                }
            },
        };

        let desc = match databases.get(database) {
            Some(desc) => *desc,
            None => sql_bail!("database {database} not found source"),
        };

        Ok((
            UnresolvedObjectName::qualified(&[database, schema, &name.item]),
            desc,
        ))
    }
}

#[cfg(test)]
mod tests {
    use crate::catalog::{EnvironmentId, InvalidEnvironmentIdError};

    use super::CloudProvider;

    #[test]
    fn test_environment_id() {
        for (input, expected) in [
            (
                "local-az1-1497a3b7-a455-4fc4-8752-b44a94b5f90a-452",
                Ok(EnvironmentId {
                    cloud_provider: CloudProvider::Local,
                    cloud_provider_region: "az1".into(),
                    organization_id: "1497a3b7-a455-4fc4-8752-b44a94b5f90a".parse().unwrap(),
                    ordinal: 452,
                }),
            ),
            (
                "aws-us-east-1-1497a3b7-a455-4fc4-8752-b44a94b5f90a-0",
                Ok(EnvironmentId {
                    cloud_provider: CloudProvider::Aws,
                    cloud_provider_region: "us-east-1".into(),
                    organization_id: "1497a3b7-a455-4fc4-8752-b44a94b5f90a".parse().unwrap(),
                    ordinal: 0,
                }),
            ),
            ("", Err(InvalidEnvironmentIdError)),
            (
                "local-az1-1497a3b7-a455-4fc4-8752-b44a94b5f90a-123456789",
                Err(InvalidEnvironmentIdError),
            ),
            (
                "local-1497a3b7-a455-4fc4-8752-b44a94b5f90a-452",
                Err(InvalidEnvironmentIdError),
            ),
            (
                "local-az1-1497a3b7-a455-4fc48752-b44a94b5f90a-452",
                Err(InvalidEnvironmentIdError),
            ),
        ] {
            let actual = input.parse();
            assert_eq!(expected, actual, "input = {}", input);
            if let Ok(actual) = actual {
                assert_eq!(input, actual.to_string(), "input = {}", input);
            }
        }
    }
}<|MERGE_RESOLUTION|>--- conflicted
+++ resolved
@@ -213,10 +213,6 @@
     /// Returns the set of supported AWS PrivateLink availability zone ids.
     fn aws_privatelink_availability_zones(&self) -> Option<BTreeSet<String>>;
 
-<<<<<<< HEAD
-    /// Reports whether rbac_checks are enabled.
-    fn rbac_checks_enabled(&self) -> bool;
-=======
     /// Returns `true` iff the given `feature` is supported at the moment.
     fn get_feature(&self, feature: CatalogFeature) -> bool;
 
@@ -228,6 +224,10 @@
     /// for this method was ensuring that features are temporary turned on so
     /// catalog rehydration does not break due to unsupported SQL syntax.
     fn set_feature(&mut self, feature: CatalogFeature, value: bool) -> bool;
+
+    /// Reports whether rbac_checks are enabled.
+    /// TODO(jkosh44) remove for `get_feature`.
+    fn rbac_checks_enabled(&self) -> bool;
 }
 
 /// Defines features that the [SessionCatalog] may optionally support.
@@ -235,7 +235,6 @@
 pub enum CatalogFeature {
     /// True iff `WITH MUTUALLY RECURSIVE` syntax is enabled.
     EnableWithMutuallyRecursive,
->>>>>>> 1f855233
 }
 
 /// Configuration associated with a catalog.
