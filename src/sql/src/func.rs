--- conflicted
+++ resolved
@@ -3028,10 +3028,9 @@
     use ParamType::*;
     use ScalarBaseType::*;
     builtins! {
-<<<<<<< HEAD
         "is_rbac_enabled" => Scalar {
             params!() => UnmaterializableFunc::IsRbacEnabled => Bool, oid::FUNC_IS_RBAC_ENABLED_OID;
-=======
+        },
         "make_mz_aclitem" => Scalar {
             params!(String, String, String) => VariadicFunc::MakeMzAclItem => MzAclItem, oid::FUNC_MAKE_MZ_ACL_ITEM_OID;
         },
@@ -3043,7 +3042,6 @@
         },
         "mz_aclitem_privileges" => Scalar {
             params!(MzAclItem) => UnaryFunc::MzAclItemPrivileges(func::MzAclItemPrivileges) => String, oid::FUNC_MZ_ACL_ITEM_PRIVILEGES_OID;
->>>>>>> acc39ea1
         },
         "mz_all" => Aggregate {
             params!(Any) => AggregateFunc::All => Bool, oid::FUNC_MZ_ALL_OID;
