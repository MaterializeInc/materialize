// Copyright Materialize, Inc. and contributors. All rights reserved.
//
// Use of this software is governed by the Business Source License
// included in the LICENSE file.
//
// As of the Change Date specified in that file, in accordance with
// the Business Source License, use of this software will be governed
// by the Apache License, Version 2.0.

//! SQL planning.
//!
//! SQL planning is the process of taking the abstract syntax tree of a
//! [`Statement`] and turning it into a [`Plan`] that the dataflow layer can
//! execute.
//!
//! Statements must be purified before they can be planned. See the
//! [`pure`](crate::pure) module for details.

// Internal module layout.
//
// The entry point for planning is `statement::handle_statement`. That function
// dispatches to a more specific `handle` function for the particular statement
// type. For most statements, this `handle` function is uninteresting and short,
// but anything involving a `SELECT` statement gets complicated. `SELECT`
// queries wind through the functions in the `query` module, starting with
// `plan_root_query` and fanning out based on the contents of the `SELECT`
// statement.

// `EnumKind` unconditionally introduces a lifetime. TODO: remove this once
// https://github.com/rust-lang/rust-clippy/pull/9037 makes it into stable
#![allow(clippy::extra_unused_lifetimes)]

use std::collections::{BTreeMap, BTreeSet};
use std::num::NonZeroUsize;
use std::time::Duration;

use chrono::{DateTime, Utc};
use enum_kinds::EnumKind;
use serde::{Deserialize, Serialize};

pub use error::PlanError;
pub use explain::normalize_subqueries;
use mz_controller::clusters::ClusterId;
use mz_expr::{MirRelationExpr, MirScalarExpr, RowSetFinishing};
use mz_ore::now::{self, NOW_ZERO};
use mz_pgcopy::CopyFormatParams;
use mz_repr::explain::{ExplainConfig, ExplainFormat};
use mz_repr::role_id::RoleId;
use mz_repr::{ColumnName, Diff, GlobalId, RelationDesc, Row, ScalarType};
use mz_sql_parser::ast::TransactionIsolationLevel;
use mz_storage_client::types::instances::StorageInstanceId;
use mz_storage_client::types::sinks::{SinkEnvelope, StorageSinkConnectionBuilder};
use mz_storage_client::types::sources::{SourceDesc, Timeline};
pub use optimize::OptimizerConfig;
pub use query::{QueryContext, QueryLifetime};
pub use statement::{describe, plan, plan_copy_from, StatementContext, StatementDesc};

use crate::ast::{
    ExplainStage, Expr, FetchDirection, IndexOptionName, NoticeSeverity, ObjectType, Raw,
    Statement, StatementKind, TransactionAccessMode,
};
use crate::catalog::{CatalogType, IdReference, RoleAttributes};
use crate::names::{Aug, FullItemName, ObjectId, QualifiedItemName, ResolvedDatabaseSpecifier};

pub use self::expr::{
    AggregateExpr, Hir, HirRelationExpr, HirScalarExpr, JoinKind, WindowExprType,
};

pub(crate) mod error;
pub(crate) mod explain;
pub(crate) mod expr;
pub(crate) mod lowering;
pub(crate) mod optimize;
pub(crate) mod plan_utils;
pub(crate) mod query;
pub(crate) mod scope;
pub(crate) mod statement;
pub(crate) mod transform_ast;
pub(crate) mod transform_expr;
pub(crate) mod typeconv;
pub(crate) mod with_options;

/// Instructions for executing a SQL query.
#[derive(Debug, EnumKind)]
#[enum_kind(PlanKind)]
pub enum Plan {
    CreateConnection(CreateConnectionPlan),
    CreateDatabase(CreateDatabasePlan),
    CreateSchema(CreateSchemaPlan),
    CreateRole(CreateRolePlan),
    CreateCluster(CreateClusterPlan),
    CreateClusterReplica(CreateClusterReplicaPlan),
    CreateSource(CreateSourcePlan),
    CreateSources(Vec<CreateSourcePlans>),
    CreateSecret(CreateSecretPlan),
    CreateSink(CreateSinkPlan),
    CreateTable(CreateTablePlan),
    CreateView(CreateViewPlan),
    CreateMaterializedView(CreateMaterializedViewPlan),
    CreateIndex(CreateIndexPlan),
    CreateType(CreateTypePlan),
    DiscardTemp,
    DiscardAll,
    DropObjects(DropObjectsPlan),
    EmptyQuery,
    ShowAllVariables,
    ShowCreate(SendRowsPlan),
    ShowVariable(ShowVariablePlan),
    SetVariable(SetVariablePlan),
    ResetVariable(ResetVariablePlan),
    StartTransaction(StartTransactionPlan),
    CommitTransaction(CommitTransactionPlan),
    AbortTransaction(AbortTransactionPlan),
    Peek(PeekPlan),
    Subscribe(SubscribePlan),
    SendRows(SendRowsPlan),
    CopyFrom(CopyFromPlan),
    CopyRows(CopyRowsPlan),
    Explain(ExplainPlan),
    Insert(InsertPlan),
    AlterNoop(AlterNoopPlan),
    AlterIndexSetOptions(AlterIndexSetOptionsPlan),
    AlterIndexResetOptions(AlterIndexResetOptionsPlan),
    AlterSink(AlterSinkPlan),
    AlterSource(AlterSourcePlan),
    AlterItemRename(AlterItemRenamePlan),
    AlterSecret(AlterSecretPlan),
    AlterSystemSet(AlterSystemSetPlan),
    AlterSystemReset(AlterSystemResetPlan),
    AlterSystemResetAll(AlterSystemResetAllPlan),
    AlterRole(AlterRolePlan),
    AlterOwner(AlterOwnerPlan),
    Declare(DeclarePlan),
    Fetch(FetchPlan),
    Close(ClosePlan),
    ReadThenWrite(ReadThenWritePlan),
    Prepare(PreparePlan),
    Execute(ExecutePlan),
    Deallocate(DeallocatePlan),
    Raise(RaisePlan),
    RotateKeys(RotateKeysPlan),
    GrantRole(GrantRolePlan),
    RevokeRole(RevokeRolePlan),
}

impl Plan {
    /// Expresses which [`StatementKind`] can generate which set of
    /// [`PlanKind`].
    pub fn generated_from(stmt: StatementKind) -> Vec<PlanKind> {
        match stmt {
            StatementKind::AlterConnection => vec![PlanKind::AlterNoop, PlanKind::RotateKeys],
            StatementKind::AlterIndex => vec![
                PlanKind::AlterIndexResetOptions,
                PlanKind::AlterIndexSetOptions,
                PlanKind::AlterNoop,
            ],
            StatementKind::AlterObjectRename => {
                vec![PlanKind::AlterItemRename, PlanKind::AlterNoop]
            }
            StatementKind::AlterRole => vec![PlanKind::AlterRole],
            StatementKind::AlterSecret => vec![PlanKind::AlterNoop, PlanKind::AlterSecret],
            StatementKind::AlterSink => vec![PlanKind::AlterNoop, PlanKind::AlterSink],
            StatementKind::AlterSource => vec![PlanKind::AlterNoop, PlanKind::AlterSource],
            StatementKind::AlterSystemReset => {
                vec![PlanKind::AlterNoop, PlanKind::AlterSystemReset]
            }
            StatementKind::AlterSystemResetAll => {
                vec![PlanKind::AlterNoop, PlanKind::AlterSystemResetAll]
            }
            StatementKind::AlterSystemSet => vec![PlanKind::AlterNoop, PlanKind::AlterSystemSet],
            StatementKind::AlterOwner => vec![PlanKind::AlterNoop, PlanKind::AlterOwner],
            StatementKind::Close => vec![PlanKind::Close],
            StatementKind::Commit => vec![PlanKind::CommitTransaction],
            StatementKind::Copy => vec![PlanKind::CopyFrom, PlanKind::Peek, PlanKind::Subscribe],
            StatementKind::CreateCluster => vec![PlanKind::CreateCluster],
            StatementKind::CreateClusterReplica => vec![PlanKind::CreateClusterReplica],
            StatementKind::CreateConnection => vec![PlanKind::CreateConnection],
            StatementKind::CreateDatabase => vec![PlanKind::CreateDatabase],
            StatementKind::CreateIndex => vec![PlanKind::CreateIndex],
            StatementKind::CreateMaterializedView => vec![PlanKind::CreateMaterializedView],
            StatementKind::CreateRole => vec![PlanKind::CreateRole],
            StatementKind::CreateSchema => vec![PlanKind::CreateSchema],
            StatementKind::CreateSecret => vec![PlanKind::CreateSecret],
            StatementKind::CreateSink => vec![PlanKind::CreateSink],
            StatementKind::CreateSource | StatementKind::CreateSubsource => {
                vec![PlanKind::CreateSource]
            }
            StatementKind::CreateTable => vec![PlanKind::CreateTable],
            StatementKind::CreateType => vec![PlanKind::CreateType],
            StatementKind::CreateView => vec![PlanKind::CreateView],
            StatementKind::Deallocate => vec![PlanKind::Deallocate],
            StatementKind::Declare => vec![PlanKind::Declare],
            StatementKind::Delete => vec![PlanKind::ReadThenWrite],
            StatementKind::Discard => vec![PlanKind::DiscardAll, PlanKind::DiscardTemp],
            StatementKind::DropObjects => vec![PlanKind::DropObjects],
            StatementKind::Execute => vec![PlanKind::Execute],
            StatementKind::Explain => vec![PlanKind::Explain],
            StatementKind::Fetch => vec![PlanKind::Fetch],
            StatementKind::GrantRole => vec![PlanKind::GrantRole],
            StatementKind::Insert => vec![PlanKind::Insert],
            StatementKind::Prepare => vec![PlanKind::Prepare],
            StatementKind::Raise => vec![PlanKind::Raise],
            StatementKind::ResetVariable => vec![PlanKind::ResetVariable],
            StatementKind::RevokeRole => vec![PlanKind::RevokeRole],
            StatementKind::Rollback => vec![PlanKind::AbortTransaction],
            StatementKind::Select => vec![PlanKind::Peek],
            StatementKind::SetTransaction => vec![],
            StatementKind::SetVariable => vec![PlanKind::SetVariable],
            StatementKind::Show => vec![
                PlanKind::Peek,
                PlanKind::SendRows,
                PlanKind::ShowVariable,
                PlanKind::ShowCreate,
                PlanKind::ShowAllVariables,
            ],
            StatementKind::StartTransaction => vec![PlanKind::StartTransaction],
            StatementKind::Subscribe => vec![PlanKind::Subscribe],
            StatementKind::Update => vec![PlanKind::ReadThenWrite, PlanKind::SendRows],
        }
    }

    /// Returns a human readable name of the plan. Meant for use in messages sent back to a user.
    pub fn name(&self) -> &str {
        match self {
            Plan::CreateConnection(_) => "create connection",
            Plan::CreateDatabase(_) => "create database",
            Plan::CreateSchema(_) => "create schema",
            Plan::CreateRole(_) => "create role",
            Plan::CreateCluster(_) => "create cluster",
            Plan::CreateClusterReplica(_) => "create cluster replica",
            Plan::CreateSource(_) => "create source",
            Plan::CreateSources(_) => "create sources",
            Plan::CreateSecret(_) => "create secret",
            Plan::CreateSink(_) => "create sink",
            Plan::CreateTable(_) => "create table",
            Plan::CreateView(_) => "create view",
            Plan::CreateMaterializedView(_) => "create materialized view",
            Plan::CreateIndex(_) => "create index",
            Plan::CreateType(_) => "create type",
            Plan::DiscardTemp => "discard temp",
            Plan::DiscardAll => "discard all",
            Plan::DropObjects(plan) => match plan.object_type {
                ObjectType::Table => "drop table",
                ObjectType::View => "drop view",
                ObjectType::MaterializedView => "drop materialized view",
                ObjectType::Source => "drop source",
                ObjectType::Sink => "drop sink",
                ObjectType::Index => "drop index",
                ObjectType::Type => "drop type",
                ObjectType::Role => "drop roles",
                ObjectType::Cluster => "drop clusters",
                ObjectType::ClusterReplica => "drop cluster replicas",
                ObjectType::Secret => "drop secret",
                ObjectType::Connection => "drop connection",
                ObjectType::Database => "drop database",
                ObjectType::Schema => "drop schema",
                ObjectType::Func => "drop function",
            },
            Plan::EmptyQuery => "do nothing",
            Plan::ShowAllVariables => "show all variables",
            Plan::ShowCreate(_) => "show create",
            Plan::ShowVariable(_) => "show variable",
            Plan::SetVariable(_) => "set variable",
            Plan::ResetVariable(_) => "reset variable",
            Plan::StartTransaction(_) => "start transaction",
            Plan::CommitTransaction(_) => "commit",
            Plan::AbortTransaction(_) => "abort",
            Plan::Peek(_) => "select",
            Plan::Subscribe(_) => "subscribe",
            Plan::SendRows(_) => "send rows",
            Plan::CopyRows(_) => "copy rows",
            Plan::CopyFrom(_) => "copy from",
            Plan::Explain(_) => "explain",
            Plan::Insert(_) => "insert",
            Plan::AlterNoop(plan) => match plan.object_type {
                ObjectType::Table => "alter table",
                ObjectType::View => "alter view",
                ObjectType::MaterializedView => "alter materialized view",
                ObjectType::Source => "alter source",
                ObjectType::Sink => "alter sink",
                ObjectType::Index => "alter index",
                ObjectType::Type => "alter type",
                ObjectType::Role => "alter role",
                ObjectType::Cluster => "alter cluster",
                ObjectType::ClusterReplica => "alter cluster replica",
                ObjectType::Secret => "alter secret",
                ObjectType::Connection => "alter connection",
                ObjectType::Database => "alter database",
                ObjectType::Schema => "alter schema",
                ObjectType::Func => "alter function",
            },
            Plan::AlterIndexSetOptions(_) => "alter index",
            Plan::AlterIndexResetOptions(_) => "alter index",
            Plan::AlterSink(_) => "alter sink",
            Plan::AlterSource(_) => "alter source",
            Plan::AlterItemRename(_) => "rename item",
            Plan::AlterSecret(_) => "alter secret",
            Plan::AlterSystemSet(_) => "alter system",
            Plan::AlterSystemReset(_) => "alter system",
            Plan::AlterSystemResetAll(_) => "alter system",
            Plan::AlterRole(_) => "alter role",
            Plan::AlterOwner(plan) => match plan.object_type {
                ObjectType::Table => "alter table owner",
                ObjectType::View => "alter view owner",
                ObjectType::MaterializedView => "alter materialized view owner",
                ObjectType::Source => "alter source owner",
                ObjectType::Sink => "alter sink owner",
                ObjectType::Index => "alter index owner",
                ObjectType::Type => "alter type owner",
                ObjectType::Role => "alter role owner",
                ObjectType::Cluster => "alter cluster owner",
                ObjectType::ClusterReplica => "alter cluster replica owner",
                ObjectType::Secret => "alter secret owner",
                ObjectType::Connection => "alter connection owner",
                ObjectType::Database => "alter database owner",
                ObjectType::Schema => "alter schema owner",
                ObjectType::Func => "alter function owner",
            },
            Plan::Declare(_) => "declare",
            Plan::Fetch(_) => "fetch",
            Plan::Close(_) => "close",
            Plan::ReadThenWrite(plan) => match plan.kind {
                MutationKind::Insert => "insert into select",
                MutationKind::Update => "update",
                MutationKind::Delete => "delete",
            },
            Plan::Prepare(_) => "prepare",
            Plan::Execute(_) => "execute",
            Plan::Deallocate(_) => "deallocate",
            Plan::Raise(_) => "raise",
            Plan::RotateKeys(_) => "rotate keys",
            Plan::GrantRole(_) => "grant role",
            Plan::RevokeRole(_) => "revoke role",
        }
    }
}

#[derive(Debug)]
pub struct StartTransactionPlan {
    pub access: Option<TransactionAccessMode>,
    pub isolation_level: Option<TransactionIsolationLevel>,
}

#[derive(Debug)]
pub enum TransactionType {
    Explicit,
    Implicit,
}

impl TransactionType {
    pub fn is_explicit(&self) -> bool {
        matches!(self, TransactionType::Explicit)
    }

    pub fn is_implicit(&self) -> bool {
        matches!(self, TransactionType::Implicit)
    }
}

#[derive(Debug)]
pub struct CommitTransactionPlan {
    pub transaction_type: TransactionType,
}

#[derive(Debug)]
pub struct AbortTransactionPlan {
    pub transaction_type: TransactionType,
}

#[derive(Debug)]
pub struct CreateDatabasePlan {
    pub name: String,
    pub if_not_exists: bool,
}

#[derive(Debug)]
pub struct CreateSchemaPlan {
    pub database_spec: ResolvedDatabaseSpecifier,
    pub schema_name: String,
    pub if_not_exists: bool,
}

#[derive(Debug)]
pub struct CreateRolePlan {
    pub name: String,
    pub attributes: RoleAttributes,
}

#[derive(Debug)]
pub struct CreateClusterPlan {
    pub name: String,
    pub replicas: Vec<(String, ReplicaConfig)>,
}

#[derive(Debug)]
pub struct CreateClusterReplicaPlan {
    pub cluster_id: ClusterId,
    pub name: String,
    pub config: ReplicaConfig,
}

/// Configuration of introspection for a cluster replica.
#[derive(Clone, Copy, Debug, Serialize, Deserialize, PartialOrd, Ord, PartialEq, Eq)]
pub struct ComputeReplicaIntrospectionConfig {
    /// Whether to introspect the introspection.
    pub debugging: bool,
    /// The interval at which to introspect.
    pub interval: Duration,
}

#[derive(Clone, Debug, Serialize, Deserialize)]
pub struct ComputeReplicaConfig {
    pub introspection: Option<ComputeReplicaIntrospectionConfig>,
    pub idle_arrangement_merge_effort: Option<u32>,
}

#[derive(Clone, Debug, Serialize, Deserialize)]
pub enum ReplicaConfig {
    Unmanaged {
        storagectl_addrs: Vec<String>,
        storage_addrs: Vec<String>,
        computectl_addrs: Vec<String>,
        compute_addrs: Vec<String>,
        workers: usize,
        compute: ComputeReplicaConfig,
    },
    Managed {
        size: String,
        availability_zone: Option<String>,
        compute: ComputeReplicaConfig,
    },
}

#[derive(Debug)]
pub struct CreateSourcePlan {
    pub name: QualifiedItemName,
    pub source: Source,
    pub if_not_exists: bool,
    pub timeline: Timeline,
    pub cluster_config: SourceSinkClusterConfig,
}

#[derive(Debug)]
pub struct CreateSourcePlans {
    pub source_id: GlobalId,
    pub plan: CreateSourcePlan,
    pub depends_on: Vec<GlobalId>,
}

impl From<(GlobalId, CreateSourcePlan, Vec<GlobalId>)> for CreateSourcePlans {
    fn from(plan: (GlobalId, CreateSourcePlan, Vec<GlobalId>)) -> Self {
        CreateSourcePlans {
            source_id: plan.0,
            plan: plan.1,
            depends_on: plan.2,
        }
    }
}

/// Specifies the cluster for a source or a sink.
#[derive(Clone, Debug, Serialize, Deserialize)]
pub enum SourceSinkClusterConfig {
    /// Use an existing cluster.
    Existing {
        /// The ID of the cluster to use.
        id: StorageInstanceId,
    },
    /// Create a new linked storage cluster of the specified size.
    ///
    /// NOTE(benesch): in the future, we hope to remove the concept of a linked
    /// cluster, and always associate sources and sinks with an existing
    /// cluster.
    Linked {
        /// The size of the replica to create in the linked cluster.
        size: String,
    },
    /// The user did not specify a cluster behavior, so use the default.
    ///
    /// NOTE(benesch): we plan to remove this variant in the future by having
    /// the planner bind a source or sink with no `SIZE` or `IN CLUSTER` option
    /// to the active cluster. This behavior won't be ergonomic until we have
    /// multipurpose clusters though.
    Undefined,
}

#[derive(Debug)]
pub struct CreateConnectionPlan {
    pub name: QualifiedItemName,
    pub if_not_exists: bool,
    pub connection: Connection,
}

#[derive(Debug)]
pub struct CreateSecretPlan {
    pub name: QualifiedItemName,
    pub secret: Secret,
    pub if_not_exists: bool,
}

#[derive(Debug)]
pub struct CreateSinkPlan {
    pub name: QualifiedItemName,
    pub sink: Sink,
    pub with_snapshot: bool,
    pub if_not_exists: bool,
    pub cluster_config: SourceSinkClusterConfig,
}

#[derive(Debug)]
pub struct CreateTablePlan {
    pub name: QualifiedItemName,
    pub table: Table,
    pub if_not_exists: bool,
}

#[derive(Debug)]
pub struct CreateViewPlan {
    pub name: QualifiedItemName,
    pub view: View,
    /// The IDs of the objects that this view is replacing, if any.
    pub replace: Vec<GlobalId>,
    pub if_not_exists: bool,
    /// True if the view contains an expression that can make the exact column list
    /// ambiguous. For example `NATURAL JOIN` or `SELECT *`.
    pub ambiguous_columns: bool,
}

#[derive(Debug)]
pub struct CreateMaterializedViewPlan {
    pub name: QualifiedItemName,
    pub materialized_view: MaterializedView,
    /// The IDs of the objects that this view is replacing, if any.
    pub replace: Vec<GlobalId>,
    pub if_not_exists: bool,
    /// True if the materialized view contains an expression that can make the exact column list
    /// ambiguous. For example `NATURAL JOIN` or `SELECT *`.
    pub ambiguous_columns: bool,
}

#[derive(Debug)]
pub struct CreateIndexPlan {
    pub name: QualifiedItemName,
    pub index: Index,
    pub options: Vec<IndexOption>,
    pub if_not_exists: bool,
}

#[derive(Debug)]
pub struct CreateTypePlan {
    pub name: QualifiedItemName,
    pub typ: Type,
}

#[derive(Debug)]
pub struct DropObjectsPlan {
    pub ids: Vec<ObjectId>,
    /// The type of object that was dropped explicitly in the DROP statement. `ids` may contain
    /// objects of different types due to CASCADE.
    pub object_type: ObjectType,
}

#[derive(Debug)]
pub struct ShowVariablePlan {
    pub name: String,
}

#[derive(Debug)]
pub struct SetVariablePlan {
    pub name: String,
    pub value: VariableValue,
    pub local: bool,
}

#[derive(Debug)]
pub enum VariableValue {
    Default,
    Values(Vec<String>),
}

#[derive(Debug)]
pub struct ResetVariablePlan {
    pub name: String,
}

#[derive(Debug)]
pub struct PeekPlan {
    pub source: MirRelationExpr,
    pub when: QueryWhen,
    pub finishing: RowSetFinishing,
    pub copy_to: Option<CopyFormat>,
}

#[derive(Debug)]
pub struct SubscribePlan {
    pub from: SubscribeFrom,
    pub with_snapshot: bool,
    pub when: QueryWhen,
    pub up_to: Option<MirScalarExpr>,
    pub copy_to: Option<CopyFormat>,
    pub emit_progress: bool,
}

#[derive(Debug)]
pub enum SubscribeFrom {
    Id(GlobalId),
    Query {
        expr: MirRelationExpr,
        desc: RelationDesc,
    },
}

#[derive(Debug)]
pub struct SendRowsPlan {
    pub rows: Vec<Row>,
}

#[derive(Debug)]
pub struct CopyFromPlan {
    pub id: GlobalId,
    pub columns: Vec<usize>,
    pub params: CopyFormatParams<'static>,
}

#[derive(Debug)]
pub struct CopyRowsPlan {
    pub id: GlobalId,
    pub columns: Vec<usize>,
    pub rows: Vec<Row>,
}

#[derive(Debug)]
pub struct ExplainPlan {
    pub raw_plan: HirRelationExpr,
    pub row_set_finishing: Option<RowSetFinishing>,
    pub stage: ExplainStage,
    pub format: ExplainFormat,
    pub config: ExplainConfig,
    pub no_errors: bool,
    pub explainee: mz_repr::explain::Explainee,
}

#[derive(Debug)]
pub struct SendDiffsPlan {
    pub id: GlobalId,
    pub updates: Vec<(Row, Diff)>,
    pub kind: MutationKind,
    pub returning: Vec<(Row, NonZeroUsize)>,
    pub max_result_size: u32,
}

#[derive(Debug)]
pub struct InsertPlan {
    pub id: GlobalId,
    pub values: mz_expr::MirRelationExpr,
    pub returning: Vec<mz_expr::MirScalarExpr>,
}

#[derive(Debug)]
pub struct ReadThenWritePlan {
    pub id: GlobalId,
    pub selection: mz_expr::MirRelationExpr,
    pub finishing: RowSetFinishing,
    pub assignments: BTreeMap<usize, mz_expr::MirScalarExpr>,
    pub kind: MutationKind,
    pub returning: Vec<mz_expr::MirScalarExpr>,
}

/// Generated by `ALTER ... IF EXISTS` if the named object did not exist.
#[derive(Debug)]
pub struct AlterNoopPlan {
    pub object_type: ObjectType,
}

#[derive(Debug)]
pub struct AlterIndexSetOptionsPlan {
    pub id: GlobalId,
    pub options: Vec<IndexOption>,
}

#[derive(Debug)]
pub struct AlterIndexResetOptionsPlan {
    pub id: GlobalId,
    pub options: BTreeSet<IndexOptionName>,
}

#[derive(Debug, Clone)]

pub enum AlterOptionParameter {
    Set(String),
    Reset,
    Unchanged,
}

#[derive(Debug)]
pub struct AlterSinkPlan {
    pub id: GlobalId,
    pub size: AlterOptionParameter,
}

#[derive(Debug)]
pub struct AlterSourcePlan {
    pub id: GlobalId,
    pub size: AlterOptionParameter,
}

#[derive(Debug)]
pub struct AlterItemRenamePlan {
    pub id: GlobalId,
    pub current_full_name: FullItemName,
    pub to_name: String,
    pub object_type: ObjectType,
}

#[derive(Debug)]
pub struct AlterSecretPlan {
    pub id: GlobalId,
    pub secret_as: MirScalarExpr,
}

#[derive(Debug)]
pub struct AlterSystemSetPlan {
    pub name: String,
    pub value: VariableValue,
}

#[derive(Debug)]
pub struct AlterSystemResetPlan {
    pub name: String,
}

#[derive(Debug)]
pub struct AlterSystemResetAllPlan {}

#[derive(Debug)]
pub struct AlterRolePlan {
    pub id: RoleId,
    pub name: String,
    pub attributes: RoleAttributes,
}

#[derive(Debug)]
pub struct AlterOwnerPlan {
    pub id: ObjectId,
    pub object_type: ObjectType,
    pub new_owner: RoleId,
}

#[derive(Debug)]
pub struct RotateKeysPlan {
    pub id: GlobalId,
}

#[derive(Debug)]
pub struct DeclarePlan {
    pub name: String,
    pub stmt: Statement<Raw>,
}

#[derive(Debug)]
pub struct FetchPlan {
    pub name: String,
    pub count: Option<FetchDirection>,
    pub timeout: ExecuteTimeout,
}

#[derive(Debug)]
pub struct ClosePlan {
    pub name: String,
}

#[derive(Debug)]
pub struct PreparePlan {
    pub name: String,
    pub stmt: Statement<Raw>,
    pub desc: StatementDesc,
}

#[derive(Debug)]
pub struct ExecutePlan {
    pub name: String,
    pub params: Params,
}

#[derive(Debug)]
pub struct DeallocatePlan {
    pub name: Option<String>,
}

#[derive(Debug)]
pub struct RaisePlan {
    pub severity: NoticeSeverity,
}

#[derive(Debug)]
pub struct GrantRolePlan {
    /// The role that is gaining a member.
    pub role_id: RoleId,
    /// The roles that will be added to `role_id`.
    pub member_ids: Vec<RoleId>,
    /// The role that granted the membership.
    pub grantor_id: RoleId,
}

#[derive(Debug)]
pub struct RevokeRolePlan {
    /// The role that is losing a member.
    pub role_id: RoleId,
    /// The roles that will be removed from `role_id`.
    pub member_ids: Vec<RoleId>,
<<<<<<< HEAD
    /// The role that granted the membership.
=======
    /// The role that revoked the membership.
>>>>>>> 2a0d4f52
    pub grantor_id: RoleId,
}

#[derive(Clone, Debug)]
pub struct Table {
    pub create_sql: String,
    pub desc: RelationDesc,
    pub defaults: Vec<Expr<Aug>>,
    pub temporary: bool,
}

#[derive(Clone, Debug)]
pub struct Source {
    pub create_sql: String,
    pub data_source: DataSourceDesc,
    pub desc: RelationDesc,
}

#[derive(Debug, Clone)]
pub enum DataSourceDesc {
    /// Receives data from an external system
    Ingestion(Ingestion),
    /// Receives data from some other source
    Source,
    /// Receives data from the source's reclocking/remapping operations.
    Progress,
}

#[derive(Clone, Debug)]
pub struct Ingestion {
    pub desc: SourceDesc,
    pub source_imports: BTreeSet<GlobalId>,
    pub subsource_exports: BTreeMap<GlobalId, usize>,
    // MIGRATION: v0.44 This can be converted to a `GlobalId` in v0.46
    pub progress_subsource: Option<GlobalId>,
}

#[derive(Clone, Debug)]
pub struct Connection {
    pub create_sql: String,
    pub connection: mz_storage_client::types::connections::Connection,
}

#[derive(Clone, Debug)]
pub struct Secret {
    pub create_sql: String,
    pub secret_as: MirScalarExpr,
}

#[derive(Clone, Debug)]
pub struct Sink {
    pub create_sql: String,
    pub from: GlobalId,
    pub connection_builder: StorageSinkConnectionBuilder,
    pub envelope: SinkEnvelope,
}

#[derive(Clone, Debug)]
pub struct View {
    pub create_sql: String,
    pub expr: mz_expr::MirRelationExpr,
    pub column_names: Vec<ColumnName>,
    pub temporary: bool,
}

#[derive(Clone, Debug)]
pub struct MaterializedView {
    pub create_sql: String,
    pub expr: mz_expr::MirRelationExpr,
    pub column_names: Vec<ColumnName>,
    pub cluster_id: ClusterId,
}

#[derive(Clone, Debug)]
pub struct Index {
    pub create_sql: String,
    pub on: GlobalId,
    pub keys: Vec<mz_expr::MirScalarExpr>,
    pub cluster_id: ClusterId,
}

#[derive(Clone, Debug)]
pub struct Type {
    pub create_sql: String,
    pub inner: CatalogType<IdReference>,
}

/// Specifies when a `Peek` or `Subscribe` should occur.
#[derive(Debug, PartialEq)]
pub enum QueryWhen {
    /// The peek should occur at the latest possible timestamp that allows the
    /// peek to complete immediately.
    Immediately,
    /// The peek should occur at a timestamp that allows the peek to see all
    /// data written within Materialize.
    Freshest,
    /// The peek should occur at the timestamp described by the specified
    /// expression.
    ///
    /// The expression may have any type.
    AtTimestamp(MirScalarExpr),
    /// Same as Immediately, but will also advance to at least the specified
    /// expression.
    AtLeastTimestamp(MirScalarExpr),
}

impl QueryWhen {
    /// Returns a timestamp to which the candidate must be advanced.
    pub fn advance_to_timestamp(&self) -> Option<MirScalarExpr> {
        match self {
            QueryWhen::AtTimestamp(t) | QueryWhen::AtLeastTimestamp(t) => Some(t.clone()),
            QueryWhen::Immediately | QueryWhen::Freshest => None,
        }
    }
    /// Returns whether the candidate must be advanced to the since.
    pub fn advance_to_since(&self) -> bool {
        match self {
            QueryWhen::Immediately | QueryWhen::AtLeastTimestamp(_) | QueryWhen::Freshest => true,
            QueryWhen::AtTimestamp(_) => false,
        }
    }
    /// Returns whether the candidate can be advanced to the upper.
    pub fn can_advance_to_upper(&self) -> bool {
        match self {
            QueryWhen::Immediately | QueryWhen::AtLeastTimestamp(_) | QueryWhen::Freshest => true,
            QueryWhen::AtTimestamp(_) => false,
        }
    }
    /// Returns whether the candidate must be advanced to the upper.
    pub fn must_advance_to_upper(&self) -> bool {
        match self {
            QueryWhen::Freshest => true,
            QueryWhen::Immediately | QueryWhen::AtLeastTimestamp(_) | QueryWhen::AtTimestamp(_) => {
                false
            }
        }
    }
    /// Returns whether the candidate can be advanced to the timeline's timestamp.
    pub fn can_advance_to_timeline_ts(&self) -> bool {
        match self {
            QueryWhen::Immediately | QueryWhen::AtLeastTimestamp(_) | QueryWhen::Freshest => true,
            QueryWhen::AtTimestamp(_) => false,
        }
    }
    /// Returns whether the candidate must be advanced to the timeline's timestamp.
    pub fn must_advance_to_timeline_ts(&self) -> bool {
        match self {
            QueryWhen::Freshest => true,
            QueryWhen::Immediately | QueryWhen::AtLeastTimestamp(_) | QueryWhen::AtTimestamp(_) => {
                false
            }
        }
    }
}

#[derive(Debug)]
pub enum MutationKind {
    Insert,
    Update,
    Delete,
}

#[derive(Debug, Copy, Clone, PartialEq, Eq, PartialOrd, Ord)]
pub enum CopyFormat {
    Text,
    Csv,
    Binary,
}

#[derive(Debug, Copy, Clone)]
pub enum ExecuteTimeout {
    None,
    Seconds(f64),
    WaitOnce,
}

#[derive(Clone, Debug)]
pub enum IndexOption {
    /// Configures the logical compaction window for an index. `None` disables
    /// logical compaction entirely.
    LogicalCompactionWindow(Option<Duration>),
}

/// A vector of values to which parameter references should be bound.
#[derive(Debug, Clone)]
pub struct Params {
    pub datums: Row,
    pub types: Vec<ScalarType>,
}

impl Params {
    /// Returns a `Params` with no parameters.
    pub fn empty() -> Params {
        Params {
            datums: Row::pack_slice(&[]),
            types: vec![],
        }
    }
}

/// Controls planning of a SQL query.
#[derive(Ord, PartialOrd, Clone, Debug, Eq, PartialEq, Serialize, Deserialize, Hash, Copy)]
pub struct PlanContext {
    pub wall_time: DateTime<Utc>,
}

impl PlanContext {
    pub fn new(wall_time: DateTime<Utc>) -> Self {
        Self { wall_time }
    }

    /// Return a PlanContext with zero values. This should only be used when
    /// planning is required but unused (like in `plan_create_table()`) or in
    /// tests.
    pub fn zero() -> Self {
        PlanContext {
            wall_time: now::to_datetime(NOW_ZERO()),
        }
    }
}<|MERGE_RESOLUTION|>--- conflicted
+++ resolved
@@ -807,11 +807,7 @@
     pub role_id: RoleId,
     /// The roles that will be removed from `role_id`.
     pub member_ids: Vec<RoleId>,
-<<<<<<< HEAD
-    /// The role that granted the membership.
-=======
     /// The role that revoked the membership.
->>>>>>> 2a0d4f52
     pub grantor_id: RoleId,
 }
 
