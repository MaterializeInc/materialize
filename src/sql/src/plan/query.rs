--- conflicted
+++ resolved
@@ -2406,15 +2406,8 @@
                 Some((normalize::column_name(field.clone()), NameQuality::High))
             }
             Expr::Exists { .. } => Some(("exists".into(), NameQuality::High)),
-<<<<<<< HEAD
-            Expr::SubscriptScalar { expr, .. } | Expr::SubscriptSlice { expr, .. } => {
-                invent(ecx, expr, table_func_names)
-            }
+            Expr::Subscript { expr, .. } => invent(ecx, expr, table_func_names),
             Expr::Subquery(query) | Expr::ListSubquery(query) | Expr::ArraySubquery(query) => {
-=======
-            Expr::Subscript { expr, .. } => invent(ecx, expr, table_func_names),
-            Expr::Subquery(query) | Expr::ListSubquery(query) => {
->>>>>>> 5391daaa
                 // A bit silly to have to plan the query here just to get its column
                 // name, since we throw away the planned expression, but fixing this
                 // requires a separate semantic analysis phase.
