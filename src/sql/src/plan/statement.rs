// Copyright Materialize, Inc. and contributors. All rights reserved.
//
// Use of this software is governed by the Business Source License
// included in the LICENSE file.
//
// As of the Change Date specified in that file, in accordance with
// the Business Source License, use of this software will be governed
// by the Apache License, Version 2.0.

//! Statement planning.
//!
//! This module houses the entry points for planning a SQL statement.

use std::cell::RefCell;
use std::collections::{BTreeMap, BTreeSet};

use mz_repr::{ColumnType, GlobalId, RelationDesc, ScalarType};
use mz_sql_parser::ast::{
    ColumnDef, RawItemName, ShowStatement, TableConstraint, UnresolvedDatabaseName,
    UnresolvedSchemaName,
};
use mz_storage_client::types::connections::{AwsPrivatelink, Connection, SshTunnel, Tunnel};

use crate::ast::{Ident, ObjectType, Statement, UnresolvedItemName};
use crate::catalog::{
    CatalogCluster, CatalogDatabase, CatalogItem, CatalogItemType, CatalogSchema, SessionCatalog,
};
use crate::names::{
    self, Aug, DatabaseId, FullItemName, ItemQualifiers, ObjectId, PartialItemName,
    QualifiedItemName, RawDatabaseSpecifier, ResolvedDataType, ResolvedDatabaseSpecifier,
    ResolvedItemName, ResolvedSchemaName, SchemaSpecifier,
};
use crate::normalize;
use crate::plan::error::PlanError;
use crate::plan::{query, with_options};
use crate::plan::{Params, Plan, PlanContext, PlanKind};
use crate::session::vars::SystemVars;

pub(crate) mod ddl;
mod dml;
mod raise;
mod scl;
pub(crate) mod show;
mod tcl;

pub(crate) use ddl::PgConfigOptionExtracted;
use mz_repr::role_id::RoleId;

/// Describes the output of a SQL statement.
#[derive(Debug, Clone, Eq, PartialEq)]
pub struct StatementDesc {
    /// The shape of the rows produced by the statement, if the statement
    /// produces rows.
    pub relation_desc: Option<RelationDesc>,
    /// The determined types of the parameters in the statement, if any.
    pub param_types: Vec<ScalarType>,
    /// Whether the statement is a `COPY` statement.
    pub is_copy: bool,
}

impl StatementDesc {
    pub fn new(relation_desc: Option<RelationDesc>) -> Self {
        StatementDesc {
            relation_desc,
            param_types: vec![],
            is_copy: false,
        }
    }

    /// Reports the number of columns in the statement's result set, or zero if
    /// the statement does not return rows.
    pub fn arity(&self) -> usize {
        self.relation_desc
            .as_ref()
            .map(|desc| desc.typ().column_types.len())
            .unwrap_or(0)
    }

    fn with_params(mut self, param_types: Vec<ScalarType>) -> Self {
        self.param_types = param_types;
        self
    }

    fn with_is_copy(mut self) -> Self {
        self.is_copy = true;
        self
    }
}

/// Creates a description of the purified statement `stmt`.
///
/// See the documentation of [`StatementDesc`] for details.
pub fn describe(
    pcx: &PlanContext,
    catalog: &dyn SessionCatalog,
    stmt: Statement<Aug>,
    param_types_in: &[Option<ScalarType>],
) -> Result<StatementDesc, PlanError> {
    let mut param_types = BTreeMap::new();
    for (i, ty) in param_types_in.iter().enumerate() {
        if let Some(ty) = ty {
            param_types.insert(i + 1, ty.clone());
        }
    }

    let scx = StatementContext {
        pcx: Some(pcx),
        catalog,
        param_types: RefCell::new(param_types),
        ambiguous_columns: RefCell::new(false),
    };

    let desc = match stmt {
        // DDL statements.
        Statement::AlterConnection(stmt) => ddl::describe_alter_connection(&scx, stmt)?,
        Statement::AlterIndex(stmt) => ddl::describe_alter_index_options(&scx, stmt)?,
        Statement::AlterOwner(stmt) => ddl::describe_alter_owner(&scx, stmt)?,
        Statement::AlterObjectRename(stmt) => ddl::describe_alter_object_rename(&scx, stmt)?,
        Statement::AlterRole(stmt) => ddl::describe_alter_role(&scx, stmt)?,
        Statement::AlterSecret(stmt) => ddl::describe_alter_secret_options(&scx, stmt)?,
        Statement::AlterSink(stmt) => ddl::describe_alter_sink(&scx, stmt)?,
        Statement::AlterSource(stmt) => ddl::describe_alter_source(&scx, stmt)?,
        Statement::AlterSystemSet(stmt) => ddl::describe_alter_system_set(&scx, stmt)?,
        Statement::AlterSystemReset(stmt) => ddl::describe_alter_system_reset(&scx, stmt)?,
        Statement::AlterSystemResetAll(stmt) => ddl::describe_alter_system_reset_all(&scx, stmt)?,
        Statement::CreateCluster(stmt) => ddl::describe_create_cluster(&scx, stmt)?,
        Statement::CreateClusterReplica(stmt) => ddl::describe_create_cluster_replica(&scx, stmt)?,
        Statement::CreateConnection(stmt) => ddl::describe_create_connection(&scx, stmt)?,
        Statement::CreateDatabase(stmt) => ddl::describe_create_database(&scx, stmt)?,
        Statement::CreateIndex(stmt) => ddl::describe_create_index(&scx, stmt)?,
        Statement::CreateRole(stmt) => ddl::describe_create_role(&scx, stmt)?,
        Statement::CreateSchema(stmt) => ddl::describe_create_schema(&scx, stmt)?,
        Statement::CreateSecret(stmt) => ddl::describe_create_secret(&scx, stmt)?,
        Statement::CreateSink(stmt) => ddl::describe_create_sink(&scx, stmt)?,
        Statement::CreateSource(stmt) => ddl::describe_create_source(&scx, stmt)?,
        Statement::CreateSubsource(stmt) => ddl::describe_create_subsource(&scx, stmt)?,
        Statement::CreateTable(stmt) => ddl::describe_create_table(&scx, stmt)?,
        Statement::CreateType(stmt) => ddl::describe_create_type(&scx, stmt)?,
        Statement::CreateView(stmt) => ddl::describe_create_view(&scx, stmt)?,
        Statement::CreateMaterializedView(stmt) => {
            ddl::describe_create_materialized_view(&scx, stmt)?
        }
        Statement::DropObjects(stmt) => ddl::describe_drop_objects(&scx, stmt)?,
        Statement::GrantRole(stmt) => ddl::describe_grant_role(&scx, stmt)?,
        Statement::RevokeRole(stmt) => ddl::describe_revoke_role(&scx, stmt)?,
        Statement::GrantPrivilege(stmt) => ddl::describe_grant_privilege(&scx, stmt)?,
        Statement::RevokePrivilege(stmt) => ddl::describe_revoke_privilege(&scx, stmt)?,

        // `SHOW` statements.
        Statement::Show(ShowStatement::ShowColumns(stmt)) => {
            show::show_columns(&scx, stmt)?.describe()?
        }
        Statement::Show(ShowStatement::ShowCreateConnection(stmt)) => {
            show::describe_show_create_connection(&scx, stmt)?
        }
        Statement::Show(ShowStatement::ShowCreateIndex(stmt)) => {
            show::describe_show_create_index(&scx, stmt)?
        }
        Statement::Show(ShowStatement::ShowCreateSink(stmt)) => {
            show::describe_show_create_sink(&scx, stmt)?
        }
        Statement::Show(ShowStatement::ShowCreateSource(stmt)) => {
            show::describe_show_create_source(&scx, stmt)?
        }
        Statement::Show(ShowStatement::ShowCreateTable(stmt)) => {
            show::describe_show_create_table(&scx, stmt)?
        }
        Statement::Show(ShowStatement::ShowCreateView(stmt)) => {
            show::describe_show_create_view(&scx, stmt)?
        }
        Statement::Show(ShowStatement::ShowCreateMaterializedView(stmt)) => {
            show::describe_show_create_materialized_view(&scx, stmt)?
        }
        Statement::Show(ShowStatement::ShowObjects(stmt)) => {
            show::show_objects(&scx, stmt)?.describe()?
        }

        // SCL statements.
        Statement::Close(stmt) => scl::describe_close(&scx, stmt)?,
        Statement::Deallocate(stmt) => scl::describe_deallocate(&scx, stmt)?,
        Statement::Declare(stmt) => scl::describe_declare(&scx, stmt)?,
        Statement::Discard(stmt) => scl::describe_discard(&scx, stmt)?,
        Statement::Execute(stmt) => scl::describe_execute(&scx, stmt)?,
        Statement::Fetch(stmt) => scl::describe_fetch(&scx, stmt)?,
        Statement::Prepare(stmt) => scl::describe_prepare(&scx, stmt)?,
        Statement::ResetVariable(stmt) => scl::describe_reset_variable(&scx, stmt)?,
        Statement::SetVariable(stmt) => scl::describe_set_variable(&scx, stmt)?,
        Statement::Show(ShowStatement::ShowVariable(stmt)) => {
            scl::describe_show_variable(&scx, stmt)?
        }

        // DML statements.
        Statement::Copy(stmt) => dml::describe_copy(&scx, stmt)?,
        Statement::Delete(stmt) => dml::describe_delete(&scx, stmt)?,
        Statement::Explain(stmt) => dml::describe_explain(&scx, stmt)?,
        Statement::Insert(stmt) => dml::describe_insert(&scx, stmt)?,
        Statement::Select(stmt) => dml::describe_select(&scx, stmt)?,
        Statement::Subscribe(stmt) => dml::describe_subscribe(&scx, stmt)?,
        Statement::Update(stmt) => dml::describe_update(&scx, stmt)?,

        // TCL statements.
        Statement::Commit(stmt) => tcl::describe_commit(&scx, stmt)?,
        Statement::Rollback(stmt) => tcl::describe_rollback(&scx, stmt)?,
        Statement::SetTransaction(stmt) => tcl::describe_set_transaction(&scx, stmt)?,
        Statement::StartTransaction(stmt) => tcl::describe_start_transaction(&scx, stmt)?,

        // Other statements.
        Statement::Raise(stmt) => raise::describe_raise(&scx, stmt)?,
    };

    let desc = desc.with_params(scx.finalize_param_types()?);
    Ok(desc)
}

/// Produces a [`Plan`] from the purified statement `stmt`.
///
/// Planning is a pure, synchronous function and so requires that the provided
/// `stmt` does does not depend on any external state. Only `CREATE SOURCE`
/// statements can depend on external state; remove that state prior to calling
/// this function via [`crate::pure::purify_create_source`].
///
/// The returned plan is tied to the state of the provided catalog. If the state
/// of the catalog changes after planning, the validity of the plan is not
/// guaranteed.
#[tracing::instrument(level = "debug", skip_all)]
pub fn plan(
    pcx: Option<&PlanContext>,
    catalog: &dyn SessionCatalog,
    stmt: Statement<Aug>,
    params: &Params,
) -> Result<Plan, PlanError> {
    let param_types = params
        .types
        .iter()
        .enumerate()
        .map(|(i, ty)| (i + 1, ty.clone()))
        .collect();

    let permitted_plans = Plan::generated_from((&stmt).into());

    let scx = &mut StatementContext {
        pcx,
        catalog,
        param_types: RefCell::new(param_types),
        ambiguous_columns: RefCell::new(false),
    };

    let plan = match stmt {
        // DDL statements.
        Statement::AlterConnection(stmt) => ddl::plan_alter_connection(scx, stmt),
        Statement::AlterIndex(stmt) => ddl::plan_alter_index_options(scx, stmt),
        Statement::AlterOwner(stmt) => ddl::plan_alter_owner(scx, stmt),
        Statement::AlterObjectRename(stmt) => ddl::plan_alter_object_rename(scx, stmt),
        Statement::AlterRole(stmt) => ddl::plan_alter_role(scx, stmt),
        Statement::AlterSecret(stmt) => ddl::plan_alter_secret(scx, stmt),
        Statement::AlterSink(stmt) => ddl::plan_alter_sink(scx, stmt),
        Statement::AlterSource(stmt) => ddl::plan_alter_source(scx, stmt),
        Statement::AlterSystemSet(stmt) => ddl::plan_alter_system_set(scx, stmt),
        Statement::AlterSystemReset(stmt) => ddl::plan_alter_system_reset(scx, stmt),
        Statement::AlterSystemResetAll(stmt) => ddl::plan_alter_system_reset_all(scx, stmt),
        Statement::CreateCluster(stmt) => ddl::plan_create_cluster(scx, stmt),
        Statement::CreateClusterReplica(stmt) => ddl::plan_create_cluster_replica(scx, stmt),
        Statement::CreateConnection(stmt) => ddl::plan_create_connection(scx, stmt),
        Statement::CreateDatabase(stmt) => ddl::plan_create_database(scx, stmt),
        Statement::CreateIndex(stmt) => ddl::plan_create_index(scx, stmt),
        Statement::CreateRole(stmt) => ddl::plan_create_role(scx, stmt),
        Statement::CreateSchema(stmt) => ddl::plan_create_schema(scx, stmt),
        Statement::CreateSecret(stmt) => ddl::plan_create_secret(scx, stmt),
        Statement::CreateSink(stmt) => ddl::plan_create_sink(scx, stmt),
        Statement::CreateSource(stmt) => ddl::plan_create_source(scx, stmt),
        Statement::CreateSubsource(stmt) => ddl::plan_create_subsource(scx, stmt),
        Statement::CreateTable(stmt) => ddl::plan_create_table(scx, stmt),
        Statement::CreateType(stmt) => ddl::plan_create_type(scx, stmt),
        Statement::CreateView(stmt) => ddl::plan_create_view(scx, stmt, params),
        Statement::CreateMaterializedView(stmt) => {
            ddl::plan_create_materialized_view(scx, stmt, params)
        }
        Statement::DropObjects(stmt) => ddl::plan_drop_objects(scx, stmt),
        Statement::GrantRole(stmt) => ddl::plan_grant_role(scx, stmt),
        Statement::RevokeRole(stmt) => ddl::plan_revoke_role(scx, stmt),
        Statement::GrantPrivilege(stmt) => ddl::plan_grant_privilege(scx, stmt),
        Statement::RevokePrivilege(stmt) => ddl::plan_revoke_privilege(scx, stmt),

        // DML statements.
        Statement::Copy(stmt) => dml::plan_copy(scx, stmt),
        Statement::Delete(stmt) => dml::plan_delete(scx, stmt, params),
        Statement::Explain(stmt) => dml::plan_explain(scx, stmt, params),
        Statement::Insert(stmt) => dml::plan_insert(scx, stmt, params),
        Statement::Select(stmt) => dml::plan_select(scx, stmt, params, None),
        Statement::Subscribe(stmt) => dml::plan_subscribe(scx, stmt, None),
        Statement::Update(stmt) => dml::plan_update(scx, stmt, params),

        // `SHOW` statements.
        Statement::Show(ShowStatement::ShowColumns(stmt)) => show::show_columns(scx, stmt)?.plan(),
        Statement::Show(ShowStatement::ShowCreateConnection(stmt)) => {
            show::plan_show_create_connection(scx, stmt).map(Plan::ShowCreate)
        }
        Statement::Show(ShowStatement::ShowCreateIndex(stmt)) => {
            show::plan_show_create_index(scx, stmt).map(Plan::ShowCreate)
        }
        Statement::Show(ShowStatement::ShowCreateSink(stmt)) => {
            show::plan_show_create_sink(scx, stmt).map(Plan::ShowCreate)
        }
        Statement::Show(ShowStatement::ShowCreateSource(stmt)) => {
            show::plan_show_create_source(scx, stmt).map(Plan::ShowCreate)
        }
        Statement::Show(ShowStatement::ShowCreateTable(stmt)) => {
            show::plan_show_create_table(scx, stmt).map(Plan::ShowCreate)
        }
        Statement::Show(ShowStatement::ShowCreateView(stmt)) => {
            show::plan_show_create_view(scx, stmt).map(Plan::ShowCreate)
        }
        Statement::Show(ShowStatement::ShowCreateMaterializedView(stmt)) => {
            show::plan_show_create_materialized_view(scx, stmt).map(Plan::ShowCreate)
        }
        Statement::Show(ShowStatement::ShowObjects(stmt)) => show::show_objects(scx, stmt)?.plan(),

        // SCL statements.
        Statement::Close(stmt) => scl::plan_close(scx, stmt),
        Statement::Deallocate(stmt) => scl::plan_deallocate(scx, stmt),
        Statement::Declare(stmt) => scl::plan_declare(scx, stmt),
        Statement::Discard(stmt) => scl::plan_discard(scx, stmt),
        Statement::Execute(stmt) => scl::plan_execute(scx, stmt),
        Statement::Fetch(stmt) => scl::plan_fetch(scx, stmt),
        Statement::Prepare(stmt) => scl::plan_prepare(scx, stmt),
        Statement::ResetVariable(stmt) => scl::plan_reset_variable(scx, stmt),
        Statement::SetVariable(stmt) => scl::plan_set_variable(scx, stmt),
        Statement::Show(ShowStatement::ShowVariable(stmt)) => scl::plan_show_variable(scx, stmt),

        // TCL statements.
        Statement::Commit(stmt) => tcl::plan_commit(scx, stmt),
        Statement::Rollback(stmt) => tcl::plan_rollback(scx, stmt),
        Statement::SetTransaction(stmt) => tcl::plan_set_transaction(scx, stmt),
        Statement::StartTransaction(stmt) => tcl::plan_start_transaction(scx, stmt),

        // Other statements.
        Statement::Raise(stmt) => raise::plan_raise(scx, stmt),
    };

    if let Ok(plan) = &plan {
        mz_ore::soft_assert!(
            permitted_plans.contains(&PlanKind::from(plan)),
            "plan {:?}, permitted plans {:?}",
            plan,
            permitted_plans
        );
    }

    plan
}

pub fn plan_copy_from(
    pcx: &PlanContext,
    catalog: &dyn SessionCatalog,
    id: GlobalId,
    columns: Vec<usize>,
    rows: Vec<mz_repr::Row>,
) -> Result<super::HirRelationExpr, PlanError> {
    query::plan_copy_from_rows(pcx, catalog, id, columns, rows)
}

/// Whether a SQL object type can be interpreted as matching the type of the given catalog item.
/// For example, if `v` is a view, `DROP SOURCE v` should not work, since Source and View
/// are non-matching types.
///
/// For now tables are treated as a special kind of source in Materialize, so just
/// allow `TABLE` to refer to either.
impl PartialEq<ObjectType> for CatalogItemType {
    fn eq(&self, other: &ObjectType) -> bool {
        match (self, other) {
            (CatalogItemType::Source, ObjectType::Source)
            | (CatalogItemType::Table, ObjectType::Table)
            | (CatalogItemType::Sink, ObjectType::Sink)
            | (CatalogItemType::View, ObjectType::View)
            | (CatalogItemType::MaterializedView, ObjectType::MaterializedView)
            | (CatalogItemType::Index, ObjectType::Index)
            | (CatalogItemType::Type, ObjectType::Type)
            | (CatalogItemType::Secret, ObjectType::Secret)
            | (CatalogItemType::Connection, ObjectType::Connection) => true,
            (_, _) => false,
        }
    }
}

impl PartialEq<CatalogItemType> for ObjectType {
    fn eq(&self, other: &CatalogItemType) -> bool {
        other == self
    }
}

/// Immutable state that applies to the planning of an entire `Statement`.
#[derive(Debug, Clone)]
pub struct StatementContext<'a> {
    /// The optional PlanContext, which will be present for statements that execute
    /// within the OneShot QueryLifetime and None otherwise (views). This is an
    /// awkward field and should probably be relocated to a place that fits our
    /// execution model more closely.
    pcx: Option<&'a PlanContext>,
    pub catalog: &'a dyn SessionCatalog,
    /// The types of the parameters in the query. This is filled in as planning
    /// occurs.
    pub param_types: RefCell<BTreeMap<usize, ScalarType>>,
    /// Whether the statement contains an expression that can make the exact column list
    /// ambiguous. For example `NATURAL JOIN` or `SELECT *`. This is filled in as planning occurs.
    pub ambiguous_columns: RefCell<bool>,
}

impl<'a> StatementContext<'a> {
    pub fn new(
        pcx: Option<&'a PlanContext>,
        catalog: &'a dyn SessionCatalog,
    ) -> StatementContext<'a> {
        StatementContext {
            pcx,
            catalog,
            param_types: Default::default(),
            ambiguous_columns: RefCell::new(false),
        }
    }

    /// Returns the schemas in order of search_path that exist in the catalog.
    pub fn current_schemas(&self) -> &[(ResolvedDatabaseSpecifier, SchemaSpecifier)] {
        self.catalog.search_path()
    }

    /// Returns the first schema from the search_path that exist in the catalog,
    /// or None if there are none.
    pub fn current_schema(&self) -> Option<&(ResolvedDatabaseSpecifier, SchemaSpecifier)> {
        self.current_schemas().into_iter().next()
    }

    pub fn pcx(&self) -> Result<&PlanContext, PlanError> {
        self.pcx.ok_or_else(|| sql_err!("no plan context"))
    }

    pub fn allocate_full_name(&self, name: PartialItemName) -> Result<FullItemName, PlanError> {
        let (database, schema): (RawDatabaseSpecifier, String) = match (name.database, name.schema)
        {
            (None, None) => {
                let Some((database, schema)) = self.current_schema() else {
                    return Err(PlanError::InvalidSchemaName);
                };
                let schema = self.get_schema(database, schema);
                let database = match schema.database() {
                    ResolvedDatabaseSpecifier::Ambient => RawDatabaseSpecifier::Ambient,
                    ResolvedDatabaseSpecifier::Id(id) => {
                        RawDatabaseSpecifier::Name(self.catalog.get_database(id).name().to_string())
                    }
                };
                (database, schema.name().schema.clone())
            }
            (None, Some(schema)) => {
                if self.catalog.is_system_schema(&schema) {
                    (RawDatabaseSpecifier::Ambient, schema)
                } else {
                    match self.catalog.active_database_name() {
                        Some(name) => (RawDatabaseSpecifier::Name(name.to_string()), schema),
                        None => {
                            sql_bail!("no database specified for non-system schema and no active database")
                        }
                    }
                }
            }
            (Some(_database), None) => {
                // This shouldn't be possible. Refactor the datastructure to
                // make it not exist.
                sql_bail!("unreachable: specified the database but no schema")
            }
            (Some(database), Some(schema)) => (RawDatabaseSpecifier::Name(database), schema),
        };
        let item = name.item;
        Ok(FullItemName {
            database,
            schema,
            item,
        })
    }

    pub fn allocate_qualified_name(
        &self,
        name: PartialItemName,
    ) -> Result<QualifiedItemName, PlanError> {
        let full_name = self.allocate_full_name(name)?;
        let database_spec = match full_name.database {
            RawDatabaseSpecifier::Ambient => ResolvedDatabaseSpecifier::Ambient,
            RawDatabaseSpecifier::Name(name) => ResolvedDatabaseSpecifier::Id(
                self.resolve_database(&UnresolvedDatabaseName(Ident::new(name)))?
                    .id(),
            ),
        };
        let schema_spec = self
            .resolve_schema_in_database(&database_spec, &Ident::new(full_name.schema))?
            .id()
            .clone();
        Ok(QualifiedItemName {
            qualifiers: ItemQualifiers {
                database_spec,
                schema_spec,
            },
            item: full_name.item,
        })
    }

    pub fn allocate_temporary_full_name(&self, name: PartialItemName) -> FullItemName {
        FullItemName {
            database: RawDatabaseSpecifier::Ambient,
            schema: name.schema.unwrap_or_else(|| "mz_temp".to_owned()),
            item: name.item,
        }
    }

    pub fn allocate_temporary_qualified_name(
        &self,
        name: PartialItemName,
    ) -> Result<QualifiedItemName, PlanError> {
        if let Some(name) = name.schema {
            if name
                != self
                    .get_schema(
                        &ResolvedDatabaseSpecifier::Ambient,
                        &SchemaSpecifier::Temporary,
                    )
                    .name()
                    .schema
            {
                return Err(PlanError::InvalidTemporarySchema);
            }
        }

        Ok(QualifiedItemName {
            qualifiers: ItemQualifiers {
                database_spec: ResolvedDatabaseSpecifier::Ambient,
                schema_spec: SchemaSpecifier::Temporary,
            },
            item: name.item,
        })
    }

    // Creates a `ResolvedItemName::Item` from a `GlobalId` and an
    // `UnresolvedItemName`.
    pub fn allocate_resolved_item_name(
        &self,
        id: GlobalId,
        name: UnresolvedItemName,
    ) -> Result<ResolvedItemName, PlanError> {
        let partial = normalize::unresolved_item_name(name)?;
        let qualified = self.allocate_qualified_name(partial.clone())?;
        let full_name = self.allocate_full_name(partial)?;
        Ok(ResolvedItemName::Item {
            id,
            qualifiers: qualified.qualifiers,
            full_name,
            print_id: true,
        })
    }

    pub fn active_database(&self) -> Option<&DatabaseId> {
        self.catalog.active_database()
    }

    pub fn resolve_optional_schema(
        &self,
        schema_name: &Option<ResolvedSchemaName>,
    ) -> Result<SchemaSpecifier, PlanError> {
        match schema_name {
            Some(ResolvedSchemaName::Schema { schema_spec, .. }) => Ok(schema_spec.clone()),
            None => self.resolve_active_schema().map(|spec| spec.clone()),
            Some(ResolvedSchemaName::Error) => {
                unreachable!("should have been handled by name resolution")
            }
        }
    }

    pub fn resolve_active_schema(&self) -> Result<&SchemaSpecifier, PlanError> {
        match self.current_schema() {
            Some((_db, schema)) => Ok(schema),
            None => Err(PlanError::InvalidSchemaName),
        }
    }

    pub fn resolve_database(
        &self,
        name: &UnresolvedDatabaseName,
    ) -> Result<&dyn CatalogDatabase, PlanError> {
        let name = normalize::ident_ref(&name.0);
        Ok(self.catalog.resolve_database(name)?)
    }

    pub fn get_database(&self, id: &DatabaseId) -> &dyn CatalogDatabase {
        self.catalog.get_database(id)
    }

    pub fn resolve_schema_in_database(
        &self,
        database_spec: &ResolvedDatabaseSpecifier,
        schema: &Ident,
    ) -> Result<&dyn CatalogSchema, PlanError> {
        let schema = normalize::ident_ref(schema);
        Ok(self
            .catalog
            .resolve_schema_in_database(database_spec, schema)?)
    }

    pub fn resolve_schema(
        &self,
        name: UnresolvedSchemaName,
    ) -> Result<&dyn CatalogSchema, PlanError> {
        let name = normalize::unresolved_schema_name(name)?;
        Ok(self
            .catalog
            .resolve_schema(name.database.as_deref(), &name.schema)?)
    }

    pub fn get_schema(
        &self,
        database_spec: &ResolvedDatabaseSpecifier,
        schema_spec: &SchemaSpecifier,
    ) -> &dyn CatalogSchema {
        self.catalog.get_schema(database_spec, schema_spec)
    }

    pub fn item_exists(&self, name: &QualifiedItemName) -> bool {
        self.catalog.item_exists(name)
    }

    pub fn resolve_item(&self, name: RawItemName) -> Result<&dyn CatalogItem, PlanError> {
        match name {
            RawItemName::Name(name) => {
                let name = normalize::unresolved_item_name(name)?;
                Ok(self.catalog.resolve_item(&name)?)
            }
            RawItemName::Id(id, _) => {
                let gid = id.parse()?;
                Ok(self.catalog.get_item(&gid))
            }
        }
    }

    pub fn get_item(&self, id: &GlobalId) -> &dyn CatalogItem {
        self.catalog.get_item(id)
    }

    pub fn get_item_by_resolved_name(
        &self,
        name: &ResolvedItemName,
    ) -> Result<&dyn CatalogItem, PlanError> {
        match name {
            ResolvedItemName::Item { id, .. } => Ok(self.get_item(id)),
            ResolvedItemName::Cte { .. } => sql_bail!("non-user item"),
            ResolvedItemName::Error => unreachable!("should have been caught in name resolution"),
        }
    }

    pub fn resolve_function(
        &self,
        name: UnresolvedItemName,
    ) -> Result<&dyn CatalogItem, PlanError> {
        let name = normalize::unresolved_item_name(name)?;
        Ok(self.catalog.resolve_function(&name)?)
    }

    pub fn resolve_cluster(&self, name: Option<&Ident>) -> Result<&dyn CatalogCluster, PlanError> {
        let name = name.map(|name| name.as_str());
        Ok(self.catalog.resolve_cluster(name)?)
    }

    pub fn resolve_type(&self, mut ty: mz_pgrepr::Type) -> Result<ResolvedDataType, PlanError> {
        // Ignore precision constraints on date/time types until we support
        // it. This should be safe enough because our types are wide enough
        // to support the maximum possible precision.
        //
        // See: https://github.com/MaterializeInc/materialize/issues/10837
        match &mut ty {
            mz_pgrepr::Type::Interval { constraints } => *constraints = None,
            mz_pgrepr::Type::Time { precision } => *precision = None,
            mz_pgrepr::Type::TimeTz { precision } => *precision = None,
            mz_pgrepr::Type::Timestamp { precision } => *precision = None,
            mz_pgrepr::Type::TimestampTz { precision } => *precision = None,
            _ => (),
        }
        // NOTE(benesch): this *looks* gross, but it is
        // safe enough. The `fmt::Display`
        // representation on `pgrepr::Type` promises to
        // produce an unqualified type name that does
        // not require quoting.
        //
        // TODO(benesch): converting `json` to `jsonb`
        // is wrong. We ought to support the `json` type
        // directly.
        let mut ty = format!("pg_catalog.{}", ty);
        if ty == "pg_catalog.json" {
            ty = "pg_catalog.jsonb".into();
        }
        let data_type = mz_sql_parser::parser::parse_data_type(&ty)?;
        let (data_type, _) = names::resolve(self.catalog, data_type)?;
        Ok(data_type)
    }

    pub fn get_object_type(&self, id: &ObjectId) -> ObjectType {
        match id {
            ObjectId::Cluster(_) => ObjectType::Cluster,
            ObjectId::ClusterReplica(_) => ObjectType::ClusterReplica,
            ObjectId::Database(_) => ObjectType::Database,
            ObjectId::Schema(_) => ObjectType::Schema,
            ObjectId::Role(_) => ObjectType::Role,
            ObjectId::Item(item_id) => self.get_item(item_id).item_type().into(),
        }
    }

    pub fn unsafe_mode(&self) -> bool {
        self.catalog.config().unsafe_mode
    }

    pub fn require_unsafe_mode(&self, feature_name: &str) -> Result<(), PlanError> {
        if !self.unsafe_mode() {
            return Err(PlanError::RequiresUnsafe {
                feature: feature_name.to_string(),
            });
        }
        Ok(())
    }

    fn require_var_or_unsafe_mode<F>(
        &self,
        feature_flag: F,
        feature_name: &str,
    ) -> Result<(), PlanError>
    where
        F: Fn(&SystemVars) -> bool,
    {
        if !self.unsafe_mode() && !feature_flag(self.catalog.system_vars()) {
            return Err(PlanError::RequiresVarOrUnsafe {
                feature: feature_name.to_string(),
            });
        }
        Ok(())
    }

<<<<<<< HEAD
    pub fn require_envelope_upsert_in_subscribe(&self) -> Result<(), PlanError> {
        if !self.unsafe_mode()
            && !self
                .catalog
                .system_vars()
                .enable_envelope_upsert_in_subscribe()
        {
            sql_bail!("`ENVELOPE UPSERT (KEY (..))` is not enabled")
        }
        Ok(())
    }

    pub fn require_within_timestamp_order_by_in_subscribe(&self) -> Result<(), PlanError> {
        if !self.unsafe_mode()
            && !self
                .catalog
                .system_vars()
                .enable_within_timestamp_order_by()
        {
            sql_bail!("`WITHIN TIMESTAMP ORDER BY ..` is not enabled")
        }
        Ok(())
=======
    pub fn require_with_mutually_recursive(&self) -> Result<(), PlanError> {
        self.require_var_or_unsafe_mode(
            SystemVars::enable_with_mutually_recursive,
            "`WITH MUTUALLY RECURSIVE` syntax",
        )
    }

    pub fn require_format_json(&self) -> Result<(), PlanError> {
        self.require_var_or_unsafe_mode(SystemVars::enable_format_json, "`FORMAT JSON")
>>>>>>> 1abe7256
    }

    pub fn finalize_param_types(self) -> Result<Vec<ScalarType>, PlanError> {
        let param_types = self.param_types.into_inner();
        let mut out = vec![];
        for (i, (n, typ)) in param_types.into_iter().enumerate() {
            if n != i + 1 {
                sql_bail!("unable to infer type for parameter ${}", i + 1);
            }
            out.push(typ);
        }
        Ok(out)
    }

    pub fn humanize_scalar_type(&self, typ: &ScalarType) -> String {
        self.catalog.humanize_scalar_type(typ)
    }

    pub fn humanize_column_type(&self, typ: &ColumnType) -> String {
        self.catalog.humanize_column_type(typ)
    }

    pub(crate) fn build_tunnel_definition(
        &self,
        ssh_tunnel: Option<with_options::Object>,
        aws_privatelink: Option<with_options::Object>,
    ) -> Result<Tunnel, PlanError> {
        match (ssh_tunnel, aws_privatelink) {
            (None, None) => Ok(Tunnel::Direct),
            (Some(ssh_tunnel), None) => {
                let id = GlobalId::from(ssh_tunnel);
                let ssh_tunnel = self.catalog.get_item(&id);
                match ssh_tunnel.connection()? {
                    Connection::Ssh(connection) => Ok(Tunnel::Ssh(SshTunnel {
                        connection_id: id,
                        connection: connection.clone(),
                    })),
                    _ => sql_bail!("{} is not an SSH connection", ssh_tunnel.name().item),
                }
            }
            (None, Some(aws_privatelink)) => {
                let id = GlobalId::from(aws_privatelink);
                let entry = self.catalog.get_item(&id);
                match entry.connection()? {
                    Connection::AwsPrivatelink(_) => Ok(Tunnel::AwsPrivatelink(AwsPrivatelink {
                        connection_id: id,
                        // By default we do not specify an availability zone for the tunnel.
                        availability_zone: None,
                        // We always use the port as specified by the top-level connection.
                        port: None,
                    })),
                    _ => sql_bail!("{} is not an AWS PRIVATELINK connection", entry.name().item),
                }
            }
            (Some(_), Some(_)) => {
                sql_bail!("cannot specify both SSH TUNNEL and AWS PRIVATELINK");
            }
        }
    }

    pub fn relation_desc_into_table_defs(
        &self,
        desc: &RelationDesc,
    ) -> Result<(Vec<ColumnDef<Aug>>, Vec<TableConstraint<Aug>>), PlanError> {
        let mut columns = vec![];
        let mut null_cols = BTreeSet::new();
        for (column_name, column_type) in desc.iter() {
            let name = Ident::new(column_name.as_str().to_owned());

            let ty = mz_pgrepr::Type::from(&column_type.scalar_type);
            let data_type = self.resolve_type(ty)?;

            let options = if !column_type.nullable {
                null_cols.insert(columns.len());
                vec![mz_sql_parser::ast::ColumnOptionDef {
                    name: None,
                    option: mz_sql_parser::ast::ColumnOption::NotNull,
                }]
            } else {
                vec![]
            };

            columns.push(ColumnDef {
                name,
                data_type,
                collation: None,
                options,
            });
        }

        let mut table_constraints = vec![];
        for key in desc.typ().keys.iter() {
            let mut col_names = vec![];
            for col_idx in key {
                if !null_cols.contains(col_idx) {
                    // Note that alternatively we could support NULL values in keys with `NULLS NOT
                    // DISTINCT` semantics, which treats `NULL` as a distinct value.
                    sql_bail!("[internal error] key columns must be NOT NULL when generating table constraints");
                }
                col_names.push(columns[*col_idx].name.clone());
            }
            table_constraints.push(TableConstraint::Unique {
                name: None,
                columns: col_names,
                is_primary: false,
                nulls_not_distinct: false,
            });
        }

        Ok((columns, table_constraints))
    }

    pub fn get_owner_id(&self, id: &ObjectId) -> Option<RoleId> {
        self.catalog.get_owner_id(id)
    }
}<|MERGE_RESOLUTION|>--- conflicted
+++ resolved
@@ -736,7 +736,17 @@
         Ok(())
     }
 
-<<<<<<< HEAD
+    pub fn require_with_mutually_recursive(&self) -> Result<(), PlanError> {
+        self.require_var_or_unsafe_mode(
+            SystemVars::enable_with_mutually_recursive,
+            "`WITH MUTUALLY RECURSIVE` syntax",
+        )
+    }
+
+    pub fn require_format_json(&self) -> Result<(), PlanError> {
+        self.require_var_or_unsafe_mode(SystemVars::enable_format_json, "`FORMAT JSON")
+    }
+
     pub fn require_envelope_upsert_in_subscribe(&self) -> Result<(), PlanError> {
         if !self.unsafe_mode()
             && !self
@@ -759,17 +769,6 @@
             sql_bail!("`WITHIN TIMESTAMP ORDER BY ..` is not enabled")
         }
         Ok(())
-=======
-    pub fn require_with_mutually_recursive(&self) -> Result<(), PlanError> {
-        self.require_var_or_unsafe_mode(
-            SystemVars::enable_with_mutually_recursive,
-            "`WITH MUTUALLY RECURSIVE` syntax",
-        )
-    }
-
-    pub fn require_format_json(&self) -> Result<(), PlanError> {
-        self.require_var_or_unsafe_mode(SystemVars::enable_format_json, "`FORMAT JSON")
->>>>>>> 1abe7256
     }
 
     pub fn finalize_param_types(self) -> Result<Vec<ScalarType>, PlanError> {
