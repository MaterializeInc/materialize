--- conflicted
+++ resolved
@@ -38,13 +38,8 @@
     AbbreviatedGrantOrRevokeStatement, AlterDefaultPrivilegesStatement, AlterOwnerStatement,
     GrantPrivilegesStatement, GrantRoleStatement, GrantTargetAllSpecification,
     GrantTargetSpecification, GrantTargetSpecificationInner, Privilege, PrivilegeSpecification,
-<<<<<<< HEAD
     ReassignOwnedStatement, RevokePrivilegesStatement, RevokeRoleStatement,
     TargetRoleSpecification, UnresolvedItemName, UnresolvedObjectName, UnresolvedSchemaName,
-=======
-    ReassignOwnedStatement, RevokePrivilegesStatement, RevokeRoleStatement, UnresolvedItemName,
-    UnresolvedObjectName, UnresolvedSchemaName,
->>>>>>> b009696c
 };
 
 pub fn describe_alter_owner(
@@ -614,17 +609,11 @@
         });
     }
 
-<<<<<<< HEAD
     let target_roles = match target_roles {
         TargetRoleSpecification::Roles(roles) => roles.into_iter().map(|role| role.id).collect(),
         TargetRoleSpecification::CurrentRole => vec![*scx.catalog.active_role_id()],
         TargetRoleSpecification::AllRoles => vec![RoleId::Public],
     };
-=======
-    let target_roles = target_roles
-        .map(|target_roles| target_roles.into_iter().map(|role| role.id).collect())
-        .unwrap_or_else(|| vec![*scx.catalog.active_role_id()]);
->>>>>>> b009696c
     let mut privilege_objects = Vec::with_capacity(target_roles.len() * target_objects.len());
     for target_role in target_roles {
         match &target_objects {
