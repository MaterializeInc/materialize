--- conflicted
+++ resolved
@@ -2712,23 +2712,10 @@
         | ObjectType::View
         | ObjectType::Index
         | ObjectType::Sink
-<<<<<<< HEAD
-        | ObjectType::Type => plan_drop_items(scx, object_type, names, cascade),
-        ObjectType::Role => unreachable!("DROP ROLE handled separately"),
-        ObjectType::Cluster => unreachable!("DROP CLUSTER handled separately"),
-        ObjectType::Secret => bail_unsupported!("DROP SECRET"),
-=======
         | ObjectType::Type
-        | ObjectType::Secret => {
-            let names = names
-                .into_iter()
-                .map(|name| resolve_object_name(scx, RawName::Name(name)))
-                .collect();
-            plan_drop_items(scx, object_type, if_exists, names, cascade)
-        }
+        | ObjectType::Secret => plan_drop_items(scx, object_type, names, cascade),
         ObjectType::Role => plan_drop_role(scx, if_exists, names),
         ObjectType::Cluster => plan_drop_cluster(scx, if_exists, names, cascade),
->>>>>>> da8ee5bd
         ObjectType::Object => unreachable!("cannot drop generic OBJECT, must provide object type"),
     }
 }
