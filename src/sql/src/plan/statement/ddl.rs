// Copyright Materialize, Inc. and contributors. All rights reserved.
//
// Use of this software is governed by the Business Source License
// included in the LICENSE file.
//
// As of the Change Date specified in that file, in accordance with
// the Business Source License, use of this software will be governed
// by the Apache License, Version 2.0.

//! Data definition language (DDL).
//!
//! This module houses the handlers for statements that modify the catalog, like
//! `ALTER`, `CREATE`, and `DROP`.

use std::collections::{BTreeMap, BTreeSet};
use std::fmt::Write;
use std::iter;

use itertools::Itertools;
use mz_controller::clusters::{ClusterId, ReplicaId, DEFAULT_REPLICA_LOGGING_INTERVAL_MICROS};
use mz_expr::CollectionPlan;
use mz_interchange::avro::AvroSchemaGenerator;
use mz_ore::cast::{self, CastFrom, TryCastFrom};
use mz_ore::str::StrExt;
use mz_proto::RustType;
use mz_repr::adt::interval::Interval;
use mz_repr::adt::mz_acl_item::{AclMode, MzAclItem, PrivilegeMap};
use mz_repr::adt::system::Oid;
use mz_repr::role_id::RoleId;
use mz_repr::{strconv, ColumnName, ColumnType, GlobalId, RelationDesc, RelationType, ScalarType};
use mz_sql_parser::ast::display::comma_separated;
use mz_sql_parser::ast::{
    AlterOwnerStatement, AlterRoleStatement, AlterSinkAction, AlterSinkStatement,
    AlterSourceAction, AlterSourceStatement, AlterSystemResetAllStatement,
    AlterSystemResetStatement, AlterSystemSetStatement, CreateTypeListOption,
    CreateTypeListOptionName, CreateTypeMapOption, CreateTypeMapOptionName, DeferredItemName,
    DropOwnedStatement, GrantPrivilegesStatement, GrantRoleStatement, GrantTargetSpecification,
    GrantTargetSpecificationInner, Privilege, PrivilegeSpecification, ReassignOwnedStatement,
    RevokePrivilegesStatement, RevokeRoleStatement, SshConnectionOption, UnresolvedItemName,
    UnresolvedObjectName, UnresolvedSchemaName, Value,
};
use mz_storage_client::types::connections::aws::{AwsAssumeRole, AwsConfig, AwsCredentials};
use mz_storage_client::types::connections::{
    AwsPrivatelink, AwsPrivatelinkConnection, Connection, CsrConnectionHttpAuth, KafkaConnection,
    KafkaSecurity, KafkaTlsConfig, SaslConfig, SshTunnel, StringOrSecret, TlsIdentity, Tunnel,
};
use mz_storage_client::types::sinks::{
    KafkaConsistencyConfig, KafkaSinkConnectionBuilder, KafkaSinkConnectionRetention,
    KafkaSinkFormat, SinkEnvelope, StorageSinkConnectionBuilder,
};
use mz_storage_client::types::sources::encoding::{
    included_column_desc, AvroEncoding, ColumnSpec, CsvEncoding, DataEncoding, DataEncodingInner,
    ProtobufEncoding, RegexEncoding, SourceDataEncoding, SourceDataEncodingInner,
};
use mz_storage_client::types::sources::{
    GenericSourceConnection, IncludedColumnPos, KafkaSourceConnection, KeyEnvelope, LoadGenerator,
    LoadGeneratorSourceConnection, PostgresSourceConnection, PostgresSourcePublicationDetails,
    ProtoPostgresSourcePublicationDetails, SourceConnection, SourceDesc, SourceEnvelope,
    TestScriptSourceConnection, Timeline, UnplannedSourceEnvelope, UpsertStyle,
};
use prost::Message;
use regex::Regex;
use tracing::warn;

use crate::ast::display::AstDisplay;
use crate::ast::{
    AlterConnectionStatement, AlterIndexAction, AlterIndexStatement, AlterObjectRenameStatement,
    AlterSecretStatement, AvroSchema, AvroSchemaOption, AvroSchemaOptionName, AwsConnectionOption,
    AwsConnectionOptionName, AwsPrivatelinkConnectionOption, AwsPrivatelinkConnectionOptionName,
    ClusterOption, ClusterOptionName, ColumnOption, CreateClusterReplicaStatement,
    CreateClusterStatement, CreateConnection, CreateConnectionStatement, CreateDatabaseStatement,
    CreateIndexStatement, CreateMaterializedViewStatement, CreateRoleStatement,
    CreateSchemaStatement, CreateSecretStatement, CreateSinkConnection, CreateSinkOption,
    CreateSinkOptionName, CreateSinkStatement, CreateSourceConnection, CreateSourceFormat,
    CreateSourceOption, CreateSourceOptionName, CreateSourceStatement, CreateSubsourceOption,
    CreateSubsourceOptionName, CreateSubsourceStatement, CreateTableStatement, CreateTypeAs,
    CreateTypeStatement, CreateViewStatement, CsrConfigOption, CsrConfigOptionName, CsrConnection,
    CsrConnectionAvro, CsrConnectionOption, CsrConnectionOptionName, CsrConnectionProtobuf,
    CsrSeedProtobuf, CsvColumns, DbzMode, DropObjectsStatement, Envelope, Expr, Format, Ident,
    IfExistsBehavior, IndexOption, IndexOptionName, KafkaBroker, KafkaBrokerAwsPrivatelinkOption,
    KafkaBrokerAwsPrivatelinkOptionName, KafkaBrokerTunnel, KafkaConfigOptionName,
    KafkaConnectionOption, KafkaConnectionOptionName, KeyConstraint, LoadGeneratorOption,
    LoadGeneratorOptionName, PgConfigOption, PgConfigOptionName, PostgresConnectionOption,
    PostgresConnectionOptionName, ProtobufSchema, QualifiedReplica, ReferencedSubsources,
    ReplicaDefinition, ReplicaOption, ReplicaOptionName, RoleAttribute, SourceIncludeMetadata,
    SourceIncludeMetadataType, SshConnectionOptionName, Statement, TableConstraint,
    UnresolvedDatabaseName, ViewDefinition,
};
use crate::catalog::{
    CatalogCluster, CatalogDatabase, CatalogItem, CatalogItemType, CatalogType, CatalogTypeDetails,
    ObjectType,
};
use crate::kafka_util::{self, KafkaConfigOptionExtracted, KafkaStartOffsetType};
use crate::names::{
    Aug, DatabaseId, ObjectId, PartialItemName, QualifiedItemName, RawDatabaseSpecifier,
    ResolvedClusterName, ResolvedDataType, ResolvedDatabaseSpecifier, ResolvedItemName,
    ResolvedRoleName, SchemaSpecifier,
};
use crate::normalize::{self, ident};
use crate::plan::error::PlanError;
use crate::plan::expr::ColumnRef;
use crate::plan::query::{ExprContext, QueryLifetime};
use crate::plan::scope::Scope;
use crate::plan::statement::{scl, StatementContext, StatementDesc};
use crate::plan::typeconv::{plan_cast, CastContext};
use crate::plan::with_options::{self, OptionalInterval, TryFromValue};
use crate::plan::{
    plan_utils, query, transform_ast, AlterClusterRenamePlan, AlterClusterReplicaRenamePlan,
    AlterIndexResetOptionsPlan, AlterIndexSetOptionsPlan, AlterItemRenamePlan, AlterNoopPlan,
    AlterOptionParameter, AlterOwnerPlan, AlterRolePlan, AlterSecretPlan, AlterSinkPlan,
    AlterSourcePlan, AlterSystemResetAllPlan, AlterSystemResetPlan, AlterSystemSetPlan,
    ComputeReplicaConfig, ComputeReplicaIntrospectionConfig, CreateClusterPlan,
    CreateClusterReplicaPlan, CreateConnectionPlan, CreateDatabasePlan, CreateIndexPlan,
    CreateMaterializedViewPlan, CreateRolePlan, CreateSchemaPlan, CreateSecretPlan, CreateSinkPlan,
    CreateSourcePlan, CreateTablePlan, CreateTypePlan, CreateViewPlan, DataSourceDesc,
    DropObjectsPlan, DropOwnedPlan, FullItemName, GrantPrivilegesPlan, GrantRolePlan,
    HirScalarExpr, Index, Ingestion, MaterializedView, Params, Plan, QueryContext,
    ReassignOwnedPlan, ReplicaConfig, RevokePrivilegesPlan, RevokeRolePlan, RotateKeysPlan, Secret,
    Sink, Source, SourceSinkClusterConfig, Table, Type, UpdatePrivilege, View,
};
use crate::session::user::SYSTEM_USER;
use crate::session::vars;

pub fn describe_create_database(
    _: &StatementContext,
    _: CreateDatabaseStatement,
) -> Result<StatementDesc, PlanError> {
    Ok(StatementDesc::new(None))
}

pub fn plan_create_database(
    _: &StatementContext,
    CreateDatabaseStatement {
        name,
        if_not_exists,
    }: CreateDatabaseStatement,
) -> Result<Plan, PlanError> {
    Ok(Plan::CreateDatabase(CreateDatabasePlan {
        name: normalize::ident(name.0),
        if_not_exists,
    }))
}

pub fn describe_create_schema(
    _: &StatementContext,
    _: CreateSchemaStatement,
) -> Result<StatementDesc, PlanError> {
    Ok(StatementDesc::new(None))
}

pub fn plan_create_schema(
    scx: &StatementContext,
    CreateSchemaStatement {
        mut name,
        if_not_exists,
    }: CreateSchemaStatement,
) -> Result<Plan, PlanError> {
    if name.0.len() > 2 {
        sql_bail!("schema name {} has more than two components", name);
    }
    let schema_name = normalize::ident(
        name.0
            .pop()
            .expect("names always have at least one component"),
    );
    let database_spec = match name.0.pop() {
        None => match scx.catalog.active_database() {
            Some(id) => ResolvedDatabaseSpecifier::Id(id.clone()),
            None => sql_bail!("no database specified and no active database"),
        },
        Some(n) => match scx.resolve_database(&UnresolvedDatabaseName(n.clone())) {
            Ok(database) => ResolvedDatabaseSpecifier::Id(database.id()),
            Err(_) => sql_bail!("invalid database {}", n.as_str()),
        },
    };
    Ok(Plan::CreateSchema(CreateSchemaPlan {
        database_spec,
        schema_name,
        if_not_exists,
    }))
}

pub fn describe_create_table(
    _: &StatementContext,
    _: CreateTableStatement<Aug>,
) -> Result<StatementDesc, PlanError> {
    Ok(StatementDesc::new(None))
}

pub fn plan_create_table(
    scx: &StatementContext,
    stmt: CreateTableStatement<Aug>,
) -> Result<Plan, PlanError> {
    let CreateTableStatement {
        name,
        columns,
        constraints,
        if_not_exists,
        temporary,
    } = &stmt;

    let names: Vec<_> = columns
        .iter()
        .map(|c| normalize::column_name(c.name.clone()))
        .collect();

    if let Some(dup) = names.iter().duplicates().next() {
        sql_bail!("column {} specified more than once", dup.as_str().quoted());
    }

    // Build initial relation type that handles declared data types
    // and NOT NULL constraints.
    let mut column_types = Vec::with_capacity(columns.len());
    let mut defaults = Vec::with_capacity(columns.len());
    let mut keys = Vec::new();

    for (i, c) in columns.into_iter().enumerate() {
        let aug_data_type = &c.data_type;
        let ty = query::scalar_type_from_sql(scx, aug_data_type)?;
        let mut nullable = true;
        let mut default = Expr::null();
        for option in &c.options {
            match &option.option {
                ColumnOption::NotNull => nullable = false,
                ColumnOption::Default(expr) => {
                    // Ensure expression can be planned and yields the correct
                    // type.
                    let mut expr = expr.clone();
                    transform_ast::transform(scx, &mut expr)?;
                    let _ = query::plan_default_expr(scx, &expr, &ty)?;
                    default = expr.clone();
                }
                ColumnOption::Unique { is_primary } => {
                    keys.push(vec![i]);
                    if *is_primary {
                        nullable = false;
                    }
                }
                other => {
                    bail_unsupported!(format!("CREATE TABLE with column constraint: {}", other))
                }
            }
        }
        column_types.push(ty.nullable(nullable));
        defaults.push(default);
    }

    let mut seen_primary = false;
    'c: for constraint in constraints {
        match constraint {
            TableConstraint::Unique {
                name: _,
                columns,
                is_primary,
                nulls_not_distinct,
            } => {
                if seen_primary && *is_primary {
                    sql_bail!(
                        "multiple primary keys for table {} are not allowed",
                        name.to_ast_string_stable()
                    );
                }
                seen_primary = *is_primary || seen_primary;

                let mut key = vec![];
                for column in columns {
                    let column = normalize::column_name(column.clone());
                    match names.iter().position(|name| *name == column) {
                        None => sql_bail!("unknown column in constraint: {}", column),
                        Some(i) => {
                            let nullable = &mut column_types[i].nullable;
                            if *is_primary {
                                if *nulls_not_distinct {
                                    sql_bail!(
                                        "[internal error] PRIMARY KEY does not support NULLS NOT DISTINCT"
                                    );
                                }

                                *nullable = false;
                            } else if !(*nulls_not_distinct || !*nullable) {
                                // Non-primary key unique constraints are only keys if all of their
                                // columns are `NOT NULL` or the constraint is `NULLS NOT DISTINCT`.
                                break 'c;
                            }

                            key.push(i);
                        }
                    }
                }

                if *is_primary {
                    keys.insert(0, key);
                } else {
                    keys.push(key);
                }
            }
            TableConstraint::ForeignKey { .. } => {
                // Foreign key constraints are not presently enforced. We allow
                // them with feature flags for sqllogictest's sake.
                scx.require_feature_flag(&vars::ENABLE_TABLE_FOREIGN_KEY)?
            }
            TableConstraint::Check { .. } => {
                // Check constraints are not presently enforced. We allow them
                // with feature flags for sqllogictest's sake.
                scx.require_feature_flag(&vars::ENABLE_TABLE_CHECK_CONSTRAINT)?
            }
        }
    }

    if !keys.is_empty() {
        // Unique constraints are not presently enforced. We allow them with feature flags for
        // sqllogictest's sake.
        scx.require_feature_flag(&vars::ENABLE_TABLE_KEYS)?
    }

    let typ = RelationType::new(column_types).with_keys(keys);

    let temporary = *temporary;
    let name = if temporary {
        scx.allocate_temporary_qualified_name(normalize::unresolved_item_name(name.to_owned())?)?
    } else {
        scx.allocate_qualified_name(normalize::unresolved_item_name(name.to_owned())?)?
    };

    // Check for an object in the catalog with this same name
    let full_name = scx.catalog.resolve_full_name(&name);
    let partial_name = PartialItemName::from(full_name.clone());
    if let (false, Ok(item)) = (if_not_exists, scx.catalog.resolve_item(&partial_name)) {
        return Err(PlanError::ItemAlreadyExists {
            name: full_name.to_string(),
            item_type: item.item_type(),
        });
    }

    let desc = RelationDesc::new(typ, names);

    let create_sql = normalize::create_statement(scx, Statement::CreateTable(stmt.clone()))?;
    let table = Table {
        create_sql,
        desc,
        defaults,
        temporary,
    };
    Ok(Plan::CreateTable(CreateTablePlan {
        name,
        table,
        if_not_exists: *if_not_exists,
    }))
}

pub fn describe_create_source(
    _: &StatementContext,
    _: CreateSourceStatement<Aug>,
) -> Result<StatementDesc, PlanError> {
    Ok(StatementDesc::new(None))
}

pub fn describe_create_subsource(
    _: &StatementContext,
    _: CreateSubsourceStatement<Aug>,
) -> Result<StatementDesc, PlanError> {
    Ok(StatementDesc::new(None))
}

generate_extracted_config!(
    CreateSourceOption,
    (IgnoreKeys, bool),
    (Size, String),
    (Timeline, String),
    (TimestampInterval, Interval),
    (Disk, bool)
);

generate_extracted_config!(
    PgConfigOption,
    (Details, String),
    (Publication, String),
    (TextColumns, Vec::<UnresolvedItemName>, Default(vec![]))
);

pub fn plan_create_source(
    scx: &StatementContext,
    stmt: CreateSourceStatement<Aug>,
) -> Result<Plan, PlanError> {
    let CreateSourceStatement {
        name,
        in_cluster,
        col_names,
        connection,
        envelope,
        if_not_exists,
        format,
        key_constraint,
        include_metadata,
        with_options,
        referenced_subsources,
        progress_subsource,
    } = &stmt;

    let envelope = envelope.clone().unwrap_or(Envelope::None);

    let mut allowed_with_options = vec![CreateSourceOptionName::Size];

    if scx
        .require_feature_flag(&vars::ENABLE_UPSERT_SOURCE_DISK)
        .is_ok()
    {
        allowed_with_options.push(CreateSourceOptionName::Disk);
    }

    if let Some(op) = with_options
        .iter()
        .find(|op| !allowed_with_options.contains(&op.name))
    {
        scx.require_feature_flag_w_dynamic_desc(
            &vars::ENABLE_CREATE_SOURCE_DENYLIST_WITH_OPTIONS,
            format!("CREATE SOURCE...WITH ({}..)", op.name.to_ast_string()),
            format!(
                "permitted options are {}",
                comma_separated(&allowed_with_options)
            ),
        )?;
    }

    if !matches!(connection, CreateSourceConnection::Kafka { .. })
        && include_metadata
            .iter()
            .any(|sic| sic.ty == SourceIncludeMetadataType::Headers)
    {
        // TODO(guswynn): should this be `bail_unsupported!`?
        sql_bail!("INCLUDE HEADERS with non-Kafka sources not supported");
    }
    if !matches!(connection, CreateSourceConnection::Kafka { .. }) && !include_metadata.is_empty() {
        bail_unsupported!("INCLUDE metadata with non-Kafka sources");
    }

    let (mut external_connection, encoding, available_subsources) = match connection {
        CreateSourceConnection::Kafka(mz_sql_parser::ast::KafkaSourceConnection {
            connection:
                mz_sql_parser::ast::KafkaConnection {
                    connection: connection_name,
                    options,
                },
            key: _,
        }) => {
            let connection_item = scx.get_item_by_resolved_name(connection_name)?;
            let mut kafka_connection = match connection_item.connection()? {
                Connection::Kafka(connection) => connection.clone(),
                _ => sql_bail!("{} is not a kafka connection", connection_item.name()),
            };

            // Starting offsets are allowed out with feature flags mode, as they are a simple,
            // useful way to specify where to start reading a topic.
            const ALLOWED_OPTIONS: &[KafkaConfigOptionName] = &[
                KafkaConfigOptionName::StartOffset,
                KafkaConfigOptionName::StartTimestamp,
                KafkaConfigOptionName::Topic,
            ];

            if let Some(op) = options
                .iter()
                .find(|op| !ALLOWED_OPTIONS.contains(&op.name))
            {
                scx.require_feature_flag_w_dynamic_desc(
                    &vars::ENABLE_KAFKA_CONFIG_DENYLIST_OPTIONS,
                    format!("FROM KAFKA CONNECTION ({}...)", op.name.to_ast_string()),
                    format!("permitted options are {}", comma_separated(ALLOWED_OPTIONS)),
                )?;
            }

            kafka_util::validate_options_for_context(
                options,
                kafka_util::KafkaOptionCheckContext::Source,
            )?;

            let extracted_options: KafkaConfigOptionExtracted = options.clone().try_into()?;

            let optional_start_offset =
                Option::<kafka_util::KafkaStartOffsetType>::try_from(&extracted_options)?;

            for (k, v) in kafka_util::LibRdKafkaConfig::try_from(&extracted_options)?.0 {
                kafka_connection.options.insert(k, v);
            }

            let topic = extracted_options
                .topic
                .expect("validated exists during purification");
            let group_id_prefix = extracted_options.group_id_prefix;

            let mut start_offsets = BTreeMap::new();
            match optional_start_offset {
                None => (),
                Some(KafkaStartOffsetType::StartOffset(offsets)) => {
                    for (part, offset) in offsets.iter().enumerate() {
                        if *offset < 0 {
                            sql_bail!("START OFFSET must be a nonnegative integer");
                        }
                        start_offsets.insert(i32::try_from(part)?, *offset);
                    }
                }
                Some(KafkaStartOffsetType::StartTimestamp(_)) => {
                    unreachable!("time offsets should be converted in purification")
                }
            }

            if !start_offsets.is_empty() && envelope.requires_all_input() {
                sql_bail!("START OFFSET is not supported with ENVELOPE {}", envelope)
            }

            let encoding = get_encoding(scx, format, &envelope, Some(connection))?;

            let mut connection = KafkaSourceConnection {
                connection: kafka_connection,
                connection_id: connection_item.id(),
                topic,
                start_offsets,
                group_id_prefix,
                environment_id: scx.catalog.config().environment_id.to_string(),
                include_timestamp: None,
                include_partition: None,
                include_topic: None,
                include_offset: None,
                include_headers: None,
            };

            let unwrap_name = |alias: Option<Ident>, default, pos| {
                Some(IncludedColumnPos {
                    name: alias
                        .map(|a| a.to_string())
                        .unwrap_or_else(|| String::from(default)),
                    pos,
                })
            };

            if !matches!(envelope, Envelope::Upsert | Envelope::None)
                && include_metadata
                    .iter()
                    .any(|sic| sic.ty == SourceIncludeMetadataType::Headers)
            {
                // TODO(guswynn): should this be `bail_unsupported!`?
                sql_bail!("INCLUDE HEADERS requires ENVELOPE UPSERT or no ENVELOPE");
            }

            for (pos, item) in include_metadata.iter().cloned().enumerate() {
                match item.ty {
                    SourceIncludeMetadataType::Timestamp => {
                        connection.include_timestamp = unwrap_name(item.alias, "timestamp", pos);
                    }
                    SourceIncludeMetadataType::Partition => {
                        connection.include_partition = unwrap_name(item.alias, "partition", pos);
                    }
                    SourceIncludeMetadataType::Topic => {
                        // TODO(bwm): This requires deeper thought, the current structure of the
                        // code requires us to clone the topic name around all over the place
                        // whether or not anyone ever uses it. Considering we expect the
                        // overwhelming majority of people will *not* want topics in dataflows that
                        // is an unnacceptable cost.
                        bail_unsupported!("INCLUDE TOPIC");
                    }
                    SourceIncludeMetadataType::Offset => {
                        connection.include_offset = unwrap_name(item.alias, "offset", pos);
                    }
                    SourceIncludeMetadataType::Headers => {
                        connection.include_headers = unwrap_name(item.alias, "headers", pos);
                    }
                    SourceIncludeMetadataType::Key => {} // handled below
                }
            }

            let connection = GenericSourceConnection::from(connection);

            (connection, encoding, None)
        }
        CreateSourceConnection::Postgres {
            connection,
            options,
        } => {
            let connection_item = scx.get_item_by_resolved_name(connection)?;
            let connection = match connection_item.connection()? {
                Connection::Postgres(connection) => connection.clone(),
                _ => sql_bail!("{} is not a postgres connection", connection_item.name()),
            };
            let PgConfigOptionExtracted {
                details,
                publication,
                text_columns,
                seen: _,
            } = options.clone().try_into()?;

            let details = details
                .as_ref()
                .ok_or_else(|| sql_err!("internal error: Postgres source missing details"))?;
            let details = hex::decode(details).map_err(|e| sql_err!("{}", e))?;
            let details = ProtoPostgresSourcePublicationDetails::decode(&*details)
                .map_err(|e| sql_err!("{}", e))?;

            // Create a "catalog" of the tables in the PG details.
            let mut tables_by_name = BTreeMap::new();
            for table in details.tables.iter() {
                tables_by_name
                    .entry(table.name.clone())
                    .or_insert_with(BTreeMap::new)
                    .entry(table.namespace.clone())
                    .or_insert_with(BTreeMap::new)
                    .entry(connection.database.clone())
                    .or_insert(table);
            }

            let publication_catalog = crate::catalog::ErsatzCatalog(tables_by_name);

            let mut text_cols: BTreeMap<Oid, BTreeSet<String>> = BTreeMap::new();

            // Look up the referenced text_columns in the publication_catalog.
            for name in text_columns {
                let (qual, col) = match name.0.split_last().expect("must have at least one element")
                {
                    (col, qual) => (UnresolvedItemName(qual.to_vec()), col.as_str().to_string()),
                };

                let (_name, table_desc) = publication_catalog
                    .resolve(qual)
                    .expect("known to exist from purification");

                assert!(
                    table_desc
                        .columns
                        .iter()
                        .find(|column| column.name == col)
                        .is_some(),
                    "validated column exists in table during purification"
                );

                text_cols
                    .entry(Oid(table_desc.oid))
                    .or_default()
                    .insert(col);
            }

            // Register the available subsources
            let mut available_subsources = BTreeMap::new();

            // Here we will generate the cast expressions required to convert the text encoded
            // columns into the appropriate target types, creating a Vec<MirScalarExpr> per table.
            // The postgres source reader will then eval each of those on the incoming rows based
            // on the target table
            let mut table_casts = BTreeMap::new();

            for (i, table) in details.tables.iter().enumerate() {
                // First, construct an expression context where the expression is evaluated on an
                // imaginary row which has the same number of columns as the upstream table but all
                // of the types are text
                let mut cast_scx = scx.clone();
                cast_scx.param_types = Default::default();
                let cast_qcx = QueryContext::root(&cast_scx, QueryLifetime::Static);
                let mut column_types = vec![];
                for column in table.columns.iter() {
                    column_types.push(ColumnType {
                        nullable: column.nullable,
                        scalar_type: ScalarType::String,
                    });
                }

                let cast_ecx = ExprContext {
                    qcx: &cast_qcx,
                    name: "plan_postgres_source_cast",
                    scope: &Scope::empty(),
                    relation_type: &RelationType {
                        column_types,
                        keys: vec![],
                    },
                    allow_aggregates: false,
                    allow_subqueries: false,
                    allow_windows: false,
                };

                // Then, for each column we will generate a MirRelationExpr that extracts the nth
                // column and casts it to the appropriate target type
                let mut column_casts = vec![];
                for (i, column) in table.columns.iter().enumerate() {
                    let ty = match text_cols.get(&Oid(table.oid)) {
                        // Treat the column as text if it was referenced in
                        // `TEXT COLUMNS`. This is the only place we need to
                        // perform this logic; even if the type is unsupported,
                        // we'll be able to ingest its values as text in
                        // storage.
                        Some(names) if names.contains(&column.name) => mz_pgrepr::Type::Text,
                        _ => {
                            match mz_pgrepr::Type::from_oid_and_typmod(
                                column.type_oid,
                                column.type_mod,
                            ) {
                                Ok(t) => t,
                                // If this reference survived purification, we
                                // do not expect it to be from a table that the
                                // user will consume., i.e. expect this table to
                                // be filtered out of table casts.
                                Err(_) => {
                                    column_casts.push(
                                        HirScalarExpr::CallVariadic {
                                            func: mz_expr::VariadicFunc::ErrorIfNull,
                                            exprs: vec![
                                                HirScalarExpr::literal_null(ScalarType::String),
                                                HirScalarExpr::literal(
                                                    mz_repr::Datum::from(
                                                        format!(
                                                            "Unsupported type with OID {}",
                                                            column.type_oid
                                                        )
                                                        .as_str(),
                                                    ),
                                                    ScalarType::String,
                                                ),
                                            ],
                                        }
                                        .lower_uncorrelated()
                                        .expect("no correlation"),
                                    );
                                    continue;
                                }
                            }
                        }
                    };

                    let data_type = scx.resolve_type(ty)?;
                    let scalar_type = query::scalar_type_from_sql(scx, &data_type)?;

                    let col_expr = HirScalarExpr::Column(ColumnRef {
                        level: 0,
                        column: i,
                    });

                    let cast_expr =
                        plan_cast(&cast_ecx, CastContext::Explicit, col_expr, &scalar_type)?;

                    let cast = if column.nullable {
                        cast_expr
                    } else {
                        // We must enforce nullability constraint on cast
                        // because PG replication stream does not propagate
                        // constraint changes and we want to error subsource if
                        // e.g. the constraint is dropped and we don't notice
                        // it.
                        HirScalarExpr::CallVariadic {
                            func: mz_expr::VariadicFunc::ErrorIfNull,
                            exprs: vec![
                                cast_expr,
                                HirScalarExpr::literal(
                                    mz_repr::Datum::from(
                                        format!(
                                            "PG column {}.{}.{} contained NULL data, despite having NOT NULL constraint",
                                            table.namespace.clone(),
                                            table.name.clone(),
                                            column.name.clone())
                                            .as_str(),
                                    ),
                                    ScalarType::String,
                                ),
                            ],
                        }
                    };

                    let mir_cast = cast.lower_uncorrelated().expect(
                        "lower_uncorrelated should not fail given that there is no correlation \
                            in the input col_expr",
                    );

                    column_casts.push(mir_cast);
                }
                let r = table_casts.insert(i + 1, column_casts);
                assert!(r.is_none(), "cannot have table defined multiple times");

                let name = FullItemName {
                    database: RawDatabaseSpecifier::Name(connection.database.clone()),
                    schema: table.namespace.clone(),
                    item: table.name.clone(),
                };

                // The zero-th output is the main output
                // TODO(petrosagg): these plus ones are an accident waiting to happen. Find a way
                // to handle the main source and the subsources uniformly
                available_subsources.insert(name, i + 1);
            }

            let publication_details = PostgresSourcePublicationDetails::from_proto(details)
                .map_err(|e| sql_err!("{}", e))?;

            let connection = GenericSourceConnection::from(PostgresSourceConnection {
                connection,
                connection_id: connection_item.id(),
                table_casts,
                publication: publication.expect("validated exists during purification"),
                publication_details,
            });
            // The postgres source only outputs data to its subsources. The catalog object
            // representing the source itself is just an empty relation with no columns
            let encoding = SourceDataEncoding::Single(DataEncoding::new(
                DataEncodingInner::RowCodec(RelationDesc::empty()),
            ));
            (connection, encoding, Some(available_subsources))
        }
        CreateSourceConnection::LoadGenerator { generator, options } => {
            let (load_generator, available_subsources) =
                load_generator_ast_to_generator(generator, options)?;
            let available_subsources = available_subsources
                .map(|a| BTreeMap::from_iter(a.into_iter().map(|(k, v)| (k, v.0))));

            let LoadGeneratorOptionExtracted { tick_interval, .. } = options.clone().try_into()?;
            let tick_micros = match tick_interval {
                Some(interval) => {
                    let micros: u64 = interval.as_microseconds().try_into()?;
                    Some(micros)
                }
                None => None,
            };

            let encoding = load_generator.data_encoding();

            let connection = GenericSourceConnection::from(LoadGeneratorSourceConnection {
                load_generator,
                tick_micros,
            });

            (connection, encoding, available_subsources)
        }
        CreateSourceConnection::TestScript { desc_json } => {
            scx.require_feature_flag(&vars::ENABLE_CREATE_SOURCE_FROM_TESTSCRIPT)?;
            let connection = GenericSourceConnection::from(TestScriptSourceConnection {
                desc_json: desc_json.clone(),
            });
            // we just use the encoding from the format and envelope
            let encoding = get_encoding(scx, format, &envelope, None)?;
            (connection, encoding, None)
        }
    };

    let (available_subsources, requested_subsources) = match (
        available_subsources,
        referenced_subsources,
    ) {
        (Some(available_subsources), Some(ReferencedSubsources::SubsetTables(subsources))) => {
            let mut requested_subsources = vec![];
            for subsource in subsources {
                let name = subsource.reference.clone();

                let target = match &subsource.subsource {
                    Some(DeferredItemName::Named(target)) => target.clone(),
                    _ => {
                        sql_bail!("[internal error] subsources must be named during purification")
                    }
                };

                requested_subsources.push((name, target));
            }
            (available_subsources, requested_subsources)
        }
        (Some(_), None) => {
            // Multi-output sources must have a table selection clause
            sql_bail!("This is a multi-output source. Use `FOR TABLE (..)` or `FOR ALL TABLES` to select which ones to ingest");
        }
        (None, Some(_))
        | (Some(_), Some(ReferencedSubsources::All | ReferencedSubsources::SubsetSchemas(_))) => {
            sql_bail!("[internal error] subsources should be resolved during purification")
        }
        (None, None) => (BTreeMap::new(), vec![]),
    };

    let mut subsource_exports = BTreeMap::new();
    for (name, target) in requested_subsources {
        let name = normalize::full_name(name)?;
        let idx = match available_subsources.get(&name) {
            Some(idx) => idx,
            None => sql_bail!("Requested non-existent subtable: {name}"),
        };

        let target_id = match target {
            ResolvedItemName::Item { id, .. } => id,
            ResolvedItemName::Cte { .. } | ResolvedItemName::Error => {
                sql_bail!("[internal error] invalid target id")
            }
        };

        // TODO(petrosagg): This is the point where we would normally look into the catalog for the
        // item with ID `target` and verify that its RelationDesc is identical to the type of the
        // dataflow output. We can't do that here however because the subsources are created in the
        // same transaction as this source and they are not yet in the catalog. In the future, when
        // provisional catalogs are made available to the planner we could do the check. For now
        // we don't allow users to manually target subsources and rely on purification generating
        // correct definitions.
        subsource_exports.insert(target_id, *idx);
    }

    if let GenericSourceConnection::Postgres(conn) = &mut external_connection {
        // Now that we know which subsources sources we want, we can remove all
        // unused table casts from this connection; this represents the
        // authoritative statement about which publication tables should be
        // used within storage.

        // we want to temporarily test if any users are referring to the same table in their PG
        // sources.
        let mut used_pos: Vec<_> = subsource_exports.values().collect();
        used_pos.sort();

        if let Some(_) = used_pos.iter().duplicates().next() {
            tracing::warn!("multiple references to same upstream table in PG source");
        }

        let used_pos: BTreeSet<_> = used_pos.into_iter().collect();
        conn.table_casts.retain(|pos, _| used_pos.contains(pos));
    }

    let CreateSourceOptionExtracted {
        size,
        timeline,
        timestamp_interval,
        ignore_keys,
        disk,
        seen: _,
    } = CreateSourceOptionExtracted::try_from(with_options.clone())?;

    let (key_desc, value_desc) = encoding.desc()?;

    let mut key_envelope = get_key_envelope(include_metadata, &envelope, &encoding)?;

    let disk_default = scx.catalog.system_vars().upsert_source_disk_default();

    // Not all source envelopes are compatible with all source connections.
    // Whoever constructs the source ingestion pipeline is responsible for
    // choosing compatible envelopes and connections.
    //
    // TODO(guswynn): ambiguously assert which connections and envelopes are
    // compatible in typechecking
    //
    // TODO: remove bails as more support for upsert is added.
    let envelope = match &envelope {
        // TODO: fixup key envelope
        mz_sql_parser::ast::Envelope::None => UnplannedSourceEnvelope::None(key_envelope),
        mz_sql_parser::ast::Envelope::Debezium(mode) => {
            //TODO check that key envelope is not set
            let (_before_idx, after_idx) = typecheck_debezium(&value_desc)?;

            match mode {
                DbzMode::Plain => UnplannedSourceEnvelope::Upsert {
                    style: UpsertStyle::Debezium { after_idx },
                    disk: disk.unwrap_or(disk_default),
                },
            }
        }
        mz_sql_parser::ast::Envelope::Upsert => {
            let key_encoding = match encoding.key_ref() {
                None => {
                    bail_unsupported!(format!("upsert requires a key/value format: {:?}", format))
                }
                Some(key_encoding) => key_encoding,
            };
            // `ENVELOPE UPSERT` implies `INCLUDE KEY`, if it is not explicitly
            // specified.
            if key_envelope == KeyEnvelope::None {
                key_envelope = get_unnamed_key_envelope(key_encoding)?;
            }
            UnplannedSourceEnvelope::Upsert {
                style: UpsertStyle::Default(key_envelope),
                disk: disk.unwrap_or(disk_default),
            }
        }
        mz_sql_parser::ast::Envelope::CdcV2 => {
            scx.require_feature_flag(&vars::ENABLE_ENVELOPE_MATERIALIZE)?;
            //TODO check that key envelope is not set
            match format {
                CreateSourceFormat::Bare(Format::Avro(_)) => {}
                _ => bail_unsupported!("non-Avro-encoded ENVELOPE MATERIALIZE"),
            }
            UnplannedSourceEnvelope::CdcV2
        }
    };

    if disk.is_some() {
        match &envelope {
            UnplannedSourceEnvelope::Upsert { .. } => {
                scx.require_feature_flag(&vars::ENABLE_UPSERT_SOURCE_DISK)?
            }
            _ => {
                bail_unsupported!("ON DISK used with non-UPSERT/DEBEZIUM ENVELOPE");
            }
        }
    }

    let metadata_columns = external_connection.metadata_columns();
    let metadata_column_types = external_connection.metadata_column_types();
    let metadata_desc = included_column_desc(metadata_columns.clone());
    let (envelope, mut desc) = envelope.desc(key_desc, value_desc, metadata_desc)?;

    if ignore_keys.unwrap_or(false) {
        desc = desc.without_keys();
    }

    plan_utils::maybe_rename_columns(format!("source {}", name), &mut desc, col_names)?;

    let names: Vec<_> = desc.iter_names().cloned().collect();
    if let Some(dup) = names.iter().duplicates().next() {
        sql_bail!("column {} specified more than once", dup.as_str().quoted());
    }

    // Apply user-specified key constraint
    if let Some(KeyConstraint::PrimaryKeyNotEnforced { columns }) = key_constraint.clone() {
        // Don't remove this without addressing
        // https://github.com/MaterializeInc/materialize/issues/15272.
        scx.require_feature_flag(&vars::ENABLE_PRIMARY_KEY_NOT_ENFORCED)?;

        let key_columns = columns
            .into_iter()
            .map(normalize::column_name)
            .collect::<Vec<_>>();

        let mut uniq = BTreeSet::new();
        for col in key_columns.iter() {
            if !uniq.insert(col) {
                sql_bail!("Repeated column name in source key constraint: {}", col);
            }
        }

        let key_indices = key_columns
            .iter()
            .map(|col| {
                let name_idx = desc
                    .get_by_name(col)
                    .map(|(idx, _type)| idx)
                    .ok_or_else(|| sql_err!("No such column in source key constraint: {}", col))?;
                if desc.get_unambiguous_name(name_idx).is_none() {
                    sql_bail!("Ambiguous column in source key constraint: {}", col);
                }
                Ok(name_idx)
            })
            .collect::<Result<Vec<_>, _>>()?;

        if !desc.typ().keys.is_empty() {
            return Err(key_constraint_err(&desc, &key_columns));
        } else {
            desc = desc.with_key(key_indices);
        }
    }

    let cluster_config = source_sink_cluster_config(scx, "source", in_cluster.as_ref(), size)?;

    let timestamp_interval = match timestamp_interval {
        Some(timestamp_interval) => timestamp_interval.duration()?,
        None => scx.catalog.config().timestamp_interval,
    };

    let source_desc = SourceDesc {
        connection: external_connection,
        encoding,
        envelope: envelope.clone(),
        metadata_columns: metadata_column_types,
        timestamp_interval,
    };

    // MIGRATION: v0.44 This can be converted to an unwrap in v0.46
    let progress_subsource = progress_subsource
        .as_ref()
        .map(|name| match name {
            DeferredItemName::Named(name) => match name {
                ResolvedItemName::Item { id, .. } => Ok(*id),
                ResolvedItemName::Cte { .. } | ResolvedItemName::Error => {
                    sql_bail!("[internal error] invalid target id")
                }
            },
            DeferredItemName::Deferred(_) => {
                sql_bail!("[internal error] progress subsource must be named during purification")
            }
        })
        .transpose()?;

    let if_not_exists = *if_not_exists;
    let name = scx.allocate_qualified_name(normalize::unresolved_item_name(name.clone())?)?;

    // Check for an object in the catalog with this same name
    let full_name = scx.catalog.resolve_full_name(&name);
    let partial_name = PartialItemName::from(full_name.clone());
    if let (false, Ok(item)) = (if_not_exists, scx.catalog.resolve_item(&partial_name)) {
        return Err(PlanError::ItemAlreadyExists {
            name: full_name.to_string(),
            item_type: item.item_type(),
        });
    }

    let create_sql = normalize::create_statement(scx, Statement::CreateSource(stmt))?;

    // Allow users to specify a timeline. If they do not, determine a default
    // timeline for the source.
    let timeline = match timeline {
        None => match envelope {
            SourceEnvelope::CdcV2 => Timeline::External(name.to_string()),
            _ => Timeline::EpochMilliseconds,
        },
        // TODO(benesch): if we stabilize this, can we find a better name than
        // `mz_epoch_ms`? Maybe just `mz_system`?
        Some(timeline) if timeline == "mz_epoch_ms" => Timeline::EpochMilliseconds,
        Some(timeline) if timeline.starts_with("mz_") => {
            return Err(PlanError::UnacceptableTimelineName(timeline));
        }
        Some(timeline) => Timeline::User(timeline),
    };

    let source = Source {
        create_sql,
        data_source: DataSourceDesc::Ingestion(Ingestion {
            desc: source_desc,
            // Currently no source reads from another source
            source_imports: BTreeSet::new(),
            subsource_exports,
            progress_subsource,
        }),
        desc,
    };

    Ok(Plan::CreateSource(CreateSourcePlan {
        name,
        source,
        if_not_exists,
        timeline,
        cluster_config,
    }))
}

generate_extracted_config!(
    CreateSubsourceOption,
    (Progress, bool, Default(false)),
    (References, bool, Default(false))
);

pub fn plan_create_subsource(
    scx: &StatementContext,
    stmt: CreateSubsourceStatement<Aug>,
) -> Result<Plan, PlanError> {
    let CreateSubsourceStatement {
        name,
        columns,
        constraints,
        if_not_exists,
        with_options,
    } = &stmt;

    let CreateSubsourceOptionExtracted {
        progress,
        references,
        ..
    } = with_options.clone().try_into()?;

    // This invariant is enforced during purification; we are responsible for
    // creating the AST for subsources as a response to CREATE SOURCE
    // statements, so this would fire in integration testing if we failed to
    // uphold it.
    assert!(
        progress ^ references,
        "CREATE SUBSOURCE statement must specify either PROGRESS or REFERENCES option"
    );

    let names: Vec<_> = columns
        .iter()
        .map(|c| normalize::column_name(c.name.clone()))
        .collect();

    if let Some(dup) = names.iter().duplicates().next() {
        sql_bail!("column {} specified more than once", dup.as_str().quoted());
    }

    // Build initial relation type that handles declared data types
    // and NOT NULL constraints.
    let mut column_types = Vec::with_capacity(columns.len());
    let mut keys = Vec::new();

    for (i, c) in columns.into_iter().enumerate() {
        let aug_data_type = &c.data_type;
        let ty = query::scalar_type_from_sql(scx, aug_data_type)?;
        let mut nullable = true;
        for option in &c.options {
            match &option.option {
                ColumnOption::NotNull => nullable = false,
                ColumnOption::Default(_) => {
                    bail_unsupported!("Subsources cannot have default values")
                }
                ColumnOption::Unique { is_primary } => {
                    keys.push(vec![i]);
                    if *is_primary {
                        nullable = false;
                    }
                }
                other => {
                    bail_unsupported!(format!(
                        "CREATE SUBSOURCE with column constraint: {}",
                        other
                    ))
                }
            }
        }
        column_types.push(ty.nullable(nullable));
    }

    let mut seen_primary = false;
    'c: for constraint in constraints {
        match constraint {
            TableConstraint::Unique {
                name: _,
                columns,
                is_primary,
                nulls_not_distinct,
            } => {
                if seen_primary && *is_primary {
                    sql_bail!(
                        "multiple primary keys for source {} are not allowed",
                        name.to_ast_string_stable()
                    );
                }
                seen_primary = *is_primary || seen_primary;

                let mut key = vec![];
                for column in columns {
                    let column = normalize::column_name(column.clone());
                    match names.iter().position(|name| *name == column) {
                        None => sql_bail!("unknown column in constraint: {}", column),
                        Some(i) => {
                            let nullable = &mut column_types[i].nullable;
                            if *is_primary {
                                if *nulls_not_distinct {
                                    sql_bail!(
                                        "[internal error] PRIMARY KEY does not support NULLS NOT DISTINCT"
                                    );
                                }
                                *nullable = false;
                            } else if !(*nulls_not_distinct || !*nullable) {
                                // Non-primary key unique constraints are only keys if all of their
                                // columns are `NOT NULL` or the constraint is `NULLS NOT DISTINCT`.
                                break 'c;
                            }

                            key.push(i);
                        }
                    }
                }

                if *is_primary {
                    keys.insert(0, key);
                } else {
                    keys.push(key);
                }
            }
            TableConstraint::ForeignKey { .. } => {
                bail_unsupported!("CREATE SUBSOURCE with a foreign key")
            }
            TableConstraint::Check { .. } => {
                bail_unsupported!("CREATE SUBSOURCE with a check constraint")
            }
        }
    }

    let if_not_exists = *if_not_exists;
    let name = scx.allocate_qualified_name(normalize::unresolved_item_name(name.clone())?)?;
    let create_sql = normalize::create_statement(scx, Statement::CreateSubsource(stmt))?;

    let typ = RelationType::new(column_types).with_keys(keys);
    let desc = RelationDesc::new(typ, names);

    let source = Source {
        create_sql,
        data_source: if progress {
            DataSourceDesc::Progress
        } else if references {
            DataSourceDesc::Source
        } else {
            unreachable!("state prohibited above")
        },
        desc,
    };

    Ok(Plan::CreateSource(CreateSourcePlan {
        name,
        source,
        if_not_exists,
        timeline: Timeline::EpochMilliseconds,
        cluster_config: SourceSinkClusterConfig::Undefined,
    }))
}

generate_extracted_config!(
    LoadGeneratorOption,
    (TickInterval, Interval),
    (ScaleFactor, f64),
    (MaxCardinality, i64)
);

pub(crate) fn load_generator_ast_to_generator(
    loadgen: &mz_sql_parser::ast::LoadGenerator,
    options: &[LoadGeneratorOption<Aug>],
) -> Result<
    (
        LoadGenerator,
        Option<BTreeMap<FullItemName, (usize, RelationDesc)>>,
    ),
    PlanError,
> {
    let load_generator = match loadgen {
        mz_sql_parser::ast::LoadGenerator::Auction => LoadGenerator::Auction,
        mz_sql_parser::ast::LoadGenerator::Counter => {
            let LoadGeneratorOptionExtracted {
                max_cardinality, ..
            } = options.to_vec().try_into()?;
            if let Some(max_cardinality) = max_cardinality {
                if max_cardinality < 0 {
                    sql_bail!("unsupported max cardinality {max_cardinality}");
                }
            }
            LoadGenerator::Counter { max_cardinality }
        }
        mz_sql_parser::ast::LoadGenerator::Marketing => LoadGenerator::Marketing,
        mz_sql_parser::ast::LoadGenerator::Datums => LoadGenerator::Datums,
        mz_sql_parser::ast::LoadGenerator::Tpch => {
            let LoadGeneratorOptionExtracted { scale_factor, .. } = options.to_vec().try_into()?;

            // Default to 0.01 scale factor (=10MB).
            let sf: f64 = scale_factor.unwrap_or(0.01);
            if !sf.is_finite() || sf < 0.0 {
                sql_bail!("unsupported scale factor {sf}");
            }

            let f_to_i = |multiplier: f64| -> Result<i64, PlanError> {
                let total = (sf * multiplier).floor();
                let mut i = i64::try_cast_from(total)
                    .ok_or_else(|| sql_err!("unsupported scale factor {sf}"))?;
                if i < 1 {
                    i = 1;
                }
                Ok(i)
            };

            // The multiplications here are safely unchecked because they will
            // overflow to infinity, which will be caught by f64_to_i64.
            let count_supplier = f_to_i(10_000f64)?;
            let count_part = f_to_i(200_000f64)?;
            let count_customer = f_to_i(150_000f64)?;
            let count_orders = f_to_i(150_000f64 * 10f64)?;
            let count_clerk = f_to_i(1_000f64)?;

            LoadGenerator::Tpch {
                count_supplier,
                count_part,
                count_customer,
                count_orders,
                count_clerk,
            }
        }
    };

    let mut available_subsources = BTreeMap::new();
    for (i, (name, desc)) in load_generator.views().iter().enumerate() {
        let name = FullItemName {
            database: RawDatabaseSpecifier::Name("mz_load_generators".to_owned()),
            schema: match load_generator {
                LoadGenerator::Counter { .. } => "counter".into(),
                LoadGenerator::Marketing => "marketing".into(),
                LoadGenerator::Auction => "auction".into(),
                LoadGenerator::Datums => "datums".into(),
                LoadGenerator::Tpch { .. } => "tpch".into(),
                // Please use `snake_case` for any multi-word load generators
                // that you add.
            },
            item: name.to_string(),
        };
        // The zero-th output is the main output
        // TODO(petrosagg): these plus ones are an accident waiting to happen. Find a way
        // to handle the main source and the subsources uniformly
        available_subsources.insert(name, (i + 1, desc.clone()));
    }
    let available_subsources = if available_subsources.is_empty() {
        None
    } else {
        Some(available_subsources)
    };

    Ok((load_generator, available_subsources))
}

fn typecheck_debezium(value_desc: &RelationDesc) -> Result<(Option<usize>, usize), PlanError> {
    let before = value_desc.get_by_name(&"before".into());
    let (after_idx, after_ty) = value_desc
        .get_by_name(&"after".into())
        .ok_or_else(|| sql_err!("'after' column missing from debezium input"))?;
    let before_idx = if let Some((before_idx, before_ty)) = before {
        if !matches!(before_ty.scalar_type, ScalarType::Record { .. }) {
            sql_bail!("'before' column must be of type record");
        }
        if before_ty != after_ty {
            sql_bail!("'before' type differs from 'after' column");
        }
        Some(before_idx)
    } else {
        None
    };
    Ok((before_idx, after_idx))
}

fn get_encoding(
    scx: &StatementContext,
    format: &CreateSourceFormat<Aug>,
    envelope: &Envelope,
    connection: Option<&CreateSourceConnection<Aug>>,
) -> Result<SourceDataEncoding, PlanError> {
    let encoding = match format {
        CreateSourceFormat::None => sql_bail!("Source format must be specified"),
        CreateSourceFormat::Bare(format) => get_encoding_inner(scx, format)?,
        CreateSourceFormat::KeyValue { key, value } => {
            let key = match get_encoding_inner(scx, key)? {
                SourceDataEncodingInner::Single(key) => key,
                SourceDataEncodingInner::KeyValue { key, .. } => key,
            };
            let value = match get_encoding_inner(scx, value)? {
                SourceDataEncodingInner::Single(value) => value,
                SourceDataEncodingInner::KeyValue { value, .. } => value,
            };
            SourceDataEncodingInner::KeyValue { key, value }
        }
    };

    let force_nullable_keys = matches!(connection, Some(CreateSourceConnection::Kafka(_)))
        && matches!(envelope, Envelope::None);
    let encoding = encoding.into_source_data_encoding(force_nullable_keys);

    let requires_keyvalue = matches!(
        envelope,
        Envelope::Debezium(DbzMode::Plain) | Envelope::Upsert
    );
    let is_keyvalue = matches!(encoding, SourceDataEncoding::KeyValue { .. });
    if requires_keyvalue && !is_keyvalue {
        sql_bail!("ENVELOPE [DEBEZIUM] UPSERT requires that KEY FORMAT be specified");
    };

    Ok(encoding)
}

fn source_sink_cluster_config(
    scx: &StatementContext,
    ty: &'static str,
    in_cluster: Option<&ResolvedClusterName>,
    size: Option<String>,
) -> Result<SourceSinkClusterConfig, PlanError> {
    match (in_cluster, size) {
        (None, None) => Ok(SourceSinkClusterConfig::Undefined),
        (Some(in_cluster), None) => {
            let cluster = scx.catalog.get_cluster(in_cluster.id);
            if cluster.replica_ids().len() > 1 {
                sql_bail!("cannot create {ty} in cluster with more than one replica")
            }
            if !is_storage_cluster(scx, cluster) {
                sql_bail!("cannot create {ty} in cluster containing indexes or materialized views");
            }

            // We also don't allow more objects to be added to a cluster that is already
            // linked to another object.
            ensure_cluster_is_not_linked(scx, cluster.id())?;

            Ok(SourceSinkClusterConfig::Existing { id: in_cluster.id })
        }
        (None, Some(size)) => Ok(SourceSinkClusterConfig::Linked { size }),
        _ => sql_bail!("only one of IN CLUSTER or SIZE can be set"),
    }
}

generate_extracted_config!(AvroSchemaOption, (ConfluentWireFormat, bool, Default(true)));

#[derive(Debug)]
pub struct Schema {
    pub key_schema: Option<String>,
    pub value_schema: String,
    pub csr_connection: Option<mz_storage_client::types::connections::CsrConnection>,
    pub confluent_wire_format: bool,
}

fn get_encoding_inner(
    scx: &StatementContext,
    format: &Format<Aug>,
) -> Result<SourceDataEncodingInner, PlanError> {
    // Avro/CSR can return a `SourceDataEncoding::KeyValue`
    Ok(SourceDataEncodingInner::Single(match format {
        Format::Bytes => DataEncodingInner::Bytes,
        Format::Avro(schema) => {
            let Schema {
                key_schema,
                value_schema,
                csr_connection,
                confluent_wire_format,
            } = match schema {
                // TODO(jldlaughlin): we need a way to pass in primary key information
                // when building a source from a string or file.
                AvroSchema::InlineSchema {
                    schema: mz_sql_parser::ast::Schema { schema },
                    with_options,
                } => {
                    let AvroSchemaOptionExtracted {
                        confluent_wire_format,
                        ..
                    } = with_options.clone().try_into()?;

                    Schema {
                        key_schema: None,
                        value_schema: schema.clone(),
                        csr_connection: None,
                        confluent_wire_format,
                    }
                }
                AvroSchema::Csr {
                    csr_connection:
                        CsrConnectionAvro {
                            connection,
                            seed,
                            key_strategy: _,
                            value_strategy: _,
                        },
                } => {
                    let item = scx.get_item_by_resolved_name(&connection.connection)?;
                    let csr_connection = match item.connection()? {
                        Connection::Csr(connection) => connection.clone(),
                        _ => {
                            sql_bail!(
                                "{} is not a schema registry connection",
                                scx.catalog
                                    .resolve_full_name(item.name())
                                    .to_string()
                                    .quoted()
                            )
                        }
                    };

                    if let Some(seed) = seed {
                        Schema {
                            key_schema: seed.key_schema.clone(),
                            value_schema: seed.value_schema.clone(),
                            csr_connection: Some(csr_connection),
                            confluent_wire_format: true,
                        }
                    } else {
                        unreachable!("CSR seed resolution should already have been called: Avro")
                    }
                }
            };

            if let Some(key_schema) = key_schema {
                return Ok(SourceDataEncodingInner::KeyValue {
                    key: DataEncodingInner::Avro(AvroEncoding {
                        schema: key_schema,
                        csr_connection: csr_connection.clone(),
                        confluent_wire_format,
                    }),
                    value: DataEncodingInner::Avro(AvroEncoding {
                        schema: value_schema,
                        csr_connection,
                        confluent_wire_format,
                    }),
                });
            } else {
                DataEncodingInner::Avro(AvroEncoding {
                    schema: value_schema,
                    csr_connection,
                    confluent_wire_format,
                })
            }
        }
        Format::Protobuf(schema) => match schema {
            ProtobufSchema::Csr {
                csr_connection:
                    CsrConnectionProtobuf {
                        connection:
                            CsrConnection {
                                connection,
                                options,
                            },
                        seed,
                    },
            } => {
                if let Some(CsrSeedProtobuf { key, value }) = seed {
                    let item = scx.get_item_by_resolved_name(connection)?;
                    let _ = match item.connection()? {
                        Connection::Csr(connection) => connection,
                        _ => {
                            sql_bail!(
                                "{} is not a schema registry connection",
                                scx.catalog
                                    .resolve_full_name(item.name())
                                    .to_string()
                                    .quoted()
                            )
                        }
                    };

                    if !options.is_empty() {
                        sql_bail!("Protobuf CSR connections do not support any options");
                    }

                    let value = DataEncodingInner::Protobuf(ProtobufEncoding {
                        descriptors: strconv::parse_bytes(&value.schema)?,
                        message_name: value.message_name.clone(),
                        confluent_wire_format: true,
                    });
                    if let Some(key) = key {
                        return Ok(SourceDataEncodingInner::KeyValue {
                            key: DataEncodingInner::Protobuf(ProtobufEncoding {
                                descriptors: strconv::parse_bytes(&key.schema)?,
                                message_name: key.message_name.clone(),
                                confluent_wire_format: true,
                            }),
                            value,
                        });
                    }
                    value
                } else {
                    unreachable!("CSR seed resolution should already have been called: Proto")
                }
            }
            ProtobufSchema::InlineSchema {
                message_name,
                schema: mz_sql_parser::ast::Schema { schema },
            } => {
                let descriptors = strconv::parse_bytes(schema)?;

                DataEncodingInner::Protobuf(ProtobufEncoding {
                    descriptors,
                    message_name: message_name.to_owned(),
                    confluent_wire_format: false,
                })
            }
        },
        Format::Regex(regex) => {
            let regex = Regex::new(regex).map_err(|e| sql_err!("parsing regex: {e}"))?;
            DataEncodingInner::Regex(RegexEncoding {
                regex: mz_repr::adt::regex::Regex(regex),
            })
        }
        Format::Csv { columns, delimiter } => {
            let columns = match columns {
                CsvColumns::Header { names } => {
                    if names.is_empty() {
                        sql_bail!("[internal error] column spec should get names in purify")
                    }
                    ColumnSpec::Header {
                        names: names.iter().cloned().map(|n| n.into_string()).collect(),
                    }
                }
                CsvColumns::Count(n) => ColumnSpec::Count(usize::cast_from(*n)),
            };
            DataEncodingInner::Csv(CsvEncoding {
                columns,
                delimiter: u8::try_from(*delimiter)
                    .map_err(|_| sql_err!("CSV delimiter must be an ASCII character"))?,
            })
        }
        Format::Json => {
            scx.require_feature_flag(&crate::session::vars::ENABLE_FORMAT_JSON)?;
            DataEncodingInner::Json
        }
        Format::Text => DataEncodingInner::Text,
    }))
}

/// Extract the key envelope, if it is requested
fn get_key_envelope(
    included_items: &[SourceIncludeMetadata],
    envelope: &Envelope,
    encoding: &SourceDataEncoding,
) -> Result<KeyEnvelope, PlanError> {
    let key_definition = included_items
        .iter()
        .find(|i| i.ty == SourceIncludeMetadataType::Key);
    if matches!(envelope, Envelope::Debezium { .. }) && key_definition.is_some() {
        sql_bail!(
            "Cannot use INCLUDE KEY with ENVELOPE DEBEZIUM: Debezium values include all keys."
        );
    }
    if let Some(kd) = key_definition {
        match (&kd.alias, encoding) {
            (Some(name), SourceDataEncoding::KeyValue { .. }) => {
                Ok(KeyEnvelope::Named(name.as_str().to_string()))
            }
            (None, SourceDataEncoding::KeyValue { key, .. }) => get_unnamed_key_envelope(key),
            (_, SourceDataEncoding::Single(_)) => {
                // `kd.alias` == `None` means `INCLUDE KEY`
                // `kd.alias` == `Some(_) means INCLUDE KEY AS ___`
                // These both make sense with the same error message
                sql_bail!(
                    "INCLUDE KEY requires specifying KEY FORMAT .. VALUE FORMAT, \
                        got bare FORMAT"
                );
            }
        }
    } else {
        Ok(KeyEnvelope::None)
    }
}

/// Gets the key envelope for a given key encoding when no name for the key has
/// been requested by the user.
fn get_unnamed_key_envelope(key: &DataEncoding) -> Result<KeyEnvelope, PlanError> {
    // If the key is requested but comes from an unnamed type then it gets the name "key"
    //
    // Otherwise it gets the names of the columns in the type
    let is_composite = match key.inner {
        DataEncodingInner::RowCodec(_) => {
            sql_bail!("{} sources cannot use INCLUDE KEY", key.op_name())
        }
        DataEncodingInner::Bytes | DataEncodingInner::Json | DataEncodingInner::Text => false,
        DataEncodingInner::Avro(_)
        | DataEncodingInner::Csv(_)
        | DataEncodingInner::Protobuf(_)
        | DataEncodingInner::Regex { .. } => true,
    };

    if is_composite {
        Ok(KeyEnvelope::Flattened)
    } else {
        Ok(KeyEnvelope::Named("key".to_string()))
    }
}

pub fn describe_create_view(
    _: &StatementContext,
    _: CreateViewStatement<Aug>,
) -> Result<StatementDesc, PlanError> {
    Ok(StatementDesc::new(None))
}

pub fn plan_view(
    scx: &StatementContext,
    def: &mut ViewDefinition<Aug>,
    params: &Params,
    temporary: bool,
) -> Result<(QualifiedItemName, View), PlanError> {
    let create_sql = normalize::create_statement(
        scx,
        Statement::CreateView(CreateViewStatement {
            if_exists: IfExistsBehavior::Error,
            temporary,
            definition: def.clone(),
        }),
    )?;

    let ViewDefinition {
        name,
        columns,
        query,
    } = def;

    let query::PlannedQuery {
        mut expr,
        mut desc,
        finishing,
        scope: _,
    } = query::plan_root_query(scx, query.clone(), QueryLifetime::Static)?;

    expr.bind_parameters(params)?;
    //TODO: materialize#724 - persist finishing information with the view?
    expr.finish(finishing);
    let relation_expr = expr.optimize_and_lower(&scx.into())?;

    let name = if temporary {
        scx.allocate_temporary_qualified_name(normalize::unresolved_item_name(name.to_owned())?)?
    } else {
        scx.allocate_qualified_name(normalize::unresolved_item_name(name.to_owned())?)?
    };

    plan_utils::maybe_rename_columns(format!("view {}", name), &mut desc, columns)?;
    let names: Vec<ColumnName> = desc.iter_names().cloned().collect();

    if let Some(dup) = names.iter().duplicates().next() {
        sql_bail!("column {} specified more than once", dup.as_str().quoted());
    }

    let view = View {
        create_sql,
        expr: relation_expr,
        column_names: names,
        temporary,
    };

    Ok((name, view))
}

pub fn plan_create_view(
    scx: &StatementContext,
    mut stmt: CreateViewStatement<Aug>,
    params: &Params,
) -> Result<Plan, PlanError> {
    let CreateViewStatement {
        temporary,
        if_exists,
        definition,
    } = &mut stmt;
    let (name, view) = plan_view(scx, definition, params, *temporary)?;

    let replace = if *if_exists == IfExistsBehavior::Replace {
        let if_exists = true;
        let cascade = false;
        if let Some(id) = plan_drop_item(
            scx,
            ObjectType::View,
            if_exists,
            definition.name.clone(),
            cascade,
        )? {
            if view.expr.depends_on().contains(&id) {
                let item = scx.catalog.get_item(&id);
                sql_bail!(
                    "cannot replace view {0}: depended upon by new {0} definition",
                    scx.catalog.resolve_full_name(item.name())
                );
            }
            Some(id)
        } else {
            None
        }
    } else {
        None
    };
    let drop_ids = replace
        .map(|id| {
            scx.catalog
                .item_dependents(id)
                .into_iter()
                .map(|id| id.unwrap_item_id())
                .collect()
        })
        .unwrap_or_default();

    // Check for an object in the catalog with this same name
    let full_name = scx.catalog.resolve_full_name(&name);
    let partial_name = PartialItemName::from(full_name.clone());
    if let (IfExistsBehavior::Error, Ok(item)) =
        (*if_exists, scx.catalog.resolve_item(&partial_name))
    {
        return Err(PlanError::ItemAlreadyExists {
            name: full_name.to_string(),
            item_type: item.item_type(),
        });
    }

    Ok(Plan::CreateView(CreateViewPlan {
        name,
        view,
        replace,
        drop_ids,
        if_not_exists: *if_exists == IfExistsBehavior::Skip,
        ambiguous_columns: *scx.ambiguous_columns.borrow(),
    }))
}

pub fn describe_create_materialized_view(
    _: &StatementContext,
    _: CreateMaterializedViewStatement<Aug>,
) -> Result<StatementDesc, PlanError> {
    Ok(StatementDesc::new(None))
}

pub fn plan_create_materialized_view(
    scx: &StatementContext,
    mut stmt: CreateMaterializedViewStatement<Aug>,
    params: &Params,
) -> Result<Plan, PlanError> {
    let cluster_id = match &stmt.in_cluster {
        None => scx.resolve_cluster(None)?.id(),
        Some(in_cluster) => in_cluster.id,
    };
    stmt.in_cluster = Some(ResolvedClusterName {
        id: cluster_id,
        print_name: None,
    });

    let create_sql =
        normalize::create_statement(scx, Statement::CreateMaterializedView(stmt.clone()))?;

    let partial_name = normalize::unresolved_item_name(stmt.name)?;
    let name = scx.allocate_qualified_name(partial_name.clone())?;

    if !scx
        .catalog
        .is_system_schema_specifier(&name.qualifiers.schema_spec)
    {
        ensure_cluster_is_not_linked(scx, cluster_id)?;
    }

    let query::PlannedQuery {
        mut expr,
        mut desc,
        finishing,
        scope: _,
    } = query::plan_root_query(scx, stmt.query, QueryLifetime::Static)?;

    expr.bind_parameters(params)?;
    expr.finish(finishing);
    let expr = expr.optimize_and_lower(&scx.into())?;

    plan_utils::maybe_rename_columns(
        format!("materialized view {}", name),
        &mut desc,
        &stmt.columns,
    )?;
    let column_names: Vec<ColumnName> = desc.iter_names().cloned().collect();

    if let Some(dup) = column_names.iter().duplicates().next() {
        sql_bail!("column {} specified more than once", dup.as_str().quoted());
    }

    let mut replace = None;
    let mut if_not_exists = false;
    match stmt.if_exists {
        IfExistsBehavior::Replace => {
            let if_exists = true;
            let cascade = false;
            let replace_id = plan_drop_item(
                scx,
                ObjectType::MaterializedView,
                if_exists,
                partial_name.into(),
                cascade,
            )?;
            if let Some(id) = replace_id {
                if expr.depends_on().contains(&id) {
                    let item = scx.catalog.get_item(&id);
                    sql_bail!(
                        "cannot replace materialized view {0}: depended upon by new {0} definition",
                        scx.catalog.resolve_full_name(item.name())
                    );
                }
                replace = Some(id);
            }
        }
        IfExistsBehavior::Skip => if_not_exists = true,
        IfExistsBehavior::Error => (),
    }
    let drop_ids = replace
        .map(|id| {
            scx.catalog
                .item_dependents(id)
                .into_iter()
                .map(|id| id.unwrap_item_id())
                .collect()
        })
        .unwrap_or_default();

    // Check for an object in the catalog with this same name
    let full_name = scx.catalog.resolve_full_name(&name);
    let partial_name = PartialItemName::from(full_name.clone());
    if let (IfExistsBehavior::Error, Ok(item)) =
        (stmt.if_exists, scx.catalog.resolve_item(&partial_name))
    {
        return Err(PlanError::ItemAlreadyExists {
            name: full_name.to_string(),
            item_type: item.item_type(),
        });
    }

    Ok(Plan::CreateMaterializedView(CreateMaterializedViewPlan {
        name,
        materialized_view: MaterializedView {
            create_sql,
            expr,
            column_names,
            cluster_id,
        },
        replace,
        drop_ids,
        if_not_exists,
        ambiguous_columns: *scx.ambiguous_columns.borrow(),
    }))
}

pub fn describe_create_sink(
    _: &StatementContext,
    _: CreateSinkStatement<Aug>,
) -> Result<StatementDesc, PlanError> {
    Ok(StatementDesc::new(None))
}

generate_extracted_config!(CreateSinkOption, (Size, String), (Snapshot, bool));

pub fn plan_create_sink(
    scx: &StatementContext,
    stmt: CreateSinkStatement<Aug>,
) -> Result<Plan, PlanError> {
    let create_sql = normalize::create_statement(scx, Statement::CreateSink(stmt.clone()))?;
    let CreateSinkStatement {
        name,
        in_cluster,
        from,
        connection,
        format,
        envelope,
        if_not_exists,
        with_options,
    } = stmt;

    const ALLOWED_WITH_OPTIONS: &[CreateSinkOptionName] =
        &[CreateSinkOptionName::Size, CreateSinkOptionName::Snapshot];

    if let Some(op) = with_options
        .iter()
        .find(|op| !ALLOWED_WITH_OPTIONS.contains(&op.name))
    {
        scx.require_feature_flag_w_dynamic_desc(
            &vars::ENABLE_CREATE_SOURCE_DENYLIST_WITH_OPTIONS,
            format!("CREATE SINK...WITH ({}..)", op.name.to_ast_string()),
            format!(
                "permitted options are {}",
                comma_separated(ALLOWED_WITH_OPTIONS)
            ),
        )?;
    }

    let envelope = match envelope {
        None => sql_bail!("ENVELOPE clause is required"),
        Some(Envelope::Debezium(mz_sql_parser::ast::DbzMode::Plain)) => SinkEnvelope::Debezium,
        Some(Envelope::Upsert) => SinkEnvelope::Upsert,
        Some(Envelope::CdcV2) => bail_unsupported!("CDCv2 sinks"),
        Some(Envelope::None) => bail_unsupported!("\"ENVELOPE NONE\" sinks"),
    };
    let name = scx.allocate_qualified_name(normalize::unresolved_item_name(name)?)?;

    // Check for an object in the catalog with this same name
    let full_name = scx.catalog.resolve_full_name(&name);
    let partial_name = PartialItemName::from(full_name.clone());
    if let (false, Ok(item)) = (if_not_exists, scx.catalog.resolve_item(&partial_name)) {
        return Err(PlanError::ItemAlreadyExists {
            name: full_name.to_string(),
            item_type: item.item_type(),
        });
    }

    let from = scx.get_item_by_resolved_name(&from)?;

    let desc = from.desc(&scx.catalog.resolve_full_name(from.name()))?;
    let key_indices = match &connection {
        CreateSinkConnection::Kafka { key, .. } => {
            if let Some(key) = key.clone() {
                let key_columns = key
                    .key_columns
                    .into_iter()
                    .map(normalize::column_name)
                    .collect::<Vec<_>>();
                let mut uniq = BTreeSet::new();
                for col in key_columns.iter() {
                    if !uniq.insert(col) {
                        sql_bail!("Repeated column name in sink key: {}", col);
                    }
                }
                let indices = key_columns
                    .iter()
                    .map(|col| -> anyhow::Result<usize> {
                        let name_idx = desc
                            .get_by_name(col)
                            .map(|(idx, _type)| idx)
                            .ok_or_else(|| sql_err!("No such column: {}", col))?;
                        if desc.get_unambiguous_name(name_idx).is_none() {
                            sql_err!("Ambiguous column: {}", col);
                        }
                        Ok(name_idx)
                    })
                    .collect::<Result<Vec<_>, _>>()?;
                let is_valid_key =
                    desc.typ().keys.iter().any(|key_columns| {
                        key_columns.iter().all(|column| indices.contains(column))
                    });
                if key.not_enforced && envelope == SinkEnvelope::Upsert {
                    // TODO: We should report a warning notice back to the user via the pgwire
                    // protocol. See https://github.com/MaterializeInc/materialize/issues/9333.
                    warn!(
                        "Verification of upsert key disabled for sink '{}' via 'NOT ENFORCED'. This is potentially dangerous and can lead to crashing materialize when the specified key is not in fact a unique key of the sinked view.",
                        name
                    );
                } else if !is_valid_key && envelope == SinkEnvelope::Upsert {
                    return Err(invalid_upsert_key_err(&desc, &key_columns));
                }
                Some(indices)
            } else {
                None
            }
        }
    };

    // pick the first valid natural relation key, if any
    let relation_key_indices = desc.typ().keys.get(0).cloned();

    let key_desc_and_indices = key_indices.map(|key_indices| {
        let cols = desc
            .iter()
            .map(|(name, ty)| (name.clone(), ty.clone()))
            .collect::<Vec<_>>();
        let (names, types): (Vec<_>, Vec<_>) =
            key_indices.iter().map(|&idx| cols[idx].clone()).unzip();
        let typ = RelationType::new(types);
        (RelationDesc::new(typ, names), key_indices)
    });

    if key_desc_and_indices.is_none() && envelope == SinkEnvelope::Upsert {
        return Err(PlanError::UpsertSinkWithoutKey);
    }

    let connection_builder = match connection {
        CreateSinkConnection::Kafka { connection, .. } => kafka_sink_builder(
            scx,
            connection,
            format,
            relation_key_indices,
            key_desc_and_indices,
            desc.into_owned(),
            envelope,
        )?,
    };

    let CreateSinkOptionExtracted {
        size,
        snapshot,
        seen: _,
    } = with_options.try_into()?;

    let cluster_config = source_sink_cluster_config(scx, "sink", in_cluster.as_ref(), size)?;

    // WITH SNAPSHOT defaults to true
    let with_snapshot = snapshot.unwrap_or(true);

    Ok(Plan::CreateSink(CreateSinkPlan {
        name,
        sink: Sink {
            create_sql,
            from: from.id(),
            connection_builder,
            envelope,
        },
        with_snapshot,
        if_not_exists,
        cluster_config,
    }))
}

fn invalid_upsert_key_err(desc: &RelationDesc, requested_user_key: &[ColumnName]) -> PlanError {
    let requested_user_key = requested_user_key
        .iter()
        .map(|column| column.as_str())
        .join(", ");
    let requested_user_key = format!("({})", requested_user_key);
    let valid_keys = if desc.typ().keys.is_empty() {
        "there are no valid keys".to_owned()
    } else {
        let valid_keys = desc
            .typ()
            .keys
            .iter()
            .map(|key_columns| {
                let columns_string = key_columns
                    .iter()
                    .map(|col| desc.get_name(*col).as_str())
                    .join(", ");
                format!("({})", columns_string)
            })
            .join(", ");
        format!("valid keys are: {}", valid_keys)
    };
    sql_err!("Invalid upsert key: {}, {}", requested_user_key, valid_keys,)
}

fn key_constraint_err(desc: &RelationDesc, user_keys: &[ColumnName]) -> PlanError {
    let user_keys = user_keys.iter().map(|column| column.as_str()).join(", ");

    let existing_keys = desc
        .typ()
        .keys
        .iter()
        .map(|key_columns| {
            key_columns
                .iter()
                .map(|col| desc.get_name(*col).as_str())
                .join(", ")
        })
        .join(", ");

    sql_err!(
        "Key constraint ({}) conflicts with existing key ({})",
        user_keys,
        existing_keys
    )
}

generate_extracted_config!(
    CsrConfigOption,
    (AvroKeyFullname, String),
    (AvroValueFullname, String)
);

fn kafka_sink_builder(
    scx: &StatementContext,
    mz_sql_parser::ast::KafkaConnection {
        connection,
        options,
    }: mz_sql_parser::ast::KafkaConnection<Aug>,
    format: Option<Format<Aug>>,
    relation_key_indices: Option<Vec<usize>>,
    key_desc_and_indices: Option<(RelationDesc, Vec<usize>)>,
    value_desc: RelationDesc,
    envelope: SinkEnvelope,
) -> Result<StorageSinkConnectionBuilder, PlanError> {
    let item = scx.get_item_by_resolved_name(&connection)?;
    // Get Kafka connection
    let mut connection = match item.connection()? {
        Connection::Kafka(connection) => connection.clone(),
        _ => sql_bail!("{} is not a kafka connection", item.name()),
    };

    // Starting offsets are allowed with feature flags mode, as they are a simple,
    // useful way to specify where to start reading a topic.
    const ALLOWED_OPTIONS: &[KafkaConfigOptionName] = &[KafkaConfigOptionName::Topic];

    if let Some(op) = options
        .iter()
        .find(|op| !ALLOWED_OPTIONS.contains(&op.name))
    {
        scx.require_feature_flag_w_dynamic_desc(
            &vars::ENABLE_KAFKA_CONFIG_DENYLIST_OPTIONS,
            format!("FROM KAFKA CONNECTION ({}...)", op.name.to_ast_string()),
            format!("permitted options are {}", comma_separated(ALLOWED_OPTIONS)),
        )?;
    }

    kafka_util::validate_options_for_context(&options, kafka_util::KafkaOptionCheckContext::Sink)?;

    let extracted_options: KafkaConfigOptionExtracted = options.try_into()?;

    for (k, v) in kafka_util::LibRdKafkaConfig::try_from(&extracted_options)?.0 {
        connection.options.insert(k, v);
    }

    let connection_id = item.id();
    let KafkaConfigOptionExtracted {
        topic,
        partition_count,
        replication_factor,
        retention_ms,
        retention_bytes,
        ..
    } = extracted_options;

    let topic_name = topic.ok_or_else(|| sql_err!("KAFKA CONNECTION must specify TOPIC"))?;

    let format = match format {
        Some(Format::Avro(AvroSchema::Csr {
            csr_connection:
                CsrConnectionAvro {
                    connection:
                        CsrConnection {
                            connection,
                            options,
                        },
                    seed,
                    key_strategy,
                    value_strategy,
                },
        })) => {
            if seed.is_some() {
                sql_bail!("SEED option does not make sense with sinks");
            }
            if key_strategy.is_some() {
                sql_bail!("KEY STRATEGY option does not make sense with sinks");
            }
            if value_strategy.is_some() {
                sql_bail!("VALUE STRATEGY option does not make sense with sinks");
            }

            let item = scx.get_item_by_resolved_name(&connection)?;
            let csr_connection = match item.connection()? {
                Connection::Csr(connection) => connection.clone(),
                _ => {
                    sql_bail!(
                        "{} is not a schema registry connection",
                        scx.catalog
                            .resolve_full_name(item.name())
                            .to_string()
                            .quoted()
                    )
                }
            };
            let CsrConfigOptionExtracted {
                avro_key_fullname,
                avro_value_fullname,
                ..
            } = options.try_into()?;

            if key_desc_and_indices.is_none() && avro_key_fullname.is_some() {
                sql_bail!("Cannot specify AVRO KEY FULLNAME without a corresponding KEY field");
            }

            if key_desc_and_indices.is_some()
                && (avro_key_fullname.is_some() ^ avro_value_fullname.is_some())
            {
                sql_bail!("Must specify both AVRO KEY FULLNAME and AVRO VALUE FULLNAME when specifying generated schema names");
            }

            let schema_generator = AvroSchemaGenerator::new(
                avro_key_fullname.as_deref(),
                avro_value_fullname.as_deref(),
                key_desc_and_indices
                    .as_ref()
                    .map(|(desc, _indices)| desc.clone()),
                value_desc.clone(),
                matches!(envelope, SinkEnvelope::Debezium),
            )?;
            let value_schema = schema_generator.value_writer_schema().to_string();
            let key_schema = schema_generator
                .key_writer_schema()
                .map(|key_schema| key_schema.to_string());

            KafkaSinkFormat::Avro {
                key_schema,
                value_schema,
                csr_connection,
            }
        }
        Some(Format::Json) => KafkaSinkFormat::Json,
        Some(format) => bail_unsupported!(format!("sink format {:?}", format)),
        None => bail_unsupported!("sink without format"),
    };

    let consistency_config = KafkaConsistencyConfig::Progress {
        topic: connection.progress_topic.clone().unwrap_or_else(|| {
            scx.catalog
                .config()
                .default_kafka_sink_progress_topic(connection_id)
        }),
    };

    if partition_count == 0 || partition_count < -1 {
        sql_bail!(
            "PARTION COUNT for sink topics must be a positive integer or -1 for broker default"
        );
    }

    if replication_factor == 0 || replication_factor < -1 {
        sql_bail!(
            "REPLICATION FACTOR for sink topics must be a positive integer or -1 for broker default"
        );
    }

    if retention_ms.unwrap_or(0) < -1 {
        sql_bail!("RETENTION MS for sink topics must be greater than or equal to -1");
    }

    if retention_bytes.unwrap_or(0) < -1 {
        sql_bail!("RETENTION BYTES for sink topics must be greater than or equal to -1");
    }

    let retention = KafkaSinkConnectionRetention {
        duration: retention_ms,
        bytes: retention_bytes,
    };

    Ok(StorageSinkConnectionBuilder::Kafka(
        KafkaSinkConnectionBuilder {
            connection_id,
            connection,
            format,
            topic_name,
            consistency_config,
            partition_count,
            replication_factor,
            fuel: 10000,
            relation_key_indices,
            key_desc_and_indices,
            value_desc,
            retention,
        },
    ))
}

pub fn describe_create_index(
    _: &StatementContext,
    _: CreateIndexStatement<Aug>,
) -> Result<StatementDesc, PlanError> {
    Ok(StatementDesc::new(None))
}

pub fn plan_create_index(
    scx: &StatementContext,
    mut stmt: CreateIndexStatement<Aug>,
) -> Result<Plan, PlanError> {
    let CreateIndexStatement {
        name,
        on_name,
        in_cluster,
        key_parts,
        with_options,
        if_not_exists,
    } = &mut stmt;
    let on = scx.get_item_by_resolved_name(on_name)?;

    if CatalogItemType::View != on.item_type()
        && CatalogItemType::MaterializedView != on.item_type()
        && CatalogItemType::Source != on.item_type()
        && CatalogItemType::Table != on.item_type()
    {
        sql_bail!(
            "index cannot be created on {} because it is a {}",
            on_name.full_name_str(),
            on.item_type()
        )
    }

    let on_desc = on.desc(&scx.catalog.resolve_full_name(on.name()))?;

    let filled_key_parts = match key_parts {
        Some(kp) => kp.to_vec(),
        None => {
            // `key_parts` is None if we're creating a "default" index.
            on.desc(&scx.catalog.resolve_full_name(on.name()))?
                .typ()
                .default_key()
                .iter()
                .map(|i| match on_desc.get_unambiguous_name(*i) {
                    Some(n) => Expr::Identifier(vec![Ident::new(n.to_string())]),
                    _ => Expr::Value(Value::Number((i + 1).to_string())),
                })
                .collect()
        }
    };
    let keys = query::plan_index_exprs(scx, &on_desc, filled_key_parts.clone())?;

    let index_name = if let Some(name) = name {
        QualifiedItemName {
            qualifiers: on.name().qualifiers.clone(),
            item: normalize::ident(name.clone()),
        }
    } else {
        let mut idx_name = QualifiedItemName {
            qualifiers: on.name().qualifiers.clone(),
            item: on.name().item.clone(),
        };
        if key_parts.is_none() {
            // We're trying to create the "default" index.
            idx_name.item += "_primary_idx";
        } else {
            // Use PG schema for automatically naming indexes:
            // `<table>_<_-separated indexed expressions>_idx`
            let index_name_col_suffix = keys
                .iter()
                .map(|k| match k {
                    mz_expr::MirScalarExpr::Column(i) => match on_desc.get_unambiguous_name(*i) {
                        Some(col_name) => col_name.to_string(),
                        None => format!("{}", i + 1),
                    },
                    _ => "expr".to_string(),
                })
                .join("_");
            write!(idx_name.item, "_{index_name_col_suffix}_idx")
                .expect("write on strings cannot fail");
            idx_name.item = normalize::ident(Ident::new(&idx_name.item))
        }

        if !*if_not_exists {
            scx.catalog.find_available_name(idx_name)
        } else {
            idx_name
        }
    };

    // Check for an object in the catalog with this same name
    let full_name = scx.catalog.resolve_full_name(&index_name);
    let partial_name = PartialItemName::from(full_name.clone());
    if let (false, Ok(item)) = (*if_not_exists, scx.catalog.resolve_item(&partial_name)) {
        return Err(PlanError::ItemAlreadyExists {
            name: full_name.to_string(),
            item_type: item.item_type(),
        });
    }

    let options = plan_index_options(scx, with_options.clone())?;
    let cluster_id = match in_cluster {
        None => scx.resolve_cluster(None)?.id(),
        Some(in_cluster) => in_cluster.id,
    };
    if !scx
        .catalog
        .is_system_schema_specifier(&index_name.qualifiers.schema_spec)
    {
        ensure_cluster_is_not_linked(scx, cluster_id)?;
    }
    *in_cluster = Some(ResolvedClusterName {
        id: cluster_id,
        print_name: None,
    });

    // Normalize `stmt`.
    *name = Some(Ident::new(index_name.item.clone()));
    *key_parts = Some(filled_key_parts);
    let if_not_exists = *if_not_exists;
    if let ResolvedItemName::Item { print_id, .. } = &mut stmt.on_name {
        *print_id = false;
    }
    let create_sql = normalize::create_statement(scx, Statement::CreateIndex(stmt))?;

    Ok(Plan::CreateIndex(CreateIndexPlan {
        name: index_name,
        index: Index {
            create_sql,
            on: on.id(),
            keys,
            cluster_id,
        },
        options,
        if_not_exists,
    }))
}

pub fn describe_create_type(
    _: &StatementContext,
    _: CreateTypeStatement<Aug>,
) -> Result<StatementDesc, PlanError> {
    Ok(StatementDesc::new(None))
}

pub fn plan_create_type(
    scx: &StatementContext,
    stmt: CreateTypeStatement<Aug>,
) -> Result<Plan, PlanError> {
    let create_sql = normalize::create_statement(scx, Statement::CreateType(stmt.clone()))?;
    let CreateTypeStatement { name, as_type, .. } = stmt;

    fn validate_data_type(
        scx: &StatementContext,
        data_type: &ResolvedDataType,
        as_type: &str,
        key: &str,
    ) -> Result<GlobalId, PlanError> {
        let item = match data_type {
            ResolvedDataType::Named {
                id,
                full_name,
                modifiers,
                ..
            } => {
                if !modifiers.is_empty() {
                    sql_bail!(
                        "CREATE TYPE ... AS {}option {} cannot accept type modifier on \
                                {}, you must use the default type",
                        as_type,
                        key,
                        full_name
                    );
                }
                scx.catalog.get_item(id)
            }
            _ => sql_bail!(
                "CREATE TYPE ... AS {}option {} can only use named data types, but \
                        found unnamed data type {}. Use CREATE TYPE to create a named type first",
                as_type,
                key,
                data_type.to_ast_string(),
            ),
        };

        match scx.catalog.get_item(&item.id()).type_details() {
            None => sql_bail!(
                "{} must be of class type, but received {} which is of class {}",
                key,
                scx.catalog.resolve_full_name(item.name()),
                item.item_type()
            ),
            Some(CatalogTypeDetails {
                typ: CatalogType::Char,
                ..
            }) => {
                bail_unsupported!("embedding char type in a list or map")
            }
            _ => Ok(item.id()),
        }
    }

    let inner = match as_type {
        CreateTypeAs::List { options } => {
            let CreateTypeListOptionExtracted {
                element_type,
                seen: _,
            } = CreateTypeListOptionExtracted::try_from(options)?;
            let element_type =
                element_type.ok_or_else(|| sql_err!("ELEMENT TYPE option is required"))?;
            CatalogType::List {
                element_reference: validate_data_type(scx, &element_type, "LIST ", "ELEMENT TYPE")?,
            }
        }
        CreateTypeAs::Map { options } => {
            let CreateTypeMapOptionExtracted {
                key_type,
                value_type,
                seen: _,
            } = CreateTypeMapOptionExtracted::try_from(options)?;
            let key_type = key_type.ok_or_else(|| sql_err!("KEY TYPE option is required"))?;
            let value_type = value_type.ok_or_else(|| sql_err!("VALUE TYPE option is required"))?;
            CatalogType::Map {
                key_reference: validate_data_type(scx, &key_type, "MAP ", "KEY TYPE")?,
                value_reference: validate_data_type(scx, &value_type, "MAP ", "VALUE TYPE")?,
            }
        }
        CreateTypeAs::Record { ref column_defs } => {
            let mut fields = vec![];
            for column_def in column_defs {
                let data_type = &column_def.data_type;
                let key = ident(column_def.name.clone());
                let id = validate_data_type(scx, data_type, "", &key)?;
                fields.push((ColumnName::from(key.clone()), id));
            }
            CatalogType::Record { fields }
        }
    };

    let name = scx.allocate_qualified_name(normalize::unresolved_item_name(name)?)?;

    // Check for an object in the catalog with this same name
    let full_name = scx.catalog.resolve_full_name(&name);
    let partial_name = PartialItemName::from(full_name.clone());
    if let Ok(item) = scx.catalog.resolve_item(&partial_name) {
        return Err(PlanError::ItemAlreadyExists {
            name: full_name.to_string(),
            item_type: item.item_type(),
        });
    }

    Ok(Plan::CreateType(CreateTypePlan {
        name,
        typ: Type { create_sql, inner },
    }))
}

generate_extracted_config!(CreateTypeListOption, (ElementType, ResolvedDataType));

generate_extracted_config!(
    CreateTypeMapOption,
    (KeyType, ResolvedDataType),
    (ValueType, ResolvedDataType)
);

#[derive(Debug)]
pub struct PlannedRoleAttributes {
    pub inherit: Option<bool>,
    pub create_role: Option<bool>,
    pub create_db: Option<bool>,
    pub create_cluster: Option<bool>,
}

fn plan_role_attributes(options: Vec<RoleAttribute>) -> Result<PlannedRoleAttributes, PlanError> {
    let mut planned_attributes = PlannedRoleAttributes {
        inherit: None,
        create_role: None,
        create_db: None,
        create_cluster: None,
    };

    for option in options {
        match option {
            RoleAttribute::Login | RoleAttribute::NoLogin => {
                bail_never_supported!("LOGIN attribute", "sql/create-role/#details")
            }
            RoleAttribute::SuperUser | RoleAttribute::NoSuperUser => {
                bail_never_supported!("SUPERUSER attribute", "sql/create-role/#details")
            }
            RoleAttribute::Inherit | RoleAttribute::NoInherit
                if planned_attributes.inherit.is_some() =>
            {
                sql_bail!("conflicting or redundant options");
            }
            RoleAttribute::CreateCluster | RoleAttribute::NoCreateCluster
                if planned_attributes.create_cluster.is_some() =>
            {
                sql_bail!("conflicting or redundant options");
            }
            RoleAttribute::CreateDB | RoleAttribute::NoCreateDB
                if planned_attributes.create_db.is_some() =>
            {
                sql_bail!("conflicting or redundant options");
            }
            RoleAttribute::CreateRole | RoleAttribute::NoCreateRole
                if planned_attributes.create_role.is_some() =>
            {
                sql_bail!("conflicting or redundant options");
            }

            RoleAttribute::Inherit => planned_attributes.inherit = Some(true),
            RoleAttribute::NoInherit => planned_attributes.inherit = Some(false),
            RoleAttribute::CreateCluster => planned_attributes.create_cluster = Some(true),
            RoleAttribute::NoCreateCluster => planned_attributes.create_cluster = Some(false),
            RoleAttribute::CreateDB => planned_attributes.create_db = Some(true),
            RoleAttribute::NoCreateDB => planned_attributes.create_db = Some(false),
            RoleAttribute::CreateRole => planned_attributes.create_role = Some(true),
            RoleAttribute::NoCreateRole => planned_attributes.create_role = Some(false),
        }
    }
    if planned_attributes.inherit == Some(false) {
        bail_unsupported!("non inherit roles");
    }

    Ok(planned_attributes)
}

pub fn describe_create_role(
    _: &StatementContext,
    _: CreateRoleStatement,
) -> Result<StatementDesc, PlanError> {
    Ok(StatementDesc::new(None))
}

pub fn plan_create_role(
    _: &StatementContext,
    CreateRoleStatement { name, options }: CreateRoleStatement,
) -> Result<Plan, PlanError> {
    let attributes = plan_role_attributes(options)?;
    Ok(Plan::CreateRole(CreateRolePlan {
        name: normalize::ident(name),
        attributes: attributes.into(),
    }))
}

pub fn describe_create_cluster(
    _: &StatementContext,
    _: CreateClusterStatement<Aug>,
) -> Result<StatementDesc, PlanError> {
    Ok(StatementDesc::new(None))
}

generate_extracted_config!(ClusterOption, (Replicas, Vec<ReplicaDefinition<Aug>>));

pub fn plan_create_cluster(
    scx: &StatementContext,
    CreateClusterStatement { name, options }: CreateClusterStatement<Aug>,
) -> Result<Plan, PlanError> {
    let ClusterOptionExtracted { replicas, .. }: ClusterOptionExtracted = options.try_into()?;

    let replica_defs = match replicas {
        Some(replica_defs) => replica_defs,
        None => sql_bail!("REPLICAS option is required"),
    };

    let mut replicas = vec![];
    for ReplicaDefinition { name, options } in replica_defs {
        replicas.push((normalize::ident(name), plan_replica_config(scx, options)?));
    }

    Ok(Plan::CreateCluster(CreateClusterPlan {
        name: normalize::ident(name),
        replicas,
    }))
}

const DEFAULT_REPLICA_INTROSPECTION_INTERVAL: Interval = Interval {
    micros: cast::u32_to_i64(DEFAULT_REPLICA_LOGGING_INTERVAL_MICROS),
    months: 0,
    days: 0,
};

generate_extracted_config!(
    ReplicaOption,
    (Size, String),
    (AvailabilityZone, String),
    (StoragectlAddresses, Vec<String>),
    (StorageAddresses, Vec<String>),
    (ComputectlAddresses, Vec<String>),
    (ComputeAddresses, Vec<String>),
    (Workers, u16),
    (IntrospectionInterval, OptionalInterval),
    (IntrospectionDebugging, bool, Default(false)),
    (IdleArrangementMergeEffort, u32)
);

fn plan_replica_config(
    scx: &StatementContext,
    options: Vec<ReplicaOption<Aug>>,
) -> Result<ReplicaConfig, PlanError> {
    let ReplicaOptionExtracted {
        size,
        availability_zone,
        storagectl_addresses,
        storage_addresses,
        computectl_addresses,
        compute_addresses,
        workers,
        introspection_interval,
        introspection_debugging,
        idle_arrangement_merge_effort,
        ..
    }: ReplicaOptionExtracted = options.try_into()?;

    let introspection_interval = introspection_interval
        .map(|OptionalInterval(i)| i)
        .unwrap_or(Some(DEFAULT_REPLICA_INTROSPECTION_INTERVAL));
    let introspection = match introspection_interval {
        Some(interval) => Some(ComputeReplicaIntrospectionConfig {
            interval: interval.duration()?,
            debugging: introspection_debugging,
        }),
        None if introspection_debugging => {
            sql_bail!("INTROSPECTION DEBUGGING cannot be specified without INTROSPECTION INTERVAL")
        }
        None => None,
    };
    let compute = ComputeReplicaConfig {
        introspection,
        idle_arrangement_merge_effort,
    };

    match (
        size,
        availability_zone,
        storagectl_addresses,
        storage_addresses,
        computectl_addresses,
        compute_addresses,
        workers,
    ) {
        // Common cases we expect end users to hit.
        (None, _, None, None, None, None, None) => {
            // We don't mention the unmanaged options in the error message
            // because they are only available in unsafe mode.
            sql_bail!("SIZE option must be specified");
        }
        (Some(size), availability_zone, None, None, None, None, None) => {
            Ok(ReplicaConfig::Managed {
                size,
                availability_zone,
                compute,
            })
        }

        (
            None,
            None,
            storagectl_addresses,
            storage_addresses,
            computectl_addresses,
            compute_addresses,
            workers,
        ) => {
            scx.require_feature_flag(&vars::ENABLE_UNMANAGED_CLUSTER_REPLICAS)?;

            // When manually testing Materialize in unsafe mode, it's easy to
            // accidentally omit one of these options, so we try to produce
            // helpful error messages.
            let Some(storagectl_addrs) = storagectl_addresses else {
                sql_bail!("missing STORAGECTL ADDRESSES option");
            };
            let Some(storage_addrs) = storage_addresses else {
                sql_bail!("missing STORAGE ADDRESSES option");
            };
            let Some(computectl_addrs) = computectl_addresses else {
                sql_bail!("missing COMPUTECTL ADDRESSES option");
            };
            let Some(compute_addrs) = compute_addresses else {
                sql_bail!("missing COMPUTE ADDRESSES option");
            };
            let workers = workers.unwrap_or(1);

            if computectl_addrs.len() != compute_addrs.len() {
                sql_bail!("COMPUTECTL ADDRESSES and COMPUTE ADDRESSES must have the same length");
            }
            if storagectl_addrs.len() != storage_addrs.len() {
                sql_bail!("STORAGECTL ADDRESSES and STORAGE ADDRESSES must have the same length");
            }
            if storagectl_addrs.len() != computectl_addrs.len() {
                sql_bail!(
                    "COMPUTECTL ADDRESSES and STORAGECTL ADDRESSES must have the same length"
                );
            }

            if workers == 0 {
                sql_bail!("WORKERS must be greater than 0");
            }

            Ok(ReplicaConfig::Unmanaged {
                storagectl_addrs,
                storage_addrs,
                computectl_addrs,
                compute_addrs,
                workers: workers.into(),
                compute,
            })
        }
        _ => {
            // We don't bother trying to produce a more helpful error message
            // here because no user is likely to hit this path.
            sql_bail!("invalid mixture of managed and unmanaged replica options");
        }
    }
}

pub fn describe_create_cluster_replica(
    _: &StatementContext,
    _: CreateClusterReplicaStatement<Aug>,
) -> Result<StatementDesc, PlanError> {
    Ok(StatementDesc::new(None))
}

pub fn plan_create_cluster_replica(
    scx: &StatementContext,
    CreateClusterReplicaStatement {
        definition: ReplicaDefinition { name, options },
        of_cluster,
    }: CreateClusterReplicaStatement<Aug>,
) -> Result<Plan, PlanError> {
    let cluster = scx
        .catalog
        .resolve_cluster(Some(&normalize::ident(of_cluster)))?;
    if is_storage_cluster(scx, cluster)
        && cluster.bound_objects().len() > 0
        && cluster.replica_ids().len() > 0
    {
        sql_bail!("cannot create more than one replica of a cluster containing sources or sinks");
    }
    ensure_cluster_is_not_linked(scx, cluster.id())?;
    Ok(Plan::CreateClusterReplica(CreateClusterReplicaPlan {
        name: normalize::ident(name),
        cluster_id: cluster.id(),
        config: plan_replica_config(scx, options)?,
    }))
}

pub fn describe_create_secret(
    _: &StatementContext,
    _: CreateSecretStatement<Aug>,
) -> Result<StatementDesc, PlanError> {
    Ok(StatementDesc::new(None))
}

pub fn plan_create_secret(
    scx: &StatementContext,
    stmt: CreateSecretStatement<Aug>,
) -> Result<Plan, PlanError> {
    let CreateSecretStatement {
        name,
        if_not_exists,
        value,
    } = &stmt;

    let name = scx.allocate_qualified_name(normalize::unresolved_item_name(name.to_owned())?)?;
    let mut create_sql_statement = stmt.clone();
    create_sql_statement.value = Expr::Value(Value::String("********".to_string()));
    let create_sql =
        normalize::create_statement(scx, Statement::CreateSecret(create_sql_statement))?;
    let secret_as = query::plan_secret_as(scx, value.clone())?;

    let secret = Secret {
        create_sql,
        secret_as,
    };

    Ok(Plan::CreateSecret(CreateSecretPlan {
        name,
        secret,
        if_not_exists: *if_not_exists,
    }))
}

pub fn describe_create_connection(
    _: &StatementContext,
    _: CreateConnectionStatement<Aug>,
) -> Result<StatementDesc, PlanError> {
    Ok(StatementDesc::new(None))
}

generate_extracted_config!(
    KafkaConnectionOption,
    (Broker, Vec<KafkaBroker<Aug>>),
    (Brokers, Vec<KafkaBroker<Aug>>),
    (ProgressTopic, String),
    (SshTunnel, with_options::Object),
    (SslKey, with_options::Secret),
    (SslCertificate, StringOrSecret),
    (SslCertificateAuthority, StringOrSecret),
    (SaslMechanisms, String),
    (SaslUsername, StringOrSecret),
    (SaslPassword, with_options::Secret)
);

impl KafkaConnectionOptionExtracted {
    pub fn get_brokers(
        &self,
        scx: &StatementContext,
    ) -> Result<Vec<mz_storage_client::types::connections::KafkaBroker>, PlanError> {
        let mut brokers = match (&self.broker, &self.brokers) {
            (Some(_), Some(_)) => sql_bail!("invalid CONNECTION: cannot set BROKER and BROKERS"),
            (None, None) => sql_bail!("invalid CONNECTION: must set either BROKER or BROKERS"),
            (Some(v), None) => v.to_vec(),
            (None, Some(v)) => v.to_vec(),
        };

        // NOTE: we allow broker configurations to be mixed and matched. If/when we support
        // a top-level `SSH TUNNEL` configuration, we will need additional assertions.

        let mut out = vec![];
        for broker in &mut brokers {
            if broker.address.contains(',') {
                sql_bail!("invalid CONNECTION: cannot specify multiple Kafka broker addresses in one string.\n\n
Instead, specify BROKERS using multiple strings, e.g. BROKERS ('kafka:9092', 'kafka:9093')");
            }

            let tunnel = match &broker.tunnel {
                KafkaBrokerTunnel::Direct => Tunnel::Direct,
                KafkaBrokerTunnel::AwsPrivatelink(aws_privatelink) => {
                    let KafkaBrokerAwsPrivatelinkOptionExtracted {
                        availability_zone,
                        port,
                        seen: _,
                    } = KafkaBrokerAwsPrivatelinkOptionExtracted::try_from(
                        aws_privatelink.options.clone(),
                    )?;

                    let id = match &aws_privatelink.connection {
                        ResolvedItemName::Item { id, .. } => id,
                        _ => sql_bail!(
                            "internal error: Kafka PrivateLink connection was not resolved"
                        ),
                    };
                    let entry = scx.catalog.get_item(id);
                    match entry.connection()? {
                        Connection::AwsPrivatelink(connection) => {
                            if let Some(az) = &availability_zone {
                                if !connection.availability_zones.contains(az) {
                                    sql_bail!("AWS PrivateLink availability zone {} does not match any of the \
                                      availability zones on the AWS PrivateLink connection {}",
                                      az.quoted(),
                                      entry.name().to_string().quoted())
                                }
                            }
                            Tunnel::AwsPrivatelink(AwsPrivatelink {
                                connection_id: *id,
                                availability_zone,
                                port,
                            })
                        }
                        _ => {
                            sql_bail!("{} is not an AWS PRIVATELINK connection", entry.name().item)
                        }
                    }
                }
                KafkaBrokerTunnel::SshTunnel(ssh) => {
                    let id = match &ssh {
                        ResolvedItemName::Item { id, .. } => id,
                        _ => sql_bail!(
                            "internal error: Kafka SSH tunnel connection was not resolved"
                        ),
                    };
                    let ssh_tunnel = scx.catalog.get_item(id);
                    match ssh_tunnel.connection()? {
                        Connection::Ssh(connection) => Tunnel::Ssh(SshTunnel {
                            connection_id: *id,
                            connection: connection.clone(),
                        }),
                        _ => {
                            sql_bail!("{} is not an SSH connection", ssh_tunnel.name().item)
                        }
                    }
                }
            };

            out.push(mz_storage_client::types::connections::KafkaBroker {
                address: broker.address.clone(),
                tunnel,
            });
        }

        Ok(out)
    }
    pub fn ssl_config(&self) -> BTreeSet<KafkaConnectionOptionName> {
        use KafkaConnectionOptionName::*;
        BTreeSet::from([SslKey, SslCertificate])
    }
    pub fn sasl_config(&self) -> BTreeSet<KafkaConnectionOptionName> {
        use KafkaConnectionOptionName::*;
        BTreeSet::from([SaslMechanisms, SaslUsername, SaslPassword])
    }
}

impl From<&KafkaConnectionOptionExtracted> for Option<KafkaTlsConfig> {
    fn from(k: &KafkaConnectionOptionExtracted) -> Self {
        if k.ssl_config().iter().all(|config| k.seen.contains(config)) {
            Some(KafkaTlsConfig {
                identity: Some(TlsIdentity {
                    key: k.ssl_key.unwrap().into(),
                    cert: k.ssl_certificate.clone().unwrap(),
                }),
                root_cert: k.ssl_certificate_authority.clone(),
            })
        } else {
            None
        }
    }
}

impl TryFrom<&KafkaConnectionOptionExtracted> for Option<SaslConfig> {
    type Error = PlanError;
    fn try_from(k: &KafkaConnectionOptionExtracted) -> Result<Self, Self::Error> {
        let res = if k.sasl_config().iter().all(|config| k.seen.contains(config)) {
            let sasl_mechanism = k.sasl_mechanisms.clone().unwrap();
            if sasl_mechanism
                .chars()
                .any(|c| c.is_ascii_alphabetic() && !c.is_uppercase())
            {
                sql_bail!(
                    "invalid SASL MECHANISM {}: must be uppercase",
                    sasl_mechanism.quoted()
                );
            }
            Some(SaslConfig {
                mechanisms: sasl_mechanism,
                username: k.sasl_username.clone().unwrap(),
                password: k.sasl_password.unwrap().into(),
                tls_root_cert: k.ssl_certificate_authority.clone(),
            })
        } else {
            None
        };
        Ok(res)
    }
}

impl TryFrom<&KafkaConnectionOptionExtracted> for Option<KafkaSecurity> {
    type Error = PlanError;
    fn try_from(value: &KafkaConnectionOptionExtracted) -> Result<Self, Self::Error> {
        let ssl_config = Option::<KafkaTlsConfig>::from(value).map(KafkaSecurity::from);
        let sasl_config = Option::<SaslConfig>::try_from(value)?.map(KafkaSecurity::from);

        let mut security_iter = vec![ssl_config, sasl_config].into_iter();
        let res = match security_iter.find(|v| v.is_some()) {
            Some(config) => {
                if security_iter.find(|v| v.is_some()).is_some() {
                    sql_bail!("invalid CONNECTION: cannot specify multiple security protocols");
                }
                config
            }
            None => None,
        };

        if res.is_none()
            && [value.sasl_config(), value.ssl_config()]
                .iter()
                .flatten()
                .any(|c| value.seen.contains(c))
        {
            sql_bail!("invalid CONNECTION: under-specified security configuration");
        }

        Ok(res)
    }
}

impl KafkaConnectionOptionExtracted {
    fn to_connection(
        self,
        scx: &StatementContext,
    ) -> Result<mz_storage_client::types::connections::KafkaConnection, PlanError> {
        Ok(KafkaConnection {
            brokers: self.get_brokers(scx)?,
            security: Option::<KafkaSecurity>::try_from(&self)?,
            progress_topic: self.progress_topic,
            options: BTreeMap::new(),
        })
    }
}

generate_extracted_config!(
    KafkaBrokerAwsPrivatelinkOption,
    (AvailabilityZone, String),
    (Port, u16)
);

generate_extracted_config!(
    CsrConnectionOption,
    (AwsPrivatelink, with_options::Object),
    (Port, u16),
    (Url, String),
    (SslKey, with_options::Secret),
    (SslCertificate, StringOrSecret),
    (SslCertificateAuthority, StringOrSecret),
    (Username, StringOrSecret),
    (Password, with_options::Secret),
    (SshTunnel, with_options::Object)
);

impl CsrConnectionOptionExtracted {
    fn to_connection(
        self,
        scx: &StatementContext,
    ) -> Result<mz_storage_client::types::connections::CsrConnection, PlanError> {
        let url: reqwest::Url = match self.url {
            Some(url) => url
                .parse()
                .map_err(|e| sql_err!("parsing schema registry url: {e}"))?,
            None => sql_bail!("invalid CONNECTION: must specify URL"),
        };
        let _ = url
            .host_str()
            .ok_or_else(|| sql_err!("invalid CONNECTION: URL must specify domain name"))?;
        if url.path() != "/" {
            sql_bail!("invalid CONNECTION: URL must have an empty path");
        }
        let cert = self.ssl_certificate;
        let key = self.ssl_key.map(|secret| secret.into());
        let tls_identity = match (cert, key) {
            (None, None) => None,
            (Some(cert), Some(key)) => Some(TlsIdentity { cert, key }),
            _ => sql_bail!(
                "invalid CONNECTION: reading from SSL-auth Confluent Schema Registry requires both SSL KEY and SSL CERTIFICATE"
            ),
        };
        let http_auth = self.username.map(|username| CsrConnectionHttpAuth {
            username,
            password: self.password.map(|secret| secret.into()),
        });

        let tunnel = scx.build_tunnel_definition(self.ssh_tunnel, self.aws_privatelink)?;

        Ok(mz_storage_client::types::connections::CsrConnection {
            url,
            tls_root_cert: self.ssl_certificate_authority,
            tls_identity,
            http_auth,
            tunnel,
        })
    }
}

generate_extracted_config!(
    PostgresConnectionOption,
    (AwsPrivatelink, with_options::Object),
    (Database, String),
    (Host, String),
    (Password, with_options::Secret),
    (Port, u16, Default(5432_u16)),
    (SshTunnel, with_options::Object),
    (SslCertificate, StringOrSecret),
    (SslCertificateAuthority, StringOrSecret),
    (SslKey, with_options::Secret),
    (SslMode, String),
    (User, StringOrSecret)
);

impl PostgresConnectionOptionExtracted {
    fn to_connection(
        self,
        scx: &StatementContext,
    ) -> Result<mz_storage_client::types::connections::PostgresConnection, PlanError> {
        let cert = self.ssl_certificate;
        let key = self.ssl_key.map(|secret| secret.into());
        let tls_identity = match (cert, key) {
            (None, None) => None,
            (Some(cert), Some(key)) => Some(TlsIdentity { cert, key }),
            _ => sql_bail!("invalid CONNECTION: both SSL KEY and SSL CERTIFICATE are required"),
        };
        let tls_mode = match self.ssl_mode.as_ref().map(|m| m.as_str()) {
            None | Some("disable") => tokio_postgres::config::SslMode::Disable,
            // "prefer" intentionally omitted because it has dubious security
            // properties.
            Some("require") => tokio_postgres::config::SslMode::Require,
            Some("verify_ca") | Some("verify-ca") => tokio_postgres::config::SslMode::VerifyCa,
            Some("verify_full") | Some("verify-full") => {
                tokio_postgres::config::SslMode::VerifyFull
            }
            Some(m) => sql_bail!("invalid CONNECTION: unknown SSL MODE {}", m.quoted()),
        };

        let tunnel = scx.build_tunnel_definition(self.ssh_tunnel, self.aws_privatelink)?;

        Ok(mz_storage_client::types::connections::PostgresConnection {
            database: self
                .database
                .ok_or_else(|| sql_err!("DATABASE option is required"))?,
            password: self.password.map(|password| password.into()),
            host: self
                .host
                .ok_or_else(|| sql_err!("HOST option is required"))?,
            port: self.port,
            tunnel,
            tls_mode,
            tls_root_cert: self.ssl_certificate_authority,
            tls_identity,
            user: self
                .user
                .ok_or_else(|| sql_err!("USER option is required"))?,
        })
    }
}

generate_extracted_config!(
    SshConnectionOption,
    (Host, String),
    (Port, u16, Default(22_u16)),
    (User, String)
);

impl TryFrom<SshConnectionOptionExtracted>
    for mz_storage_client::types::connections::SshConnection
{
    type Error = PlanError;

    fn try_from(options: SshConnectionOptionExtracted) -> Result<Self, Self::Error> {
        Ok(mz_storage_client::types::connections::SshConnection {
            host: options
                .host
                .ok_or_else(|| sql_err!("HOST option is required"))?,
            port: options.port,
            user: options
                .user
                .ok_or_else(|| sql_err!("USER option is required"))?,
            public_keys: None,
        })
    }
}

generate_extracted_config!(
    AwsConnectionOption,
    (AccessKeyId, StringOrSecret),
    (SecretAccessKey, with_options::Secret),
    (Token, StringOrSecret),
    (Endpoint, String),
    (Region, String),
    (RoleArn, String)
);

impl TryFrom<AwsConnectionOptionExtracted> for AwsConfig {
    type Error = PlanError;

    fn try_from(options: AwsConnectionOptionExtracted) -> Result<Self, Self::Error> {
        Ok(AwsConfig {
            credentials: AwsCredentials {
                access_key_id: options
                    .access_key_id
                    .ok_or_else(|| sql_err!("ACCESS KEY ID option is required"))?,
                secret_access_key: options
                    .secret_access_key
                    .ok_or_else(|| sql_err!("SECRET ACCESS KEY option is required"))?
                    .into(),
                session_token: options.token,
            },
            endpoint: match options.endpoint {
                // TODO(benesch): this should not treat an empty endpoint as equivalent to a `NULL`
                // endpoint, but making that change now would break testdrive. AWS connections are
                // all behind feature flags mode right now, so no particular urgency to correct
                // this.
                Some(endpoint) if !endpoint.is_empty() => Some(endpoint),
                _ => None,
            },
            region: options.region,
            role: options.role_arn.map(|arn| AwsAssumeRole { arn }),
        })
    }
}

generate_extracted_config!(
    AwsPrivatelinkConnectionOption,
    (ServiceName, String),
    (AvailabilityZones, Vec<String>)
);

impl TryFrom<AwsPrivatelinkConnectionOptionExtracted> for AwsPrivatelinkConnection {
    type Error = PlanError;

    fn try_from(options: AwsPrivatelinkConnectionOptionExtracted) -> Result<Self, Self::Error> {
        Ok(AwsPrivatelinkConnection {
            service_name: options
                .service_name
                .ok_or_else(|| sql_err!("SERVICE NAME option is required"))?,
            availability_zones: options
                .availability_zones
                .ok_or_else(|| sql_err!("AVAILABILITY ZONES option is required"))?,
        })
    }
}

pub fn plan_create_connection(
    scx: &StatementContext,
    stmt: CreateConnectionStatement<Aug>,
) -> Result<Plan, PlanError> {
    let create_sql = normalize::create_statement(scx, Statement::CreateConnection(stmt.clone()))?;
    let CreateConnectionStatement {
        name,
        connection,
        if_not_exists,
    } = stmt;
    let connection = match connection {
        CreateConnection::Kafka { with_options } => {
            let c = KafkaConnectionOptionExtracted::try_from(with_options)?;
            Connection::Kafka(c.to_connection(scx)?)
        }
        CreateConnection::Csr { with_options } => {
            let c = CsrConnectionOptionExtracted::try_from(with_options)?;
            Connection::Csr(c.to_connection(scx)?)
        }
        CreateConnection::Postgres { with_options } => {
            let c = PostgresConnectionOptionExtracted::try_from(with_options)?;
            Connection::Postgres(c.to_connection(scx)?)
        }
        CreateConnection::Aws { with_options } => {
            let c = AwsConnectionOptionExtracted::try_from(with_options)?;
            let connection = AwsConfig::try_from(c)?;
            Connection::Aws(connection)
        }
        CreateConnection::AwsPrivatelink { with_options } => {
            let c = AwsPrivatelinkConnectionOptionExtracted::try_from(with_options)?;
            let connection = AwsPrivatelinkConnection::try_from(c)?;
            if let Some(supported_azs) = scx.catalog.aws_privatelink_availability_zones() {
                for connection_az in &connection.availability_zones {
                    if !supported_azs.contains(connection_az) {
                        return Err(PlanError::InvalidPrivatelinkAvailabilityZone {
                            name: connection_az.to_string(),
                            supported_azs,
                        });
                    }
                }
            }
            Connection::AwsPrivatelink(connection)
        }
        CreateConnection::Ssh { with_options } => {
            let c = SshConnectionOptionExtracted::try_from(with_options)?;
            let connection = mz_storage_client::types::connections::SshConnection::try_from(c)?;
            Connection::Ssh(connection)
        }
    };
    let name = scx.allocate_qualified_name(normalize::unresolved_item_name(name)?)?;

    // Check for an object in the catalog with this same name
    let full_name = scx.catalog.resolve_full_name(&name);
    let partial_name = PartialItemName::from(full_name.clone());
    if let (false, Ok(item)) = (if_not_exists, scx.catalog.resolve_item(&partial_name)) {
        return Err(PlanError::ItemAlreadyExists {
            name: full_name.to_string(),
            item_type: item.item_type(),
        });
    }

    let plan = CreateConnectionPlan {
        name,
        if_not_exists,
        connection: crate::plan::Connection {
            create_sql,
            connection,
        },
    };
    Ok(Plan::CreateConnection(plan))
}

fn plan_drop_database(
    scx: &StatementContext,
    if_exists: bool,
    name: UnresolvedDatabaseName,
    cascade: bool,
) -> Result<Option<DatabaseId>, PlanError> {
    Ok(match resolve_database(scx, &name, if_exists)? {
        Some(database) => {
            if !cascade && database.has_schemas() {
                sql_bail!(
                    "database '{}' cannot be dropped with RESTRICT while it contains schemas",
                    name,
                );
            }
            Some(database.id())
        }
        None => None,
    })
}

pub fn describe_drop_objects(
    _: &StatementContext,
    _: DropObjectsStatement,
) -> Result<StatementDesc, PlanError> {
    Ok(StatementDesc::new(None))
}

pub fn plan_drop_objects(
    scx: &StatementContext,
    DropObjectsStatement {
        object_type,
        if_exists,
        names,
        cascade,
    }: DropObjectsStatement,
) -> Result<Plan, PlanError> {
    assert_ne!(
        object_type,
        mz_sql_parser::ast::ObjectType::Func,
        "rejected in parser"
    );
    let object_type = object_type.into();

    let mut referenced_ids = Vec::new();
    for name in names {
        let id = match name {
            UnresolvedObjectName::Cluster(name) => {
                plan_drop_cluster(scx, if_exists, name, cascade)?.map(ObjectId::Cluster)
            }
            UnresolvedObjectName::ClusterReplica(name) => {
                plan_drop_cluster_replica(scx, if_exists, name)?.map(ObjectId::ClusterReplica)
            }
            UnresolvedObjectName::Database(name) => {
                plan_drop_database(scx, if_exists, name, cascade)?.map(ObjectId::Database)
            }
            UnresolvedObjectName::Schema(name) => {
                plan_drop_schema(scx, if_exists, name, cascade)?.map(ObjectId::Schema)
            }
            UnresolvedObjectName::Role(name) => {
                plan_drop_role(scx, if_exists, name)?.map(ObjectId::Role)
            }
            UnresolvedObjectName::Item(name) => {
                plan_drop_item(scx, object_type, if_exists, name, cascade)?.map(ObjectId::Item)
            }
        };
        if let Some(id) = id {
            referenced_ids.push(id);
        }
    }
    let drop_ids = scx.catalog.object_dependents(&referenced_ids);

    Ok(Plan::DropObjects(DropObjectsPlan {
        referenced_ids,
        drop_ids,
        object_type,
    }))
}

fn plan_drop_schema(
    scx: &StatementContext,
    if_exists: bool,
    name: UnresolvedSchemaName,
    cascade: bool,
) -> Result<Option<(ResolvedDatabaseSpecifier, SchemaSpecifier)>, PlanError> {
    Ok(match resolve_schema(scx, name.clone(), if_exists)? {
        Some((database_spec, schema_spec)) => {
            if let ResolvedDatabaseSpecifier::Ambient = database_spec {
                sql_bail!(
                    "cannot drop schema {name} because it is required by the database system",
                );
            }
            if let SchemaSpecifier::Temporary = schema_spec {
                sql_bail!("cannot drop schema {name} because it is a temporary schema",)
            }
            let schema = scx.get_schema(&database_spec, &schema_spec);
            if !cascade && schema.has_items() {
                let full_schema_name = scx.catalog.resolve_full_schema_name(schema.name());
                sql_bail!(
                    "schema '{}' cannot be dropped without CASCADE while it contains objects",
                    full_schema_name
                );
            }
            Some((database_spec, schema_spec))
        }
        None => None,
    })
}

fn plan_drop_role(
    scx: &StatementContext,
    if_exists: bool,
    name: Ident,
) -> Result<Option<RoleId>, PlanError> {
    match scx.catalog.resolve_role(name.as_str()) {
        Ok(role) => {
            let id = role.id();
            if &id == scx.catalog.active_role_id() {
                sql_bail!("current role cannot be dropped");
            }
            for role in scx.catalog.get_roles() {
                for (member_id, grantor_id) in role.membership() {
                    if &id == grantor_id {
                        let member_role = scx.catalog.get_role(member_id);
                        sql_bail!(
                            "cannot drop role {}: still depended up by membership of role {} in role {}",
                            name.as_str(), role.name(), member_role.name()
                        );
                    }
                }
            }
            Ok(Some(role.id()))
        }
        Err(_) if if_exists => {
            // TODO(benesch): generate a notice indicating that the
            // role does not exist.
            Ok(None)
        }
        Err(e) => Err(e.into()),
    }
}

fn plan_drop_cluster(
    scx: &StatementContext,
    if_exists: bool,
    name: Ident,
    cascade: bool,
) -> Result<Option<ClusterId>, PlanError> {
    Ok(match resolve_cluster(scx, &name, if_exists)? {
        Some(cluster) => {
            if !cascade && !cluster.bound_objects().is_empty() {
                sql_bail!("cannot drop cluster with active objects");
            }
            ensure_cluster_is_not_linked(scx, cluster.id())?;
            Some(cluster.id())
        }
        None => None,
    })
}

fn is_storage_cluster(scx: &StatementContext, cluster: &dyn CatalogCluster) -> bool {
    cluster.bound_objects().iter().all(|id| {
        matches!(
            scx.catalog.get_item(id).item_type(),
            CatalogItemType::Source | CatalogItemType::Sink
        )
    })
}

fn plan_drop_cluster_replica(
    scx: &StatementContext,
    if_exists: bool,
    name: QualifiedReplica,
) -> Result<Option<(ClusterId, ReplicaId)>, PlanError> {
    let cluster = resolve_cluster_replica(scx, &name, if_exists)?;
    if let Some((cluster, _)) = &cluster {
        ensure_cluster_is_not_linked(scx, cluster.id())?;
    }
    Ok(cluster.map(|(cluster, replica_id)| (cluster.id(), replica_id)))
}

fn plan_drop_item(
    scx: &StatementContext,
    object_type: ObjectType,
    if_exists: bool,
    name: UnresolvedItemName,
    cascade: bool,
) -> Result<Option<GlobalId>, PlanError> {
    Ok(match resolve_item(scx, name, if_exists)? {
        Some(catalog_item) => {
            if catalog_item.id().is_system() {
                sql_bail!(
                    "cannot drop item {} because it is required by the database system",
                    scx.catalog.resolve_full_name(catalog_item.name()),
                );
            }
            let item_type = catalog_item.item_type();

            // Return a more helpful error on `DROP VIEW <materialized-view>`.
            if object_type == ObjectType::View && item_type == CatalogItemType::MaterializedView {
                let name = scx
                    .catalog
                    .resolve_full_name(catalog_item.name())
                    .to_string();
                return Err(PlanError::DropViewOnMaterializedView(name));
            } else if object_type != item_type {
                sql_bail!(
                    "\"{}\" is a {} not a {}",
                    scx.catalog.resolve_full_name(catalog_item.name()),
                    catalog_item.item_type(),
                    format!("{object_type}").to_lowercase(),
                );
            }

            // We currently prohibit dropping subsources entirely and instead rely on
            // dropping their primary sources.
            if item_type == CatalogItemType::Source {
                if let Some(source_id) = catalog_item
                    .used_by()
                    .iter()
                    .find(|id| scx.catalog.get_item(id).item_type() == CatalogItemType::Source)
                {
                    return Err(PlanError::DropSubsource {
                        subsource: scx
                            .catalog
                            .resolve_full_name(catalog_item.name())
                            .to_string(),
                        source: scx
                            .catalog
                            .resolve_full_name(scx.catalog.get_item(source_id).name())
                            .to_string(),
                    });
                }
            }

            if !cascade {
                let entry_id = catalog_item.id();
                // When this item gets dropped it will also drop its subsources, so we need to check the
                // users of those
                let mut dropped_items = catalog_item
                    .subsources()
                    .iter()
                    .map(|id| scx.catalog.get_item(id))
                    .collect_vec();
                dropped_items.push(catalog_item);

                for entry in dropped_items {
                    for id in entry.used_by() {
                        // The catalog_entry we're trying to drop will appear in the used_by list of its
                        // subsources so we need to exclude it from cascade checking since it will be
                        // dropped
                        if id == &entry_id {
                            continue;
                        }

                        let dep = scx.catalog.get_item(id);
                        if dependency_prevents_drop(object_type, dep) {
                            // TODO: Add a hint to add cascade.
                            sql_bail!(
                                "cannot drop {}: still depended upon by catalog item '{}'",
                                scx.catalog.resolve_full_name(catalog_item.name()),
                                scx.catalog.resolve_full_name(dep.name())
                            );
                        }
                    }
                    // TODO(jkosh44) It would be nice to also check if any active subscribe or pending peek
                    //  relies on entry. Unfortunately, we don't have that information readily available.
                }
            }
            Some(catalog_item.id())
        }
        None => None,
    })
}

/// Does the dependency `dep` prevent a drop of a non-cascade query?
fn dependency_prevents_drop(object_type: ObjectType, dep: &dyn CatalogItem) -> bool {
    match object_type {
        ObjectType::Type => true,
        _ => match dep.item_type() {
            CatalogItemType::Func
            | CatalogItemType::Table
            | CatalogItemType::Source
            | CatalogItemType::View
            | CatalogItemType::MaterializedView
            | CatalogItemType::Sink
            | CatalogItemType::Type
            | CatalogItemType::Secret
            | CatalogItemType::Connection => true,
            CatalogItemType::Index => false,
        },
    }
}

pub fn describe_alter_index_options(
    _: &StatementContext,
    _: AlterIndexStatement<Aug>,
) -> Result<StatementDesc, PlanError> {
    Ok(StatementDesc::new(None))
}

pub fn describe_drop_owned(
    _: &StatementContext,
    _: DropOwnedStatement<Aug>,
) -> Result<StatementDesc, PlanError> {
    Ok(StatementDesc::new(None))
}

pub fn plan_drop_owned(
    scx: &StatementContext,
    DropOwnedStatement {
        role_names,
        cascade,
    }: DropOwnedStatement<Aug>,
) -> Result<Plan, PlanError> {
    let role_ids: BTreeSet<_> = role_names.into_iter().map(|role| role.id).collect();
    let mut drop_ids = Vec::new();
    let mut revokes = Vec::new();

    fn update_revokes(
        object_id: ObjectId,
        privileges: &PrivilegeMap,
        role_ids: &BTreeSet<RoleId>,
        revokes: &mut Vec<(ObjectId, MzAclItem)>,
    ) {
        revokes.extend(iter::zip(
            iter::repeat(object_id),
            privileges
                .all_values()
                .filter(|privilege| role_ids.contains(&privilege.grantee))
                .cloned(),
        ));
    }

    // Replicas
    for replica in scx.catalog.get_cluster_replicas() {
        if role_ids.contains(&replica.owner_id()) {
            drop_ids.push((replica.cluster_id(), replica.replica_id()).into());
        }
    }

    // Clusters
    for cluster in scx.catalog.get_clusters() {
        if role_ids.contains(&cluster.owner_id()) {
            if !cascade && !cluster.bound_objects().is_empty() {
                sql_bail!(
                    "cannot drop cluster {} without CASCADE while it contains active objects",
                    cluster.name().quoted()
                );
            }
            drop_ids.push(cluster.id().into());
        }
        update_revokes(
            cluster.id().into(),
            cluster.privileges(),
            &role_ids,
            &mut revokes,
        );
    }

    // Items
    for item in scx.catalog.get_items() {
        if role_ids.contains(&item.owner_id()) {
            if !cascade {
                // When this item gets dropped it will also drop its subsources, so we need to
                // check the users of those.
                for sub_item in item
                    .subsources()
                    .iter()
                    .map(|id| scx.catalog.get_item(id))
                    .chain(iter::once(item))
                {
                    let non_owned_dependencies: Vec<_> = sub_item
                        .used_by()
                        .into_iter()
                        .map(|global_id| scx.catalog.get_item(global_id))
                        .filter(|item| dependency_prevents_drop(item.item_type().into(), *item))
                        .filter(|item| !role_ids.contains(&item.owner_id()))
                        .collect();
                    if !non_owned_dependencies.is_empty() {
                        let names: Vec<_> = non_owned_dependencies
                            .into_iter()
                            .map(|item| scx.catalog.resolve_full_name(item.name()))
                            .map(|name| name.to_string().quoted().to_string())
                            .collect();
                        sql_bail!(
                            "cannot drop {} without CASCADE: still depended upon by non-owned catalog items {}",
                            scx.catalog.resolve_full_name(item.name()).to_string().quoted(),
                            names.join(", ")
                        );
                    }
                }
            }
            drop_ids.push(item.id().into());
        }
        update_revokes(item.id().into(), item.privileges(), &role_ids, &mut revokes);
    }

    // Schemas
    for schema in scx.catalog.get_schemas() {
        if !schema.id().is_temporary() {
            if role_ids.contains(&schema.owner_id()) {
                if !cascade {
                    let non_owned_dependencies: Vec<_> = schema
                        .item_ids()
                        .values()
                        .map(|global_id| scx.catalog.get_item(global_id))
                        .filter(|item| dependency_prevents_drop(item.item_type().into(), *item))
                        .filter(|item| !role_ids.contains(&item.owner_id()))
                        .collect();
                    if !non_owned_dependencies.is_empty() {
                        let full_schema_name = scx.catalog.resolve_full_schema_name(schema.name());
                        sql_bail!(
                            "schema {} cannot be dropped without CASCADE while it contains non-owned objects",
                            full_schema_name.to_string().quoted()
                        );
                    }
                }
                drop_ids.push((*schema.database(), *schema.id()).into())
            }
            update_revokes(
                (*schema.database(), *schema.id()).into(),
                schema.privileges(),
                &role_ids,
                &mut revokes,
            );
        }
    }

    // Databases
    for database in scx.catalog.get_databases() {
        if role_ids.contains(&database.owner_id()) {
            if !cascade {
                let non_owned_schemas: Vec<_> = database
                    .schemas()
                    .into_iter()
                    .filter(|schema| !role_ids.contains(&schema.owner_id()))
                    .collect();
                if !non_owned_schemas.is_empty() {
                    sql_bail!(
                        "database {} cannot be dropped without CASCADE while it contains non-owned schemas",
                        database.name().quoted(),
                    );
                }
            }
            drop_ids.push(database.id().into());
        }
        update_revokes(
            database.id().into(),
            database.privileges(),
            &role_ids,
            &mut revokes,
        );
    }

    let drop_ids = scx.catalog.object_dependents(&drop_ids);

    let system_ids: Vec<_> = drop_ids.iter().filter(|id| id.is_system()).collect();
    if !system_ids.is_empty() {
        let mut owners = system_ids
            .into_iter()
            .filter_map(|object_id| scx.catalog.get_owner_id(object_id))
            .collect::<BTreeSet<_>>()
            .into_iter()
            .map(|role_id| scx.catalog.get_role(&role_id).name().quoted());
        sql_bail!(
            "cannot drop objects owned by role {} because they are required by the database system",
            owners.join(", "),
        );
    }

    Ok(Plan::DropOwned(DropOwnedPlan {
        role_ids: role_ids.into_iter().collect(),
        drop_ids,
        revokes,
    }))
}

generate_extracted_config!(IndexOption, (LogicalCompactionWindow, OptionalInterval));

fn plan_index_options(
    scx: &StatementContext,
    with_opts: Vec<IndexOption<Aug>>,
) -> Result<Vec<crate::plan::IndexOption>, PlanError> {
    if !with_opts.is_empty() {
        // Index options are not durable.
        scx.require_feature_flag(&vars::ENABLE_INDEX_OPTIONS)?;
    }

    let IndexOptionExtracted {
        logical_compaction_window,
        ..
    }: IndexOptionExtracted = with_opts.try_into()?;

    let mut out = Vec::with_capacity(1);

    if let Some(OptionalInterval(lcw)) = logical_compaction_window {
        scx.require_feature_flag(&vars::ENABLE_LOGICAL_COMPACTION_WINDOW)?;
        out.push(crate::plan::IndexOption::LogicalCompactionWindow(
            lcw.map(|interval| interval.duration()).transpose()?,
        ))
    }

    Ok(out)
}

pub fn plan_alter_index_options(
    scx: &StatementContext,
    AlterIndexStatement {
        index_name,
        if_exists,
        action: actions,
    }: AlterIndexStatement<Aug>,
) -> Result<Plan, PlanError> {
    let index_name = normalize::unresolved_item_name(index_name)?;
    let entry = match scx.catalog.resolve_item(&index_name) {
        Ok(index) => index,
        Err(_) if if_exists => {
            // TODO(benesch): generate a notice indicating this index does not
            // exist.
            return Ok(Plan::AlterNoop(AlterNoopPlan {
                object_type: ObjectType::Index,
            }));
        }
        Err(e) => return Err(e.into()),
    };
    if entry.item_type() != CatalogItemType::Index {
        sql_bail!(
            "\"{}\" is a {} not a index",
            scx.catalog.resolve_full_name(entry.name()),
            entry.item_type()
        )
    }
    let id = entry.id();

    match actions {
        AlterIndexAction::ResetOptions(options) => {
            Ok(Plan::AlterIndexResetOptions(AlterIndexResetOptionsPlan {
                id,
                options: options.into_iter().collect(),
            }))
        }
        AlterIndexAction::SetOptions(options) => {
            Ok(Plan::AlterIndexSetOptions(AlterIndexSetOptionsPlan {
                id,
                options: plan_index_options(scx, options)?,
            }))
        }
    }
}

pub fn describe_alter_owner(
    _: &StatementContext,
    _: AlterOwnerStatement<Aug>,
) -> Result<StatementDesc, PlanError> {
    Ok(StatementDesc::new(None))
}

pub fn plan_alter_owner(
    scx: &StatementContext,
    AlterOwnerStatement {
        object_type,
        if_exists,
        name,
        new_owner,
    }: AlterOwnerStatement<Aug>,
) -> Result<Plan, PlanError> {
    let object_type = object_type.into();
    match (object_type, name) {
        (ObjectType::Cluster, UnresolvedObjectName::Cluster(name)) => {
            plan_alter_cluster_owner(scx, if_exists, name, new_owner.id)
        }
        (ObjectType::ClusterReplica, UnresolvedObjectName::ClusterReplica(name)) => {
            plan_alter_cluster_replica_owner(scx, if_exists, name, new_owner.id)
        }
        (ObjectType::Database, UnresolvedObjectName::Database(name)) => {
            plan_alter_database_owner(scx, if_exists, name, new_owner.id)
        }
        (ObjectType::Schema, UnresolvedObjectName::Schema(name)) => {
            plan_alter_schema_owner(scx, if_exists, name, new_owner.id)
        }
        (ObjectType::Role, UnresolvedObjectName::Role(_)) => unreachable!("rejected by the parser"),
        (
            object_type @ ObjectType::Cluster
            | object_type @ ObjectType::ClusterReplica
            | object_type @ ObjectType::Database
            | object_type @ ObjectType::Schema
            | object_type @ ObjectType::Role,
            name,
        )
        | (
            object_type,
            name @ UnresolvedObjectName::Cluster(_)
            | name @ UnresolvedObjectName::ClusterReplica(_)
            | name @ UnresolvedObjectName::Database(_)
            | name @ UnresolvedObjectName::Schema(_)
            | name @ UnresolvedObjectName::Role(_),
        ) => {
            unreachable!("parser set the wrong object type '{object_type:?}' for name {name:?}")
        }
        (object_type, UnresolvedObjectName::Item(name)) => {
            plan_alter_item_owner(scx, object_type, if_exists, name, new_owner.id)
        }
    }
}

fn plan_alter_cluster_owner(
    scx: &StatementContext,
    if_exists: bool,
    name: Ident,
    new_owner: RoleId,
) -> Result<Plan, PlanError> {
    match resolve_cluster(scx, &name, if_exists)? {
        Some(cluster) => Ok(Plan::AlterOwner(AlterOwnerPlan {
            id: ObjectId::Cluster(cluster.id()),
            object_type: ObjectType::Cluster,
            new_owner,
        })),
        None => Ok(Plan::AlterNoop(AlterNoopPlan {
            object_type: ObjectType::Cluster,
        })),
    }
}

fn plan_alter_cluster_replica_owner(
    scx: &StatementContext,
    if_exists: bool,
    name: QualifiedReplica,
    new_owner: RoleId,
) -> Result<Plan, PlanError> {
    match resolve_cluster_replica(scx, &name, if_exists)? {
        Some((cluster, replica_id)) => Ok(Plan::AlterOwner(AlterOwnerPlan {
            id: ObjectId::ClusterReplica((cluster.id(), replica_id)),
            object_type: ObjectType::ClusterReplica,
            new_owner,
        })),
        None => Ok(Plan::AlterNoop(AlterNoopPlan {
            object_type: ObjectType::ClusterReplica,
        })),
    }
}

fn plan_alter_database_owner(
    scx: &StatementContext,
    if_exists: bool,
    name: UnresolvedDatabaseName,
    new_owner: RoleId,
) -> Result<Plan, PlanError> {
    match resolve_database(scx, &name, if_exists)? {
        Some(database) => Ok(Plan::AlterOwner(AlterOwnerPlan {
            id: ObjectId::Database(database.id()),
            object_type: ObjectType::Database,
            new_owner,
        })),
        None => Ok(Plan::AlterNoop(AlterNoopPlan {
            object_type: ObjectType::Database,
        })),
    }
}

fn plan_alter_schema_owner(
    scx: &StatementContext,
    if_exists: bool,
    name: UnresolvedSchemaName,
    new_owner: RoleId,
) -> Result<Plan, PlanError> {
    match resolve_schema(scx, name.clone(), if_exists)? {
        Some((database_spec, schema_spec)) => {
            if let ResolvedDatabaseSpecifier::Ambient = database_spec {
                sql_bail!(
                    "cannot alter schema {name} because it is required by the database system",
                );
            }
            if let SchemaSpecifier::Temporary = schema_spec {
                sql_bail!("cannot alter schema {name} because it is a temporary schema",)
            }
            Ok(Plan::AlterOwner(AlterOwnerPlan {
                id: ObjectId::Schema((database_spec, schema_spec)),
                object_type: ObjectType::Schema,
                new_owner,
            }))
        }
        None => Ok(Plan::AlterNoop(AlterNoopPlan {
            object_type: ObjectType::Database,
        })),
    }
}

fn plan_alter_item_owner(
    scx: &StatementContext,
    object_type: ObjectType,
    if_exists: bool,
    name: UnresolvedItemName,
    new_owner: RoleId,
) -> Result<Plan, PlanError> {
    match resolve_item(scx, name, if_exists)? {
        Some(item) => {
            if item.id().is_system() {
                sql_bail!(
                    "cannot alter item {} because it is required by the database system",
                    scx.catalog.resolve_full_name(item.name()),
                );
            }
            let item_type = item.item_type();

            // Return a more helpful error on `ALTER VIEW <materialized-view>`.
            if object_type == ObjectType::View && item_type == CatalogItemType::MaterializedView {
                let name = scx.catalog.resolve_full_name(item.name()).to_string();
                return Err(PlanError::AlterViewOnMaterializedView(name));
            } else if object_type != item_type {
                sql_bail!(
                    "{} is a {} not a {}",
                    scx.catalog
                        .resolve_full_name(item.name())
                        .to_string()
                        .quoted(),
                    item.item_type(),
                    format!("{object_type}").to_lowercase(),
                );
            }
            Ok(Plan::AlterOwner(AlterOwnerPlan {
                id: ObjectId::Item(item.id()),
                object_type,
                new_owner,
            }))
        }
        None => Ok(Plan::AlterNoop(AlterNoopPlan { object_type })),
    }
}

pub fn describe_alter_object_rename(
    _: &StatementContext,
    _: AlterObjectRenameStatement,
) -> Result<StatementDesc, PlanError> {
    Ok(StatementDesc::new(None))
}

pub fn plan_alter_object_rename(
    scx: &StatementContext,
    AlterObjectRenameStatement {
        name,
        object_type,
        to_item_name,
        if_exists,
    }: AlterObjectRenameStatement,
) -> Result<Plan, PlanError> {
    let object_type = object_type.into();
    match (object_type, name) {
        (
            ObjectType::View
            | ObjectType::MaterializedView
            | ObjectType::Table
            | ObjectType::Source
            | ObjectType::Index
            | ObjectType::Sink
            | ObjectType::Secret
            | ObjectType::Connection,
            UnresolvedObjectName::Item(name),
        ) => plan_alter_item_rename(scx, object_type, name, to_item_name, if_exists),
        (ObjectType::Cluster, UnresolvedObjectName::Cluster(name)) => {
            plan_alter_cluster_rename(scx, object_type, name, to_item_name, if_exists)
        }
        (ObjectType::ClusterReplica, UnresolvedObjectName::ClusterReplica(name)) => {
            plan_alter_cluster_replica_rename(scx, object_type, name, to_item_name, if_exists)
        }
        (object_type, name) => {
            unreachable!("parser set the wrong object type '{object_type:?}' for name {name:?}")
        }
    }
}

pub fn plan_alter_item_rename(
    scx: &StatementContext,
    object_type: ObjectType,
    name: UnresolvedItemName,
    to_item_name: Ident,
    if_exists: bool,
) -> Result<Plan, PlanError> {
    match resolve_item(scx, name, if_exists)? {
        Some(entry) => {
            let full_name = scx.catalog.resolve_full_name(entry.name());
            let item_type = entry.item_type();

            // Return a more helpful error on `ALTER VIEW <materialized-view>`.
            if object_type == ObjectType::View && item_type == CatalogItemType::MaterializedView {
                return Err(PlanError::AlterViewOnMaterializedView(
                    full_name.to_string(),
                ));
            } else if object_type != item_type {
                sql_bail!(
                    "\"{}\" is a {} not a {}",
                    full_name,
                    entry.item_type(),
                    format!("{object_type}").to_lowercase()
                )
            }
            let proposed_name = QualifiedItemName {
                qualifiers: entry.name().qualifiers.clone(),
                item: to_item_name.clone().into_string(),
            };
            if scx.item_exists(&proposed_name) {
                sql_bail!("catalog item '{}' already exists", to_item_name);
            }
            Ok(Plan::AlterItemRename(AlterItemRenamePlan {
                id: entry.id(),
                current_full_name: full_name,
                to_name: normalize::ident(to_item_name),
                object_type,
            }))
        }
        None => Ok(Plan::AlterNoop(AlterNoopPlan { object_type })),
    }
}

pub fn plan_alter_cluster_rename(
    scx: &StatementContext,
    object_type: ObjectType,
    name: Ident,
    to_name: Ident,
    if_exists: bool,
) -> Result<Plan, PlanError> {
    match resolve_cluster(scx, &name, if_exists)? {
        Some(entry) => Ok(Plan::AlterClusterRename(AlterClusterRenamePlan {
            id: entry.id(),
            name: entry.name().to_string(),
            to_name: ident(to_name),
        })),
        None => Ok(Plan::AlterNoop(AlterNoopPlan { object_type })),
    }
}

pub fn plan_alter_cluster_replica_rename(
    scx: &StatementContext,
    object_type: ObjectType,
    name: QualifiedReplica,
    to_item_name: Ident,
    if_exists: bool,
) -> Result<Plan, PlanError> {
    match resolve_cluster_replica(scx, &name, if_exists)? {
        Some((cluster, replica)) => Ok(Plan::AlterClusterReplicaRename(
            AlterClusterReplicaRenamePlan {
                cluster_id: cluster.id(),
                replica_id: replica,
                name: QualifiedReplica {
                    cluster: cluster.name().into(),
                    replica: name.replica,
                },
                to_name: normalize::ident(to_item_name),
            },
        )),
        None => Ok(Plan::AlterNoop(AlterNoopPlan { object_type })),
    }
}

pub fn describe_alter_secret_options(
    _: &StatementContext,
    _: AlterSecretStatement<Aug>,
) -> Result<StatementDesc, PlanError> {
    Ok(StatementDesc::new(None))
}

pub fn plan_alter_secret(
    scx: &StatementContext,
    stmt: AlterSecretStatement<Aug>,
) -> Result<Plan, PlanError> {
    let AlterSecretStatement {
        name,
        if_exists,
        value,
    } = stmt;
    let name = normalize::unresolved_item_name(name)?;
    let entry = match scx.catalog.resolve_item(&name) {
        Ok(secret) => secret,
        Err(_) if if_exists => {
            // TODO(benesch): generate a notice indicating this secret does not
            // exist.
            return Ok(Plan::AlterNoop(AlterNoopPlan {
                object_type: ObjectType::Secret,
            }));
        }
        Err(e) => return Err(e.into()),
    };
    if entry.item_type() != CatalogItemType::Secret {
        sql_bail!(
            "\"{}\" is a {} not a secret",
            scx.catalog.resolve_full_name(entry.name()),
            entry.item_type()
        )
    }
    let id = entry.id();
    let secret_as = query::plan_secret_as(scx, value)?;

    Ok(Plan::AlterSecret(AlterSecretPlan { id, secret_as }))
}

pub fn describe_alter_sink(
    _: &StatementContext,
    _: AlterSinkStatement<Aug>,
) -> Result<StatementDesc, PlanError> {
    Ok(StatementDesc::new(None))
}

pub fn plan_alter_sink(
    scx: &StatementContext,
    stmt: AlterSinkStatement<Aug>,
) -> Result<Plan, PlanError> {
    let AlterSinkStatement {
        sink_name,
        if_exists,
        action,
    } = stmt;

    let sink_name = normalize::unresolved_item_name(sink_name)?;
    let entry = match scx.catalog.resolve_item(&sink_name) {
        Ok(sink) => sink,
        Err(_) if if_exists => {
            return Ok(Plan::AlterNoop(AlterNoopPlan {
                object_type: ObjectType::Sink,
            }));
        }
        Err(e) => return Err(e.into()),
    };
    if entry.item_type() != CatalogItemType::Sink {
        sql_bail!(
            "\"{}\" is a {} not a sink",
            scx.catalog.resolve_full_name(entry.name()),
            entry.item_type()
        )
    }
    let id = entry.id();

    let mut size = AlterOptionParameter::Unchanged;
    match action {
        AlterSinkAction::SetOptions(options) => {
            let CreateSinkOptionExtracted {
                size: size_opt,
                snapshot,
                seen: _,
            } = options.try_into()?;

            if let Some(value) = size_opt {
                size = AlterOptionParameter::Set(value);
            }
            if let Some(_) = snapshot {
                sql_bail!("Cannot modify the SNAPSHOT of a SINK.");
            }
        }
        AlterSinkAction::ResetOptions(reset) => {
            for name in reset {
                match name {
                    CreateSinkOptionName::Size => {
                        size = AlterOptionParameter::Reset;
                    }
                    CreateSinkOptionName::Snapshot => {
                        sql_bail!("Cannot modify the SNAPSHOT of a SINK.");
                    }
                }
            }
        }
    };

    Ok(Plan::AlterSink(AlterSinkPlan { id, size }))
}

pub fn describe_alter_source(
    _: &StatementContext,
    _: AlterSourceStatement<Aug>,
) -> Result<StatementDesc, PlanError> {
    // TODO: put the options here, right?
    Ok(StatementDesc::new(None))
}

pub fn describe_alter_connection(
    _: &StatementContext,
    _: AlterConnectionStatement,
) -> Result<StatementDesc, PlanError> {
    Ok(StatementDesc::new(None))
}

pub fn plan_alter_source(
    scx: &StatementContext,
    stmt: AlterSourceStatement<Aug>,
) -> Result<Plan, PlanError> {
    let AlterSourceStatement {
        source_name,
        if_exists,
        action,
    } = stmt;
    let source_name = normalize::unresolved_item_name(source_name)?;
    let entry = match scx.catalog.resolve_item(&source_name) {
        Ok(source) => source,
        Err(_) if if_exists => {
            return Ok(Plan::AlterNoop(AlterNoopPlan {
                object_type: ObjectType::Source,
            }));
        }
        Err(e) => return Err(e.into()),
    };
    if entry.item_type() != CatalogItemType::Source {
        sql_bail!(
            "\"{}\" is a {} not a source",
            scx.catalog.resolve_full_name(entry.name()),
            entry.item_type()
        )
    }
    let id = entry.id();

    let mut size = AlterOptionParameter::Unchanged;
    match action {
        AlterSourceAction::SetOptions(options) => {
            let CreateSourceOptionExtracted {
                seen: _,
                size: size_opt,
                timeline: timeline_opt,
                timestamp_interval: timestamp_interval_opt,
                ignore_keys: ignore_keys_opt,
                disk: disk_opt,
            } = CreateSourceOptionExtracted::try_from(options)?;

            if let Some(value) = size_opt {
                size = AlterOptionParameter::Set(value);
            }
            if let Some(_) = timeline_opt {
                sql_bail!("Cannot modify the TIMELINE of a SOURCE.");
            }
            if let Some(_) = timestamp_interval_opt {
                sql_bail!("Cannot modify the TIMESTAMP INTERVAL of a SOURCE.");
            }
            if let Some(_) = ignore_keys_opt {
                sql_bail!("Cannot modify the IGNORE KEYS property of a SOURCE.");
            }
            if let Some(_) = disk_opt {
                sql_bail!("Cannot modify the DISK property of a SOURCE.");
            }
        }
        AlterSourceAction::ResetOptions(reset) => {
            for name in reset {
                match name {
                    CreateSourceOptionName::Size => {
                        size = AlterOptionParameter::Reset;
                    }
                    CreateSourceOptionName::Timeline => {
                        sql_bail!("Cannot modify the TIMELINE of a SOURCE.");
                    }
                    CreateSourceOptionName::TimestampInterval => {
                        sql_bail!("Cannot modify the TIMESTAMP INTERVAL of a SOURCE.");
                    }
                    CreateSourceOptionName::IgnoreKeys => {
                        sql_bail!("Cannot modify the IGNORE KEYS property of a SOURCE.");
                    }
                    CreateSourceOptionName::Disk => {
                        sql_bail!("Cannot modify the DISK property of a SOURCE.");
                    }
                }
            }
        }
    };

    Ok(Plan::AlterSource(AlterSourcePlan { id, size }))
}

pub fn describe_alter_system_set(
    _: &StatementContext,
    _: AlterSystemSetStatement,
) -> Result<StatementDesc, PlanError> {
    Ok(StatementDesc::new(None))
}

pub fn plan_alter_system_set(
    _: &StatementContext,
    AlterSystemSetStatement { name, to }: AlterSystemSetStatement,
) -> Result<Plan, PlanError> {
    let name = name.to_string();
    Ok(Plan::AlterSystemSet(AlterSystemSetPlan {
        name,
        value: scl::plan_set_variable_to(to)?,
    }))
}

pub fn describe_alter_system_reset(
    _: &StatementContext,
    _: AlterSystemResetStatement,
) -> Result<StatementDesc, PlanError> {
    Ok(StatementDesc::new(None))
}

pub fn plan_alter_system_reset(
    _: &StatementContext,
    AlterSystemResetStatement { name }: AlterSystemResetStatement,
) -> Result<Plan, PlanError> {
    let name = name.to_string();
    Ok(Plan::AlterSystemReset(AlterSystemResetPlan { name }))
}

pub fn describe_alter_system_reset_all(
    _: &StatementContext,
    _: AlterSystemResetAllStatement,
) -> Result<StatementDesc, PlanError> {
    Ok(StatementDesc::new(None))
}

pub fn plan_alter_system_reset_all(
    _: &StatementContext,
    _: AlterSystemResetAllStatement,
) -> Result<Plan, PlanError> {
    Ok(Plan::AlterSystemResetAll(AlterSystemResetAllPlan {}))
}

pub fn plan_alter_connection(
    scx: &StatementContext,
    stmt: AlterConnectionStatement,
) -> Result<Plan, PlanError> {
    let AlterConnectionStatement { name, if_exists } = stmt;
    let name = normalize::unresolved_item_name(name)?;
    let entry = match scx.catalog.resolve_item(&name) {
        Ok(connection) => connection,
        Err(_) if if_exists => {
            return Ok(Plan::AlterNoop(AlterNoopPlan {
                object_type: ObjectType::Connection,
            }));
        }
        Err(e) => return Err(e.into()),
    };
    if !matches!(entry.connection()?, Connection::Ssh(_)) {
        sql_bail!(
            "{} is not an SSH connection",
            scx.catalog.resolve_full_name(entry.name())
        )
    }

    let id = entry.id();
    Ok(Plan::RotateKeys(RotateKeysPlan { id }))
}

pub fn describe_alter_role(
    _: &StatementContext,
    _: AlterRoleStatement<Aug>,
) -> Result<StatementDesc, PlanError> {
    Ok(StatementDesc::new(None))
}

pub fn plan_alter_role(
    _: &StatementContext,
    AlterRoleStatement { name, options }: AlterRoleStatement<Aug>,
) -> Result<Plan, PlanError> {
    let attributes = plan_role_attributes(options)?;

    Ok(Plan::AlterRole(AlterRolePlan {
        id: name.id,
        name: name.name,
        attributes,
    }))
}

pub fn describe_grant_role(
    _: &StatementContext,
    _: GrantRoleStatement<Aug>,
) -> Result<StatementDesc, PlanError> {
    Ok(StatementDesc::new(None))
}

pub fn plan_grant_role(
    scx: &StatementContext,
    GrantRoleStatement {
        role_name,
        member_names,
    }: GrantRoleStatement<Aug>,
) -> Result<Plan, PlanError> {
    // In PostgreSQL, the grantor must either be a role with ADMIN OPTION on the role being granted,
    // or the bootstrap superuser. We do not have ADMIN OPTION implemented and 'mz_system' is our
    // equivalent of the bootstrap superuser. Therefore the grantor is always 'mz_system'.
    // For more details see:
    // https://github.com/postgres/postgres/blob/064eb89e83ea0f59426c92906329f1e6c423dfa4/src/backend/commands/user.c#L2180-L2238
    let grantor_id = scx
        .catalog
        .resolve_role(&SYSTEM_USER.name)
        .expect("system user must exist")
        .id();
    Ok(Plan::GrantRole(GrantRolePlan {
        role_id: role_name.id,
        member_ids: member_names
            .into_iter()
            .map(|member_name| member_name.id)
            .collect(),
        grantor_id,
    }))
}

pub fn describe_revoke_role(
    _: &StatementContext,
    _: RevokeRoleStatement<Aug>,
) -> Result<StatementDesc, PlanError> {
    Ok(StatementDesc::new(None))
}

pub fn plan_revoke_role(
    scx: &StatementContext,
    RevokeRoleStatement {
        role_name,
        member_names,
    }: RevokeRoleStatement<Aug>,
) -> Result<Plan, PlanError> {
    // In PostgreSQL, the same role membership can be granted multiple times by different grantors.
    // When revoking a role membership, only the membership granted by the specified grantor is
    // revoked. The grantor must either be a role with ADMIN OPTION on the role being granted,
    // or the bootstrap superuser. We do not have ADMIN OPTION implemented and 'mz_system' is our
    // equivalent of the bootstrap superuser. Therefore the grantor is always 'mz_system'.
    // For more details see:
    // https://github.com/postgres/postgres/blob/064eb89e83ea0f59426c92906329f1e6c423dfa4/src/backend/commands/user.c#L2180-L2238
    let grantor_id = scx
        .catalog
        .resolve_role(&SYSTEM_USER.name)
        .expect("system user must exist")
        .id();
    Ok(Plan::RevokeRole(RevokeRolePlan {
        role_id: role_name.id,
        member_ids: member_names
            .into_iter()
            .map(|member_name| member_name.id)
            .collect(),
        grantor_id,
    }))
}

pub fn describe_grant_privileges(
    _: &StatementContext,
    _: GrantPrivilegesStatement<Aug>,
) -> Result<StatementDesc, PlanError> {
    Ok(StatementDesc::new(None))
}

pub fn plan_grant_privileges(
    scx: &StatementContext,
    GrantPrivilegesStatement {
        privileges,
        target,
        roles,
    }: GrantPrivilegesStatement<Aug>,
) -> Result<Plan, PlanError> {
    let plan = plan_update_privilege(scx, privileges, target, roles)?;
    Ok(Plan::GrantPrivileges(plan.into()))
}

pub fn describe_revoke_privileges(
    _: &StatementContext,
    _: RevokePrivilegesStatement<Aug>,
) -> Result<StatementDesc, PlanError> {
    Ok(StatementDesc::new(None))
}

pub fn plan_revoke_privileges(
    scx: &StatementContext,
    RevokePrivilegesStatement {
        privileges,
        target,
        roles,
    }: RevokePrivilegesStatement<Aug>,
) -> Result<Plan, PlanError> {
    let plan = plan_update_privilege(scx, privileges, target, roles)?;
    Ok(Plan::RevokePrivileges(plan.into()))
}

struct UpdatePrivilegesPlan {
    update_privileges: Vec<UpdatePrivilege>,
    grantees: Vec<RoleId>,
}

impl From<UpdatePrivilegesPlan> for GrantPrivilegesPlan {
    fn from(
        UpdatePrivilegesPlan {
            update_privileges,
            grantees,
        }: UpdatePrivilegesPlan,
    ) -> GrantPrivilegesPlan {
        GrantPrivilegesPlan {
            update_privileges,
            grantees,
        }
    }
}

impl From<UpdatePrivilegesPlan> for RevokePrivilegesPlan {
    fn from(
        UpdatePrivilegesPlan {
            update_privileges,
            grantees,
        }: UpdatePrivilegesPlan,
    ) -> RevokePrivilegesPlan {
        RevokePrivilegesPlan {
            update_privileges,
            revokees: grantees,
        }
    }
}

fn plan_update_privilege(
    scx: &StatementContext,
    privileges: PrivilegeSpecification,
    target: GrantTargetSpecification<Aug>,
    roles: Vec<ResolvedRoleName>,
) -> Result<UpdatePrivilegesPlan, PlanError> {
<<<<<<< HEAD
    let object_type = objects.object_type.into();
    let object_ids: Vec<ObjectId> = match objects.object_spec_inner {
        GrantObjectSpecificationInner::All { schemas } => schemas
=======
    let object_type = target.object_type;
    fn object_type_filter(
        object_id: &ObjectId,
        object_type: &ObjectType,
        scx: &StatementContext,
    ) -> bool {
        if object_type == &ObjectType::Table {
            scx.get_object_type(object_id).is_relation()
        } else {
            object_type == &scx.get_object_type(object_id)
        }
    }
    let object_ids: Vec<ObjectId> = match target.object_spec_inner {
        GrantTargetSpecificationInner::All => {
            let cluster_ids = scx
                .catalog
                .get_clusters()
                .into_iter()
                .map(|cluster| cluster.id().into());
            let database_ids = scx
                .catalog
                .get_databases()
                .into_iter()
                .map(|database| database.id().into());
            let schema_ids = scx
                .catalog
                .get_schemas()
                .into_iter()
                .filter(|schema| !schema.id().is_temporary())
                .map(|schema| (schema.database().clone(), schema.id().clone()).into());
            let item_ids = scx
                .catalog
                .get_items()
                .into_iter()
                .map(|item| item.id().into());
            cluster_ids
                .chain(database_ids)
                .chain(schema_ids)
                .chain(item_ids)
                .filter(|object_id| object_type_filter(object_id, &object_type, scx))
                .filter(|object_id| object_id.is_user())
                .collect()
        }
        GrantTargetSpecificationInner::AllDatabases { databases } => {
            let schema_ids = databases
                .iter()
                .map(|database| scx.get_database(database.database_id()))
                .flat_map(|database| database.schemas().into_iter())
                .filter(|schema| !schema.id().is_temporary())
                .map(|schema| (schema.database().clone(), schema.id().clone()).into());

            let item_ids = databases
                .iter()
                .map(|database| scx.get_database(database.database_id()))
                .flat_map(|database| database.schemas().into_iter())
                .flat_map(|schema| schema.item_ids().values())
                .map(|item_id| (*item_id).into());

            item_ids
                .chain(schema_ids)
                .filter(|object_id| object_type_filter(object_id, &object_type, scx))
                .collect()
        }
        GrantTargetSpecificationInner::AllSchemas { schemas } => schemas
>>>>>>> ea631f8a
            .into_iter()
            .map(|schema| scx.get_schema(schema.database_spec(), schema.schema_spec()))
            .flat_map(|schema| schema.item_ids().values())
            .map(|item_id| (*item_id).into())
            .filter(|object_id| object_type_filter(object_id, &object_type, scx))
            .collect(),
        GrantTargetSpecificationInner::Objects { names } => names
            .into_iter()
            .map(|name| {
                name.try_into()
                    .expect("name resolution should handle invalid objects")
            })
            .collect(),
    };

    let mut update_privileges = Vec::with_capacity(object_ids.len());

    for object_id in object_ids {
        let actual_object_type = scx.get_object_type(&object_id);
        let mut reference_object_type = actual_object_type.clone();

        let acl_mode = match &privileges {
            PrivilegeSpecification::All => scx.catalog.all_object_privileges(actual_object_type),
            PrivilegeSpecification::Privileges(privileges) => privileges
                .into_iter()
                .map(|privilege| privilege_to_acl_mode(privilege.clone()))
                // PostgreSQL doesn't care about duplicate privileges, so we don't either.
                .fold(AclMode::empty(), |accum, acl_mode| accum.union(acl_mode)),
        };

        if let ObjectId::Item(id) = &object_id {
            let item = scx.get_item(id);
            let item_type: ObjectType = item.item_type().into();
            if (item_type == ObjectType::View
                || item_type == ObjectType::MaterializedView
                || item_type == ObjectType::Source)
                && object_type == ObjectType::Table
            {
                // This is an expected mis-match to match PostgreSQL semantics.
                reference_object_type = ObjectType::Table;
            } else if item_type != object_type {
                let object_name = scx.catalog.resolve_full_name(item.name()).to_string();
                return Err(PlanError::InvalidObjectType {
                    expected_type: object_type,
                    actual_type: actual_object_type,
                    object_name,
                });
            }
        }

        let all_object_privileges = scx.catalog.all_object_privileges(reference_object_type);
        let invalid_privileges = acl_mode.difference(all_object_privileges);
        if !invalid_privileges.is_empty() {
            let object_name = scx.catalog.get_object_name(&object_id);
            return Err(PlanError::InvalidPrivilegeTypes {
                invalid_privileges,
                object_type: actual_object_type,
                object_name,
            });
        }

        // In PostgreSQL, the grantor must always be either the object owner or some role that has been
        // been explicitly granted grant options. In Materialize, we haven't implemented grant options
        // so the grantor is always the object owner.
        //
        // For more details see:
        // https://github.com/postgres/postgres/blob/78d5952dd0e66afc4447eec07f770991fa406cce/src/backend/utils/adt/acl.c#L5154-L5246
        let grantor = scx
            .catalog
            .get_owner_id(&object_id)
            .expect("cannot revoke privileges on objects without owners");

        update_privileges.push(UpdatePrivilege {
            acl_mode,
            object_id,
            grantor,
        });
    }

    let grantees = roles.into_iter().map(|role| role.id).collect();

    Ok(UpdatePrivilegesPlan {
        update_privileges,
        grantees,
    })
}

fn privilege_to_acl_mode(privilege: Privilege) -> AclMode {
    match privilege {
        Privilege::SELECT => AclMode::SELECT,
        Privilege::INSERT => AclMode::INSERT,
        Privilege::UPDATE => AclMode::UPDATE,
        Privilege::DELETE => AclMode::DELETE,
        Privilege::USAGE => AclMode::USAGE,
        Privilege::CREATE => AclMode::CREATE,
    }
}

pub fn describe_reassign_owned(
    _: &StatementContext,
    _: ReassignOwnedStatement<Aug>,
) -> Result<StatementDesc, PlanError> {
    Ok(StatementDesc::new(None))
}

pub fn plan_reassign_owned(
    scx: &StatementContext,
    ReassignOwnedStatement {
        old_roles,
        new_role,
    }: ReassignOwnedStatement<Aug>,
) -> Result<Plan, PlanError> {
    let old_roles: BTreeSet<_> = old_roles.into_iter().map(|role| role.id).collect();
    let mut reassign_ids: Vec<ObjectId> = Vec::new();

    // Replicas
    for replica in scx.catalog.get_cluster_replicas() {
        if old_roles.contains(&replica.owner_id()) {
            reassign_ids.push((replica.cluster_id(), replica.replica_id()).into());
        }
    }
    // Clusters
    for cluster in scx.catalog.get_clusters() {
        if old_roles.contains(&cluster.owner_id()) {
            reassign_ids.push(cluster.id().into());
        }
    }
    // Items
    for item in scx.catalog.get_items() {
        if old_roles.contains(&item.owner_id()) {
            reassign_ids.push(item.id().into());
        }
    }
    // Schemas
    for schema in scx.catalog.get_schemas() {
        if !schema.id().is_temporary() {
            if old_roles.contains(&schema.owner_id()) {
                reassign_ids.push((*schema.database(), *schema.id()).into())
            }
        }
    }
    // Databases
    for database in scx.catalog.get_databases() {
        if old_roles.contains(&database.owner_id()) {
            reassign_ids.push(database.id().into());
        }
    }

    let system_ids: Vec<_> = reassign_ids.iter().filter(|id| id.is_system()).collect();
    if !system_ids.is_empty() {
        let mut owners = system_ids
            .into_iter()
            .filter_map(|object_id| scx.catalog.get_owner_id(object_id))
            .collect::<BTreeSet<_>>()
            .into_iter()
            .map(|role_id| scx.catalog.get_role(&role_id).name().quoted());
        sql_bail!(
            "cannot reassign objects owned by role {} because they are required by the database system",
            owners.join(", "),
        );
    }

    Ok(Plan::ReassignOwned(ReassignOwnedPlan {
        old_roles: old_roles.into_iter().collect(),
        new_role: new_role.id,
        reassign_ids,
    }))
}

fn resolve_cluster<'a>(
    scx: &'a StatementContext,
    name: &'a Ident,
    if_exists: bool,
) -> Result<Option<&'a dyn CatalogCluster<'a>>, PlanError> {
    match scx.resolve_cluster(Some(name)) {
        Ok(cluster) => Ok(Some(cluster)),
        // TODO(benesch): generate a notice indicating that the
        // cluster does not exist.
        Err(_) if if_exists => Ok(None),
        Err(e) => Err(e),
    }
}

fn resolve_cluster_replica<'a>(
    scx: &'a StatementContext,
    name: &QualifiedReplica,
    if_exists: bool,
) -> Result<Option<(&'a dyn CatalogCluster<'a>, ReplicaId)>, PlanError> {
    match scx.resolve_cluster(Some(&name.cluster)) {
        Ok(cluster) => match cluster.replica_ids().get(name.replica.as_str()) {
            Some(replica_id) => Ok(Some((cluster, *replica_id))),
            // TODO(benesch): generate a notice indicating that the
            // replica does not exist.
            None if if_exists => Ok(None),
            None => Err(sql_err!(
                "CLUSTER {} has no CLUSTER REPLICA named {}",
                cluster.name(),
                name.replica.as_str().quoted(),
            )),
        },
        // TODO(benesch): generate a notice indicating that the
        // cluster does not exist.
        Err(_) if if_exists => Ok(None),
        Err(e) => Err(e),
    }
}

fn resolve_database<'a>(
    scx: &'a StatementContext,
    name: &'a UnresolvedDatabaseName,
    if_exists: bool,
) -> Result<Option<&'a dyn CatalogDatabase>, PlanError> {
    match scx.resolve_database(name) {
        Ok(database) => Ok(Some(database)),
        // TODO(benesch): generate a notice indicating that the
        // cluster does not exist.
        Err(_) if if_exists => Ok(None),
        Err(e) => Err(e),
    }
}

fn resolve_schema<'a>(
    scx: &'a StatementContext,
    name: UnresolvedSchemaName,
    if_exists: bool,
) -> Result<Option<(ResolvedDatabaseSpecifier, SchemaSpecifier)>, PlanError> {
    match scx.resolve_schema(name) {
        Ok(schema) => Ok(Some((schema.database().clone(), schema.id().clone()))),
        // TODO(benesch/jkosh44): generate a notice indicating that the
        // schema does not exist.
        Err(_) if if_exists => Ok(None),
        Err(e) => Err(e),
    }
}

fn resolve_item<'a>(
    scx: &'a StatementContext,
    name: UnresolvedItemName,
    if_exists: bool,
) -> Result<Option<&'a dyn CatalogItem>, PlanError> {
    let name = normalize::unresolved_item_name(name)?;
    match scx.catalog.resolve_item(&name) {
        Ok(item) => Ok(Some(item)),
        // TODO(benesch/jkosh44): generate a notice indicating items do not exist.
        Err(_) if if_exists => Ok(None),
        Err(e) => Err(e.into()),
    }
}

/// Returns an error if the given cluster is a linked cluster
fn ensure_cluster_is_not_linked(
    scx: &StatementContext,
    cluster_id: ClusterId,
) -> Result<(), PlanError> {
    let cluster = scx.catalog.get_cluster(cluster_id);
    if let Some(linked_id) = cluster.linked_object_id() {
        let cluster_name = scx.catalog.get_cluster(cluster_id).name().to_string();
        let linked_object_name = scx.catalog.get_item(&linked_id).name().to_string();
        Err(PlanError::ModifyLinkedCluster {
            cluster_name,
            linked_object_name,
        })
    } else {
        Ok(())
    }
}<|MERGE_RESOLUTION|>--- conflicted
+++ resolved
@@ -4744,12 +4744,7 @@
     target: GrantTargetSpecification<Aug>,
     roles: Vec<ResolvedRoleName>,
 ) -> Result<UpdatePrivilegesPlan, PlanError> {
-<<<<<<< HEAD
-    let object_type = objects.object_type.into();
-    let object_ids: Vec<ObjectId> = match objects.object_spec_inner {
-        GrantObjectSpecificationInner::All { schemas } => schemas
-=======
-    let object_type = target.object_type;
+    let object_type = target.object_type.into();
     fn object_type_filter(
         object_id: &ObjectId,
         object_type: &ObjectType,
@@ -4813,7 +4808,6 @@
                 .collect()
         }
         GrantTargetSpecificationInner::AllSchemas { schemas } => schemas
->>>>>>> ea631f8a
             .into_iter()
             .map(|schema| scx.get_schema(schema.database_spec(), schema.schema_spec()))
             .flat_map(|schema| schema.item_ids().values())
