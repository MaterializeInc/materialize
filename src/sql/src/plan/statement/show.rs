--- conflicted
+++ resolved
@@ -210,33 +210,7 @@
         extended,
         full,
         filter,
-<<<<<<< HEAD
     }: ShowSchemasStatement<Aug>,
-=======
-    }: ShowObjectsStatement<Aug>,
-) -> Result<ShowSelect<'a>, anyhow::Error> {
-    match object_type {
-        ObjectType::Schema => show_schemas(scx, extended, full, from, filter),
-        ObjectType::Table => show_tables(scx, extended, full, from, filter),
-        ObjectType::Source => show_sources(scx, full, materialized, from, filter),
-        ObjectType::View => show_views(scx, full, materialized, from, filter),
-        ObjectType::Sink => show_sinks(scx, full, from, in_cluster, filter),
-        ObjectType::Type => show_types(scx, extended, full, from, filter),
-        ObjectType::Object => show_all_objects(scx, extended, full, from, filter),
-        ObjectType::Role => bail_unsupported!("SHOW ROLES"),
-        ObjectType::Cluster => show_clusters(scx, filter),
-        ObjectType::Secret => show_secrets(scx, from, filter),
-        ObjectType::Index => unreachable!("SHOW INDEX handled separately"),
-    }
-}
-
-fn show_schemas<'a>(
-    scx: &'a StatementContext<'a>,
-    extended: bool,
-    full: bool,
-    from: Option<UnresolvedObjectName>,
-    filter: Option<ShowStatementFilter<Aug>>,
->>>>>>> da8ee5bd
 ) -> Result<ShowSelect<'a>, anyhow::Error> {
     let database_id = match from {
         Some(ResolvedDatabaseName::Database { id, .. }) => id.0,
@@ -299,7 +273,7 @@
         ObjectType::Object => show_all_objects(scx, extended, full, from, filter),
         ObjectType::Role => bail_unsupported!("SHOW ROLES"),
         ObjectType::Cluster => show_clusters(scx, filter),
-        ObjectType::Secret => show_secrets(scx, filter),
+        ObjectType::Secret => show_secrets(scx, from, filter),,
         ObjectType::Index => unreachable!("SHOW INDEX handled separately"),
     }
 }
