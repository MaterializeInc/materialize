--- conflicted
+++ resolved
@@ -339,15 +339,13 @@
             assert!(from.is_none(), "parser should reject from");
             show_schemas(scx, db_from, filter)
         }
-<<<<<<< HEAD
+        ShowObjectType::Privileges { object_type, role } => {
+            assert!(from.is_none(), "parser should reject from");
+            show_privileges(scx, object_type, role, filter)
+        }
         ShowObjectType::RoleMembership { role } => {
             assert!(from.is_none(), "parser should reject from");
             show_role_membership(scx, role, filter)
-=======
-        ShowObjectType::Privileges { object_type, role } => {
-            assert!(from.is_none(), "parser should reject from");
-            show_privileges(scx, object_type, role, filter)
->>>>>>> 32e48bdb
         }
     }
 }
@@ -705,26 +703,13 @@
     ShowSelect::new(scx, query, filter, None, Some(&["name"]))
 }
 
-<<<<<<< HEAD
-pub fn show_role_membership<'a>(
-    scx: &'a StatementContext<'a>,
-=======
 pub fn show_privileges<'a>(
     scx: &'a StatementContext<'a>,
     object_type: Option<SystemObjectType>,
->>>>>>> 32e48bdb
     role: Option<ResolvedRoleName>,
     filter: Option<ShowStatementFilter<Aug>>,
 ) -> Result<ShowSelect<'a>, PlanError> {
     let mut query_filter = Vec::new();
-<<<<<<< HEAD
-    if let Some(role) = role {
-        let name = role.name;
-        query_filter.push(format!(
-            "(pg_has_role('{name}', member, 'USAGE') OR role = '{name}')"
-        ));
-    }
-=======
     if let Some(object_type) = object_type {
         query_filter.push(format!(
             "object_type = '{}'",
@@ -735,7 +720,6 @@
         let name = role.name;
         query_filter.push(format!("CASE WHEN grantee = 'PUBLIC' THEN true ELSE pg_has_role('{name}', grantee, 'USAGE') END"));
     }
->>>>>>> 32e48bdb
     let query_filter = if query_filter.len() > 0 {
         format!("WHERE {}", itertools::join(query_filter, " AND "))
     } else {
@@ -743,13 +727,8 @@
     };
 
     let query = format!(
-<<<<<<< HEAD
-        "SELECT role, member, grantor
-        FROM mz_internal.mz_show_role_members
-=======
         "SELECT grantor, grantee, database, schema, name, object_type, privilege_type
         FROM mz_internal.mz_show_all_privileges
->>>>>>> 32e48bdb
         {query_filter}",
     );
 
@@ -758,9 +737,6 @@
         query,
         filter,
         None,
-<<<<<<< HEAD
-        Some(&["role", "member", "grantor"]),
-=======
         Some(&[
             "grantor",
             "grantee",
@@ -770,7 +746,39 @@
             "object_type",
             "privilege_type",
         ]),
->>>>>>> 32e48bdb
+    )
+}
+
+pub fn show_role_membership<'a>(
+    scx: &'a StatementContext<'a>,
+    role: Option<ResolvedRoleName>,
+    filter: Option<ShowStatementFilter<Aug>>,
+) -> Result<ShowSelect<'a>, PlanError> {
+    let mut query_filter = Vec::new();
+    if let Some(role) = role {
+        let name = role.name;
+        query_filter.push(format!(
+            "(pg_has_role('{name}', member, 'USAGE') OR role = '{name}')"
+        ));
+    }
+    let query_filter = if query_filter.len() > 0 {
+        format!("WHERE {}", itertools::join(query_filter, " AND "))
+    } else {
+        "".to_string()
+    };
+
+    let query = format!(
+        "SELECT role, member, grantor
+        FROM mz_internal.mz_show_role_members
+        {query_filter}",
+    );
+
+    ShowSelect::new(
+        scx,
+        query,
+        filter,
+        None,
+        Some(&["role", "member", "grantor"]),
     )
 }
 
