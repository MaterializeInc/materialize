--- conflicted
+++ resolved
@@ -19,12 +19,8 @@
 use mz_repr::{Datum, GlobalId, RelationDesc, Row, ScalarType};
 use mz_sql_parser::ast::display::AstDisplay;
 use mz_sql_parser::ast::{
-<<<<<<< HEAD
-    ObjectType, ShowCreateConnectionStatement, ShowCreateMaterializedViewStatement, ShowObjectType,
-=======
     ShowCreateConnectionStatement, ShowCreateMaterializedViewStatement, ShowObjectType,
-    SystemObjectType,
->>>>>>> 32e48bdb
+    ObjectType, SystemObjectType,
 };
 use query::QueryContext;
 
@@ -343,15 +339,13 @@
             assert!(from.is_none(), "parser should reject from");
             show_schemas(scx, db_from, filter)
         }
-<<<<<<< HEAD
+        ShowObjectType::Privileges { object_type, role } => {
+            assert!(from.is_none(), "parser should reject from");
+            show_privileges(scx, object_type, role, filter)
+        }
         ShowObjectType::DefaultPrivileges { object_type, role } => {
             assert!(from.is_none(), "parser should reject from");
             show_default_privileges(scx, object_type, role, filter)
-=======
-        ShowObjectType::Privileges { object_type, role } => {
-            assert!(from.is_none(), "parser should reject from");
-            show_privileges(scx, object_type, role, filter)
->>>>>>> 32e48bdb
         }
     }
 }
@@ -709,15 +703,9 @@
     ShowSelect::new(scx, query, filter, None, Some(&["name"]))
 }
 
-<<<<<<< HEAD
-pub fn show_default_privileges<'a>(
-    scx: &'a StatementContext<'a>,
-    object_type: Option<ObjectType>,
-=======
 pub fn show_privileges<'a>(
     scx: &'a StatementContext<'a>,
     object_type: Option<SystemObjectType>,
->>>>>>> 32e48bdb
     role: Option<ResolvedRoleName>,
     filter: Option<ShowStatementFilter<Aug>>,
 ) -> Result<ShowSelect<'a>, PlanError> {
@@ -739,13 +727,8 @@
     };
 
     let query = format!(
-<<<<<<< HEAD
-        "SELECT object_owner, database, schema, object_type, grantee, privilege_type
-        FROM mz_internal.mz_show_default_privileges
-=======
         "SELECT grantor, grantee, database, schema, name, object_type, privilege_type
         FROM mz_internal.mz_show_all_privileges
->>>>>>> 32e48bdb
         {query_filter}",
     );
 
@@ -755,20 +738,57 @@
         filter,
         None,
         Some(&[
-<<<<<<< HEAD
-            "object_owner",
-            "database",
-            "schema",
-            "object_type",
-            "grantee",
-=======
             "grantor",
             "grantee",
             "database",
             "schema",
             "name",
             "object_type",
->>>>>>> 32e48bdb
+            "privilege_type",
+        ]),
+    )
+}
+
+pub fn show_default_privileges<'a>(
+    scx: &'a StatementContext<'a>,
+    object_type: Option<ObjectType>,
+    role: Option<ResolvedRoleName>,
+    filter: Option<ShowStatementFilter<Aug>>,
+) -> Result<ShowSelect<'a>, PlanError> {
+    let mut query_filter = Vec::new();
+    if let Some(object_type) = object_type {
+        query_filter.push(format!(
+            "object_type = '{}'",
+            object_type.to_string().to_lowercase()
+        ));
+    }
+    if let Some(role) = role {
+        let name = role.name;
+        query_filter.push(format!("CASE WHEN grantee = 'PUBLIC' THEN true ELSE pg_has_role('{name}', grantee, 'USAGE') END"));
+    }
+    let query_filter = if query_filter.len() > 0 {
+        format!("WHERE {}", itertools::join(query_filter, " AND "))
+    } else {
+        "".to_string()
+    };
+
+    let query = format!(
+        "SELECT object_owner, database, schema, object_type, grantee, privilege_type
+        FROM mz_internal.mz_show_default_privileges
+        {query_filter}",
+    );
+
+    ShowSelect::new(
+        scx,
+        query,
+        filter,
+        None,
+        Some(&[
+            "object_owner",
+            "database",
+            "schema",
+            "object_type",
+            "grantee",
             "privilege_type",
         ]),
     )
