// Copyright Materialize, Inc. and contributors. All rights reserved.
//
// Use of this software is governed by the Business Source License
// included in the LICENSE file.
//
// As of the Change Date specified in that file, in accordance with
// the Business Source License, use of this software will be governed
// by the Apache License, Version 2.0.

use std::collections::{BTreeMap, BTreeSet};
use std::iter;

use itertools::Itertools;
use mz_controller::clusters::ClusterId;
use mz_expr::{CollectionPlan, MirRelationExpr};
use mz_ore::str::StrExt;
use mz_repr::adt::mz_acl_item::{AclMode, MzAclItem};
use mz_repr::role_id::RoleId;
use mz_repr::GlobalId;
use mz_sql_parser::ast::QualifiedReplica;
use tracing::debug;

use crate::catalog::{
    CatalogItemType, ErrorMessageObjectDescription, ObjectType, SessionCatalog, SystemObjectType,
};
use crate::names::{
    CommentObjectId, ObjectId, QualifiedItemName, ResolvedDatabaseSpecifier, ResolvedIds,
    SystemObjectId,
};
use crate::plan;
use crate::plan::{
    DataSourceDesc, Explainee, MutationKind, Plan, SideEffectingFunc, SourceSinkClusterConfig,
    UpdatePrivilege,
};
use crate::session::user::{RoleMetadata, MZ_SYSTEM_ROLE_ID, SUPPORT_USER, SYSTEM_USER};
use crate::session::vars::{SessionVars, SystemVars};

/// Common checks that need to be performed before we can start checking a role's privileges.
macro_rules! rbac_preamble {
    ($catalog:expr, $role_metadata:expr, $session_vars:expr) => {
        // PostgreSQL allows users that have their role dropped to perform some actions,
        // such as `SET ROLE` and certain `SELECT` queries. We haven't implemented
        // `SET ROLE` and feel it's safer to force to user to re-authenticate if their
        // role is dropped.
        if $catalog
            .try_get_role(&$role_metadata.current_role)
            .is_none()
        {
            return Err(UnauthorizedError::ConcurrentRoleDrop(
                $role_metadata.current_role.clone(),
            ));
        };
        if $catalog
            .try_get_role(&$role_metadata.session_role)
            .is_none()
        {
            return Err(UnauthorizedError::ConcurrentRoleDrop(
                $role_metadata.session_role.clone(),
            ));
        };

        // Skip RBAC checks if RBAC is disabled.
        if !is_rbac_enabled_for_session($catalog.system_vars(), $session_vars) {
            return Ok(());
        }

        // Skip RBAC checks if the session is a superuser.
        if $session_vars.is_superuser() {
            return Ok(());
        }
    };
}

/// Errors that can occur due to an unauthorized action.
#[derive(Debug, thiserror::Error)]
pub enum UnauthorizedError {
    /// The action can only be performed by a superuser.
    #[error("permission denied to {action}")]
    Superuser { action: String },
    /// The action requires ownership of an object.
    #[error("must be owner of {}", objects.iter().map(|(object_type, object_name)| format!("{object_type} {object_name}")).join(", "))]
    Ownership { objects: Vec<(ObjectType, String)> },
    /// Altering an owner requires membership of the new owner role.
    #[error("must be a member of {}", role_names.iter().map(|role| role.quoted()).join(", "))]
    RoleMembership { role_names: Vec<String> },
    /// The action requires one or more privileges.
    #[error("permission denied for {object_description}")]
    Privilege {
        object_description: ErrorMessageObjectDescription,
    },
    // TODO(jkosh44) When we implement parameter privileges, this can be replaced with a regular
    //  privilege error.
    /// The action can only be performed by the mz_system role.
    #[error("permission denied to {action}")]
    MzSystem { action: String },
    /// The action cannot be performed by the mz_support role.
    #[error("permission denied to {action}")]
    MzSupport { action: String },
    /// The active role was dropped while a user was logged in.
    #[error("role {0} was concurrently dropped")]
    ConcurrentRoleDrop(RoleId),
}

impl UnauthorizedError {
    pub fn detail(&self) -> Option<String> {
        match &self {
            UnauthorizedError::Superuser { action } => {
                Some(format!("You must be a superuser to {}", action))
            }
            UnauthorizedError::MzSystem { .. } => {
                Some(format!("You must be the '{}' role", SYSTEM_USER.name))
            }
            UnauthorizedError::MzSupport { .. } => Some(format!(
                "The '{}' role has very limited privileges",
                SUPPORT_USER.name
            )),
            UnauthorizedError::ConcurrentRoleDrop(_) => {
                Some("Please disconnect and re-connect with a valid role.".into())
            }
            UnauthorizedError::Ownership { .. }
            | UnauthorizedError::RoleMembership { .. }
            | UnauthorizedError::Privilege { .. } => None,
        }
    }
}

/// RBAC requirements for executing a given plan.
#[derive(Debug)]
struct RbacRequirements {
    /// The role memberships required.
    role_membership: BTreeSet<RoleId>,
    /// The object ownerships required.
    ownership: Vec<ObjectId>,
    /// The privileges required. The tuples are of the form:
    /// (What object the privilege is on, What privilege is required, Who must possess the privilege).
    privileges: Vec<(SystemObjectId, AclMode, RoleId)>,
    /// true if the plan requires USAGE privileges on all applicable items, false otherwise.
    ///
    /// Most plans will be true but some plans, like SHOW CREATE, can reference an item without
    /// requiring any privileges on that item.
    item_usage: bool,
    /// Some action if superuser is required to perform that action, None otherwise.
    superuser_action: Option<String>,
}

impl RbacRequirements {
    fn validate(
        self,
        catalog: &impl SessionCatalog,
        role_metadata: &RoleMetadata,
        session_vars: &SessionVars,
        resolved_ids: &ResolvedIds,
    ) -> Result<(), UnauthorizedError> {
        // Obtain all roles that the current session is a member of.
        let role_membership = catalog.collect_role_membership(&role_metadata.current_role);

        if self.item_usage {
            check_item_usage(catalog, role_metadata, session_vars, resolved_ids)?;
        }

        // Validate that the current session has the required role membership to execute the provided
        // plan.
        let unheld_membership: Vec<_> = self.role_membership.difference(&role_membership).collect();
        if !unheld_membership.is_empty() {
            let role_names = unheld_membership
                .into_iter()
                .map(|role_id| catalog.get_role(role_id).name().to_string())
                .collect();
            return Err(UnauthorizedError::RoleMembership { role_names });
        }

        // Validate that the current session has the required object ownership to execute the provided
        // plan.
        let unheld_ownership = self
            .ownership
            .into_iter()
            .filter(|ownership| !check_owner_roles(ownership, &role_membership, catalog))
            .collect();
        ownership_err(unheld_ownership, catalog)?;

        check_object_privileges(
            catalog,
            self.privileges,
            role_membership,
            role_metadata.current_role,
        )?;

        if let Some(action) = self.superuser_action {
            return Err(UnauthorizedError::Superuser { action });
        }

        Ok(())
    }
}

impl Default for RbacRequirements {
    fn default() -> Self {
        RbacRequirements {
            role_membership: BTreeSet::new(),
            ownership: Vec::new(),
            privileges: Vec::new(),
            item_usage: true,
            superuser_action: None,
        }
    }
}

/// Checks if a `session` is authorized to use `resolved_ids`. If not, an error is returned.
pub fn check_item_usage(
    catalog: &impl SessionCatalog,
    role_metadata: &RoleMetadata,
    session_vars: &SessionVars,
    resolved_ids: &ResolvedIds,
) -> Result<(), UnauthorizedError> {
    rbac_preamble!(catalog, role_metadata, session_vars);

    // Obtain all roles that the current session is a member of.
    let role_membership = catalog.collect_role_membership(&role_metadata.current_role);

    // Certain statements depend on objects that haven't been created yet, like sub-sources, so we
    // need to filter those out.
    let existing_resolved_ids = resolved_ids
        .0
        .iter()
        .filter(|id| catalog.try_get_item(id).is_some())
        .cloned()
        .collect();
    let existing_resolved_ids = ResolvedIds(existing_resolved_ids);
    let required_privileges =
        generate_item_usage_privileges(catalog, &existing_resolved_ids, role_metadata.current_role)
            .into_iter()
            .collect();
    check_object_privileges(
        catalog,
        required_privileges,
        role_membership,
        role_metadata.current_role,
    )?;

    Ok(())
}

/// Checks if a session is authorized to execute a plan. If not, an error is returned.
pub fn check_plan(
    catalog: &impl SessionCatalog,
    // Map from connection IDs to authenticated roles. The roles may have been dropped concurrently.
    active_conns: &BTreeMap<u32, RoleId>,
    role_metadata: &RoleMetadata,
    session_vars: &SessionVars,
    plan: &Plan,
    target_cluster_id: Option<ClusterId>,
    resolved_ids: &ResolvedIds,
) -> Result<(), UnauthorizedError> {
    rbac_preamble!(catalog, role_metadata, session_vars);

<<<<<<< HEAD
    check_item_usage(
        catalog,
        role_metadata,
        session_vars,
        resolved_ids,
        Some(plan),
    )?;

    // Obtain all roles that the current session is a member of.
    let role_membership = catalog.collect_role_membership(&role_metadata.current_role);

    // Validate that the current session has the required role membership to execute the provided
    // plan.
    let required_membership: BTreeSet<_> = generate_required_role_membership(plan, active_conns)
        .into_iter()
        .collect();
    let unheld_membership: Vec<_> = required_membership.difference(&role_membership).collect();
    if !unheld_membership.is_empty() {
        let role_names = unheld_membership
            .into_iter()
            .map(|role_id| {
                // Some role references may no longer exist due to concurrent drops.
                catalog
                    .try_get_role(role_id)
                    .map(|role| role.name().to_string())
                    .unwrap_or(role_id.to_string())
            })
            .collect();
        return Err(UnauthorizedError::RoleMembership { role_names });
    }

    // Validate that the current session has the required object ownership to execute the provided
    // plan.
    let required_ownership = generate_required_ownership(plan);
    let unheld_ownership = required_ownership
        .into_iter()
        .filter(|ownership| !check_owner_roles(ownership, &role_membership, catalog))
        .collect();
    ownership_err(unheld_ownership, catalog)?;

    let required_privileges = generate_required_privileges(
=======
    let rbac_requirements = generate_rbac_requirements(
>>>>>>> 2fd6d4a5
        catalog,
        plan,
        active_conns,
        target_cluster_id,
        resolved_ids,
        role_metadata.current_role,
    );
    debug!("rbac requirements {rbac_requirements:?} for plan {plan:?}");
    rbac_requirements.validate(catalog, role_metadata, session_vars, resolved_ids)
}

/// Returns true if RBAC is turned on for a session, false otherwise.
pub fn is_rbac_enabled_for_session(system_vars: &SystemVars, session_vars: &SessionVars) -> bool {
    let ld_enabled = system_vars.enable_ld_rbac_checks();
    let server_enabled = system_vars.enable_rbac_checks();
    let session_enabled = session_vars.enable_session_rbac_checks();

    // The LD flag acts as a global off switch in case we need to turn the feature off for
    // everyone. Users will still need to turn one of the non-LD flags on to enable RBAC.
    // The session flag allows users to turn RBAC on for just their session while the server flag
    // allows users to turn RBAC on for everyone.
    ld_enabled && (server_enabled || session_enabled)
}

/// Generates all requirements needed to execute a given plan.
fn generate_rbac_requirements(
    catalog: &impl SessionCatalog,
    plan: &Plan,
    active_conns: &BTreeMap<u32, RoleId>,
    target_cluster_id: Option<ClusterId>,
    resolved_ids: &ResolvedIds,
    role_id: RoleId,
) -> RbacRequirements {
    match plan {
        Plan::CreateConnection(plan::CreateConnectionPlan {
            name,
            if_not_exists: _,
            connection: _,
            validate: _,
        }) => RbacRequirements {
            privileges: vec![(
                SystemObjectId::Object(name.qualifiers.clone().into()),
                AclMode::CREATE,
                role_id,
            )],
            ..Default::default()
        },
        Plan::CreateDatabase(plan::CreateDatabasePlan {
            name: _,
            if_not_exists: _,
        }) => RbacRequirements {
            privileges: vec![(SystemObjectId::System, AclMode::CREATE_DB, role_id)],
            ..Default::default()
        },
        Plan::CreateSchema(plan::CreateSchemaPlan {
            database_spec,
            schema_name: _,
            if_not_exists: _,
        }) => {
            let privileges = match database_spec {
                ResolvedDatabaseSpecifier::Ambient => Vec::new(),
                ResolvedDatabaseSpecifier::Id(database_id) => {
                    vec![(
                        SystemObjectId::Object(database_id.into()),
                        AclMode::CREATE,
                        role_id,
                    )]
                }
            };
            RbacRequirements {
                privileges,
                ..Default::default()
            }
        }
        Plan::CreateRole(plan::CreateRolePlan {
            name: _,
            attributes: _,
        }) => RbacRequirements {
            privileges: vec![(SystemObjectId::System, AclMode::CREATE_ROLE, role_id)],
            ..Default::default()
        },
        Plan::CreateCluster(plan::CreateClusterPlan {
            name: _,
            variant: _,
        }) => RbacRequirements {
            privileges: vec![(SystemObjectId::System, AclMode::CREATE_CLUSTER, role_id)],
            ..Default::default()
        },
        Plan::CreateClusterReplica(plan::CreateClusterReplicaPlan {
            cluster_id,
            name: _,
            config: _,
        }) => RbacRequirements {
            ownership: vec![ObjectId::Cluster(*cluster_id)],
            ..Default::default()
        },
        Plan::CreateSource(plan::CreateSourcePlan {
            name,
            source,
            if_not_exists: _,
            timeline: _,
            cluster_config,
        }) => RbacRequirements {
            privileges: generate_required_source_privileges(
                name,
                &source.data_source,
                cluster_config,
                role_id,
            ),
            ..Default::default()
        },
        Plan::CreateSources(plans) => RbacRequirements {
            privileges: plans
                .iter()
                .flat_map(
                    |plan::CreateSourcePlans {
                         source_id: _,
                         plan:
                             plan::CreateSourcePlan {
                                 name,
                                 source,
                                 if_not_exists: _,
                                 timeline: _,
                                 cluster_config,
                             },
                         resolved_ids: _,
                     }| {
                        generate_required_source_privileges(
                            name,
                            &source.data_source,
                            cluster_config,
                            role_id,
                        )
                        .into_iter()
                    },
                )
                .collect(),
            ..Default::default()
        },
        Plan::CreateSecret(plan::CreateSecretPlan {
            name,
            secret: _,
            if_not_exists: _,
        }) => RbacRequirements {
            privileges: vec![(
                SystemObjectId::Object(name.qualifiers.clone().into()),
                AclMode::CREATE,
                role_id,
            )],
            ..Default::default()
        },
        Plan::CreateSink(plan::CreateSinkPlan {
            name,
            sink,
            with_snapshot: _,
            if_not_exists: _,
            cluster_config,
        }) => {
            let mut privileges = vec![(
                SystemObjectId::Object(name.qualifiers.clone().into()),
                AclMode::CREATE,
                role_id,
            )];
            privileges.extend_from_slice(&generate_read_privileges(
                catalog,
                iter::once(sink.from),
                role_id,
            ));
            match cluster_config.cluster_id() {
                Some(id) => {
                    privileges.push((SystemObjectId::Object(id.into()), AclMode::CREATE, role_id))
                }
                None => privileges.push((SystemObjectId::System, AclMode::CREATE_CLUSTER, role_id)),
            }
            RbacRequirements {
                privileges,
                ..Default::default()
            }
        }
        Plan::CreateTable(plan::CreateTablePlan {
            name,
            table: _,
            if_not_exists: _,
        }) => RbacRequirements {
            privileges: vec![(
                SystemObjectId::Object(name.qualifiers.clone().into()),
                AclMode::CREATE,
                role_id,
            )],
            ..Default::default()
        },
        Plan::CreateView(plan::CreateViewPlan {
            name,
            view: _,
            replace,
            drop_ids: _,
            if_not_exists: _,
            ambiguous_columns: _,
        }) => RbacRequirements {
            ownership: replace
                .map(|id| vec![ObjectId::Item(id)])
                .unwrap_or_default(),
            privileges: vec![(
                SystemObjectId::Object(name.qualifiers.clone().into()),
                AclMode::CREATE,
                role_id,
            )],
            ..Default::default()
        },
        Plan::CreateMaterializedView(plan::CreateMaterializedViewPlan {
            name,
            materialized_view,
            replace,
            drop_ids: _,
            if_not_exists: _,
            ambiguous_columns: _,
        }) => RbacRequirements {
            ownership: replace
                .map(|id| vec![ObjectId::Item(id)])
                .unwrap_or_default(),
            privileges: vec![
                (
                    SystemObjectId::Object(name.qualifiers.clone().into()),
                    AclMode::CREATE,
                    role_id,
                ),
                (
                    SystemObjectId::Object(materialized_view.cluster_id.into()),
                    AclMode::CREATE,
                    role_id,
                ),
            ],
            ..Default::default()
        },
        Plan::CreateIndex(plan::CreateIndexPlan {
            name,
            index,
            options: _,
            if_not_exists: _,
        }) => RbacRequirements {
            ownership: vec![ObjectId::Item(index.on)],
            privileges: vec![
                (
                    SystemObjectId::Object(name.qualifiers.clone().into()),
                    AclMode::CREATE,
                    role_id,
                ),
                (
                    SystemObjectId::Object(index.cluster_id.into()),
                    AclMode::CREATE,
                    role_id,
                ),
            ],
            ..Default::default()
        },
        Plan::CreateType(plan::CreateTypePlan { name, typ: _ }) => RbacRequirements {
            privileges: vec![(
                SystemObjectId::Object(name.qualifiers.clone().into()),
                AclMode::CREATE,
                role_id,
            )],
            ..Default::default()
        },
        Plan::Comment(plan::CommentPlan {
            object_id,
            sub_component: _,
            comment: _,
        }) => {
            let (ownership, privileges) = match object_id {
                // Roles don't have owners, instead we require the current session to have the
                // `CREATEROLE` privilege.
                CommentObjectId::Role(_) => (
                    Vec::new(),
                    vec![(SystemObjectId::System, AclMode::CREATE_ROLE, role_id)],
                ),
                _ => (vec![ObjectId::from(*object_id)], Vec::new()),
            };
            RbacRequirements {
                ownership,
                privileges,
                ..Default::default()
            }
        }
        Plan::DropObjects(plan::DropObjectsPlan {
            referenced_ids,
            drop_ids: _,
            object_type,
        }) => {
            let privileges = if object_type == &ObjectType::Role {
                vec![(SystemObjectId::System, AclMode::CREATE_ROLE, role_id)]
            } else {
                referenced_ids
                    .iter()
                    .filter_map(|id| match id {
                        ObjectId::ClusterReplica((cluster_id, _)) => Some((
                            SystemObjectId::Object(cluster_id.into()),
                            AclMode::USAGE,
                            role_id,
                        )),
                        ObjectId::Schema((database_spec, _)) => match database_spec {
                            ResolvedDatabaseSpecifier::Ambient => None,
                            ResolvedDatabaseSpecifier::Id(database_id) => Some((
                                SystemObjectId::Object(database_id.into()),
                                AclMode::USAGE,
                                role_id,
                            )),
                        },
                        ObjectId::Item(item_id) => {
                            let item = catalog.get_item(item_id);
                            Some((
                                SystemObjectId::Object(item.name().qualifiers.clone().into()),
                                AclMode::USAGE,
                                role_id,
                            ))
                        }
                        ObjectId::Cluster(_) | ObjectId::Database(_) | ObjectId::Role(_) => None,
                    })
                    .collect()
            };
            RbacRequirements {
                // Do not need ownership of descendant objects.
                ownership: referenced_ids.clone(),
                privileges,
                ..Default::default()
            }
        }
        Plan::DropOwned(plan::DropOwnedPlan {
            role_ids,
            drop_ids: _,
            privilege_revokes: _,
            default_privilege_revokes: _,
        }) => RbacRequirements {
            role_membership: role_ids.into_iter().cloned().collect(),
            ..Default::default()
        },
        Plan::ShowCreate(plan::ShowCreatePlan { id, row: _ }) => RbacRequirements {
            privileges: vec![(
                SystemObjectId::Object(catalog.get_item(id).name().qualifiers.clone().into()),
                AclMode::USAGE,
                role_id,
            )],
            item_usage: false,
            ..Default::default()
        },
        Plan::ShowColumns(plan::ShowColumnsPlan {
            id,
            select_plan,
            new_resolved_ids,
        }) => {
            let mut privileges = vec![(
                SystemObjectId::Object(catalog.get_item(id).name().qualifiers.clone().into()),
                AclMode::USAGE,
                role_id,
            )];

            for privilege in generate_rbac_requirements(
                catalog,
                &Plan::Select(select_plan.clone()),
                active_conns,
                target_cluster_id,
                new_resolved_ids,
                role_id,
            )
            .privileges
            {
                privileges.push(privilege);
            }
            RbacRequirements {
                privileges,
                ..Default::default()
            }
        }
        Plan::Select(plan::SelectPlan {
            source,
            when: _,
            finishing: _,
            copy_to: _,
        }) => {
            let mut privileges =
                generate_read_privileges(catalog, resolved_ids.0.iter().cloned(), role_id);
            if let Some(privilege) =
                generate_cluster_usage_privileges(source, target_cluster_id, role_id)
            {
                privileges.push(privilege);
            }
            RbacRequirements {
                privileges,
                ..Default::default()
            }
        }
        Plan::Subscribe(plan::SubscribePlan {
            from: _,
            with_snapshot: _,
            when: _,
            up_to: _,
            copy_to: _,
            emit_progress: _,
            output: _,
        }) => {
            let mut privileges =
                generate_read_privileges(catalog, resolved_ids.0.iter().cloned(), role_id);
            if let Some(cluster_id) = target_cluster_id {
                privileges.push((
                    SystemObjectId::Object(cluster_id.into()),
                    AclMode::USAGE,
                    role_id,
                ));
            }
            RbacRequirements {
                privileges,
                ..Default::default()
            }
        }
        Plan::CopyFrom(plan::CopyFromPlan {
            id,
            columns: _,
            params: _,
        }) => RbacRequirements {
            privileges: vec![
                (
                    SystemObjectId::Object(catalog.get_item(id).name().qualifiers.clone().into()),
                    AclMode::USAGE,
                    role_id,
                ),
                (SystemObjectId::Object(id.into()), AclMode::INSERT, role_id),
            ],
            ..Default::default()
        },
        Plan::ExplainPlan(plan::ExplainPlanPlan {
            stage: _,
            format: _,
            config: _,
            explainee,
        }) => RbacRequirements {
            privileges: match explainee {
                Explainee::MaterializedView(id) | Explainee::Index(id) => {
                    let item = catalog.get_item(id);
                    let schema_id: ObjectId = item.name().qualifiers.clone().into();
                    vec![(SystemObjectId::Object(schema_id), AclMode::USAGE, role_id)]
                }
                Explainee::Query { .. } => {
                    generate_read_privileges(catalog, resolved_ids.0.iter().cloned(), role_id)
                }
            },
            item_usage: match explainee {
                Explainee::MaterializedView(_) | Explainee::Index(_) => false,
                Explainee::Query { .. } => true,
            },
            ..Default::default()
        },
        Plan::ExplainTimestamp(plan::ExplainTimestampPlan {
            format: _,
            raw_plan: _,
        }) => RbacRequirements {
            privileges: generate_read_privileges(catalog, resolved_ids.0.iter().cloned(), role_id),
            ..Default::default()
        },
        Plan::Insert(plan::InsertPlan {
            id,
            values,
            returning,
        }) => {
            let schema_id: ObjectId = catalog.get_item(id).name().qualifiers.clone().into();
            let mut privileges = vec![
                (
                    SystemObjectId::Object(schema_id.clone()),
                    AclMode::USAGE,
                    role_id,
                ),
                (SystemObjectId::Object(id.into()), AclMode::INSERT, role_id),
            ];
            let mut seen = BTreeSet::from([(schema_id, role_id)]);

            // We don't allow arbitrary sub-queries in `returning`. So either it
            // contains a column reference to the outer table or it's constant.
            if returning
                .iter()
                .any(|assignment| assignment.contains_column())
            {
                privileges.push((SystemObjectId::Object(id.into()), AclMode::SELECT, role_id));
                seen.insert((id.into(), role_id));
            }

            privileges.extend_from_slice(&generate_read_privileges_inner(
                catalog,
                values.depends_on().into_iter(),
                role_id,
                &mut seen,
            ));

            if let Some(privilege) =
                generate_cluster_usage_privileges(values, target_cluster_id, role_id)
            {
                privileges.push(privilege);
            } else if !returning.is_empty() {
                // TODO(jkosh44) returning may be a constant, but for now we are overly protective
                //  and require cluster privileges for all returning.
                if let Some(cluster_id) = target_cluster_id {
                    privileges.push((
                        SystemObjectId::Object(cluster_id.into()),
                        AclMode::USAGE,
                        role_id,
                    ));
                }
            }
            RbacRequirements {
                privileges,
                ..Default::default()
            }
        }
        Plan::AlterCluster(plan::AlterClusterPlan {
            id,
            name: _,
            options: _,
        }) => RbacRequirements {
            ownership: vec![ObjectId::Cluster(*id)],
            ..Default::default()
        },
        Plan::AlterIndexSetOptions(plan::AlterIndexSetOptionsPlan { id, options: _ }) => {
            RbacRequirements {
                ownership: vec![ObjectId::Item(*id)],
                ..Default::default()
            }
        }
        Plan::AlterIndexResetOptions(plan::AlterIndexResetOptionsPlan { id, options: _ }) => {
            RbacRequirements {
                ownership: vec![ObjectId::Item(*id)],
                ..Default::default()
            }
        }
        Plan::AlterSetCluster(plan::AlterSetClusterPlan { id, set_cluster }) => RbacRequirements {
            ownership: vec![ObjectId::Item(*id)],
            privileges: vec![(
                SystemObjectId::Object(set_cluster.into()),
                AclMode::CREATE,
                role_id,
            )],
            ..Default::default()
        },
        Plan::AlterSink(plan::AlterSinkPlan { id, size: _ }) => RbacRequirements {
            ownership: vec![ObjectId::Item(*id)],
            ..Default::default()
        },
        Plan::AlterSource(plan::AlterSourcePlan { id, action: _ }) => RbacRequirements {
            ownership: vec![ObjectId::Item(*id)],
            ..Default::default()
        },
        Plan::PurifiedAlterSource {
            // Keep in sync with  AlterSourcePlan elsewhere; right now this does
            // not affect the output privileges.
            alter_source: plan::AlterSourcePlan { id, action: _ },
            subsources,
        } => RbacRequirements {
            ownership: vec![ObjectId::Item(*id)],
            privileges: subsources
                .iter()
                .flat_map(
                    |plan::CreateSourcePlans {
                         source_id: _,
                         plan:
                             plan::CreateSourcePlan {
                                 name,
                                 source,
                                 if_not_exists: _,
                                 timeline: _,
                                 cluster_config,
                             },
                         resolved_ids: _,
                     }| {
                        generate_required_source_privileges(
                            name,
                            &source.data_source,
                            cluster_config,
                            role_id,
                        )
                        .into_iter()
                    },
                )
                .collect(),
            ..Default::default()
        },
        Plan::AlterClusterRename(plan::AlterClusterRenamePlan {
            id,
            name: _,
            to_name: _,
        }) => RbacRequirements {
            ownership: vec![ObjectId::Cluster(*id)],
            ..Default::default()
        },
        Plan::AlterClusterReplicaRename(plan::AlterClusterReplicaRenamePlan {
            cluster_id,
            replica_id,
            name: _,
            to_name: _,
        }) => RbacRequirements {
            ownership: vec![ObjectId::ClusterReplica((*cluster_id, *replica_id))],
            ..Default::default()
        },
        Plan::AlterItemRename(plan::AlterItemRenamePlan {
            id,
            current_full_name: _,
            to_name: _,
            object_type: _,
        }) => RbacRequirements {
            ownership: vec![ObjectId::Item(*id)],
            ..Default::default()
        },
        Plan::AlterSecret(plan::AlterSecretPlan { id, secret_as: _ }) => RbacRequirements {
            ownership: vec![ObjectId::Item(*id)],
            ..Default::default()
        },
        Plan::AlterRole(plan::AlterRolePlan {
            id: _,
            name: _,
            attributes: _,
        }) => RbacRequirements {
            privileges: vec![(SystemObjectId::System, AclMode::CREATE_ROLE, role_id)],
            ..Default::default()
        },
        Plan::AlterOwner(plan::AlterOwnerPlan {
            id,
            object_type: _,
            new_owner,
        }) => {
            let privileges = match id {
                ObjectId::ClusterReplica((cluster_id, _)) => {
                    vec![(
                        SystemObjectId::Object(cluster_id.into()),
                        AclMode::CREATE,
                        role_id,
                    )]
                }
                ObjectId::Schema((database_spec, _)) => match database_spec {
                    ResolvedDatabaseSpecifier::Ambient => Vec::new(),
                    ResolvedDatabaseSpecifier::Id(database_id) => {
                        vec![(
                            SystemObjectId::Object(database_id.into()),
                            AclMode::CREATE,
                            role_id,
                        )]
                    }
                },
                ObjectId::Item(item_id) => {
                    let item = catalog.get_item(item_id);
                    vec![(
                        SystemObjectId::Object(item.name().qualifiers.clone().into()),
                        AclMode::CREATE,
                        role_id,
                    )]
                }
                ObjectId::Cluster(_) | ObjectId::Database(_) | ObjectId::Role(_) => Vec::new(),
            };
            RbacRequirements {
                role_membership: BTreeSet::from([*new_owner]),
                ownership: vec![id.clone()],
                privileges,
                ..Default::default()
            }
        }
        Plan::ReadThenWrite(plan::ReadThenWritePlan {
            id,
            selection,
            finishing: _,
            assignments,
            kind,
            returning,
        }) => {
            let acl_mode = match kind {
                MutationKind::Insert => AclMode::INSERT,
                MutationKind::Update => AclMode::UPDATE,
                MutationKind::Delete => AclMode::DELETE,
            };
            let schema_id: ObjectId = catalog.get_item(id).name().qualifiers.clone().into();
            let mut privileges = vec![
                (
                    SystemObjectId::Object(schema_id.clone()),
                    AclMode::USAGE,
                    role_id,
                ),
                (SystemObjectId::Object(id.into()), acl_mode, role_id),
            ];
            let mut seen = BTreeSet::from([(schema_id, role_id)]);

            // We don't allow arbitrary sub-queries in `assignments` or `returning`. So either they
            // contains a column reference to the outer table or it's constant.
            if assignments
                .values()
                .chain(returning.iter())
                .any(|assignment| assignment.contains_column())
            {
                privileges.push((SystemObjectId::Object(id.into()), AclMode::SELECT, role_id));
                seen.insert((id.into(), role_id));
            }

            // TODO(jkosh44) It's fairly difficult to determine what part of `selection` is from a
            //  user specified read and what part is from the implementation of the read then write.
            //  instead we are overly protective and always require SELECT privileges even though
            //  PostgreSQL doesn't always do this.
            //  As a concrete example, we require SELECT and UPDATE privileges to execute
            //  `UPDATE t SET a = 42;`, while PostgreSQL only requires UPDATE privileges.
            privileges.extend_from_slice(&generate_read_privileges_inner(
                catalog,
                selection.depends_on().into_iter(),
                role_id,
                &mut seen,
            ));

            if let Some(privilege) =
                generate_cluster_usage_privileges(selection, target_cluster_id, role_id)
            {
                privileges.push(privilege);
            }
            RbacRequirements {
                privileges,
                ..Default::default()
            }
        }
        Plan::RotateKeys(plan::RotateKeysPlan { id }) => RbacRequirements {
            ownership: vec![ObjectId::Item(*id)],
            ..Default::default()
        },
        Plan::GrantRole(plan::GrantRolePlan {
            role_ids: _,
            member_ids: _,
            grantor_id: _,
        })
        | Plan::RevokeRole(plan::RevokeRolePlan {
            role_ids: _,
            member_ids: _,
            grantor_id: _,
        }) => RbacRequirements {
            privileges: vec![(SystemObjectId::System, AclMode::CREATE_ROLE, role_id)],
            ..Default::default()
        },
        Plan::GrantPrivileges(plan::GrantPrivilegesPlan {
            update_privileges,
            grantees: _,
        })
        | Plan::RevokePrivileges(plan::RevokePrivilegesPlan {
            update_privileges,
            revokees: _,
        }) => {
            let mut privileges = Vec::with_capacity(update_privileges.len());
            for UpdatePrivilege { target_id, .. } in update_privileges {
                match target_id {
                    SystemObjectId::Object(object_id) => match object_id {
                        ObjectId::ClusterReplica((cluster_id, _)) => {
                            privileges.push((
                                SystemObjectId::Object(cluster_id.into()),
                                AclMode::USAGE,
                                role_id,
                            ));
                        }
                        ObjectId::Schema((database_spec, _)) => match database_spec {
                            ResolvedDatabaseSpecifier::Ambient => {}
                            ResolvedDatabaseSpecifier::Id(database_id) => {
                                privileges.push((
                                    SystemObjectId::Object(database_id.into()),
                                    AclMode::USAGE,
                                    role_id,
                                ));
                            }
                        },
                        ObjectId::Item(item_id) => {
                            let item = catalog.get_item(item_id);
                            privileges.push((
                                SystemObjectId::Object(item.name().qualifiers.clone().into()),
                                AclMode::USAGE,
                                role_id,
                            ))
                        }
                        ObjectId::Cluster(_) | ObjectId::Database(_) | ObjectId::Role(_) => {}
                    },
                    SystemObjectId::System => {}
                }
            }
            RbacRequirements {
                ownership: update_privileges
                    .iter()
                    .filter_map(|update_privilege| update_privilege.target_id.object_id())
                    .cloned()
                    .collect(),
                privileges,
                // To grant/revoke a privilege on some object, generally the grantor/revoker must be the
                // owner of that object (or have a grant option on that object which isn't implemented in
                // Materialize yet). There is no owner of the entire system, so it's only reasonable to
                // restrict granting/revoking system privileges to superusers.
                superuser_action: if update_privileges
                    .iter()
                    .any(|update_privilege| update_privilege.target_id.is_system())
                {
                    Some("GRANT/REVOKE SYSTEM PRIVILEGES".to_string())
                } else {
                    None
                },
                ..Default::default()
            }
        }
        Plan::AlterDefaultPrivileges(plan::AlterDefaultPrivilegesPlan {
            privilege_objects,
            privilege_acl_items: _,
            is_grant: _,
        }) => RbacRequirements {
            role_membership: privilege_objects
                .iter()
                .map(|privilege_object| privilege_object.role_id)
                .collect(),
            privileges: privilege_objects
                .into_iter()
                .filter_map(|privilege_object| {
                    if let (Some(database_id), Some(_)) =
                        (privilege_object.database_id, privilege_object.schema_id)
                    {
                        Some((
                            SystemObjectId::Object(database_id.into()),
                            AclMode::USAGE,
                            role_id,
                        ))
                    } else {
                        None
                    }
                })
                .collect(),
            // Altering the default privileges for the PUBLIC role (aka ALL ROLES) will affect all roles
            // that currently exist and roles that will exist in the future. It's impossible for an exising
            // role to be a member of a role that doesn't exist yet, so no current role could possibly have
            // the privileges required to alter default privileges for the PUBLIC role. Therefore we
            // only superusers can alter default privileges for the PUBLIC role.
            superuser_action: if privilege_objects
                .iter()
                .any(|privilege_object| privilege_object.role_id.is_public())
            {
                Some("ALTER DEFAULT PRIVILEGES FOR ALL ROLES".to_string())
            } else {
                None
            },
            ..Default::default()
        },
        Plan::ReassignOwned(plan::ReassignOwnedPlan {
            old_roles,
            new_role,
            reassign_ids: _,
        }) => RbacRequirements {
            role_membership: old_roles
                .into_iter()
                .cloned()
                .chain(iter::once(*new_role))
                .collect(),
            ..Default::default()
        },
        Plan::SideEffectingFunc(func) => {
            let role_membership = match func {
                SideEffectingFunc::PgCancelBackend { connection_id } => {
                    match active_conns.get(connection_id) {
                        Some(authenticated_role) => BTreeSet::from([*authenticated_role]),
                        None => BTreeSet::new(),
                    }
                }
            };
            RbacRequirements {
                role_membership,
                ..Default::default()
            }
        }
        Plan::ValidateConnection(plan::ValidateConnectionPlan { id, connection: _ }) => {
            let schema_id: ObjectId = catalog.get_item(id).name().qualifiers.clone().into();
            RbacRequirements {
                privileges: vec![
                    (SystemObjectId::Object(schema_id), AclMode::USAGE, role_id),
                    (SystemObjectId::Object(id.into()), AclMode::USAGE, role_id),
                ],
                ..Default::default()
            }
        }
        Plan::DiscardTemp
        | Plan::DiscardAll
        | Plan::EmptyQuery
        | Plan::ShowAllVariables
        | Plan::ShowVariable(plan::ShowVariablePlan { name: _ })
        | Plan::InspectShard(plan::InspectShardPlan { id: _ })
        | Plan::SetVariable(plan::SetVariablePlan {
            name: _,
            value: _,
            local: _,
        })
        | Plan::ResetVariable(plan::ResetVariablePlan { name: _ })
        | Plan::SetTransaction(plan::SetTransactionPlan { local: _, modes: _ })
        | Plan::StartTransaction(plan::StartTransactionPlan {
            access: _,
            isolation_level: _,
        })
        | Plan::CommitTransaction(plan::CommitTransactionPlan {
            transaction_type: _,
        })
        | Plan::AbortTransaction(plan::AbortTransactionPlan {
            transaction_type: _,
        })
        | Plan::AlterNoop(plan::AlterNoopPlan { object_type: _ })
        | Plan::AlterSystemSet(plan::AlterSystemSetPlan { name: _, value: _ })
        | Plan::AlterSystemReset(plan::AlterSystemResetPlan { name: _ })
        | Plan::AlterSystemResetAll(plan::AlterSystemResetAllPlan {})
        | Plan::Declare(plan::DeclarePlan {
            name: _,
            stmt: _,
            sql: _,
            params: _,
        })
        | Plan::Fetch(plan::FetchPlan {
            name: _,
            count: _,
            timeout: _,
        })
        | Plan::Close(plan::ClosePlan { name: _ })
        | Plan::Prepare(plan::PreparePlan {
            name: _,
            stmt: _,
            desc: _,
            sql: _,
        })
        | Plan::Execute(plan::ExecutePlan { name: _, params: _ })
        | Plan::Deallocate(plan::DeallocatePlan { name: _ })
        | Plan::Raise(plan::RaisePlan { severity: _ }) => Default::default(),
    }
}

/// Reports whether any role has ownership over an object.
fn check_owner_roles(
    object_id: &ObjectId,
    role_ids: &BTreeSet<RoleId>,
    catalog: &impl SessionCatalog,
) -> bool {
    if let Some(owner_id) = catalog.get_owner_id(object_id) {
        role_ids.contains(&owner_id)
    } else {
        true
    }
}

fn ownership_err(
    unheld_ownership: Vec<ObjectId>,
    catalog: &impl SessionCatalog,
) -> Result<(), UnauthorizedError> {
    if !unheld_ownership.is_empty() {
        let objects = unheld_ownership
            .into_iter()
            .map(|ownership| match ownership {
                ObjectId::Cluster(id) => (
                    ObjectType::Cluster,
                    catalog.get_cluster(id).name().to_string(),
                ),
                ObjectId::ClusterReplica((cluster_id, replica_id)) => {
                    let cluster = catalog.get_cluster(cluster_id);
                    let replica = catalog.get_cluster_replica(cluster_id, replica_id);
                    let name = QualifiedReplica {
                        cluster: cluster.name().into(),
                        replica: replica.name().into(),
                    };
                    (ObjectType::ClusterReplica, name.to_string())
                }
                ObjectId::Database(id) => (
                    ObjectType::Database,
                    catalog.get_database(&id).name().to_string(),
                ),
                ObjectId::Schema((database_spec, schema_spec)) => {
                    let schema = catalog.get_schema(&database_spec, &schema_spec);
                    let name = catalog.resolve_full_schema_name(schema.name());
                    (ObjectType::Schema, name.to_string())
                }
                ObjectId::Item(id) => {
                    let item = catalog.get_item(&id);
                    let name = catalog.resolve_full_name(item.name());
                    (item.item_type().into(), name.to_string())
                }
                ObjectId::Role(_) => unreachable!("roles have no owner"),
            })
            .collect();
        Err(UnauthorizedError::Ownership { objects })
    } else {
        Ok(())
    }
}

fn generate_required_source_privileges(
    name: &QualifiedItemName,
    data_source: &DataSourceDesc,
    cluster_config: &SourceSinkClusterConfig,
    role_id: RoleId,
) -> Vec<(SystemObjectId, AclMode, RoleId)> {
    let mut privileges = vec![(
        SystemObjectId::Object(name.qualifiers.clone().into()),
        AclMode::CREATE,
        role_id,
    )];
    match (data_source, cluster_config.cluster_id()) {
        (_, Some(id)) => {
            privileges.push((SystemObjectId::Object(id.into()), AclMode::CREATE, role_id))
        }
        (DataSourceDesc::Ingestion(_), None) => {
            privileges.push((SystemObjectId::System, AclMode::CREATE_CLUSTER, role_id))
        }
        // Non-ingestion data-sources have meaningless cluster config's (for now...) and they need
        // to be ignored.
        // This feels very brittle, but there's not much we can do until the UNDEFINED cluster
        // config is removed.
        (_, None) => {}
    }
    privileges
}

/// Generates all the privileges required to execute a read that includes the objects in `ids`.
///
/// Not only do we need to validate that `role_id` has read privileges on all relations in `ids`,
/// but if any object is a view or materialized view then we need to validate that the owner of
/// that view has all of the privileges required to execute the query within the view.
///
/// For more details see: <https://www.postgresql.org/docs/15/rules-privileges.html>
fn generate_read_privileges(
    catalog: &impl SessionCatalog,
    ids: impl Iterator<Item = GlobalId>,
    role_id: RoleId,
) -> Vec<(SystemObjectId, AclMode, RoleId)> {
    generate_read_privileges_inner(catalog, ids, role_id, &mut BTreeSet::new())
}

fn generate_read_privileges_inner(
    catalog: &impl SessionCatalog,
    ids: impl Iterator<Item = GlobalId>,
    role_id: RoleId,
    seen: &mut BTreeSet<(ObjectId, RoleId)>,
) -> Vec<(SystemObjectId, AclMode, RoleId)> {
    let mut privileges = Vec::new();
    let mut views = Vec::new();

    for id in ids {
        if seen.insert((id.into(), role_id)) {
            let item = catalog.get_item(&id);
            let schema_id: ObjectId = item.name().qualifiers.clone().into();
            if seen.insert((schema_id.clone(), role_id)) {
                privileges.push((SystemObjectId::Object(schema_id), AclMode::USAGE, role_id))
            }
            match item.item_type() {
                CatalogItemType::View | CatalogItemType::MaterializedView => {
                    privileges.push((SystemObjectId::Object(id.into()), AclMode::SELECT, role_id));
                    views.push((item.uses().0.iter().cloned(), item.owner_id()));
                }
                CatalogItemType::Table | CatalogItemType::Source => {
                    privileges.push((SystemObjectId::Object(id.into()), AclMode::SELECT, role_id));
                }
                CatalogItemType::Type | CatalogItemType::Secret | CatalogItemType::Connection => {
                    privileges.push((SystemObjectId::Object(id.into()), AclMode::USAGE, role_id));
                }
                CatalogItemType::Sink | CatalogItemType::Index | CatalogItemType::Func => {}
            }
        }
    }

    for (view_ids, view_owner) in views {
        privileges.extend_from_slice(&generate_read_privileges_inner(
            catalog, view_ids, view_owner, seen,
        ));
    }

    privileges
}

fn generate_item_usage_privileges(
    catalog: &impl SessionCatalog,
    ids: &ResolvedIds,
    role_id: RoleId,
) -> BTreeSet<(SystemObjectId, AclMode, RoleId)> {
    // Use a `BTreeSet` to remove duplicate privileges.
    ids.0
        .iter()
        .filter_map(move |id| {
            let item = catalog.get_item(id);
            match item.item_type() {
                CatalogItemType::Type | CatalogItemType::Secret | CatalogItemType::Connection => {
                    let schema_id = item.name().qualifiers.clone().into();
                    Some([
                        (SystemObjectId::Object(schema_id), AclMode::USAGE, role_id),
                        (SystemObjectId::Object(id.into()), AclMode::USAGE, role_id),
                    ])
                }
                CatalogItemType::Table
                | CatalogItemType::Source
                | CatalogItemType::Sink
                | CatalogItemType::View
                | CatalogItemType::MaterializedView
                | CatalogItemType::Index
                | CatalogItemType::Func => None,
            }
        })
        .flatten()
        .collect()
}

fn generate_cluster_usage_privileges(
    expr: &MirRelationExpr,
    target_cluster_id: Option<ClusterId>,
    role_id: RoleId,
) -> Option<(SystemObjectId, AclMode, RoleId)> {
    // TODO(jkosh44) expr hasn't been fully optimized yet, so it might actually be a constant,
    //  but we mistakenly think that it's not. For now it's ok to be overly protective.
    if expr.as_const().is_none() {
        if let Some(cluster_id) = target_cluster_id {
            return Some((
                SystemObjectId::Object(cluster_id.into()),
                AclMode::USAGE,
                role_id,
            ));
        }
    }

    None
}

fn check_object_privileges(
    catalog: &impl SessionCatalog,
    privileges: Vec<(SystemObjectId, AclMode, RoleId)>,
    role_membership: BTreeSet<RoleId>,
    current_role_id: RoleId,
) -> Result<(), UnauthorizedError> {
    let mut role_memberships: BTreeMap<RoleId, BTreeSet<RoleId>> = BTreeMap::new();
    role_memberships.insert(current_role_id, role_membership);
    for (object_id, acl_mode, role_id) in privileges {
        let role_membership = role_memberships
            .entry(role_id)
            .or_insert_with_key(|role_id| catalog.collect_role_membership(role_id));
        let object_privileges = catalog
            .get_privileges(&object_id)
            .expect("only object types with privileges will generate required privileges");
        let role_privileges = role_membership
            .iter()
            .flat_map(|role_id| object_privileges.get_acl_items_for_grantee(role_id))
            .map(|mz_acl_item| mz_acl_item.acl_mode)
            .fold(AclMode::empty(), |accum, acl_mode| accum.union(acl_mode));
        if !role_privileges.contains(acl_mode) {
            return Err(UnauthorizedError::Privilege {
                object_description: ErrorMessageObjectDescription::from_id(&object_id, catalog),
            });
        }
    }

    Ok(())
}

pub const fn all_object_privileges(object_type: SystemObjectType) -> AclMode {
    const TABLE_ACL_MODE: AclMode = AclMode::INSERT
        .union(AclMode::SELECT)
        .union(AclMode::UPDATE)
        .union(AclMode::DELETE);
    const USAGE_CREATE_ACL_MODE: AclMode = AclMode::USAGE.union(AclMode::CREATE);
    const ALL_SYSTEM_PRIVILEGES: AclMode = AclMode::CREATE_ROLE
        .union(AclMode::CREATE_DB)
        .union(AclMode::CREATE_CLUSTER);
    const EMPTY_ACL_MODE: AclMode = AclMode::empty();
    match object_type {
        SystemObjectType::Object(ObjectType::Table) => TABLE_ACL_MODE,
        SystemObjectType::Object(ObjectType::View) => AclMode::SELECT,
        SystemObjectType::Object(ObjectType::MaterializedView) => AclMode::SELECT,
        SystemObjectType::Object(ObjectType::Source) => AclMode::SELECT,
        SystemObjectType::Object(ObjectType::Sink) => EMPTY_ACL_MODE,
        SystemObjectType::Object(ObjectType::Index) => EMPTY_ACL_MODE,
        SystemObjectType::Object(ObjectType::Type) => AclMode::USAGE,
        SystemObjectType::Object(ObjectType::Role) => EMPTY_ACL_MODE,
        SystemObjectType::Object(ObjectType::Cluster) => USAGE_CREATE_ACL_MODE,
        SystemObjectType::Object(ObjectType::ClusterReplica) => EMPTY_ACL_MODE,
        SystemObjectType::Object(ObjectType::Secret) => AclMode::USAGE,
        SystemObjectType::Object(ObjectType::Connection) => AclMode::USAGE,
        SystemObjectType::Object(ObjectType::Database) => USAGE_CREATE_ACL_MODE,
        SystemObjectType::Object(ObjectType::Schema) => USAGE_CREATE_ACL_MODE,
        SystemObjectType::Object(ObjectType::Func) => EMPTY_ACL_MODE,
        SystemObjectType::System => ALL_SYSTEM_PRIVILEGES,
    }
}

pub const fn owner_privilege(object_type: ObjectType, owner_id: RoleId) -> MzAclItem {
    MzAclItem {
        grantee: owner_id,
        grantor: owner_id,
        acl_mode: all_object_privileges(SystemObjectType::Object(object_type)),
    }
}

pub const fn default_builtin_object_privilege(object_type: ObjectType) -> MzAclItem {
    let acl_mode = match object_type {
        ObjectType::Table
        | ObjectType::View
        | ObjectType::MaterializedView
        | ObjectType::Source => AclMode::SELECT,
        ObjectType::Type | ObjectType::Schema => AclMode::USAGE,
        ObjectType::Sink
        | ObjectType::Index
        | ObjectType::Role
        | ObjectType::Cluster
        | ObjectType::ClusterReplica
        | ObjectType::Secret
        | ObjectType::Connection
        | ObjectType::Database
        | ObjectType::Func => AclMode::empty(),
    };
    MzAclItem {
        grantee: RoleId::Public,
        grantor: MZ_SYSTEM_ROLE_ID,
        acl_mode,
    }
}<|MERGE_RESOLUTION|>--- conflicted
+++ resolved
@@ -164,7 +164,13 @@
         if !unheld_membership.is_empty() {
             let role_names = unheld_membership
                 .into_iter()
-                .map(|role_id| catalog.get_role(role_id).name().to_string())
+                .map(|role_id| {
+                    // Some role references may no longer exist due to concurrent drops.
+                    catalog
+                        .try_get_role(role_id)
+                        .map(|role| role.name().to_string())
+                        .unwrap_or(role_id.to_string())
+                })
                 .collect();
             return Err(UnauthorizedError::RoleMembership { role_names });
         }
@@ -253,51 +259,7 @@
 ) -> Result<(), UnauthorizedError> {
     rbac_preamble!(catalog, role_metadata, session_vars);
 
-<<<<<<< HEAD
-    check_item_usage(
-        catalog,
-        role_metadata,
-        session_vars,
-        resolved_ids,
-        Some(plan),
-    )?;
-
-    // Obtain all roles that the current session is a member of.
-    let role_membership = catalog.collect_role_membership(&role_metadata.current_role);
-
-    // Validate that the current session has the required role membership to execute the provided
-    // plan.
-    let required_membership: BTreeSet<_> = generate_required_role_membership(plan, active_conns)
-        .into_iter()
-        .collect();
-    let unheld_membership: Vec<_> = required_membership.difference(&role_membership).collect();
-    if !unheld_membership.is_empty() {
-        let role_names = unheld_membership
-            .into_iter()
-            .map(|role_id| {
-                // Some role references may no longer exist due to concurrent drops.
-                catalog
-                    .try_get_role(role_id)
-                    .map(|role| role.name().to_string())
-                    .unwrap_or(role_id.to_string())
-            })
-            .collect();
-        return Err(UnauthorizedError::RoleMembership { role_names });
-    }
-
-    // Validate that the current session has the required object ownership to execute the provided
-    // plan.
-    let required_ownership = generate_required_ownership(plan);
-    let unheld_ownership = required_ownership
-        .into_iter()
-        .filter(|ownership| !check_owner_roles(ownership, &role_membership, catalog))
-        .collect();
-    ownership_err(unheld_ownership, catalog)?;
-
-    let required_privileges = generate_required_privileges(
-=======
     let rbac_requirements = generate_rbac_requirements(
->>>>>>> 2fd6d4a5
         catalog,
         plan,
         active_conns,
