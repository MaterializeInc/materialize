// Copyright Materialize, Inc. and contributors. All rights reserved.
//
// Use of this software is governed by the Business Source License
// included in the LICENSE file.
//
// As of the Change Date specified in that file, in accordance with
// the Business Source License, use of this software will be governed
// by the Apache License, Version 2.0.

use std::any::Any;
use std::borrow::Borrow;
use std::collections::BTreeMap;
use std::fmt;
use std::fmt::Debug;
use std::time::Duration;

use const_format::concatcp;
use itertools::Itertools;
use once_cell::sync::Lazy;
use serde::Serialize;
use uncased::UncasedStr;

use mz_build_info::BuildInfo;
use mz_ore::cast;
use mz_ore::str::StrExt;
use mz_persist_client::cfg::PersistConfig;
use mz_sql_parser::ast::TransactionIsolationLevel;

use crate::ast::Ident;
use crate::session::user::{ExternalUserMetadata, User, SYSTEM_USER};
use crate::DEFAULT_SCHEMA;

/// The action to take during end_transaction.
///
/// This enum lives here because of convenience: it's more of an adapter
/// concept but [`SessionVars::end_transaction`] takes it.
#[derive(Debug, Clone, Copy, PartialEq, Eq)]
pub enum EndTransactionAction {
    /// Commit the transaction.
    Commit,
    /// Rollback the transaction.
    Rollback,
}

/// Errors that can occur when working with [`Var`]s
#[derive(Debug, thiserror::Error)]
pub enum VarError {
    /// The specified session parameter is constrained to a finite set of
    /// values.
    #[error(
        "invalid value for parameter {}: {}",
        parameter.name().quoted(),
        values.iter().map(|v| v.quoted()).join(",")
    )]
    ConstrainedParameter {
        parameter: &'static (dyn Var + Send + Sync),
        values: Vec<String>,
        valid_values: Option<Vec<&'static str>>,
    },
    /// The specified parameter is fixed to a single specific value.
    ///
    /// We allow setting the parameter to its fixed value for compatibility
    /// with PostgreSQL-based tools.
    #[error(
        "parameter {} can only be set to {}",
        .0.name().quoted(),
        .0.value().quoted(),
    )]
    FixedValueParameter(&'static (dyn Var + Send + Sync)),
    /// The value for the specified parameter does not have the right type.
    #[error(
        "parameter {} requires a {} value",
        .0.name().quoted(),
        .0.type_name().quoted()
    )]
    InvalidParameterType(&'static (dyn Var + Send + Sync)),
    /// The value of the specified parameter is incorrect.
    #[error(
        "parameter {} cannot have value {}: {}",
        parameter.name().quoted(),
        values
            .iter()
            .map(|v| v.quoted().to_string())
            .collect::<Vec<_>>()
            .join(","),
        reason,
    )]
    InvalidParameterValue {
        parameter: &'static (dyn Var + Send + Sync),
        values: Vec<String>,
        reason: String,
    },
    /// The specified session parameter is read only.
    #[error("parameter {} cannot be changed", .0.quoted())]
    ReadOnlyParameter(&'static str),
    /// The named parameter is unknown to the system.
    #[error("unrecognized configuration parameter {}", .0.quoted())]
    UnknownParameter(String),
}

impl VarError {
    pub fn detail(&self) -> Option<String> {
        None
    }

    pub fn hint(&self) -> Option<String> {
        match self {
            VarError::ConstrainedParameter {
                valid_values: Some(valid_values),
                ..
            } => Some(format!("Available values: {}.", valid_values.join(", "))),
            _ => None,
        }
    }
}

// We pretend to be Postgres v9.5.0, which is also what CockroachDB pretends to
// be. Too new and some clients will emit a "server too new" warning. Too old
// and some clients will fall back to legacy code paths. v9.5.0 empirically
// seems to be a good compromise.

/// The major version of PostgreSQL that Materialize claims to be.
pub const SERVER_MAJOR_VERSION: u8 = 9;

/// The minor version of PostgreSQL that Materialize claims to be.
pub const SERVER_MINOR_VERSION: u8 = 5;

/// The patch version of PostgreSQL that Materialize claims to be.
pub const SERVER_PATCH_VERSION: u8 = 0;

/// The name of the default database that Materialize uses.
pub const DEFAULT_DATABASE_NAME: &str = "materialize";

const APPLICATION_NAME: ServerVar<str> = ServerVar {
    name: UncasedStr::new("application_name"),
    value: "",
    description: "Sets the application name to be reported in statistics and logs (PostgreSQL).",
    internal: false,
    safe: true,
};

const CLIENT_ENCODING: ServerVar<str> = ServerVar {
    name: UncasedStr::new("client_encoding"),
    value: "UTF8",
    description: "Sets the client's character set encoding (PostgreSQL).",
    internal: false,
    safe: true,
};

const CLIENT_MIN_MESSAGES: ServerVar<ClientSeverity> = ServerVar {
    name: UncasedStr::new("client_min_messages"),
    value: &ClientSeverity::Notice,
    description: "Sets the message levels that are sent to the client (PostgreSQL).",
    internal: false,
    safe: true,
};
pub const CLUSTER_VAR_NAME: &UncasedStr = UncasedStr::new("cluster");

const CLUSTER: ServerVar<str> = ServerVar {
    name: CLUSTER_VAR_NAME,
    value: "default",
    description: "Sets the current cluster (Materialize).",
    internal: false,
    safe: true,
};

const CLUSTER_REPLICA: ServerVar<Option<String>> = ServerVar {
    name: UncasedStr::new("cluster_replica"),
    value: &None,
    description: "Sets a target cluster replica for SELECT queries (Materialize).",
    internal: false,
    safe: true,
};

pub const DATABASE_VAR_NAME: &UncasedStr = UncasedStr::new("database");

const DATABASE: ServerVar<str> = ServerVar {
    name: DATABASE_VAR_NAME,
    value: DEFAULT_DATABASE_NAME,
    description: "Sets the current database (CockroachDB).",
    internal: false,
    safe: true,
};

static DEFAULT_DATE_STYLE: Lazy<Vec<String>> = Lazy::new(|| vec!["ISO".into(), "MDY".into()]);
static DATE_STYLE: Lazy<ServerVar<Vec<String>>> = Lazy::new(|| ServerVar {
    // DateStyle has nonstandard capitalization for historical reasons.
    name: UncasedStr::new("DateStyle"),
    value: &*DEFAULT_DATE_STYLE,
    description: "Sets the display format for date and time values (PostgreSQL).",
    internal: false,
    safe: true,
});

const EXTRA_FLOAT_DIGITS: ServerVar<i32> = ServerVar {
    name: UncasedStr::new("extra_float_digits"),
    value: &3,
    description: "Adjusts the number of digits displayed for floating-point values (PostgreSQL).",
    internal: false,
    safe: true,
};

const FAILPOINTS: ServerVar<str> = ServerVar {
    name: UncasedStr::new("failpoints"),
    value: "",
    description: "Allows failpoints to be dynamically activated.",
    internal: false,
    safe: true,
};

const INTEGER_DATETIMES: ServerVar<bool> = ServerVar {
    name: UncasedStr::new("integer_datetimes"),
    value: &true,
    description: "Reports whether the server uses 64-bit-integer dates and times (PostgreSQL).",
    internal: false,
    safe: true,
};

const INTERVAL_STYLE: ServerVar<str> = ServerVar {
    // IntervalStyle has nonstandard capitalization for historical reasons.
    name: UncasedStr::new("IntervalStyle"),
    value: "postgres",
    description: "Sets the display format for interval values (PostgreSQL).",
    internal: false,
    safe: true,
};

const MZ_VERSION_NAME: &UncasedStr = UncasedStr::new("mz_version");
const IS_SUPERUSER_NAME: &UncasedStr = UncasedStr::new("is_superuser");

static DEFAULT_SEARCH_PATH: Lazy<Vec<Ident>> = Lazy::new(|| vec![Ident::new(DEFAULT_SCHEMA)]);
static SEARCH_PATH: Lazy<ServerVar<Vec<Ident>>> = Lazy::new(|| ServerVar {
    name: UncasedStr::new("search_path"),
    value: &*DEFAULT_SEARCH_PATH,
    description:
        "Sets the schema search order for names that are not schema-qualified (PostgreSQL).",
    internal: false,
    safe: true,
});

const STATEMENT_TIMEOUT: ServerVar<Duration> = ServerVar {
    name: UncasedStr::new("statement_timeout"),
    value: &Duration::from_secs(10),
    description:
        "Sets the maximum allowed duration of INSERT...SELECT, UPDATE, and DELETE operations. \
        If this value is specified without units, it is taken as milliseconds.",
    internal: false,
    safe: true,
};

const IDLE_IN_TRANSACTION_SESSION_TIMEOUT: ServerVar<Duration> = ServerVar {
    name: UncasedStr::new("idle_in_transaction_session_timeout"),
    value: &Duration::from_secs(60 * 2),
    description:
        "Sets the maximum allowed duration that a session can sit idle in a transaction before \
         being terminated. If this value is specified without units, it is taken as milliseconds. \
         A value of zero disables the timeout (PostgreSQL).",
    internal: false,
    safe: true,
};

const SERVER_VERSION: ServerVar<str> = ServerVar {
    name: UncasedStr::new("server_version"),
    value: concatcp!(
        SERVER_MAJOR_VERSION,
        ".",
        SERVER_MINOR_VERSION,
        ".",
        SERVER_PATCH_VERSION
    ),
    description: "Shows the PostgreSQL compatible server version (PostgreSQL).",
    internal: false,
    safe: true,
};

const SERVER_VERSION_NUM: ServerVar<i32> = ServerVar {
    name: UncasedStr::new("server_version_num"),
    value: &((cast::u8_to_i32(SERVER_MAJOR_VERSION) * 10_000)
        + (cast::u8_to_i32(SERVER_MINOR_VERSION) * 100)
        + cast::u8_to_i32(SERVER_PATCH_VERSION)),
    description: "Shows the PostgreSQL compatible server version as an integer (PostgreSQL).",
    internal: false,
    safe: true,
};

const SQL_SAFE_UPDATES: ServerVar<bool> = ServerVar {
    name: UncasedStr::new("sql_safe_updates"),
    value: &false,
    description: "Prohibits SQL statements that may be overly destructive (CockroachDB).",
    internal: false,
    safe: true,
};

const STANDARD_CONFORMING_STRINGS: ServerVar<bool> = ServerVar {
    name: UncasedStr::new("standard_conforming_strings"),
    value: &true,
    description: "Causes '...' strings to treat backslashes literally (PostgreSQL).",
    internal: false,
    safe: true,
};

const TIMEZONE: ServerVar<TimeZone> = ServerVar {
    // TimeZone has nonstandard capitalization for historical reasons.
    name: UncasedStr::new("TimeZone"),
    value: &TimeZone::UTC,
    description: "Sets the time zone for displaying and interpreting time stamps (PostgreSQL).",
    internal: false,
    safe: true,
};

pub const TRANSACTION_ISOLATION_VAR_NAME: &UncasedStr = UncasedStr::new("transaction_isolation");
const TRANSACTION_ISOLATION: ServerVar<IsolationLevel> = ServerVar {
    name: TRANSACTION_ISOLATION_VAR_NAME,
    value: &IsolationLevel::StrictSerializable,
    description: "Sets the current transaction's isolation level (PostgreSQL).",
    internal: false,
    safe: true,
};

const MAX_AWS_PRIVATELINK_CONNECTIONS: ServerVar<u32> = ServerVar {
    name: UncasedStr::new("max_aws_privatelink_connections"),
    value: &0,
    description: "The maximum number of AWS PrivateLink connections in the region, across all schemas (Materialize).",
    internal: false,
    safe: true,
};

const MAX_TABLES: ServerVar<u32> = ServerVar {
    name: UncasedStr::new("max_tables"),
    value: &25,
    description: "The maximum number of tables in the region, across all schemas (Materialize).",
    internal: false,
    safe: true,
};

const MAX_SOURCES: ServerVar<u32> = ServerVar {
    name: UncasedStr::new("max_sources"),
    value: &25,
    description: "The maximum number of sources in the region, across all schemas (Materialize).",
    internal: false,
    safe: true,
};

const MAX_SINKS: ServerVar<u32> = ServerVar {
    name: UncasedStr::new("max_sinks"),
    value: &25,
    description: "The maximum number of sinks in the region, across all schemas (Materialize).",
    internal: false,
    safe: true,
};

const MAX_MATERIALIZED_VIEWS: ServerVar<u32> = ServerVar {
    name: UncasedStr::new("max_materialized_views"),
    value: &100,
    description:
        "The maximum number of materialized views in the region, across all schemas (Materialize).",
    internal: false,
    safe: true,
};

const MAX_CLUSTERS: ServerVar<u32> = ServerVar {
    name: UncasedStr::new("max_clusters"),
    value: &10,
    description: "The maximum number of clusters in the region (Materialize).",
    internal: false,
    safe: true,
};

const MAX_REPLICAS_PER_CLUSTER: ServerVar<u32> = ServerVar {
    name: UncasedStr::new("max_replicas_per_cluster"),
    value: &5,
    description: "The maximum number of replicas of a single cluster (Materialize).",
    internal: false,
    safe: true,
};

const MAX_DATABASES: ServerVar<u32> = ServerVar {
    name: UncasedStr::new("max_databases"),
    value: &1000,
    description: "The maximum number of databases in the region (Materialize).",
    internal: false,
    safe: true,
};

const MAX_SCHEMAS_PER_DATABASE: ServerVar<u32> = ServerVar {
    name: UncasedStr::new("max_schemas_per_database"),
    value: &1000,
    description: "The maximum number of schemas in a database (Materialize).",
    internal: false,
    safe: true,
};

const MAX_OBJECTS_PER_SCHEMA: ServerVar<u32> = ServerVar {
    name: UncasedStr::new("max_objects_per_schema"),
    value: &1000,
    description: "The maximum number of objects in a schema (Materialize).",
    internal: false,
    safe: true,
};

const MAX_SECRETS: ServerVar<u32> = ServerVar {
    name: UncasedStr::new("max_secrets"),
    value: &100,
    description: "The maximum number of secrets in the region, across all schemas (Materialize).",
    internal: false,
    safe: true,
};

const MAX_ROLES: ServerVar<u32> = ServerVar {
    name: UncasedStr::new("max_roles"),
    value: &1000,
    description: "The maximum number of roles in the region (Materialize).",
    internal: false,
    safe: true,
};

// Cloud environmentd is configured with 4 GiB of RAM, so 1 GiB is a good heuristic for a single
// query.
// TODO(jkosh44) Eventually we want to be able to return arbitrary sized results.
pub const MAX_RESULT_SIZE: ServerVar<u32> = ServerVar {
    name: UncasedStr::new("max_result_size"),
    // 1 GiB
    value: &1_073_741_824,
    description: "The maximum size in bytes for a single query's result (Materialize).",
    internal: false,
    safe: true,
};

/// The logical compaction window for builtin tables and sources that have the
/// `retained_metrics_relation` flag set.
///
/// The existence of this variable is a bit of a hack until we have a fully
/// general solution for controlling retention windows.
pub const METRICS_RETENTION: ServerVar<Duration> = ServerVar {
    name: UncasedStr::new("metrics_retention"),
    // 30 days
    value: &Duration::from_secs(30 * 24 * 60 * 60),
    description: "The time to retain cluster utilization metrics (Materialize).",
    internal: true,
    safe: true,
};

static DEFAULT_ALLOWED_CLUSTER_REPLICA_SIZES: Lazy<Vec<Ident>> = Lazy::new(Vec::new);
static ALLOWED_CLUSTER_REPLICA_SIZES: Lazy<ServerVar<Vec<Ident>>> = Lazy::new(|| ServerVar {
    name: UncasedStr::new("allowed_cluster_replica_sizes"),
    value: &DEFAULT_ALLOWED_CLUSTER_REPLICA_SIZES,
    description: "The allowed sizes when creating a new cluster replica (Materialize).",
    internal: false,
    safe: true,
});

/// Controls [`mz_persist_client::cfg::DynamicConfig::blob_target_size`].
const PERSIST_BLOB_TARGET_SIZE: ServerVar<usize> = ServerVar {
    name: UncasedStr::new("persist_blob_target_size"),
    value: &PersistConfig::DEFAULT_BLOB_TARGET_SIZE,
    description: "A target maximum size of persist blob payloads in bytes (Materialize).",
    internal: true,
    safe: true,
};

/// Controls [`mz_persist_client::cfg::DynamicConfig::compaction_minimum_timeout`].
const PERSIST_COMPACTION_MINIMUM_TIMEOUT: ServerVar<Duration> = ServerVar {
    name: UncasedStr::new("persist_compaction_minimum_timeout"),
    value: &PersistConfig::DEFAULT_COMPACTION_MINIMUM_TIMEOUT,
    description: "The minimum amount of time to allow a persist compaction request to run before \
                  timing it out (Materialize).",
    internal: true,
    safe: true,
};

/// Controls initial backoff of [`mz_persist_client::cfg::DynamicConfig::next_listen_batch_retry_params`].
const PERSIST_NEXT_LISTEN_BATCH_RETRYER_INITIAL_BACKOFF: ServerVar<Duration> = ServerVar {
    name: UncasedStr::new("persist_next_listen_batch_retryer_initial_backoff"),
    value: &PersistConfig::DEFAULT_NEXT_LISTEN_BATCH_RETRYER.initial_backoff,
    description: "The initial backoff when polling for new batches from a Listen or Subscribe.",
    internal: true,
    safe: true,
};

/// Controls backoff multiplier of [`mz_persist_client::cfg::DynamicConfig::next_listen_batch_retry_params`].
const PERSIST_NEXT_LISTEN_BATCH_RETRYER_MULTIPLIER: ServerVar<u32> = ServerVar {
    name: UncasedStr::new("persist_next_listen_batch_retryer_multiplier"),
    value: &PersistConfig::DEFAULT_NEXT_LISTEN_BATCH_RETRYER.multiplier,
    description: "The backoff multiplier when polling for new batches from a Listen or Subscribe.",
    internal: true,
    safe: true,
};

/// Controls backoff clamp of [`mz_persist_client::cfg::DynamicConfig::next_listen_batch_retry_params`].
const PERSIST_NEXT_LISTEN_BATCH_RETRYER_CLAMP: ServerVar<Duration> = ServerVar {
    name: UncasedStr::new("persist_next_listen_batch_retryer_clamp"),
    value: &PersistConfig::DEFAULT_NEXT_LISTEN_BATCH_RETRYER.clamp,
    description:
        "The backoff clamp duration when polling for new batches from a Listen or Subscribe.",
    internal: true,
    safe: true,
};

/// Controls whether or not to use the new storage `persist_sink` implementation in storage
/// ingestions.
const ENABLE_MULTI_WORKER_STORAGE_PERSIST_SINK: ServerVar<bool> = ServerVar {
    name: UncasedStr::new("enable_multi_worker_storage_persist_sink"),
    value: &false,
    description: "Whether or not to use the new multi-worker storage `persist_sink` \
                  implementation in storage ingestions. Is applied only \
                  when a cluster or dataflow is restarted.",
    internal: true,
    safe: true,
};

/// Controls the connect_timeout setting when connecting to PG via replication.
const PG_REPLICATION_CONNECT_TIMEOUT: ServerVar<Duration> = ServerVar {
    name: UncasedStr::new("pg_replication_connect_timeout"),
    value: &mz_postgres_util::DEFAULT_REPLICATION_CONNECT_TIMEOUT,
    description: "Sets the timeout applied to socket-level connection attempts for PG \
    replication connections. (Materialize)",
    internal: true,
    safe: true,
};

/// Sets the maximum number of TCP keepalive probes that will be sent before dropping a connection
/// when connecting to PG via replication.
const PG_REPLICATION_KEEPALIVES_RETRIES: ServerVar<u32> = ServerVar {
    name: UncasedStr::new("pg_replication_keepalives_retries"),
    value: &mz_postgres_util::DEFAULT_REPLICATION_KEEPALIVE_RETRIES,
    description:
        "Sets the maximum number of TCP keepalive probes that will be sent before dropping \
    a connection when connecting to PG via replication. (Materialize)",
    internal: true,
    safe: true,
};

/// Sets the amount of idle time before a keepalive packet is sent on the connection when connecting
/// to PG via replication.
const PG_REPLICATION_KEEPALIVES_IDLE: ServerVar<Duration> = ServerVar {
    name: UncasedStr::new("pg_replication_keepalives_idle"),
    value: &mz_postgres_util::DEFAULT_REPLICATION_KEEPALIVE_IDLE,
    description:
        "Sets the amount of idle time before a keepalive packet is sent on the connection \
    when connecting to PG via replication. (Materialize)",
    internal: true,
    safe: true,
};

/// Sets the time interval between TCP keepalive probes when connecting to PG via replication.
const PG_REPLICATION_KEEPALIVES_INTERVAL: ServerVar<Duration> = ServerVar {
    name: UncasedStr::new("pg_replication_keepalives_interval"),
    value: &mz_postgres_util::DEFAULT_REPLICATION_KEEPALIVE_INTERVAL,
    description: "Sets the time interval between TCP keepalive probes when connecting to PG via \
    replication. (Materialize)",
    internal: true,
    safe: true,
};

/// Sets the TCP user timeout when connecting to PG via replication.
const PG_REPLICATION_TCP_USER_TIMEOUT: ServerVar<Duration> = ServerVar {
    name: UncasedStr::new("pg_replication_tcp_user_timeout"),
    value: &mz_postgres_util::DEFAULT_REPLICATION_TCP_USER_TIMEOUT,
    description: "Sets the TCP user timeout when connecting to PG via replication. (Materialize)",
    internal: true,
    safe: true,
};

/// Controls the connection timeout to Cockroach.
///
/// Used by persist as [`mz_persist_client::cfg::DynamicConfig::consensus_connect_timeout`].
const CRDB_CONNECT_TIMEOUT: ServerVar<Duration> = ServerVar {
    name: UncasedStr::new("crdb_connect_timeout"),
    value: &PersistConfig::DEFAULT_CRDB_CONNECT_TIMEOUT,
    description: "The time to connect to CockroachDB before timing out and retrying.",
    internal: true,
    safe: true,
};

/// The maximum number of in-flight bytes emitted by persist_sources feeding dataflows.
const DATAFLOW_MAX_INFLIGHT_BYTES: ServerVar<usize> = ServerVar {
    name: UncasedStr::new("dataflow_max_inflight_bytes"),
    value: &usize::MAX,
    description: "The maximum number of in-flight bytes emitted by persist_sources feeding \
                  dataflows (Materialize).",
    internal: true,
    safe: true,
};

/// Controls [`mz_persist_client::cfg::PersistConfig::sink_minimum_batch_updates`].
const PERSIST_SINK_MINIMUM_BATCH_UPDATES: ServerVar<usize> = ServerVar {
    name: UncasedStr::new("persist_sink_minimum_batch_updates"),
    value: &PersistConfig::DEFAULT_SINK_MINIMUM_BATCH_UPDATES,
    description: "In the compute persist sink, workers with less than the minimum number of updates \
                  will flush their records to single downstream worker to be batched up there... in \
                  the hopes of grouping our updates into fewer, larger batches.",
    internal: true,
    safe: true,
};

/// Controls [`mz_persist_client::cfg::PersistConfig::storage_sink_minimum_batch_updates`].
const STORAGE_PERSIST_SINK_MINIMUM_BATCH_UPDATES: ServerVar<usize> = ServerVar {
    name: UncasedStr::new("storage_persist_sink_minimum_batch_updates"),
    value: &PersistConfig::DEFAULT_SINK_MINIMUM_BATCH_UPDATES,
    description: "In the storage persist sink, workers with less than the minimum number of updates \
                  will flush their records to single downstream worker to be batched up there... in \
                  the hopes of grouping our updates into fewer, larger batches.",
    internal: true,
    safe: true,
};

/// Controls [`mz_persist_client::cfg::DynamicConfig::stats_collection_enabled`].
const PERSIST_STATS_COLLECTION_ENABLED: ServerVar<bool> = ServerVar {
    name: UncasedStr::new("persist_stats_collection_enabled"),
    value: &PersistConfig::DEFAULT_STATS_COLLECTION_ENABLED,
    description: "Whether to calculate and record statistics about the data stored in persist \
                  to be used at read time, see persist_stats_filter_enabled (Materialize).",
    internal: true,
    safe: true,
};

/// Controls [`mz_persist_client::cfg::DynamicConfig::stats_filter_enabled`].
const PERSIST_STATS_FILTER_ENABLED: ServerVar<bool> = ServerVar {
    name: UncasedStr::new("persist_stats_filter_enabled"),
    value: &PersistConfig::DEFAULT_STATS_FILTER_ENABLED,
    description: "Whether to use recorded statistics about the data stored in persist \
                  to filter at read time, see persist_stats_collection_enabled (Materialize).",
    internal: true,
    safe: true,
};

/// Boolean flag indicating that the remote configuration was synchronized at
/// least once with the persistent [SessionVars].
pub static CONFIG_HAS_SYNCED_ONCE: ServerVar<bool> = ServerVar {
    name: UncasedStr::new("config_has_synced_once"),
    value: &false,
    description: "Boolean flag indicating that the remote configuration was synchronized at least once (Materialize).",
    internal: true,
    safe: true,
};

/// Feature flag indicating whether `WITH MUTUALLY RECURSIVE` queries are enabled.
static ENABLE_WITH_MUTUALLY_RECURSIVE: ServerVar<bool> = ServerVar {
    name: UncasedStr::new("enable_with_mutually_recursive"),
    value: &false,
    description: "Feature flag indicating whether `WITH MUTUALLY RECURSIVE` queries are enabled (Materialize).",
    internal: true,
    safe: true,
};

/// Feature flag indicating whether monotonic evaluation of one-shot SELECT queries is enabled.
static ENABLE_MONOTONIC_ONESHOT_SELECTS: ServerVar<bool> = ServerVar {
    name: UncasedStr::new("enable_monotonic_oneshot_selects"),
    value: &false,
    description: "Feature flag indicating whether monotonic evaluation of one-shot SELECT queries \
                  is enabled (Materialize).",
    internal: true,
    safe: true,
};

/// Feature flag indicating whether real time recency is enabled.
static REAL_TIME_RECENCY: ServerVar<bool> = ServerVar {
    name: UncasedStr::new("real_time_recency"),
    value: &false,
    description: "Feature flag indicating whether real time recency is enabled (Materialize).",
    internal: true,
    safe: false,
};

static EMIT_TIMESTAMP_NOTICE: ServerVar<bool> = ServerVar {
    name: UncasedStr::new("emit_timestamp_notice"),
    value: &false,
    description:
        "Boolean flag indicating whether to send a NOTICE specifying query timestamps (Materialize).",
    internal: false,
    safe: true,
};

static EMIT_TRACE_ID_NOTICE: ServerVar<bool> = ServerVar {
    name: UncasedStr::new("emit_trace_id_notice"),
    value: &false,
    description:
        "Boolean flag indicating whether to send a NOTICE specifying the trace id when available (Materialize).",
    internal: false,
    safe: true,
};

static MOCK_AUDIT_EVENT_TIMESTAMP: ServerVar<Option<mz_repr::Timestamp>> = ServerVar {
    name: UncasedStr::new("mock_audit_event_timestamp"),
    value: &None,
    description: "Mocked timestamp to use for audit events for testing purposes",
    internal: true,
    safe: false,
};

pub const ENABLE_LD_RBAC_CHECKS: ServerVar<bool> = ServerVar {
    name: UncasedStr::new("enable_ld_rbac_checks"),
    // TODO(jkosh44) Once RBAC is complete, change this to `true`.
    value: &false,
    description:
        "LD facing global boolean flag that allows turning RBAC off for everyone (Materialize).",
    internal: true,
    safe: true,
};

pub const ENABLE_RBAC_CHECKS: ServerVar<bool> = ServerVar {
    name: UncasedStr::new("enable_rbac_checks"),
    // TODO(jkosh44) Once RBAC is complete, change this to `true`.
    value: &false,
    description: "User facing global boolean flag indicating whether to apply RBAC checks before \
    executing statements (Materialize).",
    internal: false,
    safe: true,
};

pub const ENABLE_SESSION_RBAC_CHECKS: ServerVar<bool> = ServerVar {
    name: UncasedStr::new("enable_session_rbac_checks"),
    // TODO(jkosh44) Once RBAC is complete, change this to `true`.
    value: &false,
    description: "User facing session boolean flag indicating whether to apply RBAC checks before \
    executing statements (Materialize).",
    internal: false,
    safe: true,
};

pub const AUTO_ROUTE_INTROSPECTION_QUERIES: ServerVar<bool> = ServerVar {
    name: UncasedStr::new("auto_route_introspection_queries"),
    value: &true,
    description:
        "Whether to force queries that depend only on system tables, to run on the mz_introspection cluster (Materialize).",
    internal: false,
    safe: true,
};

pub const ENABLE_ENVELOPE_UPSERT_IN_SUBSCRIBE: ServerVar<bool> = ServerVar {
    name: UncasedStr::new("enable_envelope_upsert_in_subscribe"),
    value: &false,
    description: "Feature flag indicating whether `ENVELOPE UPSERT` can be used in `SUBSCRIBE` queries (Materialize).",
    internal: false,
    safe: true,
};

pub const ENABLE_WITHIN_TIMESTAMP_ORDER_BY_IN_SUBSCRIBE: ServerVar<bool> = ServerVar {
    name: UncasedStr::new("enable_within_timestamp_order_by_in_subscribe"),
    value: &false,
    description: "Feature flag indicating whether `WITHIN TIMESTAMP ORDER BY` can be used in `SUBSCRIBE` queries (Materialize).",
    internal: false,
    safe: true,
};

/// Represents the input to a variable.
///
/// Each variable has different rules for how it handles each style of input.
/// This type allows us to defer interpretation of the input until the
/// variable-specific interpretation can be applied.
#[derive(Debug, Clone, Copy)]
pub enum VarInput<'a> {
    /// The input has been flattened into a single string.
    Flat(&'a str),
    /// The input comes from a SQL `SET` statement and is jumbled across
    /// multiple components.
    SqlSet(&'a [String]),
}

impl<'a> VarInput<'a> {
    /// Converts the variable input to an owned vector of strings.
    fn to_vec(&self) -> Vec<String> {
        match self {
            VarInput::Flat(v) => vec![v.to_string()],
            VarInput::SqlSet(values) => values.into_iter().map(|v| v.to_string()).collect(),
        }
    }
}

/// An owned version of [`VarInput`].
#[derive(Debug, Clone)]
pub enum OwnedVarInput {
    /// See [`VarInput::Flat`].
    Flat(String),
    /// See [`VarInput::SqlSet`].
    SqlSet(Vec<String>),
}

impl OwnedVarInput {
    /// Converts this owned variable input as a [`VarInput`].
    pub fn borrow(&self) -> VarInput {
        match self {
            OwnedVarInput::Flat(v) => VarInput::Flat(v),
            OwnedVarInput::SqlSet(v) => VarInput::SqlSet(v),
        }
    }
}

/// Session variables.
///
/// Materialize roughly follows the PostgreSQL configuration model, which works
/// as follows. There is a global set of named configuration parameters, like
/// `DateStyle` and `client_encoding`. These parameters can be set in several
/// places: in an on-disk configuration file (in Postgres, named
/// postgresql.conf), in command line arguments when the server is started, or
/// at runtime via the `ALTER SYSTEM` or `SET` statements. Parameters that are
/// set in a session take precedence over database defaults, which in turn take
/// precedence over command line arguments, which in turn take precedence over
/// settings in the on-disk configuration. Note that changing the value of
/// parameters obeys transaction semantics: if a transaction fails to commit,
/// any parameters that were changed in that transaction (i.e., via `SET`)
/// will be rolled back to their previous value.
///
/// The Materialize configuration hierarchy at the moment is much simpler.
/// Global defaults are hardcoded into the binary, and a select few parameters
/// can be overridden per session. A select few parameters can be overridden on
/// disk.
///
/// The set of variables that can be overridden per session and the set of
/// variables that can be overridden on disk are currently disjoint. The
/// infrastructure has been designed with an eye towards merging these two sets
/// and supporting additional layers to the hierarchy, however, should the need arise.
///
/// The configuration parameters that exist are driven by compatibility with
/// PostgreSQL drivers that expect them, not because they are particularly
/// important.
#[derive(Debug)]
pub struct SessionVars {
    // Normal variables.
    application_name: SessionVar<str>,
    client_encoding: ServerVar<str>,
    client_min_messages: SessionVar<ClientSeverity>,
    cluster: SessionVar<str>,
    cluster_replica: SessionVar<Option<String>>,
    database: SessionVar<str>,
    date_style: &'static ServerVar<Vec<String>>,
    extra_float_digits: SessionVar<i32>,
    failpoints: ServerVar<str>,
    integer_datetimes: ServerVar<bool>,
    interval_style: ServerVar<str>,
    search_path: SessionVar<Vec<Ident>>,
    server_version: ServerVar<str>,
    server_version_num: ServerVar<i32>,
    sql_safe_updates: SessionVar<bool>,
    standard_conforming_strings: ServerVar<bool>,
    statement_timeout: SessionVar<Duration>,
    idle_in_transaction_session_timeout: SessionVar<Duration>,
    timezone: SessionVar<TimeZone>,
    transaction_isolation: SessionVar<IsolationLevel>,
    real_time_recency: SessionVar<bool>,
    emit_timestamp_notice: SessionVar<bool>,
    emit_trace_id_notice: SessionVar<bool>,
    auto_route_introspection_queries: SessionVar<bool>,
    enable_session_rbac_checks: SessionVar<bool>,
    // Inputs to computed variables.
    build_info: &'static BuildInfo,
    user: User,
}

impl SessionVars {
    /// Creates a new [`SessionVars`].
    pub fn new(build_info: &'static BuildInfo, user: User) -> SessionVars {
        SessionVars {
            application_name: SessionVar::new(&APPLICATION_NAME),
            client_encoding: CLIENT_ENCODING,
            client_min_messages: SessionVar::new(&CLIENT_MIN_MESSAGES),
            cluster: SessionVar::new(&CLUSTER),
            cluster_replica: SessionVar::new(&CLUSTER_REPLICA),
            database: SessionVar::new(&DATABASE),
            date_style: &DATE_STYLE,
            extra_float_digits: SessionVar::new(&EXTRA_FLOAT_DIGITS),
            failpoints: FAILPOINTS,
            integer_datetimes: INTEGER_DATETIMES,
            interval_style: INTERVAL_STYLE,
            search_path: SessionVar::new(&SEARCH_PATH),
            server_version: SERVER_VERSION,
            server_version_num: SERVER_VERSION_NUM,
            sql_safe_updates: SessionVar::new(&SQL_SAFE_UPDATES),
            standard_conforming_strings: STANDARD_CONFORMING_STRINGS,
            statement_timeout: SessionVar::new(&STATEMENT_TIMEOUT),
            idle_in_transaction_session_timeout: SessionVar::new(
                &IDLE_IN_TRANSACTION_SESSION_TIMEOUT,
            ),
            timezone: SessionVar::new(&TIMEZONE),
            transaction_isolation: SessionVar::new(&TRANSACTION_ISOLATION),
            real_time_recency: SessionVar::new(&REAL_TIME_RECENCY),
            emit_timestamp_notice: SessionVar::new(&EMIT_TIMESTAMP_NOTICE),
            emit_trace_id_notice: SessionVar::new(&EMIT_TRACE_ID_NOTICE),
            auto_route_introspection_queries: SessionVar::new(&AUTO_ROUTE_INTROSPECTION_QUERIES),
            enable_session_rbac_checks: SessionVar::new(&ENABLE_SESSION_RBAC_CHECKS),
            build_info,
            user,
        }
    }

    /// Returns an iterator over the configuration parameters and their current
    /// values for this session.
    pub fn iter(&self) -> impl Iterator<Item = &dyn Var> {
        // `as` is ok to use to cast to a trait object.
        #[allow(clippy::as_conversions)]
        let vars = [
            &self.application_name as &dyn Var,
            &self.client_encoding,
            &self.client_min_messages,
            &self.cluster,
            &self.cluster_replica,
            &self.database,
            self.date_style,
            &self.extra_float_digits,
            &self.failpoints,
            &self.integer_datetimes,
            &self.interval_style,
            &self.search_path,
            &self.server_version,
            &self.server_version_num,
            &self.sql_safe_updates,
            &self.standard_conforming_strings,
            &self.statement_timeout,
            &self.idle_in_transaction_session_timeout,
            &self.timezone,
            &self.transaction_isolation,
            &self.real_time_recency,
            &self.emit_timestamp_notice,
            &self.emit_trace_id_notice,
            &self.auto_route_introspection_queries,
            &self.enable_session_rbac_checks,
            self.build_info,
            &self.user,
        ];
        vars.into_iter()
    }

    /// Returns an iterator over configuration parameters (and their current
    /// values for this session) that are expected to be sent to the client when
    /// a new connection is established or when their value changes.
    pub fn notify_set(&self) -> impl Iterator<Item = &dyn Var> {
        let vars: [&dyn Var; 9] = [
            &self.application_name,
            &self.client_encoding,
            self.date_style,
            &self.integer_datetimes,
            &self.server_version,
            &self.standard_conforming_strings,
            &self.timezone,
            &self.interval_style,
            // Including `mz_version` in the notify set is a Materialize
            // extension. Doing so allows applications to detect whether they
            // are talking to Materialize or PostgreSQL without an additional
            // network roundtrip. This is known to be safe because CockroachDB
            // has an analogous extension [0].
            // [0]: https://github.com/cockroachdb/cockroach/blob/369c4057a/pkg/sql/pgwire/conn.go#L1840
            self.build_info,
        ];
        vars.into_iter()
    }

    /// Returns a [`Var`] representing the configuration parameter with the
    /// specified name.
    ///
    /// Configuration parameters are matched case insensitively. If no such
    /// configuration parameter exists, `get` returns an error.
    ///
    /// Note that if `name` is known at compile time, you should instead use the
    /// named accessor to access the variable with its true Rust type. For
    /// example, `self.get("sql_safe_updates").value()` returns the string
    /// `"true"` or `"false"`, while `self.sql_safe_updates()` returns a bool.
    pub fn get(&self, name: &str) -> Result<&dyn Var, VarError> {
        if name == APPLICATION_NAME.name {
            Ok(&self.application_name)
        } else if name == CLIENT_ENCODING.name {
            Ok(&self.client_encoding)
        } else if name == CLIENT_MIN_MESSAGES.name {
            Ok(&self.client_min_messages)
        } else if name == CLUSTER.name {
            Ok(&self.cluster)
        } else if name == CLUSTER_REPLICA.name {
            Ok(&self.cluster_replica)
        } else if name == DATABASE.name {
            Ok(&self.database)
        } else if name == DATE_STYLE.name {
            Ok(self.date_style)
        } else if name == EXTRA_FLOAT_DIGITS.name {
            Ok(&self.extra_float_digits)
        } else if name == FAILPOINTS.name {
            Ok(&self.failpoints)
        } else if name == INTEGER_DATETIMES.name {
            Ok(&self.integer_datetimes)
        } else if name == INTERVAL_STYLE.name {
            Ok(&self.interval_style)
        } else if name == MZ_VERSION_NAME {
            Ok(self.build_info)
        } else if name == SEARCH_PATH.name {
            Ok(&self.search_path)
        } else if name == SERVER_VERSION.name {
            Ok(&self.server_version)
        } else if name == SERVER_VERSION_NUM.name {
            Ok(&self.server_version_num)
        } else if name == SQL_SAFE_UPDATES.name {
            Ok(&self.sql_safe_updates)
        } else if name == STANDARD_CONFORMING_STRINGS.name {
            Ok(&self.standard_conforming_strings)
        } else if name == STATEMENT_TIMEOUT.name {
            Ok(&self.statement_timeout)
        } else if name == IDLE_IN_TRANSACTION_SESSION_TIMEOUT.name {
            Ok(&self.idle_in_transaction_session_timeout)
        } else if name == TIMEZONE.name {
            Ok(&self.timezone)
        } else if name == TRANSACTION_ISOLATION.name {
            Ok(&self.transaction_isolation)
        } else if name == REAL_TIME_RECENCY.name {
            Ok(&self.real_time_recency)
        } else if name == EMIT_TIMESTAMP_NOTICE.name {
            Ok(&self.emit_timestamp_notice)
        } else if name == EMIT_TRACE_ID_NOTICE.name {
            Ok(&self.emit_trace_id_notice)
        } else if name == AUTO_ROUTE_INTROSPECTION_QUERIES.name {
            Ok(&self.auto_route_introspection_queries)
        } else if name == IS_SUPERUSER_NAME {
            Ok(&self.user)
        } else if name == ENABLE_SESSION_RBAC_CHECKS.name {
            Ok(&self.enable_session_rbac_checks)
        } else {
            Err(VarError::UnknownParameter(name.into()))
        }
    }

    /// Sets the configuration parameter named `name` to the value represented
    /// by `value`.
    ///
    /// The new value may be either committed or rolled back by the next call to
    /// [`SessionVars::end_transaction`]. If `local` is true, the new value is always
    /// discarded by the next call to [`SessionVars::end_transaction`], even if the
    /// transaction is marked to commit.
    ///
    /// Like with [`SessionVars::get`], configuration parameters are matched case
    /// insensitively. If `value` is not valid, as determined by the underlying
    /// configuration parameter, or if the named configuration parameter does
    /// not exist, an error is returned.
    pub fn set(&mut self, name: &str, input: VarInput, local: bool) -> Result<(), VarError> {
        if name == APPLICATION_NAME.name {
            self.application_name.set(input, local)
        } else if name == CLIENT_ENCODING.name {
            match extract_single_value(input) {
                Ok(value) if UncasedStr::new(value) == CLIENT_ENCODING.value => Ok(()),
                _ => Err(VarError::FixedValueParameter(&CLIENT_ENCODING)),
            }
        } else if name == CLIENT_MIN_MESSAGES.name {
            if let Ok(_) = ClientSeverity::parse(input) {
                self.client_min_messages.set(input, local)
            } else {
                return Err(VarError::ConstrainedParameter {
                    parameter: &CLIENT_MIN_MESSAGES,
                    values: input.to_vec(),
                    valid_values: Some(ClientSeverity::valid_values()),
                });
            }
        } else if name == CLUSTER.name {
            self.cluster.set(input, local)
        } else if name == CLUSTER_REPLICA.name {
            self.cluster_replica.set(input, local)
        } else if name == DATABASE.name {
            self.database.set(input, local)
        } else if name == DATE_STYLE.name {
            let Ok(values) = Vec::<String>::parse(input) else {
                return Err(VarError::FixedValueParameter(&*DATE_STYLE));
            };
            for value in values {
                let value = UncasedStr::new(value.trim());
                if value != "ISO" && value != "MDY" {
                    return Err(VarError::FixedValueParameter(&*DATE_STYLE));
                }
            }
            Ok(())
        } else if name == EXTRA_FLOAT_DIGITS.name {
            self.extra_float_digits.set(input, local)
        } else if name == FAILPOINTS.name {
            let values = input.to_vec();
            for mut cfg in values.iter().map(|v| v.trim().split(';')).flatten() {
                cfg = cfg.trim();
                if cfg.is_empty() {
                    continue;
                }
                let mut splits = cfg.splitn(2, '=');
                let failpoint = splits
                    .next()
                    .ok_or_else(|| VarError::InvalidParameterValue {
                        parameter: &FAILPOINTS,
                        values: input.to_vec(),
                        reason: "missing failpoint name".into(),
                    })?;
                let action = splits
                    .next()
                    .ok_or_else(|| VarError::InvalidParameterValue {
                        parameter: &FAILPOINTS,
                        values: input.to_vec(),
                        reason: "missing failpoint action".into(),
                    })?;
                fail::cfg(failpoint, action).map_err(|e| VarError::InvalidParameterValue {
                    parameter: &FAILPOINTS,
                    values: input.to_vec(),
                    reason: e,
                })?;
            }
            Ok(())
        } else if name == INTEGER_DATETIMES.name {
            Err(VarError::ReadOnlyParameter(INTEGER_DATETIMES.name()))
        } else if name == INTERVAL_STYLE.name {
            match extract_single_value(input) {
                Ok(value) if UncasedStr::new(value) == INTERVAL_STYLE.value => Ok(()),
                _ => Err(VarError::FixedValueParameter(&INTERVAL_STYLE)),
            }
        } else if name == SEARCH_PATH.name {
            self.search_path.set(input, local)
        } else if name == SERVER_VERSION.name {
            Err(VarError::ReadOnlyParameter(SERVER_VERSION.name()))
        } else if name == SERVER_VERSION_NUM.name {
            Err(VarError::ReadOnlyParameter(SERVER_VERSION_NUM.name()))
        } else if name == SQL_SAFE_UPDATES.name {
            self.sql_safe_updates.set(input, local)
        } else if name == STANDARD_CONFORMING_STRINGS.name {
            match bool::parse(input) {
                Ok(value) if value == *STANDARD_CONFORMING_STRINGS.value => Ok(()),
                Ok(_) => Err(VarError::FixedValueParameter(&STANDARD_CONFORMING_STRINGS)),
                Err(()) => Err(VarError::InvalidParameterType(&STANDARD_CONFORMING_STRINGS)),
            }
        } else if name == STATEMENT_TIMEOUT.name {
            self.statement_timeout.set(input, local)
        } else if name == IDLE_IN_TRANSACTION_SESSION_TIMEOUT.name {
            self.idle_in_transaction_session_timeout.set(input, local)
        } else if name == TIMEZONE.name {
            if let Ok(_) = TimeZone::parse(input) {
                self.timezone.set(input, local)
            } else {
                Err(VarError::ConstrainedParameter {
                    parameter: &TIMEZONE,
                    values: input.to_vec(),
                    valid_values: None,
                })
            }
        } else if name == TRANSACTION_ISOLATION.name {
            if let Ok(_) = IsolationLevel::parse(input) {
                self.transaction_isolation.set(input, local)
            } else {
                return Err(VarError::ConstrainedParameter {
                    parameter: &TRANSACTION_ISOLATION,
                    values: input.to_vec(),
                    valid_values: Some(IsolationLevel::valid_values()),
                });
            }
        } else if name == REAL_TIME_RECENCY.name {
            self.real_time_recency.set(input, local)
        } else if name == EMIT_TIMESTAMP_NOTICE.name {
            self.emit_timestamp_notice.set(input, local)
        } else if name == EMIT_TRACE_ID_NOTICE.name {
            self.emit_trace_id_notice.set(input, local)
        } else if name == AUTO_ROUTE_INTROSPECTION_QUERIES.name {
            self.auto_route_introspection_queries.set(input, local)
        } else if name == IS_SUPERUSER_NAME {
            Err(VarError::ReadOnlyParameter(self.user.name()))
        } else if name == ENABLE_SESSION_RBAC_CHECKS.name {
            self.enable_session_rbac_checks.set(input, local)
        } else {
            Err(VarError::UnknownParameter(name.into()))
        }
    }

    /// Sets the configuration parameter named `name` to its default value.
    ///
    /// The new value may be either committed or rolled back by the next call to
    /// [`SessionVars::end_transaction`]. If `local` is true, the new value is always
    /// discarded by the next call to [`SessionVars::end_transaction`], even if the
    /// transaction is marked to commit.
    ///
    /// Like with [`SessionVars::get`], configuration parameters are matched case
    /// insensitively. If the named configuration parameter does not exist, an
    /// error is returned.
    pub fn reset(&mut self, name: &str, local: bool) -> Result<(), VarError> {
        if name == APPLICATION_NAME.name {
            self.application_name.reset(local);
        } else if name == CLIENT_MIN_MESSAGES.name {
            self.client_min_messages.reset(local);
        } else if name == CLUSTER.name {
            self.cluster.reset(local);
        } else if name == CLUSTER_REPLICA.name {
            self.cluster_replica.reset(local);
        } else if name == DATABASE.name {
            self.database.reset(local);
        } else if name == EXTRA_FLOAT_DIGITS.name {
            self.extra_float_digits.reset(local);
        } else if name == SEARCH_PATH.name {
            self.search_path.reset(local);
        } else if name == SQL_SAFE_UPDATES.name {
            self.sql_safe_updates.reset(local);
        } else if name == STATEMENT_TIMEOUT.name {
            self.statement_timeout.reset(local);
        } else if name == IDLE_IN_TRANSACTION_SESSION_TIMEOUT.name {
            self.idle_in_transaction_session_timeout.reset(local);
        } else if name == TIMEZONE.name {
            self.timezone.reset(local);
        } else if name == TRANSACTION_ISOLATION.name {
            self.transaction_isolation.reset(local);
        } else if name == REAL_TIME_RECENCY.name {
            self.real_time_recency.reset(local);
        } else if name == EMIT_TIMESTAMP_NOTICE.name {
            self.emit_timestamp_notice.reset(local);
        } else if name == EMIT_TRACE_ID_NOTICE.name {
            self.emit_trace_id_notice.reset(local);
        } else if name == AUTO_ROUTE_INTROSPECTION_QUERIES.name {
            self.auto_route_introspection_queries.reset(local);
        } else if name == ENABLE_SESSION_RBAC_CHECKS.name {
            self.enable_session_rbac_checks.reset(local);
        } else if name == CLIENT_ENCODING.name
            || name == DATE_STYLE.name
            || name == FAILPOINTS.name
            || name == INTEGER_DATETIMES.name
            || name == INTERVAL_STYLE.name
            || name == SERVER_VERSION.name
            || name == SERVER_VERSION_NUM.name
            || name == STANDARD_CONFORMING_STRINGS.name
            || name == IS_SUPERUSER_NAME
        {
            // fixed value
        } else {
            return Err(VarError::UnknownParameter(name.into()));
        }
        Ok(())
    }

    /// Commits or rolls back configuration parameter updates made via
    /// [`SessionVars::set`] since the last call to `end_transaction`.
    pub fn end_transaction(&mut self, action: EndTransactionAction) {
        // IMPORTANT: if you've added a new `SessionVar`, add a corresponding
        // call to `end_transaction` below.
        let SessionVars {
            application_name,
            client_encoding: _,
            client_min_messages,
            cluster,
            cluster_replica,
            database,
            date_style: _,
            extra_float_digits,
            failpoints: _,
            integer_datetimes: _,
            interval_style: _,
            search_path,
            server_version: _,
            server_version_num: _,
            sql_safe_updates,
            standard_conforming_strings: _,
            statement_timeout,
            idle_in_transaction_session_timeout,
            timezone,
            transaction_isolation,
            real_time_recency,
            emit_timestamp_notice,
            emit_trace_id_notice,
            auto_route_introspection_queries,
            enable_session_rbac_checks,
            build_info: _,
            user: _,
        } = self;
        application_name.end_transaction(action);
        client_min_messages.end_transaction(action);
        cluster.end_transaction(action);
        cluster_replica.end_transaction(action);
        database.end_transaction(action);
        extra_float_digits.end_transaction(action);
        search_path.end_transaction(action);
        sql_safe_updates.end_transaction(action);
        statement_timeout.end_transaction(action);
        idle_in_transaction_session_timeout.end_transaction(action);
        timezone.end_transaction(action);
        transaction_isolation.end_transaction(action);
        real_time_recency.end_transaction(action);
        emit_timestamp_notice.end_transaction(action);
        emit_trace_id_notice.end_transaction(action);
        auto_route_introspection_queries.end_transaction(action);
        enable_session_rbac_checks.end_transaction(action);
    }

    /// Returns the value of the `application_name` configuration parameter.
    pub fn application_name(&self) -> &str {
        self.application_name.value()
    }

    /// Returns the build info.
    pub fn build_info(&self) -> &'static BuildInfo {
        self.build_info
    }

    /// Returns the value of the `client_encoding` configuration parameter.
    pub fn client_encoding(&self) -> &'static str {
        self.client_encoding.value
    }

    /// Returns the value of the `client_min_messages` configuration parameter.
    pub fn client_min_messages(&self) -> &ClientSeverity {
        self.client_min_messages.value()
    }

    /// Returns the value of the `cluster` configuration parameter.
    pub fn cluster(&self) -> &str {
        self.cluster.value()
    }

    /// Returns the value of the `cluster_replica` configuration parameter.
    pub fn cluster_replica(&self) -> Option<&str> {
        self.cluster_replica.value().as_deref()
    }

    /// Returns the value of the `DateStyle` configuration parameter.
    pub fn date_style(&self) -> &[String] {
        self.date_style.value
    }

    /// Returns the value of the `database` configuration parameter.
    pub fn database(&self) -> &str {
        self.database.value()
    }

    /// Returns the value of the `extra_float_digits` configuration parameter.
    pub fn extra_float_digits(&self) -> i32 {
        *self.extra_float_digits.value()
    }

    /// Returns the value of the `integer_datetimes` configuration parameter.
    pub fn integer_datetimes(&self) -> bool {
        *self.integer_datetimes.value
    }

    /// Returns the value of the `intervalstyle` configuration parameter.
    pub fn intervalstyle(&self) -> &'static str {
        self.interval_style.value
    }

    /// Returns the value of the `mz_version` configuration parameter.
    pub fn mz_version(&self) -> String {
        self.build_info.value()
    }

    /// Returns the value of the `search_path` configuration parameter.
    pub fn search_path(&self) -> &[Ident] {
        self.search_path.value()
    }

    /// Returns the value of the `server_version` configuration parameter.
    pub fn server_version(&self) -> &'static str {
        self.server_version.value
    }

    /// Returns the value of the `server_version_num` configuration parameter.
    pub fn server_version_num(&self) -> i32 {
        *self.server_version_num.value
    }

    /// Returns the value of the `sql_safe_updates` configuration parameter.
    pub fn sql_safe_updates(&self) -> bool {
        *self.sql_safe_updates.value()
    }

    /// Returns the value of the `standard_conforming_strings` configuration
    /// parameter.
    pub fn standard_conforming_strings(&self) -> bool {
        *self.standard_conforming_strings.value
    }

    /// Returns the value of the `statement_timeout` configuration parameter.
    pub fn statement_timeout(&self) -> &Duration {
        self.statement_timeout.value()
    }

    /// Returns the value of the `idle_in_transaction_session_timeout` configuration parameter.
    pub fn idle_in_transaction_session_timeout(&self) -> &Duration {
        self.idle_in_transaction_session_timeout.value()
    }

    /// Returns the value of the `timezone` configuration parameter.
    pub fn timezone(&self) -> &TimeZone {
        self.timezone.value()
    }

    /// Returns the value of the `transaction_isolation` configuration
    /// parameter.
    pub fn transaction_isolation(&self) -> &IsolationLevel {
        self.transaction_isolation.value()
    }

    /// Returns the value of `real_time_recency` configuration parameter.
    pub fn real_time_recency(&self) -> bool {
        *self.real_time_recency.value()
    }

    /// Returns the value of `emit_timestamp_notice` configuration parameter.
    pub fn emit_timestamp_notice(&self) -> bool {
        *self.emit_timestamp_notice.value()
    }

    /// Returns the value of `emit_trace_id_notice` configuration parameter.
    pub fn emit_trace_id_notice(&self) -> bool {
        *self.emit_trace_id_notice.value()
    }

    /// Returns the value of `auto_route_introspection_queries` configuration parameter.
    pub fn auto_route_introspection_queries(&self) -> bool {
        *self.auto_route_introspection_queries.value()
    }

    /// Returns the value of `enable_session_rbac_checks` configuration parameter.
    pub fn enable_session_rbac_checks(&self) -> bool {
        *self.enable_session_rbac_checks.value()
    }

    /// Returns the value of `is_superuser` configuration parameter.
    pub fn is_superuser(&self) -> bool {
        self.user.is_superuser()
    }

    /// Returns the user associated with this `SessionVars` instance.
    pub fn user(&self) -> &User {
        &self.user
    }

    /// Sets the external metadata associated with the user.
    pub fn set_external_user_metadata(&mut self, metadata: ExternalUserMetadata) {
        self.user.external_metadata = Some(metadata);
    }

    pub fn set_cluster(&mut self, cluster: String) {
        self.cluster.session_value = Some(cluster);
    }
}

/// On disk variables.
///
/// See [`SessionVars`] for more details on the Materialize configuration model.
#[derive(Debug)]
pub struct SystemVars {
    vars: BTreeMap<&'static UncasedStr, Box<dyn VarMut>>,
}

impl Clone for SystemVars {
    fn clone(&self) -> Self {
        SystemVars {
            vars: self.vars.iter().map(|(k, v)| (*k, v.clone_var())).collect(),
        }
    }
}

impl Default for SystemVars {
    fn default() -> Self {
        SystemVars::empty()
            .with_var(&CONFIG_HAS_SYNCED_ONCE)
            .with_var(&MAX_AWS_PRIVATELINK_CONNECTIONS)
            .with_var(&MAX_TABLES)
            .with_var(&MAX_SOURCES)
            .with_var(&MAX_SINKS)
            .with_var(&MAX_MATERIALIZED_VIEWS)
            .with_var(&MAX_CLUSTERS)
            .with_var(&MAX_REPLICAS_PER_CLUSTER)
            .with_var(&MAX_DATABASES)
            .with_var(&MAX_SCHEMAS_PER_DATABASE)
            .with_var(&MAX_OBJECTS_PER_SCHEMA)
            .with_var(&MAX_SECRETS)
            .with_var(&MAX_ROLES)
            .with_var(&MAX_RESULT_SIZE)
            .with_var(&ALLOWED_CLUSTER_REPLICA_SIZES)
            .with_var(&ENABLE_MULTI_WORKER_STORAGE_PERSIST_SINK)
            .with_var(&PERSIST_BLOB_TARGET_SIZE)
            .with_var(&PERSIST_COMPACTION_MINIMUM_TIMEOUT)
            .with_var(&CRDB_CONNECT_TIMEOUT)
            .with_var(&DATAFLOW_MAX_INFLIGHT_BYTES)
            .with_var(&PERSIST_SINK_MINIMUM_BATCH_UPDATES)
            .with_var(&STORAGE_PERSIST_SINK_MINIMUM_BATCH_UPDATES)
            .with_var(&PERSIST_NEXT_LISTEN_BATCH_RETRYER_INITIAL_BACKOFF)
            .with_var(&PERSIST_NEXT_LISTEN_BATCH_RETRYER_MULTIPLIER)
            .with_var(&PERSIST_NEXT_LISTEN_BATCH_RETRYER_CLAMP)
            .with_var(&PERSIST_STATS_COLLECTION_ENABLED)
            .with_var(&PERSIST_STATS_FILTER_ENABLED)
            .with_var(&METRICS_RETENTION)
            .with_var(&MOCK_AUDIT_EVENT_TIMESTAMP)
            .with_var(&ENABLE_WITH_MUTUALLY_RECURSIVE)
            .with_var(&ENABLE_MONOTONIC_ONESHOT_SELECTS)
            .with_var(&ENABLE_LD_RBAC_CHECKS)
            .with_var(&ENABLE_RBAC_CHECKS)
            .with_var(&PG_REPLICATION_CONNECT_TIMEOUT)
            .with_var(&PG_REPLICATION_KEEPALIVES_IDLE)
            .with_var(&PG_REPLICATION_KEEPALIVES_INTERVAL)
            .with_var(&PG_REPLICATION_KEEPALIVES_RETRIES)
            .with_var(&PG_REPLICATION_TCP_USER_TIMEOUT)
            .with_var(&ENABLE_ENVELOPE_UPSERT_IN_SUBSCRIBE)
            .with_var(&ENABLE_WITHIN_TIMESTAMP_ORDER_BY_IN_SUBSCRIBE)
    }
}

impl SystemVars {
    fn empty() -> Self {
        SystemVars {
            vars: Default::default(),
        }
    }

    fn with_var<V>(mut self, var: &'static ServerVar<V>) -> Self
    where
        V: Value + Debug + Eq + Clone + 'static,
        V::Owned: Debug + Eq + Send + Clone + Sync,
    {
        self.vars.insert(var.name, Box::new(SystemVar::new(var)));
        self
    }

    fn expect_value<V>(&self, var: &ServerVar<V>) -> &V
    where
        V: Value + Debug + Eq + Clone + 'static,
        V::Owned: Debug + Eq + Send + Clone + Sync,
    {
        let var = self
            .vars
            .get(var.name)
            .expect("provided var should be in state");

        var.value_any()
            .downcast_ref()
            .expect("provided var type should matched stored var")
    }

    /// Returns an iterator over the configuration parameters and their current
    /// values on disk.
    pub fn iter(&self) -> impl Iterator<Item = &dyn Var> {
        self.vars.values().map(|v| v.as_var())
    }

    /// Returns an iterator over the configuration parameters and their current
    /// values on disk. Compared to [`SystemVars::iter`], this should omit vars
    /// that shouldn't be synced by SystemParameterFrontend.
    pub fn iter_synced(&self) -> impl Iterator<Item = &dyn Var> {
        self.iter()
            .filter(|v| v.name() != CONFIG_HAS_SYNCED_ONCE.name)
    }

    /// Returns a [`Var`] representing the configuration parameter with the
    /// specified name.
    ///
    /// Configuration parameters are matched case insensitively. If no such
    /// configuration parameter exists, `get` returns an error.
    ///
    /// Note that if `name` is known at compile time, you should instead use the
    /// named accessor to access the variable with its true Rust type. For
    /// example, `self.get("max_tables").value()` returns the string
    /// `"25"` or the current value, while `self.max_tables()` returns an i32.
    ///
    /// # Errors
    ///
    /// The call will return an error:
    /// 1. If `name` does not refer to a valid [`SystemVars`] field.
    pub fn get(&self, name: &str) -> Result<&dyn Var, VarError> {
        self.vars
            .get(UncasedStr::new(name))
            .map(|v| v.as_var())
            .ok_or_else(|| VarError::UnknownParameter(name.into()))
    }

    /// Check if the given `values` is the default value for the [`Var`]
    /// identified by `name`.
    ///
    /// # Errors
    ///
    /// The call will return an error:
    /// 1. If `name` does not refer to a valid [`SystemVars`] field.
    /// 2. If `values` does not represent a valid [`SystemVars`] value for
    ///    `name`.
    pub fn is_default(&self, name: &str, input: VarInput) -> Result<bool, VarError> {
        self.vars
            .get(UncasedStr::new(name))
            .ok_or_else(|| VarError::UnknownParameter(name.into()))
            .and_then(|v| v.is_default(input))
    }

    /// Sets the configuration parameter named `name` to the value represented
    /// by `value`.
    ///
    /// Like with [`SystemVars::get`], configuration parameters are matched case
    /// insensitively. If `value` is not valid, as determined by the underlying
    /// configuration parameter, or if the named configuration parameter does
    /// not exist, an error is returned.
    ///
    /// Return a `bool` value indicating whether the [`Var`] identified by
    /// `name` was modified by this call (it won't be if it already had the
    /// given `value`).
    ///
    /// # Errors
    ///
    /// The call will return an error:
    /// 1. If `name` does not refer to a valid [`SystemVars`] field.
    /// 2. If `value` does not represent a valid [`SystemVars`] value for
    ///    `name`.
    pub fn set(&mut self, name: &str, input: VarInput) -> Result<bool, VarError> {
        self.vars
            .get_mut(UncasedStr::new(name))
            .ok_or_else(|| VarError::UnknownParameter(name.into()))
            .and_then(|v| v.set(input))
    }

    /// Sets the configuration parameter named `name` to its default value.
    ///
    /// Like with [`SystemVars::get`], configuration parameters are matched case
    /// insensitively. If the named configuration parameter does not exist, an
    /// error is returned.
    ///
    /// Return a `bool` value indicating whether the [`Var`] identified by
    /// `name` was modified by this call (it won't be if was already reset).
    ///
    /// # Errors
    ///
    /// The call will return an error:
    /// 1. If `name` does not refer to a valid [`SystemVars`] field.
    pub fn reset(&mut self, name: &str) -> Result<bool, VarError> {
        self.vars
            .get_mut(UncasedStr::new(name))
            .ok_or_else(|| VarError::UnknownParameter(name.into()))
            .map(|v| v.reset())
    }

    /// Returns the `config_has_synced_once` configuration parameter.
    pub fn config_has_synced_once(&self) -> bool {
        *self.expect_value(&CONFIG_HAS_SYNCED_ONCE)
    }

    /// Returns the value of the `max_aws_privatelink_connections` configuration parameter.
    pub fn max_aws_privatelink_connections(&self) -> u32 {
        *self.expect_value(&MAX_AWS_PRIVATELINK_CONNECTIONS)
    }

    /// Returns the value of the `max_tables` configuration parameter.
    pub fn max_tables(&self) -> u32 {
        *self.expect_value(&MAX_TABLES)
    }

    /// Returns the value of the `max_sources` configuration parameter.
    pub fn max_sources(&self) -> u32 {
        *self.expect_value(&MAX_SOURCES)
    }

    /// Returns the value of the `max_sinks` configuration parameter.
    pub fn max_sinks(&self) -> u32 {
        *self.expect_value(&MAX_SINKS)
    }

    /// Returns the value of the `max_materialized_views` configuration parameter.
    pub fn max_materialized_views(&self) -> u32 {
        *self.expect_value(&MAX_MATERIALIZED_VIEWS)
    }

    /// Returns the value of the `max_clusters` configuration parameter.
    pub fn max_clusters(&self) -> u32 {
        *self.expect_value(&MAX_CLUSTERS)
    }

    /// Returns the value of the `max_replicas_per_cluster` configuration parameter.
    pub fn max_replicas_per_cluster(&self) -> u32 {
        *self.expect_value(&MAX_REPLICAS_PER_CLUSTER)
    }

    /// Returns the value of the `max_databases` configuration parameter.
    pub fn max_databases(&self) -> u32 {
        *self.expect_value(&MAX_DATABASES)
    }

    /// Returns the value of the `max_schemas_per_database` configuration parameter.
    pub fn max_schemas_per_database(&self) -> u32 {
        *self.expect_value(&MAX_SCHEMAS_PER_DATABASE)
    }

    /// Returns the value of the `max_objects_per_schema` configuration parameter.
    pub fn max_objects_per_schema(&self) -> u32 {
        *self.expect_value(&MAX_OBJECTS_PER_SCHEMA)
    }

    /// Returns the value of the `max_secrets` configuration parameter.
    pub fn max_secrets(&self) -> u32 {
        *self.expect_value(&MAX_SECRETS)
    }

    /// Returns the value of the `max_roles` configuration parameter.
    pub fn max_roles(&self) -> u32 {
        *self.expect_value(&MAX_ROLES)
    }

    /// Returns the value of the `max_result_size` configuration parameter.
    pub fn max_result_size(&self) -> u32 {
        *self.expect_value(&MAX_RESULT_SIZE)
    }

    /// Returns the value of the `allowed_cluster_replica_sizes` configuration parameter.
    pub fn allowed_cluster_replica_sizes(&self) -> Vec<String> {
        self.expect_value(&ALLOWED_CLUSTER_REPLICA_SIZES)
            .into_iter()
            .map(|s| s.as_str().into())
            .collect()
    }

    /// Returns the `enable_multi_worker_storage_persist_sink` configuration parameter.
    pub fn enable_multi_worker_storage_persist_sink(&self) -> bool {
        *self.expect_value(&ENABLE_MULTI_WORKER_STORAGE_PERSIST_SINK)
    }

    /// Returns the `persist_blob_target_size` configuration parameter.
    pub fn persist_blob_target_size(&self) -> usize {
        *self.expect_value(&PERSIST_BLOB_TARGET_SIZE)
    }

    /// Returns the `persist_next_listen_batch_retryer_initial_backoff` configuration parameter.
    pub fn persist_next_listen_batch_retryer_initial_backoff(&self) -> Duration {
        *self.expect_value(&PERSIST_NEXT_LISTEN_BATCH_RETRYER_INITIAL_BACKOFF)
    }

    /// Returns the `persist_next_listen_batch_retryer_multiplier` configuration parameter.
    pub fn persist_next_listen_batch_retryer_multiplier(&self) -> u32 {
        *self.expect_value(&PERSIST_NEXT_LISTEN_BATCH_RETRYER_MULTIPLIER)
    }

    /// Returns the `persist_next_listen_batch_retryer_clamp` configuration parameter.
    pub fn persist_next_listen_batch_retryer_clamp(&self) -> Duration {
        *self.expect_value(&PERSIST_NEXT_LISTEN_BATCH_RETRYER_CLAMP)
    }

    /// Returns the `persist_compaction_minimum_timeout` configuration parameter.
    pub fn persist_compaction_minimum_timeout(&self) -> Duration {
        *self.expect_value(&PERSIST_COMPACTION_MINIMUM_TIMEOUT)
    }

    /// Returns the `pg_replication_connect_timeout` configuration parameter.
    pub fn pg_replication_connect_timeout(&self) -> Duration {
        *self.expect_value(&PG_REPLICATION_CONNECT_TIMEOUT)
    }

    /// Returns the `pg_replication_keepalives_retries` configuration parameter.
    pub fn pg_replication_keepalives_retries(&self) -> u32 {
        *self.expect_value(&PG_REPLICATION_KEEPALIVES_RETRIES)
    }

    /// Returns the `pg_replication_keepalives_idle` configuration parameter.
    pub fn pg_replication_keepalives_idle(&self) -> Duration {
        *self.expect_value(&PG_REPLICATION_KEEPALIVES_IDLE)
    }

    /// Returns the `pg_replication_keepalives_interval` configuration parameter.
    pub fn pg_replication_keepalives_interval(&self) -> Duration {
        *self.expect_value(&PG_REPLICATION_KEEPALIVES_INTERVAL)
    }

    /// Returns the `pg_replication_tcp_user_timeout` configuration parameter.
    pub fn pg_replication_tcp_user_timeout(&self) -> Duration {
        *self.expect_value(&PG_REPLICATION_TCP_USER_TIMEOUT)
    }

    /// Returns the `crdb_connect_timeout` configuration parameter.
    pub fn crdb_connect_timeout(&self) -> Duration {
        *self.expect_value(&CRDB_CONNECT_TIMEOUT)
    }

    /// Returns the `dataflow_max_inflight_bytes` configuration parameter.
    pub fn dataflow_max_inflight_bytes(&self) -> usize {
        *self.expect_value(&DATAFLOW_MAX_INFLIGHT_BYTES)
    }

    /// Returns the `persist_sink_minimum_batch_updates` configuration parameter.
    pub fn persist_sink_minimum_batch_updates(&self) -> usize {
        *self.expect_value(&PERSIST_SINK_MINIMUM_BATCH_UPDATES)
    }

    /// Returns the `storage_persist_sink_minimum_batch_updates` configuration parameter.
    pub fn storage_persist_sink_minimum_batch_updates(&self) -> usize {
        *self.expect_value(&STORAGE_PERSIST_SINK_MINIMUM_BATCH_UPDATES)
    }

    /// Returns the `persist_stats_collection_enabled` configuration parameter.
    pub fn persist_stats_collection_enabled(&self) -> bool {
        *self.expect_value(&PERSIST_STATS_COLLECTION_ENABLED)
    }

    /// Returns the `persist_stats_filter_enabled` configuration parameter.
    pub fn persist_stats_filter_enabled(&self) -> bool {
        *self.expect_value(&PERSIST_STATS_FILTER_ENABLED)
    }

    /// Returns the `metrics_retention` configuration parameter.
    pub fn metrics_retention(&self) -> Duration {
        *self.expect_value(&METRICS_RETENTION)
    }

    /// Returns the `mock_audit_event_timestamp` configuration parameter.
    pub fn mock_audit_event_timestamp(&self) -> Option<mz_repr::Timestamp> {
        *self.expect_value(&MOCK_AUDIT_EVENT_TIMESTAMP)
    }

    /// Returns the `enable_with_mutually_recursive` configuration parameter.
    pub fn enable_with_mutually_recursive(&self) -> bool {
        *self.expect_value(&ENABLE_WITH_MUTUALLY_RECURSIVE)
    }

    /// Sets the `enable_with_mutually_recursive` configuration parameter.
    pub fn set_enable_with_mutually_recursive(&mut self, value: bool) -> bool {
        self.vars
            .get_mut(ENABLE_WITH_MUTUALLY_RECURSIVE.name)
            .expect("var known to exist")
            .set(VarInput::Flat(value.format().as_str()))
            .expect("valid parameter value")
    }

    /// Returns the `enable_monotonic_oneshot_selects` configuration parameter.
    pub fn enable_monotonic_oneshot_selects(&self) -> bool {
        *self.expect_value(&ENABLE_MONOTONIC_ONESHOT_SELECTS)
    }

    /// Returns the `enable_ld_rbac_checks` configuration parameter.
    pub fn enable_ld_rbac_checks(&self) -> bool {
        *self.expect_value(&ENABLE_LD_RBAC_CHECKS)
    }

    /// Returns the `enable_rbac_checks` configuration parameter.
    pub fn enable_rbac_checks(&self) -> bool {
        *self.expect_value(&ENABLE_RBAC_CHECKS)
    }
<<<<<<< HEAD

    /// Returns the `enable_auto_route_introspection_queries` configuration parameter.
    ///
    /// Note: this is generally intended to be set via LaunchDarkly
    pub fn enable_auto_route_introspection_queries(&self) -> bool {
        *self.expect_value(&ENABLE_AUTO_ROUTE_INTROSPECTION_QUERIES)
    }

    /// Returns the `enable_envelope_upsert_in_subscribe` configuration parameter.
    pub fn enable_envelope_upsert_in_subscribe(&self) -> bool {
        *self.expect_value(&ENABLE_ENVELOPE_UPSERT_IN_SUBSCRIBE)
    }

    /// Returns the `enable_within_timestamp_order_by` configuration parameter.
    pub fn enable_within_timestamp_order_by(&self) -> bool {
        *self.expect_value(&ENABLE_WITHIN_TIMESTAMP_ORDER_BY_IN_SUBSCRIBE)
    }
=======
>>>>>>> 2048d0c5
}

/// A `Var` represents a configuration parameter of an arbitrary type.
pub trait Var: fmt::Debug {
    /// Returns the name of the configuration parameter.
    fn name(&self) -> &'static str;

    /// Constructs a flattened string representation of the current value of the
    /// configuration parameter.
    ///
    /// The resulting string is guaranteed to be parsable if provided to
    /// `Value::parse` as a [`VarInput::Flat`].
    fn value(&self) -> String;

    /// Returns a short sentence describing the purpose of the configuration
    /// parameter.
    fn description(&self) -> &'static str;

    /// Returns the name of the type of this variable.
    fn type_name(&self) -> &'static str;

    /// Indicates wither the [`Var`] is visible for the given [`User`].
    ///
    /// Variables marked as `internal` are only visible for the
    /// system user.
    fn visible(&self, user: &User) -> bool;

    /// Indicates wither the [`Var`] is only visible in unsafe mode.
    ///
    /// Variables marked as `safe` are visible outside of unsafe mode.
    fn safe(&self) -> bool;

    /// Indicates wither the [`Var`] is experimental.
    ///
    /// The default implementation determines this from the [`Var`] name, as
    /// experimental variable names should always end with "_experimental".
    fn experimental(&self) -> bool {
        self.name().ends_with("_experimental")
    }
}

/// A `Var` with additional methods for mutating the value, as well as
/// helpers that enable various operations in a `dyn` context.
pub trait VarMut: Var + Send + Sync {
    /// Upcast to Var, for use with `dyn`.
    fn as_var(&self) -> &dyn Var;

    /// Return the value as `dyn Any`.
    fn value_any(&self) -> &(dyn Any + 'static);

    /// Clone, but object safe and specialized to `VarMut`.
    fn clone_var(&self) -> Box<dyn VarMut>;

    /// Return whether or not `input` is equal to this var's default value,
    /// if there is one.
    fn is_default(&self, input: VarInput) -> Result<bool, VarError>;

    /// Parse the input and update the stored value to match.
    fn set(&mut self, input: VarInput) -> Result<bool, VarError>;

    /// Reset the stored value to the default.
    fn reset(&mut self) -> bool;
}

/// A `ServerVar` is the default value for a configuration parameter.
#[derive(Debug)]
pub struct ServerVar<V>
where
    V: fmt::Debug + ?Sized + 'static,
{
    name: &'static UncasedStr,
    value: &'static V,
    description: &'static str,
    internal: bool,
    safe: bool,
}

impl<V> Var for ServerVar<V>
where
    V: Value + fmt::Debug + ?Sized + 'static,
{
    fn name(&self) -> &'static str {
        self.name.as_str()
    }

    fn value(&self) -> String {
        self.value.format()
    }

    fn description(&self) -> &'static str {
        self.description
    }

    fn type_name(&self) -> &'static str {
        V::TYPE_NAME
    }

    fn visible(&self, user: &User) -> bool {
        !self.internal || user == &*SYSTEM_USER
    }

    fn safe(&self) -> bool {
        self.safe
    }
}

/// A `SystemVar` is persisted on disk value for a configuration parameter. If unset,
/// the server default is used instead.
#[derive(Debug)]
struct SystemVar<V>
where
    V: Value + fmt::Debug + ?Sized + 'static,
    V::Owned: fmt::Debug,
{
    persisted_value: Option<V::Owned>,
    parent: &'static ServerVar<V>,
}

// The derived `Clone` implementation requires `V: Clone`, which is not needed.
impl<V> Clone for SystemVar<V>
where
    V: Value + fmt::Debug + ?Sized + 'static,
    V::Owned: fmt::Debug + Clone,
{
    fn clone(&self) -> Self {
        SystemVar {
            persisted_value: self.persisted_value.clone(),
            parent: self.parent,
        }
    }
}

impl<V> SystemVar<V>
where
    V: Value + fmt::Debug + Eq + ?Sized + 'static,
    V::Owned: fmt::Debug,
{
    fn new(parent: &'static ServerVar<V>) -> SystemVar<V> {
        SystemVar {
            persisted_value: None,
            parent,
        }
    }

    fn persisted_value(&self) -> Option<&V> {
        self.persisted_value.as_ref().map(|v| v.borrow())
    }

    fn value(&self) -> &V {
        self.persisted_value
            .as_ref()
            .map(|v| v.borrow())
            .unwrap_or(self.parent.value)
    }
}

impl<V> Var for SystemVar<V>
where
    V: Value + fmt::Debug + Eq + ?Sized + 'static,
    V::Owned: fmt::Debug,
{
    fn name(&self) -> &'static str {
        self.parent.name()
    }

    fn value(&self) -> String {
        SystemVar::value(self).format()
    }

    fn description(&self) -> &'static str {
        self.parent.description()
    }

    fn type_name(&self) -> &'static str {
        V::TYPE_NAME
    }

    fn visible(&self, user: &User) -> bool {
        self.parent.visible(user)
    }

    fn safe(&self) -> bool {
        self.parent.safe()
    }
}

impl<V> VarMut for SystemVar<V>
where
    V: Value + fmt::Debug + Eq + 'static,
    V::Owned: fmt::Debug + Clone + Send + Sync,
{
    fn as_var(&self) -> &dyn Var {
        self
    }

    fn value_any(&self) -> &(dyn Any + 'static) {
        let value = SystemVar::value(self);
        value
    }

    fn clone_var(&self) -> Box<dyn VarMut> {
        Box::new(self.clone())
    }

    fn is_default(&self, input: VarInput) -> Result<bool, VarError> {
        match V::parse(input) {
            Ok(v) => Ok(self.parent.value == v.borrow()),
            Err(()) => Err(VarError::InvalidParameterType(self.parent)),
        }
    }

    fn set(&mut self, input: VarInput) -> Result<bool, VarError> {
        match V::parse(input) {
            Ok(v) => {
                if self.persisted_value() != Some(v.borrow()) {
                    self.persisted_value = Some(v);
                    Ok(true)
                } else {
                    Ok(false)
                }
            }
            Err(()) => Err(VarError::InvalidParameterType(self.parent)),
        }
    }

    fn reset(&mut self) -> bool {
        if self.persisted_value() != None {
            self.persisted_value = None;
            true
        } else {
            false
        }
    }
}

/// A `SessionVar` is the session value for a configuration parameter. If unset,
/// the server default is used instead.
#[derive(Debug)]
struct SessionVar<V>
where
    V: Value + fmt::Debug + ?Sized + 'static,
{
    default_value: &'static V,
    local_value: Option<V::Owned>,
    staged_value: Option<V::Owned>,
    session_value: Option<V::Owned>,
    parent: &'static ServerVar<V>,
}

impl<V> SessionVar<V>
where
    V: Value + fmt::Debug + ?Sized + 'static,
{
    fn new(parent: &'static ServerVar<V>) -> SessionVar<V> {
        SessionVar {
            default_value: parent.value,
            local_value: None,
            staged_value: None,
            session_value: None,
            parent,
        }
    }

    fn set(&mut self, input: VarInput, local: bool) -> Result<(), VarError> {
        match V::parse(input) {
            Ok(v) => {
                if local {
                    self.local_value = Some(v);
                } else {
                    self.local_value = None;
                    self.staged_value = Some(v);
                }
                Ok(())
            }
            Err(()) => Err(VarError::InvalidParameterType(self.parent)),
        }
    }

    fn reset(&mut self, local: bool) {
        let value = self.default_value.to_owned();
        if local {
            self.local_value = Some(value);
        } else {
            self.local_value = None;
            self.staged_value = Some(value);
        }
    }

    fn end_transaction(&mut self, action: EndTransactionAction) {
        self.local_value = None;
        match action {
            EndTransactionAction::Commit if self.staged_value.is_some() => {
                self.session_value = self.staged_value.take()
            }
            _ => self.staged_value = None,
        }
    }

    fn value(&self) -> &V {
        self.local_value
            .as_ref()
            .map(|v| v.borrow())
            .or_else(|| self.staged_value.as_ref().map(|v| v.borrow()))
            .or_else(|| self.session_value.as_ref().map(|v| v.borrow()))
            .unwrap_or(self.parent.value)
    }
}

impl<V> Var for SessionVar<V>
where
    V: Value + fmt::Debug + ?Sized + 'static,
    V::Owned: fmt::Debug,
{
    fn name(&self) -> &'static str {
        self.parent.name()
    }

    fn value(&self) -> String {
        SessionVar::value(self).format()
    }

    fn description(&self) -> &'static str {
        self.parent.description()
    }

    fn type_name(&self) -> &'static str {
        V::TYPE_NAME
    }

    fn visible(&self, user: &User) -> bool {
        self.parent.visible(user)
    }

    fn safe(&self) -> bool {
        self.parent.safe()
    }
}

impl Var for BuildInfo {
    fn name(&self) -> &'static str {
        MZ_VERSION_NAME.as_str()
    }

    fn value(&self) -> String {
        self.human_version()
    }

    fn description(&self) -> &'static str {
        "Shows the Materialize server version (Materialize)."
    }

    fn type_name(&self) -> &'static str {
        str::TYPE_NAME
    }

    fn visible(&self, _: &User) -> bool {
        true
    }

    fn safe(&self) -> bool {
        true
    }
}

impl Var for User {
    fn name(&self) -> &'static str {
        IS_SUPERUSER_NAME.as_str()
    }

    fn value(&self) -> String {
        self.is_superuser().format()
    }

    fn description(&self) -> &'static str {
        "Reports whether the current session is a superuser (PostgreSQL)."
    }

    fn type_name(&self) -> &'static str {
        bool::TYPE_NAME
    }

    fn visible(&self, _: &User) -> bool {
        true
    }

    fn safe(&self) -> bool {
        true
    }
}

/// A value that can be stored in a session or server variable.
pub trait Value: ToOwned + Send + Sync {
    /// The name of the value type.
    const TYPE_NAME: &'static str;
    /// Parses a value of this type from a [`VarInput`].
    fn parse(input: VarInput) -> Result<Self::Owned, ()>;
    /// Formats this value as a flattened string.
    ///
    /// The resulting string is guaranteed to be parsable if provided to
    /// [`Value::parse`] as a [`VarInput::Flat`].
    fn format(&self) -> String;
}

fn extract_single_value(input: VarInput) -> Result<&str, ()> {
    match input {
        VarInput::Flat(value) => Ok(value),
        VarInput::SqlSet([value]) => Ok(value),
        _ => Err(()),
    }
}

impl Value for bool {
    const TYPE_NAME: &'static str = "boolean";

    fn parse(input: VarInput) -> Result<Self, ()> {
        let s = extract_single_value(input)?;
        match s {
            "t" | "true" | "on" => Ok(true),
            "f" | "false" | "off" => Ok(false),
            _ => Err(()),
        }
    }

    fn format(&self) -> String {
        match self {
            true => "on".into(),
            false => "off".into(),
        }
    }
}

impl Value for i32 {
    const TYPE_NAME: &'static str = "integer";

    fn parse(input: VarInput) -> Result<i32, ()> {
        let s = extract_single_value(input)?;
        s.parse().map_err(|_| ())
    }

    fn format(&self) -> String {
        self.to_string()
    }
}

impl Value for u32 {
    const TYPE_NAME: &'static str = "unsigned integer";

    fn parse(input: VarInput) -> Result<u32, ()> {
        let s = extract_single_value(input)?;
        s.parse().map_err(|_| ())
    }

    fn format(&self) -> String {
        self.to_string()
    }
}

impl Value for mz_repr::Timestamp {
    const TYPE_NAME: &'static str = "mz-timestamp";

    fn parse(input: VarInput) -> Result<mz_repr::Timestamp, ()> {
        let s = extract_single_value(input)?;
        s.parse().map_err(|_| ())
    }

    fn format(&self) -> String {
        self.to_string()
    }
}

impl Value for usize {
    const TYPE_NAME: &'static str = "unsigned integer";

    fn parse(input: VarInput) -> Result<usize, ()> {
        let s = extract_single_value(input)?;
        s.parse().map_err(|_| ())
    }

    fn format(&self) -> String {
        self.to_string()
    }
}

const SEC_TO_MIN: u64 = 60u64;
const SEC_TO_HOUR: u64 = 60u64 * 60;
const SEC_TO_DAY: u64 = 60u64 * 60 * 24;
const MICRO_TO_MILLI: u32 = 1000u32;

impl Value for Duration {
    const TYPE_NAME: &'static str = "duration";

    fn parse(input: VarInput) -> Result<Duration, ()> {
        let s = extract_single_value(input)?;
        let s = s.trim();
        // Take all numeric values from [0..]
        let split_pos = s
            .chars()
            .position(|p| !char::is_numeric(p))
            .unwrap_or_else(|| s.chars().count());

        // Error if the numeric values don't parse, i.e. there aren't any.
        let d = s[..split_pos].parse::<u64>().map_err(|_| ())?;

        // We've already trimmed end
        let (f, m): (fn(u64) -> Duration, u64) = match s[split_pos..].trim_start() {
            "us" => (Duration::from_micros, 1),
            // Default unit is milliseconds
            "ms" | "" => (Duration::from_millis, 1),
            "s" => (Duration::from_secs, 1),
            "min" => (Duration::from_secs, SEC_TO_MIN),
            "h" => (Duration::from_secs, SEC_TO_HOUR),
            "d" => (Duration::from_secs, SEC_TO_DAY),
            _ => return Err(()),
        };

        let d = if d == 0 {
            Duration::from_secs(u64::MAX)
        } else {
            f(d.checked_mul(m).ok_or(())?)
        };
        Ok(d)
    }

    // The strategy for formatting these strings is to find the least
    // significant unit of time that can be printed as an integer––we know this
    // is always possible because the input can only be an integer of a single
    // unit of time.
    fn format(&self) -> String {
        let micros = self.subsec_micros();
        if micros > 0 {
            match micros {
                ms if ms != 0 && ms % MICRO_TO_MILLI == 0 => {
                    format!(
                        "{} ms",
                        self.as_secs() * 1000 + u64::from(ms / MICRO_TO_MILLI)
                    )
                }
                us => format!("{} us", self.as_secs() * 1_000_000 + u64::from(us)),
            }
        } else {
            match self.as_secs() {
                zero if zero == u64::MAX => "0".to_string(),
                d if d != 0 && d % SEC_TO_DAY == 0 => format!("{} d", d / SEC_TO_DAY),
                h if h != 0 && h % SEC_TO_HOUR == 0 => format!("{} h", h / SEC_TO_HOUR),
                m if m != 0 && m % SEC_TO_MIN == 0 => format!("{} min", m / SEC_TO_MIN),
                s => format!("{} s", s),
            }
        }
    }
}

#[test]
fn test_value_duration() {
    fn inner(t: &'static str, e: Duration, expected_format: Option<&'static str>) {
        let d = Duration::parse(VarInput::Flat(t)).expect("invalid duration");
        assert_eq!(d, e);
        let mut d_format = d.format();
        d_format.retain(|c| !c.is_whitespace());
        if let Some(expected) = expected_format {
            assert_eq!(d_format, expected);
        } else {
            assert_eq!(
                t.chars().filter(|c| !c.is_whitespace()).collect::<String>(),
                d_format
            )
        }
    }
    inner("1", Duration::from_millis(1), Some("1ms"));
    inner("0", Duration::from_secs(u64::MAX), None);
    inner("1ms", Duration::from_millis(1), None);
    inner("1000ms", Duration::from_millis(1000), Some("1s"));
    inner("1001ms", Duration::from_millis(1001), None);
    inner("1us", Duration::from_micros(1), None);
    inner("1000us", Duration::from_micros(1000), Some("1ms"));
    inner("1s", Duration::from_secs(1), None);
    inner("60s", Duration::from_secs(60), Some("1min"));
    inner("3600s", Duration::from_secs(3600), Some("1h"));
    inner("3660s", Duration::from_secs(3660), Some("61min"));
    inner("1min", Duration::from_secs(1 * SEC_TO_MIN), None);
    inner("60min", Duration::from_secs(60 * SEC_TO_MIN), Some("1h"));
    inner("1h", Duration::from_secs(1 * SEC_TO_HOUR), None);
    inner("24h", Duration::from_secs(24 * SEC_TO_HOUR), Some("1d"));
    inner("1d", Duration::from_secs(1 * SEC_TO_DAY), None);
    inner("2d", Duration::from_secs(2 * SEC_TO_DAY), None);
    inner("  1   s ", Duration::from_secs(1), None);
    inner("1s ", Duration::from_secs(1), None);
    inner("   1s", Duration::from_secs(1), None);
    inner("0s", Duration::from_secs(u64::MAX), Some("0"));
    inner("0d", Duration::from_secs(u64::MAX), Some("0"));
    inner(
        "18446744073709551615",
        Duration::from_millis(u64::MAX),
        Some("18446744073709551615ms"),
    );
    inner(
        "18446744073709551615 s",
        Duration::from_secs(u64::MAX),
        Some("0"),
    );

    fn errs(t: &'static str) {
        assert!(Duration::parse(VarInput::Flat(t)).is_err());
    }
    errs("1 m");
    errs("1 sec");
    errs("1 min 1 s");
    errs("1m1s");
    errs("1.1");
    errs("1.1 min");
    errs("-1 s");
    errs("");
    errs("   ");
    errs("x");
    errs("s");
    errs("18446744073709551615 min");
}

impl Value for str {
    const TYPE_NAME: &'static str = "string";

    fn parse(input: VarInput) -> Result<String, ()> {
        let s = extract_single_value(input)?;
        Ok(s.to_owned())
    }

    fn format(&self) -> String {
        self.to_owned()
    }
}

impl Value for Vec<String> {
    const TYPE_NAME: &'static str = "string list";

    fn parse(input: VarInput) -> Result<Vec<String>, ()> {
        match input {
            VarInput::Flat(v) => mz_sql_parser::parser::split_identifier_string(v).map_err(|_| ()),
            // Unlike parsing `Vec<Ident>`, we further split each element.
            // This matches PostgreSQL.
            VarInput::SqlSet(values) => {
                let mut out = vec![];
                for v in values {
                    let idents =
                        mz_sql_parser::parser::split_identifier_string(v).map_err(|_| ())?;
                    out.extend(idents)
                }
                Ok(out)
            }
        }
    }

    fn format(&self) -> String {
        self.join(", ")
    }
}

impl Value for Vec<Ident> {
    const TYPE_NAME: &'static str = "identifier list";

    fn parse(input: VarInput) -> Result<Vec<Ident>, ()> {
        let holder;
        let values = match input {
            VarInput::Flat(value) => {
                holder = mz_sql_parser::parser::split_identifier_string(value).map_err(|_| ())?;
                &holder
            }
            // Unlike parsing `Vec<String>`, we do *not* further split each
            // element. This matches PostgreSQL.
            VarInput::SqlSet(values) => values,
        };
        Ok(values.iter().map(Ident::new).collect())
    }

    fn format(&self) -> String {
        self.iter().map(|ident| ident.to_string()).join(", ")
    }
}

impl Value for Option<String> {
    const TYPE_NAME: &'static str = "optional string";

    fn parse(input: VarInput) -> Result<Option<String>, ()> {
        let s = extract_single_value(input)?;
        match s {
            "" => Ok(None),
            _ => Ok(Some(s.to_string())),
        }
    }

    fn format(&self) -> String {
        match self {
            Some(s) => s.format(),
            None => "".into(),
        }
    }
}

impl Value for Option<mz_repr::Timestamp> {
    const TYPE_NAME: &'static str = "optional unsigned integer";

    fn parse(input: VarInput) -> Result<Option<mz_repr::Timestamp>, ()> {
        let s = extract_single_value(input)?;
        match s {
            "" => Ok(None),
            _ => <mz_repr::Timestamp as Value>::parse(VarInput::Flat(s)).map(Some),
        }
    }

    fn format(&self) -> String {
        match self {
            Some(s) => s.format(),
            None => "".into(),
        }
    }
}

/// Severity levels can used to be used to filter which messages get sent
/// to a client.
///
/// The ordering of severity levels used for client-level filtering differs from the
/// one used for server-side logging in two aspects: INFO messages are always sent,
/// and the LOG severity is considered as below NOTICE, while it is above ERROR for
/// server-side logs.
#[derive(Clone, Copy, Debug, Eq, PartialEq)]
pub enum ClientSeverity {
    /// Sends only INFO, ERROR, FATAL and PANIC level messages.
    Error,
    /// Sends only WARNING, INFO, ERROR, FATAL and PANIC level messages.
    Warning,
    /// Sends only NOTICE, WARNING, INFO, ERROR, FATAL and PANIC level messages.
    Notice,
    /// Sends only LOG, NOTICE, WARNING, INFO, ERROR, FATAL and PANIC level messages.
    Log,
    /// Sends all messages to the client, since all DEBUG levels are treated as the same right now.
    Debug1,
    /// Sends all messages to the client, since all DEBUG levels are treated as the same right now.
    Debug2,
    /// Sends all messages to the client, since all DEBUG levels are treated as the same right now.
    Debug3,
    /// Sends all messages to the client, since all DEBUG levels are treated as the same right now.
    Debug4,
    /// Sends all messages to the client, since all DEBUG levels are treated as the same right now.
    Debug5,
    /// Sends only NOTICE, WARNING, INFO, ERROR, FATAL and PANIC level messages.
    /// Not listed as a valid value, but accepted by Postgres
    Info,
}

impl Serialize for ClientSeverity {
    fn serialize<S>(&self, serializer: S) -> Result<S::Ok, S::Error>
    where
        S: serde::Serializer,
    {
        serializer.serialize_str(self.as_str())
    }
}

impl ClientSeverity {
    fn as_str(&self) -> &'static str {
        match self {
            ClientSeverity::Error => "error",
            ClientSeverity::Warning => "warning",
            ClientSeverity::Notice => "notice",
            ClientSeverity::Info => "info",
            ClientSeverity::Log => "log",
            ClientSeverity::Debug1 => "debug1",
            ClientSeverity::Debug2 => "debug2",
            ClientSeverity::Debug3 => "debug3",
            ClientSeverity::Debug4 => "debug4",
            ClientSeverity::Debug5 => "debug5",
        }
    }

    fn valid_values() -> Vec<&'static str> {
        // INFO left intentionally out, to match Postgres
        vec![
            ClientSeverity::Debug5.as_str(),
            ClientSeverity::Debug4.as_str(),
            ClientSeverity::Debug3.as_str(),
            ClientSeverity::Debug2.as_str(),
            ClientSeverity::Debug1.as_str(),
            ClientSeverity::Log.as_str(),
            ClientSeverity::Notice.as_str(),
            ClientSeverity::Warning.as_str(),
            ClientSeverity::Error.as_str(),
        ]
    }
}

impl Value for ClientSeverity {
    const TYPE_NAME: &'static str = "string";

    fn parse(input: VarInput) -> Result<Self::Owned, ()> {
        let s = extract_single_value(input)?;
        let s = UncasedStr::new(s);

        if s == ClientSeverity::Error.as_str() {
            Ok(ClientSeverity::Error)
        } else if s == ClientSeverity::Warning.as_str() {
            Ok(ClientSeverity::Warning)
        } else if s == ClientSeverity::Notice.as_str() {
            Ok(ClientSeverity::Notice)
        } else if s == ClientSeverity::Info.as_str() {
            Ok(ClientSeverity::Info)
        } else if s == ClientSeverity::Log.as_str() {
            Ok(ClientSeverity::Log)
        } else if s == ClientSeverity::Debug1.as_str() {
            Ok(ClientSeverity::Debug1)
        // Postgres treats `debug` as an input as equivalent to `debug2`
        } else if s == ClientSeverity::Debug2.as_str() || s == "debug" {
            Ok(ClientSeverity::Debug2)
        } else if s == ClientSeverity::Debug3.as_str() {
            Ok(ClientSeverity::Debug3)
        } else if s == ClientSeverity::Debug4.as_str() {
            Ok(ClientSeverity::Debug4)
        } else if s == ClientSeverity::Debug5.as_str() {
            Ok(ClientSeverity::Debug5)
        } else {
            Err(())
        }
    }

    fn format(&self) -> String {
        self.as_str().into()
    }
}

/// List of valid time zones.
///
/// Names are following the tz database, but only time zones equivalent
/// to UTC±00:00 are supported.
#[derive(Clone, Copy, Debug, Eq, PartialEq)]
pub enum TimeZone {
    /// UTC
    UTC,
    /// Fixed offset from UTC, currently only "+00:00" is supported.
    /// A string representation is kept here for compatibility with Postgres.
    FixedOffset(&'static str),
}

impl TimeZone {
    fn as_str(&self) -> &'static str {
        match self {
            TimeZone::UTC => "UTC",
            TimeZone::FixedOffset(s) => s,
        }
    }
}

impl Value for TimeZone {
    const TYPE_NAME: &'static str = "string";

    fn parse(input: VarInput) -> Result<Self::Owned, ()> {
        let s = extract_single_value(input)?;
        let s = UncasedStr::new(s);

        if s == TimeZone::UTC.as_str() {
            Ok(TimeZone::UTC)
        } else if s == "+00:00" {
            Ok(TimeZone::FixedOffset("+00:00"))
        } else {
            Err(())
        }
    }

    fn format(&self) -> String {
        self.as_str().into()
    }
}

/// List of valid isolation levels.
#[derive(Clone, Copy, Debug, Eq, PartialEq)]
pub enum IsolationLevel {
    ReadUncommitted,
    ReadCommitted,
    RepeatableRead,
    Serializable,
    StrictSerializable,
}

impl IsolationLevel {
    pub fn as_str(&self) -> &'static str {
        match self {
            Self::ReadUncommitted => "read uncommitted",
            Self::ReadCommitted => "read committed",
            Self::RepeatableRead => "repeatable read",
            Self::Serializable => "serializable",
            Self::StrictSerializable => "strict serializable",
        }
    }

    fn valid_values() -> Vec<&'static str> {
        vec![
            Self::ReadUncommitted.as_str(),
            Self::ReadCommitted.as_str(),
            Self::RepeatableRead.as_str(),
            Self::Serializable.as_str(),
            Self::StrictSerializable.as_str(),
        ]
    }
}

impl Value for IsolationLevel {
    const TYPE_NAME: &'static str = "string";

    fn parse(input: VarInput) -> Result<Self::Owned, ()> {
        let s = extract_single_value(input)?;
        let s = UncasedStr::new(s);

        // We don't have any optimizations for levels below Serializable,
        // so we upgrade them all to Serializable.
        if s == Self::ReadUncommitted.as_str()
            || s == Self::ReadCommitted.as_str()
            || s == Self::RepeatableRead.as_str()
            || s == Self::Serializable.as_str()
        {
            Ok(Self::Serializable)
        } else if s == Self::StrictSerializable.as_str() {
            Ok(Self::StrictSerializable)
        } else {
            Err(())
        }
    }

    fn format(&self) -> String {
        self.as_str().into()
    }
}

impl From<TransactionIsolationLevel> for IsolationLevel {
    fn from(transaction_isolation_level: TransactionIsolationLevel) -> Self {
        match transaction_isolation_level {
            TransactionIsolationLevel::ReadUncommitted => Self::ReadUncommitted,
            TransactionIsolationLevel::ReadCommitted => Self::ReadCommitted,
            TransactionIsolationLevel::RepeatableRead => Self::RepeatableRead,
            TransactionIsolationLevel::Serializable => Self::Serializable,
            TransactionIsolationLevel::StrictSerializable => Self::StrictSerializable,
        }
    }
}

/// Returns whether the named variable is a compute configuration parameter.
pub fn is_compute_config_var(name: &str) -> bool {
    name == MAX_RESULT_SIZE.name()
        || name == DATAFLOW_MAX_INFLIGHT_BYTES.name()
        || is_persist_config_var(name)
}

/// Returns whether the named variable is a storage configuration parameter.
pub fn is_storage_config_var(name: &str) -> bool {
    name == ENABLE_MULTI_WORKER_STORAGE_PERSIST_SINK.name()
        || name == PG_REPLICATION_CONNECT_TIMEOUT.name()
        || name == PG_REPLICATION_KEEPALIVES_IDLE.name()
        || name == PG_REPLICATION_KEEPALIVES_INTERVAL.name()
        || name == PG_REPLICATION_KEEPALIVES_RETRIES.name()
        || name == PG_REPLICATION_TCP_USER_TIMEOUT.name()
        || is_persist_config_var(name)
}

/// Returns whether the named variable is a persist configuration parameter.
fn is_persist_config_var(name: &str) -> bool {
    name == PERSIST_BLOB_TARGET_SIZE.name()
        || name == PERSIST_COMPACTION_MINIMUM_TIMEOUT.name()
        || name == CRDB_CONNECT_TIMEOUT.name()
        || name == PERSIST_SINK_MINIMUM_BATCH_UPDATES.name()
        || name == STORAGE_PERSIST_SINK_MINIMUM_BATCH_UPDATES.name()
        || name == PERSIST_NEXT_LISTEN_BATCH_RETRYER_INITIAL_BACKOFF.name()
        || name == PERSIST_NEXT_LISTEN_BATCH_RETRYER_MULTIPLIER.name()
        || name == PERSIST_NEXT_LISTEN_BATCH_RETRYER_CLAMP.name()
        || name == PERSIST_STATS_COLLECTION_ENABLED.name()
        || name == PERSIST_STATS_FILTER_ENABLED.name()
}<|MERGE_RESOLUTION|>--- conflicted
+++ resolved
@@ -1812,14 +1812,6 @@
     pub fn enable_rbac_checks(&self) -> bool {
         *self.expect_value(&ENABLE_RBAC_CHECKS)
     }
-<<<<<<< HEAD
-
-    /// Returns the `enable_auto_route_introspection_queries` configuration parameter.
-    ///
-    /// Note: this is generally intended to be set via LaunchDarkly
-    pub fn enable_auto_route_introspection_queries(&self) -> bool {
-        *self.expect_value(&ENABLE_AUTO_ROUTE_INTROSPECTION_QUERIES)
-    }
 
     /// Returns the `enable_envelope_upsert_in_subscribe` configuration parameter.
     pub fn enable_envelope_upsert_in_subscribe(&self) -> bool {
@@ -1830,8 +1822,6 @@
     pub fn enable_within_timestamp_order_by(&self) -> bool {
         *self.expect_value(&ENABLE_WITHIN_TIMESTAMP_ORDER_BY_IN_SUBSCRIBE)
     }
-=======
->>>>>>> 2048d0c5
 }
 
 /// A `Var` represents a configuration parameter of an arbitrary type.
