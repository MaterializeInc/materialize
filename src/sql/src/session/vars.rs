// Copyright Materialize, Inc. and contributors. All rights reserved.
//
// Use of this software is governed by the Business Source License
// included in the LICENSE file.
//
// As of the Change Date specified in that file, in accordance with
// the Business Source License, use of this software will be governed
// by the Apache License, Version 2.0.

//! Run-time configuration parameters
//!
//! ## Overview
//! Materialize roughly follows the PostgreSQL configuration model, which works
//! as follows. There is a global set of named configuration parameters, like
//! `DateStyle` and `client_encoding`. These parameters can be set in several
//! places: in an on-disk configuration file (in Postgres, named
//! postgresql.conf), in command line arguments when the server is started, or
//! at runtime via the `ALTER SYSTEM` or `SET` statements. Parameters that are
//! set in a session take precedence over database defaults, which in turn take
//! precedence over command line arguments, which in turn take precedence over
//! settings in the on-disk configuration. Note that changing the value of
//! parameters obeys transaction semantics: if a transaction fails to commit,
//! any parameters that were changed in that transaction (i.e., via `SET`) will
//! be rolled back to their previous value.
//!
//! The Materialize configuration hierarchy at the moment is much simpler.
//! Global defaults are hardcoded into the binary, and a select few parameters
//! can be overridden per session. A select few parameters can be overridden on
//! disk.
//!
//! The set of variables that can be overridden per session and the set of
//! variables that can be overridden on disk are currently disjoint. The
//! infrastructure has been designed with an eye towards merging these two sets
//! and supporting additional layers to the hierarchy, however, should the need
//! arise.
//!
//! The configuration parameters that exist are driven by compatibility with
//! PostgreSQL drivers that expect them, not because they are particularly
//! important.
//!
//! ## Structure
//! Thw most meaningful exports from this module are:
//!
//! - [`SessionVars`] represent per-session parameters, which each user can
//!   access independently of one another, and are accessed via `SET`.
//!
//!   The fields of [`SessionVars`] are either;
//!     - `SessionVar`, which is preferable and simply requires full support of
//!       the `SessionVar` impl for its embedded value type.
//!     - [`ServerVar`] for types that do not currently support everything
//!       required by `SessionVar`, e.g. they are fixed-value parameters.
//!
//!   In the fullness of time, all fields in [`SessionVars`] should be
//!   `SessionVar`.
//!
//! - [`SystemVars`] represent system-wide configuration settings and are
//!   accessed via `ALTER SYSTEM SET`.
//!
//!   All elements of [`SystemVars`] are `SystemVar`.
//!
//! Some [`ServerVar`] are also marked as a [`FeatureFlag`]; this is just a
//! wrapper to make working with a set of [`ServerVar`] easier, primarily from
//! within SQL planning, where we might want to check if a feature is enabled
//! before planning it.

use std::any::Any;
use std::borrow::Borrow;
use std::clone::Clone;
use std::collections::BTreeMap;
use std::fmt::{Debug, Display};
use std::ops::RangeBounds;
use std::str::FromStr;
use std::string::ToString;
use std::sync::{Arc, Mutex};
use std::time::Duration;

use chrono::{DateTime, Utc};
use itertools::Itertools;
use mz_build_info::BuildInfo;
use mz_ore::cast;
use mz_ore::cast::CastFrom;
use mz_ore::str::StrExt;
use mz_persist_client::batch::UntrimmableColumns;
use mz_persist_client::cfg::{PersistConfig, PersistFeatureFlag};
use mz_pgwire_common::Severity;
use mz_repr::adt::numeric::Numeric;
use mz_repr::adt::timestamp::CheckedTimestamp;
use mz_repr::strconv;
use mz_repr::user::ExternalUserMetadata;
use mz_sql_parser::ast::TransactionIsolationLevel;
use mz_sql_parser::ident;
use mz_tracing::CloneableEnvFilter;
use once_cell::sync::Lazy;
use serde::Serialize;
use uncased::UncasedStr;

use crate::ast::Ident;
use crate::session::user::{User, SUPPORT_USER, SYSTEM_USER};
use crate::{DEFAULT_SCHEMA, WEBHOOK_CONCURRENCY_LIMIT};

/// The action to take during end_transaction.
///
/// This enum lives here because of convenience: it's more of an adapter
/// concept but [`SessionVars::end_transaction`] takes it.
#[derive(Debug, Clone, Copy, PartialEq, Eq)]
pub enum EndTransactionAction {
    /// Commit the transaction.
    Commit,
    /// Rollback the transaction.
    Rollback,
}

/// Errors that can occur when working with [`Var`]s
#[derive(Clone, Debug, Eq, PartialEq, thiserror::Error)]
pub enum VarError {
    /// The specified session parameter is constrained to a finite set of
    /// values.
    #[error(
        "invalid value for parameter {}: {}",
        parameter.name.quoted(),
        values.iter().map(|v| v.quoted()).join(",")
    )]
    ConstrainedParameter {
        parameter: VarErrParam,
        values: Vec<String>,
        valid_values: Option<Vec<&'static str>>,
    },
    /// The specified parameter is fixed to a single specific value.
    ///
    /// We allow setting the parameter to its fixed value for compatibility
    /// with PostgreSQL-based tools.
    #[error(
        "parameter {} can only be set to {}",
        .0.name.quoted(),
        .0.value.quoted(),
    )]
    FixedValueParameter(VarErrParam),
    /// The value for the specified parameter does not have the right type.
    #[error(
        "parameter {} requires a {} value",
        .0.name.quoted(),
        .0.type_name.quoted()
    )]
    InvalidParameterType(VarErrParam),
    /// The value of the specified parameter is incorrect.
    #[error(
        "parameter {} cannot have value {}: {}",
        parameter.name.quoted(),
        values
            .iter()
            .map(|v| v.quoted().to_string())
            .collect::<Vec<_>>()
            .join(","),
        reason,
    )]
    InvalidParameterValue {
        parameter: VarErrParam,
        values: Vec<String>,
        reason: String,
    },
    /// The specified session parameter is read only.
    #[error("parameter {} cannot be changed", .0.quoted())]
    ReadOnlyParameter(&'static str),
    /// The named parameter is unknown to the system.
    #[error("unrecognized configuration parameter {}", .0.quoted())]
    UnknownParameter(String),
    /// The specified session parameter is read only unless in unsafe mode.
    #[error("parameter {} can only be set in unsafe mode", .0.quoted())]
    RequiresUnsafeMode(&'static str),
    #[error("{} is not supported", .feature)]
    RequiresFeatureFlag {
        feature: String,
        detail: Option<String>,
        /// If we're running in unsafe mode and hit this error, we should surface the flag name that
        /// needs to be set to make the feature work.
        name_hint: Option<&'static UncasedStr>,
    },
}

impl VarError {
    pub fn detail(&self) -> Option<String> {
        match self {
            Self::RequiresFeatureFlag { detail, .. } => {
                match detail {
                    None => Some("The requested feature is typically meant only for internal development and testing of Materialize.".into()),
                    o => o.clone()
                }
            }
            _ => None,
        }
    }

    pub fn hint(&self) -> Option<String> {
        match self {
            VarError::ConstrainedParameter {
                valid_values: Some(valid_values),
                ..
            } => Some(format!("Available values: {}.", valid_values.join(", "))),
            VarError::RequiresFeatureFlag { name_hint, .. } => {
                name_hint.map(|name| format!("Enable with {name} flag"))
            }
            _ => None,
        }
    }
}

#[derive(Debug, Clone, Eq, PartialEq)]
/// We don't want to hold a static reference to a variable while erroring, so take an owned version
/// of the fields we want.
pub struct VarErrParam {
    name: &'static str,
    value: String,
    type_name: String,
}

impl<'a, V: Var + Send + Sync + ?Sized> From<&'a V> for VarErrParam {
    fn from(var: &'a V) -> VarErrParam {
        VarErrParam {
            name: var.name(),
            value: var.value(),
            type_name: var.type_name(),
        }
    }
}

// We pretend to be Postgres v9.5.0, which is also what CockroachDB pretends to
// be. Too new and some clients will emit a "server too new" warning. Too old
// and some clients will fall back to legacy code paths. v9.5.0 empirically
// seems to be a good compromise.

/// The major version of PostgreSQL that Materialize claims to be.
pub const SERVER_MAJOR_VERSION: u8 = 9;

/// The minor version of PostgreSQL that Materialize claims to be.
pub const SERVER_MINOR_VERSION: u8 = 5;

/// The patch version of PostgreSQL that Materialize claims to be.
pub const SERVER_PATCH_VERSION: u8 = 0;

/// The name of the default database that Materialize uses.
pub const DEFAULT_DATABASE_NAME: &str = "materialize";

pub static DEFAULT_APPLICATION_NAME: Lazy<String> = Lazy::new(|| "".to_string());
pub static APPLICATION_NAME: Lazy<ServerVar<String>> = Lazy::new(|| ServerVar {
    name: UncasedStr::new("application_name"),
    value: &DEFAULT_APPLICATION_NAME,
    description: "Sets the application name to be reported in statistics and logs (PostgreSQL).",
    internal: false,
});

pub static CLIENT_ENCODING: ServerVar<ClientEncoding> = ServerVar {
    name: UncasedStr::new("client_encoding"),
    value: &ClientEncoding::Utf8,
    description: "Sets the client's character set encoding (PostgreSQL).",
    internal: false,
};

const CLIENT_MIN_MESSAGES: ServerVar<ClientSeverity> = ServerVar {
    name: UncasedStr::new("client_min_messages"),
    value: &ClientSeverity::Notice,
    description: "Sets the message levels that are sent to the client (PostgreSQL).",
    internal: false,
};

pub const CLUSTER_VAR_NAME: &UncasedStr = UncasedStr::new("cluster");
pub static DEFAULT_CLUSTER: Lazy<String> = Lazy::new(|| "default".to_string());
pub static CLUSTER: Lazy<ServerVar<String>> = Lazy::new(|| ServerVar {
    name: CLUSTER_VAR_NAME,
    value: &DEFAULT_CLUSTER,
    description: "Sets the current cluster (Materialize).",
    internal: false,
});

const CLUSTER_REPLICA: ServerVar<Option<String>> = ServerVar {
    name: UncasedStr::new("cluster_replica"),
    value: &None,
    description: "Sets a target cluster replica for SELECT queries (Materialize).",
    internal: false,
};

pub const DATABASE_VAR_NAME: &UncasedStr = UncasedStr::new("database");
pub static DEFAULT_DATABASE: Lazy<String> = Lazy::new(|| DEFAULT_DATABASE_NAME.to_string());
pub static DATABASE: Lazy<ServerVar<String>> = Lazy::new(|| ServerVar {
    name: DATABASE_VAR_NAME,
    value: &DEFAULT_DATABASE,
    description: "Sets the current database (CockroachDB).",
    internal: false,
});

static DATE_STYLE: ServerVar<DateStyle> = ServerVar {
    // DateStyle has nonstandard capitalization for historical reasons.
    name: UncasedStr::new("DateStyle"),
    value: &DEFAULT_DATE_STYLE,
    description: "Sets the display format for date and time values (PostgreSQL).",
    internal: false,
};

const EXTRA_FLOAT_DIGITS: ServerVar<i32> = ServerVar {
    name: UncasedStr::new("extra_float_digits"),
    value: &3,
    description: "Adjusts the number of digits displayed for floating-point values (PostgreSQL).",
    internal: false,
};

const FAILPOINTS: ServerVar<Failpoints> = ServerVar {
    name: UncasedStr::new("failpoints"),
    value: &Failpoints,
    description: "Allows failpoints to be dynamically activated.",
    internal: false,
};

const INTEGER_DATETIMES: ServerVar<bool> = ServerVar {
    name: UncasedStr::new("integer_datetimes"),
    value: &true,
    description: "Reports whether the server uses 64-bit-integer dates and times (PostgreSQL).",
    internal: false,
};

pub static INTERVAL_STYLE: ServerVar<IntervalStyle> = ServerVar {
    // IntervalStyle has nonstandard capitalization for historical reasons.
    name: UncasedStr::new("IntervalStyle"),
    value: &IntervalStyle::Postgres,
    description: "Sets the display format for interval values (PostgreSQL).",
    internal: false,
};

const MZ_VERSION_NAME: &UncasedStr = UncasedStr::new("mz_version");
const IS_SUPERUSER_NAME: &UncasedStr = UncasedStr::new("is_superuser");

// Schema can be used an alias for a search path with a single element.
pub const SCHEMA_ALIAS: &UncasedStr = UncasedStr::new("schema");
static DEFAULT_SEARCH_PATH: Lazy<Vec<Ident>> = Lazy::new(|| vec![ident!(DEFAULT_SCHEMA)]);
static SEARCH_PATH: Lazy<ServerVar<Vec<Ident>>> = Lazy::new(|| ServerVar {
    name: UncasedStr::new("search_path"),
    value: &*DEFAULT_SEARCH_PATH,
    description:
        "Sets the schema search order for names that are not schema-qualified (PostgreSQL).",
    internal: false,
});

const STATEMENT_TIMEOUT: ServerVar<Duration> = ServerVar {
    name: UncasedStr::new("statement_timeout"),
    value: &Duration::from_secs(10),
    description:
        "Sets the maximum allowed duration of INSERT...SELECT, UPDATE, and DELETE operations. \
        If this value is specified without units, it is taken as milliseconds.",
    internal: false,
};

const IDLE_IN_TRANSACTION_SESSION_TIMEOUT: ServerVar<Duration> = ServerVar {
    name: UncasedStr::new("idle_in_transaction_session_timeout"),
    value: &Duration::from_secs(60 * 2),
    description:
        "Sets the maximum allowed duration that a session can sit idle in a transaction before \
         being terminated. If this value is specified without units, it is taken as milliseconds. \
         A value of zero disables the timeout (PostgreSQL).",
    internal: false,
};

pub static SERVER_VERSION_VALUE: Lazy<String> = Lazy::new(|| {
    format!(
        "{}.{}.{}",
        SERVER_MAJOR_VERSION, SERVER_MINOR_VERSION, SERVER_PATCH_VERSION
    )
});

pub static SERVER_VERSION: Lazy<ServerVar<String>> = Lazy::new(|| ServerVar {
    name: UncasedStr::new("server_version"),
    value: &SERVER_VERSION_VALUE,
    description: "Shows the PostgreSQL compatible server version (PostgreSQL).",
    internal: false,
});

const SERVER_VERSION_NUM: ServerVar<i32> = ServerVar {
    name: UncasedStr::new("server_version_num"),
    value: &((cast::u8_to_i32(SERVER_MAJOR_VERSION) * 10_000)
        + (cast::u8_to_i32(SERVER_MINOR_VERSION) * 100)
        + cast::u8_to_i32(SERVER_PATCH_VERSION)),
    description: "Shows the PostgreSQL compatible server version as an integer (PostgreSQL).",
    internal: false,
};

const SQL_SAFE_UPDATES: ServerVar<bool> = ServerVar {
    name: UncasedStr::new("sql_safe_updates"),
    value: &false,
    description: "Prohibits SQL statements that may be overly destructive (CockroachDB).",
    internal: false,
};

const STANDARD_CONFORMING_STRINGS: ServerVar<bool> = ServerVar {
    name: UncasedStr::new("standard_conforming_strings"),
    value: &true,
    description: "Causes '...' strings to treat backslashes literally (PostgreSQL).",
    internal: false,
};

const TIMEZONE: ServerVar<TimeZone> = ServerVar {
    // TimeZone has nonstandard capitalization for historical reasons.
    name: UncasedStr::new("TimeZone"),
    value: &TimeZone::UTC,
    description: "Sets the time zone for displaying and interpreting time stamps (PostgreSQL).",
    internal: false,
};

pub const TRANSACTION_ISOLATION_VAR_NAME: &UncasedStr = UncasedStr::new("transaction_isolation");
const TRANSACTION_ISOLATION: ServerVar<IsolationLevel> = ServerVar {
    name: TRANSACTION_ISOLATION_VAR_NAME,
    value: &IsolationLevel::StrictSerializable,
    description: "Sets the current transaction's isolation level (PostgreSQL).",
    internal: false,
};

pub const MAX_KAFKA_CONNECTIONS: ServerVar<u32> = ServerVar {
    name: UncasedStr::new("max_kafka_connections"),
    value: &1000,
    description:
        "The maximum number of Kafka connections in the region, across all schemas (Materialize).",
    internal: false,
};

pub const MAX_POSTGRES_CONNECTIONS: ServerVar<u32> = ServerVar {
    name: UncasedStr::new("max_postgres_connections"),
    value: &1000,
    description: "The maximum number of PostgreSQL connections in the region, across all schemas (Materialize).",
    internal: false
};

pub const MAX_AWS_PRIVATELINK_CONNECTIONS: ServerVar<u32> = ServerVar {
    name: UncasedStr::new("max_aws_privatelink_connections"),
    value: &0,
    description: "The maximum number of AWS PrivateLink connections in the region, across all schemas (Materialize).",
    internal: false
};

pub const MAX_TABLES: ServerVar<u32> = ServerVar {
    name: UncasedStr::new("max_tables"),
    value: &25,
    description: "The maximum number of tables in the region, across all schemas (Materialize).",
    internal: false,
};

pub const MAX_SOURCES: ServerVar<u32> = ServerVar {
    name: UncasedStr::new("max_sources"),
    value: &25,
    description: "The maximum number of sources in the region, across all schemas (Materialize).",
    internal: false,
};

pub const MAX_SINKS: ServerVar<u32> = ServerVar {
    name: UncasedStr::new("max_sinks"),
    value: &25,
    description: "The maximum number of sinks in the region, across all schemas (Materialize).",
    internal: false,
};

pub const MAX_MATERIALIZED_VIEWS: ServerVar<u32> = ServerVar {
    name: UncasedStr::new("max_materialized_views"),
    value: &100,
    description:
        "The maximum number of materialized views in the region, across all schemas (Materialize).",
    internal: false,
};

pub const MAX_CLUSTERS: ServerVar<u32> = ServerVar {
    name: UncasedStr::new("max_clusters"),
    value: &10,
    description: "The maximum number of clusters in the region (Materialize).",
    internal: false,
};

pub const MAX_REPLICAS_PER_CLUSTER: ServerVar<u32> = ServerVar {
    name: UncasedStr::new("max_replicas_per_cluster"),
    value: &5,
    description: "The maximum number of replicas of a single cluster (Materialize).",
    internal: false,
};

static DEFAULT_MAX_CREDIT_CONSUMPTION_RATE: Lazy<Numeric> = Lazy::new(|| 1024.into());
pub static MAX_CREDIT_CONSUMPTION_RATE: Lazy<ServerVar<Numeric>> = Lazy::new(|| {
    ServerVar {
        name: UncasedStr::new("max_credit_consumption_rate"),
        value: &DEFAULT_MAX_CREDIT_CONSUMPTION_RATE,
        description: "The maximum rate of credit consumption in a region. Credits are consumed based on the size of cluster replicas in use (Materialize).",
        internal: false
    }
});

pub const MAX_DATABASES: ServerVar<u32> = ServerVar {
    name: UncasedStr::new("max_databases"),
    value: &1000,
    description: "The maximum number of databases in the region (Materialize).",
    internal: false,
};

pub const MAX_SCHEMAS_PER_DATABASE: ServerVar<u32> = ServerVar {
    name: UncasedStr::new("max_schemas_per_database"),
    value: &1000,
    description: "The maximum number of schemas in a database (Materialize).",
    internal: false,
};

pub const MAX_OBJECTS_PER_SCHEMA: ServerVar<u32> = ServerVar {
    name: UncasedStr::new("max_objects_per_schema"),
    value: &1000,
    description: "The maximum number of objects in a schema (Materialize).",
    internal: false,
};

pub const MAX_SECRETS: ServerVar<u32> = ServerVar {
    name: UncasedStr::new("max_secrets"),
    value: &100,
    description: "The maximum number of secrets in the region, across all schemas (Materialize).",
    internal: false,
};

pub const MAX_ROLES: ServerVar<u32> = ServerVar {
    name: UncasedStr::new("max_roles"),
    value: &1000,
    description: "The maximum number of roles in the region (Materialize).",
    internal: false,
};

// Cloud environmentd is configured with 4 GiB of RAM, so 1 GiB is a good heuristic for a single
// query.
// TODO(jkosh44) Eventually we want to be able to return arbitrary sized results.
pub const MAX_RESULT_SIZE: ServerVar<u32> = ServerVar {
    name: UncasedStr::new("max_result_size"),
    // 1 GiB
    value: &1_073_741_824,
    description: "The maximum size in bytes for an internal query result (Materialize).",
    internal: false,
};

pub const MAX_QUERY_RESULT_SIZE: ServerVar<u32> = ServerVar {
    name: UncasedStr::new("max_query_result_size"),
    // 1 GiB
    value: &1_073_741_824,
    description: "The maximum size in bytes for a single query's result (Materialize).",
    internal: false,
};

pub const MAX_COPY_FROM_SIZE: ServerVar<u32> = ServerVar {
    name: UncasedStr::new("max_copy_from_size"),
    // 1 GiB, this limit is noted in the docs, if you change it make sure to update our docs.
    value: &1_073_741_824,
    description: "The maximum size in bytes we buffer for COPY FROM statements (Materialize).",
    internal: false,
};

pub const MAX_IDENTIFIER_LENGTH: ServerVar<usize> = ServerVar {
    name: UncasedStr::new("max_identifier_length"),
    value: &mz_sql_lexer::lexer::MAX_IDENTIFIER_LENGTH,
    description: "The maximum length of object identifiers in bytes (PostgreSQL).",
    internal: false,
};

pub const WELCOME_MESSAGE: ServerVar<bool> = ServerVar {
    name: UncasedStr::new("welcome_message"),
    value: &true,
    description: "Whether to send a notice with a welcome message after a successful connection (Materialize).",
    internal: false,
};

/// The logical compaction window for builtin tables and sources that have the
/// `retained_metrics_relation` flag set.
///
/// The existence of this variable is a bit of a hack until we have a fully
/// general solution for controlling retention windows.
pub const METRICS_RETENTION: ServerVar<Duration> = ServerVar {
    name: UncasedStr::new("metrics_retention"),
    // 30 days
    value: &Duration::from_secs(30 * 24 * 60 * 60),
    description: "The time to retain cluster utilization metrics (Materialize).",
    internal: true,
};

static DEFAULT_ALLOWED_CLUSTER_REPLICA_SIZES: Lazy<Vec<Ident>> = Lazy::new(Vec::new);
static ALLOWED_CLUSTER_REPLICA_SIZES: Lazy<ServerVar<Vec<Ident>>> = Lazy::new(|| ServerVar {
    name: UncasedStr::new("allowed_cluster_replica_sizes"),
    value: &DEFAULT_ALLOWED_CLUSTER_REPLICA_SIZES,
    description: "The allowed sizes when creating a new cluster replica (Materialize).",
    internal: false,
});

/// Controls [`mz_persist_client::cfg::DynamicConfig::blob_target_size`].
const PERSIST_BLOB_TARGET_SIZE: ServerVar<usize> = ServerVar {
    name: UncasedStr::new("persist_blob_target_size"),
    value: &PersistConfig::DEFAULT_BLOB_TARGET_SIZE,
    description: "A target maximum size of persist blob payloads in bytes (Materialize).",
    internal: true,
};

/// Controls [`mz_persist_client::cfg::DynamicConfig::blob_cache_mem_limit_bytes`].
const PERSIST_BLOB_CACHE_MEM_LIMIT_BYTES: ServerVar<usize> = ServerVar {
    name: UncasedStr::new("persist_blob_cache_mem_limit_bytes"),
    value: &PersistConfig::DEFAULT_BLOB_CACHE_MEM_LIMIT_BYTES,
    description:
        "Capacity of in-mem blob cache in bytes. Only takes effect on restart (Materialize).",
    internal: true,
};

/// Controls [`mz_persist_client::cfg::DynamicConfig::compaction_minimum_timeout`].
const PERSIST_COMPACTION_MINIMUM_TIMEOUT: ServerVar<Duration> = ServerVar {
    name: UncasedStr::new("persist_compaction_minimum_timeout"),
    value: &PersistConfig::DEFAULT_COMPACTION_MINIMUM_TIMEOUT,
    description: "The minimum amount of time to allow a persist compaction request to run before \
                  timing it out (Materialize).",
    internal: true,
};

/// Controls [`mz_persist_client::cfg::DynamicConfig::consensus_connection_pool_ttl`].
const PERSIST_CONSENSUS_CONNECTION_POOL_TTL: ServerVar<Duration> = ServerVar {
    name: UncasedStr::new("persist_consensus_connection_pool_ttl"),
    value: &PersistConfig::DEFAULT_CONSENSUS_CONNPOOL_TTL,
    description: "The minimum TTL of a Consensus connection to Postgres/CRDB before it is proactively terminated",
    internal: true,
};

/// Controls [`mz_persist_client::cfg::DynamicConfig::consensus_connection_pool_ttl`].
const PERSIST_READER_LEASE_DURATION: ServerVar<Duration> = ServerVar {
    name: UncasedStr::new("persist_reader_lease_duration"),
    value: &PersistConfig::DEFAULT_READ_LEASE_DURATION,
    description: "The time after which we'll clean up stale read leases",
    internal: true,
};

/// Controls [`mz_persist_client::cfg::DynamicConfig::consensus_connection_pool_ttl_stagger`].
const PERSIST_CONSENSUS_CONNECTION_POOL_TTL_STAGGER: ServerVar<Duration> = ServerVar {
    name: UncasedStr::new("persist_consensus_connection_pool_ttl_stagger"),
    value: &PersistConfig::DEFAULT_CONSENSUS_CONNPOOL_TTL_STAGGER,
    description: "The minimum time between TTLing Consensus connections to Postgres/CRDB.",
    internal: true,
};

/// Controls initial backoff of [`mz_persist_client::cfg::DynamicConfig::next_listen_batch_retry_params`].
const PERSIST_NEXT_LISTEN_BATCH_RETRYER_INITIAL_BACKOFF: ServerVar<Duration> = ServerVar {
    name: UncasedStr::new("persist_next_listen_batch_retryer_initial_backoff"),
    value: &PersistConfig::DEFAULT_NEXT_LISTEN_BATCH_RETRYER.initial_backoff,
    description: "The initial backoff when polling for new batches from a Listen or Subscribe.",
    internal: true,
};

/// Controls backoff multiplier of [`mz_persist_client::cfg::DynamicConfig::next_listen_batch_retry_params`].
const PERSIST_NEXT_LISTEN_BATCH_RETRYER_MULTIPLIER: ServerVar<u32> = ServerVar {
    name: UncasedStr::new("persist_next_listen_batch_retryer_multiplier"),
    value: &PersistConfig::DEFAULT_NEXT_LISTEN_BATCH_RETRYER.multiplier,
    description: "The backoff multiplier when polling for new batches from a Listen or Subscribe.",
    internal: true,
};

/// Controls backoff clamp of [`mz_persist_client::cfg::DynamicConfig::next_listen_batch_retry_params`].
const PERSIST_NEXT_LISTEN_BATCH_RETRYER_CLAMP: ServerVar<Duration> = ServerVar {
    name: UncasedStr::new("persist_next_listen_batch_retryer_clamp"),
    value: &PersistConfig::DEFAULT_NEXT_LISTEN_BATCH_RETRYER.clamp,
    description:
        "The backoff clamp duration when polling for new batches from a Listen or Subscribe.",
    internal: true,
};

/// Controls initial backoff of [`mz_persist_client::cfg::DynamicConfig::txns_data_shard_retry_params`].
const PERSIST_TXNS_DATA_SHARD_RETRYER_INITIAL_BACKOFF: ServerVar<Duration> = ServerVar {
    name: UncasedStr::new("persist_txns_data_shard_retryer_initial_backoff"),
    value: &PersistConfig::DEFAULT_TXNS_DATA_SHARD_RETRYER.initial_backoff,
    description:
        "The initial backoff when polling for new batches from a txns data shard persist_source.",
    internal: true,
};

/// Controls backoff multiplier of [`mz_persist_client::cfg::DynamicConfig::txns_data_shard_retry_params`].
const PERSIST_TXNS_DATA_SHARD_RETRYER_MULTIPLIER: ServerVar<u32> = ServerVar {
    name: UncasedStr::new("persist_txns_data_shard_retryer_multiplier"),
    value: &PersistConfig::DEFAULT_TXNS_DATA_SHARD_RETRYER.multiplier,
    description:
        "The backoff multiplier when polling for new batches from a txns data shard persist_source.",
    internal: true,
};

/// Controls backoff clamp of [`mz_persist_client::cfg::DynamicConfig::txns_data_shard_retry_params`].
const PERSIST_TXNS_DATA_SHARD_RETRYER_CLAMP: ServerVar<Duration> = ServerVar {
    name: UncasedStr::new("persist_txns_data_shard_retryer_clamp"),
    value: &PersistConfig::DEFAULT_TXNS_DATA_SHARD_RETRYER.clamp,
    description:
        "The backoff clamp duration when polling for new batches from a txns data shard persist_source.",
    internal: true,
};

const PERSIST_FAST_PATH_LIMIT: ServerVar<usize> = ServerVar {
    name: UncasedStr::new("persist_fast_path_limit"),
    value: &0,
    description:
        "An exclusive upper bound on the number of results we may return from a Persist fast-path peek; \
        queries that may return more results will follow the normal / slow path. \
        Setting this to 0 disables the feature.",
    internal: true,
};

const TIMESTAMP_ORACLE_IMPL: ServerVar<TimestampOracleImpl> = ServerVar {
    name: UncasedStr::new("timestamp_oracle"),
    value: &TimestampOracleImpl::Catalog,
    description: "Backing implementation of TimestampOracle.",
    internal: true,
};

/// The default for the `DISK` option when creating managed clusters and cluster replicas.
const DISK_CLUSTER_REPLICAS_DEFAULT: ServerVar<bool> = ServerVar {
    name: UncasedStr::new("disk_cluster_replicas_default"),
    value: &false,
    description: "Whether the disk option for managed clusters and cluster replicas should be enabled by default.",
    internal: true,
};

const UNSAFE_NEW_TRANSACTION_WALL_TIME: ServerVar<Option<CheckedTimestamp<DateTime<Utc>>>> = ServerVar {
    name: UncasedStr::new("unsafe_new_transaction_wall_time"),
    value: &None,
    description:
        "Sets the wall time for all new explicit or implicit transactions to control the value of `now()`. \
        If not set, uses the system's clock.",
    // This needs to be false because `internal: true` things are only modifiable by the mz_system
    // and mz_support users, and we want sqllogictest to have access with its user. Because the name
    // starts with "unsafe" it still won't be visible or changeable by users unless unsafe mode is
    // enabled.
    internal: false,
};

/// Tuning for RocksDB used by `UPSERT` sources that takes effect on restart.
mod upsert_rocksdb {
    use std::str::FromStr;

    use mz_rocksdb_types::config::{CompactionStyle, CompressionType};

    use super::*;

    impl Value for CompactionStyle {
        fn type_name() -> String {
            "rocksdb_compaction_style".to_string()
        }

        fn parse<'a>(
            param: &'a (dyn Var + Send + Sync),
            input: VarInput,
        ) -> Result<Self::Owned, VarError> {
            let s = extract_single_value(param, input)?;
            CompactionStyle::from_str(s).map_err(|_| VarError::InvalidParameterType(param.into()))
        }

        fn format(&self) -> String {
            self.to_string()
        }
    }

    impl Value for CompressionType {
        fn type_name() -> String {
            "rocksdb_compression_type".to_string()
        }

        fn parse<'a>(
            param: &'a (dyn Var + Send + Sync),
            input: VarInput,
        ) -> Result<Self::Owned, VarError> {
            let s = extract_single_value(param, input)?;
            CompressionType::from_str(s).map_err(|_| VarError::InvalidParameterType(param.into()))
        }

        fn format(&self) -> String {
            self.to_string()
        }
    }

    pub static UPSERT_ROCKSDB_COMPACTION_STYLE: ServerVar<CompactionStyle> = ServerVar {
        name: UncasedStr::new("upsert_rocksdb_compaction_style"),
        value: &mz_rocksdb_types::defaults::DEFAULT_COMPACTION_STYLE,
        description: "Tuning parameter for RocksDB as used in `UPSERT/DEBEZIUM` \
                  sources. Described in the `mz_rocksdb_types::config` module. \
                  Only takes effect on source restart (Materialize).",
        internal: true,
    };
    pub const UPSERT_ROCKSDB_OPTIMIZE_COMPACTION_MEMTABLE_BUDGET: ServerVar<usize> = ServerVar {
        name: UncasedStr::new("upsert_rocksdb_optimize_compaction_memtable_budget"),
        value: &mz_rocksdb_types::defaults::DEFAULT_OPTIMIZE_COMPACTION_MEMTABLE_BUDGET,
        description: "Tuning parameter for RocksDB as used in `UPSERT/DEBEZIUM` \
                  sources. Described in the `mz_rocksdb_types::config` module. \
                  Only takes effect on source restart (Materialize).",
        internal: true,
    };
    pub const UPSERT_ROCKSDB_LEVEL_COMPACTION_DYNAMIC_LEVEL_BYTES: ServerVar<bool> = ServerVar {
        name: UncasedStr::new("upsert_rocksdb_level_compaction_dynamic_level_bytes"),
        value: &mz_rocksdb_types::defaults::DEFAULT_LEVEL_COMPACTION_DYNAMIC_LEVEL_BYTES,
        description: "Tuning parameter for RocksDB as used in `UPSERT/DEBEZIUM` \
                  sources. Described in the `mz_rocksdb_types::config` module. \
                  Only takes effect on source restart (Materialize).",
        internal: true,
    };
    pub const UPSERT_ROCKSDB_UNIVERSAL_COMPACTION_RATIO: ServerVar<i32> = ServerVar {
        name: UncasedStr::new("upsert_rocksdb_universal_compaction_ratio"),
        value: &mz_rocksdb_types::defaults::DEFAULT_UNIVERSAL_COMPACTION_RATIO,
        description: "Tuning parameter for RocksDB as used in `UPSERT/DEBEZIUM` \
                  sources. Described in the `mz_rocksdb_types::config` module. \
                  Only takes effect on source restart (Materialize).",
        internal: true,
    };
    pub const UPSERT_ROCKSDB_PARALLELISM: ServerVar<Option<i32>> = ServerVar {
        name: UncasedStr::new("upsert_rocksdb_parallelism"),
        value: &mz_rocksdb_types::defaults::DEFAULT_PARALLELISM,
        description: "Tuning parameter for RocksDB as used in `UPSERT/DEBEZIUM` \
                  sources. Described in the `mz_rocksdb_types::config` module. \
                  Only takes effect on source restart (Materialize).",
        internal: true,
    };
    pub static UPSERT_ROCKSDB_COMPRESSION_TYPE: ServerVar<CompressionType> = ServerVar {
        name: UncasedStr::new("upsert_rocksdb_compression_type"),
        value: &mz_rocksdb_types::defaults::DEFAULT_COMPRESSION_TYPE,
        description: "Tuning parameter for RocksDB as used in `UPSERT/DEBEZIUM` \
                  sources. Described in the `mz_rocksdb_types::config` module. \
                  Only takes effect on source restart (Materialize).",
        internal: true,
    };
    pub static UPSERT_ROCKSDB_BOTTOMMOST_COMPRESSION_TYPE: ServerVar<CompressionType> = ServerVar {
        name: UncasedStr::new("upsert_rocksdb_bottommost_compression_type"),
        value: &mz_rocksdb_types::defaults::DEFAULT_BOTTOMMOST_COMPRESSION_TYPE,
        description: "Tuning parameter for RocksDB as used in `UPSERT/DEBEZIUM` \
                  sources. Described in the `mz_rocksdb_types::config` module. \
                  Only takes effect on source restart (Materialize).",
        internal: true,
    };

    pub static UPSERT_ROCKSDB_BATCH_SIZE: ServerVar<usize> = ServerVar {
        name: UncasedStr::new("upsert_rocksdb_batch_size"),
        value: &mz_rocksdb_types::defaults::DEFAULT_BATCH_SIZE,
        description: "Tuning parameter for RocksDB as used in `UPSERT/DEBEZIUM` \
                  sources. Described in the `mz_rocksdb_types::config` module. \
                  Can be changed dynamically (Materialize).",
        internal: true,
    };

    pub static UPSERT_ROCKSDB_RETRY_DURATION: ServerVar<Duration> = ServerVar {
        name: UncasedStr::new("upsert_rocksdb_retry_duration"),
        value: &mz_rocksdb_types::defaults::DEFAULT_RETRY_DURATION,
        description: "Tuning parameter for RocksDB as used in `UPSERT/DEBEZIUM` \
                  sources. Described in the `mz_rocksdb_types::config` module. \
                  Only takes effect on source restart (Materialize).",
        internal: true,
    };

    /// Controls whether automatic spill to disk should be turned on when using `DISK`.
    pub const UPSERT_ROCKSDB_AUTO_SPILL_TO_DISK: ServerVar<bool> = ServerVar {
        name: UncasedStr::new("upsert_rocksdb_auto_spill_to_disk"),
        value: &false,
        description:
            "Controls whether automatic spill to disk should be turned on when using `DISK`",
        internal: true,
    };

    /// The upsert in memory state size threshold after which it will spill to disk.
    /// The default is 85 MiB = 89128960 bytes
    pub const UPSERT_ROCKSDB_AUTO_SPILL_THRESHOLD_BYTES: ServerVar<usize> = ServerVar {
        name: UncasedStr::new("upsert_rocksdb_auto_spill_threshold_bytes"),
        value: &mz_rocksdb_types::defaults::DEFAULT_AUTO_SPILL_MEMORY_THRESHOLD,
        description:
            "The upsert in-memory state size threshold in bytes after which it will spill to disk",
        internal: true,
    };

    pub static UPSERT_ROCKSDB_STATS_LOG_INTERVAL_SECONDS: ServerVar<u32> = ServerVar {
        name: UncasedStr::new("upsert_rocksdb_stats_log_interval_seconds"),
        value: &mz_rocksdb_types::defaults::DEFAULT_STATS_LOG_INTERVAL_S,
        description: "Tuning parameter for RocksDB as used in `UPSERT/DEBEZIUM` \
                  sources. Described in the `mz_rocksdb_types::config` module. \
                  Only takes effect on source restart (Materialize).",
        internal: true,
    };
    pub static UPSERT_ROCKSDB_STATS_PERSIST_INTERVAL_SECONDS: ServerVar<u32> = ServerVar {
        name: UncasedStr::new("upsert_rocksdb_stats_persist_interval_seconds"),
        value: &mz_rocksdb_types::defaults::DEFAULT_STATS_PERSIST_INTERVAL_S,
        description: "Tuning parameter for RocksDB as used in `UPSERT/DEBEZIUM` \
                  sources. Described in the `mz_rocksdb_types::config` module. \
                  Only takes effect on source restart (Materialize).",
        internal: true,
    };
    pub static UPSERT_ROCKSDB_POINT_LOOKUP_BLOCK_CACHE_SIZE_MB: ServerVar<Option<u32>> =
        ServerVar {
            name: UncasedStr::new("upsert_rocksdb_point_lookup_block_cache_size_mb"),
            value: &None,
            description: "Tuning parameter for RocksDB as used in `UPSERT/DEBEZIUM` \
                  sources. Described in the `mz_rocksdb_types::config` module. \
                  Only takes effect on source restart (Materialize).",
            internal: true,
        };

    /// The number of times by which allocated buffers will be shrinked in upsert rocksdb.
    /// If value is 0, then no shrinking will occur.
    pub static UPSERT_ROCKSDB_SHRINK_ALLOCATED_BUFFERS_BY_RATIO: ServerVar<usize> = ServerVar {
        name: UncasedStr::new("upsert_rocksdb_shrink_allocated_buffers_by_ratio"),
        value: &mz_rocksdb_types::defaults::DEFAULT_SHRINK_BUFFERS_BY_RATIO,
        description:
            "The number of times by which allocated buffers will be shrinked in upsert rocksdb.",
        internal: true,
    };
    /// Only used if `upsert_rocksdb_write_buffer_manager_memory_bytes` is also set
    /// and write buffer manager is enabled
    pub static UPSERT_ROCKSDB_WRITE_BUFFER_MANAGER_CLUSTER_MEMORY_FRACTION: Lazy<
        ServerVar<Option<Numeric>>,
    > = Lazy::new(|| ServerVar {
        name: UncasedStr::new("upsert_rocksdb_write_buffer_manager_cluster_memory_fraction"),
        value: &None,
        description: "Tuning parameter for RocksDB as used in `UPSERT/DEBEZIUM` \
                  sources. Described in the `mz_rocksdb_types::config` module. \
                  Only takes effect on source restart (Materialize).",
        internal: true,
    });
    /// `upsert_rocksdb_write_buffer_manager_memory_bytes` needs to be set for write buffer manager to be
    /// used.
    pub static UPSERT_ROCKSDB_WRITE_BUFFER_MANAGER_MEMORY_BYTES: ServerVar<Option<usize>> =
        ServerVar {
            name: UncasedStr::new("upsert_rocksdb_write_buffer_manager_memory_bytes"),
            value: &None,
            description: "Tuning parameter for RocksDB as used in `UPSERT/DEBEZIUM` \
                  sources. Described in the `mz_rocksdb_types::config` module. \
                  Only takes effect on source restart (Materialize).",
            internal: true,
        };
    pub static UPSERT_ROCKSDB_WRITE_BUFFER_MANAGER_ALLOW_STALL: ServerVar<bool> = ServerVar {
        name: UncasedStr::new("upsert_rocksdb_write_buffer_manager_allow_stall"),
        value: &false,
        description: "Tuning parameter for RocksDB as used in `UPSERT/DEBEZIUM` \
                  sources. Described in the `mz_rocksdb_types::config` module. \
                  Only takes effect on source restart (Materialize).",
        internal: true,
    };
}
static DEFAULT_LOGGING_FILTER: Lazy<CloneableEnvFilter> =
    Lazy::new(|| CloneableEnvFilter::from_str("info").expect("valid EnvFilter"));
static LOGGING_FILTER: Lazy<ServerVar<CloneableEnvFilter>> = Lazy::new(|| ServerVar {
    name: UncasedStr::new("log_filter"),
    value: &DEFAULT_LOGGING_FILTER,
    description: "Sets the filter to apply to stderr logging.",
    internal: true,
});

static DEFAULT_WEBHOOKS_SECRETS_CACHING_TTL_SECS: Lazy<usize> = Lazy::new(|| {
    usize::cast_from(mz_secrets::cache::DEFAULT_TTL_SECS.load(std::sync::atomic::Ordering::Relaxed))
});

static WEBHOOKS_SECRETS_CACHING_TTL_SECS: Lazy<ServerVar<usize>> = Lazy::new(|| ServerVar {
    name: UncasedStr::new("webhooks_secrets_caching_ttl_secs"),
    value: &DEFAULT_WEBHOOKS_SECRETS_CACHING_TTL_SECS,
    description: "Sets the time-to-live for values in the Webhooks secrets cache.",
    internal: true,
});

static DEFAULT_OPENTELEMETRY_FILTER: Lazy<CloneableEnvFilter> =
    Lazy::new(|| CloneableEnvFilter::from_str("off").expect("valid EnvFilter"));
static OPENTELEMETRY_FILTER: Lazy<ServerVar<CloneableEnvFilter>> = Lazy::new(|| ServerVar {
    name: UncasedStr::new("opentelemetry_filter"),
    value: &DEFAULT_OPENTELEMETRY_FILTER,
    description: "Sets the filter to apply to OpenTelemetry-backed distributed tracing.",
    internal: true,
});

// Note(parkmycar): This value was chosen arbitrarily.
const DEFAULT_COORD_SLOW_MESSAGE_REPORTING_THRESHOLD: Duration = Duration::from_millis(100);
const COORD_SLOW_MESSAGE_REPORTING_THRESHOLD: ServerVar<Duration> = ServerVar {
    name: UncasedStr::new("coord_slow_message_reporting_threshold"),
    value: &DEFAULT_COORD_SLOW_MESSAGE_REPORTING_THRESHOLD,
    description:
        "Sets the threshold at which we will report the handling of a coordinator message \
    for being slow.",
    internal: true,
};

/// Controls the connect_timeout setting when connecting to PG via `mz_postgres_util`.
const PG_SOURCE_CONNECT_TIMEOUT: ServerVar<Duration> = ServerVar {
    name: UncasedStr::new("pg_source_connect_timeout"),
    value: &mz_postgres_util::DEFAULT_CONNECT_TIMEOUT,
    description: "Sets the timeout applied to socket-level connection attempts for PG \
    replication connections. (Materialize)",
    internal: true,
};

/// Sets the maximum number of TCP keepalive probes that will be sent before dropping a connection
/// when connecting to PG via `mz_postgres_util`.
const PG_SOURCE_KEEPALIVES_RETRIES: ServerVar<u32> = ServerVar {
    name: UncasedStr::new("pg_source_keepalives_retries"),
    value: &mz_postgres_util::DEFAULT_KEEPALIVE_RETRIES,
    description:
        "Sets the maximum number of TCP keepalive probes that will be sent before dropping \
    a connection when connecting to PG via `mz_postgres_util`. (Materialize)",
    internal: true,
};

/// Sets the amount of idle time before a keepalive packet is sent on the connection when connecting
/// to PG via `mz_postgres_util`.
const PG_SOURCE_KEEPALIVES_IDLE: ServerVar<Duration> = ServerVar {
    name: UncasedStr::new("pg_source_keepalives_idle"),
    value: &mz_postgres_util::DEFAULT_KEEPALIVE_IDLE,
    description:
        "Sets the amount of idle time before a keepalive packet is sent on the connection \
    when connecting to PG via `mz_postgres_util`. (Materialize)",
    internal: true,
};

/// Sets the time interval between TCP keepalive probes when connecting to PG via `mz_postgres_util`.
const PG_SOURCE_KEEPALIVES_INTERVAL: ServerVar<Duration> = ServerVar {
    name: UncasedStr::new("pg_source_keepalives_interval"),
    value: &mz_postgres_util::DEFAULT_KEEPALIVE_INTERVAL,
    description: "Sets the time interval between TCP keepalive probes when connecting to PG via \
    replication. (Materialize)",
    internal: true,
};

/// Sets the TCP user timeout when connecting to PG via `mz_postgres_util`.
const PG_SOURCE_TCP_USER_TIMEOUT: ServerVar<Duration> = ServerVar {
    name: UncasedStr::new("pg_source_tcp_user_timeout"),
    value: &mz_postgres_util::DEFAULT_TCP_USER_TIMEOUT,
    description:
        "Sets the TCP user timeout when connecting to PG via `mz_postgres_util`. (Materialize)",
    internal: true,
};

/// Sets the `statement_timeout` value to use during the snapshotting phase of
/// PG sources.
const PG_SOURCE_SNAPSHOT_STATEMENT_TIMEOUT: ServerVar<Duration> = ServerVar {
    name: UncasedStr::new("pg_source_snapshot_statement_timeout"),
    value: &mz_postgres_util::DEFAULT_SNAPSHOT_STATEMENT_TIMEOUT,
    description: "Sets the `statement_timeout` value to use during the snapshotting phase of PG sources (Materialize)",
    internal: true,
};

/// Controls the connection timeout to Cockroach.
///
/// Used by persist as [`mz_persist_client::cfg::DynamicConfig::consensus_connect_timeout`].
const CRDB_CONNECT_TIMEOUT: ServerVar<Duration> = ServerVar {
    name: UncasedStr::new("crdb_connect_timeout"),
    value: &PersistConfig::DEFAULT_CRDB_CONNECT_TIMEOUT,
    description: "The time to connect to CockroachDB before timing out and retrying.",
    internal: true,
};

/// Controls the TCP user timeout to Cockroach.
///
/// Used by persist as [`mz_persist_client::cfg::DynamicConfig::consensus_tcp_user_timeout`].
const CRDB_TCP_USER_TIMEOUT: ServerVar<Duration> = ServerVar {
    name: UncasedStr::new("crdb_tcp_user_timeout"),
    value: &PersistConfig::DEFAULT_CRDB_TCP_USER_TIMEOUT,
    description:
        "The TCP timeout for connections to CockroachDB. Specifies the amount of time that \
        transmitted data may remain unacknowledged before the TCP connection is forcibly \
        closed.",
    internal: true,
};

/// The maximum number of in-flight bytes emitted by persist_sources feeding compute dataflows.
const COMPUTE_DATAFLOW_MAX_INFLIGHT_BYTES: ServerVar<Option<usize>> = ServerVar {
    name: UncasedStr::new("compute_dataflow_max_inflight_bytes"),
    value: &None,
    description: "The maximum number of in-flight bytes emitted by persist_sources feeding \
                  compute dataflows (Materialize).",
    internal: true,
};

/// The maximum number of in-flight bytes emitted by persist_sources feeding _storage
/// dataflows_.
/// Currently defaults to 256MiB = 268435456 bytes
/// Note: Backpressure will only be turned on if disk is enabled based on
/// `storage_dataflow_max_inflight_bytes_disk_only` flag
const STORAGE_DATAFLOW_MAX_INFLIGHT_BYTES: ServerVar<Option<usize>> = ServerVar {
    name: UncasedStr::new("storage_dataflow_max_inflight_bytes"),
    value: &Some(256 * 1024 * 1024),
    description: "The maximum number of in-flight bytes emitted by persist_sources feeding \
                  storage dataflows. Defaults to backpressure enabled (Materialize).",
    internal: true,
};

/// Whether or not to delay sources producing values in some scenarios
/// (namely, upsert) till after rehydration is finished.
const STORAGE_DATAFLOW_DELAY_SOURCES_PAST_REHYDRATION: ServerVar<bool> = ServerVar {
    name: UncasedStr::new("storage_dataflow_delay_sources_past_rehydration"),
    value: &false,
    description: "Whether or not to delay sources producing values in some scenarios \
                  (namely, upsert) till after rehydration is finished",
    internal: true,
};

/// Configuration ratio to shrink unusef buffers in upsert by.
/// For eg: is 2 is set, then the buffers will be reduced by 2 i.e. halved.
/// Default is 0, which means shrinking is disabled.
const STORAGE_SHRINK_UPSERT_UNUSED_BUFFERS_BY_RATIO: ServerVar<usize> = ServerVar {
    name: UncasedStr::new("storage_shrink_upsert_unused_buffers_by_ratio"),
    value: &0,
    description: "Configuration ratio to shrink unusef buffers in upsert by",
    internal: true,
};

/// The fraction of the cluster replica size to be used as the maximum number of
/// in-flight bytes emitted by persist_sources feeding storage dataflows.
/// If not configured, the storage_dataflow_max_inflight_bytes value will be used.
/// For this value to be used storage_dataflow_max_inflight_bytes needs to be set.
static DEFAULT_MAX_INFLIGHT_BYTES_TO_CLUSTER_SIZE_FRACTION: Lazy<Option<Numeric>> =
    Lazy::new(|| Some(0.0025.into()));
pub static STORAGE_DATAFLOW_MAX_INFLIGHT_BYTES_TO_CLUSTER_SIZE_FRACTION: Lazy<
    ServerVar<Option<Numeric>>,
> = Lazy::new(|| ServerVar {
    name: UncasedStr::new("storage_dataflow_max_inflight_bytes_to_cluster_size_fraction"),
    value: &DEFAULT_MAX_INFLIGHT_BYTES_TO_CLUSTER_SIZE_FRACTION,
    description: "The fraction of the cluster replica size to be used as the maximum number of \
    in-flight bytes emitted by persist_sources feeding storage dataflows. \
    If not configured, the storage_dataflow_max_inflight_bytes value will be used.",
    internal: true,
});

const STORAGE_DATAFLOW_MAX_INFLIGHT_BYTES_DISK_ONLY: ServerVar<bool> = ServerVar {
    name: UncasedStr::new("storage_dataflow_max_inflight_bytes_disk_only"),
    value: &true,
    description: "Whether or not `storage_dataflow_max_inflight_bytes` applies only to \
        upsert dataflows using disks. Defaults to true (Materialize).",
    internal: true,
};

/// Controls [`mz_persist_client::cfg::PersistConfig::sink_minimum_batch_updates`].
const PERSIST_SINK_MINIMUM_BATCH_UPDATES: ServerVar<usize> = ServerVar {
    name: UncasedStr::new("persist_sink_minimum_batch_updates"),
    value: &PersistConfig::DEFAULT_SINK_MINIMUM_BATCH_UPDATES,
    description: "In the compute persist sink, workers with less than the minimum number of updates \
                  will flush their records to single downstream worker to be batched up there... in \
                  the hopes of grouping our updates into fewer, larger batches.",
    internal: true
};

/// Controls [`mz_persist_client::cfg::PersistConfig::storage_sink_minimum_batch_updates`].
const STORAGE_PERSIST_SINK_MINIMUM_BATCH_UPDATES: ServerVar<usize> = ServerVar {
    name: UncasedStr::new("storage_persist_sink_minimum_batch_updates"),
    // Reasonable default based on our experience in production.
    value: &1024,
    description: "In the storage persist sink, workers with less than the minimum number of updates \
                  will flush their records to single downstream worker to be batched up there... in \
                  the hopes of grouping our updates into fewer, larger batches.",
    internal: true
};

/// Controls [`mz_persist_client::cfg::PersistConfig::storage_source_decode_fuel`].
const STORAGE_SOURCE_DECODE_FUEL: ServerVar<usize> = ServerVar {
    name: UncasedStr::new("storage_source_decode_fuel"),
    value: &PersistConfig::DEFAULT_STORAGE_SOURCE_DECODE_FUEL,
    description: "The maximum amount of work to do in the persist_source mfp_and_decode \
                  operator before yielding.",
    internal: true,
};

const STORAGE_RECORD_SOURCE_SINK_NAMESPACED_ERRORS: ServerVar<bool> = ServerVar {
    name: UncasedStr::new("storage_record_source_sink_namespaced_errors"),
    value: &true,
    description: "Whether or not to record namespaced errors in the status history tables",
    internal: true,
};

/// Controls [`mz_persist_client::cfg::DynamicConfig::stats_audit_percent`].
const PERSIST_STATS_AUDIT_PERCENT: ServerVar<usize> = ServerVar {
    name: UncasedStr::new("persist_stats_audit_percent"),
    value: &PersistConfig::DEFAULT_STATS_AUDIT_PERCENT,
    description: "Percent of filtered data to opt in to correctness auditing (Materialize).",
    internal: true,
};

/// Controls [`mz_persist_client::cfg::DynamicConfig::stats_collection_enabled`].
const PERSIST_STATS_COLLECTION_ENABLED: ServerVar<bool> = ServerVar {
    name: UncasedStr::new("persist_stats_collection_enabled"),
    value: &PersistConfig::DEFAULT_STATS_COLLECTION_ENABLED,
    description: "Whether to calculate and record statistics about the data stored in persist \
                  to be used at read time, see persist_stats_filter_enabled (Materialize).",
    internal: true,
};

/// Controls [`mz_persist_client::cfg::DynamicConfig::stats_filter_enabled`].
const PERSIST_STATS_FILTER_ENABLED: ServerVar<bool> = ServerVar {
    name: UncasedStr::new("persist_stats_filter_enabled"),
    value: &PersistConfig::DEFAULT_STATS_FILTER_ENABLED,
    description: "Whether to use recorded statistics about the data stored in persist \
                  to filter at read time, see persist_stats_collection_enabled (Materialize).",
    internal: true,
};

/// Controls [`mz_persist_client::cfg::DynamicConfig::stats_budget_bytes`].
const PERSIST_STATS_BUDGET_BYTES: ServerVar<usize> = ServerVar {
    name: UncasedStr::new("persist_stats_budget_bytes"),
    value: &PersistConfig::DEFAULT_STATS_BUDGET_BYTES,
    description: "The budget (in bytes) of how many stats to maintain per batch part.",
    internal: true,
};

static PERSIST_DEFAULT_STATS_UNTRIMMABLE_COLUMNS: Lazy<UntrimmableColumns> =
    Lazy::new(|| PersistConfig::DEFAULT_STATS_UNTRIMMABLE_COLUMNS.clone());
/// Controls [`mz_persist_client::cfg::DynamicConfig::stats_untrimmable_columns`].
static PERSIST_STATS_UNTRIMMABLE_COLUMNS: Lazy<ServerVar<UntrimmableColumns>> =
    Lazy::new(|| ServerVar {
        name: UncasedStr::new("persist_stats_untrimmable_columns"),
        value: &PERSIST_DEFAULT_STATS_UNTRIMMABLE_COLUMNS,
        description: "Which columns to always retain during persist stats trimming. The expected \
        format is JSON (ex. `{\"equals\": [\"foo\"], \"prefixes\": [], \"suffixes\": [\"_bar\"]}`) \
        and all strings must be lowercase.",
        internal: true,
    });

/// Controls [`mz_persist_client::cfg::DynamicConfig::pubsub_client_enabled`].
const PERSIST_PUBSUB_CLIENT_ENABLED: ServerVar<bool> = ServerVar {
    name: UncasedStr::new("persist_pubsub_client_enabled"),
    value: &PersistConfig::DEFAULT_PUBSUB_CLIENT_ENABLED,
    description: "Whether to connect to the Persist PubSub service.",
    internal: true,
};

/// Controls [`mz_persist_client::cfg::DynamicConfig::pubsub_push_diff_enabled`].
const PERSIST_PUBSUB_PUSH_DIFF_ENABLED: ServerVar<bool> = ServerVar {
    name: UncasedStr::new("persist_pubsub_push_diff_enabled"),
    value: &PersistConfig::DEFAULT_PUBSUB_PUSH_DIFF_ENABLED,
    description: "Whether to push state diffs to Persist PubSub.",
    internal: true,
};

/// Controls [`mz_persist_client::cfg::DynamicConfig::rollup_threshold`].
const PERSIST_ROLLUP_THRESHOLD: ServerVar<usize> = ServerVar {
    name: UncasedStr::new("persist_rollup_threshold"),
    value: &PersistConfig::DEFAULT_ROLLUP_THRESHOLD,
    description: "The number of seqnos between rollups.",
    internal: true,
};

/// Boolean flag indicating that the remote configuration was synchronized at
/// least once with the persistent [SessionVars].
pub static CONFIG_HAS_SYNCED_ONCE: ServerVar<bool> = ServerVar {
    name: UncasedStr::new("config_has_synced_once"),
    value: &false,
    description: "Boolean flag indicating that the remote configuration was synchronized at least once (Materialize).",
    internal: true
};

/// Boolean flag indicating whether to enable syncing from
/// LaunchDarkly. Can be turned off as an emergency measure to still
/// be able to alter parameters while LD is broken.
pub static ENABLE_LAUNCHDARKLY: ServerVar<bool> = ServerVar {
    name: UncasedStr::new("enable_launchdarkly"),
    value: &true,
    description: "Boolean flag indicating whether flag synchronization from LaunchDarkly should be enabled (Materialize).",
    internal: true
};

/// Feature flag indicating whether real time recency is enabled. Not that
/// unlike other feature flags, this is made available at the session level, so
/// is additionally gated by a feature flag.
static REAL_TIME_RECENCY: ServerVar<bool> = ServerVar {
    name: UncasedStr::new("real_time_recency"),
    value: &false,
    description: "Feature flag indicating whether real time recency is enabled (Materialize).",
    internal: false,
};

static EMIT_TIMESTAMP_NOTICE: ServerVar<bool> = ServerVar {
    name: UncasedStr::new("emit_timestamp_notice"),
    value: &false,
    description:
        "Boolean flag indicating whether to send a NOTICE with timestamp explanations of queries (Materialize).",
    internal: false
};

static EMIT_TRACE_ID_NOTICE: ServerVar<bool> = ServerVar {
    name: UncasedStr::new("emit_trace_id_notice"),
    value: &false,
    description:
        "Boolean flag indicating whether to send a NOTICE specifying the trace id when available (Materialize).",
    internal: false
};

static UNSAFE_MOCK_AUDIT_EVENT_TIMESTAMP: ServerVar<Option<mz_repr::Timestamp>> = ServerVar {
    name: UncasedStr::new("unsafe_mock_audit_event_timestamp"),
    value: &None,
    description: "Mocked timestamp to use for audit events for testing purposes",
    internal: true,
};

pub const ENABLE_RBAC_CHECKS: ServerVar<bool> = ServerVar {
    name: UncasedStr::new("enable_rbac_checks"),
    value: &true,
    description: "User facing global boolean flag indicating whether to apply RBAC checks before \
    executing statements (Materialize).",
    internal: false,
};

pub const ENABLE_SESSION_RBAC_CHECKS: ServerVar<bool> = ServerVar {
    name: UncasedStr::new("enable_session_rbac_checks"),
    // TODO(jkosh44) Once RBAC is complete, change this to `true`.
    value: &false,
    description: "User facing session boolean flag indicating whether to apply RBAC checks before \
    executing statements (Materialize).",
    internal: false,
};

pub const EMIT_INTROSPECTION_QUERY_NOTICE: ServerVar<bool> = ServerVar {
    name: UncasedStr::new("emit_introspection_query_notice"),
    value: &true,
    description: "Whether to print a notice when querying per-replica introspection sources.",
    internal: false,
};

// TODO(mgree) change this to a SelectOption
pub const ENABLE_SESSION_CARDINALITY_ESTIMATES: ServerVar<bool> = ServerVar {
    name: UncasedStr::new("enable_session_cardinality_estimates"),
    value: &false,
    description:
        "Feature flag indicating whether to use cardinality estimates when optimizing queries; \
    does not affect EXPLAIN WITH(cardinality) (Materialize).",
    internal: false,
};

const OPTIMIZER_STATS_TIMEOUT: ServerVar<Duration> = ServerVar {
    name: UncasedStr::new("optimizer_stats_timeout"),
    value: &Duration::from_millis(250),
    description: "Sets the timeout applied to the optimizer's statistics collection from storage; \
    applied to non-oneshot, i.e., long-lasting queries, like CREATE MATERIALIZED VIEW (Materialize).",
    internal: true,
};

const OPTIMIZER_ONESHOT_STATS_TIMEOUT: ServerVar<Duration> = ServerVar {
    name: UncasedStr::new("optimizer_oneshot_stats_timeout"),
    value: &Duration::from_millis(20),
    description: "Sets the timeout applied to the optimizer's statistics collection from storage; \
    applied to oneshot queries, like SELECT (Materialize).",
    internal: true,
};

static DEFAULT_STATEMENT_LOGGING_SAMPLE_RATE: Lazy<Numeric> = Lazy::new(|| 0.1.into());
pub static STATEMENT_LOGGING_SAMPLE_RATE: Lazy<ServerVar<Numeric>> = Lazy::new(|| {
    ServerVar {
    name: UncasedStr::new("statement_logging_sample_rate"),
    value: &DEFAULT_STATEMENT_LOGGING_SAMPLE_RATE,
    description: "User-facing session variable indicating how many statement executions should be \
    logged, subject to constraint by the system variable `statement_logging_max_sample_rate` (Materialize).",
    internal: false,
}
});

/// Whether compute rendering should use Materialize's custom linear join implementation rather
/// than the one from Differential Dataflow.
const ENABLE_MZ_JOIN_CORE: ServerVar<bool> = ServerVar {
    name: UncasedStr::new("enable_mz_join_core"),
    value: &true,
    description:
        "Feature flag indicating whether compute rendering should use Materialize's custom linear \
         join implementation rather than the one from Differential Dataflow. (Materialize).",
    internal: true,
};

pub static DEFAULT_LINEAR_JOIN_YIELDING: Lazy<String> = Lazy::new(|| "work:1000000".into());
static LINEAR_JOIN_YIELDING: Lazy<ServerVar<String>> = Lazy::new(|| ServerVar {
    name: UncasedStr::new("linear_join_yielding"),
    value: &DEFAULT_LINEAR_JOIN_YIELDING,
    description:
        "The yielding behavior compute rendering should apply for linear join operators. Either \
         'work:<amount>' or 'time:<milliseconds>' or 'work:<amount>,time:<milliseconds>'. Note \
         that omitting one of 'work' or 'time' will entirely disable join yielding by time or \
         work, respectively, rather than falling back to some default.",
    internal: true,
});

pub const DEFAULT_IDLE_ARRANGEMENT_MERGE_EFFORT: ServerVar<u32> = ServerVar {
    name: UncasedStr::new("default_idle_arrangement_merge_effort"),
    value: &1000,
    description:
        "The default value to use for the `IDLE ARRANGEMENT MERGE EFFORT` cluster/replica option.",
    internal: true,
};

pub const DEFAULT_ARRANGEMENT_EXERT_PROPORTIONALITY: ServerVar<u32> = ServerVar {
    name: UncasedStr::new("default_arrangement_exert_proportionality"),
    value: &16,
    description:
        "The default value to use for the `ARRANGEMENT EXERT PROPORTIONALITY` cluster/replica option.",
    internal: true,
};

pub const ENABLE_DEFAULT_CONNECTION_VALIDATION: ServerVar<bool> = ServerVar {
    name: UncasedStr::new("enable_default_connection_validation"),
    value: &true,
    description:
        "LD facing global boolean flag that allows turning default connection validation off for everyone (Materialize).",
    internal: true,
};

static DEFAULT_STATEMENT_LOGGING_MAX_SAMPLE_RATE: Lazy<Numeric> = Lazy::new(|| 0.0.into());
pub static STATEMENT_LOGGING_MAX_SAMPLE_RATE: Lazy<ServerVar<Numeric>> = Lazy::new(|| ServerVar {
    name: UncasedStr::new("statement_logging_max_sample_rate"),
    value: &DEFAULT_STATEMENT_LOGGING_MAX_SAMPLE_RATE,
    description: "The maximum rate at which statements may be logged. If this value is less than \
that of `statement_logging_sample_rate`, the latter is ignored (Materialize).",
    internal: false,
});

static DEFAULT_STATEMENT_LOGGING_DEFAULT_SAMPLE_RATE: Lazy<Numeric> = Lazy::new(|| 0.0.into());
pub static STATEMENT_LOGGING_DEFAULT_SAMPLE_RATE: Lazy<ServerVar<Numeric>> =
    Lazy::new(|| ServerVar {
        name: UncasedStr::new("statement_logging_default_sample_rate"),
        value: &DEFAULT_STATEMENT_LOGGING_DEFAULT_SAMPLE_RATE,
        description:
            "The default value of `statement_logging_sample_rate` for new sessions (Materialize).",
        internal: false,
    });

pub const AUTO_ROUTE_INTROSPECTION_QUERIES: ServerVar<bool> = ServerVar {
    name: UncasedStr::new("auto_route_introspection_queries"),
    value: &true,
    description:
        "Whether to force queries that depend only on system tables, to run on the mz_introspection cluster (Materialize).",
    internal: false
};

pub const MAX_CONNECTIONS: ServerVar<u32> = ServerVar {
    name: UncasedStr::new("max_connections"),
    value: &1000,
    description: "The maximum number of concurrent connections (Materialize).",
    internal: false,
};

/// Controls [`mz_storage_types::parameters::StorageParameters::keep_n_source_status_history_entries`].
const KEEP_N_SOURCE_STATUS_HISTORY_ENTRIES: ServerVar<usize> = ServerVar {
    name: UncasedStr::new("keep_n_source_status_history_entries"),
    value: &5,
    description: "On reboot, truncate all but the last n entries per ID in the source_status_history collection (Materialize).",
    internal: true
};

/// Controls [`mz_storage_types::parameters::StorageParameters::keep_n_sink_status_history_entries`].
const KEEP_N_SINK_STATUS_HISTORY_ENTRIES: ServerVar<usize> = ServerVar {
    name: UncasedStr::new("keep_n_sink_status_history_entries"),
    value: &5,
    description: "On reboot, truncate all but the last n entries per ID in the sink_status_history collection (Materialize).",
    internal: true
};

const ENABLE_STORAGE_SHARD_FINALIZATION: ServerVar<bool> = ServerVar {
    name: UncasedStr::new("enable_storage_shard_finalization"),
    value: &true,
    description: "Whether to allow the storage client to finalize shards (Materialize).",
    internal: true,
};

pub const ENABLE_CONSOLIDATE_AFTER_UNION_NEGATE: ServerVar<bool> = ServerVar {
    name: UncasedStr::new("enable_consolidate_after_union_negate"),
    value: &true,
    description: "consolidation after Unions that have a Negated input (Materialize).",
    internal: false,
};

pub const ENABLE_SPECIALIZED_ARRANGEMENTS: ServerVar<bool> = ServerVar {
    name: UncasedStr::new("enable_specialized_arrangements"),
    value: &false,
    description: "type-specialization for arrangements in compute rendering",
    internal: true,
};

pub const MIN_TIMESTAMP_INTERVAL: ServerVar<Duration> = ServerVar {
    name: UncasedStr::new("min_timestamp_interval"),
    value: &Duration::from_millis(1000),
    description: "Minimum timestamp interval",
    internal: true,
};

pub const MAX_TIMESTAMP_INTERVAL: ServerVar<Duration> = ServerVar {
    name: UncasedStr::new("max_timestamp_interval"),
    value: &Duration::from_millis(1000),
    description: "Maximum timestamp interval",
    internal: true,
};

pub const WEBHOOK_CONCURRENT_REQUEST_LIMIT: ServerVar<usize> = ServerVar {
    name: UncasedStr::new("webhook_concurrent_request_limit"),
    value: &WEBHOOK_CONCURRENCY_LIMIT,
    description: "Maximum number of concurrent requests for appending to a webhook source.",
    internal: true,
};

pub const ENABLE_COLUMNATION_LGALLOC: ServerVar<bool> = ServerVar {
    name: UncasedStr::new("enable_columnation_lgalloc"),
    value: &false,
    description: "Enable allocating regions from lgalloc",
    internal: true,
};

pub const ENABLE_EAGER_DELTA_JOINS: ServerVar<bool> = ServerVar {
    name: UncasedStr::new("enable_eager_delta_joins"),
    value: &false,
    description:
        "Plan delta joins when it would require no more arrangements than a differential join.",
    internal: false,
};

/// Configuration for gRPC client connections.
mod grpc_client {
    use super::*;

    pub const CONNECT_TIMEOUT: ServerVar<Duration> = ServerVar {
        name: UncasedStr::new("grpc_client_connect_timeout"),
        value: &Duration::from_secs(5),
        description: "Timeout to apply to initial gRPC client connection establishment.",
        internal: true,
    };
    pub const HTTP2_KEEP_ALIVE_INTERVAL: ServerVar<Duration> = ServerVar {
        name: UncasedStr::new("grpc_client_http2_keep_alive_interval"),
        value: &Duration::from_secs(3),
        description: "Idle time to wait before sending HTTP/2 PINGs to maintain established gRPC client connections.",
        internal: true,
    };
    pub const HTTP2_KEEP_ALIVE_TIMEOUT: ServerVar<Duration> = ServerVar {
        name: UncasedStr::new("grpc_client_http2_keep_alive_timeout"),
        value: &Duration::from_secs(5),
        description:
            "Time to wait for HTTP/2 pong response before terminating a gRPC client connection.",
        internal: true,
    };
}

/// Configuration for how cluster replicas are scheduled.
mod cluster_scheduling {
    use super::*;
    use mz_orchestrator::scheduling_config::*;

    pub const CLUSTER_MULTI_PROCESS_REPLICA_AZ_AFFINITY_WEIGHT: ServerVar<Option<i32>> =
        ServerVar {
            name: UncasedStr::new("cluster_multi_process_replica_az_affinity_weight"),
            value: &DEFAULT_POD_AZ_AFFINITY_WEIGHT,
            description:
                "Whether or not to add an availability zone affinity between instances of \
            multi-process replicas. Either an affinity weight or empty (off) (Materialize).",
            internal: true,
        };

    pub const CLUSTER_SOFTEN_REPLICATION_ANTI_AFFINITY: ServerVar<bool> = ServerVar {
        name: UncasedStr::new("cluster_soften_replication_anti_affinity"),
        value: &DEFAULT_SOFTEN_REPLICATION_ANTI_AFFINITY,
        description: "Whether or not to turn the node-scope anti affinity between replicas \
            in the same cluster into a preference (Materialize).",
        internal: true,
    };

    pub const CLUSTER_SOFTEN_REPLICATION_ANTI_AFFINITY_WEIGHT: ServerVar<i32> = ServerVar {
        name: UncasedStr::new("cluster_soften_replication_anti_affinity_weight"),
        value: &DEFAULT_SOFTEN_REPLICATION_ANTI_AFFINITY_WEIGHT,
        description:
            "The preference weight for `cluster_soften_replication_anti_affinity` (Materialize).",
        internal: true,
    };

    pub const CLUSTER_ENABLE_TOPOLOGY_SPREAD: ServerVar<bool> = ServerVar {
        name: UncasedStr::new("cluster_enable_topology_spread"),
        value: &DEFAULT_TOPOLOGY_SPREAD_ENABLED,
        description:
            "Whether or not to add topology spread constraints among replicas in the same cluster (Materialize).",
        internal: true,
    };

    pub const CLUSTER_TOPOLOGY_SPREAD_IGNORE_NON_SINGULAR_SCALE: ServerVar<bool> = ServerVar {
        name: UncasedStr::new("cluster_topology_spread_ignore_non_singular_scale"),
        value: &DEFAULT_TOPOLOGY_SPREAD_IGNORE_NON_SINGULAR_SCALE,
        description:
            "If true, ignore replicas with more than 1 process when adding topology spread constraints (Materialize).",
        internal: true,
    };

    pub const CLUSTER_TOPOLOGY_SPREAD_MAX_SKEW: ServerVar<i32> = ServerVar {
        name: UncasedStr::new("cluster_topology_spread_max_skew"),
        value: &DEFAULT_TOPOLOGY_SPREAD_MAX_SKEW,
        description: "The `maxSkew` for replica topology spread constraints (Materialize).",
        internal: true,
    };

    pub const CLUSTER_TOPOLOGY_SPREAD_SOFT: ServerVar<bool> = ServerVar {
        name: UncasedStr::new("cluster_topology_spread_soft"),
        value: &DEFAULT_TOPOLOGY_SPREAD_SOFT,
        description: "If true, soften the topology spread constraints for replicas (Materialize).",
        internal: true,
    };

    pub const CLUSTER_SOFTEN_AZ_AFFINITY: ServerVar<bool> = ServerVar {
        name: UncasedStr::new("cluster_soften_az_affinity"),
        value: &DEFAULT_SOFTEN_AZ_AFFINITY,
        description: "Whether or not to turn the az-scope node affinity for replicas. \
            Note this could violate requests from the user (Materialize).",
        internal: true,
    };

    pub const CLUSTER_SOFTEN_AZ_AFFINITY_WEIGHT: ServerVar<i32> = ServerVar {
        name: UncasedStr::new("cluster_soften_az_affinity_weight"),
        value: &DEFAULT_SOFTEN_AZ_AFFINITY_WEIGHT,
        description: "The preference weight for `cluster_soften_az_affinity` (Materialize).",
        internal: true,
    };
}

/// Macro to simplify creating feature flags, i.e. boolean flags that we use to toggle the
/// availability of features.
///
/// The arguments to `feature_flags!` are:
/// - `$name`, which will be the name of the feature flag, in snake_case,
/// - `$feature_desc`, a human-readable description of the feature,
/// - `$value`, which if not provided, defaults to `false` and also defaults `$internal` to `true`.
/// - `$internal`, which if not provided, defaults to `true`. Requires `$value`.
///
/// Note that not all `ServerVar<bool>` are feature flags. Feature flags are for variables that:
/// - Belong to `SystemVars`, _not_ `SessionVars`
/// - Default to false and must be explicitly enabled, or default to `true` and can be explicitly disabled.
///
/// WARNING / CONTRACT: Syntax-related feature flags must always *enable* behavior. In other words,
/// setting a feature flag must make the system more permissive. For example, let's suppose we'd like
/// to gate deprecated upsert syntax behind a feature flag. In this case, do not add a feature flag
/// like `disable_deprecated_upsert_syntax`, as `disable_deprecated_upsert_syntax = on` would
/// _prevent_ the system from parsing the deprecated upsert syntax. Instead, use a feature flag
/// like `enable_deprecated_upsert_syntax`.
///
/// The hazard this protects against is related to reboots after feature flags have been disabled.
/// Say someone creates a Kinesis source while `enable_kinesis_sources = on`. Materialize will
/// commit this source to the system catalog. Then, suppose we discover a catastrophic bug in
/// Kinesis sources and set `enable_kinesis_sources` to `off`. This prevents users from creating
/// new Kinesis sources, but leaves the existing Kinesis sources in place. This is because
/// disabling a feature flag doesn't remove access to catalog objects created while the feature
/// flag was live. On the next reboot, Materialize will proceed to load the Kinesis source from the
/// catalog, reparsing and replanning the `CREATE SOURCE` definition and rechecking the
/// `enable_kinesis_sources` feature flag along the way. Even though the feature flag has been
/// switched to `off`, we need to temporarily re-enable it during parsing and planning to be able
/// to boot successfully.
///
/// Ensuring that all syntax-related feature flags *enable* behavior means that setting all such
/// feature flags to `on` during catalog boot has the desired effect.
macro_rules! feature_flags {
    // Match `$name, $feature_desc, $value, $internal`.
    (@inner
        // The feature flag name.
        name: $name:expr,
        // The feature flag description.
        desc: $desc:literal,
        // The feature flag default value.
        default: $value:expr,
        // Should this feature be visible only internally.
        internal: $internal:expr,
    ) => {
        paste::paste!{
            // Note that the ServerVar is not directly exported; we expect these to be
            // accessible through their FeatureFlag variant.
            static [<$name:upper _VAR>]: ServerVar<bool> = ServerVar {
                name: UncasedStr::new(stringify!($name)),
                value: &$value,
                description: concat!("Whether ", $desc, " is allowed (Materialize)."),
                internal: $internal
            };

            pub static [<$name:upper >]: FeatureFlag = FeatureFlag {
                flag: &[<$name:upper _VAR>],
                feature_desc: $desc,
            };
        }
    };
    ($({
        // The feature flag name.
        name: $name:expr,
        // The feature flag description.
        desc: $desc:literal,
        // The feature flag default value.
        default: $value:expr,
        // Should this feature be visible only internally.
        internal: $internal:expr,
        // Should the feature be turned on during catalog rehydration when
        // parsing a catalog item.
        enable_for_item_parsing: $enable_for_item_parsing:expr,
    },)+) => {
        $(feature_flags! { @inner
            name: $name,
            desc: $desc,
            default: $value,
            internal: $internal,
        })+

        paste::paste!{
            impl SystemVars {
                fn with_feature_flags(self) -> Self
                {
                    self
                    $(
                        .with_var(&[<$name:upper _VAR>])
                    )+
                }

                pub fn enable_all_feature_flags_by_default(&mut self) {
                    $(
                        self.set_default(stringify!($name), VarInput::Flat("on"))
                            .expect("setting default value must work");
                    )+
                }

                pub fn enable_for_item_parsing(&mut self) {
                    $(
                        if $enable_for_item_parsing {
                            self.set(stringify!($name), VarInput::Flat("on"))
                                .expect("setting default value must work");
                        }
                    )+
                }

                $(
                    pub fn [<$name:lower>](&self) -> bool {
                        *self.expect_value(&[<$name:upper _VAR>])
                    }
                )+
            }
        }
    }
}

feature_flags!(
    // Gates for other feature flags
    {
        name: allow_real_time_recency,
        desc: "real time recency",
        default: false,
        internal: true,
        enable_for_item_parsing: true,
    },
    // Actual feature flags
    {
        name: enable_binary_date_bin,
        desc: "the binary version of date_bin function",
        default: false,
        internal: true,
        enable_for_item_parsing: true,
    },
    {
        name: enable_create_sink_denylist_with_options,
        desc: "CREATE SINK with unsafe options",
        default: false,
        internal: true,
        enable_for_item_parsing: true,
    },
    {
        name: enable_create_source_denylist_with_options,
        desc: "CREATE SOURCE with unsafe options",
        default: false,
        internal: true,
        enable_for_item_parsing: true,
    },
    {
        name: enable_create_source_from_testscript,
        desc: "CREATE SOURCE ... FROM TEST SCRIPT",
        default: false,
        internal: true,
        enable_for_item_parsing: true,
    },
    {
        name: enable_date_bin_hopping,
        desc: "the date_bin_hopping function",
        default: false,
        internal: true,
        enable_for_item_parsing: true,
    },
    {
        name: enable_envelope_debezium_in_subscribe,
        desc: "`ENVELOPE DEBEZIUM (KEY (..))`",
        default: false,
        internal: true,
        enable_for_item_parsing: true,
    },
    {
        name: enable_envelope_materialize,
        desc: "ENVELOPE MATERIALIZE",
        default: false,
        internal: true,
        enable_for_item_parsing: true,
    },
    {
        name: enable_index_options,
        desc: "INDEX OPTIONS",
        default: false,
        internal: true,
        enable_for_item_parsing: true,
    },
    {
        name: enable_kafka_config_denylist_options,
        desc: "Kafka sources with non-allowlisted options",
        default: false,
        internal: true,
        enable_for_item_parsing: true,
    },
    {
        name: enable_list_length_max,
        desc: "the list_length_max function",
        default: false,
        internal: true,
        enable_for_item_parsing: true,
    },
    {
        name: enable_list_n_layers,
        desc: "the list_n_layers function",
        default: false,
        internal: true,
        enable_for_item_parsing: true,
    },
    {
        name: enable_list_remove,
        desc: "the list_remove function",
        default: false,
        internal: true,
        enable_for_item_parsing: true,
    },
    {
        name: enable_logical_compaction_window,
        desc: "LOGICAL COMPACTION WINDOW",
        default: false,
        internal: true,
        enable_for_item_parsing: true,
    },
    {
        name: enable_primary_key_not_enforced,
        desc: "PRIMARY KEY NOT ENFORCED",
        default: false,
        internal: true,
        enable_for_item_parsing: true,
    },
    {
        name: enable_mfp_pushdown_explain,
        desc: "`filter_pushdown` explain",
        default: false,
        internal: true,
        enable_for_item_parsing: true,
    },
    {
        name: enable_multi_worker_storage_persist_sink,
        desc: "multi-worker storage persist sink",
        default: false,
        internal: true,
        enable_for_item_parsing: true,
    },
    {
        name: enable_persist_streaming_snapshot_and_fetch,
        desc: "use the new streaming consolidate for snapshot_and_fetch",
        default: false,
        internal: true,
        enable_for_item_parsing: true,
    },
    {
        name: enable_persist_streaming_compaction,
        desc: "use the new streaming consolidate for compaction",
        default: false,
        internal: true,
        enable_for_item_parsing: true,
    },
    {
        name: enable_raise_statement,
        desc: "RAISE statement",
        default: false,
        internal: true,
        enable_for_item_parsing: true,
    },
    {
        name: enable_repeat_row,
        desc: "the repeat_row function",
        default: false,
        internal: true,
        enable_for_item_parsing: true,
    },
    {
        name: enable_table_check_constraint,
        desc: "CREATE TABLE with a check constraint",
        default: false,
        internal: true,
        enable_for_item_parsing: true,
    },
    {
        name: enable_table_foreign_key,
        desc: "CREATE TABLE with a foreign key",
        default: false,
        internal: true,
        enable_for_item_parsing: true,
    },
    {
        name: enable_table_keys,
        desc: "CREATE TABLE with a primary key or unique constraint",
        default: false,
        internal: true,
        enable_for_item_parsing: true,
    },
    {
        name: enable_unmanaged_cluster_replicas,
        desc: "unmanaged cluster replicas",
        default: false,
        internal: true,
        enable_for_item_parsing: true,
    },
    {
        name: enable_unstable_dependencies,
        desc: "depending on unstable objects",
        default: false,
        internal: true,
        enable_for_item_parsing: true,
    },
    {
        name: enable_disk_cluster_replicas,
        desc: "`WITH (DISK)` for cluster replicas",
        default: false,
        internal: true,
        enable_for_item_parsing: true,
    },
    {
        name: enable_within_timestamp_order_by_in_subscribe,
        desc: "`WITHIN TIMESTAMP ORDER BY ..`",
        default: false,
        internal: true,
        enable_for_item_parsing: true,
    },
    {
        name: enable_cardinality_estimates,
        desc: "join planning with cardinality estimates",
        default: false,
        internal: true,
        enable_for_item_parsing: true,
    },
    {
        name: enable_connection_validation_syntax,
        desc: "CREATE CONNECTION .. WITH (VALIDATE) and VALIDATE CONNECTION syntax",
        default: false,
        internal: true,
        enable_for_item_parsing: true,
    },
    {
        name: enable_try_parse_monotonic_iso8601_timestamp,
        desc: "the try_parse_monotonic_iso8601_timestamp function",
        default: false,
        internal: true,
        enable_for_item_parsing: true,
    },
    {
        name: enable_alter_set_cluster,
        desc: "ALTER ... SET CLUSTER syntax",
        default: false,
        internal: true,
        enable_for_item_parsing: true,
    },
    {
        name: enable_dangerous_functions,
        desc: "executing potentially dangerous functions",
        default: false,
        internal: true,
        enable_for_item_parsing: true,
    },
    {
        name: enable_managed_cluster_availability_zones,
        desc: "MANAGED, AVAILABILITY ZONES syntax",
        default: false,
        internal: true,
        enable_for_item_parsing: true,
    },
    {
        name: statement_logging_use_reproducible_rng,
        desc: "statement logging with reproducible RNG",
        default: false,
        internal: true,
        enable_for_item_parsing: true,
    },
    {
        name: enable_notices_for_index_too_wide_for_literal_constraints,
        desc: "emitting notices for IndexTooWideForLiteralConstraints (doesn't affect EXPLAIN)",
        default: false,
        internal: true,
        enable_for_item_parsing: true,
    },
    {
        name: enable_notices_for_index_empty_key,
        desc: "emitting notices for indexes with an empty key (doesn't affect EXPLAIN)",
        default: true,
        internal: true,
        enable_for_item_parsing: true,
    },
    {
        name: enable_explain_broken,
        desc: "EXPLAIN ... BROKEN <query> syntax",
        default: false,
        internal: true,
        enable_for_item_parsing: true,
    },
    {
        name: enable_role_vars,
        desc: "setting default session variables for a role",
        default: false,
        internal: true,
        enable_for_item_parsing: true,
    },
    {
        name: enable_unified_clusters,
        desc: "unified compute and storage cluster",
        default: false,
        internal: true,
        enable_for_item_parsing: true,
    },
    {
        name: enable_jemalloc_profiling,
        desc: "jemalloc heap memory profiling",
        default: true,
        internal: true,
        enable_for_item_parsing: true,
    },
    {
        name: enable_comment,
        desc: "the COMMENT ON feature for objects",
        default: false,
        internal: false,
        enable_for_item_parsing: true,
    },
    {
        name: enable_sink_doc_on_option,
        desc: "DOC ON option for sinks",
        default: false,
        internal: false,
        enable_for_item_parsing: true,
    },
    {
        name: enable_assert_not_null,
        desc: "ASSERT NOT NULL for materialized views",
        default: false,
        internal: true,
        enable_for_item_parsing: true,
    },
    {
        name: enable_alter_swap,
        desc: "the ALTER SWAP feature for objects",
        default: false,
        internal: false,
        enable_for_item_parsing: true,
    },
    {
        name: enable_new_outer_join_lowering,
        desc: "new outer join lowering",
        default: true,
        internal: true,
        enable_for_item_parsing: false,
    },
    {
        name: enable_default_kafka_ssh_tunnel,
        desc: "the top-level SSH TUNNEL feature for kafka connections",
        default: false,
        internal: true,
        enable_for_item_parsing: true,
    },
    {
        name: enable_time_at_time_zone,
        desc: "use of AT TIME ZONE or timezone() with time type",
        default: false,
        internal: true,
        enable_for_item_parsing: true,
    },
    {
        name: enable_persist_txn_tables,
        desc: "\
            Whether to use the new persist-txn tables implementation or the legacy \
            one.

            Only takes effect on restart. Any changes will also cause clusterd \
            processes to restart.

            This value is also configurable via a Launch Darkly parameter of the \
            same name, but we keep the flag to make testing easier. If specified, \
            the flag takes precedence over the Launch Darkly param.",
        default: &false,
        internal: true,
        enable_for_item_parsing: false,
    },
    {
        name: enable_aws_connection,
        desc: "CREATE CONNECTION ... TO AWS",
        default: &false,
        internal: true,
        enable_for_item_parsing: false,
    },
);

/// Represents the input to a variable.
///
/// Each variable has different rules for how it handles each style of input.
/// This type allows us to defer interpretation of the input until the
/// variable-specific interpretation can be applied.
#[derive(Debug, Clone, Copy)]
pub enum VarInput<'a> {
    /// The input has been flattened into a single string.
    Flat(&'a str),
    /// The input comes from a SQL `SET` statement and is jumbled across
    /// multiple components.
    SqlSet(&'a [String]),
}

impl<'a> VarInput<'a> {
    /// Converts the variable input to an owned vector of strings.
    fn to_vec(&self) -> Vec<String> {
        match self {
            VarInput::Flat(v) => vec![v.to_string()],
            VarInput::SqlSet(values) => values.into_iter().map(|v| v.to_string()).collect(),
        }
    }
}

/// An owned version of [`VarInput`].
#[derive(Clone, Debug, PartialEq, Eq, PartialOrd, Ord, Serialize)]
pub enum OwnedVarInput {
    /// See [`VarInput::Flat`].
    Flat(String),
    /// See [`VarInput::SqlSet`].
    SqlSet(Vec<String>),
}

impl OwnedVarInput {
    /// Converts this owned variable input as a [`VarInput`].
    pub fn borrow(&self) -> VarInput {
        match self {
            OwnedVarInput::Flat(v) => VarInput::Flat(v),
            OwnedVarInput::SqlSet(v) => VarInput::SqlSet(v),
        }
    }
}

/// Session variables.
///
/// See the [`crate::session::vars`] module documentation for more details on the
/// Materialize configuration model.
#[derive(Debug)]
pub struct SessionVars {
    vars: BTreeMap<&'static UncasedStr, Box<dyn SessionVarMut>>,
    // Inputs to computed variables.
    build_info: &'static BuildInfo,
    user: User,
}

impl SessionVars {
    pub fn new(build_info: &'static BuildInfo, user: User) -> SessionVars {
        let s = SessionVars {
            vars: BTreeMap::new(),
            build_info,
            user,
        };

        s.with_var(&APPLICATION_NAME)
            .with_var(&CLIENT_ENCODING)
            .with_var(&CLIENT_MIN_MESSAGES)
            .with_var(&CLUSTER)
            .with_var(&CLUSTER_REPLICA)
            .with_var(&DATABASE)
            .with_var(&DATE_STYLE)
            .with_var(&EXTRA_FLOAT_DIGITS)
            .with_var(&FAILPOINTS)
            .with_value_constrained_var(&INTEGER_DATETIMES, ValueConstraint::Fixed)
            .with_var(&INTERVAL_STYLE)
            .with_var(&SEARCH_PATH)
            .with_value_constrained_var(&SERVER_VERSION, ValueConstraint::ReadOnly)
            .with_value_constrained_var(&SERVER_VERSION_NUM, ValueConstraint::ReadOnly)
            .with_var(&SEARCH_PATH)
            .with_var(&SQL_SAFE_UPDATES)
            .with_value_constrained_var(&STANDARD_CONFORMING_STRINGS, ValueConstraint::Fixed)
            .with_var(&STATEMENT_TIMEOUT)
            .with_var(&IDLE_IN_TRANSACTION_SESSION_TIMEOUT)
            .with_var(&TIMEZONE)
            .with_var(&TRANSACTION_ISOLATION)
            .with_feature_gated_var(&REAL_TIME_RECENCY, &ALLOW_REAL_TIME_RECENCY)
            .with_var(&EMIT_TIMESTAMP_NOTICE)
            .with_var(&EMIT_TRACE_ID_NOTICE)
            .with_var(&AUTO_ROUTE_INTROSPECTION_QUERIES)
            .with_var(&ENABLE_SESSION_RBAC_CHECKS)
            .with_feature_gated_var(
                &ENABLE_SESSION_CARDINALITY_ESTIMATES,
                &ENABLE_CARDINALITY_ESTIMATES,
            )
            .with_var(&MAX_QUERY_RESULT_SIZE)
            .with_var(&MAX_IDENTIFIER_LENGTH)
            .with_value_constrained_var(
                &STATEMENT_LOGGING_SAMPLE_RATE,
                ValueConstraint::Domain(&NumericInRange(0.0..=1.0)),
            )
            .with_var(&EMIT_INTROSPECTION_QUERY_NOTICE)
            .with_var(&UNSAFE_NEW_TRANSACTION_WALL_TIME)
            .with_var(&WELCOME_MESSAGE)
    }

    fn with_var<V>(mut self, var: &'static ServerVar<V>) -> Self
    where
        V: Value + Debug + PartialEq + Clone + 'static,
        V::Owned: Debug + PartialEq + Send + Clone + Sync,
    {
        self.vars.insert(var.name, Box::new(SessionVar::new(var)));
        self
    }

    fn with_value_constrained_var<V>(
        mut self,
        var: &'static ServerVar<V>,
        c: ValueConstraint<V>,
    ) -> Self
    where
        V: Value + Debug + PartialEq + Clone + 'static,
        V::Owned: Debug + PartialEq + Send + Clone + Sync,
    {
        self.vars.insert(
            var.name,
            Box::new(SessionVar::new(var).with_value_constraint(c)),
        );
        self
    }

    fn with_feature_gated_var<V>(
        mut self,
        var: &'static ServerVar<V>,
        flag: &'static FeatureFlag,
    ) -> Self
    where
        V: Value + Debug + PartialEq + Clone + 'static,
        V::Owned: Debug + PartialEq + Send + Clone + Sync,
    {
        self.vars.insert(
            var.name,
            Box::new(SessionVar::new(var).add_feature_flag(flag)),
        );
        self
    }

    fn expect_value<V>(&self, var: &ServerVar<V>) -> &V
    where
        V: Value + Debug + PartialEq + Clone + 'static,
        V::Owned: Debug + PartialEq + Send + Clone + Sync,
    {
        let var = self
            .vars
            .get(var.name)
            .expect("provided var should be in state");

        var.value_any()
            .downcast_ref()
            .expect("provided var type should matched stored var")
    }

    /// Returns an iterator over the configuration parameters and their current
    /// values for this session.
    ///
    /// Note that this function does not check that the access variable should
    /// be visible because of other settings or users. Before or after accessing
    /// this method, you should call `Var::visible`.
    pub fn iter(&self) -> impl Iterator<Item = &dyn Var> {
        #[allow(clippy::as_conversions)]
        self.vars
            .values()
            .map(|v| v.as_var())
            .chain([self.build_info as &dyn Var, &self.user])
    }

    /// Returns an iterator over configuration parameters (and their current
    /// values for this session) that are expected to be sent to the client when
    /// a new connection is established or when their value changes.
    pub fn notify_set(&self) -> impl Iterator<Item = &dyn Var> {
        #[allow(clippy::as_conversions)]
        [
            &*APPLICATION_NAME as &dyn Var,
            &CLIENT_ENCODING,
            &DATE_STYLE,
            &INTEGER_DATETIMES,
            &*SERVER_VERSION,
            &STANDARD_CONFORMING_STRINGS,
            &TIMEZONE,
            &INTERVAL_STYLE,
            // Including `cluster`, `cluster_replica`, `database`, and `search_path` in the notify
            // set is a Materialize extension. Doing so allows users to more easily identify where
            // their queries will be executing, which is important to know when you consider the
            // size of a cluster, what indexes are present, etc.
            &*CLUSTER,
            &CLUSTER_REPLICA,
            &*DATABASE,
            &*SEARCH_PATH,
        ]
        .into_iter()
        .map(|p| self.get(None, p.name()).expect("SystemVars known to exist"))
        // Including `mz_version` in the notify set is a Materialize
        // extension. Doing so allows applications to detect whether they
        // are talking to Materialize or PostgreSQL without an additional
        // network roundtrip. This is known to be safe because CockroachDB
        // has an analogous extension [0].
        // [0]: https://github.com/cockroachdb/cockroach/blob/369c4057a/pkg/sql/pgwire/conn.go#L1840
        .chain(std::iter::once(self.build_info as &dyn Var))
    }

    /// Returns a [`Var`] representing the configuration parameter with the
    /// specified name.
    ///
    /// Configuration parameters are matched case insensitively. If no such
    /// configuration parameter exists, `get` returns an error.
    ///
    /// Note that if `name` is known at compile time, you should instead use the
    /// named accessor to access the variable with its true Rust type. For
    /// example, `self.get("sql_safe_updates").value()` returns the string
    /// `"true"` or `"false"`, while `self.sql_safe_updates()` returns a bool.
    pub fn get(&self, system_vars: Option<&SystemVars>, name: &str) -> Result<&dyn Var, VarError> {
        let name = UncasedStr::new(name);
        if name == MZ_VERSION_NAME {
            Ok(self.build_info)
        } else if name == IS_SUPERUSER_NAME {
            Ok(&self.user)
        } else {
            self.vars
                .get(name)
                .map(|v| {
                    v.visible(&self.user, system_vars)?;
                    Ok(v.as_var())
                })
                .transpose()?
                .ok_or_else(|| VarError::UnknownParameter(name.to_string()))
        }
    }

    /// Sets the configuration parameter named `name` to the value represented
    /// by `value`.
    ///
    /// The new value may be either committed or rolled back by the next call to
    /// [`SessionVars::end_transaction`]. If `local` is true, the new value is always
    /// discarded by the next call to [`SessionVars::end_transaction`], even if the
    /// transaction is marked to commit.
    ///
    /// Like with [`SessionVars::get`], configuration parameters are matched case
    /// insensitively. If `value` is not valid, as determined by the underlying
    /// configuration parameter, or if the named configuration parameter does
    /// not exist, an error is returned.
    pub fn set(
        &mut self,
        system_vars: Option<&SystemVars>,
        name: &str,
        input: VarInput,
        local: bool,
    ) -> Result<(), VarError> {
        let name = UncasedStr::new(name);
        self.check_read_only(name)?;

        self.vars
            .get_mut(name)
            .map(|v| {
                v.visible(&self.user, system_vars)?;
                v.set(input, local)
            })
            .transpose()?
            .ok_or_else(|| VarError::UnknownParameter(name.to_string()))
    }

    /// Sets the default value for the parameter named `name` to the value
    /// represented by `value`.
    pub fn set_default(&mut self, name: &str, input: Box<dyn Any>) {
        let name = UncasedStr::new(name);
        let var = self.vars.get_mut(name).unwrap_or_else(|| {
            panic!("SessionVars::set_default called with unknown variable {name}")
        });
        var.set_default(input);
    }

    /// Sets the "role default" parameter named `name` to the value represented by `value`.
    ///
    /// A role default only takes effect at the start of a Session, so running
    /// `ALTER ROLE ... SET ...` has no visible impact until a new connection is started.
    pub fn set_role_default(&mut self, name: &str, input: VarInput) -> Result<(), VarError> {
        let name = UncasedStr::new(name);
        self.check_read_only(name)?;

        self.vars
            .get_mut(name)
            // Note: visibility is checked when persisting a role default.
            .map(|v| v.set_role_default(input))
            .transpose()?
            .ok_or_else(|| VarError::UnknownParameter(name.to_string()))
    }

    /// Sets the configuration parameter named `name` to its default value.
    ///
    /// The new value may be either committed or rolled back by the next call to
    /// [`SessionVars::end_transaction`]. If `local` is true, the new value is
    /// always discarded by the next call to [`SessionVars::end_transaction`],
    /// even if the transaction is marked to commit.
    ///
    /// Like with [`SessionVars::get`], configuration parameters are matched
    /// case insensitively. If the named configuration parameter does not exist,
    /// an error is returned.
    ///
    /// If the variable does not exist or the user does not have the visibility
    /// requires, this function returns an error.
    pub fn reset(
        &mut self,
        system_vars: Option<&SystemVars>,
        name: &str,
        local: bool,
    ) -> Result<(), VarError> {
        let name = UncasedStr::new(name);
        self.check_read_only(name)?;

        self.vars
            .get_mut(name)
            .map(|v| {
                v.visible(&self.user, system_vars)?;
                v.reset(local);
                Ok(())
            })
            .transpose()?
            .ok_or_else(|| VarError::UnknownParameter(name.to_string()))
    }

    /// Returns an error if the variable corresponding to `name` is read only.
    fn check_read_only(&self, name: &UncasedStr) -> Result<(), VarError> {
        if name == MZ_VERSION_NAME {
            Err(VarError::ReadOnlyParameter(MZ_VERSION_NAME.as_str()))
        } else if name == IS_SUPERUSER_NAME {
            Err(VarError::ReadOnlyParameter(IS_SUPERUSER_NAME.as_str()))
        } else if name == MAX_IDENTIFIER_LENGTH.name {
            Err(VarError::ReadOnlyParameter(
                MAX_IDENTIFIER_LENGTH.name.as_str(),
            ))
        } else {
            Ok(())
        }
    }

    /// Commits or rolls back configuration parameter updates made via
    /// [`SessionVars::set`] since the last call to `end_transaction`.
    ///
    /// Returns any session parameters that changed because the transaction ended.
    pub fn end_transaction(
        &mut self,
        action: EndTransactionAction,
    ) -> BTreeMap<&'static str, String> {
        let mut changed = BTreeMap::new();
        for var in self.vars.values_mut() {
            let before = var.value();
            var.end_transaction(action);
            let after = var.value();

            // Report the new value of the parameter.
            if before != after {
                changed.insert(var.name(), after);
            }
        }
        changed
    }

    /// Returns the value of the `application_name` configuration parameter.
    pub fn application_name(&self) -> &str {
        self.expect_value(&*APPLICATION_NAME).as_str()
    }

    /// Returns the build info.
    pub fn build_info(&self) -> &'static BuildInfo {
        self.build_info
    }

    /// Returns the value of the `client_encoding` configuration parameter.
    pub fn client_encoding(&self) -> &ClientEncoding {
        self.expect_value(&CLIENT_ENCODING)
    }

    /// Returns the value of the `client_min_messages` configuration parameter.
    pub fn client_min_messages(&self) -> &ClientSeverity {
        self.expect_value(&CLIENT_MIN_MESSAGES)
    }

    /// Returns the value of the `cluster` configuration parameter.
    pub fn cluster(&self) -> &str {
        self.expect_value(&*CLUSTER).as_str()
    }

    /// Returns the value of the `cluster_replica` configuration parameter.
    pub fn cluster_replica(&self) -> Option<&str> {
        self.expect_value(&CLUSTER_REPLICA).as_deref()
    }

    /// Returns the value of the `DateStyle` configuration parameter.
    pub fn date_style(&self) -> &[&str] {
        &self.expect_value(&DATE_STYLE).0
    }

    /// Returns the value of the `database` configuration parameter.
    pub fn database(&self) -> &str {
        self.expect_value(&*DATABASE).as_str()
    }

    /// Returns the value of the `extra_float_digits` configuration parameter.
    pub fn extra_float_digits(&self) -> i32 {
        *self.expect_value(&EXTRA_FLOAT_DIGITS)
    }

    /// Returns the value of the `integer_datetimes` configuration parameter.
    pub fn integer_datetimes(&self) -> bool {
        *self.expect_value(&INTEGER_DATETIMES)
    }

    /// Returns the value of the `intervalstyle` configuration parameter.
    pub fn intervalstyle(&self) -> &IntervalStyle {
        self.expect_value(&INTERVAL_STYLE)
    }

    /// Returns the value of the `mz_version` configuration parameter.
    pub fn mz_version(&self) -> String {
        self.build_info.value()
    }

    /// Returns the value of the `search_path` configuration parameter.
    pub fn search_path(&self) -> &[Ident] {
        self.expect_value(&*SEARCH_PATH).as_slice()
    }

    /// Returns the value of the `server_version` configuration parameter.
    pub fn server_version(&self) -> &str {
        self.expect_value(&*SERVER_VERSION).as_str()
    }

    /// Returns the value of the `server_version_num` configuration parameter.
    pub fn server_version_num(&self) -> i32 {
        *self.expect_value(&SERVER_VERSION_NUM)
    }

    /// Returns the value of the `sql_safe_updates` configuration parameter.
    pub fn sql_safe_updates(&self) -> bool {
        *self.expect_value(&SQL_SAFE_UPDATES)
    }

    /// Returns the value of the `standard_conforming_strings` configuration
    /// parameter.
    pub fn standard_conforming_strings(&self) -> bool {
        *self.expect_value(&STANDARD_CONFORMING_STRINGS)
    }

    /// Returns the value of the `statement_timeout` configuration parameter.
    pub fn statement_timeout(&self) -> &Duration {
        self.expect_value(&STATEMENT_TIMEOUT)
    }

    /// Returns the value of the `idle_in_transaction_session_timeout` configuration parameter.
    pub fn idle_in_transaction_session_timeout(&self) -> &Duration {
        self.expect_value(&IDLE_IN_TRANSACTION_SESSION_TIMEOUT)
    }

    /// Returns the value of the `timezone` configuration parameter.
    pub fn timezone(&self) -> &TimeZone {
        self.expect_value(&TIMEZONE)
    }

    /// Returns the value of the `transaction_isolation` configuration
    /// parameter.
    pub fn transaction_isolation(&self) -> &IsolationLevel {
        self.expect_value(&TRANSACTION_ISOLATION)
    }

    /// Returns the value of `real_time_recency` configuration parameter.
    pub fn real_time_recency(&self) -> bool {
        *self.expect_value(&REAL_TIME_RECENCY)
    }

    /// Returns the value of `emit_timestamp_notice` configuration parameter.
    pub fn emit_timestamp_notice(&self) -> bool {
        *self.expect_value(&EMIT_TIMESTAMP_NOTICE)
    }

    /// Returns the value of `emit_trace_id_notice` configuration parameter.
    pub fn emit_trace_id_notice(&self) -> bool {
        *self.expect_value(&EMIT_TRACE_ID_NOTICE)
    }

    /// Returns the value of `auto_route_introspection_queries` configuration parameter.
    pub fn auto_route_introspection_queries(&self) -> bool {
        *self.expect_value(&AUTO_ROUTE_INTROSPECTION_QUERIES)
    }

    /// Returns the value of `enable_session_rbac_checks` configuration parameter.
    pub fn enable_session_rbac_checks(&self) -> bool {
        *self.expect_value(&ENABLE_SESSION_RBAC_CHECKS)
    }

    /// Returns the value of `enable_session_cardinality_estimates` configuration parameter.
    pub fn enable_session_cardinality_estimates(&self) -> bool {
        *self.expect_value(&ENABLE_SESSION_CARDINALITY_ESTIMATES)
    }

    /// Returns the value of `is_superuser` configuration parameter.
    pub fn is_superuser(&self) -> bool {
        self.user.is_superuser()
    }

    /// Returns the user associated with this `SessionVars` instance.
    pub fn user(&self) -> &User {
        &self.user
    }

    /// Returns the value of the `max_query_result_size` configuration parameter.
    pub fn max_query_result_size(&self) -> u32 {
        *self.expect_value(&MAX_QUERY_RESULT_SIZE)
    }

    /// Sets the external metadata associated with the user.
    pub fn set_external_user_metadata(&mut self, metadata: ExternalUserMetadata) {
        self.user.external_metadata = Some(metadata);
    }

    pub fn set_cluster(&mut self, cluster: String) {
        self.set(None, CLUSTER.name(), VarInput::Flat(&cluster), false)
            .expect("setting cluster from string succeeds");
    }

    pub fn get_statement_logging_sample_rate(&self) -> Numeric {
        *self.expect_value(&STATEMENT_LOGGING_SAMPLE_RATE)
    }

    /// Returns the value of the `emit_introspection_query_notice` configuration parameter.
    pub fn emit_introspection_query_notice(&self) -> bool {
        *self.expect_value(&EMIT_INTROSPECTION_QUERY_NOTICE)
    }

    pub fn unsafe_new_transaction_wall_time(&self) -> Option<CheckedTimestamp<DateTime<Utc>>> {
        *self.expect_value(&UNSAFE_NEW_TRANSACTION_WALL_TIME)
    }

    /// Returns the value of the `welcome_message` configuration parameter.
    pub fn welcome_message(&self) -> bool {
        *self.expect_value(&WELCOME_MESSAGE)
    }
}

#[derive(Debug, Copy, Clone)]
pub struct ConnectionCounter {
    pub current: u64,
    pub limit: u64,
}

impl ConnectionCounter {
    pub fn new(limit: u64) -> Self {
        ConnectionCounter { current: 0, limit }
    }
}

#[derive(Debug)]
pub enum ConnectionError {
    /// There were too many connections
    TooManyConnections { current: u64, limit: u64 },
}

#[derive(Debug)]
pub struct DropConnection {
    pub active_connection_count: Arc<Mutex<ConnectionCounter>>,
}

impl Drop for DropConnection {
    fn drop(&mut self) {
        let mut connections = self.active_connection_count.lock().expect("lock poisoned");
        assert_ne!(connections.current, 0);
        connections.current -= 1;
    }
}

impl DropConnection {
    pub fn new_connection(
        user: &User,
        active_connection_count: Arc<Mutex<ConnectionCounter>>,
    ) -> Result<Option<Self>, ConnectionError> {
        Ok(if user.limit_max_connections() {
            {
                let mut connections = active_connection_count.lock().expect("lock poisoned");
                if connections.current >= connections.limit {
                    return Err(ConnectionError::TooManyConnections {
                        current: connections.current,
                        limit: connections.limit,
                    });
                }
                connections.current += 1;
            }
            Some(DropConnection {
                active_connection_count,
            })
        } else {
            None
        })
    }
}

/// On disk variables.
///
/// See the [`crate::session::vars`] module documentation for more details on the
/// Materialize configuration model.
#[derive(Debug)]
pub struct SystemVars {
    /// Allows "unsafe" parameters to be set.
    allow_unsafe: bool,
    vars: BTreeMap<&'static UncasedStr, Box<dyn SystemVarMut>>,
    active_connection_count: Arc<Mutex<ConnectionCounter>>,
}

impl Clone for SystemVars {
    fn clone(&self) -> Self {
        SystemVars {
            allow_unsafe: self.allow_unsafe,
            vars: self.vars.iter().map(|(k, v)| (*k, v.clone_var())).collect(),
            active_connection_count: Arc::clone(&self.active_connection_count),
        }
    }
}

impl Default for SystemVars {
    fn default() -> Self {
        Self::new(Arc::new(Mutex::new(ConnectionCounter::new(0))))
    }
}

impl SystemVars {
    pub fn new(active_connection_count: Arc<Mutex<ConnectionCounter>>) -> Self {
        let vars = SystemVars {
            vars: Default::default(),
            active_connection_count,
            allow_unsafe: false,
        };

        let mut vars = vars
            .with_feature_flags()
            .with_var(&CONFIG_HAS_SYNCED_ONCE)
            .with_var(&MAX_KAFKA_CONNECTIONS)
            .with_var(&MAX_POSTGRES_CONNECTIONS)
            .with_var(&MAX_AWS_PRIVATELINK_CONNECTIONS)
            .with_var(&MAX_TABLES)
            .with_var(&MAX_SOURCES)
            .with_var(&MAX_SINKS)
            .with_var(&MAX_MATERIALIZED_VIEWS)
            .with_var(&MAX_CLUSTERS)
            .with_var(&MAX_REPLICAS_PER_CLUSTER)
            .with_value_constrained_var(
                &MAX_CREDIT_CONSUMPTION_RATE,
                ValueConstraint::Domain(&NumericNonNegNonNan),
            )
            .with_var(&MAX_DATABASES)
            .with_var(&MAX_SCHEMAS_PER_DATABASE)
            .with_var(&MAX_OBJECTS_PER_SCHEMA)
            .with_var(&MAX_SECRETS)
            .with_var(&MAX_ROLES)
            .with_var(&MAX_RESULT_SIZE)
            .with_var(&MAX_COPY_FROM_SIZE)
            .with_var(&ALLOWED_CLUSTER_REPLICA_SIZES)
            .with_var(&DISK_CLUSTER_REPLICAS_DEFAULT)
            .with_var(&upsert_rocksdb::UPSERT_ROCKSDB_AUTO_SPILL_TO_DISK)
            .with_var(&upsert_rocksdb::UPSERT_ROCKSDB_AUTO_SPILL_THRESHOLD_BYTES)
            .with_var(&upsert_rocksdb::UPSERT_ROCKSDB_COMPACTION_STYLE)
            .with_var(&upsert_rocksdb::UPSERT_ROCKSDB_OPTIMIZE_COMPACTION_MEMTABLE_BUDGET)
            .with_var(&upsert_rocksdb::UPSERT_ROCKSDB_LEVEL_COMPACTION_DYNAMIC_LEVEL_BYTES)
            .with_var(&upsert_rocksdb::UPSERT_ROCKSDB_UNIVERSAL_COMPACTION_RATIO)
            .with_var(&upsert_rocksdb::UPSERT_ROCKSDB_PARALLELISM)
            .with_var(&upsert_rocksdb::UPSERT_ROCKSDB_COMPRESSION_TYPE)
            .with_var(&upsert_rocksdb::UPSERT_ROCKSDB_BOTTOMMOST_COMPRESSION_TYPE)
            .with_var(&upsert_rocksdb::UPSERT_ROCKSDB_BATCH_SIZE)
            .with_var(&upsert_rocksdb::UPSERT_ROCKSDB_RETRY_DURATION)
            .with_var(&upsert_rocksdb::UPSERT_ROCKSDB_STATS_LOG_INTERVAL_SECONDS)
            .with_var(&upsert_rocksdb::UPSERT_ROCKSDB_STATS_PERSIST_INTERVAL_SECONDS)
            .with_var(&upsert_rocksdb::UPSERT_ROCKSDB_POINT_LOOKUP_BLOCK_CACHE_SIZE_MB)
            .with_var(&upsert_rocksdb::UPSERT_ROCKSDB_SHRINK_ALLOCATED_BUFFERS_BY_RATIO)
            .with_var(&upsert_rocksdb::UPSERT_ROCKSDB_WRITE_BUFFER_MANAGER_CLUSTER_MEMORY_FRACTION)
            .with_var(&upsert_rocksdb::UPSERT_ROCKSDB_WRITE_BUFFER_MANAGER_MEMORY_BYTES)
            .with_var(&upsert_rocksdb::UPSERT_ROCKSDB_WRITE_BUFFER_MANAGER_ALLOW_STALL)
            .with_var(&PERSIST_BLOB_TARGET_SIZE)
            .with_var(&PERSIST_BLOB_CACHE_MEM_LIMIT_BYTES)
            .with_var(&PERSIST_COMPACTION_MINIMUM_TIMEOUT)
            .with_var(&PERSIST_CONSENSUS_CONNECTION_POOL_TTL)
            .with_var(&PERSIST_CONSENSUS_CONNECTION_POOL_TTL_STAGGER)
            .with_var(&PERSIST_READER_LEASE_DURATION)
            .with_var(&CRDB_CONNECT_TIMEOUT)
            .with_var(&CRDB_TCP_USER_TIMEOUT)
            .with_var(&COMPUTE_DATAFLOW_MAX_INFLIGHT_BYTES)
            .with_var(&STORAGE_DATAFLOW_MAX_INFLIGHT_BYTES)
            .with_var(&STORAGE_DATAFLOW_MAX_INFLIGHT_BYTES_TO_CLUSTER_SIZE_FRACTION)
            .with_var(&STORAGE_DATAFLOW_MAX_INFLIGHT_BYTES_DISK_ONLY)
            .with_var(&STORAGE_DATAFLOW_DELAY_SOURCES_PAST_REHYDRATION)
            .with_var(&STORAGE_SHRINK_UPSERT_UNUSED_BUFFERS_BY_RATIO)
            .with_var(&PERSIST_SINK_MINIMUM_BATCH_UPDATES)
            .with_var(&STORAGE_PERSIST_SINK_MINIMUM_BATCH_UPDATES)
            .with_var(&STORAGE_SOURCE_DECODE_FUEL)
            .with_var(&STORAGE_RECORD_SOURCE_SINK_NAMESPACED_ERRORS)
            .with_var(&PERSIST_NEXT_LISTEN_BATCH_RETRYER_INITIAL_BACKOFF)
            .with_var(&PERSIST_NEXT_LISTEN_BATCH_RETRYER_MULTIPLIER)
            .with_var(&PERSIST_NEXT_LISTEN_BATCH_RETRYER_CLAMP)
            .with_var(&PERSIST_TXNS_DATA_SHARD_RETRYER_INITIAL_BACKOFF)
            .with_var(&PERSIST_TXNS_DATA_SHARD_RETRYER_MULTIPLIER)
            .with_var(&PERSIST_TXNS_DATA_SHARD_RETRYER_CLAMP)
            .with_var(&PERSIST_FAST_PATH_LIMIT)
            .with_var(&PERSIST_STATS_AUDIT_PERCENT)
            .with_var(&PERSIST_STATS_COLLECTION_ENABLED)
            .with_var(&PERSIST_STATS_FILTER_ENABLED)
            .with_var(&PERSIST_STATS_BUDGET_BYTES)
            .with_var(&PERSIST_STATS_UNTRIMMABLE_COLUMNS)
            .with_var(&PERSIST_PUBSUB_CLIENT_ENABLED)
            .with_var(&PERSIST_PUBSUB_PUSH_DIFF_ENABLED)
            .with_var(&PERSIST_ROLLUP_THRESHOLD)
            .with_var(&METRICS_RETENTION)
            .with_var(&UNSAFE_MOCK_AUDIT_EVENT_TIMESTAMP)
            .with_var(&ENABLE_RBAC_CHECKS)
            .with_var(&PG_SOURCE_CONNECT_TIMEOUT)
            .with_var(&PG_SOURCE_KEEPALIVES_IDLE)
            .with_var(&PG_SOURCE_KEEPALIVES_INTERVAL)
            .with_var(&PG_SOURCE_KEEPALIVES_RETRIES)
            .with_var(&PG_SOURCE_TCP_USER_TIMEOUT)
            .with_var(&PG_SOURCE_SNAPSHOT_STATEMENT_TIMEOUT)
            .with_var(&ENABLE_LAUNCHDARKLY)
            .with_var(&MAX_CONNECTIONS)
            .with_var(&KEEP_N_SOURCE_STATUS_HISTORY_ENTRIES)
            .with_var(&KEEP_N_SINK_STATUS_HISTORY_ENTRIES)
            .with_var(&ENABLE_MZ_JOIN_CORE)
            .with_var(&LINEAR_JOIN_YIELDING)
            .with_var(&DEFAULT_IDLE_ARRANGEMENT_MERGE_EFFORT)
            .with_var(&DEFAULT_ARRANGEMENT_EXERT_PROPORTIONALITY)
            .with_var(&ENABLE_STORAGE_SHARD_FINALIZATION)
            .with_var(&ENABLE_CONSOLIDATE_AFTER_UNION_NEGATE)
            .with_var(&ENABLE_SPECIALIZED_ARRANGEMENTS)
            .with_var(&ENABLE_DEFAULT_CONNECTION_VALIDATION)
            .with_var(&MIN_TIMESTAMP_INTERVAL)
            .with_var(&MAX_TIMESTAMP_INTERVAL)
            .with_var(&LOGGING_FILTER)
            .with_var(&OPENTELEMETRY_FILTER)
            .with_var(&WEBHOOKS_SECRETS_CACHING_TTL_SECS)
            .with_var(&COORD_SLOW_MESSAGE_REPORTING_THRESHOLD)
            .with_var(&grpc_client::CONNECT_TIMEOUT)
            .with_var(&grpc_client::HTTP2_KEEP_ALIVE_INTERVAL)
            .with_var(&grpc_client::HTTP2_KEEP_ALIVE_TIMEOUT)
            .with_var(&cluster_scheduling::CLUSTER_MULTI_PROCESS_REPLICA_AZ_AFFINITY_WEIGHT)
            .with_var(&cluster_scheduling::CLUSTER_SOFTEN_REPLICATION_ANTI_AFFINITY)
            .with_var(&cluster_scheduling::CLUSTER_SOFTEN_REPLICATION_ANTI_AFFINITY_WEIGHT)
            .with_var(&cluster_scheduling::CLUSTER_ENABLE_TOPOLOGY_SPREAD)
            .with_var(&cluster_scheduling::CLUSTER_TOPOLOGY_SPREAD_IGNORE_NON_SINGULAR_SCALE)
            .with_var(&cluster_scheduling::CLUSTER_TOPOLOGY_SPREAD_MAX_SKEW)
            .with_var(&cluster_scheduling::CLUSTER_TOPOLOGY_SPREAD_SOFT)
            .with_var(&cluster_scheduling::CLUSTER_SOFTEN_AZ_AFFINITY)
            .with_var(&cluster_scheduling::CLUSTER_SOFTEN_AZ_AFFINITY_WEIGHT)
            .with_var(&grpc_client::HTTP2_KEEP_ALIVE_TIMEOUT)
            .with_value_constrained_var(
                &STATEMENT_LOGGING_MAX_SAMPLE_RATE,
                ValueConstraint::Domain(&NumericInRange(0.0..=1.0)),
            )
            .with_value_constrained_var(
                &STATEMENT_LOGGING_DEFAULT_SAMPLE_RATE,
                ValueConstraint::Domain(&NumericInRange(0.0..=1.0)),
            )
            .with_var(&OPTIMIZER_STATS_TIMEOUT)
            .with_var(&OPTIMIZER_ONESHOT_STATS_TIMEOUT)
            .with_var(&WEBHOOK_CONCURRENT_REQUEST_LIMIT)
            .with_var(&ENABLE_COLUMNATION_LGALLOC)
<<<<<<< HEAD
            .with_var(&ENABLE_EAGER_DELTA_JOINS);
=======
            .with_var(&TIMESTAMP_ORACLE_IMPL);
>>>>>>> 24cd2b53

        for flag in PersistFeatureFlag::ALL {
            vars = vars.with_var(&flag.into())
        }

        vars.refresh_internal_state();
        vars
    }

    fn with_var<V>(mut self, var: &ServerVar<V>) -> Self
    where
        V: Value + Debug + PartialEq + Clone + 'static,
        V::Owned: Debug + Send + Clone + Sync,
    {
        self.vars.insert(var.name, Box::new(SystemVar::new(var)));
        self
    }

    pub fn set_unsafe(mut self, allow_unsafe: bool) -> Self {
        self.allow_unsafe = allow_unsafe;
        self
    }

    pub fn allow_unsafe(&self) -> bool {
        self.allow_unsafe
    }

    fn with_value_constrained_var<V>(
        mut self,
        var: &'static ServerVar<V>,
        c: ValueConstraint<V>,
    ) -> Self
    where
        V: Value + Debug + PartialEq + Clone + 'static,
        V::Owned: Debug + Send + Clone + Sync,
    {
        self.vars.insert(
            var.name,
            Box::new(SystemVar::new(var).with_value_constraint(c)),
        );
        self
    }

    fn expect_value<V>(&self, var: &ServerVar<V>) -> &V
    where
        V: Value + Debug + PartialEq + Clone + 'static,
        V::Owned: Debug + Send + Clone + Sync,
    {
        let var = self
            .vars
            .get(var.name)
            .expect("provided var should be in state");

        var.value_any()
            .downcast_ref()
            .expect("provided var type should matched stored var")
    }

    /// Reset all the values to their defaults (preserving
    /// defaults from `VarMut::set_default).
    pub fn reset_all(&mut self) {
        for (_, var) in &mut self.vars {
            var.reset();
        }
    }

    /// Returns an iterator over the configuration parameters and their current
    /// values on disk.
    pub fn iter(&self) -> impl Iterator<Item = &dyn Var> {
        self.vars.values().map(|v| v.as_var())
    }

    /// Returns an iterator over the configuration parameters and their current
    /// values on disk. Compared to [`SystemVars::iter`], this should omit vars
    /// that shouldn't be synced by SystemParameterFrontend.
    pub fn iter_synced(&self) -> impl Iterator<Item = &dyn Var> {
        self.iter()
            .filter(|v| v.name() != CONFIG_HAS_SYNCED_ONCE.name)
            .filter(|v| v.name() != ENABLE_LAUNCHDARKLY.name)
    }

    /// Returns a [`Var`] representing the configuration parameter with the
    /// specified name.
    ///
    /// Configuration parameters are matched case insensitively. If no such
    /// configuration parameter exists, `get` returns an error.
    ///
    /// Note that:
    /// - If `name` is known at compile time, you should instead use the named
    /// accessor to access the variable with its true Rust type. For example,
    /// `self.get("max_tables").value()` returns the string `"25"` or the
    /// current value, while `self.max_tables()` returns an i32.
    ///
    /// - This function does not check that the access variable should be
    /// visible because of other settings or users. Before or after accessing
    /// this method, you should call `Var::visible`.
    ///
    /// # Errors
    ///
    /// The call will return an error:
    /// 1. If `name` does not refer to a valid [`SystemVars`] field.
    pub fn get(&self, name: &str) -> Result<&dyn Var, VarError> {
        self.vars
            .get(UncasedStr::new(name))
            .map(|v| v.as_var())
            .ok_or_else(|| VarError::UnknownParameter(name.into()))
    }

    /// Check if the given `values` is the default value for the [`Var`]
    /// identified by `name`.
    ///
    /// Note that this function does not check that the access variable should
    /// be visible because of other settings or users. Before or after accessing
    /// this method, you should call `Var::visible`.
    ///
    /// # Errors
    ///
    /// The call will return an error:
    /// 1. If `name` does not refer to a valid [`SystemVars`] field.
    /// 2. If `values` does not represent a valid [`SystemVars`] value for
    ///    `name`.
    pub fn is_default(&self, name: &str, input: VarInput) -> Result<bool, VarError> {
        self.vars
            .get(UncasedStr::new(name))
            .ok_or_else(|| VarError::UnknownParameter(name.into()))
            .and_then(|v| v.is_default(input))
    }

    /// Sets the configuration parameter named `name` to the value represented
    /// by `value`.
    ///
    /// Like with [`SystemVars::get`], configuration parameters are matched case
    /// insensitively. If `value` is not valid, as determined by the underlying
    /// configuration parameter, or if the named configuration parameter does
    /// not exist, an error is returned.
    ///
    /// Return a `bool` value indicating whether the [`Var`] identified by
    /// `name` was modified by this call (it won't be if it already had the
    /// given `value`).
    ///
    /// Note that this function does not check that the access variable should
    /// be visible because of other settings or users. Before or after accessing
    /// this method, you should call `Var::visible`.
    ///
    /// # Errors
    ///
    /// The call will return an error:
    /// 1. If `name` does not refer to a valid [`SystemVars`] field.
    /// 2. If `value` does not represent a valid [`SystemVars`] value for
    ///    `name`.
    pub fn set(&mut self, name: &str, input: VarInput) -> Result<bool, VarError> {
        let result = self
            .vars
            .get_mut(UncasedStr::new(name))
            .ok_or_else(|| VarError::UnknownParameter(name.into()))
            .and_then(|v| v.set(input))?;
        self.propagate_var_change(name);
        Ok(result)
    }

    /// Set the default for this variable. This is the value this
    /// variable will be be `reset` to. If no default is set, the static default in the
    /// variable definition is used instead.
    ///
    /// Note that this function does not check that the access variable should
    /// be visible because of other settings or users. Before or after accessing
    /// this method, you should call `Var::visible`.
    pub fn set_default(&mut self, name: &str, input: VarInput) -> Result<(), VarError> {
        let result = self
            .vars
            .get_mut(UncasedStr::new(name))
            .ok_or_else(|| VarError::UnknownParameter(name.into()))
            .and_then(|v| v.set_default(input))?;
        self.propagate_var_change(name);
        Ok(result)
    }

    /// Sets the configuration parameter named `name` to its default value.
    ///
    /// Like with [`SystemVars::get`], configuration parameters are matched case
    /// insensitively. If the named configuration parameter does not exist, an
    /// error is returned.
    ///
    /// Return a `bool` value indicating whether the [`Var`] identified by
    /// `name` was modified by this call (it won't be if was already reset).
    ///
    /// Note that this function does not check that the access variable should
    /// be visible because of other settings or users. Before or after accessing
    /// this method, you should call `Var::visible`.
    ///
    /// # Errors
    ///
    /// The call will return an error:
    /// 1. If `name` does not refer to a valid [`SystemVars`] field.
    pub fn reset(&mut self, name: &str) -> Result<bool, VarError> {
        let result = self
            .vars
            .get_mut(UncasedStr::new(name))
            .ok_or_else(|| VarError::UnknownParameter(name.into()))
            .map(|v| v.reset())?;
        self.propagate_var_change(name);
        Ok(result)
    }

    /// Propagate a change to the parameter named `name` to our state.
    fn propagate_var_change(&mut self, name: &str) {
        if name == MAX_CONNECTIONS.name {
            self.active_connection_count
                .lock()
                .expect("lock poisoned")
                .limit = u64::cast_from(*self.expect_value(&MAX_CONNECTIONS));
        }
    }

    /// Make sure that the internal state matches the SystemVars. Generally
    /// only needed when initializing, `set`, `set_default`, and `reset`
    /// are responsible for keeping the internal state in sync with
    /// the affected SystemVars.
    fn refresh_internal_state(&mut self) {
        self.propagate_var_change(MAX_CONNECTIONS.name.as_str());
    }

    /// Returns the `config_has_synced_once` configuration parameter.
    pub fn config_has_synced_once(&self) -> bool {
        *self.expect_value(&CONFIG_HAS_SYNCED_ONCE)
    }

    /// Returns the value of the `max_kafka_connections` configuration parameter.
    pub fn max_kafka_connections(&self) -> u32 {
        *self.expect_value(&MAX_KAFKA_CONNECTIONS)
    }

    /// Returns the value of the `max_postgres_connections` configuration parameter.
    pub fn max_postgres_connections(&self) -> u32 {
        *self.expect_value(&MAX_POSTGRES_CONNECTIONS)
    }

    /// Returns the value of the `max_aws_privatelink_connections` configuration parameter.
    pub fn max_aws_privatelink_connections(&self) -> u32 {
        *self.expect_value(&MAX_AWS_PRIVATELINK_CONNECTIONS)
    }

    /// Returns the value of the `max_tables` configuration parameter.
    pub fn max_tables(&self) -> u32 {
        *self.expect_value(&MAX_TABLES)
    }

    /// Returns the value of the `max_sources` configuration parameter.
    pub fn max_sources(&self) -> u32 {
        *self.expect_value(&MAX_SOURCES)
    }

    /// Returns the value of the `max_sinks` configuration parameter.
    pub fn max_sinks(&self) -> u32 {
        *self.expect_value(&MAX_SINKS)
    }

    /// Returns the value of the `max_materialized_views` configuration parameter.
    pub fn max_materialized_views(&self) -> u32 {
        *self.expect_value(&MAX_MATERIALIZED_VIEWS)
    }

    /// Returns the value of the `max_clusters` configuration parameter.
    pub fn max_clusters(&self) -> u32 {
        *self.expect_value(&MAX_CLUSTERS)
    }

    /// Returns the value of the `max_replicas_per_cluster` configuration parameter.
    pub fn max_replicas_per_cluster(&self) -> u32 {
        *self.expect_value(&MAX_REPLICAS_PER_CLUSTER)
    }

    /// Returns the value of the `max_credit_consumption_rate` configuration parameter.
    pub fn max_credit_consumption_rate(&self) -> Numeric {
        *self.expect_value(&MAX_CREDIT_CONSUMPTION_RATE)
    }

    /// Returns the value of the `max_databases` configuration parameter.
    pub fn max_databases(&self) -> u32 {
        *self.expect_value(&MAX_DATABASES)
    }

    /// Returns the value of the `max_schemas_per_database` configuration parameter.
    pub fn max_schemas_per_database(&self) -> u32 {
        *self.expect_value(&MAX_SCHEMAS_PER_DATABASE)
    }

    /// Returns the value of the `max_objects_per_schema` configuration parameter.
    pub fn max_objects_per_schema(&self) -> u32 {
        *self.expect_value(&MAX_OBJECTS_PER_SCHEMA)
    }

    /// Returns the value of the `max_secrets` configuration parameter.
    pub fn max_secrets(&self) -> u32 {
        *self.expect_value(&MAX_SECRETS)
    }

    /// Returns the value of the `max_roles` configuration parameter.
    pub fn max_roles(&self) -> u32 {
        *self.expect_value(&MAX_ROLES)
    }

    /// Returns the value of the `max_result_size` configuration parameter.
    pub fn max_result_size(&self) -> u32 {
        *self.expect_value(&MAX_RESULT_SIZE)
    }

    /// Returns the value of the `max_copy_from_size` configuration parameter.
    pub fn max_copy_from_size(&self) -> u32 {
        *self.expect_value(&MAX_COPY_FROM_SIZE)
    }

    /// Returns the value of the `allowed_cluster_replica_sizes` configuration parameter.
    pub fn allowed_cluster_replica_sizes(&self) -> Vec<String> {
        self.expect_value(&ALLOWED_CLUSTER_REPLICA_SIZES)
            .into_iter()
            .map(|s| s.as_str().into())
            .collect()
    }

    /// Returns the `disk_cluster_replicas_default` configuration parameter.
    pub fn disk_cluster_replicas_default(&self) -> bool {
        *self.expect_value(&DISK_CLUSTER_REPLICAS_DEFAULT)
    }

    pub fn upsert_rocksdb_auto_spill_to_disk(&self) -> bool {
        *self.expect_value(&upsert_rocksdb::UPSERT_ROCKSDB_AUTO_SPILL_TO_DISK)
    }

    pub fn upsert_rocksdb_auto_spill_threshold_bytes(&self) -> usize {
        *self.expect_value(&upsert_rocksdb::UPSERT_ROCKSDB_AUTO_SPILL_THRESHOLD_BYTES)
    }

    pub fn upsert_rocksdb_compaction_style(&self) -> mz_rocksdb_types::config::CompactionStyle {
        *self.expect_value(&upsert_rocksdb::UPSERT_ROCKSDB_COMPACTION_STYLE)
    }

    pub fn upsert_rocksdb_optimize_compaction_memtable_budget(&self) -> usize {
        *self.expect_value(&upsert_rocksdb::UPSERT_ROCKSDB_OPTIMIZE_COMPACTION_MEMTABLE_BUDGET)
    }

    pub fn upsert_rocksdb_level_compaction_dynamic_level_bytes(&self) -> bool {
        *self.expect_value(&upsert_rocksdb::UPSERT_ROCKSDB_LEVEL_COMPACTION_DYNAMIC_LEVEL_BYTES)
    }

    pub fn upsert_rocksdb_universal_compaction_ratio(&self) -> i32 {
        *self.expect_value(&upsert_rocksdb::UPSERT_ROCKSDB_UNIVERSAL_COMPACTION_RATIO)
    }

    pub fn upsert_rocksdb_parallelism(&self) -> Option<i32> {
        *self.expect_value(&upsert_rocksdb::UPSERT_ROCKSDB_PARALLELISM)
    }

    pub fn upsert_rocksdb_compression_type(&self) -> mz_rocksdb_types::config::CompressionType {
        *self.expect_value(&upsert_rocksdb::UPSERT_ROCKSDB_COMPRESSION_TYPE)
    }

    pub fn upsert_rocksdb_bottommost_compression_type(
        &self,
    ) -> mz_rocksdb_types::config::CompressionType {
        *self.expect_value(&upsert_rocksdb::UPSERT_ROCKSDB_BOTTOMMOST_COMPRESSION_TYPE)
    }

    pub fn upsert_rocksdb_batch_size(&self) -> usize {
        *self.expect_value(&upsert_rocksdb::UPSERT_ROCKSDB_BATCH_SIZE)
    }

    pub fn upsert_rocksdb_retry_duration(&self) -> Duration {
        *self.expect_value(&upsert_rocksdb::UPSERT_ROCKSDB_RETRY_DURATION)
    }

    pub fn upsert_rocksdb_stats_log_interval_seconds(&self) -> u32 {
        *self.expect_value(&upsert_rocksdb::UPSERT_ROCKSDB_STATS_LOG_INTERVAL_SECONDS)
    }

    pub fn upsert_rocksdb_stats_persist_interval_seconds(&self) -> u32 {
        *self.expect_value(&upsert_rocksdb::UPSERT_ROCKSDB_STATS_PERSIST_INTERVAL_SECONDS)
    }

    pub fn upsert_rocksdb_point_lookup_block_cache_size_mb(&self) -> Option<u32> {
        *self.expect_value(&upsert_rocksdb::UPSERT_ROCKSDB_POINT_LOOKUP_BLOCK_CACHE_SIZE_MB)
    }

    pub fn upsert_rocksdb_shrink_allocated_buffers_by_ratio(&self) -> usize {
        *self.expect_value(&upsert_rocksdb::UPSERT_ROCKSDB_SHRINK_ALLOCATED_BUFFERS_BY_RATIO)
    }

    pub fn upsert_rocksdb_write_buffer_manager_cluster_memory_fraction(&self) -> Option<Numeric> {
        *self.expect_value(
            &upsert_rocksdb::UPSERT_ROCKSDB_WRITE_BUFFER_MANAGER_CLUSTER_MEMORY_FRACTION,
        )
    }

    pub fn upsert_rocksdb_write_buffer_manager_memory_bytes(&self) -> Option<usize> {
        *self.expect_value(&upsert_rocksdb::UPSERT_ROCKSDB_WRITE_BUFFER_MANAGER_MEMORY_BYTES)
    }

    pub fn upsert_rocksdb_write_buffer_manager_allow_stall(&self) -> bool {
        *self.expect_value(&upsert_rocksdb::UPSERT_ROCKSDB_WRITE_BUFFER_MANAGER_ALLOW_STALL)
    }

    /// Returns the `persist_blob_target_size` configuration parameter.
    pub fn persist_blob_target_size(&self) -> usize {
        *self.expect_value(&PERSIST_BLOB_TARGET_SIZE)
    }

    /// Returns the `persist_blob_cache_mem_limit_bytes` configuration parameter.
    pub fn persist_blob_cache_mem_limit_bytes(&self) -> usize {
        *self.expect_value(&PERSIST_BLOB_CACHE_MEM_LIMIT_BYTES)
    }

    /// Returns the `persist_next_listen_batch_retryer_initial_backoff` configuration parameter.
    pub fn persist_next_listen_batch_retryer_initial_backoff(&self) -> Duration {
        *self.expect_value(&PERSIST_NEXT_LISTEN_BATCH_RETRYER_INITIAL_BACKOFF)
    }

    /// Returns the `persist_next_listen_batch_retryer_multiplier` configuration parameter.
    pub fn persist_next_listen_batch_retryer_multiplier(&self) -> u32 {
        *self.expect_value(&PERSIST_NEXT_LISTEN_BATCH_RETRYER_MULTIPLIER)
    }

    /// Returns the `persist_next_listen_batch_retryer_clamp` configuration parameter.
    pub fn persist_next_listen_batch_retryer_clamp(&self) -> Duration {
        *self.expect_value(&PERSIST_NEXT_LISTEN_BATCH_RETRYER_CLAMP)
    }

    /// Returns the `persist_txns_data_shard_retryer_initial_backoff` configuration parameter.
    pub fn persist_txns_data_shard_retryer_initial_backoff(&self) -> Duration {
        *self.expect_value(&PERSIST_TXNS_DATA_SHARD_RETRYER_INITIAL_BACKOFF)
    }

    /// Returns the `persist_txns_data_shard_retryer_multiplier` configuration parameter.
    pub fn persist_txns_data_shard_retryer_multiplier(&self) -> u32 {
        *self.expect_value(&PERSIST_TXNS_DATA_SHARD_RETRYER_MULTIPLIER)
    }

    /// Returns the `persist_txns_data_shard_retryer_clamp` configuration parameter.
    pub fn persist_txns_data_shard_retryer_clamp(&self) -> Duration {
        *self.expect_value(&PERSIST_TXNS_DATA_SHARD_RETRYER_CLAMP)
    }

    pub fn persist_fast_path_limit(&self) -> usize {
        *self.expect_value(&PERSIST_FAST_PATH_LIMIT)
    }

    pub fn persist_reader_lease_duration(&self) -> Duration {
        *self.expect_value(&PERSIST_READER_LEASE_DURATION)
    }

    /// Returns the `persist_compaction_minimum_timeout` configuration parameter.
    pub fn persist_compaction_minimum_timeout(&self) -> Duration {
        *self.expect_value(&PERSIST_COMPACTION_MINIMUM_TIMEOUT)
    }

    /// Returns the `persist_consensus_connection_pool_ttl` configuration parameter.
    pub fn persist_consensus_connection_pool_ttl(&self) -> Duration {
        *self.expect_value(&PERSIST_CONSENSUS_CONNECTION_POOL_TTL)
    }

    /// Returns the `persist_consensus_connection_pool_ttl_stagger` configuration parameter.
    pub fn persist_consensus_connection_pool_ttl_stagger(&self) -> Duration {
        *self.expect_value(&PERSIST_CONSENSUS_CONNECTION_POOL_TTL_STAGGER)
    }

    /// Returns the `pg_source_connect_timeout` configuration parameter.
    pub fn pg_source_connect_timeout(&self) -> Duration {
        *self.expect_value(&PG_SOURCE_CONNECT_TIMEOUT)
    }

    /// Returns the `pg_source_keepalives_retries` configuration parameter.
    pub fn pg_source_keepalives_retries(&self) -> u32 {
        *self.expect_value(&PG_SOURCE_KEEPALIVES_RETRIES)
    }

    /// Returns the `pg_source_keepalives_idle` configuration parameter.
    pub fn pg_source_keepalives_idle(&self) -> Duration {
        *self.expect_value(&PG_SOURCE_KEEPALIVES_IDLE)
    }

    /// Returns the `pg_source_keepalives_interval` configuration parameter.
    pub fn pg_source_keepalives_interval(&self) -> Duration {
        *self.expect_value(&PG_SOURCE_KEEPALIVES_INTERVAL)
    }

    /// Returns the `pg_source_tcp_user_timeout` configuration parameter.
    pub fn pg_source_tcp_user_timeout(&self) -> Duration {
        *self.expect_value(&PG_SOURCE_TCP_USER_TIMEOUT)
    }

    /// Returns the `pg_source_snapshot_statement_timeout` configuration parameter.
    pub fn pg_source_snapshot_statement_timeout(&self) -> Duration {
        *self.expect_value(&PG_SOURCE_SNAPSHOT_STATEMENT_TIMEOUT)
    }

    /// Returns the `crdb_connect_timeout` configuration parameter.
    pub fn crdb_connect_timeout(&self) -> Duration {
        *self.expect_value(&CRDB_CONNECT_TIMEOUT)
    }

    /// Returns the `crdb_tcp_user_timeout` configuration parameter.
    pub fn crdb_tcp_user_timeout(&self) -> Duration {
        *self.expect_value(&CRDB_TCP_USER_TIMEOUT)
    }

    /// Returns the `compute_dataflow_max_inflight_bytes` configuration parameter.
    pub fn compute_dataflow_max_inflight_bytes(&self) -> Option<usize> {
        *self.expect_value(&COMPUTE_DATAFLOW_MAX_INFLIGHT_BYTES)
    }

    /// Returns the `storage_dataflow_max_inflight_bytes` configuration parameter.
    pub fn storage_dataflow_max_inflight_bytes(&self) -> Option<usize> {
        *self.expect_value(&STORAGE_DATAFLOW_MAX_INFLIGHT_BYTES)
    }

    /// Returns the `storage_dataflow_max_inflight_bytes_to_cluster_size_fraction` configuration parameter.
    pub fn storage_dataflow_max_inflight_bytes_to_cluster_size_fraction(&self) -> Option<Numeric> {
        *self.expect_value(&STORAGE_DATAFLOW_MAX_INFLIGHT_BYTES_TO_CLUSTER_SIZE_FRACTION)
    }

    /// Returns the `storage_dataflow_max_inflight_bytes` configuration parameter.
    pub fn storage_dataflow_delay_sources_past_rehydration(&self) -> bool {
        *self.expect_value(&STORAGE_DATAFLOW_DELAY_SOURCES_PAST_REHYDRATION)
    }

    /// Returns the `storage_shrink_upsert_unused_buffers_by_ratio` configuration parameter.
    pub fn storage_shrink_upsert_unused_buffers_by_ratio(&self) -> usize {
        *self.expect_value(&STORAGE_SHRINK_UPSERT_UNUSED_BUFFERS_BY_RATIO)
    }

    /// Returns the `storage_dataflow_max_inflight_bytes_disk_only` configuration parameter.
    pub fn storage_dataflow_max_inflight_bytes_disk_only(&self) -> bool {
        *self.expect_value(&STORAGE_DATAFLOW_MAX_INFLIGHT_BYTES_DISK_ONLY)
    }

    /// Returns the `persist_sink_minimum_batch_updates` configuration parameter.
    pub fn persist_sink_minimum_batch_updates(&self) -> usize {
        *self.expect_value(&PERSIST_SINK_MINIMUM_BATCH_UPDATES)
    }

    /// Returns the `storage_persist_sink_minimum_batch_updates` configuration parameter.
    pub fn storage_persist_sink_minimum_batch_updates(&self) -> usize {
        *self.expect_value(&STORAGE_PERSIST_SINK_MINIMUM_BATCH_UPDATES)
    }

    pub fn storage_source_decode_fuel(&self) -> usize {
        *self.expect_value(&STORAGE_SOURCE_DECODE_FUEL)
    }

    /// Returns the `storage_record_source_sink_namespaced_errors` configuration parameter.
    pub fn storage_record_source_sink_namespaced_errors(&self) -> bool {
        *self.expect_value(&STORAGE_RECORD_SOURCE_SINK_NAMESPACED_ERRORS)
    }

    /// Returns the `persist_stats_audit_percent` configuration parameter.
    pub fn persist_stats_audit_percent(&self) -> usize {
        *self.expect_value(&PERSIST_STATS_AUDIT_PERCENT)
    }

    /// Returns the `persist_stats_collection_enabled` configuration parameter.
    pub fn persist_stats_collection_enabled(&self) -> bool {
        *self.expect_value(&PERSIST_STATS_COLLECTION_ENABLED)
    }

    /// Returns the `persist_stats_filter_enabled` configuration parameter.
    pub fn persist_stats_filter_enabled(&self) -> bool {
        *self.expect_value(&PERSIST_STATS_FILTER_ENABLED)
    }

    /// Returns the `persist_stats_budget_bytes` configuration parameter.
    pub fn persist_stats_budget_bytes(&self) -> usize {
        *self.expect_value(&PERSIST_STATS_BUDGET_BYTES)
    }

    /// Returns the `persist_stats_untrimmable_columns` configuration parameter.
    pub fn persist_stats_untrimmable_columns(&self) -> UntrimmableColumns {
        self.expect_value(&PERSIST_STATS_UNTRIMMABLE_COLUMNS)
            .clone()
    }

    /// Returns the `persist_pubsub_client_enabled` configuration parameter.
    pub fn persist_pubsub_client_enabled(&self) -> bool {
        *self.expect_value(&PERSIST_PUBSUB_CLIENT_ENABLED)
    }

    /// Returns the `persist_pubsub_push_diff_enabled` configuration parameter.
    pub fn persist_pubsub_push_diff_enabled(&self) -> bool {
        *self.expect_value(&PERSIST_PUBSUB_PUSH_DIFF_ENABLED)
    }

    /// Returns the `persist_rollup_threshold` configuration parameter.
    pub fn persist_rollup_threshold(&self) -> usize {
        *self.expect_value(&PERSIST_ROLLUP_THRESHOLD)
    }

    pub fn persist_flags(&self) -> BTreeMap<String, bool> {
        PersistFeatureFlag::ALL
            .iter()
            .map(|f| (f.name.to_owned(), *self.expect_value(&f.into())))
            .collect()
    }

    /// Returns the `metrics_retention` configuration parameter.
    pub fn metrics_retention(&self) -> Duration {
        *self.expect_value(&METRICS_RETENTION)
    }

    /// Returns the `unsafe_mock_audit_event_timestamp` configuration parameter.
    pub fn unsafe_mock_audit_event_timestamp(&self) -> Option<mz_repr::Timestamp> {
        *self.expect_value(&UNSAFE_MOCK_AUDIT_EVENT_TIMESTAMP)
    }

    /// Returns the `enable_rbac_checks` configuration parameter.
    pub fn enable_rbac_checks(&self) -> bool {
        *self.expect_value(&ENABLE_RBAC_CHECKS)
    }

    /// Returns the `max_connections` configuration parameter.
    pub fn max_connections(&self) -> u32 {
        *self.expect_value(&MAX_CONNECTIONS)
    }

    pub fn keep_n_source_status_history_entries(&self) -> usize {
        *self.expect_value(&KEEP_N_SOURCE_STATUS_HISTORY_ENTRIES)
    }

    pub fn keep_n_sink_status_history_entries(&self) -> usize {
        *self.expect_value(&KEEP_N_SINK_STATUS_HISTORY_ENTRIES)
    }

    /// Returns the `enable_mz_join_core` configuration parameter.
    pub fn enable_mz_join_core(&self) -> bool {
        *self.expect_value(&ENABLE_MZ_JOIN_CORE)
    }

    /// Returns the `linear_join_yielding` configuration parameter.
    pub fn linear_join_yielding(&self) -> &String {
        self.expect_value(&LINEAR_JOIN_YIELDING)
    }

    /// Returns the `default_idle_arrangement_merge_effort` configuration parameter.
    pub fn default_idle_arrangement_merge_effort(&self) -> u32 {
        *self.expect_value(&DEFAULT_IDLE_ARRANGEMENT_MERGE_EFFORT)
    }

    /// Returns the `default_arrangement_exert_proportionality` configuration parameter.
    pub fn default_arrangement_exert_proportionality(&self) -> u32 {
        *self.expect_value(&DEFAULT_ARRANGEMENT_EXERT_PROPORTIONALITY)
    }

    /// Returns the `enable_storage_shard_finalization` configuration parameter.
    pub fn enable_storage_shard_finalization(&self) -> bool {
        *self.expect_value(&ENABLE_STORAGE_SHARD_FINALIZATION)
    }

    pub fn enable_consolidate_after_union_negate(&self) -> bool {
        *self.expect_value(&ENABLE_CONSOLIDATE_AFTER_UNION_NEGATE)
    }

    pub fn enable_specialized_arrangements(&self) -> bool {
        *self.expect_value(&ENABLE_SPECIALIZED_ARRANGEMENTS)
    }

    /// Returns the `enable_default_connection_validation` configuration parameter.
    pub fn enable_default_connection_validation(&self) -> bool {
        *self.expect_value(&ENABLE_DEFAULT_CONNECTION_VALIDATION)
    }

    /// Returns the `min_timestamp_interval` configuration parameter.
    pub fn min_timestamp_interval(&self) -> Duration {
        *self.expect_value(&MIN_TIMESTAMP_INTERVAL)
    }
    /// Returns the `max_timestamp_interval` configuration parameter.
    pub fn max_timestamp_interval(&self) -> Duration {
        *self.expect_value(&MAX_TIMESTAMP_INTERVAL)
    }

    pub fn logging_filter(&self) -> CloneableEnvFilter {
        self.expect_value(&*LOGGING_FILTER).clone()
    }

    pub fn opentelemetry_filter(&self) -> CloneableEnvFilter {
        self.expect_value(&*OPENTELEMETRY_FILTER).clone()
    }

    pub fn webhooks_secrets_caching_ttl_secs(&self) -> usize {
        *self.expect_value(&*WEBHOOKS_SECRETS_CACHING_TTL_SECS)
    }

    pub fn coord_slow_message_reporting_threshold(&self) -> Duration {
        *self.expect_value(&COORD_SLOW_MESSAGE_REPORTING_THRESHOLD)
    }

    pub fn grpc_client_http2_keep_alive_interval(&self) -> Duration {
        *self.expect_value(&grpc_client::HTTP2_KEEP_ALIVE_INTERVAL)
    }

    pub fn grpc_client_http2_keep_alive_timeout(&self) -> Duration {
        *self.expect_value(&grpc_client::HTTP2_KEEP_ALIVE_TIMEOUT)
    }

    pub fn grpc_connect_timeout(&self) -> Duration {
        *self.expect_value(&grpc_client::CONNECT_TIMEOUT)
    }

    pub fn cluster_multi_process_replica_az_affinity_weight(&self) -> Option<i32> {
        *self.expect_value(&cluster_scheduling::CLUSTER_MULTI_PROCESS_REPLICA_AZ_AFFINITY_WEIGHT)
    }

    pub fn cluster_soften_replication_anti_affinity(&self) -> bool {
        *self.expect_value(&cluster_scheduling::CLUSTER_SOFTEN_REPLICATION_ANTI_AFFINITY)
    }

    pub fn cluster_soften_replication_anti_affinity_weight(&self) -> i32 {
        *self.expect_value(&cluster_scheduling::CLUSTER_SOFTEN_REPLICATION_ANTI_AFFINITY_WEIGHT)
    }

    pub fn cluster_enable_topology_spread(&self) -> bool {
        *self.expect_value(&cluster_scheduling::CLUSTER_ENABLE_TOPOLOGY_SPREAD)
    }

    pub fn cluster_topology_spread_ignore_non_singular_scale(&self) -> bool {
        *self.expect_value(&cluster_scheduling::CLUSTER_TOPOLOGY_SPREAD_IGNORE_NON_SINGULAR_SCALE)
    }

    pub fn cluster_topology_spread_max_skew(&self) -> i32 {
        *self.expect_value(&cluster_scheduling::CLUSTER_TOPOLOGY_SPREAD_MAX_SKEW)
    }

    pub fn cluster_topology_spread_soft(&self) -> bool {
        *self.expect_value(&cluster_scheduling::CLUSTER_TOPOLOGY_SPREAD_SOFT)
    }

    pub fn cluster_soften_az_affinity(&self) -> bool {
        *self.expect_value(&cluster_scheduling::CLUSTER_SOFTEN_AZ_AFFINITY)
    }

    pub fn cluster_soften_az_affinity_weight(&self) -> i32 {
        *self.expect_value(&cluster_scheduling::CLUSTER_SOFTEN_AZ_AFFINITY_WEIGHT)
    }

    /// Returns the `statement_logging_max_sample_rate` configuration parameter.
    pub fn statement_logging_max_sample_rate(&self) -> Numeric {
        *self.expect_value(&STATEMENT_LOGGING_MAX_SAMPLE_RATE)
    }

    /// Returns the `statement_logging_default_sample_rate` configuration parameter.
    pub fn statement_logging_default_sample_rate(&self) -> Numeric {
        *self.expect_value(&STATEMENT_LOGGING_DEFAULT_SAMPLE_RATE)
    }

    /// Returns the `optimizer_stats_timeout` configuration parameter.
    pub fn optimizer_stats_timeout(&self) -> Duration {
        *self.expect_value(&OPTIMIZER_STATS_TIMEOUT)
    }

    /// Returns the `optimizer_oneshot_stats_timeout` configuration parameter.
    pub fn optimizer_oneshot_stats_timeout(&self) -> Duration {
        *self.expect_value(&OPTIMIZER_ONESHOT_STATS_TIMEOUT)
    }

    /// Returns the `webhook_concurrent_request_limit` configuration parameter.
    pub fn webhook_concurrent_request_limit(&self) -> usize {
        *self.expect_value(&WEBHOOK_CONCURRENT_REQUEST_LIMIT)
    }

    /// Returns the `enable_columnation_lgalloc` configuration parameter.
    pub fn enable_columnation_lgalloc(&self) -> bool {
        *self.expect_value(&ENABLE_COLUMNATION_LGALLOC)
    }

<<<<<<< HEAD
    /// Returns the `enable_eager_delta_joins` configuration parameter.
    pub fn enable_eager_delta_joins(&self) -> bool {
        *self.expect_value(&ENABLE_EAGER_DELTA_JOINS)
=======
    /// Returns the `timestamp_oracle` configuration parameter.
    pub fn timestamp_oracle_impl(&self) -> TimestampOracleImpl {
        *self.expect_value(&TIMESTAMP_ORACLE_IMPL)
>>>>>>> 24cd2b53
    }
}

/// A `Var` represents a configuration parameter of an arbitrary type.
pub trait Var: Debug {
    /// Returns the name of the configuration parameter.
    fn name(&self) -> &'static str;

    /// Constructs a flattened string representation of the current value of the
    /// configuration parameter.
    ///
    /// The resulting string is guaranteed to be parsable if provided to
    /// `Value::parse` as a [`VarInput::Flat`].
    fn value(&self) -> String;

    /// Returns a short sentence describing the purpose of the configuration
    /// parameter.
    fn description(&self) -> &'static str;

    /// Returns the name of the type of this variable.
    fn type_name(&self) -> String;

    /// Indicates wither the [`Var`] is visible as a function of the `user` and `system_vars`.
    /// "Invisible" parameters return `VarErrors`.
    ///
    /// Variables marked as `internal` are only visible for the system user.
    fn visible(&self, user: &User, system_vars: Option<&SystemVars>) -> Result<(), VarError>;
}

/// A `Var` with additional methods for mutating the value, as well as
/// helpers that enable various operations in a `dyn` context.
pub trait SystemVarMut: Var + Send + Sync {
    /// Upcast to Var, for use with `dyn`.
    fn as_var(&self) -> &dyn Var;

    /// Return the value as `dyn Any`.
    fn value_any(&self) -> &(dyn Any + 'static);

    /// Clone, but object safe and specialized to `VarMut`.
    fn clone_var(&self) -> Box<dyn SystemVarMut>;

    /// Return whether or not `input` is equal to this var's default value,
    /// if there is one.
    fn is_default(&self, input: VarInput) -> Result<bool, VarError>;

    /// Parse the input and update the stored value to match.
    fn set(&mut self, input: VarInput) -> Result<bool, VarError>;

    /// Reset the stored value to the default.
    fn reset(&mut self) -> bool;

    /// Set the default for this variable. This is the value this
    /// variable will be be `reset` to.
    fn set_default(&mut self, input: VarInput) -> Result<(), VarError>;
}

/// A `ServerVar` is the default value for a configuration parameter.
#[derive(Debug)]
pub struct ServerVar<V>
where
    V: Debug + 'static,
{
    name: &'static UncasedStr,
    value: &'static V,
    description: &'static str,
    internal: bool,
}

// ServerVar is mostly just a bundle of static refs, so cloning is cheap and does not require
// cloning the value.
impl<V: Debug + 'static> Clone for ServerVar<V> {
    fn clone(&self) -> Self {
        Self {
            name: self.name,
            value: self.value,
            description: self.description,
            internal: self.internal,
        }
    }
}

impl<V> Var for ServerVar<V>
where
    V: Value + Debug + PartialEq + 'static,
{
    fn name(&self) -> &'static str {
        self.name.as_str()
    }

    fn value(&self) -> String {
        self.value.format()
    }

    fn description(&self) -> &'static str {
        self.description
    }

    fn type_name(&self) -> String {
        V::type_name()
    }

    fn visible(&self, user: &User, system_vars: Option<&SystemVars>) -> Result<(), VarError> {
        if self.internal && user != &*SYSTEM_USER && user != &*SUPPORT_USER {
            Err(VarError::UnknownParameter(self.name().to_string()))
        } else if self.name().starts_with("unsafe")
            && match system_vars {
                None => true,
                Some(system_vars) => !system_vars.allow_unsafe,
            }
        {
            Err(VarError::RequiresUnsafeMode(self.name()))
        } else {
            Ok(())
        }
    }
}

impl From<&'static PersistFeatureFlag> for ServerVar<bool> {
    fn from(value: &'static PersistFeatureFlag) -> Self {
        Self {
            name: UncasedStr::new(value.name),
            // Awkward dance to get a static reference to a boolean...
            value: &value.default,
            description: value.description,
            internal: true,
        }
    }
}

/// A `SystemVar` is persisted on disk value for a configuration parameter. If unset,
/// the server default is used instead.
#[derive(Debug)]
struct SystemVar<V>
where
    V: Value + Debug + PartialEq + 'static,
    V::Owned: Debug + Clone + Send + Sync,
{
    persisted_value: Option<V::Owned>,
    dynamic_default: Option<V::Owned>,
    parent: ServerVar<V>,
    constraints: Vec<ValueConstraint<V>>,
}

// The derived `Clone` implementation requires `V: Clone`, which is not needed.
impl<V> Clone for SystemVar<V>
where
    V: Value + Debug + PartialEq + 'static,
    V::Owned: Debug + Clone + Send + Sync,
{
    fn clone(&self) -> Self {
        SystemVar {
            persisted_value: self.persisted_value.clone(),
            dynamic_default: self.dynamic_default.clone(),
            parent: self.parent.clone(),
            constraints: self.constraints.clone(),
        }
    }
}

impl<V> SystemVar<V>
where
    V: Value + Debug + PartialEq + 'static,
    V::Owned: Debug + Clone + Send + Sync,
{
    fn new(parent: &ServerVar<V>) -> SystemVar<V> {
        SystemVar {
            persisted_value: None,
            dynamic_default: None,
            parent: parent.clone(),
            constraints: vec![],
        }
    }

    fn with_value_constraint(mut self, c: ValueConstraint<V>) -> SystemVar<V> {
        assert!(
            !self
                .constraints
                .iter()
                .any(|c| matches!(c, ValueConstraint::ReadOnly | ValueConstraint::Fixed)),
            "fixed value and read only params do not support any other constraints"
        );
        self.constraints.push(c);
        self
    }

    fn check_constraints(&self, v: &V::Owned) -> Result<(), VarError> {
        let cur_v = self.value();
        for constraint in &self.constraints {
            constraint.check_constraint(self, cur_v, v)?;
        }

        Ok(())
    }

    fn persisted_value(&self) -> Option<&V> {
        self.persisted_value.as_ref().map(|v| v.borrow())
    }

    fn value(&self) -> &V {
        self.persisted_value
            .as_ref()
            .map(|v| v.borrow())
            .unwrap_or_else(|| {
                self.dynamic_default
                    .as_ref()
                    .map(|v| v.borrow())
                    .unwrap_or(self.parent.value)
            })
    }
}

impl<V> Var for SystemVar<V>
where
    V: Value + Debug + PartialEq + 'static,
    V::Owned: Debug + Clone + Send + Sync,
{
    fn name(&self) -> &'static str {
        self.parent.name()
    }

    fn value(&self) -> String {
        SystemVar::value(self).format()
    }

    fn description(&self) -> &'static str {
        self.parent.description()
    }

    fn type_name(&self) -> String {
        V::type_name()
    }

    fn visible(&self, user: &User, system_vars: Option<&SystemVars>) -> Result<(), VarError> {
        self.parent.visible(user, system_vars)
    }
}

impl<V> SystemVarMut for SystemVar<V>
where
    V: Value + Debug + PartialEq + 'static,
    V::Owned: Debug + Clone + Send + Sync,
{
    fn as_var(&self) -> &dyn Var {
        self
    }

    fn value_any(&self) -> &(dyn Any + 'static) {
        let value = SystemVar::value(self);
        value
    }

    fn clone_var(&self) -> Box<dyn SystemVarMut> {
        Box::new(self.clone())
    }

    fn is_default(&self, input: VarInput) -> Result<bool, VarError> {
        let v = V::parse(self, input)?;
        Ok(self.parent.value == v.borrow())
    }

    fn set(&mut self, input: VarInput) -> Result<bool, VarError> {
        let v = V::parse(self, input)?;

        self.check_constraints(&v)?;

        if self.persisted_value() != Some(v.borrow()) {
            self.persisted_value = Some(v);
            Ok(true)
        } else {
            Ok(false)
        }
    }

    fn reset(&mut self) -> bool {
        if self.persisted_value() != None {
            self.persisted_value = None;
            true
        } else {
            false
        }
    }

    fn set_default(&mut self, input: VarInput) -> Result<(), VarError> {
        let v = V::parse(self, input)?;
        self.dynamic_default = Some(v);
        Ok(())
    }
}

// Provides a wrapper to express that a particular `ServerVar` is meant to be used as a feature
/// flag.
#[derive(Debug)]
pub struct FeatureFlag {
    flag: &'static ServerVar<bool>,
    feature_desc: &'static str,
}

impl Var for FeatureFlag {
    fn name(&self) -> &'static str {
        self.flag.name()
    }

    fn value(&self) -> String {
        self.flag.value()
    }

    fn description(&self) -> &'static str {
        self.flag.description()
    }

    fn type_name(&self) -> String {
        self.flag.type_name()
    }

    fn visible(&self, user: &User, system_vars: Option<&SystemVars>) -> Result<(), VarError> {
        self.flag.visible(user, system_vars)
    }
}

impl FeatureFlag {
    pub fn enabled(
        &self,
        system_vars: Option<&SystemVars>,
        feature: Option<String>,
        detail: Option<String>,
    ) -> Result<(), VarError> {
        match system_vars {
            Some(system_vars) if *system_vars.expect_value(self.flag) => Ok(()),
            _ => Err(VarError::RequiresFeatureFlag {
                feature: feature.unwrap_or(self.feature_desc.to_string()),
                detail,
                name_hint: system_vars
                    .map(|s| {
                        if s.allow_unsafe {
                            Some(self.flag.name)
                        } else {
                            None
                        }
                    })
                    .flatten(),
            }),
        }
    }
}

/// A `SessionVar` is the session value for a configuration parameter. If unset,
/// the server default is used instead.
#[derive(Debug)]
struct SessionVar<V>
where
    V: Value + ToOwned + Debug + PartialEq + 'static,
{
    /// Default value.
    default_value: Option<V::Owned>,
    /// Value persisted with the current role.
    role_value: Option<V::Owned>,
    /// Value `LOCAL` to a transaction, will be unset at the completion of the transaction.
    local_value: Option<V::Owned>,
    /// Value set during a transaction, will be set if the transaction is committed.
    staged_value: Option<V::Owned>,
    /// Value that overrides the default.
    session_value: Option<V::Owned>,
    parent: &'static ServerVar<V>,
    feature_flag: Option<&'static FeatureFlag>,
    constraints: Vec<ValueConstraint<V>>,
}

#[derive(Debug)]
enum ValueConstraint<V>
where
    V: Value + ToOwned + Debug + PartialEq + 'static,
{
    Fixed,
    ReadOnly,
    // Arbitrary constraints over values.
    Domain(&'static dyn DomainConstraint<V>),
}

impl<V> ValueConstraint<V>
where
    V: Value + ToOwned + Debug + PartialEq + 'static,
{
    fn check_constraint(
        &self,
        var: &(dyn Var + Send + Sync),
        cur_value: &V,
        new_value: &V::Owned,
    ) -> Result<(), VarError> {
        match self {
            ValueConstraint::ReadOnly => return Err(VarError::ReadOnlyParameter(var.name())),
            ValueConstraint::Fixed => {
                if cur_value != new_value.borrow() {
                    return Err(VarError::FixedValueParameter(var.into()));
                }
            }
            ValueConstraint::Domain(check) => check.check(var, new_value)?,
        }

        Ok(())
    }
}

impl<V> Clone for ValueConstraint<V>
where
    V: Value + ToOwned + Debug + PartialEq + 'static,
{
    fn clone(&self) -> Self {
        match self {
            ValueConstraint::Fixed => ValueConstraint::Fixed,
            ValueConstraint::ReadOnly => ValueConstraint::ReadOnly,
            ValueConstraint::Domain(c) => ValueConstraint::Domain(*c),
        }
    }
}

trait DomainConstraint<V>: Debug + Send + Sync
where
    V: Value + Debug + PartialEq + 'static,
{
    // `self` is make a trait object
    fn check(&self, var: &(dyn Var + Send + Sync), v: &V::Owned) -> Result<(), VarError>;
}

impl<V> SessionVar<V>
where
    V: Value + ToOwned + Debug + PartialEq + 'static,
    V::Owned: Debug + Send + Sync,
{
    fn new(parent: &'static ServerVar<V>) -> SessionVar<V> {
        SessionVar {
            default_value: None,
            role_value: None,
            local_value: None,
            staged_value: None,
            session_value: None,
            parent,
            feature_flag: None,
            constraints: vec![],
        }
    }

    fn add_feature_flag(mut self, flag: &'static FeatureFlag) -> Self {
        self.feature_flag = Some(flag);
        self
    }

    fn with_value_constraint(mut self, c: ValueConstraint<V>) -> SessionVar<V> {
        assert!(
            !self
                .constraints
                .iter()
                .any(|c| matches!(c, ValueConstraint::ReadOnly | ValueConstraint::Fixed)),
            "fixed value and read only params do not support any other constraints"
        );
        self.constraints.push(c);
        self
    }

    fn check_constraints(&self, v: &V::Owned) -> Result<(), VarError> {
        let cur_v = self.value();
        for constraint in &self.constraints {
            constraint.check_constraint(self, cur_v, v)?;
        }

        Ok(())
    }

    fn value(&self) -> &V {
        self.local_value
            .as_ref()
            .map(|v| v.borrow())
            .or_else(|| self.staged_value.as_ref().map(|v| v.borrow()))
            .or_else(|| self.session_value.as_ref().map(|v| v.borrow()))
            .or_else(|| self.role_value.as_ref().map(|v| v.borrow()))
            .or_else(|| self.default_value.as_ref().map(|v| v.borrow()))
            .unwrap_or(self.parent.value)
    }
}

impl<V> Var for SessionVar<V>
where
    V: Value + ToOwned + Debug + PartialEq + 'static,
    V::Owned: Debug + Send + Sync,
{
    fn name(&self) -> &'static str {
        self.parent.name()
    }

    fn value(&self) -> String {
        SessionVar::value(self).format()
    }

    fn description(&self) -> &'static str {
        self.parent.description()
    }

    fn type_name(&self) -> String {
        V::type_name()
    }

    fn visible(&self, user: &User, system_vars: Option<&SystemVars>) -> Result<(), VarError> {
        if let Some(flag) = self.feature_flag {
            flag.enabled(system_vars, None, None)?;
        }

        self.parent.visible(user, system_vars)
    }
}

/// A `Var` with additional methods for mutating the value, as well as
/// helpers that enable various operations in a `dyn` context.
pub trait SessionVarMut: Var + Send + Sync {
    /// Upcast to Var, for use with `dyn`.
    fn as_var(&self) -> &dyn Var;

    fn value_any(&self) -> &(dyn Any + 'static);

    /// Parse the input and update the stored value to match.
    fn set(&mut self, input: VarInput, local: bool) -> Result<(), VarError>;

    /// Sets the default value for the variable.
    fn set_default(&mut self, value: Box<dyn Any>);

    /// Parse the input and update the default Role value.
    ///
    /// Note: these only get set on Session start. Updating the default value for a role will not
    /// have any effect until your Session restarts, i.e. you reconnect.
    fn set_role_default(&mut self, input: VarInput) -> Result<(), VarError>;

    /// Reset the stored value to the default.
    fn reset(&mut self, local: bool);

    fn end_transaction(&mut self, action: EndTransactionAction);
}

impl<V> SessionVarMut for SessionVar<V>
where
    V: Value + Debug + PartialEq + 'static,
    V::Owned: Debug + Send + Sync + PartialEq,
{
    /// Upcast to Var, for use with `dyn`.
    fn as_var(&self) -> &dyn Var {
        self
    }

    fn value_any(&self) -> &(dyn Any + 'static) {
        let value = SessionVar::value(self);
        value
    }

    /// Parse the input and update the stored value to match.
    fn set(&mut self, input: VarInput, local: bool) -> Result<(), VarError> {
        let v = V::parse(self, input)?;

        self.check_constraints(&v)?;

        if local {
            self.local_value = Some(v);
        } else {
            self.local_value = None;
            self.staged_value = Some(v);
        }
        Ok(())
    }

    /// Sets the default value.
    fn set_default(&mut self, input: Box<dyn Any>) {
        let v = input.downcast().unwrap_or_else(|input| {
            panic!(
                "SessionVar::set_default called with invalid value {:?} for {}",
                input,
                self.name()
            )
        });
        self.default_value = Some(*v);
    }

    /// Parse the input and set the default Role value.
    fn set_role_default(&mut self, input: VarInput) -> Result<(), VarError> {
        let v = V::parse(self, input)?;
        self.check_constraints(&v)?;
        self.role_value = Some(v);
        Ok(())
    }

    /// Reset the stored value to the default.
    fn reset(&mut self, local: bool) {
        let value = self
            .role_value
            .as_ref()
            .map(|v| v.borrow())
            .or_else(|| self.default_value.as_ref().map(|v| v.borrow()))
            .unwrap_or(self.parent.value)
            .to_owned();
        if local {
            self.local_value = Some(value);
        } else {
            self.local_value = None;
            self.staged_value = Some(value);
        }
    }

    fn end_transaction(&mut self, action: EndTransactionAction) {
        self.local_value = None;
        match action {
            EndTransactionAction::Commit if self.staged_value.is_some() => {
                self.session_value = self.staged_value.take()
            }
            _ => self.staged_value = None,
        }
    }
}

impl Var for BuildInfo {
    fn name(&self) -> &'static str {
        MZ_VERSION_NAME.as_str()
    }

    fn value(&self) -> String {
        self.human_version()
    }

    fn description(&self) -> &'static str {
        "Shows the Materialize server version (Materialize)."
    }

    fn type_name(&self) -> String {
        String::type_name()
    }

    fn visible(&self, _: &User, _: Option<&SystemVars>) -> Result<(), VarError> {
        Ok(())
    }
}

impl Var for User {
    fn name(&self) -> &'static str {
        IS_SUPERUSER_NAME.as_str()
    }

    fn value(&self) -> String {
        self.is_superuser().format()
    }

    fn description(&self) -> &'static str {
        "Reports whether the current session is a superuser (PostgreSQL)."
    }

    fn type_name(&self) -> String {
        bool::type_name()
    }

    fn visible(&self, _: &User, _: Option<&SystemVars>) -> Result<(), VarError> {
        Ok(())
    }
}

/// A value that can be stored in a session or server variable.
pub trait Value: ToOwned + Send + Sync {
    /// The name of the value type.
    fn type_name() -> String;

    /// Parses a value of this type from a [`VarInput`].
    fn parse<'a>(
        param: &'a (dyn Var + Send + Sync),
        input: VarInput,
    ) -> Result<Self::Owned, VarError>;
    /// Formats this value as a flattened string.
    ///
    /// The resulting string is guaranteed to be parsable if provided to
    /// [`Value::parse`] as a [`VarInput::Flat`].
    fn format(&self) -> String;
}

fn extract_single_value<'var, 'input: 'var>(
    param: &'var (dyn Var + Send + Sync),
    input: VarInput<'input>,
) -> Result<&'input str, VarError> {
    match input {
        VarInput::Flat(value) => Ok(value),
        VarInput::SqlSet([value]) => Ok(value),
        VarInput::SqlSet(values) => Err(VarError::InvalidParameterValue {
            parameter: param.into(),
            values: values.to_vec(),
            reason: "expects a single value".to_string(),
        }),
    }
}

impl Value for bool {
    fn type_name() -> String {
        "boolean".to_string()
    }

    fn parse<'a>(param: &'a (dyn Var + Send + Sync), input: VarInput) -> Result<Self, VarError> {
        let s = extract_single_value(param, input)?;
        match s {
            "t" | "true" | "on" => Ok(true),
            "f" | "false" | "off" => Ok(false),
            _ => Err(VarError::InvalidParameterType(param.into())),
        }
    }

    fn format(&self) -> String {
        match self {
            true => "on".into(),
            false => "off".into(),
        }
    }
}

impl Value for i32 {
    fn type_name() -> String {
        "integer".to_string()
    }

    fn parse<'a>(param: &'a (dyn Var + Send + Sync), input: VarInput) -> Result<i32, VarError> {
        let s = extract_single_value(param, input)?;
        s.parse()
            .map_err(|_| VarError::InvalidParameterType(param.into()))
    }

    fn format(&self) -> String {
        self.to_string()
    }
}

impl Value for u32 {
    fn type_name() -> String {
        "unsigned integer".to_string()
    }

    fn parse<'a>(param: &'a (dyn Var + Send + Sync), input: VarInput) -> Result<u32, VarError> {
        let s = extract_single_value(param, input)?;
        s.parse()
            .map_err(|_| VarError::InvalidParameterType(param.into()))
    }

    fn format(&self) -> String {
        self.to_string()
    }
}

impl Value for mz_repr::Timestamp {
    fn type_name() -> String {
        "mz-timestamp".to_string()
    }

    fn parse<'a>(
        param: &'a (dyn Var + Send + Sync),
        input: VarInput,
    ) -> Result<mz_repr::Timestamp, VarError> {
        let s = extract_single_value(param, input)?;
        s.parse()
            .map_err(|_| VarError::InvalidParameterType(param.into()))
    }

    fn format(&self) -> String {
        self.to_string()
    }
}

impl Value for usize {
    fn type_name() -> String {
        "unsigned integer".to_string()
    }

    fn parse<'a>(param: &'a (dyn Var + Send + Sync), input: VarInput) -> Result<usize, VarError> {
        let s = extract_single_value(param, input)?;
        s.parse()
            .map_err(|_| VarError::InvalidParameterType(param.into()))
    }

    fn format(&self) -> String {
        self.to_string()
    }
}

impl Value for f64 {
    fn type_name() -> String {
        "double-precision floating-point number".to_string()
    }

    fn parse<'a>(param: &'a (dyn Var + Send + Sync), input: VarInput) -> Result<f64, VarError> {
        let s = extract_single_value(param, input)?;
        s.parse()
            .map_err(|_| VarError::InvalidParameterType(param.into()))
    }

    fn format(&self) -> String {
        self.to_string()
    }
}

impl Value for Option<CheckedTimestamp<DateTime<Utc>>> {
    fn type_name() -> String {
        "timestamptz".to_string()
    }

    fn parse<'a>(param: &'a (dyn Var + Send + Sync), input: VarInput) -> Result<Self, VarError> {
        let s = extract_single_value(param, input)?;
        strconv::parse_timestamptz(s)
            .map_err(|_| VarError::InvalidParameterType(param.into()))
            .map(Some)
    }

    fn format(&self) -> String {
        self.map(|t| t.to_string()).unwrap_or_default()
    }
}

#[derive(Debug, Clone, Eq, PartialEq)]
struct NumericNonNegNonNan;

impl DomainConstraint<Numeric> for NumericNonNegNonNan {
    fn check(&self, var: &(dyn Var + Send + Sync), n: &Numeric) -> Result<(), VarError> {
        if n.is_nan() || n.is_negative() {
            Err(VarError::InvalidParameterValue {
                parameter: var.into(),
                values: vec![n.to_string()],
                reason: "only supports non-negative, non-NaN numeric values".to_string(),
            })
        } else {
            Ok(())
        }
    }
}

#[derive(Debug, Clone, Eq, PartialEq)]
struct NumericInRange<R>(R);

impl<R> DomainConstraint<Numeric> for NumericInRange<R>
where
    R: RangeBounds<f64> + std::fmt::Debug + Send + Sync,
{
    fn check(&self, var: &(dyn Var + Send + Sync), n: &Numeric) -> Result<(), VarError> {
        let n: f64 = (*n)
            .try_into()
            .map_err(|_e| VarError::InvalidParameterValue {
                parameter: var.into(),
                values: vec![n.to_string()],
                // This first check can fail if the value is NaN, out of range,
                // OR if it underflows (i.e. is very close to 0 without actually being 0, and the closest
                // representable float is 0).
                //
                // The underflow case is very unlikely to be accidentally hit by a user, so let's
                // not make the error message more confusing by talking about it, even though that makes
                // the error message slightly inaccurate.
                //
                // If the user tries to set the paramater to 0.000<hundreds more zeros>001
                // and gets the message "only supports values in range [0.0..=1.0]", I think they will
                // understand, or at least accept, what's going on.
                reason: format!("only supports values in range {:?}", self.0),
            })?;
        if !self.0.contains(&n) {
            Err(VarError::InvalidParameterValue {
                parameter: var.into(),
                values: vec![n.to_string()],
                reason: format!("only supports values in range {:?}", self.0),
            })
        } else {
            Ok(())
        }
    }
}

impl Value for Numeric {
    fn type_name() -> String {
        "numeric".to_string()
    }

    fn parse<'a>(
        param: &'a (dyn Var + Send + Sync),
        input: VarInput,
    ) -> Result<Self::Owned, VarError> {
        let s = extract_single_value(param, input)?;
        let n = s
            .parse()
            .map_err(|_| VarError::InvalidParameterType(param.into()))?;
        Ok(n)
    }

    fn format(&self) -> String {
        self.to_standard_notation_string()
    }
}

const SEC_TO_MIN: u64 = 60u64;
const SEC_TO_HOUR: u64 = 60u64 * 60;
const SEC_TO_DAY: u64 = 60u64 * 60 * 24;
const MICRO_TO_MILLI: u32 = 1000u32;

impl Value for Duration {
    fn type_name() -> String {
        "duration".to_string()
    }

    fn parse<'a>(
        param: &'a (dyn Var + Send + Sync),
        input: VarInput,
    ) -> Result<Duration, VarError> {
        let s = extract_single_value(param, input)?;
        let s = s.trim();
        // Take all numeric values from [0..]
        let split_pos = s
            .chars()
            .position(|p| !char::is_numeric(p))
            .unwrap_or_else(|| s.chars().count());

        // Error if the numeric values don't parse, i.e. there aren't any.
        let d = s[..split_pos]
            .parse::<u64>()
            .map_err(|_| VarError::InvalidParameterType(param.into()))?;

        // We've already trimmed end
        let (f, m): (fn(u64) -> Duration, u64) = match s[split_pos..].trim_start() {
            "us" => (Duration::from_micros, 1),
            // Default unit is milliseconds
            "ms" | "" => (Duration::from_millis, 1),
            "s" => (Duration::from_secs, 1),
            "min" => (Duration::from_secs, SEC_TO_MIN),
            "h" => (Duration::from_secs, SEC_TO_HOUR),
            "d" => (Duration::from_secs, SEC_TO_DAY),
            o => {
                return Err(VarError::InvalidParameterValue {
                    parameter: param.into(),
                    values: vec![s.to_string()],
                    reason: format!("expected us, ms, s, min, h, or d but got {:?}", o),
                })
            }
        };

        let d = f(d.checked_mul(m).ok_or(VarError::InvalidParameterValue {
            parameter: param.into(),
            values: vec![s.to_string()],
            reason: "expected value to fit in u64".to_string(),
        })?);
        Ok(d)
    }

    // The strategy for formatting these strings is to find the least
    // significant unit of time that can be printed as an integer––we know this
    // is always possible because the input can only be an integer of a single
    // unit of time.
    fn format(&self) -> String {
        let micros = self.subsec_micros();
        if micros > 0 {
            match micros {
                ms if ms != 0 && ms % MICRO_TO_MILLI == 0 => {
                    format!(
                        "{} ms",
                        self.as_secs() * 1000 + u64::from(ms / MICRO_TO_MILLI)
                    )
                }
                us => format!("{} us", self.as_secs() * 1_000_000 + u64::from(us)),
            }
        } else {
            match self.as_secs() {
                zero if zero == u64::MAX => "0".to_string(),
                d if d != 0 && d % SEC_TO_DAY == 0 => format!("{} d", d / SEC_TO_DAY),
                h if h != 0 && h % SEC_TO_HOUR == 0 => format!("{} h", h / SEC_TO_HOUR),
                m if m != 0 && m % SEC_TO_MIN == 0 => format!("{} min", m / SEC_TO_MIN),
                s => format!("{} s", s),
            }
        }
    }
}

#[mz_ore::test]
fn test_value_duration() {
    fn inner(t: &'static str, e: Duration, expected_format: Option<&'static str>) {
        let d = Duration::parse(&STATEMENT_TIMEOUT, VarInput::Flat(t)).expect("invalid duration");
        assert_eq!(d, e);
        let mut d_format = d.format();
        d_format.retain(|c| !c.is_whitespace());
        if let Some(expected) = expected_format {
            assert_eq!(d_format, expected);
        } else {
            assert_eq!(
                t.chars().filter(|c| !c.is_whitespace()).collect::<String>(),
                d_format
            )
        }
    }
    inner("1", Duration::from_millis(1), Some("1ms"));
    inner("0", Duration::from_secs(0), Some("0s"));
    inner("1ms", Duration::from_millis(1), None);
    inner("1000ms", Duration::from_millis(1000), Some("1s"));
    inner("1001ms", Duration::from_millis(1001), None);
    inner("1us", Duration::from_micros(1), None);
    inner("1000us", Duration::from_micros(1000), Some("1ms"));
    inner("1s", Duration::from_secs(1), None);
    inner("60s", Duration::from_secs(60), Some("1min"));
    inner("3600s", Duration::from_secs(3600), Some("1h"));
    inner("3660s", Duration::from_secs(3660), Some("61min"));
    inner("1min", Duration::from_secs(1 * SEC_TO_MIN), None);
    inner("60min", Duration::from_secs(60 * SEC_TO_MIN), Some("1h"));
    inner("1h", Duration::from_secs(1 * SEC_TO_HOUR), None);
    inner("24h", Duration::from_secs(24 * SEC_TO_HOUR), Some("1d"));
    inner("1d", Duration::from_secs(1 * SEC_TO_DAY), None);
    inner("2d", Duration::from_secs(2 * SEC_TO_DAY), None);
    inner("  1   s ", Duration::from_secs(1), None);
    inner("1s ", Duration::from_secs(1), None);
    inner("   1s", Duration::from_secs(1), None);
    inner("0d", Duration::from_secs(0), Some("0s"));
    inner(
        "18446744073709551615",
        Duration::from_millis(u64::MAX),
        Some("18446744073709551615ms"),
    );
    inner(
        "18446744073709551615 s",
        Duration::from_secs(u64::MAX),
        Some("0"),
    );

    fn errs(t: &'static str) {
        assert!(Duration::parse(&STATEMENT_TIMEOUT, VarInput::Flat(t)).is_err());
    }
    errs("1 m");
    errs("1 sec");
    errs("1 min 1 s");
    errs("1m1s");
    errs("1.1");
    errs("1.1 min");
    errs("-1 s");
    errs("");
    errs("   ");
    errs("x");
    errs("s");
    errs("18446744073709551615 min");
}

impl Value for String {
    fn type_name() -> String {
        "string".to_string()
    }

    fn parse<'a>(param: &'a (dyn Var + Send + Sync), input: VarInput) -> Result<String, VarError> {
        let s = extract_single_value(param, input)?;
        Ok(s.to_owned())
    }

    fn format(&self) -> String {
        self.to_owned()
    }
}

/// This style should actually be some more complex struct, but we only support this configuration
/// of it, so this is fine for the time being.
#[derive(Debug, Clone, Eq, PartialEq)]
struct DateStyle([&'static str; 2]);

const DEFAULT_DATE_STYLE: DateStyle = DateStyle(["ISO", "MDY"]);

impl Value for DateStyle {
    fn type_name() -> String {
        "string list".to_string()
    }

    /// This impl is unlike most others because we have under-implemented its backing struct.
    fn parse<'a>(
        param: &'a (dyn Var + Send + Sync),
        input: VarInput,
    ) -> Result<DateStyle, VarError> {
        let input = match input {
            VarInput::Flat(v) => mz_sql_parser::parser::split_identifier_string(v)
                .map_err(|_| VarError::InvalidParameterType(param.into()))?,
            // Unlike parsing `Vec<Ident>`, we further split each element.
            // This matches PostgreSQL.
            VarInput::SqlSet(values) => {
                let mut out = vec![];
                for v in values {
                    let idents = mz_sql_parser::parser::split_identifier_string(v)
                        .map_err(|_| VarError::InvalidParameterType(param.into()))?;
                    out.extend(idents)
                }
                out
            }
        };

        for input in input {
            if !DEFAULT_DATE_STYLE
                .0
                .iter()
                .any(|valid| UncasedStr::new(valid) == &input)
            {
                return Err(VarError::FixedValueParameter((&DATE_STYLE).into()));
            }
        }

        Ok(DEFAULT_DATE_STYLE.clone())
    }

    fn format(&self) -> String {
        self.0.join(", ")
    }
}

impl Value for Vec<Ident> {
    fn type_name() -> String {
        "identifier list".to_string()
    }

    fn parse<'a>(
        param: &'a (dyn Var + Send + Sync),
        input: VarInput,
    ) -> Result<Vec<Ident>, VarError> {
        let holder;
        let values = match input {
            VarInput::Flat(value) => {
                holder = mz_sql_parser::parser::split_identifier_string(value)
                    .map_err(|_| VarError::InvalidParameterType(param.into()))?;
                &holder
            }
            // Unlike parsing `Vec<String>`, we do *not* further split each
            // element. This matches PostgreSQL.
            VarInput::SqlSet(values) => values,
        };
        let values = values
            .iter()
            .map(Ident::new)
            .collect::<Result<_, _>>()
            .map_err(|e| VarError::InvalidParameterValue {
                parameter: param.into(),
                values: values.to_vec(),
                reason: e.to_string(),
            })?;
        Ok(values)
    }

    fn format(&self) -> String {
        self.iter().map(|ident| ident.to_string()).join(", ")
    }
}

// Implement `Value` for `Option<V>` for any owned `V`.
impl<V> Value for Option<V>
where
    V: Value + Clone + ToOwned<Owned = V>,
{
    fn type_name() -> String {
        format!("optional {}", V::type_name())
    }

    fn parse<'a>(
        param: &'a (dyn Var + Send + Sync),
        input: VarInput,
    ) -> Result<Option<V>, VarError> {
        let s = extract_single_value(param, input)?;
        match s {
            "" => Ok(None),
            _ => <V as Value>::parse(param, VarInput::Flat(s)).map(Some),
        }
    }

    fn format(&self) -> String {
        match self {
            Some(s) => s.format(),
            None => "".into(),
        }
    }
}

// This unorthodox design lets us escape complex errors from value parsing.
#[derive(Clone, Debug, Eq, PartialEq)]
struct Failpoints;

impl Value for Failpoints {
    fn type_name() -> String {
        "failpoints config".to_string()
    }

    fn parse<'a>(
        param: &'a (dyn Var + Send + Sync),
        input: VarInput,
    ) -> Result<Failpoints, VarError> {
        let values = input.to_vec();
        for mut cfg in values.iter().map(|v| v.trim().split(';')).flatten() {
            cfg = cfg.trim();
            if cfg.is_empty() {
                continue;
            }
            let mut splits = cfg.splitn(2, '=');
            let failpoint = splits
                .next()
                .ok_or_else(|| VarError::InvalidParameterValue {
                    parameter: param.into(),
                    values: input.to_vec(),
                    reason: "missing failpoint name".into(),
                })?;
            let action = splits
                .next()
                .ok_or_else(|| VarError::InvalidParameterValue {
                    parameter: param.into(),
                    values: input.to_vec(),
                    reason: "missing failpoint action".into(),
                })?;
            fail::cfg(failpoint, action).map_err(|e| VarError::InvalidParameterValue {
                parameter: param.into(),
                values: input.to_vec(),
                reason: e,
            })?;
        }

        Ok(Failpoints)
    }

    fn format(&self) -> String {
        "<omitted>".to_string()
    }
}

/// Severity levels can used to be used to filter which messages get sent
/// to a client.
///
/// The ordering of severity levels used for client-level filtering differs from the
/// one used for server-side logging in two aspects: INFO messages are always sent,
/// and the LOG severity is considered as below NOTICE, while it is above ERROR for
/// server-side logs.
#[derive(Clone, Copy, Debug, Eq, PartialEq)]
pub enum ClientSeverity {
    /// Sends only INFO, ERROR, FATAL and PANIC level messages.
    Error,
    /// Sends only WARNING, INFO, ERROR, FATAL and PANIC level messages.
    Warning,
    /// Sends only NOTICE, WARNING, INFO, ERROR, FATAL and PANIC level messages.
    Notice,
    /// Sends only LOG, NOTICE, WARNING, INFO, ERROR, FATAL and PANIC level messages.
    Log,
    /// Sends all messages to the client, since all DEBUG levels are treated as the same right now.
    Debug1,
    /// Sends all messages to the client, since all DEBUG levels are treated as the same right now.
    Debug2,
    /// Sends all messages to the client, since all DEBUG levels are treated as the same right now.
    Debug3,
    /// Sends all messages to the client, since all DEBUG levels are treated as the same right now.
    Debug4,
    /// Sends all messages to the client, since all DEBUG levels are treated as the same right now.
    Debug5,
    /// Sends only NOTICE, WARNING, INFO, ERROR, FATAL and PANIC level messages.
    /// Not listed as a valid value, but accepted by Postgres
    Info,
}

impl Serialize for ClientSeverity {
    fn serialize<S>(&self, serializer: S) -> Result<S::Ok, S::Error>
    where
        S: serde::Serializer,
    {
        serializer.serialize_str(self.as_str())
    }
}

impl ClientSeverity {
    fn as_str(&self) -> &'static str {
        match self {
            ClientSeverity::Error => "error",
            ClientSeverity::Warning => "warning",
            ClientSeverity::Notice => "notice",
            ClientSeverity::Info => "info",
            ClientSeverity::Log => "log",
            ClientSeverity::Debug1 => "debug1",
            ClientSeverity::Debug2 => "debug2",
            ClientSeverity::Debug3 => "debug3",
            ClientSeverity::Debug4 => "debug4",
            ClientSeverity::Debug5 => "debug5",
        }
    }

    fn valid_values() -> Vec<&'static str> {
        // INFO left intentionally out, to match Postgres
        vec![
            ClientSeverity::Debug5.as_str(),
            ClientSeverity::Debug4.as_str(),
            ClientSeverity::Debug3.as_str(),
            ClientSeverity::Debug2.as_str(),
            ClientSeverity::Debug1.as_str(),
            ClientSeverity::Log.as_str(),
            ClientSeverity::Notice.as_str(),
            ClientSeverity::Warning.as_str(),
            ClientSeverity::Error.as_str(),
        ]
    }

    /// Checks if a message of a given severity level should be sent to a client.
    ///
    /// The ordering of severity levels used for client-level filtering differs from the
    /// one used for server-side logging in two aspects: INFO messages are always sent,
    /// and the LOG severity is considered as below NOTICE, while it is above ERROR for
    /// server-side logs.
    ///
    /// Postgres only considers the session setting after the client authentication
    /// handshake is completed. Since this function is only called after client authentication
    /// is done, we are not treating this case right now, but be aware if refactoring it.
    pub fn should_output_to_client(&self, severity: &Severity) -> bool {
        match (self, severity) {
            // INFO messages are always sent
            (_, Severity::Info) => true,
            (ClientSeverity::Error, Severity::Error | Severity::Fatal | Severity::Panic) => true,
            (
                ClientSeverity::Warning,
                Severity::Error | Severity::Fatal | Severity::Panic | Severity::Warning,
            ) => true,
            (
                ClientSeverity::Notice,
                Severity::Error
                | Severity::Fatal
                | Severity::Panic
                | Severity::Warning
                | Severity::Notice,
            ) => true,
            (
                ClientSeverity::Info,
                Severity::Error
                | Severity::Fatal
                | Severity::Panic
                | Severity::Warning
                | Severity::Notice,
            ) => true,
            (
                ClientSeverity::Log,
                Severity::Error
                | Severity::Fatal
                | Severity::Panic
                | Severity::Warning
                | Severity::Notice
                | Severity::Log,
            ) => true,
            (
                ClientSeverity::Debug1
                | ClientSeverity::Debug2
                | ClientSeverity::Debug3
                | ClientSeverity::Debug4
                | ClientSeverity::Debug5,
                _,
            ) => true,

            (
                ClientSeverity::Error,
                Severity::Warning | Severity::Notice | Severity::Log | Severity::Debug,
            ) => false,
            (ClientSeverity::Warning, Severity::Notice | Severity::Log | Severity::Debug) => false,
            (ClientSeverity::Notice, Severity::Log | Severity::Debug) => false,
            (ClientSeverity::Info, Severity::Log | Severity::Debug) => false,
            (ClientSeverity::Log, Severity::Debug) => false,
        }
    }
}

impl Value for ClientSeverity {
    fn type_name() -> String {
        "string".to_string()
    }

    fn parse<'a>(
        param: &'a (dyn Var + Send + Sync),
        input: VarInput,
    ) -> Result<Self::Owned, VarError> {
        let s = extract_single_value(param, input)?;
        let s = UncasedStr::new(s);

        if s == ClientSeverity::Error.as_str() {
            Ok(ClientSeverity::Error)
        } else if s == ClientSeverity::Warning.as_str() {
            Ok(ClientSeverity::Warning)
        } else if s == ClientSeverity::Notice.as_str() {
            Ok(ClientSeverity::Notice)
        } else if s == ClientSeverity::Info.as_str() {
            Ok(ClientSeverity::Info)
        } else if s == ClientSeverity::Log.as_str() {
            Ok(ClientSeverity::Log)
        } else if s == ClientSeverity::Debug1.as_str() {
            Ok(ClientSeverity::Debug1)
        // Postgres treats `debug` as an input as equivalent to `debug2`
        } else if s == ClientSeverity::Debug2.as_str() || s == "debug" {
            Ok(ClientSeverity::Debug2)
        } else if s == ClientSeverity::Debug3.as_str() {
            Ok(ClientSeverity::Debug3)
        } else if s == ClientSeverity::Debug4.as_str() {
            Ok(ClientSeverity::Debug4)
        } else if s == ClientSeverity::Debug5.as_str() {
            Ok(ClientSeverity::Debug5)
        } else {
            Err(VarError::ConstrainedParameter {
                parameter: param.into(),
                values: input.to_vec(),
                valid_values: Some(ClientSeverity::valid_values()),
            })
        }
    }

    fn format(&self) -> String {
        self.as_str().into()
    }
}

/// List of valid time zones.
///
/// Names are following the tz database, but only time zones equivalent
/// to UTC±00:00 are supported.
#[derive(Clone, Copy, Debug, Eq, PartialEq)]
pub enum TimeZone {
    /// UTC
    UTC,
    /// Fixed offset from UTC, currently only "+00:00" is supported.
    /// A string representation is kept here for compatibility with Postgres.
    FixedOffset(&'static str),
}

impl TimeZone {
    fn as_str(&self) -> &'static str {
        match self {
            TimeZone::UTC => "UTC",
            TimeZone::FixedOffset(s) => s,
        }
    }
}

impl Value for TimeZone {
    fn type_name() -> String {
        "string".to_string()
    }

    fn parse<'a>(
        param: &'a (dyn Var + Send + Sync),
        input: VarInput,
    ) -> Result<Self::Owned, VarError> {
        let s = extract_single_value(param, input)?;
        let s = UncasedStr::new(s);

        if s == TimeZone::UTC.as_str() {
            Ok(TimeZone::UTC)
        } else if s == "+00:00" {
            Ok(TimeZone::FixedOffset("+00:00"))
        } else {
            Err(VarError::ConstrainedParameter {
                parameter: (&TIMEZONE).into(),
                values: input.to_vec(),
                valid_values: None,
            })
        }
    }

    fn format(&self) -> String {
        self.as_str().into()
    }
}

/// List of valid isolation levels.
#[derive(Clone, Copy, Debug, Eq, PartialEq)]
pub enum IsolationLevel {
    ReadUncommitted,
    ReadCommitted,
    RepeatableRead,
    Serializable,
    StrictSerializable,
}

impl IsolationLevel {
    pub fn as_str(&self) -> &'static str {
        match self {
            Self::ReadUncommitted => "read uncommitted",
            Self::ReadCommitted => "read committed",
            Self::RepeatableRead => "repeatable read",
            Self::Serializable => "serializable",
            Self::StrictSerializable => "strict serializable",
        }
    }

    fn valid_values() -> Vec<&'static str> {
        vec![
            Self::ReadUncommitted.as_str(),
            Self::ReadCommitted.as_str(),
            Self::RepeatableRead.as_str(),
            Self::Serializable.as_str(),
            Self::StrictSerializable.as_str(),
        ]
    }
}

impl Display for IsolationLevel {
    fn fmt(&self, f: &mut std::fmt::Formatter<'_>) -> std::fmt::Result {
        f.write_str(self.as_str())
    }
}

impl Value for IsolationLevel {
    fn type_name() -> String {
        "string".to_string()
    }

    fn parse<'a>(
        param: &'a (dyn Var + Send + Sync),
        input: VarInput,
    ) -> Result<Self::Owned, VarError> {
        let s = extract_single_value(param, input)?;
        let s = UncasedStr::new(s);

        // We don't have any optimizations for levels below Serializable,
        // so we upgrade them all to Serializable.
        if s == Self::ReadUncommitted.as_str()
            || s == Self::ReadCommitted.as_str()
            || s == Self::RepeatableRead.as_str()
            || s == Self::Serializable.as_str()
        {
            Ok(Self::Serializable)
        } else if s == Self::StrictSerializable.as_str() {
            Ok(Self::StrictSerializable)
        } else {
            Err(VarError::ConstrainedParameter {
                parameter: (&TRANSACTION_ISOLATION).into(),
                values: input.to_vec(),
                valid_values: Some(IsolationLevel::valid_values()),
            })
        }
    }

    fn format(&self) -> String {
        self.as_str().into()
    }
}

impl From<TransactionIsolationLevel> for IsolationLevel {
    fn from(transaction_isolation_level: TransactionIsolationLevel) -> Self {
        match transaction_isolation_level {
            TransactionIsolationLevel::ReadUncommitted => Self::ReadUncommitted,
            TransactionIsolationLevel::ReadCommitted => Self::ReadCommitted,
            TransactionIsolationLevel::RepeatableRead => Self::RepeatableRead,
            TransactionIsolationLevel::Serializable => Self::Serializable,
            TransactionIsolationLevel::StrictSerializable => Self::StrictSerializable,
        }
    }
}

impl Value for UntrimmableColumns {
    fn type_name() -> String {
        "UntrimmableColumns".to_string()
    }

    fn parse<'a>(
        param: &'a (dyn Var + Send + Sync),
        input: VarInput,
    ) -> Result<Self::Owned, VarError> {
        let s = extract_single_value(param, input)?;
        let cols: UntrimmableColumns =
            serde_json::from_str(s).map_err(|e| VarError::InvalidParameterValue {
                parameter: param.into(),
                values: vec![s.to_string()],
                reason: format!("{}", e),
            })?;
        Ok(cols)
    }

    fn format(&self) -> String {
        serde_json::to_string(self).expect("serializable")
    }
}

impl Value for CloneableEnvFilter {
    fn type_name() -> String {
        "EnvFilter".to_string()
    }

    fn parse<'a>(
        param: &'a (dyn Var + Send + Sync),
        input: VarInput,
    ) -> Result<Self::Owned, VarError> {
        let s = extract_single_value(param, input)?;
        CloneableEnvFilter::from_str(s).map_err(|e| VarError::InvalidParameterValue {
            parameter: param.into(),
            values: vec![s.to_string()],
            reason: format!("{}", e),
        })
    }

    fn format(&self) -> String {
        format!("{}", self)
    }
}

pub fn is_tracing_var(name: &str) -> bool {
    name == LOGGING_FILTER.name() || name == OPENTELEMETRY_FILTER.name()
}

/// Returns whether the named variable is a compute configuration parameter.
pub fn is_compute_config_var(name: &str) -> bool {
    name == MAX_RESULT_SIZE.name()
        || name == COMPUTE_DATAFLOW_MAX_INFLIGHT_BYTES.name()
        || name == LINEAR_JOIN_YIELDING.name()
        || name == ENABLE_MZ_JOIN_CORE.name()
        || name == ENABLE_JEMALLOC_PROFILING.name()
        || name == ENABLE_SPECIALIZED_ARRANGEMENTS.name()
        || name == ENABLE_COLUMNATION_LGALLOC.name()
        || name == ENABLE_EAGER_DELTA_JOINS.name()
        || is_persist_config_var(name)
        || is_tracing_var(name)
}

/// Returns whether the named variable is a storage configuration parameter.
pub fn is_storage_config_var(name: &str) -> bool {
    name == PG_SOURCE_CONNECT_TIMEOUT.name()
        || name == PG_SOURCE_KEEPALIVES_IDLE.name()
        || name == PG_SOURCE_KEEPALIVES_INTERVAL.name()
        || name == PG_SOURCE_KEEPALIVES_RETRIES.name()
        || name == PG_SOURCE_TCP_USER_TIMEOUT.name()
        || name == PG_SOURCE_SNAPSHOT_STATEMENT_TIMEOUT.name()
        || name == STORAGE_DATAFLOW_MAX_INFLIGHT_BYTES.name()
        || name == STORAGE_DATAFLOW_MAX_INFLIGHT_BYTES_TO_CLUSTER_SIZE_FRACTION.name()
        || name == STORAGE_DATAFLOW_MAX_INFLIGHT_BYTES_DISK_ONLY.name()
        || name == STORAGE_DATAFLOW_DELAY_SOURCES_PAST_REHYDRATION.name()
        || name == STORAGE_SHRINK_UPSERT_UNUSED_BUFFERS_BY_RATIO.name()
        || name == STORAGE_RECORD_SOURCE_SINK_NAMESPACED_ERRORS.name()
        || is_upsert_rocksdb_config_var(name)
        || is_persist_config_var(name)
        || is_tracing_var(name)
}

/// Returns whether the named variable is a caching configuration parameter.
pub fn is_secrets_caching_var(name: &str) -> bool {
    name == WEBHOOKS_SECRETS_CACHING_TTL_SECS.name()
}

fn is_upsert_rocksdb_config_var(name: &str) -> bool {
    name == upsert_rocksdb::UPSERT_ROCKSDB_COMPACTION_STYLE.name()
        || name == upsert_rocksdb::UPSERT_ROCKSDB_OPTIMIZE_COMPACTION_MEMTABLE_BUDGET.name()
        || name == upsert_rocksdb::UPSERT_ROCKSDB_LEVEL_COMPACTION_DYNAMIC_LEVEL_BYTES.name()
        || name == upsert_rocksdb::UPSERT_ROCKSDB_UNIVERSAL_COMPACTION_RATIO.name()
        || name == upsert_rocksdb::UPSERT_ROCKSDB_PARALLELISM.name()
        || name == upsert_rocksdb::UPSERT_ROCKSDB_COMPRESSION_TYPE.name()
        || name == upsert_rocksdb::UPSERT_ROCKSDB_BOTTOMMOST_COMPRESSION_TYPE.name()
        || name == upsert_rocksdb::UPSERT_ROCKSDB_BATCH_SIZE.name()
        || name == upsert_rocksdb::UPSERT_ROCKSDB_STATS_LOG_INTERVAL_SECONDS.name()
        || name == upsert_rocksdb::UPSERT_ROCKSDB_STATS_PERSIST_INTERVAL_SECONDS.name()
        || name == upsert_rocksdb::UPSERT_ROCKSDB_POINT_LOOKUP_BLOCK_CACHE_SIZE_MB.name()
        || name == upsert_rocksdb::UPSERT_ROCKSDB_SHRINK_ALLOCATED_BUFFERS_BY_RATIO.name()
}

/// Returns whether the named variable is a persist configuration parameter.
fn is_persist_config_var(name: &str) -> bool {
    name == PERSIST_BLOB_TARGET_SIZE.name()
        || name == PERSIST_BLOB_CACHE_MEM_LIMIT_BYTES.name()
        || name == PERSIST_COMPACTION_MINIMUM_TIMEOUT.name()
        || name == PERSIST_CONSENSUS_CONNECTION_POOL_TTL.name()
        || name == PERSIST_CONSENSUS_CONNECTION_POOL_TTL_STAGGER.name()
        || name == PERSIST_READER_LEASE_DURATION.name()
        || name == CRDB_CONNECT_TIMEOUT.name()
        || name == CRDB_TCP_USER_TIMEOUT.name()
        || name == PERSIST_SINK_MINIMUM_BATCH_UPDATES.name()
        || name == STORAGE_PERSIST_SINK_MINIMUM_BATCH_UPDATES.name()
        || name == STORAGE_PERSIST_SINK_MINIMUM_BATCH_UPDATES.name()
        || name == STORAGE_SOURCE_DECODE_FUEL.name()
        || name == PERSIST_NEXT_LISTEN_BATCH_RETRYER_INITIAL_BACKOFF.name()
        || name == PERSIST_NEXT_LISTEN_BATCH_RETRYER_MULTIPLIER.name()
        || name == PERSIST_NEXT_LISTEN_BATCH_RETRYER_CLAMP.name()
        || name == PERSIST_TXNS_DATA_SHARD_RETRYER_INITIAL_BACKOFF.name()
        || name == PERSIST_TXNS_DATA_SHARD_RETRYER_MULTIPLIER.name()
        || name == PERSIST_TXNS_DATA_SHARD_RETRYER_CLAMP.name()
        || name == PERSIST_FAST_PATH_LIMIT.name()
        || name == PERSIST_STATS_AUDIT_PERCENT.name()
        || name == PERSIST_STATS_COLLECTION_ENABLED.name()
        || name == PERSIST_STATS_FILTER_ENABLED.name()
        || name == PERSIST_STATS_BUDGET_BYTES.name()
        || name == PERSIST_STATS_UNTRIMMABLE_COLUMNS.name()
        || name == PERSIST_PUBSUB_CLIENT_ENABLED.name()
        || name == PERSIST_PUBSUB_PUSH_DIFF_ENABLED.name()
        || PersistFeatureFlag::ALL.iter().any(|f| f.name == name)
}

/// Returns whether the named variable is a cluster scheduling config
pub fn is_cluster_scheduling_var(name: &str) -> bool {
    name == cluster_scheduling::CLUSTER_MULTI_PROCESS_REPLICA_AZ_AFFINITY_WEIGHT.name()
        || name == cluster_scheduling::CLUSTER_SOFTEN_REPLICATION_ANTI_AFFINITY.name()
        || name == cluster_scheduling::CLUSTER_SOFTEN_REPLICATION_ANTI_AFFINITY_WEIGHT.name()
        || name == cluster_scheduling::CLUSTER_ENABLE_TOPOLOGY_SPREAD.name()
        || name == cluster_scheduling::CLUSTER_TOPOLOGY_SPREAD_IGNORE_NON_SINGULAR_SCALE.name()
        || name == cluster_scheduling::CLUSTER_TOPOLOGY_SPREAD_MAX_SKEW.name()
        || name == cluster_scheduling::CLUSTER_TOPOLOGY_SPREAD_SOFT.name()
        || name == cluster_scheduling::CLUSTER_SOFTEN_AZ_AFFINITY.name()
        || name == cluster_scheduling::CLUSTER_SOFTEN_AZ_AFFINITY_WEIGHT.name()
}

/// Returns whether the named variable is an HTTP server related config var.
pub fn is_http_config_var(name: &str) -> bool {
    name == WEBHOOK_CONCURRENT_REQUEST_LIMIT.name()
}

#[derive(Clone, Copy, PartialEq, Eq, Debug)]
pub enum ClientEncoding {
    Utf8,
}

impl ClientEncoding {
    fn as_str(&self) -> &'static str {
        match self {
            ClientEncoding::Utf8 => "UTF8",
        }
    }

    fn valid_values() -> Vec<&'static str> {
        vec![ClientEncoding::Utf8.as_str()]
    }
}

impl Value for ClientEncoding {
    fn type_name() -> String {
        "string".to_string()
    }

    fn parse<'a>(
        param: &'a (dyn Var + Send + Sync),
        input: VarInput,
    ) -> Result<Self::Owned, VarError> {
        let s = extract_single_value(param, input)?;
        let s = UncasedStr::new(s);
        if s == Self::Utf8.as_str() {
            Ok(Self::Utf8)
        } else {
            Err(VarError::ConstrainedParameter {
                parameter: (&CLIENT_ENCODING).into(),
                values: vec![s.to_string()],
                valid_values: Some(ClientEncoding::valid_values()),
            })
        }
    }

    fn format(&self) -> String {
        self.as_str().to_string()
    }
}

#[derive(Clone, Copy, PartialEq, Eq, Debug)]
pub enum IntervalStyle {
    Postgres,
}

impl IntervalStyle {
    fn as_str(&self) -> &'static str {
        match self {
            IntervalStyle::Postgres => "postgres",
        }
    }

    fn valid_values() -> Vec<&'static str> {
        vec![IntervalStyle::Postgres.as_str()]
    }
}

impl Value for IntervalStyle {
    fn type_name() -> String {
        "string".to_string()
    }

    fn parse<'a>(
        param: &'a (dyn Var + Send + Sync),
        input: VarInput,
    ) -> Result<Self::Owned, VarError> {
        let s = extract_single_value(param, input)?;
        let s = UncasedStr::new(s);
        if s == Self::Postgres.as_str() {
            Ok(Self::Postgres)
        } else {
            Err(VarError::ConstrainedParameter {
                parameter: (&INTERVAL_STYLE).into(),
                values: vec![s.to_string()],
                valid_values: Some(IntervalStyle::valid_values()),
            })
        }
    }

    fn format(&self) -> String {
        self.as_str().to_string()
    }
}

/// List of valid TimestampOracle implementations
///
#[derive(Clone, Copy, Debug, Eq, PartialEq)]
pub enum TimestampOracleImpl {
    /// Timestamp oracle backed by Postgres/CRDB.
    Postgres,
    /// Legacy, in-memory oracle backed by Catalog/Stash.
    Catalog,
}

impl TimestampOracleImpl {
    fn as_str(&self) -> &'static str {
        match self {
            TimestampOracleImpl::Postgres => "postgres",
            TimestampOracleImpl::Catalog => "catalog",
        }
    }

    fn valid_values() -> Vec<&'static str> {
        vec![Self::Postgres.as_str(), Self::Catalog.as_str()]
    }
}

impl Value for TimestampOracleImpl {
    fn type_name() -> String {
        "string".to_string()
    }

    fn parse<'a>(
        param: &'a (dyn Var + Send + Sync),
        input: VarInput,
    ) -> Result<Self::Owned, VarError> {
        let s = extract_single_value(param, input)?;
        let s = UncasedStr::new(s);

        if s == TimestampOracleImpl::Postgres.as_str() {
            Ok(TimestampOracleImpl::Postgres)
        } else if s == TimestampOracleImpl::Catalog.as_str() {
            Ok(TimestampOracleImpl::Catalog)
        } else {
            Err(VarError::ConstrainedParameter {
                parameter: (&TIMESTAMP_ORACLE_IMPL).into(),
                values: input.to_vec(),
                valid_values: Some(TimestampOracleImpl::valid_values()),
            })
        }
    }

    fn format(&self) -> String {
        self.as_str().into()
    }
}

#[cfg(test)]
mod tests {
    use super::*;

    #[mz_ore::test]
    fn test_should_output_to_client() {
        #[rustfmt::skip]
        let test_cases = [
            (ClientSeverity::Debug1, vec![Severity::Debug, Severity::Log, Severity::Notice, Severity::Warning, Severity::Error, Severity::Fatal, Severity:: Panic, Severity::Info], true),
            (ClientSeverity::Debug2, vec![Severity::Debug, Severity::Log, Severity::Notice, Severity::Warning, Severity::Error, Severity::Fatal, Severity:: Panic, Severity::Info], true),
            (ClientSeverity::Debug3, vec![Severity::Debug, Severity::Log, Severity::Notice, Severity::Warning, Severity::Error, Severity::Fatal, Severity:: Panic, Severity::Info], true),
            (ClientSeverity::Debug4, vec![Severity::Debug, Severity::Log, Severity::Notice, Severity::Warning, Severity::Error, Severity::Fatal, Severity:: Panic, Severity::Info], true),
            (ClientSeverity::Debug5, vec![Severity::Debug, Severity::Log, Severity::Notice, Severity::Warning, Severity::Error, Severity::Fatal, Severity:: Panic, Severity::Info], true),
            (ClientSeverity::Log, vec![Severity::Notice, Severity::Warning, Severity::Error, Severity::Fatal, Severity:: Panic, Severity::Info], true),
            (ClientSeverity::Log, vec![Severity::Debug], false),
            (ClientSeverity::Info, vec![Severity::Notice, Severity::Warning, Severity::Error, Severity::Fatal, Severity:: Panic, Severity::Info], true),
            (ClientSeverity::Info, vec![Severity::Debug, Severity::Log], false),
            (ClientSeverity::Notice, vec![Severity::Notice, Severity::Warning, Severity::Error, Severity::Fatal, Severity:: Panic, Severity::Info], true),
            (ClientSeverity::Notice, vec![Severity::Debug, Severity::Log], false),
            (ClientSeverity::Warning, vec![Severity::Warning, Severity::Error, Severity::Fatal, Severity:: Panic, Severity::Info], true),
            (ClientSeverity::Warning, vec![Severity::Debug, Severity::Log, Severity::Notice], false),
            (ClientSeverity::Error, vec![Severity::Error, Severity::Fatal, Severity:: Panic, Severity::Info], true),
            (ClientSeverity::Error, vec![Severity::Debug, Severity::Log, Severity::Notice, Severity::Warning], false),
        ];

        for test_case in test_cases {
            run_test(test_case)
        }

        fn run_test(test_case: (ClientSeverity, Vec<Severity>, bool)) {
            let client_min_messages_setting = test_case.0;
            let expected = test_case.2;
            for message_severity in test_case.1 {
                assert!(
                    client_min_messages_setting.should_output_to_client(&message_severity)
                        == expected
                )
            }
        }
    }
}<|MERGE_RESOLUTION|>--- conflicted
+++ resolved
@@ -2839,11 +2839,8 @@
             .with_var(&OPTIMIZER_ONESHOT_STATS_TIMEOUT)
             .with_var(&WEBHOOK_CONCURRENT_REQUEST_LIMIT)
             .with_var(&ENABLE_COLUMNATION_LGALLOC)
-<<<<<<< HEAD
-            .with_var(&ENABLE_EAGER_DELTA_JOINS);
-=======
+            .with_var(&ENABLE_EAGER_DELTA_JOINS)
             .with_var(&TIMESTAMP_ORACLE_IMPL);
->>>>>>> 24cd2b53
 
         for flag in PersistFeatureFlag::ALL {
             vars = vars.with_var(&flag.into())
@@ -3614,15 +3611,13 @@
         *self.expect_value(&ENABLE_COLUMNATION_LGALLOC)
     }
 
-<<<<<<< HEAD
     /// Returns the `enable_eager_delta_joins` configuration parameter.
     pub fn enable_eager_delta_joins(&self) -> bool {
         *self.expect_value(&ENABLE_EAGER_DELTA_JOINS)
-=======
+
     /// Returns the `timestamp_oracle` configuration parameter.
     pub fn timestamp_oracle_impl(&self) -> TimestampOracleImpl {
         *self.expect_value(&TIMESTAMP_ORACLE_IMPL)
->>>>>>> 24cd2b53
     }
 }
 
