// Copyright Materialize, Inc. and contributors. All rights reserved.
//
// Use of this software is governed by the Business Source License
// included in the LICENSE file.
//
// As of the Change Date specified in that file, in accordance with
// the Business Source License, use of this software will be governed
// by the Apache License, Version 2.0.

use std::any::Any;
use std::borrow::Borrow;
use std::collections::BTreeMap;
use std::fmt;
use std::fmt::Debug;
use std::time::Duration;

use const_format::concatcp;
use itertools::Itertools;
use once_cell::sync::Lazy;
use serde::Serialize;
use uncased::UncasedStr;

use mz_build_info::BuildInfo;
use mz_ore::cast;
use mz_ore::str::StrExt;
use mz_persist_client::cfg::PersistConfig;
use mz_repr::adt::numeric::Numeric;
use mz_sql_parser::ast::TransactionIsolationLevel;

use crate::ast::Ident;
use crate::session::user::{ExternalUserMetadata, User, SYSTEM_USER};
use crate::DEFAULT_SCHEMA;

/// The action to take during end_transaction.
///
/// This enum lives here because of convenience: it's more of an adapter
/// concept but [`SessionVars::end_transaction`] takes it.
#[derive(Debug, Clone, Copy, PartialEq, Eq)]
pub enum EndTransactionAction {
    /// Commit the transaction.
    Commit,
    /// Rollback the transaction.
    Rollback,
}

/// Errors that can occur when working with [`Var`]s
#[derive(Debug, thiserror::Error)]
pub enum VarError {
    /// The specified session parameter is constrained to a finite set of
    /// values.
    #[error(
        "invalid value for parameter {}: {}",
        parameter.name().quoted(),
        values.iter().map(|v| v.quoted()).join(",")
    )]
    ConstrainedParameter {
        parameter: &'static (dyn Var + Send + Sync),
        values: Vec<String>,
        valid_values: Option<Vec<&'static str>>,
    },
    /// The specified parameter is fixed to a single specific value.
    ///
    /// We allow setting the parameter to its fixed value for compatibility
    /// with PostgreSQL-based tools.
    #[error(
        "parameter {} can only be set to {}",
        .0.name().quoted(),
        .0.value().quoted(),
    )]
    FixedValueParameter(&'static (dyn Var + Send + Sync)),
    /// The value for the specified parameter does not have the right type.
    #[error(
        "parameter {} requires a {} value",
        .0.name().quoted(),
        .0.type_name().quoted()
    )]
    InvalidParameterType(&'static (dyn Var + Send + Sync)),
    /// The value of the specified parameter is incorrect.
    #[error(
        "parameter {} cannot have value {}: {}",
        parameter.name().quoted(),
        values
            .iter()
            .map(|v| v.quoted().to_string())
            .collect::<Vec<_>>()
            .join(","),
        reason,
    )]
    InvalidParameterValue {
        parameter: &'static (dyn Var + Send + Sync),
        values: Vec<String>,
        reason: String,
    },
    /// The specified session parameter is read only.
    #[error("parameter {} cannot be changed", .0.quoted())]
    ReadOnlyParameter(&'static str),
    /// The named parameter is unknown to the system.
    #[error("unrecognized configuration parameter {}", .0.quoted())]
    UnknownParameter(String),
}

impl VarError {
    pub fn detail(&self) -> Option<String> {
        None
    }

    pub fn hint(&self) -> Option<String> {
        match self {
            VarError::ConstrainedParameter {
                valid_values: Some(valid_values),
                ..
            } => Some(format!("Available values: {}.", valid_values.join(", "))),
            _ => None,
        }
    }
}

// We pretend to be Postgres v9.5.0, which is also what CockroachDB pretends to
// be. Too new and some clients will emit a "server too new" warning. Too old
// and some clients will fall back to legacy code paths. v9.5.0 empirically
// seems to be a good compromise.

/// The major version of PostgreSQL that Materialize claims to be.
pub const SERVER_MAJOR_VERSION: u8 = 9;

/// The minor version of PostgreSQL that Materialize claims to be.
pub const SERVER_MINOR_VERSION: u8 = 5;

/// The patch version of PostgreSQL that Materialize claims to be.
pub const SERVER_PATCH_VERSION: u8 = 0;

/// The name of the default database that Materialize uses.
pub const DEFAULT_DATABASE_NAME: &str = "materialize";

const APPLICATION_NAME: ServerVar<str> = ServerVar {
    name: UncasedStr::new("application_name"),
    value: "",
    description: "Sets the application name to be reported in statistics and logs (PostgreSQL).",
    internal: false,
    safe: true,
};

const CLIENT_ENCODING: ServerVar<str> = ServerVar {
    name: UncasedStr::new("client_encoding"),
    value: "UTF8",
    description: "Sets the client's character set encoding (PostgreSQL).",
    internal: false,
    safe: true,
};

const CLIENT_MIN_MESSAGES: ServerVar<ClientSeverity> = ServerVar {
    name: UncasedStr::new("client_min_messages"),
    value: &ClientSeverity::Notice,
    description: "Sets the message levels that are sent to the client (PostgreSQL).",
    internal: false,
    safe: true,
};
pub const CLUSTER_VAR_NAME: &UncasedStr = UncasedStr::new("cluster");

const CLUSTER: ServerVar<str> = ServerVar {
    name: CLUSTER_VAR_NAME,
    value: "default",
    description: "Sets the current cluster (Materialize).",
    internal: false,
    safe: true,
};

const CLUSTER_REPLICA: ServerVar<Option<String>> = ServerVar {
    name: UncasedStr::new("cluster_replica"),
    value: &None,
    description: "Sets a target cluster replica for SELECT queries (Materialize).",
    internal: false,
    safe: true,
};

pub const DATABASE_VAR_NAME: &UncasedStr = UncasedStr::new("database");

const DATABASE: ServerVar<str> = ServerVar {
    name: DATABASE_VAR_NAME,
    value: DEFAULT_DATABASE_NAME,
    description: "Sets the current database (CockroachDB).",
    internal: false,
    safe: true,
};

static DEFAULT_DATE_STYLE: Lazy<Vec<String>> = Lazy::new(|| vec!["ISO".into(), "MDY".into()]);
static DATE_STYLE: Lazy<ServerVar<Vec<String>>> = Lazy::new(|| ServerVar {
    // DateStyle has nonstandard capitalization for historical reasons.
    name: UncasedStr::new("DateStyle"),
    value: &*DEFAULT_DATE_STYLE,
    description: "Sets the display format for date and time values (PostgreSQL).",
    internal: false,
    safe: true,
});

const EXTRA_FLOAT_DIGITS: ServerVar<i32> = ServerVar {
    name: UncasedStr::new("extra_float_digits"),
    value: &3,
    description: "Adjusts the number of digits displayed for floating-point values (PostgreSQL).",
    internal: false,
    safe: true,
};

const FAILPOINTS: ServerVar<str> = ServerVar {
    name: UncasedStr::new("failpoints"),
    value: "",
    description: "Allows failpoints to be dynamically activated.",
    internal: false,
    safe: true,
};

const INTEGER_DATETIMES: ServerVar<bool> = ServerVar {
    name: UncasedStr::new("integer_datetimes"),
    value: &true,
    description: "Reports whether the server uses 64-bit-integer dates and times (PostgreSQL).",
    internal: false,
    safe: true,
};

const INTERVAL_STYLE: ServerVar<str> = ServerVar {
    // IntervalStyle has nonstandard capitalization for historical reasons.
    name: UncasedStr::new("IntervalStyle"),
    value: "postgres",
    description: "Sets the display format for interval values (PostgreSQL).",
    internal: false,
    safe: true,
};

const MZ_VERSION_NAME: &UncasedStr = UncasedStr::new("mz_version");
const IS_SUPERUSER_NAME: &UncasedStr = UncasedStr::new("is_superuser");

static DEFAULT_SEARCH_PATH: Lazy<Vec<Ident>> = Lazy::new(|| vec![Ident::new(DEFAULT_SCHEMA)]);
static SEARCH_PATH: Lazy<ServerVar<Vec<Ident>>> = Lazy::new(|| ServerVar {
    name: UncasedStr::new("search_path"),
    value: &*DEFAULT_SEARCH_PATH,
    description:
        "Sets the schema search order for names that are not schema-qualified (PostgreSQL).",
    internal: false,
    safe: true,
});

const STATEMENT_TIMEOUT: ServerVar<Duration> = ServerVar {
    name: UncasedStr::new("statement_timeout"),
    value: &Duration::from_secs(10),
    description:
        "Sets the maximum allowed duration of INSERT...SELECT, UPDATE, and DELETE operations. \
        If this value is specified without units, it is taken as milliseconds.",
    internal: false,
    safe: true,
};

const IDLE_IN_TRANSACTION_SESSION_TIMEOUT: ServerVar<Duration> = ServerVar {
    name: UncasedStr::new("idle_in_transaction_session_timeout"),
    value: &Duration::from_secs(60 * 2),
    description:
        "Sets the maximum allowed duration that a session can sit idle in a transaction before \
         being terminated. If this value is specified without units, it is taken as milliseconds. \
         A value of zero disables the timeout (PostgreSQL).",
    internal: false,
    safe: true,
};

const SERVER_VERSION: ServerVar<str> = ServerVar {
    name: UncasedStr::new("server_version"),
    value: concatcp!(
        SERVER_MAJOR_VERSION,
        ".",
        SERVER_MINOR_VERSION,
        ".",
        SERVER_PATCH_VERSION
    ),
    description: "Shows the PostgreSQL compatible server version (PostgreSQL).",
    internal: false,
    safe: true,
};

const SERVER_VERSION_NUM: ServerVar<i32> = ServerVar {
    name: UncasedStr::new("server_version_num"),
    value: &((cast::u8_to_i32(SERVER_MAJOR_VERSION) * 10_000)
        + (cast::u8_to_i32(SERVER_MINOR_VERSION) * 100)
        + cast::u8_to_i32(SERVER_PATCH_VERSION)),
    description: "Shows the PostgreSQL compatible server version as an integer (PostgreSQL).",
    internal: false,
    safe: true,
};

const SQL_SAFE_UPDATES: ServerVar<bool> = ServerVar {
    name: UncasedStr::new("sql_safe_updates"),
    value: &false,
    description: "Prohibits SQL statements that may be overly destructive (CockroachDB).",
    internal: false,
    safe: true,
};

const STANDARD_CONFORMING_STRINGS: ServerVar<bool> = ServerVar {
    name: UncasedStr::new("standard_conforming_strings"),
    value: &true,
    description: "Causes '...' strings to treat backslashes literally (PostgreSQL).",
    internal: false,
    safe: true,
};

const TIMEZONE: ServerVar<TimeZone> = ServerVar {
    // TimeZone has nonstandard capitalization for historical reasons.
    name: UncasedStr::new("TimeZone"),
    value: &TimeZone::UTC,
    description: "Sets the time zone for displaying and interpreting time stamps (PostgreSQL).",
    internal: false,
    safe: true,
};

pub const TRANSACTION_ISOLATION_VAR_NAME: &UncasedStr = UncasedStr::new("transaction_isolation");
const TRANSACTION_ISOLATION: ServerVar<IsolationLevel> = ServerVar {
    name: TRANSACTION_ISOLATION_VAR_NAME,
    value: &IsolationLevel::StrictSerializable,
    description: "Sets the current transaction's isolation level (PostgreSQL).",
    internal: false,
    safe: true,
};

pub const MAX_AWS_PRIVATELINK_CONNECTIONS: ServerVar<u32> = ServerVar {
    name: UncasedStr::new("max_aws_privatelink_connections"),
    value: &0,
    description: "The maximum number of AWS PrivateLink connections in the region, across all schemas (Materialize).",
    internal: false,
    safe: true,
};

pub const MAX_TABLES: ServerVar<u32> = ServerVar {
    name: UncasedStr::new("max_tables"),
    value: &25,
    description: "The maximum number of tables in the region, across all schemas (Materialize).",
    internal: false,
    safe: true,
};

pub const MAX_SOURCES: ServerVar<u32> = ServerVar {
    name: UncasedStr::new("max_sources"),
    value: &25,
    description: "The maximum number of sources in the region, across all schemas (Materialize).",
    internal: false,
    safe: true,
};

pub const MAX_SINKS: ServerVar<u32> = ServerVar {
    name: UncasedStr::new("max_sinks"),
    value: &25,
    description: "The maximum number of sinks in the region, across all schemas (Materialize).",
    internal: false,
    safe: true,
};

pub const MAX_MATERIALIZED_VIEWS: ServerVar<u32> = ServerVar {
    name: UncasedStr::new("max_materialized_views"),
    value: &100,
    description:
        "The maximum number of materialized views in the region, across all schemas (Materialize).",
    internal: false,
    safe: true,
};

pub const MAX_CLUSTERS: ServerVar<u32> = ServerVar {
    name: UncasedStr::new("max_clusters"),
    value: &10,
    description: "The maximum number of clusters in the region (Materialize).",
    internal: false,
    safe: true,
};

pub const MAX_REPLICAS_PER_CLUSTER: ServerVar<u32> = ServerVar {
    name: UncasedStr::new("max_replicas_per_cluster"),
    value: &5,
    description: "The maximum number of replicas of a single cluster (Materialize).",
    internal: false,
    safe: true,
};

static DEFAULT_MAX_CREDIT_CONSUMPTION_RATE: Lazy<Numeric> = Lazy::new(|| 1024.into());
pub static MAX_CREDIT_CONSUMPTION_RATE: Lazy<ServerVar<Numeric>> = Lazy::new(|| {
    ServerVar {
    name: UncasedStr::new("max_credit_consumption_rate"),
    value: &DEFAULT_MAX_CREDIT_CONSUMPTION_RATE,
    description: "The maximum rate of credit consumption in a region. Credits are consumed based on the size of cluster replicas in use (Materialize).",
    internal: false,
    safe: true,
}
});

pub const MAX_DATABASES: ServerVar<u32> = ServerVar {
    name: UncasedStr::new("max_databases"),
    value: &1000,
    description: "The maximum number of databases in the region (Materialize).",
    internal: false,
    safe: true,
};

pub const MAX_SCHEMAS_PER_DATABASE: ServerVar<u32> = ServerVar {
    name: UncasedStr::new("max_schemas_per_database"),
    value: &1000,
    description: "The maximum number of schemas in a database (Materialize).",
    internal: false,
    safe: true,
};

pub const MAX_OBJECTS_PER_SCHEMA: ServerVar<u32> = ServerVar {
    name: UncasedStr::new("max_objects_per_schema"),
    value: &1000,
    description: "The maximum number of objects in a schema (Materialize).",
    internal: false,
    safe: true,
};

pub const MAX_SECRETS: ServerVar<u32> = ServerVar {
    name: UncasedStr::new("max_secrets"),
    value: &100,
    description: "The maximum number of secrets in the region, across all schemas (Materialize).",
    internal: false,
    safe: true,
};

pub const MAX_ROLES: ServerVar<u32> = ServerVar {
    name: UncasedStr::new("max_roles"),
    value: &1000,
    description: "The maximum number of roles in the region (Materialize).",
    internal: false,
    safe: true,
};

// Cloud environmentd is configured with 4 GiB of RAM, so 1 GiB is a good heuristic for a single
// query.
// TODO(jkosh44) Eventually we want to be able to return arbitrary sized results.
pub const MAX_RESULT_SIZE: ServerVar<u32> = ServerVar {
    name: UncasedStr::new("max_result_size"),
    // 1 GiB
    value: &1_073_741_824,
    description: "The maximum size in bytes for a single query's result (Materialize).",
    internal: false,
    safe: true,
};

/// The logical compaction window for builtin tables and sources that have the
/// `retained_metrics_relation` flag set.
///
/// The existence of this variable is a bit of a hack until we have a fully
/// general solution for controlling retention windows.
pub const METRICS_RETENTION: ServerVar<Duration> = ServerVar {
    name: UncasedStr::new("metrics_retention"),
    // 30 days
    value: &Duration::from_secs(30 * 24 * 60 * 60),
    description: "The time to retain cluster utilization metrics (Materialize).",
    internal: true,
    safe: true,
};

static DEFAULT_ALLOWED_CLUSTER_REPLICA_SIZES: Lazy<Vec<Ident>> = Lazy::new(Vec::new);
static ALLOWED_CLUSTER_REPLICA_SIZES: Lazy<ServerVar<Vec<Ident>>> = Lazy::new(|| ServerVar {
    name: UncasedStr::new("allowed_cluster_replica_sizes"),
    value: &DEFAULT_ALLOWED_CLUSTER_REPLICA_SIZES,
    description: "The allowed sizes when creating a new cluster replica (Materialize).",
    internal: false,
    safe: true,
});

/// Controls [`mz_persist_client::cfg::DynamicConfig::blob_target_size`].
const PERSIST_BLOB_TARGET_SIZE: ServerVar<usize> = ServerVar {
    name: UncasedStr::new("persist_blob_target_size"),
    value: &PersistConfig::DEFAULT_BLOB_TARGET_SIZE,
    description: "A target maximum size of persist blob payloads in bytes (Materialize).",
    internal: true,
    safe: true,
};

/// Controls [`mz_persist_client::cfg::DynamicConfig::compaction_minimum_timeout`].
const PERSIST_COMPACTION_MINIMUM_TIMEOUT: ServerVar<Duration> = ServerVar {
    name: UncasedStr::new("persist_compaction_minimum_timeout"),
    value: &PersistConfig::DEFAULT_COMPACTION_MINIMUM_TIMEOUT,
    description: "The minimum amount of time to allow a persist compaction request to run before \
                  timing it out (Materialize).",
    internal: true,
    safe: true,
};

/// Controls initial backoff of [`mz_persist_client::cfg::DynamicConfig::next_listen_batch_retry_params`].
const PERSIST_NEXT_LISTEN_BATCH_RETRYER_INITIAL_BACKOFF: ServerVar<Duration> = ServerVar {
    name: UncasedStr::new("persist_next_listen_batch_retryer_initial_backoff"),
    value: &PersistConfig::DEFAULT_NEXT_LISTEN_BATCH_RETRYER.initial_backoff,
    description: "The initial backoff when polling for new batches from a Listen or Subscribe.",
    internal: true,
    safe: true,
};

/// Controls backoff multiplier of [`mz_persist_client::cfg::DynamicConfig::next_listen_batch_retry_params`].
const PERSIST_NEXT_LISTEN_BATCH_RETRYER_MULTIPLIER: ServerVar<u32> = ServerVar {
    name: UncasedStr::new("persist_next_listen_batch_retryer_multiplier"),
    value: &PersistConfig::DEFAULT_NEXT_LISTEN_BATCH_RETRYER.multiplier,
    description: "The backoff multiplier when polling for new batches from a Listen or Subscribe.",
    internal: true,
    safe: true,
};

/// Controls backoff clamp of [`mz_persist_client::cfg::DynamicConfig::next_listen_batch_retry_params`].
const PERSIST_NEXT_LISTEN_BATCH_RETRYER_CLAMP: ServerVar<Duration> = ServerVar {
    name: UncasedStr::new("persist_next_listen_batch_retryer_clamp"),
    value: &PersistConfig::DEFAULT_NEXT_LISTEN_BATCH_RETRYER.clamp,
    description:
        "The backoff clamp duration when polling for new batches from a Listen or Subscribe.",
    internal: true,
    safe: true,
};

/// Controls whether or not to use the new storage `persist_sink` implementation in storage
/// ingestions.
const ENABLE_MULTI_WORKER_STORAGE_PERSIST_SINK: ServerVar<bool> = ServerVar {
    name: UncasedStr::new("enable_multi_worker_storage_persist_sink"),
    value: &false,
    description: "Whether or not to use the new multi-worker storage `persist_sink` \
                  implementation in storage ingestions. Is applied only \
                  when a cluster or dataflow is restarted.",
    internal: true,
    safe: true,
};

/// Controls the connect_timeout setting when connecting to PG via replication.
const PG_REPLICATION_CONNECT_TIMEOUT: ServerVar<Duration> = ServerVar {
    name: UncasedStr::new("pg_replication_connect_timeout"),
    value: &mz_postgres_util::DEFAULT_REPLICATION_CONNECT_TIMEOUT,
    description: "Sets the timeout applied to socket-level connection attempts for PG \
    replication connections. (Materialize)",
    internal: true,
    safe: true,
};

/// Sets the maximum number of TCP keepalive probes that will be sent before dropping a connection
/// when connecting to PG via replication.
const PG_REPLICATION_KEEPALIVES_RETRIES: ServerVar<u32> = ServerVar {
    name: UncasedStr::new("pg_replication_keepalives_retries"),
    value: &mz_postgres_util::DEFAULT_REPLICATION_KEEPALIVE_RETRIES,
    description:
        "Sets the maximum number of TCP keepalive probes that will be sent before dropping \
    a connection when connecting to PG via replication. (Materialize)",
    internal: true,
    safe: true,
};

/// Sets the amount of idle time before a keepalive packet is sent on the connection when connecting
/// to PG via replication.
const PG_REPLICATION_KEEPALIVES_IDLE: ServerVar<Duration> = ServerVar {
    name: UncasedStr::new("pg_replication_keepalives_idle"),
    value: &mz_postgres_util::DEFAULT_REPLICATION_KEEPALIVE_IDLE,
    description:
        "Sets the amount of idle time before a keepalive packet is sent on the connection \
    when connecting to PG via replication. (Materialize)",
    internal: true,
    safe: true,
};

/// Sets the time interval between TCP keepalive probes when connecting to PG via replication.
const PG_REPLICATION_KEEPALIVES_INTERVAL: ServerVar<Duration> = ServerVar {
    name: UncasedStr::new("pg_replication_keepalives_interval"),
    value: &mz_postgres_util::DEFAULT_REPLICATION_KEEPALIVE_INTERVAL,
    description: "Sets the time interval between TCP keepalive probes when connecting to PG via \
    replication. (Materialize)",
    internal: true,
    safe: true,
};

/// Sets the TCP user timeout when connecting to PG via replication.
const PG_REPLICATION_TCP_USER_TIMEOUT: ServerVar<Duration> = ServerVar {
    name: UncasedStr::new("pg_replication_tcp_user_timeout"),
    value: &mz_postgres_util::DEFAULT_REPLICATION_TCP_USER_TIMEOUT,
    description: "Sets the TCP user timeout when connecting to PG via replication. (Materialize)",
    internal: true,
    safe: true,
};

/// Controls the connection timeout to Cockroach.
///
/// Used by persist as [`mz_persist_client::cfg::DynamicConfig::consensus_connect_timeout`].
const CRDB_CONNECT_TIMEOUT: ServerVar<Duration> = ServerVar {
    name: UncasedStr::new("crdb_connect_timeout"),
    value: &PersistConfig::DEFAULT_CRDB_CONNECT_TIMEOUT,
    description: "The time to connect to CockroachDB before timing out and retrying.",
    internal: true,
    safe: true,
};

/// The maximum number of in-flight bytes emitted by persist_sources feeding dataflows.
const DATAFLOW_MAX_INFLIGHT_BYTES: ServerVar<usize> = ServerVar {
    name: UncasedStr::new("dataflow_max_inflight_bytes"),
    value: &usize::MAX,
    description: "The maximum number of in-flight bytes emitted by persist_sources feeding \
                  dataflows (Materialize).",
    internal: true,
    safe: true,
};

/// Controls [`mz_persist_client::cfg::PersistConfig::sink_minimum_batch_updates`].
const PERSIST_SINK_MINIMUM_BATCH_UPDATES: ServerVar<usize> = ServerVar {
    name: UncasedStr::new("persist_sink_minimum_batch_updates"),
    value: &PersistConfig::DEFAULT_SINK_MINIMUM_BATCH_UPDATES,
    description: "In the compute persist sink, workers with less than the minimum number of updates \
                  will flush their records to single downstream worker to be batched up there... in \
                  the hopes of grouping our updates into fewer, larger batches.",
    internal: true,
    safe: true,
};

/// Controls [`mz_persist_client::cfg::PersistConfig::storage_sink_minimum_batch_updates`].
const STORAGE_PERSIST_SINK_MINIMUM_BATCH_UPDATES: ServerVar<usize> = ServerVar {
    name: UncasedStr::new("storage_persist_sink_minimum_batch_updates"),
    value: &PersistConfig::DEFAULT_SINK_MINIMUM_BATCH_UPDATES,
    description: "In the storage persist sink, workers with less than the minimum number of updates \
                  will flush their records to single downstream worker to be batched up there... in \
                  the hopes of grouping our updates into fewer, larger batches.",
    internal: true,
    safe: true,
};

/// Controls [`mz_persist_client::cfg::DynamicConfig::stats_collection_enabled`].
const PERSIST_STATS_COLLECTION_ENABLED: ServerVar<bool> = ServerVar {
    name: UncasedStr::new("persist_stats_collection_enabled"),
    value: &PersistConfig::DEFAULT_STATS_COLLECTION_ENABLED,
    description: "Whether to calculate and record statistics about the data stored in persist \
                  to be used at read time, see persist_stats_filter_enabled (Materialize).",
    internal: true,
    safe: true,
};

/// Controls [`mz_persist_client::cfg::DynamicConfig::stats_filter_enabled`].
const PERSIST_STATS_FILTER_ENABLED: ServerVar<bool> = ServerVar {
    name: UncasedStr::new("persist_stats_filter_enabled"),
    value: &PersistConfig::DEFAULT_STATS_FILTER_ENABLED,
    description: "Whether to use recorded statistics about the data stored in persist \
                  to filter at read time, see persist_stats_collection_enabled (Materialize).",
    internal: true,
    safe: true,
};

/// Boolean flag indicating that the remote configuration was synchronized at
/// least once with the persistent [SessionVars].
pub static CONFIG_HAS_SYNCED_ONCE: ServerVar<bool> = ServerVar {
    name: UncasedStr::new("config_has_synced_once"),
    value: &false,
    description: "Boolean flag indicating that the remote configuration was synchronized at least once (Materialize).",
    internal: true,
    safe: true,
};

/// Boolean flag indicating whether to enable syncing from
/// LaunchDarkly. Can be turned off as an emergency measure to still
/// be able to alter parameters while LD is broken.
pub static ENABLE_LAUNCHDARKLY: ServerVar<bool> = ServerVar {
    name: UncasedStr::new("enable_launchdarkly"),
    value: &true,
    description: "Boolean flag indicating whether flag synchronization from LaunchDarkly should be enabled (Materialize).",
    internal: true,
    safe: true,
};

/// Feature flag indicating whether `WITH MUTUALLY RECURSIVE` queries are enabled.
static ENABLE_WITH_MUTUALLY_RECURSIVE: ServerVar<bool> = ServerVar {
    name: UncasedStr::new("enable_with_mutually_recursive"),
    value: &false,
    description: "Feature flag indicating whether `WITH MUTUALLY RECURSIVE` queries are enabled (Materialize).",
    internal: true,
    safe: true,
};

/// Feature flag indicating whether monotonic evaluation of one-shot SELECT queries is enabled.
static ENABLE_MONOTONIC_ONESHOT_SELECTS: ServerVar<bool> = ServerVar {
    name: UncasedStr::new("enable_monotonic_oneshot_selects"),
    value: &false,
    description: "Feature flag indicating whether monotonic evaluation of one-shot SELECT queries \
                  is enabled (Materialize).",
    internal: true,
    safe: true,
};

/// Feature flag indicating whether `FORMAT JSON` sources are enabled.
static ENABLE_FORMAT_JSON: ServerVar<bool> = ServerVar {
    name: UncasedStr::new("enable_format_json"),
    value: &false,
    description: "Feature flag indicating whether `FORMAT JSON` sources are enabled (Materialize).",
    internal: true,
    safe: true,
};

/// Feature flag indicating whether real time recency is enabled.
static REAL_TIME_RECENCY: ServerVar<bool> = ServerVar {
    name: UncasedStr::new("real_time_recency"),
    value: &false,
    description: "Feature flag indicating whether real time recency is enabled (Materialize).",
    internal: true,
    safe: false,
};

static EMIT_TIMESTAMP_NOTICE: ServerVar<bool> = ServerVar {
    name: UncasedStr::new("emit_timestamp_notice"),
    value: &false,
    description:
        "Boolean flag indicating whether to send a NOTICE specifying query timestamps (Materialize).",
    internal: false,
    safe: true,
};

static EMIT_TRACE_ID_NOTICE: ServerVar<bool> = ServerVar {
    name: UncasedStr::new("emit_trace_id_notice"),
    value: &false,
    description:
        "Boolean flag indicating whether to send a NOTICE specifying the trace id when available (Materialize).",
    internal: false,
    safe: true,
};

static MOCK_AUDIT_EVENT_TIMESTAMP: ServerVar<Option<mz_repr::Timestamp>> = ServerVar {
    name: UncasedStr::new("mock_audit_event_timestamp"),
    value: &None,
    description: "Mocked timestamp to use for audit events for testing purposes",
    internal: true,
    safe: false,
};

pub const ENABLE_LD_RBAC_CHECKS: ServerVar<bool> = ServerVar {
    name: UncasedStr::new("enable_ld_rbac_checks"),
    // TODO(jkosh44) Once RBAC is complete, change this to `true`.
    value: &false,
    description:
        "LD facing global boolean flag that allows turning RBAC off for everyone (Materialize).",
    internal: true,
    safe: true,
};

pub const ENABLE_RBAC_CHECKS: ServerVar<bool> = ServerVar {
    name: UncasedStr::new("enable_rbac_checks"),
    // TODO(jkosh44) Once RBAC is complete, change this to `true`.
    value: &false,
    description: "User facing global boolean flag indicating whether to apply RBAC checks before \
    executing statements (Materialize).",
    internal: false,
    safe: true,
};

pub const ENABLE_SESSION_RBAC_CHECKS: ServerVar<bool> = ServerVar {
    name: UncasedStr::new("enable_session_rbac_checks"),
    // TODO(jkosh44) Once RBAC is complete, change this to `true`.
    value: &false,
    description: "User facing session boolean flag indicating whether to apply RBAC checks before \
    executing statements (Materialize).",
    internal: false,
    safe: true,
};

pub const AUTO_ROUTE_INTROSPECTION_QUERIES: ServerVar<bool> = ServerVar {
    name: UncasedStr::new("auto_route_introspection_queries"),
    value: &true,
    description:
        "Whether to force queries that depend only on system tables, to run on the mz_introspection cluster (Materialize).",
    internal: false,
    safe: true,
};

pub const ENABLE_ENVELOPE_UPSERT_IN_SUBSCRIBE: ServerVar<bool> = ServerVar {
    name: UncasedStr::new("enable_envelope_upsert_in_subscribe"),
    value: &false,
    description: "Feature flag indicating whether `ENVELOPE UPSERT` can be used in `SUBSCRIBE` queries (Materialize).",
    internal: false,
    safe: true,
};

pub const ENABLE_WITHIN_TIMESTAMP_ORDER_BY_IN_SUBSCRIBE: ServerVar<bool> = ServerVar {
    name: UncasedStr::new("enable_within_timestamp_order_by_in_subscribe"),
    value: &false,
    description: "Feature flag indicating whether `WITHIN TIMESTAMP ORDER BY` can be used in `SUBSCRIBE` queries (Materialize).",
    internal: false,
    safe: true,
};

/// Represents the input to a variable.
///
/// Each variable has different rules for how it handles each style of input.
/// This type allows us to defer interpretation of the input until the
/// variable-specific interpretation can be applied.
#[derive(Debug, Clone, Copy)]
pub enum VarInput<'a> {
    /// The input has been flattened into a single string.
    Flat(&'a str),
    /// The input comes from a SQL `SET` statement and is jumbled across
    /// multiple components.
    SqlSet(&'a [String]),
}

impl<'a> VarInput<'a> {
    /// Converts the variable input to an owned vector of strings.
    fn to_vec(&self) -> Vec<String> {
        match self {
            VarInput::Flat(v) => vec![v.to_string()],
            VarInput::SqlSet(values) => values.into_iter().map(|v| v.to_string()).collect(),
        }
    }
}

/// An owned version of [`VarInput`].
#[derive(Debug, Clone)]
pub enum OwnedVarInput {
    /// See [`VarInput::Flat`].
    Flat(String),
    /// See [`VarInput::SqlSet`].
    SqlSet(Vec<String>),
}

impl OwnedVarInput {
    /// Converts this owned variable input as a [`VarInput`].
    pub fn borrow(&self) -> VarInput {
        match self {
            OwnedVarInput::Flat(v) => VarInput::Flat(v),
            OwnedVarInput::SqlSet(v) => VarInput::SqlSet(v),
        }
    }
}

/// Session variables.
///
/// Materialize roughly follows the PostgreSQL configuration model, which works
/// as follows. There is a global set of named configuration parameters, like
/// `DateStyle` and `client_encoding`. These parameters can be set in several
/// places: in an on-disk configuration file (in Postgres, named
/// postgresql.conf), in command line arguments when the server is started, or
/// at runtime via the `ALTER SYSTEM` or `SET` statements. Parameters that are
/// set in a session take precedence over database defaults, which in turn take
/// precedence over command line arguments, which in turn take precedence over
/// settings in the on-disk configuration. Note that changing the value of
/// parameters obeys transaction semantics: if a transaction fails to commit,
/// any parameters that were changed in that transaction (i.e., via `SET`)
/// will be rolled back to their previous value.
///
/// The Materialize configuration hierarchy at the moment is much simpler.
/// Global defaults are hardcoded into the binary, and a select few parameters
/// can be overridden per session. A select few parameters can be overridden on
/// disk.
///
/// The set of variables that can be overridden per session and the set of
/// variables that can be overridden on disk are currently disjoint. The
/// infrastructure has been designed with an eye towards merging these two sets
/// and supporting additional layers to the hierarchy, however, should the need arise.
///
/// The configuration parameters that exist are driven by compatibility with
/// PostgreSQL drivers that expect them, not because they are particularly
/// important.
#[derive(Debug)]
pub struct SessionVars {
    // Normal variables.
    application_name: SessionVar<str>,
    client_encoding: ServerVar<str>,
    client_min_messages: SessionVar<ClientSeverity>,
    cluster: SessionVar<str>,
    cluster_replica: SessionVar<Option<String>>,
    database: SessionVar<str>,
    date_style: &'static ServerVar<Vec<String>>,
    extra_float_digits: SessionVar<i32>,
    failpoints: ServerVar<str>,
    integer_datetimes: ServerVar<bool>,
    interval_style: ServerVar<str>,
    search_path: SessionVar<Vec<Ident>>,
    server_version: ServerVar<str>,
    server_version_num: ServerVar<i32>,
    sql_safe_updates: SessionVar<bool>,
    standard_conforming_strings: ServerVar<bool>,
    statement_timeout: SessionVar<Duration>,
    idle_in_transaction_session_timeout: SessionVar<Duration>,
    timezone: SessionVar<TimeZone>,
    transaction_isolation: SessionVar<IsolationLevel>,
    real_time_recency: SessionVar<bool>,
    emit_timestamp_notice: SessionVar<bool>,
    emit_trace_id_notice: SessionVar<bool>,
    auto_route_introspection_queries: SessionVar<bool>,
    enable_session_rbac_checks: SessionVar<bool>,
    // Inputs to computed variables.
    build_info: &'static BuildInfo,
    user: User,
}

impl SessionVars {
    /// Creates a new [`SessionVars`].
    pub fn new(build_info: &'static BuildInfo, user: User) -> SessionVars {
        SessionVars {
            application_name: SessionVar::new(&APPLICATION_NAME),
            client_encoding: CLIENT_ENCODING,
            client_min_messages: SessionVar::new(&CLIENT_MIN_MESSAGES),
            cluster: SessionVar::new(&CLUSTER),
            cluster_replica: SessionVar::new(&CLUSTER_REPLICA),
            database: SessionVar::new(&DATABASE),
            date_style: &DATE_STYLE,
            extra_float_digits: SessionVar::new(&EXTRA_FLOAT_DIGITS),
            failpoints: FAILPOINTS,
            integer_datetimes: INTEGER_DATETIMES,
            interval_style: INTERVAL_STYLE,
            search_path: SessionVar::new(&SEARCH_PATH),
            server_version: SERVER_VERSION,
            server_version_num: SERVER_VERSION_NUM,
            sql_safe_updates: SessionVar::new(&SQL_SAFE_UPDATES),
            standard_conforming_strings: STANDARD_CONFORMING_STRINGS,
            statement_timeout: SessionVar::new(&STATEMENT_TIMEOUT),
            idle_in_transaction_session_timeout: SessionVar::new(
                &IDLE_IN_TRANSACTION_SESSION_TIMEOUT,
            ),
            timezone: SessionVar::new(&TIMEZONE),
            transaction_isolation: SessionVar::new(&TRANSACTION_ISOLATION),
            real_time_recency: SessionVar::new(&REAL_TIME_RECENCY),
            emit_timestamp_notice: SessionVar::new(&EMIT_TIMESTAMP_NOTICE),
            emit_trace_id_notice: SessionVar::new(&EMIT_TRACE_ID_NOTICE),
            auto_route_introspection_queries: SessionVar::new(&AUTO_ROUTE_INTROSPECTION_QUERIES),
            enable_session_rbac_checks: SessionVar::new(&ENABLE_SESSION_RBAC_CHECKS),
            build_info,
            user,
        }
    }

    /// Returns an iterator over the configuration parameters and their current
    /// values for this session.
    pub fn iter(&self) -> impl Iterator<Item = &dyn Var> {
        // `as` is ok to use to cast to a trait object.
        #[allow(clippy::as_conversions)]
        let vars = [
            &self.application_name as &dyn Var,
            &self.client_encoding,
            &self.client_min_messages,
            &self.cluster,
            &self.cluster_replica,
            &self.database,
            self.date_style,
            &self.extra_float_digits,
            &self.failpoints,
            &self.integer_datetimes,
            &self.interval_style,
            &self.search_path,
            &self.server_version,
            &self.server_version_num,
            &self.sql_safe_updates,
            &self.standard_conforming_strings,
            &self.statement_timeout,
            &self.idle_in_transaction_session_timeout,
            &self.timezone,
            &self.transaction_isolation,
            &self.real_time_recency,
            &self.emit_timestamp_notice,
            &self.emit_trace_id_notice,
            &self.auto_route_introspection_queries,
            &self.enable_session_rbac_checks,
            self.build_info,
            &self.user,
        ];
        vars.into_iter()
    }

    /// Returns an iterator over configuration parameters (and their current
    /// values for this session) that are expected to be sent to the client when
    /// a new connection is established or when their value changes.
    pub fn notify_set(&self) -> impl Iterator<Item = &dyn Var> {
        let vars: [&dyn Var; 9] = [
            &self.application_name,
            &self.client_encoding,
            self.date_style,
            &self.integer_datetimes,
            &self.server_version,
            &self.standard_conforming_strings,
            &self.timezone,
            &self.interval_style,
            // Including `mz_version` in the notify set is a Materialize
            // extension. Doing so allows applications to detect whether they
            // are talking to Materialize or PostgreSQL without an additional
            // network roundtrip. This is known to be safe because CockroachDB
            // has an analogous extension [0].
            // [0]: https://github.com/cockroachdb/cockroach/blob/369c4057a/pkg/sql/pgwire/conn.go#L1840
            self.build_info,
        ];
        vars.into_iter()
    }

    /// Returns a [`Var`] representing the configuration parameter with the
    /// specified name.
    ///
    /// Configuration parameters are matched case insensitively. If no such
    /// configuration parameter exists, `get` returns an error.
    ///
    /// Note that if `name` is known at compile time, you should instead use the
    /// named accessor to access the variable with its true Rust type. For
    /// example, `self.get("sql_safe_updates").value()` returns the string
    /// `"true"` or `"false"`, while `self.sql_safe_updates()` returns a bool.
    pub fn get(&self, name: &str) -> Result<&dyn Var, VarError> {
        if name == APPLICATION_NAME.name {
            Ok(&self.application_name)
        } else if name == CLIENT_ENCODING.name {
            Ok(&self.client_encoding)
        } else if name == CLIENT_MIN_MESSAGES.name {
            Ok(&self.client_min_messages)
        } else if name == CLUSTER.name {
            Ok(&self.cluster)
        } else if name == CLUSTER_REPLICA.name {
            Ok(&self.cluster_replica)
        } else if name == DATABASE.name {
            Ok(&self.database)
        } else if name == DATE_STYLE.name {
            Ok(self.date_style)
        } else if name == EXTRA_FLOAT_DIGITS.name {
            Ok(&self.extra_float_digits)
        } else if name == FAILPOINTS.name {
            Ok(&self.failpoints)
        } else if name == INTEGER_DATETIMES.name {
            Ok(&self.integer_datetimes)
        } else if name == INTERVAL_STYLE.name {
            Ok(&self.interval_style)
        } else if name == MZ_VERSION_NAME {
            Ok(self.build_info)
        } else if name == SEARCH_PATH.name {
            Ok(&self.search_path)
        } else if name == SERVER_VERSION.name {
            Ok(&self.server_version)
        } else if name == SERVER_VERSION_NUM.name {
            Ok(&self.server_version_num)
        } else if name == SQL_SAFE_UPDATES.name {
            Ok(&self.sql_safe_updates)
        } else if name == STANDARD_CONFORMING_STRINGS.name {
            Ok(&self.standard_conforming_strings)
        } else if name == STATEMENT_TIMEOUT.name {
            Ok(&self.statement_timeout)
        } else if name == IDLE_IN_TRANSACTION_SESSION_TIMEOUT.name {
            Ok(&self.idle_in_transaction_session_timeout)
        } else if name == TIMEZONE.name {
            Ok(&self.timezone)
        } else if name == TRANSACTION_ISOLATION.name {
            Ok(&self.transaction_isolation)
        } else if name == REAL_TIME_RECENCY.name {
            Ok(&self.real_time_recency)
        } else if name == EMIT_TIMESTAMP_NOTICE.name {
            Ok(&self.emit_timestamp_notice)
        } else if name == EMIT_TRACE_ID_NOTICE.name {
            Ok(&self.emit_trace_id_notice)
        } else if name == AUTO_ROUTE_INTROSPECTION_QUERIES.name {
            Ok(&self.auto_route_introspection_queries)
        } else if name == IS_SUPERUSER_NAME {
            Ok(&self.user)
        } else if name == ENABLE_SESSION_RBAC_CHECKS.name {
            Ok(&self.enable_session_rbac_checks)
        } else {
            Err(VarError::UnknownParameter(name.into()))
        }
    }

    /// Sets the configuration parameter named `name` to the value represented
    /// by `value`.
    ///
    /// The new value may be either committed or rolled back by the next call to
    /// [`SessionVars::end_transaction`]. If `local` is true, the new value is always
    /// discarded by the next call to [`SessionVars::end_transaction`], even if the
    /// transaction is marked to commit.
    ///
    /// Like with [`SessionVars::get`], configuration parameters are matched case
    /// insensitively. If `value` is not valid, as determined by the underlying
    /// configuration parameter, or if the named configuration parameter does
    /// not exist, an error is returned.
    pub fn set(&mut self, name: &str, input: VarInput, local: bool) -> Result<(), VarError> {
        if name == APPLICATION_NAME.name {
            self.application_name.set(input, local)
        } else if name == CLIENT_ENCODING.name {
            match extract_single_value(input) {
                Ok(value) if UncasedStr::new(value) == CLIENT_ENCODING.value => Ok(()),
                _ => Err(VarError::FixedValueParameter(&CLIENT_ENCODING)),
            }
        } else if name == CLIENT_MIN_MESSAGES.name {
            if let Ok(_) = ClientSeverity::parse(input) {
                self.client_min_messages.set(input, local)
            } else {
                return Err(VarError::ConstrainedParameter {
                    parameter: &CLIENT_MIN_MESSAGES,
                    values: input.to_vec(),
                    valid_values: Some(ClientSeverity::valid_values()),
                });
            }
        } else if name == CLUSTER.name {
            self.cluster.set(input, local)
        } else if name == CLUSTER_REPLICA.name {
            self.cluster_replica.set(input, local)
        } else if name == DATABASE.name {
            self.database.set(input, local)
        } else if name == DATE_STYLE.name {
            let Ok(values) = Vec::<String>::parse(input) else {
                return Err(VarError::FixedValueParameter(&*DATE_STYLE));
            };
            for value in values {
                let value = UncasedStr::new(value.trim());
                if value != "ISO" && value != "MDY" {
                    return Err(VarError::FixedValueParameter(&*DATE_STYLE));
                }
            }
            Ok(())
        } else if name == EXTRA_FLOAT_DIGITS.name {
            self.extra_float_digits.set(input, local)
        } else if name == FAILPOINTS.name {
            let values = input.to_vec();
            for mut cfg in values.iter().map(|v| v.trim().split(';')).flatten() {
                cfg = cfg.trim();
                if cfg.is_empty() {
                    continue;
                }
                let mut splits = cfg.splitn(2, '=');
                let failpoint = splits
                    .next()
                    .ok_or_else(|| VarError::InvalidParameterValue {
                        parameter: &FAILPOINTS,
                        values: input.to_vec(),
                        reason: "missing failpoint name".into(),
                    })?;
                let action = splits
                    .next()
                    .ok_or_else(|| VarError::InvalidParameterValue {
                        parameter: &FAILPOINTS,
                        values: input.to_vec(),
                        reason: "missing failpoint action".into(),
                    })?;
                fail::cfg(failpoint, action).map_err(|e| VarError::InvalidParameterValue {
                    parameter: &FAILPOINTS,
                    values: input.to_vec(),
                    reason: e,
                })?;
            }
            Ok(())
        } else if name == INTEGER_DATETIMES.name {
            Err(VarError::ReadOnlyParameter(INTEGER_DATETIMES.name()))
        } else if name == INTERVAL_STYLE.name {
            match extract_single_value(input) {
                Ok(value) if UncasedStr::new(value) == INTERVAL_STYLE.value => Ok(()),
                _ => Err(VarError::FixedValueParameter(&INTERVAL_STYLE)),
            }
        } else if name == SEARCH_PATH.name {
            self.search_path.set(input, local)
        } else if name == SERVER_VERSION.name {
            Err(VarError::ReadOnlyParameter(SERVER_VERSION.name()))
        } else if name == SERVER_VERSION_NUM.name {
            Err(VarError::ReadOnlyParameter(SERVER_VERSION_NUM.name()))
        } else if name == SQL_SAFE_UPDATES.name {
            self.sql_safe_updates.set(input, local)
        } else if name == STANDARD_CONFORMING_STRINGS.name {
            match bool::parse(input) {
                Ok(value) if value == *STANDARD_CONFORMING_STRINGS.value => Ok(()),
                Ok(_) => Err(VarError::FixedValueParameter(&STANDARD_CONFORMING_STRINGS)),
                Err(()) => Err(VarError::InvalidParameterType(&STANDARD_CONFORMING_STRINGS)),
            }
        } else if name == STATEMENT_TIMEOUT.name {
            self.statement_timeout.set(input, local)
        } else if name == IDLE_IN_TRANSACTION_SESSION_TIMEOUT.name {
            self.idle_in_transaction_session_timeout.set(input, local)
        } else if name == TIMEZONE.name {
            if let Ok(_) = TimeZone::parse(input) {
                self.timezone.set(input, local)
            } else {
                Err(VarError::ConstrainedParameter {
                    parameter: &TIMEZONE,
                    values: input.to_vec(),
                    valid_values: None,
                })
            }
        } else if name == TRANSACTION_ISOLATION.name {
            if let Ok(_) = IsolationLevel::parse(input) {
                self.transaction_isolation.set(input, local)
            } else {
                return Err(VarError::ConstrainedParameter {
                    parameter: &TRANSACTION_ISOLATION,
                    values: input.to_vec(),
                    valid_values: Some(IsolationLevel::valid_values()),
                });
            }
        } else if name == REAL_TIME_RECENCY.name {
            self.real_time_recency.set(input, local)
        } else if name == EMIT_TIMESTAMP_NOTICE.name {
            self.emit_timestamp_notice.set(input, local)
        } else if name == EMIT_TRACE_ID_NOTICE.name {
            self.emit_trace_id_notice.set(input, local)
        } else if name == AUTO_ROUTE_INTROSPECTION_QUERIES.name {
            self.auto_route_introspection_queries.set(input, local)
        } else if name == IS_SUPERUSER_NAME {
            Err(VarError::ReadOnlyParameter(self.user.name()))
        } else if name == ENABLE_SESSION_RBAC_CHECKS.name {
            self.enable_session_rbac_checks.set(input, local)
        } else {
            Err(VarError::UnknownParameter(name.into()))
        }
    }

    /// Sets the configuration parameter named `name` to its default value.
    ///
    /// The new value may be either committed or rolled back by the next call to
    /// [`SessionVars::end_transaction`]. If `local` is true, the new value is always
    /// discarded by the next call to [`SessionVars::end_transaction`], even if the
    /// transaction is marked to commit.
    ///
    /// Like with [`SessionVars::get`], configuration parameters are matched case
    /// insensitively. If the named configuration parameter does not exist, an
    /// error is returned.
    pub fn reset(&mut self, name: &str, local: bool) -> Result<(), VarError> {
        if name == APPLICATION_NAME.name {
            self.application_name.reset(local);
        } else if name == CLIENT_MIN_MESSAGES.name {
            self.client_min_messages.reset(local);
        } else if name == CLUSTER.name {
            self.cluster.reset(local);
        } else if name == CLUSTER_REPLICA.name {
            self.cluster_replica.reset(local);
        } else if name == DATABASE.name {
            self.database.reset(local);
        } else if name == EXTRA_FLOAT_DIGITS.name {
            self.extra_float_digits.reset(local);
        } else if name == SEARCH_PATH.name {
            self.search_path.reset(local);
        } else if name == SQL_SAFE_UPDATES.name {
            self.sql_safe_updates.reset(local);
        } else if name == STATEMENT_TIMEOUT.name {
            self.statement_timeout.reset(local);
        } else if name == IDLE_IN_TRANSACTION_SESSION_TIMEOUT.name {
            self.idle_in_transaction_session_timeout.reset(local);
        } else if name == TIMEZONE.name {
            self.timezone.reset(local);
        } else if name == TRANSACTION_ISOLATION.name {
            self.transaction_isolation.reset(local);
        } else if name == REAL_TIME_RECENCY.name {
            self.real_time_recency.reset(local);
        } else if name == EMIT_TIMESTAMP_NOTICE.name {
            self.emit_timestamp_notice.reset(local);
        } else if name == EMIT_TRACE_ID_NOTICE.name {
            self.emit_trace_id_notice.reset(local);
        } else if name == AUTO_ROUTE_INTROSPECTION_QUERIES.name {
            self.auto_route_introspection_queries.reset(local);
        } else if name == ENABLE_SESSION_RBAC_CHECKS.name {
            self.enable_session_rbac_checks.reset(local);
        } else if name == CLIENT_ENCODING.name
            || name == DATE_STYLE.name
            || name == FAILPOINTS.name
            || name == INTEGER_DATETIMES.name
            || name == INTERVAL_STYLE.name
            || name == SERVER_VERSION.name
            || name == SERVER_VERSION_NUM.name
            || name == STANDARD_CONFORMING_STRINGS.name
            || name == IS_SUPERUSER_NAME
        {
            // fixed value
        } else {
            return Err(VarError::UnknownParameter(name.into()));
        }
        Ok(())
    }

    /// Commits or rolls back configuration parameter updates made via
    /// [`SessionVars::set`] since the last call to `end_transaction`.
    pub fn end_transaction(&mut self, action: EndTransactionAction) {
        // IMPORTANT: if you've added a new `SessionVar`, add a corresponding
        // call to `end_transaction` below.
        let SessionVars {
            application_name,
            client_encoding: _,
            client_min_messages,
            cluster,
            cluster_replica,
            database,
            date_style: _,
            extra_float_digits,
            failpoints: _,
            integer_datetimes: _,
            interval_style: _,
            search_path,
            server_version: _,
            server_version_num: _,
            sql_safe_updates,
            standard_conforming_strings: _,
            statement_timeout,
            idle_in_transaction_session_timeout,
            timezone,
            transaction_isolation,
            real_time_recency,
            emit_timestamp_notice,
            emit_trace_id_notice,
            auto_route_introspection_queries,
            enable_session_rbac_checks,
            build_info: _,
            user: _,
        } = self;
        application_name.end_transaction(action);
        client_min_messages.end_transaction(action);
        cluster.end_transaction(action);
        cluster_replica.end_transaction(action);
        database.end_transaction(action);
        extra_float_digits.end_transaction(action);
        search_path.end_transaction(action);
        sql_safe_updates.end_transaction(action);
        statement_timeout.end_transaction(action);
        idle_in_transaction_session_timeout.end_transaction(action);
        timezone.end_transaction(action);
        transaction_isolation.end_transaction(action);
        real_time_recency.end_transaction(action);
        emit_timestamp_notice.end_transaction(action);
        emit_trace_id_notice.end_transaction(action);
        auto_route_introspection_queries.end_transaction(action);
        enable_session_rbac_checks.end_transaction(action);
    }

    /// Returns the value of the `application_name` configuration parameter.
    pub fn application_name(&self) -> &str {
        self.application_name.value()
    }

    /// Returns the build info.
    pub fn build_info(&self) -> &'static BuildInfo {
        self.build_info
    }

    /// Returns the value of the `client_encoding` configuration parameter.
    pub fn client_encoding(&self) -> &'static str {
        self.client_encoding.value
    }

    /// Returns the value of the `client_min_messages` configuration parameter.
    pub fn client_min_messages(&self) -> &ClientSeverity {
        self.client_min_messages.value()
    }

    /// Returns the value of the `cluster` configuration parameter.
    pub fn cluster(&self) -> &str {
        self.cluster.value()
    }

    /// Returns the value of the `cluster_replica` configuration parameter.
    pub fn cluster_replica(&self) -> Option<&str> {
        self.cluster_replica.value().as_deref()
    }

    /// Returns the value of the `DateStyle` configuration parameter.
    pub fn date_style(&self) -> &[String] {
        self.date_style.value
    }

    /// Returns the value of the `database` configuration parameter.
    pub fn database(&self) -> &str {
        self.database.value()
    }

    /// Returns the value of the `extra_float_digits` configuration parameter.
    pub fn extra_float_digits(&self) -> i32 {
        *self.extra_float_digits.value()
    }

    /// Returns the value of the `integer_datetimes` configuration parameter.
    pub fn integer_datetimes(&self) -> bool {
        *self.integer_datetimes.value
    }

    /// Returns the value of the `intervalstyle` configuration parameter.
    pub fn intervalstyle(&self) -> &'static str {
        self.interval_style.value
    }

    /// Returns the value of the `mz_version` configuration parameter.
    pub fn mz_version(&self) -> String {
        self.build_info.value()
    }

    /// Returns the value of the `search_path` configuration parameter.
    pub fn search_path(&self) -> &[Ident] {
        self.search_path.value()
    }

    /// Returns the value of the `server_version` configuration parameter.
    pub fn server_version(&self) -> &'static str {
        self.server_version.value
    }

    /// Returns the value of the `server_version_num` configuration parameter.
    pub fn server_version_num(&self) -> i32 {
        *self.server_version_num.value
    }

    /// Returns the value of the `sql_safe_updates` configuration parameter.
    pub fn sql_safe_updates(&self) -> bool {
        *self.sql_safe_updates.value()
    }

    /// Returns the value of the `standard_conforming_strings` configuration
    /// parameter.
    pub fn standard_conforming_strings(&self) -> bool {
        *self.standard_conforming_strings.value
    }

    /// Returns the value of the `statement_timeout` configuration parameter.
    pub fn statement_timeout(&self) -> &Duration {
        self.statement_timeout.value()
    }

    /// Returns the value of the `idle_in_transaction_session_timeout` configuration parameter.
    pub fn idle_in_transaction_session_timeout(&self) -> &Duration {
        self.idle_in_transaction_session_timeout.value()
    }

    /// Returns the value of the `timezone` configuration parameter.
    pub fn timezone(&self) -> &TimeZone {
        self.timezone.value()
    }

    /// Returns the value of the `transaction_isolation` configuration
    /// parameter.
    pub fn transaction_isolation(&self) -> &IsolationLevel {
        self.transaction_isolation.value()
    }

    /// Returns the value of `real_time_recency` configuration parameter.
    pub fn real_time_recency(&self) -> bool {
        *self.real_time_recency.value()
    }

    /// Returns the value of `emit_timestamp_notice` configuration parameter.
    pub fn emit_timestamp_notice(&self) -> bool {
        *self.emit_timestamp_notice.value()
    }

    /// Returns the value of `emit_trace_id_notice` configuration parameter.
    pub fn emit_trace_id_notice(&self) -> bool {
        *self.emit_trace_id_notice.value()
    }

    /// Returns the value of `auto_route_introspection_queries` configuration parameter.
    pub fn auto_route_introspection_queries(&self) -> bool {
        *self.auto_route_introspection_queries.value()
    }

    /// Returns the value of `enable_session_rbac_checks` configuration parameter.
    pub fn enable_session_rbac_checks(&self) -> bool {
        *self.enable_session_rbac_checks.value()
    }

    /// Returns the value of `is_superuser` configuration parameter.
    pub fn is_superuser(&self) -> bool {
        self.user.is_superuser()
    }

    /// Returns the user associated with this `SessionVars` instance.
    pub fn user(&self) -> &User {
        &self.user
    }

    /// Sets the external metadata associated with the user.
    pub fn set_external_user_metadata(&mut self, metadata: ExternalUserMetadata) {
        self.user.external_metadata = Some(metadata);
    }

    pub fn set_cluster(&mut self, cluster: String) {
        self.cluster.session_value = Some(cluster);
    }
}

/// On disk variables.
///
/// See [`SessionVars`] for more details on the Materialize configuration model.
#[derive(Debug)]
pub struct SystemVars {
    vars: BTreeMap<&'static UncasedStr, Box<dyn VarMut>>,
}

impl Clone for SystemVars {
    fn clone(&self) -> Self {
        SystemVars {
            vars: self.vars.iter().map(|(k, v)| (*k, v.clone_var())).collect(),
        }
    }
}

impl Default for SystemVars {
    fn default() -> Self {
        SystemVars::empty()
            .with_var(&CONFIG_HAS_SYNCED_ONCE)
            .with_var(&MAX_AWS_PRIVATELINK_CONNECTIONS)
            .with_var(&MAX_TABLES)
            .with_var(&MAX_SOURCES)
            .with_var(&MAX_SINKS)
            .with_var(&MAX_MATERIALIZED_VIEWS)
            .with_var(&MAX_CLUSTERS)
            .with_var(&MAX_REPLICAS_PER_CLUSTER)
            .with_var(&MAX_CREDIT_CONSUMPTION_RATE)
            .with_var(&MAX_DATABASES)
            .with_var(&MAX_SCHEMAS_PER_DATABASE)
            .with_var(&MAX_OBJECTS_PER_SCHEMA)
            .with_var(&MAX_SECRETS)
            .with_var(&MAX_ROLES)
            .with_var(&MAX_RESULT_SIZE)
            .with_var(&ALLOWED_CLUSTER_REPLICA_SIZES)
            .with_var(&ENABLE_MULTI_WORKER_STORAGE_PERSIST_SINK)
            .with_var(&PERSIST_BLOB_TARGET_SIZE)
            .with_var(&PERSIST_COMPACTION_MINIMUM_TIMEOUT)
            .with_var(&CRDB_CONNECT_TIMEOUT)
            .with_var(&DATAFLOW_MAX_INFLIGHT_BYTES)
            .with_var(&PERSIST_SINK_MINIMUM_BATCH_UPDATES)
            .with_var(&STORAGE_PERSIST_SINK_MINIMUM_BATCH_UPDATES)
            .with_var(&PERSIST_NEXT_LISTEN_BATCH_RETRYER_INITIAL_BACKOFF)
            .with_var(&PERSIST_NEXT_LISTEN_BATCH_RETRYER_MULTIPLIER)
            .with_var(&PERSIST_NEXT_LISTEN_BATCH_RETRYER_CLAMP)
            .with_var(&PERSIST_STATS_COLLECTION_ENABLED)
            .with_var(&PERSIST_STATS_FILTER_ENABLED)
            .with_var(&METRICS_RETENTION)
            .with_var(&MOCK_AUDIT_EVENT_TIMESTAMP)
            .with_var(&ENABLE_WITH_MUTUALLY_RECURSIVE)
            .with_var(&ENABLE_MONOTONIC_ONESHOT_SELECTS)
            .with_var(&ENABLE_FORMAT_JSON)
            .with_var(&ENABLE_LD_RBAC_CHECKS)
            .with_var(&ENABLE_RBAC_CHECKS)
            .with_var(&PG_REPLICATION_CONNECT_TIMEOUT)
            .with_var(&PG_REPLICATION_KEEPALIVES_IDLE)
            .with_var(&PG_REPLICATION_KEEPALIVES_INTERVAL)
            .with_var(&PG_REPLICATION_KEEPALIVES_RETRIES)
            .with_var(&PG_REPLICATION_TCP_USER_TIMEOUT)
<<<<<<< HEAD
            .with_var(&ENABLE_ENVELOPE_UPSERT_IN_SUBSCRIBE)
            .with_var(&ENABLE_WITHIN_TIMESTAMP_ORDER_BY_IN_SUBSCRIBE)
=======
            .with_var(&ENABLE_LAUNCHDARKLY)
>>>>>>> 1abe7256
    }
}

impl SystemVars {
    fn empty() -> Self {
        SystemVars {
            vars: Default::default(),
        }
    }

    fn with_var<V>(mut self, var: &'static ServerVar<V>) -> Self
    where
        V: Value + Debug + PartialEq + Clone + 'static,
        V::Owned: Debug + PartialEq + Send + Clone + Sync,
    {
        self.vars.insert(var.name, Box::new(SystemVar::new(var)));
        self
    }

    fn expect_value<V>(&self, var: &ServerVar<V>) -> &V
    where
        V: Value + Debug + PartialEq + Clone + 'static,
        V::Owned: Debug + PartialEq + Send + Clone + Sync,
    {
        let var = self
            .vars
            .get(var.name)
            .expect("provided var should be in state");

        var.value_any()
            .downcast_ref()
            .expect("provided var type should matched stored var")
    }

    /// Returns an iterator over the configuration parameters and their current
    /// values on disk.
    pub fn iter(&self) -> impl Iterator<Item = &dyn Var> {
        self.vars.values().map(|v| v.as_var())
    }

    /// Returns an iterator over the configuration parameters and their current
    /// values on disk. Compared to [`SystemVars::iter`], this should omit vars
    /// that shouldn't be synced by SystemParameterFrontend.
    pub fn iter_synced(&self) -> impl Iterator<Item = &dyn Var> {
        self.iter()
            .filter(|v| v.name() != CONFIG_HAS_SYNCED_ONCE.name)
    }

    /// Returns a [`Var`] representing the configuration parameter with the
    /// specified name.
    ///
    /// Configuration parameters are matched case insensitively. If no such
    /// configuration parameter exists, `get` returns an error.
    ///
    /// Note that if `name` is known at compile time, you should instead use the
    /// named accessor to access the variable with its true Rust type. For
    /// example, `self.get("max_tables").value()` returns the string
    /// `"25"` or the current value, while `self.max_tables()` returns an i32.
    ///
    /// # Errors
    ///
    /// The call will return an error:
    /// 1. If `name` does not refer to a valid [`SystemVars`] field.
    pub fn get(&self, name: &str) -> Result<&dyn Var, VarError> {
        self.vars
            .get(UncasedStr::new(name))
            .map(|v| v.as_var())
            .ok_or_else(|| VarError::UnknownParameter(name.into()))
    }

    /// Check if the given `values` is the default value for the [`Var`]
    /// identified by `name`.
    ///
    /// # Errors
    ///
    /// The call will return an error:
    /// 1. If `name` does not refer to a valid [`SystemVars`] field.
    /// 2. If `values` does not represent a valid [`SystemVars`] value for
    ///    `name`.
    pub fn is_default(&self, name: &str, input: VarInput) -> Result<bool, VarError> {
        self.vars
            .get(UncasedStr::new(name))
            .ok_or_else(|| VarError::UnknownParameter(name.into()))
            .and_then(|v| v.is_default(input))
    }

    /// Sets the configuration parameter named `name` to the value represented
    /// by `value`.
    ///
    /// Like with [`SystemVars::get`], configuration parameters are matched case
    /// insensitively. If `value` is not valid, as determined by the underlying
    /// configuration parameter, or if the named configuration parameter does
    /// not exist, an error is returned.
    ///
    /// Return a `bool` value indicating whether the [`Var`] identified by
    /// `name` was modified by this call (it won't be if it already had the
    /// given `value`).
    ///
    /// # Errors
    ///
    /// The call will return an error:
    /// 1. If `name` does not refer to a valid [`SystemVars`] field.
    /// 2. If `value` does not represent a valid [`SystemVars`] value for
    ///    `name`.
    pub fn set(&mut self, name: &str, input: VarInput) -> Result<bool, VarError> {
        self.vars
            .get_mut(UncasedStr::new(name))
            .ok_or_else(|| VarError::UnknownParameter(name.into()))
            .and_then(|v| v.set(input))
    }

    /// Sets the configuration parameter named `name` to its default value.
    ///
    /// Like with [`SystemVars::get`], configuration parameters are matched case
    /// insensitively. If the named configuration parameter does not exist, an
    /// error is returned.
    ///
    /// Return a `bool` value indicating whether the [`Var`] identified by
    /// `name` was modified by this call (it won't be if was already reset).
    ///
    /// # Errors
    ///
    /// The call will return an error:
    /// 1. If `name` does not refer to a valid [`SystemVars`] field.
    pub fn reset(&mut self, name: &str) -> Result<bool, VarError> {
        self.vars
            .get_mut(UncasedStr::new(name))
            .ok_or_else(|| VarError::UnknownParameter(name.into()))
            .map(|v| v.reset())
    }

    /// Returns the `config_has_synced_once` configuration parameter.
    pub fn config_has_synced_once(&self) -> bool {
        *self.expect_value(&CONFIG_HAS_SYNCED_ONCE)
    }

    /// Returns the value of the `max_aws_privatelink_connections` configuration parameter.
    pub fn max_aws_privatelink_connections(&self) -> u32 {
        *self.expect_value(&MAX_AWS_PRIVATELINK_CONNECTIONS)
    }

    /// Returns the value of the `max_tables` configuration parameter.
    pub fn max_tables(&self) -> u32 {
        *self.expect_value(&MAX_TABLES)
    }

    /// Returns the value of the `max_sources` configuration parameter.
    pub fn max_sources(&self) -> u32 {
        *self.expect_value(&MAX_SOURCES)
    }

    /// Returns the value of the `max_sinks` configuration parameter.
    pub fn max_sinks(&self) -> u32 {
        *self.expect_value(&MAX_SINKS)
    }

    /// Returns the value of the `max_materialized_views` configuration parameter.
    pub fn max_materialized_views(&self) -> u32 {
        *self.expect_value(&MAX_MATERIALIZED_VIEWS)
    }

    /// Returns the value of the `max_clusters` configuration parameter.
    pub fn max_clusters(&self) -> u32 {
        *self.expect_value(&MAX_CLUSTERS)
    }

    /// Returns the value of the `max_replicas_per_cluster` configuration parameter.
    pub fn max_replicas_per_cluster(&self) -> u32 {
        *self.expect_value(&MAX_REPLICAS_PER_CLUSTER)
    }

    /// Returns the value of the `max_credit_consumption_rate` configuration parameter.
    pub fn max_credit_consumption_rate(&self) -> Numeric {
        *self.expect_value(&MAX_CREDIT_CONSUMPTION_RATE)
    }

    /// Returns the value of the `max_databases` configuration parameter.
    pub fn max_databases(&self) -> u32 {
        *self.expect_value(&MAX_DATABASES)
    }

    /// Returns the value of the `max_schemas_per_database` configuration parameter.
    pub fn max_schemas_per_database(&self) -> u32 {
        *self.expect_value(&MAX_SCHEMAS_PER_DATABASE)
    }

    /// Returns the value of the `max_objects_per_schema` configuration parameter.
    pub fn max_objects_per_schema(&self) -> u32 {
        *self.expect_value(&MAX_OBJECTS_PER_SCHEMA)
    }

    /// Returns the value of the `max_secrets` configuration parameter.
    pub fn max_secrets(&self) -> u32 {
        *self.expect_value(&MAX_SECRETS)
    }

    /// Returns the value of the `max_roles` configuration parameter.
    pub fn max_roles(&self) -> u32 {
        *self.expect_value(&MAX_ROLES)
    }

    /// Returns the value of the `max_result_size` configuration parameter.
    pub fn max_result_size(&self) -> u32 {
        *self.expect_value(&MAX_RESULT_SIZE)
    }

    /// Returns the value of the `allowed_cluster_replica_sizes` configuration parameter.
    pub fn allowed_cluster_replica_sizes(&self) -> Vec<String> {
        self.expect_value(&ALLOWED_CLUSTER_REPLICA_SIZES)
            .into_iter()
            .map(|s| s.as_str().into())
            .collect()
    }

    /// Returns the `enable_multi_worker_storage_persist_sink` configuration parameter.
    pub fn enable_multi_worker_storage_persist_sink(&self) -> bool {
        *self.expect_value(&ENABLE_MULTI_WORKER_STORAGE_PERSIST_SINK)
    }

    /// Returns the `persist_blob_target_size` configuration parameter.
    pub fn persist_blob_target_size(&self) -> usize {
        *self.expect_value(&PERSIST_BLOB_TARGET_SIZE)
    }

    /// Returns the `persist_next_listen_batch_retryer_initial_backoff` configuration parameter.
    pub fn persist_next_listen_batch_retryer_initial_backoff(&self) -> Duration {
        *self.expect_value(&PERSIST_NEXT_LISTEN_BATCH_RETRYER_INITIAL_BACKOFF)
    }

    /// Returns the `persist_next_listen_batch_retryer_multiplier` configuration parameter.
    pub fn persist_next_listen_batch_retryer_multiplier(&self) -> u32 {
        *self.expect_value(&PERSIST_NEXT_LISTEN_BATCH_RETRYER_MULTIPLIER)
    }

    /// Returns the `persist_next_listen_batch_retryer_clamp` configuration parameter.
    pub fn persist_next_listen_batch_retryer_clamp(&self) -> Duration {
        *self.expect_value(&PERSIST_NEXT_LISTEN_BATCH_RETRYER_CLAMP)
    }

    /// Returns the `persist_compaction_minimum_timeout` configuration parameter.
    pub fn persist_compaction_minimum_timeout(&self) -> Duration {
        *self.expect_value(&PERSIST_COMPACTION_MINIMUM_TIMEOUT)
    }

    /// Returns the `pg_replication_connect_timeout` configuration parameter.
    pub fn pg_replication_connect_timeout(&self) -> Duration {
        *self.expect_value(&PG_REPLICATION_CONNECT_TIMEOUT)
    }

    /// Returns the `pg_replication_keepalives_retries` configuration parameter.
    pub fn pg_replication_keepalives_retries(&self) -> u32 {
        *self.expect_value(&PG_REPLICATION_KEEPALIVES_RETRIES)
    }

    /// Returns the `pg_replication_keepalives_idle` configuration parameter.
    pub fn pg_replication_keepalives_idle(&self) -> Duration {
        *self.expect_value(&PG_REPLICATION_KEEPALIVES_IDLE)
    }

    /// Returns the `pg_replication_keepalives_interval` configuration parameter.
    pub fn pg_replication_keepalives_interval(&self) -> Duration {
        *self.expect_value(&PG_REPLICATION_KEEPALIVES_INTERVAL)
    }

    /// Returns the `pg_replication_tcp_user_timeout` configuration parameter.
    pub fn pg_replication_tcp_user_timeout(&self) -> Duration {
        *self.expect_value(&PG_REPLICATION_TCP_USER_TIMEOUT)
    }

    /// Returns the `crdb_connect_timeout` configuration parameter.
    pub fn crdb_connect_timeout(&self) -> Duration {
        *self.expect_value(&CRDB_CONNECT_TIMEOUT)
    }

    /// Returns the `dataflow_max_inflight_bytes` configuration parameter.
    pub fn dataflow_max_inflight_bytes(&self) -> usize {
        *self.expect_value(&DATAFLOW_MAX_INFLIGHT_BYTES)
    }

    /// Returns the `persist_sink_minimum_batch_updates` configuration parameter.
    pub fn persist_sink_minimum_batch_updates(&self) -> usize {
        *self.expect_value(&PERSIST_SINK_MINIMUM_BATCH_UPDATES)
    }

    /// Returns the `storage_persist_sink_minimum_batch_updates` configuration parameter.
    pub fn storage_persist_sink_minimum_batch_updates(&self) -> usize {
        *self.expect_value(&STORAGE_PERSIST_SINK_MINIMUM_BATCH_UPDATES)
    }

    /// Returns the `persist_stats_collection_enabled` configuration parameter.
    pub fn persist_stats_collection_enabled(&self) -> bool {
        *self.expect_value(&PERSIST_STATS_COLLECTION_ENABLED)
    }

    /// Returns the `persist_stats_filter_enabled` configuration parameter.
    pub fn persist_stats_filter_enabled(&self) -> bool {
        *self.expect_value(&PERSIST_STATS_FILTER_ENABLED)
    }

    /// Returns the `metrics_retention` configuration parameter.
    pub fn metrics_retention(&self) -> Duration {
        *self.expect_value(&METRICS_RETENTION)
    }

    /// Returns the `mock_audit_event_timestamp` configuration parameter.
    pub fn mock_audit_event_timestamp(&self) -> Option<mz_repr::Timestamp> {
        *self.expect_value(&MOCK_AUDIT_EVENT_TIMESTAMP)
    }

    /// Returns the `enable_with_mutually_recursive` configuration parameter.
    pub fn enable_with_mutually_recursive(&self) -> bool {
        *self.expect_value(&ENABLE_WITH_MUTUALLY_RECURSIVE)
    }

    /// Sets the `enable_with_mutually_recursive` configuration parameter.
    pub fn set_enable_with_mutually_recursive(&mut self, value: bool) -> bool {
        self.vars
            .get_mut(ENABLE_WITH_MUTUALLY_RECURSIVE.name)
            .expect("var known to exist")
            .set(VarInput::Flat(value.format().as_str()))
            .expect("valid parameter value")
    }

    /// Returns the `enable_monotonic_oneshot_selects` configuration parameter.
    pub fn enable_monotonic_oneshot_selects(&self) -> bool {
        *self.expect_value(&ENABLE_MONOTONIC_ONESHOT_SELECTS)
    }

    /// Returns the `enable_format_json` configuration parameter.
    pub fn enable_format_json(&self) -> bool {
        *self.expect_value(&ENABLE_FORMAT_JSON)
    }

    /// Sets the `enable_format_json` configuration parameter.
    pub fn set_enable_format_json(&mut self, value: bool) -> bool {
        self.vars
            .get_mut(ENABLE_FORMAT_JSON.name)
            .expect("var known to exist")
            .set(VarInput::Flat(value.format().as_str()))
            .expect("valid parameter value")
    }

    /// Returns the `enable_ld_rbac_checks` configuration parameter.
    pub fn enable_ld_rbac_checks(&self) -> bool {
        *self.expect_value(&ENABLE_LD_RBAC_CHECKS)
    }

    /// Returns the `enable_rbac_checks` configuration parameter.
    pub fn enable_rbac_checks(&self) -> bool {
        *self.expect_value(&ENABLE_RBAC_CHECKS)
    }

    /// Returns the `enable_envelope_upsert_in_subscribe` configuration parameter.
    pub fn enable_envelope_upsert_in_subscribe(&self) -> bool {
        *self.expect_value(&ENABLE_ENVELOPE_UPSERT_IN_SUBSCRIBE)
    }

    /// Returns the `enable_within_timestamp_order_by` configuration parameter.
    pub fn enable_within_timestamp_order_by(&self) -> bool {
        *self.expect_value(&ENABLE_WITHIN_TIMESTAMP_ORDER_BY_IN_SUBSCRIBE)
    }
}

/// A `Var` represents a configuration parameter of an arbitrary type.
pub trait Var: fmt::Debug {
    /// Returns the name of the configuration parameter.
    fn name(&self) -> &'static str;

    /// Constructs a flattened string representation of the current value of the
    /// configuration parameter.
    ///
    /// The resulting string is guaranteed to be parsable if provided to
    /// `Value::parse` as a [`VarInput::Flat`].
    fn value(&self) -> String;

    /// Returns a short sentence describing the purpose of the configuration
    /// parameter.
    fn description(&self) -> &'static str;

    /// Returns the name of the type of this variable.
    fn type_name(&self) -> &'static str;

    /// Indicates wither the [`Var`] is visible for the given [`User`].
    ///
    /// Variables marked as `internal` are only visible for the
    /// system user.
    fn visible(&self, user: &User) -> bool;

    /// Indicates wither the [`Var`] is only visible in unsafe mode.
    ///
    /// Variables marked as `safe` are visible outside of unsafe mode.
    fn safe(&self) -> bool;

    /// Indicates wither the [`Var`] is experimental.
    ///
    /// The default implementation determines this from the [`Var`] name, as
    /// experimental variable names should always end with "_experimental".
    fn experimental(&self) -> bool {
        self.name().ends_with("_experimental")
    }
}

/// A `Var` with additional methods for mutating the value, as well as
/// helpers that enable various operations in a `dyn` context.
pub trait VarMut: Var + Send + Sync {
    /// Upcast to Var, for use with `dyn`.
    fn as_var(&self) -> &dyn Var;

    /// Return the value as `dyn Any`.
    fn value_any(&self) -> &(dyn Any + 'static);

    /// Clone, but object safe and specialized to `VarMut`.
    fn clone_var(&self) -> Box<dyn VarMut>;

    /// Return whether or not `input` is equal to this var's default value,
    /// if there is one.
    fn is_default(&self, input: VarInput) -> Result<bool, VarError>;

    /// Parse the input and update the stored value to match.
    fn set(&mut self, input: VarInput) -> Result<bool, VarError>;

    /// Reset the stored value to the default.
    fn reset(&mut self) -> bool;
}

/// A `ServerVar` is the default value for a configuration parameter.
#[derive(Debug)]
pub struct ServerVar<V>
where
    V: fmt::Debug + ?Sized + 'static,
{
    name: &'static UncasedStr,
    value: &'static V,
    description: &'static str,
    internal: bool,
    safe: bool,
}

impl<V> Var for ServerVar<V>
where
    V: Value + fmt::Debug + ?Sized + 'static,
{
    fn name(&self) -> &'static str {
        self.name.as_str()
    }

    fn value(&self) -> String {
        self.value.format()
    }

    fn description(&self) -> &'static str {
        self.description
    }

    fn type_name(&self) -> &'static str {
        V::TYPE_NAME
    }

    fn visible(&self, user: &User) -> bool {
        !self.internal || user == &*SYSTEM_USER
    }

    fn safe(&self) -> bool {
        self.safe
    }
}

/// A `SystemVar` is persisted on disk value for a configuration parameter. If unset,
/// the server default is used instead.
#[derive(Debug)]
struct SystemVar<V>
where
    V: Value + fmt::Debug + ?Sized + 'static,
    V::Owned: fmt::Debug,
{
    persisted_value: Option<V::Owned>,
    parent: &'static ServerVar<V>,
}

// The derived `Clone` implementation requires `V: Clone`, which is not needed.
impl<V> Clone for SystemVar<V>
where
    V: Value + fmt::Debug + ?Sized + 'static,
    V::Owned: fmt::Debug + Clone,
{
    fn clone(&self) -> Self {
        SystemVar {
            persisted_value: self.persisted_value.clone(),
            parent: self.parent,
        }
    }
}

impl<V> SystemVar<V>
where
    V: Value + fmt::Debug + PartialEq + ?Sized + 'static,
    V::Owned: fmt::Debug,
{
    fn new(parent: &'static ServerVar<V>) -> SystemVar<V> {
        SystemVar {
            persisted_value: None,
            parent,
        }
    }

    fn persisted_value(&self) -> Option<&V> {
        self.persisted_value.as_ref().map(|v| v.borrow())
    }

    fn value(&self) -> &V {
        self.persisted_value
            .as_ref()
            .map(|v| v.borrow())
            .unwrap_or(self.parent.value)
    }
}

impl<V> Var for SystemVar<V>
where
    V: Value + fmt::Debug + PartialEq + ?Sized + 'static,
    V::Owned: fmt::Debug,
{
    fn name(&self) -> &'static str {
        self.parent.name()
    }

    fn value(&self) -> String {
        SystemVar::value(self).format()
    }

    fn description(&self) -> &'static str {
        self.parent.description()
    }

    fn type_name(&self) -> &'static str {
        V::TYPE_NAME
    }

    fn visible(&self, user: &User) -> bool {
        self.parent.visible(user)
    }

    fn safe(&self) -> bool {
        self.parent.safe()
    }
}

impl<V> VarMut for SystemVar<V>
where
    V: Value + fmt::Debug + PartialEq + 'static,
    V::Owned: fmt::Debug + Clone + Send + Sync,
{
    fn as_var(&self) -> &dyn Var {
        self
    }

    fn value_any(&self) -> &(dyn Any + 'static) {
        let value = SystemVar::value(self);
        value
    }

    fn clone_var(&self) -> Box<dyn VarMut> {
        Box::new(self.clone())
    }

    fn is_default(&self, input: VarInput) -> Result<bool, VarError> {
        match V::parse(input) {
            Ok(v) => Ok(self.parent.value == v.borrow()),
            Err(()) => Err(VarError::InvalidParameterType(self.parent)),
        }
    }

    fn set(&mut self, input: VarInput) -> Result<bool, VarError> {
        match V::parse(input) {
            Ok(v) => {
                if self.persisted_value() != Some(v.borrow()) {
                    self.persisted_value = Some(v);
                    Ok(true)
                } else {
                    Ok(false)
                }
            }
            Err(()) => Err(VarError::InvalidParameterType(self.parent)),
        }
    }

    fn reset(&mut self) -> bool {
        if self.persisted_value() != None {
            self.persisted_value = None;
            true
        } else {
            false
        }
    }
}

/// A `SessionVar` is the session value for a configuration parameter. If unset,
/// the server default is used instead.
#[derive(Debug)]
struct SessionVar<V>
where
    V: Value + fmt::Debug + ?Sized + 'static,
{
    default_value: &'static V,
    local_value: Option<V::Owned>,
    staged_value: Option<V::Owned>,
    session_value: Option<V::Owned>,
    parent: &'static ServerVar<V>,
}

impl<V> SessionVar<V>
where
    V: Value + fmt::Debug + ?Sized + 'static,
{
    fn new(parent: &'static ServerVar<V>) -> SessionVar<V> {
        SessionVar {
            default_value: parent.value,
            local_value: None,
            staged_value: None,
            session_value: None,
            parent,
        }
    }

    fn set(&mut self, input: VarInput, local: bool) -> Result<(), VarError> {
        match V::parse(input) {
            Ok(v) => {
                if local {
                    self.local_value = Some(v);
                } else {
                    self.local_value = None;
                    self.staged_value = Some(v);
                }
                Ok(())
            }
            Err(()) => Err(VarError::InvalidParameterType(self.parent)),
        }
    }

    fn reset(&mut self, local: bool) {
        let value = self.default_value.to_owned();
        if local {
            self.local_value = Some(value);
        } else {
            self.local_value = None;
            self.staged_value = Some(value);
        }
    }

    fn end_transaction(&mut self, action: EndTransactionAction) {
        self.local_value = None;
        match action {
            EndTransactionAction::Commit if self.staged_value.is_some() => {
                self.session_value = self.staged_value.take()
            }
            _ => self.staged_value = None,
        }
    }

    fn value(&self) -> &V {
        self.local_value
            .as_ref()
            .map(|v| v.borrow())
            .or_else(|| self.staged_value.as_ref().map(|v| v.borrow()))
            .or_else(|| self.session_value.as_ref().map(|v| v.borrow()))
            .unwrap_or(self.parent.value)
    }
}

impl<V> Var for SessionVar<V>
where
    V: Value + fmt::Debug + ?Sized + 'static,
    V::Owned: fmt::Debug,
{
    fn name(&self) -> &'static str {
        self.parent.name()
    }

    fn value(&self) -> String {
        SessionVar::value(self).format()
    }

    fn description(&self) -> &'static str {
        self.parent.description()
    }

    fn type_name(&self) -> &'static str {
        V::TYPE_NAME
    }

    fn visible(&self, user: &User) -> bool {
        self.parent.visible(user)
    }

    fn safe(&self) -> bool {
        self.parent.safe()
    }
}

impl Var for BuildInfo {
    fn name(&self) -> &'static str {
        MZ_VERSION_NAME.as_str()
    }

    fn value(&self) -> String {
        self.human_version()
    }

    fn description(&self) -> &'static str {
        "Shows the Materialize server version (Materialize)."
    }

    fn type_name(&self) -> &'static str {
        str::TYPE_NAME
    }

    fn visible(&self, _: &User) -> bool {
        true
    }

    fn safe(&self) -> bool {
        true
    }
}

impl Var for User {
    fn name(&self) -> &'static str {
        IS_SUPERUSER_NAME.as_str()
    }

    fn value(&self) -> String {
        self.is_superuser().format()
    }

    fn description(&self) -> &'static str {
        "Reports whether the current session is a superuser (PostgreSQL)."
    }

    fn type_name(&self) -> &'static str {
        bool::TYPE_NAME
    }

    fn visible(&self, _: &User) -> bool {
        true
    }

    fn safe(&self) -> bool {
        true
    }
}

/// A value that can be stored in a session or server variable.
pub trait Value: ToOwned + Send + Sync {
    /// The name of the value type.
    const TYPE_NAME: &'static str;
    /// Parses a value of this type from a [`VarInput`].
    fn parse(input: VarInput) -> Result<Self::Owned, ()>;
    /// Formats this value as a flattened string.
    ///
    /// The resulting string is guaranteed to be parsable if provided to
    /// [`Value::parse`] as a [`VarInput::Flat`].
    fn format(&self) -> String;
}

fn extract_single_value(input: VarInput) -> Result<&str, ()> {
    match input {
        VarInput::Flat(value) => Ok(value),
        VarInput::SqlSet([value]) => Ok(value),
        _ => Err(()),
    }
}

impl Value for bool {
    const TYPE_NAME: &'static str = "boolean";

    fn parse(input: VarInput) -> Result<Self, ()> {
        let s = extract_single_value(input)?;
        match s {
            "t" | "true" | "on" => Ok(true),
            "f" | "false" | "off" => Ok(false),
            _ => Err(()),
        }
    }

    fn format(&self) -> String {
        match self {
            true => "on".into(),
            false => "off".into(),
        }
    }
}

impl Value for i32 {
    const TYPE_NAME: &'static str = "integer";

    fn parse(input: VarInput) -> Result<i32, ()> {
        let s = extract_single_value(input)?;
        s.parse().map_err(|_| ())
    }

    fn format(&self) -> String {
        self.to_string()
    }
}

impl Value for u32 {
    const TYPE_NAME: &'static str = "unsigned integer";

    fn parse(input: VarInput) -> Result<u32, ()> {
        let s = extract_single_value(input)?;
        s.parse().map_err(|_| ())
    }

    fn format(&self) -> String {
        self.to_string()
    }
}

impl Value for mz_repr::Timestamp {
    const TYPE_NAME: &'static str = "mz-timestamp";

    fn parse(input: VarInput) -> Result<mz_repr::Timestamp, ()> {
        let s = extract_single_value(input)?;
        s.parse().map_err(|_| ())
    }

    fn format(&self) -> String {
        self.to_string()
    }
}

impl Value for usize {
    const TYPE_NAME: &'static str = "unsigned integer";

    fn parse(input: VarInput) -> Result<usize, ()> {
        let s = extract_single_value(input)?;
        s.parse().map_err(|_| ())
    }

    fn format(&self) -> String {
        self.to_string()
    }
}

impl Value for Numeric {
    const TYPE_NAME: &'static str = "numeric";

    fn parse(input: VarInput) -> Result<Self::Owned, ()> {
        let s = extract_single_value(input)?;
        let n: Numeric = s.parse().map_err(|_| ())?;
        // TODO(jkosh44) This is a hacky way of of imposing validations on Numerics. Ideally this type
        //  of validation should be specific to the variable that requires it, not all Numerics.
        //  Additionally, it should return an InvalidParameterValue error, but this eventually gets
        //  turned into an InvalidParameterType error. Unfortunately, SystemVars has no way of doing
        //  this kind of validation.
        // NaN and negatives are not valid values. Positive infinity is allowed because it's useful
        // to signify that there is no limit.
        if n.is_nan() || n.is_negative() {
            Err(())
        } else {
            Ok(n)
        }
    }

    fn format(&self) -> String {
        self.to_standard_notation_string()
    }
}

const SEC_TO_MIN: u64 = 60u64;
const SEC_TO_HOUR: u64 = 60u64 * 60;
const SEC_TO_DAY: u64 = 60u64 * 60 * 24;
const MICRO_TO_MILLI: u32 = 1000u32;

impl Value for Duration {
    const TYPE_NAME: &'static str = "duration";

    fn parse(input: VarInput) -> Result<Duration, ()> {
        let s = extract_single_value(input)?;
        let s = s.trim();
        // Take all numeric values from [0..]
        let split_pos = s
            .chars()
            .position(|p| !char::is_numeric(p))
            .unwrap_or_else(|| s.chars().count());

        // Error if the numeric values don't parse, i.e. there aren't any.
        let d = s[..split_pos].parse::<u64>().map_err(|_| ())?;

        // We've already trimmed end
        let (f, m): (fn(u64) -> Duration, u64) = match s[split_pos..].trim_start() {
            "us" => (Duration::from_micros, 1),
            // Default unit is milliseconds
            "ms" | "" => (Duration::from_millis, 1),
            "s" => (Duration::from_secs, 1),
            "min" => (Duration::from_secs, SEC_TO_MIN),
            "h" => (Duration::from_secs, SEC_TO_HOUR),
            "d" => (Duration::from_secs, SEC_TO_DAY),
            _ => return Err(()),
        };

        let d = if d == 0 {
            Duration::from_secs(u64::MAX)
        } else {
            f(d.checked_mul(m).ok_or(())?)
        };
        Ok(d)
    }

    // The strategy for formatting these strings is to find the least
    // significant unit of time that can be printed as an integer––we know this
    // is always possible because the input can only be an integer of a single
    // unit of time.
    fn format(&self) -> String {
        let micros = self.subsec_micros();
        if micros > 0 {
            match micros {
                ms if ms != 0 && ms % MICRO_TO_MILLI == 0 => {
                    format!(
                        "{} ms",
                        self.as_secs() * 1000 + u64::from(ms / MICRO_TO_MILLI)
                    )
                }
                us => format!("{} us", self.as_secs() * 1_000_000 + u64::from(us)),
            }
        } else {
            match self.as_secs() {
                zero if zero == u64::MAX => "0".to_string(),
                d if d != 0 && d % SEC_TO_DAY == 0 => format!("{} d", d / SEC_TO_DAY),
                h if h != 0 && h % SEC_TO_HOUR == 0 => format!("{} h", h / SEC_TO_HOUR),
                m if m != 0 && m % SEC_TO_MIN == 0 => format!("{} min", m / SEC_TO_MIN),
                s => format!("{} s", s),
            }
        }
    }
}

#[test]
fn test_value_duration() {
    fn inner(t: &'static str, e: Duration, expected_format: Option<&'static str>) {
        let d = Duration::parse(VarInput::Flat(t)).expect("invalid duration");
        assert_eq!(d, e);
        let mut d_format = d.format();
        d_format.retain(|c| !c.is_whitespace());
        if let Some(expected) = expected_format {
            assert_eq!(d_format, expected);
        } else {
            assert_eq!(
                t.chars().filter(|c| !c.is_whitespace()).collect::<String>(),
                d_format
            )
        }
    }
    inner("1", Duration::from_millis(1), Some("1ms"));
    inner("0", Duration::from_secs(u64::MAX), None);
    inner("1ms", Duration::from_millis(1), None);
    inner("1000ms", Duration::from_millis(1000), Some("1s"));
    inner("1001ms", Duration::from_millis(1001), None);
    inner("1us", Duration::from_micros(1), None);
    inner("1000us", Duration::from_micros(1000), Some("1ms"));
    inner("1s", Duration::from_secs(1), None);
    inner("60s", Duration::from_secs(60), Some("1min"));
    inner("3600s", Duration::from_secs(3600), Some("1h"));
    inner("3660s", Duration::from_secs(3660), Some("61min"));
    inner("1min", Duration::from_secs(1 * SEC_TO_MIN), None);
    inner("60min", Duration::from_secs(60 * SEC_TO_MIN), Some("1h"));
    inner("1h", Duration::from_secs(1 * SEC_TO_HOUR), None);
    inner("24h", Duration::from_secs(24 * SEC_TO_HOUR), Some("1d"));
    inner("1d", Duration::from_secs(1 * SEC_TO_DAY), None);
    inner("2d", Duration::from_secs(2 * SEC_TO_DAY), None);
    inner("  1   s ", Duration::from_secs(1), None);
    inner("1s ", Duration::from_secs(1), None);
    inner("   1s", Duration::from_secs(1), None);
    inner("0s", Duration::from_secs(u64::MAX), Some("0"));
    inner("0d", Duration::from_secs(u64::MAX), Some("0"));
    inner(
        "18446744073709551615",
        Duration::from_millis(u64::MAX),
        Some("18446744073709551615ms"),
    );
    inner(
        "18446744073709551615 s",
        Duration::from_secs(u64::MAX),
        Some("0"),
    );

    fn errs(t: &'static str) {
        assert!(Duration::parse(VarInput::Flat(t)).is_err());
    }
    errs("1 m");
    errs("1 sec");
    errs("1 min 1 s");
    errs("1m1s");
    errs("1.1");
    errs("1.1 min");
    errs("-1 s");
    errs("");
    errs("   ");
    errs("x");
    errs("s");
    errs("18446744073709551615 min");
}

impl Value for str {
    const TYPE_NAME: &'static str = "string";

    fn parse(input: VarInput) -> Result<String, ()> {
        let s = extract_single_value(input)?;
        Ok(s.to_owned())
    }

    fn format(&self) -> String {
        self.to_owned()
    }
}

impl Value for Vec<String> {
    const TYPE_NAME: &'static str = "string list";

    fn parse(input: VarInput) -> Result<Vec<String>, ()> {
        match input {
            VarInput::Flat(v) => mz_sql_parser::parser::split_identifier_string(v).map_err(|_| ()),
            // Unlike parsing `Vec<Ident>`, we further split each element.
            // This matches PostgreSQL.
            VarInput::SqlSet(values) => {
                let mut out = vec![];
                for v in values {
                    let idents =
                        mz_sql_parser::parser::split_identifier_string(v).map_err(|_| ())?;
                    out.extend(idents)
                }
                Ok(out)
            }
        }
    }

    fn format(&self) -> String {
        self.join(", ")
    }
}

impl Value for Vec<Ident> {
    const TYPE_NAME: &'static str = "identifier list";

    fn parse(input: VarInput) -> Result<Vec<Ident>, ()> {
        let holder;
        let values = match input {
            VarInput::Flat(value) => {
                holder = mz_sql_parser::parser::split_identifier_string(value).map_err(|_| ())?;
                &holder
            }
            // Unlike parsing `Vec<String>`, we do *not* further split each
            // element. This matches PostgreSQL.
            VarInput::SqlSet(values) => values,
        };
        Ok(values.iter().map(Ident::new).collect())
    }

    fn format(&self) -> String {
        self.iter().map(|ident| ident.to_string()).join(", ")
    }
}

impl Value for Option<String> {
    const TYPE_NAME: &'static str = "optional string";

    fn parse(input: VarInput) -> Result<Option<String>, ()> {
        let s = extract_single_value(input)?;
        match s {
            "" => Ok(None),
            _ => Ok(Some(s.to_string())),
        }
    }

    fn format(&self) -> String {
        match self {
            Some(s) => s.format(),
            None => "".into(),
        }
    }
}

impl Value for Option<mz_repr::Timestamp> {
    const TYPE_NAME: &'static str = "optional unsigned integer";

    fn parse(input: VarInput) -> Result<Option<mz_repr::Timestamp>, ()> {
        let s = extract_single_value(input)?;
        match s {
            "" => Ok(None),
            _ => <mz_repr::Timestamp as Value>::parse(VarInput::Flat(s)).map(Some),
        }
    }

    fn format(&self) -> String {
        match self {
            Some(s) => s.format(),
            None => "".into(),
        }
    }
}

/// Severity levels can used to be used to filter which messages get sent
/// to a client.
///
/// The ordering of severity levels used for client-level filtering differs from the
/// one used for server-side logging in two aspects: INFO messages are always sent,
/// and the LOG severity is considered as below NOTICE, while it is above ERROR for
/// server-side logs.
#[derive(Clone, Copy, Debug, Eq, PartialEq)]
pub enum ClientSeverity {
    /// Sends only INFO, ERROR, FATAL and PANIC level messages.
    Error,
    /// Sends only WARNING, INFO, ERROR, FATAL and PANIC level messages.
    Warning,
    /// Sends only NOTICE, WARNING, INFO, ERROR, FATAL and PANIC level messages.
    Notice,
    /// Sends only LOG, NOTICE, WARNING, INFO, ERROR, FATAL and PANIC level messages.
    Log,
    /// Sends all messages to the client, since all DEBUG levels are treated as the same right now.
    Debug1,
    /// Sends all messages to the client, since all DEBUG levels are treated as the same right now.
    Debug2,
    /// Sends all messages to the client, since all DEBUG levels are treated as the same right now.
    Debug3,
    /// Sends all messages to the client, since all DEBUG levels are treated as the same right now.
    Debug4,
    /// Sends all messages to the client, since all DEBUG levels are treated as the same right now.
    Debug5,
    /// Sends only NOTICE, WARNING, INFO, ERROR, FATAL and PANIC level messages.
    /// Not listed as a valid value, but accepted by Postgres
    Info,
}

impl Serialize for ClientSeverity {
    fn serialize<S>(&self, serializer: S) -> Result<S::Ok, S::Error>
    where
        S: serde::Serializer,
    {
        serializer.serialize_str(self.as_str())
    }
}

impl ClientSeverity {
    fn as_str(&self) -> &'static str {
        match self {
            ClientSeverity::Error => "error",
            ClientSeverity::Warning => "warning",
            ClientSeverity::Notice => "notice",
            ClientSeverity::Info => "info",
            ClientSeverity::Log => "log",
            ClientSeverity::Debug1 => "debug1",
            ClientSeverity::Debug2 => "debug2",
            ClientSeverity::Debug3 => "debug3",
            ClientSeverity::Debug4 => "debug4",
            ClientSeverity::Debug5 => "debug5",
        }
    }

    fn valid_values() -> Vec<&'static str> {
        // INFO left intentionally out, to match Postgres
        vec![
            ClientSeverity::Debug5.as_str(),
            ClientSeverity::Debug4.as_str(),
            ClientSeverity::Debug3.as_str(),
            ClientSeverity::Debug2.as_str(),
            ClientSeverity::Debug1.as_str(),
            ClientSeverity::Log.as_str(),
            ClientSeverity::Notice.as_str(),
            ClientSeverity::Warning.as_str(),
            ClientSeverity::Error.as_str(),
        ]
    }
}

impl Value for ClientSeverity {
    const TYPE_NAME: &'static str = "string";

    fn parse(input: VarInput) -> Result<Self::Owned, ()> {
        let s = extract_single_value(input)?;
        let s = UncasedStr::new(s);

        if s == ClientSeverity::Error.as_str() {
            Ok(ClientSeverity::Error)
        } else if s == ClientSeverity::Warning.as_str() {
            Ok(ClientSeverity::Warning)
        } else if s == ClientSeverity::Notice.as_str() {
            Ok(ClientSeverity::Notice)
        } else if s == ClientSeverity::Info.as_str() {
            Ok(ClientSeverity::Info)
        } else if s == ClientSeverity::Log.as_str() {
            Ok(ClientSeverity::Log)
        } else if s == ClientSeverity::Debug1.as_str() {
            Ok(ClientSeverity::Debug1)
        // Postgres treats `debug` as an input as equivalent to `debug2`
        } else if s == ClientSeverity::Debug2.as_str() || s == "debug" {
            Ok(ClientSeverity::Debug2)
        } else if s == ClientSeverity::Debug3.as_str() {
            Ok(ClientSeverity::Debug3)
        } else if s == ClientSeverity::Debug4.as_str() {
            Ok(ClientSeverity::Debug4)
        } else if s == ClientSeverity::Debug5.as_str() {
            Ok(ClientSeverity::Debug5)
        } else {
            Err(())
        }
    }

    fn format(&self) -> String {
        self.as_str().into()
    }
}

/// List of valid time zones.
///
/// Names are following the tz database, but only time zones equivalent
/// to UTC±00:00 are supported.
#[derive(Clone, Copy, Debug, Eq, PartialEq)]
pub enum TimeZone {
    /// UTC
    UTC,
    /// Fixed offset from UTC, currently only "+00:00" is supported.
    /// A string representation is kept here for compatibility with Postgres.
    FixedOffset(&'static str),
}

impl TimeZone {
    fn as_str(&self) -> &'static str {
        match self {
            TimeZone::UTC => "UTC",
            TimeZone::FixedOffset(s) => s,
        }
    }
}

impl Value for TimeZone {
    const TYPE_NAME: &'static str = "string";

    fn parse(input: VarInput) -> Result<Self::Owned, ()> {
        let s = extract_single_value(input)?;
        let s = UncasedStr::new(s);

        if s == TimeZone::UTC.as_str() {
            Ok(TimeZone::UTC)
        } else if s == "+00:00" {
            Ok(TimeZone::FixedOffset("+00:00"))
        } else {
            Err(())
        }
    }

    fn format(&self) -> String {
        self.as_str().into()
    }
}

/// List of valid isolation levels.
#[derive(Clone, Copy, Debug, Eq, PartialEq)]
pub enum IsolationLevel {
    ReadUncommitted,
    ReadCommitted,
    RepeatableRead,
    Serializable,
    StrictSerializable,
}

impl IsolationLevel {
    pub fn as_str(&self) -> &'static str {
        match self {
            Self::ReadUncommitted => "read uncommitted",
            Self::ReadCommitted => "read committed",
            Self::RepeatableRead => "repeatable read",
            Self::Serializable => "serializable",
            Self::StrictSerializable => "strict serializable",
        }
    }

    fn valid_values() -> Vec<&'static str> {
        vec![
            Self::ReadUncommitted.as_str(),
            Self::ReadCommitted.as_str(),
            Self::RepeatableRead.as_str(),
            Self::Serializable.as_str(),
            Self::StrictSerializable.as_str(),
        ]
    }
}

impl Value for IsolationLevel {
    const TYPE_NAME: &'static str = "string";

    fn parse(input: VarInput) -> Result<Self::Owned, ()> {
        let s = extract_single_value(input)?;
        let s = UncasedStr::new(s);

        // We don't have any optimizations for levels below Serializable,
        // so we upgrade them all to Serializable.
        if s == Self::ReadUncommitted.as_str()
            || s == Self::ReadCommitted.as_str()
            || s == Self::RepeatableRead.as_str()
            || s == Self::Serializable.as_str()
        {
            Ok(Self::Serializable)
        } else if s == Self::StrictSerializable.as_str() {
            Ok(Self::StrictSerializable)
        } else {
            Err(())
        }
    }

    fn format(&self) -> String {
        self.as_str().into()
    }
}

impl From<TransactionIsolationLevel> for IsolationLevel {
    fn from(transaction_isolation_level: TransactionIsolationLevel) -> Self {
        match transaction_isolation_level {
            TransactionIsolationLevel::ReadUncommitted => Self::ReadUncommitted,
            TransactionIsolationLevel::ReadCommitted => Self::ReadCommitted,
            TransactionIsolationLevel::RepeatableRead => Self::RepeatableRead,
            TransactionIsolationLevel::Serializable => Self::Serializable,
            TransactionIsolationLevel::StrictSerializable => Self::StrictSerializable,
        }
    }
}

/// Returns whether the named variable is a compute configuration parameter.
pub fn is_compute_config_var(name: &str) -> bool {
    name == MAX_RESULT_SIZE.name()
        || name == DATAFLOW_MAX_INFLIGHT_BYTES.name()
        || is_persist_config_var(name)
}

/// Returns whether the named variable is a storage configuration parameter.
pub fn is_storage_config_var(name: &str) -> bool {
    name == ENABLE_MULTI_WORKER_STORAGE_PERSIST_SINK.name()
        || name == PG_REPLICATION_CONNECT_TIMEOUT.name()
        || name == PG_REPLICATION_KEEPALIVES_IDLE.name()
        || name == PG_REPLICATION_KEEPALIVES_INTERVAL.name()
        || name == PG_REPLICATION_KEEPALIVES_RETRIES.name()
        || name == PG_REPLICATION_TCP_USER_TIMEOUT.name()
        || is_persist_config_var(name)
}

/// Returns whether the named variable is a persist configuration parameter.
fn is_persist_config_var(name: &str) -> bool {
    name == PERSIST_BLOB_TARGET_SIZE.name()
        || name == PERSIST_COMPACTION_MINIMUM_TIMEOUT.name()
        || name == CRDB_CONNECT_TIMEOUT.name()
        || name == PERSIST_SINK_MINIMUM_BATCH_UPDATES.name()
        || name == STORAGE_PERSIST_SINK_MINIMUM_BATCH_UPDATES.name()
        || name == PERSIST_NEXT_LISTEN_BATCH_RETRYER_INITIAL_BACKOFF.name()
        || name == PERSIST_NEXT_LISTEN_BATCH_RETRYER_MULTIPLIER.name()
        || name == PERSIST_NEXT_LISTEN_BATCH_RETRYER_CLAMP.name()
        || name == PERSIST_STATS_COLLECTION_ENABLED.name()
        || name == PERSIST_STATS_FILTER_ENABLED.name()
}<|MERGE_RESOLUTION|>--- conflicted
+++ resolved
@@ -1512,12 +1512,9 @@
             .with_var(&PG_REPLICATION_KEEPALIVES_INTERVAL)
             .with_var(&PG_REPLICATION_KEEPALIVES_RETRIES)
             .with_var(&PG_REPLICATION_TCP_USER_TIMEOUT)
-<<<<<<< HEAD
+            .with_var(&ENABLE_LAUNCHDARKLY)
             .with_var(&ENABLE_ENVELOPE_UPSERT_IN_SUBSCRIBE)
             .with_var(&ENABLE_WITHIN_TIMESTAMP_ORDER_BY_IN_SUBSCRIBE)
-=======
-            .with_var(&ENABLE_LAUNCHDARKLY)
->>>>>>> 1abe7256
     }
 }
 
