--- conflicted
+++ resolved
@@ -1706,22 +1706,10 @@
             .with_var(&ENABLE_ENVELOPE_DEBEZIUM_IN_SUBSCRIBE)
             .with_var(&ENABLE_WITHIN_TIMESTAMP_ORDER_BY_IN_SUBSCRIBE)
             .with_var(&MAX_CONNECTIONS)
-<<<<<<< HEAD
-            .with_var(&KEEP_N_SOURCE_STATUS_HISTORY_ENTRIES);
+            .with_var(&KEEP_N_SOURCE_STATUS_HISTORY_ENTRIES)
+            .with_var(&ALLOW_UNSTABLE_DEPENDENCIES);
         vars.refresh_internal_state();
         vars
-=======
-            .with_var(&KEEP_N_SOURCE_STATUS_HISTORY_ENTRIES)
-            .with_var(&ALLOW_UNSTABLE_DEPENDENCIES)
-    }
-}
-
-impl SystemVars {
-    fn empty() -> Self {
-        SystemVars {
-            vars: Default::default(),
-        }
->>>>>>> 3d9fb192
     }
 
     fn with_var<V>(mut self, var: &'static ServerVar<V>) -> Self
