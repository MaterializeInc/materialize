// Copyright Materialize, Inc. and contributors. All rights reserved.
//
// Use of this software is governed by the Business Source License
// included in the LICENSE file.
//
// As of the Change Date specified in that file, in accordance with
// the Business Source License, use of this software will be governed
// by the Apache License, Version 2.0.

//! Run-time configuration parameters
//!
//! ## Overview
//! Materialize roughly follows the PostgreSQL configuration model, which works
//! as follows. There is a global set of named configuration parameters, like
//! `DateStyle` and `client_encoding`. These parameters can be set in several
//! places: in an on-disk configuration file (in Postgres, named
//! postgresql.conf), in command line arguments when the server is started, or
//! at runtime via the `ALTER SYSTEM` or `SET` statements. Parameters that are
//! set in a session take precedence over database defaults, which in turn take
//! precedence over command line arguments, which in turn take precedence over
//! settings in the on-disk configuration. Note that changing the value of
//! parameters obeys transaction semantics: if a transaction fails to commit,
//! any parameters that were changed in that transaction (i.e., via `SET`) will
//! be rolled back to their previous value.
//!
//! The Materialize configuration hierarchy at the moment is much simpler.
//! Global defaults are hardcoded into the binary, and a select few parameters
//! can be overridden per session. A select few parameters can be overridden on
//! disk.
//!
//! The set of variables that can be overridden per session and the set of
//! variables that can be overridden on disk are currently disjoint. The
//! infrastructure has been designed with an eye towards merging these two sets
//! and supporting additional layers to the hierarchy, however, should the need
//! arise.
//!
//! The configuration parameters that exist are driven by compatibility with
//! PostgreSQL drivers that expect them, not because they are particularly
//! important.
//!
//! ## Structure
//! Thw most meaningful exports from this module are:
//!
//! - [`SessionVars`] represent per-session parameters, which each user can
//!   access independently of one another, and are accessed via `SET`.
//!
//!   The fields of [`SessionVars`] are either;
//!     - `SessionVar`, which is preferable and simply requires full support of
//!       the `SessionVar` impl for its embedded value type.
//!     - [`ServerVar`] for types that do not currently support everything
//!       required by `SessionVar`, e.g. they are fixed-value parameters.
//!
//!   In the fullness of time, all fields in [`SessionVars`] should be
//!   `SessionVar`.
//!
//! - [`SystemVars`] represent system-wide configuration settings and are
//!   accessed via `ALTER SYSTEM SET`.
//!
//!   All elements of [`SystemVars`] are `SystemVar`.
//!
//! Some [`ServerVar`] are also marked as a [`FeatureFlag`]; this is just a
//! wrapper to make working with a set of [`ServerVar`] easier, primarily from
//! within SQL planning, where we might want to check if a feature is enabled
//! before planning it.

use std::any::Any;
use std::borrow::Borrow;
use std::clone::Clone;
use std::collections::BTreeMap;
use std::fmt::{Debug, Display};
use std::ops::RangeBounds;
use std::str::FromStr;
use std::string::ToString;
use std::sync::{Arc, Mutex};
use std::time::Duration;

use chrono::{DateTime, Utc};
use itertools::Itertools;
use mz_adapter_types::timestamp_oracle::{
    DEFAULT_PG_TIMESTAMP_ORACLE_CONNPOOL_MAX_SIZE, DEFAULT_PG_TIMESTAMP_ORACLE_CONNPOOL_MAX_WAIT,
    DEFAULT_PG_TIMESTAMP_ORACLE_CONNPOOL_TTL, DEFAULT_PG_TIMESTAMP_ORACLE_CONNPOOL_TTL_STAGGER,
};
use mz_build_info::BuildInfo;
use mz_ore::cast;
use mz_ore::cast::CastFrom;
use mz_ore::str::StrExt;
use mz_persist_client::batch::UntrimmableColumns;
use mz_persist_client::cfg::{PersistConfig, PersistFeatureFlag};
use mz_pgwire_common::Severity;
use mz_repr::adt::numeric::Numeric;
use mz_repr::adt::timestamp::CheckedTimestamp;
use mz_repr::strconv;
use mz_repr::user::ExternalUserMetadata;
use mz_sql_parser::ast::TransactionIsolationLevel;
use mz_sql_parser::ident;
use mz_storage_types::controller::PersistTxnTablesImpl;
use mz_tracing::CloneableEnvFilter;
use once_cell::sync::Lazy;
use serde::Serialize;
use uncased::UncasedStr;

use crate::ast::Ident;
use crate::session::user::{User, SUPPORT_USER, SYSTEM_USER};
use crate::{DEFAULT_SCHEMA, WEBHOOK_CONCURRENCY_LIMIT};

/// The action to take during end_transaction.
///
/// This enum lives here because of convenience: it's more of an adapter
/// concept but [`SessionVars::end_transaction`] takes it.
#[derive(Debug, Clone, Copy, PartialEq, Eq)]
pub enum EndTransactionAction {
    /// Commit the transaction.
    Commit,
    /// Rollback the transaction.
    Rollback,
}

/// Errors that can occur when working with [`Var`]s
#[derive(Clone, Debug, Eq, PartialEq, thiserror::Error)]
pub enum VarError {
    /// The specified session parameter is constrained to a finite set of
    /// values.
    #[error(
        "invalid value for parameter {}: {}",
        parameter.name.quoted(),
        values.iter().map(|v| v.quoted()).join(",")
    )]
    ConstrainedParameter {
        parameter: VarErrParam,
        values: Vec<String>,
        valid_values: Option<Vec<&'static str>>,
    },
    /// The specified parameter is fixed to a single specific value.
    ///
    /// We allow setting the parameter to its fixed value for compatibility
    /// with PostgreSQL-based tools.
    #[error(
        "parameter {} can only be set to {}",
        .0.name.quoted(),
        .0.value.quoted(),
    )]
    FixedValueParameter(VarErrParam),
    /// The value for the specified parameter does not have the right type.
    #[error(
        "parameter {} requires a {} value",
        .0.name.quoted(),
        .0.type_name.quoted()
    )]
    InvalidParameterType(VarErrParam),
    /// The value of the specified parameter is incorrect.
    #[error(
        "parameter {} cannot have value {}: {}",
        parameter.name.quoted(),
        values
            .iter()
            .map(|v| v.quoted().to_string())
            .collect::<Vec<_>>()
            .join(","),
        reason,
    )]
    InvalidParameterValue {
        parameter: VarErrParam,
        values: Vec<String>,
        reason: String,
    },
    /// The specified session parameter is read only.
    #[error("parameter {} cannot be changed", .0.quoted())]
    ReadOnlyParameter(&'static str),
    /// The named parameter is unknown to the system.
    #[error("unrecognized configuration parameter {}", .0.quoted())]
    UnknownParameter(String),
    /// The specified session parameter is read only unless in unsafe mode.
    #[error("parameter {} can only be set in unsafe mode", .0.quoted())]
    RequiresUnsafeMode(&'static str),
    #[error("{} is not supported", .feature)]
    RequiresFeatureFlag {
        feature: String,
        detail: Option<String>,
        /// If we're running in unsafe mode and hit this error, we should surface the flag name that
        /// needs to be set to make the feature work.
        name_hint: Option<&'static UncasedStr>,
    },
}

impl VarError {
    pub fn detail(&self) -> Option<String> {
        match self {
            Self::RequiresFeatureFlag { detail, .. } => {
                match detail {
                    None => Some("The requested feature is typically meant only for internal development and testing of Materialize.".into()),
                    o => o.clone()
                }
            }
            _ => None,
        }
    }

    pub fn hint(&self) -> Option<String> {
        match self {
            VarError::ConstrainedParameter {
                valid_values: Some(valid_values),
                ..
            } => Some(format!("Available values: {}.", valid_values.join(", "))),
            VarError::RequiresFeatureFlag { name_hint, .. } => {
                name_hint.map(|name| format!("Enable with {name} flag"))
            }
            _ => None,
        }
    }
}

#[derive(Debug, Clone, Eq, PartialEq)]
/// We don't want to hold a static reference to a variable while erroring, so take an owned version
/// of the fields we want.
pub struct VarErrParam {
    name: &'static str,
    value: String,
    type_name: String,
}

impl<'a, V: Var + Send + Sync + ?Sized> From<&'a V> for VarErrParam {
    fn from(var: &'a V) -> VarErrParam {
        VarErrParam {
            name: var.name(),
            value: var.value(),
            type_name: var.type_name(),
        }
    }
}

// We pretend to be Postgres v9.5.0, which is also what CockroachDB pretends to
// be. Too new and some clients will emit a "server too new" warning. Too old
// and some clients will fall back to legacy code paths. v9.5.0 empirically
// seems to be a good compromise.

/// The major version of PostgreSQL that Materialize claims to be.
pub const SERVER_MAJOR_VERSION: u8 = 9;

/// The minor version of PostgreSQL that Materialize claims to be.
pub const SERVER_MINOR_VERSION: u8 = 5;

/// The patch version of PostgreSQL that Materialize claims to be.
pub const SERVER_PATCH_VERSION: u8 = 0;

/// The name of the default database that Materialize uses.
pub const DEFAULT_DATABASE_NAME: &str = "materialize";

pub static APPLICATION_NAME: Lazy<ServerVar<String>> = Lazy::new(|| ServerVar {
    name: UncasedStr::new("application_name"),
    value: "".to_string(),
    description: "Sets the application name to be reported in statistics and logs (PostgreSQL).",
    internal: false,
});

pub static CLIENT_ENCODING: ServerVar<ClientEncoding> = ServerVar {
    name: UncasedStr::new("client_encoding"),
    value: ClientEncoding::Utf8,
    description: "Sets the client's character set encoding (PostgreSQL).",
    internal: false,
};

const CLIENT_MIN_MESSAGES: ServerVar<ClientSeverity> = ServerVar {
    name: UncasedStr::new("client_min_messages"),
    value: ClientSeverity::Notice,
    description: "Sets the message levels that are sent to the client (PostgreSQL).",
    internal: false,
};

pub const CLUSTER_VAR_NAME: &UncasedStr = UncasedStr::new("cluster");
pub static CLUSTER: Lazy<ServerVar<String>> = Lazy::new(|| ServerVar {
    name: CLUSTER_VAR_NAME,
    value: "default".to_string(),
    description: "Sets the current cluster (Materialize).",
    internal: false,
});

const CLUSTER_REPLICA: ServerVar<Option<String>> = ServerVar {
    name: UncasedStr::new("cluster_replica"),
    value: None,
    description: "Sets a target cluster replica for SELECT queries (Materialize).",
    internal: false,
};

pub const DATABASE_VAR_NAME: &UncasedStr = UncasedStr::new("database");
pub static DATABASE: Lazy<ServerVar<String>> = Lazy::new(|| ServerVar {
    name: DATABASE_VAR_NAME,
    value: DEFAULT_DATABASE_NAME.to_string(),
    description: "Sets the current database (CockroachDB).",
    internal: false,
});

static DATE_STYLE: ServerVar<DateStyle> = ServerVar {
    // DateStyle has nonstandard capitalization for historical reasons.
    name: UncasedStr::new("DateStyle"),
    value: DEFAULT_DATE_STYLE,
    description: "Sets the display format for date and time values (PostgreSQL).",
    internal: false,
};

const EXTRA_FLOAT_DIGITS: ServerVar<i32> = ServerVar {
    name: UncasedStr::new("extra_float_digits"),
    value: 3,
    description: "Adjusts the number of digits displayed for floating-point values (PostgreSQL).",
    internal: false,
};

const FAILPOINTS: ServerVar<Failpoints> = ServerVar {
    name: UncasedStr::new("failpoints"),
    value: Failpoints,
    description: "Allows failpoints to be dynamically activated.",
    internal: false,
};

const INTEGER_DATETIMES: ServerVar<bool> = ServerVar {
    name: UncasedStr::new("integer_datetimes"),
    value: true,
    description: "Reports whether the server uses 64-bit-integer dates and times (PostgreSQL).",
    internal: false,
};

pub static INTERVAL_STYLE: ServerVar<IntervalStyle> = ServerVar {
    // IntervalStyle has nonstandard capitalization for historical reasons.
    name: UncasedStr::new("IntervalStyle"),
    value: IntervalStyle::Postgres,
    description: "Sets the display format for interval values (PostgreSQL).",
    internal: false,
};

const MZ_VERSION_NAME: &UncasedStr = UncasedStr::new("mz_version");
const IS_SUPERUSER_NAME: &UncasedStr = UncasedStr::new("is_superuser");

// Schema can be used an alias for a search path with a single element.
pub const SCHEMA_ALIAS: &UncasedStr = UncasedStr::new("schema");
static SEARCH_PATH: Lazy<ServerVar<Vec<Ident>>> = Lazy::new(|| ServerVar {
    name: UncasedStr::new("search_path"),
    value: vec![ident!(DEFAULT_SCHEMA)],
    description:
        "Sets the schema search order for names that are not schema-qualified (PostgreSQL).",
    internal: false,
});

const STATEMENT_TIMEOUT: ServerVar<Duration> = ServerVar {
    name: UncasedStr::new("statement_timeout"),
    value: Duration::from_secs(10),
    description:
        "Sets the maximum allowed duration of INSERT...SELECT, UPDATE, and DELETE operations. \
        If this value is specified without units, it is taken as milliseconds.",
    internal: false,
};

const IDLE_IN_TRANSACTION_SESSION_TIMEOUT: ServerVar<Duration> = ServerVar {
    name: UncasedStr::new("idle_in_transaction_session_timeout"),
    value: Duration::from_secs(60 * 2),
    description:
        "Sets the maximum allowed duration that a session can sit idle in a transaction before \
         being terminated. If this value is specified without units, it is taken as milliseconds. \
         A value of zero disables the timeout (PostgreSQL).",
    internal: false,
};

pub static SERVER_VERSION: Lazy<ServerVar<String>> = Lazy::new(|| ServerVar {
    name: UncasedStr::new("server_version"),
    value: format!(
        "{}.{}.{}",
        SERVER_MAJOR_VERSION, SERVER_MINOR_VERSION, SERVER_PATCH_VERSION
    ),
    description: "Shows the PostgreSQL compatible server version (PostgreSQL).",
    internal: false,
});

const SERVER_VERSION_NUM: ServerVar<i32> = ServerVar {
    name: UncasedStr::new("server_version_num"),
    value: ((cast::u8_to_i32(SERVER_MAJOR_VERSION) * 10_000)
        + (cast::u8_to_i32(SERVER_MINOR_VERSION) * 100)
        + cast::u8_to_i32(SERVER_PATCH_VERSION)),
    description: "Shows the PostgreSQL compatible server version as an integer (PostgreSQL).",
    internal: false,
};

const SQL_SAFE_UPDATES: ServerVar<bool> = ServerVar {
    name: UncasedStr::new("sql_safe_updates"),
    value: false,
    description: "Prohibits SQL statements that may be overly destructive (CockroachDB).",
    internal: false,
};

const STANDARD_CONFORMING_STRINGS: ServerVar<bool> = ServerVar {
    name: UncasedStr::new("standard_conforming_strings"),
    value: true,
    description: "Causes '...' strings to treat backslashes literally (PostgreSQL).",
    internal: false,
};

const TIMEZONE: ServerVar<TimeZone> = ServerVar {
    // TimeZone has nonstandard capitalization for historical reasons.
    name: UncasedStr::new("TimeZone"),
    value: TimeZone::UTC,
    description: "Sets the time zone for displaying and interpreting time stamps (PostgreSQL).",
    internal: false,
};

pub const TRANSACTION_ISOLATION_VAR_NAME: &UncasedStr = UncasedStr::new("transaction_isolation");
const TRANSACTION_ISOLATION: ServerVar<IsolationLevel> = ServerVar {
    name: TRANSACTION_ISOLATION_VAR_NAME,
    value: IsolationLevel::StrictSerializable,
    description: "Sets the current transaction's isolation level (PostgreSQL).",
    internal: false,
};

pub const MAX_KAFKA_CONNECTIONS: ServerVar<u32> = ServerVar {
    name: UncasedStr::new("max_kafka_connections"),
    value: 1000,
    description:
        "The maximum number of Kafka connections in the region, across all schemas (Materialize).",
    internal: false,
};

pub const MAX_POSTGRES_CONNECTIONS: ServerVar<u32> = ServerVar {
    name: UncasedStr::new("max_postgres_connections"),
    value: 1000,
    description: "The maximum number of PostgreSQL connections in the region, across all schemas (Materialize).",
    internal: false
};

pub const MAX_AWS_PRIVATELINK_CONNECTIONS: ServerVar<u32> = ServerVar {
    name: UncasedStr::new("max_aws_privatelink_connections"),
    value: 0,
    description: "The maximum number of AWS PrivateLink connections in the region, across all schemas (Materialize).",
    internal: false
};

pub const MAX_TABLES: ServerVar<u32> = ServerVar {
    name: UncasedStr::new("max_tables"),
    value: 25,
    description: "The maximum number of tables in the region, across all schemas (Materialize).",
    internal: false,
};

pub const MAX_SOURCES: ServerVar<u32> = ServerVar {
    name: UncasedStr::new("max_sources"),
    value: 25,
    description: "The maximum number of sources in the region, across all schemas (Materialize).",
    internal: false,
};

pub const MAX_SINKS: ServerVar<u32> = ServerVar {
    name: UncasedStr::new("max_sinks"),
    value: 25,
    description: "The maximum number of sinks in the region, across all schemas (Materialize).",
    internal: false,
};

pub const MAX_MATERIALIZED_VIEWS: ServerVar<u32> = ServerVar {
    name: UncasedStr::new("max_materialized_views"),
    value: 100,
    description:
        "The maximum number of materialized views in the region, across all schemas (Materialize).",
    internal: false,
};

pub const MAX_CLUSTERS: ServerVar<u32> = ServerVar {
    name: UncasedStr::new("max_clusters"),
    value: 10,
    description: "The maximum number of clusters in the region (Materialize).",
    internal: false,
};

pub const MAX_REPLICAS_PER_CLUSTER: ServerVar<u32> = ServerVar {
    name: UncasedStr::new("max_replicas_per_cluster"),
    value: 5,
    description: "The maximum number of replicas of a single cluster (Materialize).",
    internal: false,
};

pub static MAX_CREDIT_CONSUMPTION_RATE: Lazy<ServerVar<Numeric>> = Lazy::new(|| {
    ServerVar {
        name: UncasedStr::new("max_credit_consumption_rate"),
        value: 1024.into(),
        description: "The maximum rate of credit consumption in a region. Credits are consumed based on the size of cluster replicas in use (Materialize).",
        internal: false
    }
});

pub const MAX_DATABASES: ServerVar<u32> = ServerVar {
    name: UncasedStr::new("max_databases"),
    value: 1000,
    description: "The maximum number of databases in the region (Materialize).",
    internal: false,
};

pub const MAX_SCHEMAS_PER_DATABASE: ServerVar<u32> = ServerVar {
    name: UncasedStr::new("max_schemas_per_database"),
    value: 1000,
    description: "The maximum number of schemas in a database (Materialize).",
    internal: false,
};

pub const MAX_OBJECTS_PER_SCHEMA: ServerVar<u32> = ServerVar {
    name: UncasedStr::new("max_objects_per_schema"),
    value: 1000,
    description: "The maximum number of objects in a schema (Materialize).",
    internal: false,
};

pub const MAX_SECRETS: ServerVar<u32> = ServerVar {
    name: UncasedStr::new("max_secrets"),
    value: 100,
    description: "The maximum number of secrets in the region, across all schemas (Materialize).",
    internal: false,
};

pub const MAX_ROLES: ServerVar<u32> = ServerVar {
    name: UncasedStr::new("max_roles"),
    value: 1000,
    description: "The maximum number of roles in the region (Materialize).",
    internal: false,
};

// Cloud environmentd is configured with 4 GiB of RAM, so 1 GiB is a good heuristic for a single
// query.
// TODO(jkosh44) Eventually we want to be able to return arbitrary sized results.
pub const MAX_RESULT_SIZE: ServerVar<u32> = ServerVar {
    name: UncasedStr::new("max_result_size"),
    // 1 GiB
    value: 1_073_741_824,
    description: "The maximum size in bytes for an internal query result (Materialize).",
    internal: false,
};

pub const MAX_QUERY_RESULT_SIZE: ServerVar<u32> = ServerVar {
    name: UncasedStr::new("max_query_result_size"),
    // 1 GiB
    value: 1_073_741_824,
    description: "The maximum size in bytes for a single query's result (Materialize).",
    internal: false,
};

pub const MAX_COPY_FROM_SIZE: ServerVar<u32> = ServerVar {
    name: UncasedStr::new("max_copy_from_size"),
    // 1 GiB, this limit is noted in the docs, if you change it make sure to update our docs.
    value: 1_073_741_824,
    description: "The maximum size in bytes we buffer for COPY FROM statements (Materialize).",
    internal: false,
};

pub const MAX_IDENTIFIER_LENGTH: ServerVar<usize> = ServerVar {
    name: UncasedStr::new("max_identifier_length"),
    value: mz_sql_lexer::lexer::MAX_IDENTIFIER_LENGTH,
    description: "The maximum length of object identifiers in bytes (PostgreSQL).",
    internal: false,
};

pub const WELCOME_MESSAGE: ServerVar<bool> = ServerVar {
    name: UncasedStr::new("welcome_message"),
    value: true,
    description: "Whether to send a notice with a welcome message after a successful connection (Materialize).",
    internal: false,
};

/// The logical compaction window for builtin tables and sources that have the
/// `retained_metrics_relation` flag set.
///
/// The existence of this variable is a bit of a hack until we have a fully
/// general solution for controlling retention windows.
pub const METRICS_RETENTION: ServerVar<Duration> = ServerVar {
    name: UncasedStr::new("metrics_retention"),
    // 30 days
    value: Duration::from_secs(30 * 24 * 60 * 60),
    description: "The time to retain cluster utilization metrics (Materialize).",
    internal: true,
};

static ALLOWED_CLUSTER_REPLICA_SIZES: Lazy<ServerVar<Vec<Ident>>> = Lazy::new(|| ServerVar {
    name: UncasedStr::new("allowed_cluster_replica_sizes"),
    value: Vec::new(),
    description: "The allowed sizes when creating a new cluster replica (Materialize).",
    internal: false,
});

/// Controls [`mz_persist_client::cfg::DynamicConfig::blob_target_size`].
const PERSIST_BLOB_TARGET_SIZE: ServerVar<usize> = ServerVar {
    name: UncasedStr::new("persist_blob_target_size"),
    value: PersistConfig::DEFAULT_BLOB_TARGET_SIZE,
    description: "A target maximum size of persist blob payloads in bytes (Materialize).",
    internal: true,
};

/// Controls [`mz_persist_client::cfg::DynamicConfig::blob_cache_mem_limit_bytes`].
const PERSIST_BLOB_CACHE_MEM_LIMIT_BYTES: ServerVar<usize> = ServerVar {
    name: UncasedStr::new("persist_blob_cache_mem_limit_bytes"),
    value: PersistConfig::DEFAULT_BLOB_CACHE_MEM_LIMIT_BYTES,
    description:
        "Capacity of in-mem blob cache in bytes. Only takes effect on restart (Materialize).",
    internal: true,
};

/// Controls [`mz_persist_client::cfg::DynamicConfig::compaction_minimum_timeout`].
const PERSIST_COMPACTION_MINIMUM_TIMEOUT: ServerVar<Duration> = ServerVar {
    name: UncasedStr::new("persist_compaction_minimum_timeout"),
    value: PersistConfig::DEFAULT_COMPACTION_MINIMUM_TIMEOUT,
    description: "The minimum amount of time to allow a persist compaction request to run before \
                  timing it out (Materialize).",
    internal: true,
};

/// Controls [`mz_persist_client::cfg::DynamicConfig::consensus_connection_pool_ttl`].
const PERSIST_CONSENSUS_CONNECTION_POOL_TTL: ServerVar<Duration> = ServerVar {
    name: UncasedStr::new("persist_consensus_connection_pool_ttl"),
    value: PersistConfig::DEFAULT_CONSENSUS_CONNPOOL_TTL,
    description: "The minimum TTL of a Consensus connection to Postgres/CRDB before it is proactively terminated",
    internal: true,
};

/// Controls [`mz_persist_client::cfg::DynamicConfig::consensus_connection_pool_ttl`].
const PERSIST_READER_LEASE_DURATION: ServerVar<Duration> = ServerVar {
    name: UncasedStr::new("persist_reader_lease_duration"),
    value: PersistConfig::DEFAULT_READ_LEASE_DURATION,
    description: "The time after which we'll clean up stale read leases",
    internal: true,
};

/// Controls [`mz_persist_client::cfg::DynamicConfig::consensus_connection_pool_ttl_stagger`].
const PERSIST_CONSENSUS_CONNECTION_POOL_TTL_STAGGER: ServerVar<Duration> = ServerVar {
    name: UncasedStr::new("persist_consensus_connection_pool_ttl_stagger"),
    value: PersistConfig::DEFAULT_CONSENSUS_CONNPOOL_TTL_STAGGER,
    description: "The minimum time between TTLing Consensus connections to Postgres/CRDB.",
    internal: true,
};

/// Controls initial backoff of [`mz_persist_client::cfg::DynamicConfig::next_listen_batch_retry_params`].
const PERSIST_NEXT_LISTEN_BATCH_RETRYER_INITIAL_BACKOFF: ServerVar<Duration> = ServerVar {
    name: UncasedStr::new("persist_next_listen_batch_retryer_initial_backoff"),
    value: PersistConfig::DEFAULT_NEXT_LISTEN_BATCH_RETRYER.initial_backoff,
    description: "The initial backoff when polling for new batches from a Listen or Subscribe.",
    internal: true,
};

/// Controls backoff multiplier of [`mz_persist_client::cfg::DynamicConfig::next_listen_batch_retry_params`].
const PERSIST_NEXT_LISTEN_BATCH_RETRYER_MULTIPLIER: ServerVar<u32> = ServerVar {
    name: UncasedStr::new("persist_next_listen_batch_retryer_multiplier"),
    value: PersistConfig::DEFAULT_NEXT_LISTEN_BATCH_RETRYER.multiplier,
    description: "The backoff multiplier when polling for new batches from a Listen or Subscribe.",
    internal: true,
};

/// Controls backoff clamp of [`mz_persist_client::cfg::DynamicConfig::next_listen_batch_retry_params`].
const PERSIST_NEXT_LISTEN_BATCH_RETRYER_CLAMP: ServerVar<Duration> = ServerVar {
    name: UncasedStr::new("persist_next_listen_batch_retryer_clamp"),
    value: PersistConfig::DEFAULT_NEXT_LISTEN_BATCH_RETRYER.clamp,
    description:
        "The backoff clamp duration when polling for new batches from a Listen or Subscribe.",
    internal: true,
};

/// Controls initial backoff of [`mz_persist_client::cfg::DynamicConfig::txns_data_shard_retry_params`].
const PERSIST_TXNS_DATA_SHARD_RETRYER_INITIAL_BACKOFF: ServerVar<Duration> = ServerVar {
    name: UncasedStr::new("persist_txns_data_shard_retryer_initial_backoff"),
    value: PersistConfig::DEFAULT_TXNS_DATA_SHARD_RETRYER.initial_backoff,
    description:
        "The initial backoff when polling for new batches from a txns data shard persist_source.",
    internal: true,
};

/// Controls backoff multiplier of [`mz_persist_client::cfg::DynamicConfig::txns_data_shard_retry_params`].
const PERSIST_TXNS_DATA_SHARD_RETRYER_MULTIPLIER: ServerVar<u32> = ServerVar {
    name: UncasedStr::new("persist_txns_data_shard_retryer_multiplier"),
    value: PersistConfig::DEFAULT_TXNS_DATA_SHARD_RETRYER.multiplier,
    description:
        "The backoff multiplier when polling for new batches from a txns data shard persist_source.",
    internal: true,
};

/// Controls backoff clamp of [`mz_persist_client::cfg::DynamicConfig::txns_data_shard_retry_params`].
const PERSIST_TXNS_DATA_SHARD_RETRYER_CLAMP: ServerVar<Duration> = ServerVar {
    name: UncasedStr::new("persist_txns_data_shard_retryer_clamp"),
    value: PersistConfig::DEFAULT_TXNS_DATA_SHARD_RETRYER.clamp,
    description:
        "The backoff clamp duration when polling for new batches from a txns data shard persist_source.",
    internal: true,
};

const PERSIST_FAST_PATH_LIMIT: ServerVar<usize> = ServerVar {
    name: UncasedStr::new("persist_fast_path_limit"),
    value: 0,
    description:
        "An exclusive upper bound on the number of results we may return from a Persist fast-path peek; \
        queries that may return more results will follow the normal / slow path. \
        Setting this to 0 disables the feature.",
    internal: true,
};

pub const PERSIST_TXN_TABLES: ServerVar<PersistTxnTablesImpl> = ServerVar {
    name: UncasedStr::new("persist_txn_tables"),
    value: PersistTxnTablesImpl::Off,
    description: "\
        Whether to use the new persist-txn tables implementation or the legacy \
        one.

        Only takes effect on restart. Any changes will also cause clusterd \
        processes to restart.

        This value is also configurable via a Launch Darkly parameter of the \
        same name, but we keep the flag to make testing easier. If specified, \
        the flag takes precedence over the Launch Darkly param.",
    internal: true,
};

const TIMESTAMP_ORACLE_IMPL: ServerVar<TimestampOracleImpl> = ServerVar {
    name: UncasedStr::new("timestamp_oracle"),
    value: TimestampOracleImpl::Catalog,
    description: "Backing implementation of TimestampOracle.",
    internal: true,
};

/// Controls `mz_adapter::coord::timestamp_oracle::postgres_oracle::DynamicConfig::pg_connection_pool_max_size`.
const PG_TIMESTAMP_ORACLE_CONNECTION_POOL_MAX_SIZE: ServerVar<usize> = ServerVar {
    name: UncasedStr::new("pg_timestamp_oracle_connection_pool_max_size"),
    value: DEFAULT_PG_TIMESTAMP_ORACLE_CONNPOOL_MAX_SIZE,
    description: "Maximum size of the Postgres/CRDB connection pool, used by the Postgres/CRDB timestamp oracle.",
    internal: true,
};

/// Controls `mz_adapter::coord::timestamp_oracle::postgres_oracle::DynamicConfig::pg_connection_pool_max_wait`.
const PG_TIMESTAMP_ORACLE_CONNECTION_POOL_MAX_WAIT: ServerVar<Option<Duration>> = ServerVar {
    name: UncasedStr::new("pg_timestamp_oracle_connection_pool_max_wait"),
    value: Some(DEFAULT_PG_TIMESTAMP_ORACLE_CONNPOOL_MAX_WAIT),
    description: "The maximum time to wait when attempting to obtain a connection from the Postgres/CRDB connection pool, used by the Postgres/CRDB timestamp oracle.",
    internal: true,
};

/// Controls `mz_adapter::coord::timestamp_oracle::postgres_oracle::DynamicConfig::pg_connection_pool_ttl`.
const PG_TIMESTAMP_ORACLE_CONNECTION_POOL_TTL: ServerVar<Duration> = ServerVar {
    name: UncasedStr::new("pg_timestamp_oracle_connection_pool_ttl"),
    value: DEFAULT_PG_TIMESTAMP_ORACLE_CONNPOOL_TTL,
    description: "The minimum TTL of a Consensus connection to Postgres/CRDB before it is proactively terminated",
    internal: true,
};

/// Controls `mz_adapter::coord::timestamp_oracle::postgres_oracle::DynamicConfig::pg_connection_pool_ttl_stagger`.
const PG_TIMESTAMP_ORACLE_CONNECTION_POOL_TTL_STAGGER: ServerVar<Duration> = ServerVar {
    name: UncasedStr::new("pg_timestamp_oracle_connection_pool_ttl_stagger"),
    value: DEFAULT_PG_TIMESTAMP_ORACLE_CONNPOOL_TTL_STAGGER,
    description: "The minimum time between TTLing Consensus connections to Postgres/CRDB.",
    internal: true,
};

/// The default for the `DISK` option when creating managed clusters and cluster replicas.
const DISK_CLUSTER_REPLICAS_DEFAULT: ServerVar<bool> = ServerVar {
    name: UncasedStr::new("disk_cluster_replicas_default"),
    value: false,
    description: "Whether the disk option for managed clusters and cluster replicas should be enabled by default.",
    internal: true,
};

const UNSAFE_NEW_TRANSACTION_WALL_TIME: ServerVar<Option<CheckedTimestamp<DateTime<Utc>>>> = ServerVar {
    name: UncasedStr::new("unsafe_new_transaction_wall_time"),
    value: None,
    description:
        "Sets the wall time for all new explicit or implicit transactions to control the value of `now()`. \
        If not set, uses the system's clock.",
    // This needs to be false because `internal: true` things are only modifiable by the mz_system
    // and mz_support users, and we want sqllogictest to have access with its user. Because the name
    // starts with "unsafe" it still won't be visible or changeable by users unless unsafe mode is
    // enabled.
    internal: false,
};

/// Tuning for RocksDB used by `UPSERT` sources that takes effect on restart.
mod upsert_rocksdb {
    use std::str::FromStr;

    use mz_rocksdb_types::config::{CompactionStyle, CompressionType};

    use super::*;

    impl Value for CompactionStyle {
        fn type_name() -> String {
            "rocksdb_compaction_style".to_string()
        }

        fn parse<'a>(
            param: &'a (dyn Var + Send + Sync),
            input: VarInput,
        ) -> Result<Self::Owned, VarError> {
            let s = extract_single_value(param, input)?;
            CompactionStyle::from_str(s).map_err(|_| VarError::InvalidParameterType(param.into()))
        }

        fn format(&self) -> String {
            self.to_string()
        }
    }

    impl Value for CompressionType {
        fn type_name() -> String {
            "rocksdb_compression_type".to_string()
        }

        fn parse<'a>(
            param: &'a (dyn Var + Send + Sync),
            input: VarInput,
        ) -> Result<Self::Owned, VarError> {
            let s = extract_single_value(param, input)?;
            CompressionType::from_str(s).map_err(|_| VarError::InvalidParameterType(param.into()))
        }

        fn format(&self) -> String {
            self.to_string()
        }
    }

    pub static UPSERT_ROCKSDB_COMPACTION_STYLE: ServerVar<CompactionStyle> = ServerVar {
        name: UncasedStr::new("upsert_rocksdb_compaction_style"),
        value: mz_rocksdb_types::defaults::DEFAULT_COMPACTION_STYLE,
        description: "Tuning parameter for RocksDB as used in `UPSERT/DEBEZIUM` \
                  sources. Described in the `mz_rocksdb_types::config` module. \
                  Only takes effect on source restart (Materialize).",
        internal: true,
    };
    pub const UPSERT_ROCKSDB_OPTIMIZE_COMPACTION_MEMTABLE_BUDGET: ServerVar<usize> = ServerVar {
        name: UncasedStr::new("upsert_rocksdb_optimize_compaction_memtable_budget"),
        value: mz_rocksdb_types::defaults::DEFAULT_OPTIMIZE_COMPACTION_MEMTABLE_BUDGET,
        description: "Tuning parameter for RocksDB as used in `UPSERT/DEBEZIUM` \
                  sources. Described in the `mz_rocksdb_types::config` module. \
                  Only takes effect on source restart (Materialize).",
        internal: true,
    };
    pub const UPSERT_ROCKSDB_LEVEL_COMPACTION_DYNAMIC_LEVEL_BYTES: ServerVar<bool> = ServerVar {
        name: UncasedStr::new("upsert_rocksdb_level_compaction_dynamic_level_bytes"),
        value: mz_rocksdb_types::defaults::DEFAULT_LEVEL_COMPACTION_DYNAMIC_LEVEL_BYTES,
        description: "Tuning parameter for RocksDB as used in `UPSERT/DEBEZIUM` \
                  sources. Described in the `mz_rocksdb_types::config` module. \
                  Only takes effect on source restart (Materialize).",
        internal: true,
    };
    pub const UPSERT_ROCKSDB_UNIVERSAL_COMPACTION_RATIO: ServerVar<i32> = ServerVar {
        name: UncasedStr::new("upsert_rocksdb_universal_compaction_ratio"),
        value: mz_rocksdb_types::defaults::DEFAULT_UNIVERSAL_COMPACTION_RATIO,
        description: "Tuning parameter for RocksDB as used in `UPSERT/DEBEZIUM` \
                  sources. Described in the `mz_rocksdb_types::config` module. \
                  Only takes effect on source restart (Materialize).",
        internal: true,
    };
    pub const UPSERT_ROCKSDB_PARALLELISM: ServerVar<Option<i32>> = ServerVar {
        name: UncasedStr::new("upsert_rocksdb_parallelism"),
        value: mz_rocksdb_types::defaults::DEFAULT_PARALLELISM,
        description: "Tuning parameter for RocksDB as used in `UPSERT/DEBEZIUM` \
                  sources. Described in the `mz_rocksdb_types::config` module. \
                  Only takes effect on source restart (Materialize).",
        internal: true,
    };
    pub static UPSERT_ROCKSDB_COMPRESSION_TYPE: ServerVar<CompressionType> = ServerVar {
        name: UncasedStr::new("upsert_rocksdb_compression_type"),
        value: mz_rocksdb_types::defaults::DEFAULT_COMPRESSION_TYPE,
        description: "Tuning parameter for RocksDB as used in `UPSERT/DEBEZIUM` \
                  sources. Described in the `mz_rocksdb_types::config` module. \
                  Only takes effect on source restart (Materialize).",
        internal: true,
    };
    pub static UPSERT_ROCKSDB_BOTTOMMOST_COMPRESSION_TYPE: ServerVar<CompressionType> = ServerVar {
        name: UncasedStr::new("upsert_rocksdb_bottommost_compression_type"),
        value: mz_rocksdb_types::defaults::DEFAULT_BOTTOMMOST_COMPRESSION_TYPE,
        description: "Tuning parameter for RocksDB as used in `UPSERT/DEBEZIUM` \
                  sources. Described in the `mz_rocksdb_types::config` module. \
                  Only takes effect on source restart (Materialize).",
        internal: true,
    };

    pub static UPSERT_ROCKSDB_BATCH_SIZE: ServerVar<usize> = ServerVar {
        name: UncasedStr::new("upsert_rocksdb_batch_size"),
        value: mz_rocksdb_types::defaults::DEFAULT_BATCH_SIZE,
        description: "Tuning parameter for RocksDB as used in `UPSERT/DEBEZIUM` \
                  sources. Described in the `mz_rocksdb_types::config` module. \
                  Can be changed dynamically (Materialize).",
        internal: true,
    };

    pub static UPSERT_ROCKSDB_RETRY_DURATION: ServerVar<Duration> = ServerVar {
        name: UncasedStr::new("upsert_rocksdb_retry_duration"),
        value: mz_rocksdb_types::defaults::DEFAULT_RETRY_DURATION,
        description: "Tuning parameter for RocksDB as used in `UPSERT/DEBEZIUM` \
                  sources. Described in the `mz_rocksdb_types::config` module. \
                  Only takes effect on source restart (Materialize).",
        internal: true,
    };

    /// Controls whether automatic spill to disk should be turned on when using `DISK`.
    pub const UPSERT_ROCKSDB_AUTO_SPILL_TO_DISK: ServerVar<bool> = ServerVar {
        name: UncasedStr::new("upsert_rocksdb_auto_spill_to_disk"),
        value: false,
        description:
            "Controls whether automatic spill to disk should be turned on when using `DISK`",
        internal: true,
    };

    /// The upsert in memory state size threshold after which it will spill to disk.
    /// The default is 85 MiB = 89128960 bytes
    pub const UPSERT_ROCKSDB_AUTO_SPILL_THRESHOLD_BYTES: ServerVar<usize> = ServerVar {
        name: UncasedStr::new("upsert_rocksdb_auto_spill_threshold_bytes"),
        value: mz_rocksdb_types::defaults::DEFAULT_AUTO_SPILL_MEMORY_THRESHOLD,
        description:
            "The upsert in-memory state size threshold in bytes after which it will spill to disk",
        internal: true,
    };

    pub static UPSERT_ROCKSDB_STATS_LOG_INTERVAL_SECONDS: ServerVar<u32> = ServerVar {
        name: UncasedStr::new("upsert_rocksdb_stats_log_interval_seconds"),
        value: mz_rocksdb_types::defaults::DEFAULT_STATS_LOG_INTERVAL_S,
        description: "Tuning parameter for RocksDB as used in `UPSERT/DEBEZIUM` \
                  sources. Described in the `mz_rocksdb_types::config` module. \
                  Only takes effect on source restart (Materialize).",
        internal: true,
    };
    pub static UPSERT_ROCKSDB_STATS_PERSIST_INTERVAL_SECONDS: ServerVar<u32> = ServerVar {
        name: UncasedStr::new("upsert_rocksdb_stats_persist_interval_seconds"),
        value: mz_rocksdb_types::defaults::DEFAULT_STATS_PERSIST_INTERVAL_S,
        description: "Tuning parameter for RocksDB as used in `UPSERT/DEBEZIUM` \
                  sources. Described in the `mz_rocksdb_types::config` module. \
                  Only takes effect on source restart (Materialize).",
        internal: true,
    };
    pub static UPSERT_ROCKSDB_POINT_LOOKUP_BLOCK_CACHE_SIZE_MB: ServerVar<Option<u32>> =
        ServerVar {
            name: UncasedStr::new("upsert_rocksdb_point_lookup_block_cache_size_mb"),
            value: None,
            description: "Tuning parameter for RocksDB as used in `UPSERT/DEBEZIUM` \
                  sources. Described in the `mz_rocksdb_types::config` module. \
                  Only takes effect on source restart (Materialize).",
            internal: true,
        };

    /// The number of times by which allocated buffers will be shrinked in upsert rocksdb.
    /// If value is 0, then no shrinking will occur.
    pub static UPSERT_ROCKSDB_SHRINK_ALLOCATED_BUFFERS_BY_RATIO: ServerVar<usize> = ServerVar {
        name: UncasedStr::new("upsert_rocksdb_shrink_allocated_buffers_by_ratio"),
        value: mz_rocksdb_types::defaults::DEFAULT_SHRINK_BUFFERS_BY_RATIO,
        description:
            "The number of times by which allocated buffers will be shrinked in upsert rocksdb.",
        internal: true,
    };
    /// Only used if `upsert_rocksdb_write_buffer_manager_memory_bytes` is also set
    /// and write buffer manager is enabled
    pub static UPSERT_ROCKSDB_WRITE_BUFFER_MANAGER_CLUSTER_MEMORY_FRACTION: Lazy<
        ServerVar<Option<Numeric>>,
    > = Lazy::new(|| ServerVar {
        name: UncasedStr::new("upsert_rocksdb_write_buffer_manager_cluster_memory_fraction"),
        value: None,
        description: "Tuning parameter for RocksDB as used in `UPSERT/DEBEZIUM` \
                  sources. Described in the `mz_rocksdb_types::config` module. \
                  Only takes effect on source restart (Materialize).",
        internal: true,
    });
    /// `upsert_rocksdb_write_buffer_manager_memory_bytes` needs to be set for write buffer manager to be
    /// used.
    pub static UPSERT_ROCKSDB_WRITE_BUFFER_MANAGER_MEMORY_BYTES: ServerVar<Option<usize>> =
        ServerVar {
            name: UncasedStr::new("upsert_rocksdb_write_buffer_manager_memory_bytes"),
            value: None,
            description: "Tuning parameter for RocksDB as used in `UPSERT/DEBEZIUM` \
                  sources. Described in the `mz_rocksdb_types::config` module. \
                  Only takes effect on source restart (Materialize).",
            internal: true,
        };
    pub static UPSERT_ROCKSDB_WRITE_BUFFER_MANAGER_ALLOW_STALL: ServerVar<bool> = ServerVar {
        name: UncasedStr::new("upsert_rocksdb_write_buffer_manager_allow_stall"),
        value: false,
        description: "Tuning parameter for RocksDB as used in `UPSERT/DEBEZIUM` \
                  sources. Described in the `mz_rocksdb_types::config` module. \
                  Only takes effect on source restart (Materialize).",
        internal: true,
    };
}

static LOGGING_FILTER: Lazy<ServerVar<CloneableEnvFilter>> = Lazy::new(|| ServerVar {
    name: UncasedStr::new("log_filter"),
    value: CloneableEnvFilter::from_str("info").expect("valid EnvFilter"),
    description: "Sets the filter to apply to stderr logging.",
    internal: true,
});

static WEBHOOKS_SECRETS_CACHING_TTL_SECS: Lazy<ServerVar<usize>> = Lazy::new(|| ServerVar {
    name: UncasedStr::new("webhooks_secrets_caching_ttl_secs"),
    value: usize::cast_from(
        mz_secrets::cache::DEFAULT_TTL_SECS.load(std::sync::atomic::Ordering::Relaxed),
    ),
    description: "Sets the time-to-live for values in the Webhooks secrets cache.",
    internal: true,
});

static OPENTELEMETRY_FILTER: Lazy<ServerVar<CloneableEnvFilter>> = Lazy::new(|| ServerVar {
    name: UncasedStr::new("opentelemetry_filter"),
    value: CloneableEnvFilter::from_str("off").expect("valid EnvFilter"),
    description: "Sets the filter to apply to OpenTelemetry-backed distributed tracing.",
    internal: true,
});

const COORD_SLOW_MESSAGE_REPORTING_THRESHOLD: ServerVar<Duration> = ServerVar {
    name: UncasedStr::new("coord_slow_message_reporting_threshold"),
    // Note(parkmycar): This value was chosen arbitrarily.
    value: Duration::from_millis(100),
    description:
        "Sets the threshold at which we will report the handling of a coordinator message \
    for being slow.",
    internal: true,
};

/// Controls the connect_timeout setting when connecting to PG via `mz_postgres_util`.
const PG_SOURCE_CONNECT_TIMEOUT: ServerVar<Duration> = ServerVar {
    name: UncasedStr::new("pg_source_connect_timeout"),
    value: mz_postgres_util::DEFAULT_CONNECT_TIMEOUT,
    description: "Sets the timeout applied to socket-level connection attempts for PG \
    replication connections. (Materialize)",
    internal: true,
};

/// Sets the maximum number of TCP keepalive probes that will be sent before dropping a connection
/// when connecting to PG via `mz_postgres_util`.
const PG_SOURCE_KEEPALIVES_RETRIES: ServerVar<u32> = ServerVar {
    name: UncasedStr::new("pg_source_keepalives_retries"),
    value: mz_postgres_util::DEFAULT_KEEPALIVE_RETRIES,
    description:
        "Sets the maximum number of TCP keepalive probes that will be sent before dropping \
    a connection when connecting to PG via `mz_postgres_util`. (Materialize)",
    internal: true,
};

/// Sets the amount of idle time before a keepalive packet is sent on the connection when connecting
/// to PG via `mz_postgres_util`.
const PG_SOURCE_KEEPALIVES_IDLE: ServerVar<Duration> = ServerVar {
    name: UncasedStr::new("pg_source_keepalives_idle"),
    value: mz_postgres_util::DEFAULT_KEEPALIVE_IDLE,
    description:
        "Sets the amount of idle time before a keepalive packet is sent on the connection \
    when connecting to PG via `mz_postgres_util`. (Materialize)",
    internal: true,
};

/// Sets the time interval between TCP keepalive probes when connecting to PG via `mz_postgres_util`.
const PG_SOURCE_KEEPALIVES_INTERVAL: ServerVar<Duration> = ServerVar {
    name: UncasedStr::new("pg_source_keepalives_interval"),
    value: mz_postgres_util::DEFAULT_KEEPALIVE_INTERVAL,
    description: "Sets the time interval between TCP keepalive probes when connecting to PG via \
    replication. (Materialize)",
    internal: true,
};

/// Sets the TCP user timeout when connecting to PG via `mz_postgres_util`.
const PG_SOURCE_TCP_USER_TIMEOUT: ServerVar<Duration> = ServerVar {
    name: UncasedStr::new("pg_source_tcp_user_timeout"),
    value: mz_postgres_util::DEFAULT_TCP_USER_TIMEOUT,
    description:
        "Sets the TCP user timeout when connecting to PG via `mz_postgres_util`. (Materialize)",
    internal: true,
};

/// Sets the `statement_timeout` value to use during the snapshotting phase of
/// PG sources.
const PG_SOURCE_SNAPSHOT_STATEMENT_TIMEOUT: ServerVar<Duration> = ServerVar {
    name: UncasedStr::new("pg_source_snapshot_statement_timeout"),
    value: mz_postgres_util::DEFAULT_SNAPSHOT_STATEMENT_TIMEOUT,
    description: "Sets the `statement_timeout` value to use during the snapshotting phase of PG sources (Materialize)",
    internal: true,
};

/// Controls the check interval for connections to SSH bastions via `mz_ssh_util`.
const SSH_CHECK_INTERVAL: ServerVar<Duration> = ServerVar {
    name: UncasedStr::new("ssh_check_interval"),
    value: mz_ssh_util::tunnel::DEFAULT_CHECK_INTERVAL,
    description: "Controls the check interval for connections to SSH bastions via `mz_ssh_util`.",
    internal: true,
};

/// Controls the connect timeout for connections to SSH bastions via `mz_ssh_util`.
const SSH_CONNECT_TIMEOUT: ServerVar<Duration> = ServerVar {
    name: UncasedStr::new("ssh_connect_timeout"),
    value: mz_ssh_util::tunnel::DEFAULT_CONNECT_TIMEOUT,
    description: "Controls the connect timeout for connections to SSH bastions via `mz_ssh_util`.",
    internal: true,
};

/// Controls the keepalive idle interval for connections to SSH bastions via `mz_ssh_util`.
const SSH_KEEPALIVES_IDLE: ServerVar<Duration> = ServerVar {
    name: UncasedStr::new("ssh_keepalives_idle"),
    value: mz_ssh_util::tunnel::DEFAULT_KEEPALIVES_IDLE,
    description:
        "Controls the keepalive idle interval for connections to SSH bastions via `mz_ssh_util`.",
    internal: true,
};

/// Enables `socket.keepalive.enable` for rdkafka client connections. Defaults to true.
const KAFKA_SOCKET_KEEPALIVE: ServerVar<bool> = ServerVar {
    name: UncasedStr::new("kafka_socket_keepalive"),
    value: mz_kafka_util::client::DEFAULT_KEEPALIVE,
    description:
        "Enables `socket.keepalive.enable` for rdkafka client connections. Defaults to true.",
    internal: true,
};

/// Controls `socket.timeout.ms` for rdkafka client connections. Defaults to the rdkafka default
/// (60000ms). Cannot be greater than 300000ms, more than 100ms greater than
/// `kafka_transaction_timeout`, or less than 10ms.
const KAFKA_SOCKET_TIMEOUT: ServerVar<Duration> = ServerVar {
    name: UncasedStr::new("kafka_socket_timeout"),
    value: mz_kafka_util::client::DEFAULT_SOCKET_TIMEOUT,
    description: "Controls `socket.timeout.ms` for rdkafka \
        client connections. Defaults to the rdkafka default (60000ms). \
        Cannot be greater than 300000ms or more than 100ms greater than \
        Cannot be greater than 300000ms, more than 100ms greater than \
        `kafka_transaction_timeout`, or less than 10ms.",
    internal: true,
};

/// Controls `transaction.timeout.ms` for rdkafka client connections. Defaults to the rdkafka default
/// (60000ms). Cannot be greater than `i32::MAX` or less than 1000ms.
const KAFKA_TRANSACTION_TIMEOUT: ServerVar<Duration> = ServerVar {
    name: UncasedStr::new("kafka_transaction_timeout"),
    value: mz_kafka_util::client::DEFAULT_TRANSACTION_TIMEOUT,
    description: "Controls `transaction.timeout.ms` for rdkafka \
        client connections. Defaults to the rdkafka default (60000ms). \
        Cannot be greater than `i32::MAX` or less than 1000ms.",
    internal: true,
};

/// Controls `socket.connection.setup.timeout.ms` for rdkafka client connections. Defaults to the rdkafka default
/// (30000ms). Cannot be greater than `i32::MAX` or less than 1000ms
const KAFKA_SOCKET_CONNECTION_SETUP_TIMEOUT: ServerVar<Duration> = ServerVar {
    name: UncasedStr::new("kafka_socket_connection_setup_timeout"),
    value: mz_kafka_util::client::DEFAULT_SOCKET_CONNECTION_SETUP_TIMEOUT,
    description: "Controls `socket.connection.setup.timeout.ms` for rdkafka \
        client connections. Defaults to the rdkafka default (30000ms). \
        Cannot be greater than `i32::MAX` or less than 1000ms",
    internal: true,
};

/// Controls the timeout when fetching kafka metadata. Defaults to 10s.
const KAFKA_FETCH_METADATA_TIMEOUT: ServerVar<Duration> = ServerVar {
    name: UncasedStr::new("kafka_fetch_metadata_timeout"),
    value: mz_kafka_util::client::DEFAULT_FETCH_METADATA_TIMEOUT,
    description: "Controls the timeout when fetching kafka metadata. \
        Defaults to 10s.",
    internal: true,
};

/// Controls the connection timeout to Cockroach.
///
/// Used by persist as [`mz_persist_client::cfg::DynamicConfig::consensus_connect_timeout`].
const CRDB_CONNECT_TIMEOUT: ServerVar<Duration> = ServerVar {
    name: UncasedStr::new("crdb_connect_timeout"),
    value: PersistConfig::DEFAULT_CRDB_CONNECT_TIMEOUT,
    description: "The time to connect to CockroachDB before timing out and retrying.",
    internal: true,
};

/// Controls the TCP user timeout to Cockroach.
///
/// Used by persist as [`mz_persist_client::cfg::DynamicConfig::consensus_tcp_user_timeout`].
const CRDB_TCP_USER_TIMEOUT: ServerVar<Duration> = ServerVar {
    name: UncasedStr::new("crdb_tcp_user_timeout"),
    value: PersistConfig::DEFAULT_CRDB_TCP_USER_TIMEOUT,
    description:
        "The TCP timeout for connections to CockroachDB. Specifies the amount of time that \
        transmitted data may remain unacknowledged before the TCP connection is forcibly \
        closed.",
    internal: true,
};

/// The maximum number of in-flight bytes emitted by persist_sources feeding compute dataflows.
const COMPUTE_DATAFLOW_MAX_INFLIGHT_BYTES: ServerVar<Option<usize>> = ServerVar {
    name: UncasedStr::new("compute_dataflow_max_inflight_bytes"),
    value: None,
    description: "The maximum number of in-flight bytes emitted by persist_sources feeding \
                  compute dataflows (Materialize).",
    internal: true,
};

/// The maximum number of in-flight bytes emitted by persist_sources feeding _storage
/// dataflows_.
/// Currently defaults to 256MiB = 268435456 bytes
/// Note: Backpressure will only be turned on if disk is enabled based on
/// `storage_dataflow_max_inflight_bytes_disk_only` flag
const STORAGE_DATAFLOW_MAX_INFLIGHT_BYTES: ServerVar<Option<usize>> = ServerVar {
    name: UncasedStr::new("storage_dataflow_max_inflight_bytes"),
    value: Some(256 * 1024 * 1024),
    description: "The maximum number of in-flight bytes emitted by persist_sources feeding \
                  storage dataflows. Defaults to backpressure enabled (Materialize).",
    internal: true,
};

/// Whether or not to delay sources producing values in some scenarios
/// (namely, upsert) till after rehydration is finished.
const STORAGE_DATAFLOW_DELAY_SOURCES_PAST_REHYDRATION: ServerVar<bool> = ServerVar {
    name: UncasedStr::new("storage_dataflow_delay_sources_past_rehydration"),
    value: false,
    description: "Whether or not to delay sources producing values in some scenarios \
                  (namely, upsert) till after rehydration is finished",
    internal: true,
};

/// Configuration ratio to shrink unusef buffers in upsert by.
/// For eg: is 2 is set, then the buffers will be reduced by 2 i.e. halved.
/// Default is 0, which means shrinking is disabled.
const STORAGE_SHRINK_UPSERT_UNUSED_BUFFERS_BY_RATIO: ServerVar<usize> = ServerVar {
    name: UncasedStr::new("storage_shrink_upsert_unused_buffers_by_ratio"),
    value: 0,
    description: "Configuration ratio to shrink unusef buffers in upsert by",
    internal: true,
};

/// The fraction of the cluster replica size to be used as the maximum number of
/// in-flight bytes emitted by persist_sources feeding storage dataflows.
/// If not configured, the storage_dataflow_max_inflight_bytes value will be used.
/// For this value to be used storage_dataflow_max_inflight_bytes needs to be set.
pub static STORAGE_DATAFLOW_MAX_INFLIGHT_BYTES_TO_CLUSTER_SIZE_FRACTION: Lazy<
    ServerVar<Option<Numeric>>,
> = Lazy::new(|| ServerVar {
    name: UncasedStr::new("storage_dataflow_max_inflight_bytes_to_cluster_size_fraction"),
    value: Some(0.0025.into()),
    description: "The fraction of the cluster replica size to be used as the maximum number of \
    in-flight bytes emitted by persist_sources feeding storage dataflows. \
    If not configured, the storage_dataflow_max_inflight_bytes value will be used.",
    internal: true,
});

const STORAGE_DATAFLOW_MAX_INFLIGHT_BYTES_DISK_ONLY: ServerVar<bool> = ServerVar {
    name: UncasedStr::new("storage_dataflow_max_inflight_bytes_disk_only"),
    value: true,
    description: "Whether or not `storage_dataflow_max_inflight_bytes` applies only to \
        upsert dataflows using disks. Defaults to true (Materialize).",
    internal: true,
};

/// Controls [`mz_persist_client::cfg::PersistConfig::sink_minimum_batch_updates`].
const PERSIST_SINK_MINIMUM_BATCH_UPDATES: ServerVar<usize> = ServerVar {
    name: UncasedStr::new("persist_sink_minimum_batch_updates"),
    value: PersistConfig::DEFAULT_SINK_MINIMUM_BATCH_UPDATES,
    description: "In the compute persist sink, workers with less than the minimum number of updates \
                  will flush their records to single downstream worker to be batched up there... in \
                  the hopes of grouping our updates into fewer, larger batches.",
    internal: true
};

/// Controls [`mz_persist_client::cfg::PersistConfig::storage_sink_minimum_batch_updates`].
const STORAGE_PERSIST_SINK_MINIMUM_BATCH_UPDATES: ServerVar<usize> = ServerVar {
    name: UncasedStr::new("storage_persist_sink_minimum_batch_updates"),
    // Reasonable default based on our experience in production.
    value: 1024,
    description: "In the storage persist sink, workers with less than the minimum number of updates \
                  will flush their records to single downstream worker to be batched up there... in \
                  the hopes of grouping our updates into fewer, larger batches.",
    internal: true
};

/// Controls [`mz_persist_client::cfg::PersistConfig::storage_source_decode_fuel`].
const STORAGE_SOURCE_DECODE_FUEL: ServerVar<usize> = ServerVar {
    name: UncasedStr::new("storage_source_decode_fuel"),
    value: PersistConfig::DEFAULT_STORAGE_SOURCE_DECODE_FUEL,
    description: "The maximum amount of work to do in the persist_source mfp_and_decode \
                  operator before yielding.",
    internal: true,
};

const STORAGE_RECORD_SOURCE_SINK_NAMESPACED_ERRORS: ServerVar<bool> = ServerVar {
    name: UncasedStr::new("storage_record_source_sink_namespaced_errors"),
    value: true,
    description: "Whether or not to record namespaced errors in the status history tables",
    internal: true,
};

/// Controls [`mz_persist_client::cfg::DynamicConfig::stats_audit_percent`].
const PERSIST_STATS_AUDIT_PERCENT: ServerVar<usize> = ServerVar {
    name: UncasedStr::new("persist_stats_audit_percent"),
    value: PersistConfig::DEFAULT_STATS_AUDIT_PERCENT,
    description: "Percent of filtered data to opt in to correctness auditing (Materialize).",
    internal: true,
};

/// Controls [`mz_persist_client::cfg::DynamicConfig::stats_collection_enabled`].
const PERSIST_STATS_COLLECTION_ENABLED: ServerVar<bool> = ServerVar {
    name: UncasedStr::new("persist_stats_collection_enabled"),
    value: PersistConfig::DEFAULT_STATS_COLLECTION_ENABLED,
    description: "Whether to calculate and record statistics about the data stored in persist \
                  to be used at read time, see persist_stats_filter_enabled (Materialize).",
    internal: true,
};

/// Controls [`mz_persist_client::cfg::DynamicConfig::stats_filter_enabled`].
const PERSIST_STATS_FILTER_ENABLED: ServerVar<bool> = ServerVar {
    name: UncasedStr::new("persist_stats_filter_enabled"),
    value: PersistConfig::DEFAULT_STATS_FILTER_ENABLED,
    description: "Whether to use recorded statistics about the data stored in persist \
                  to filter at read time, see persist_stats_collection_enabled (Materialize).",
    internal: true,
};

/// Controls [`mz_persist_client::cfg::DynamicConfig::stats_budget_bytes`].
const PERSIST_STATS_BUDGET_BYTES: ServerVar<usize> = ServerVar {
    name: UncasedStr::new("persist_stats_budget_bytes"),
    value: PersistConfig::DEFAULT_STATS_BUDGET_BYTES,
    description: "The budget (in bytes) of how many stats to maintain per batch part.",
    internal: true,
};

/// Controls [`mz_persist_client::cfg::DynamicConfig::stats_untrimmable_columns`].
static PERSIST_STATS_UNTRIMMABLE_COLUMNS: Lazy<ServerVar<UntrimmableColumns>> =
    Lazy::new(|| ServerVar {
        name: UncasedStr::new("persist_stats_untrimmable_columns"),
        value: PersistConfig::DEFAULT_STATS_UNTRIMMABLE_COLUMNS.clone(),
        description: "Which columns to always retain during persist stats trimming. The expected \
        format is JSON (ex. `{\"equals\": [\"foo\"], \"prefixes\": [], \"suffixes\": [\"_bar\"]}`) \
        and all strings must be lowercase.",
        internal: true,
    });

/// Controls [`mz_persist_client::cfg::DynamicConfig::pubsub_client_enabled`].
const PERSIST_PUBSUB_CLIENT_ENABLED: ServerVar<bool> = ServerVar {
    name: UncasedStr::new("persist_pubsub_client_enabled"),
    value: PersistConfig::DEFAULT_PUBSUB_CLIENT_ENABLED,
    description: "Whether to connect to the Persist PubSub service.",
    internal: true,
};

/// Controls [`mz_persist_client::cfg::DynamicConfig::pubsub_push_diff_enabled`].
const PERSIST_PUBSUB_PUSH_DIFF_ENABLED: ServerVar<bool> = ServerVar {
    name: UncasedStr::new("persist_pubsub_push_diff_enabled"),
    value: PersistConfig::DEFAULT_PUBSUB_PUSH_DIFF_ENABLED,
    description: "Whether to push state diffs to Persist PubSub.",
    internal: true,
};

/// Controls [`mz_persist_client::cfg::DynamicConfig::rollup_threshold`].
const PERSIST_ROLLUP_THRESHOLD: ServerVar<usize> = ServerVar {
    name: UncasedStr::new("persist_rollup_threshold"),
    value: PersistConfig::DEFAULT_ROLLUP_THRESHOLD,
    description: "The number of seqnos between rollups.",
    internal: true,
};

/// Boolean flag indicating whether to enable syncing from
/// LaunchDarkly. Can be turned off as an emergency measure to still
/// be able to alter parameters while LD is broken.
pub static ENABLE_LAUNCHDARKLY: ServerVar<bool> = ServerVar {
    name: UncasedStr::new("enable_launchdarkly"),
    value: true,
    description: "Boolean flag indicating whether flag synchronization from LaunchDarkly should be enabled (Materialize).",
    internal: true
};

/// Feature flag indicating whether real time recency is enabled. Not that
/// unlike other feature flags, this is made available at the session level, so
/// is additionally gated by a feature flag.
static REAL_TIME_RECENCY: ServerVar<bool> = ServerVar {
    name: UncasedStr::new("real_time_recency"),
    value: false,
    description: "Feature flag indicating whether real time recency is enabled (Materialize).",
    internal: false,
};

static EMIT_TIMESTAMP_NOTICE: ServerVar<bool> = ServerVar {
    name: UncasedStr::new("emit_timestamp_notice"),
    value: false,
    description:
        "Boolean flag indicating whether to send a NOTICE with timestamp explanations of queries (Materialize).",
    internal: false
};

static EMIT_TRACE_ID_NOTICE: ServerVar<bool> = ServerVar {
    name: UncasedStr::new("emit_trace_id_notice"),
    value: false,
    description:
        "Boolean flag indicating whether to send a NOTICE specifying the trace id when available (Materialize).",
    internal: false
};

static UNSAFE_MOCK_AUDIT_EVENT_TIMESTAMP: ServerVar<Option<mz_repr::Timestamp>> = ServerVar {
    name: UncasedStr::new("unsafe_mock_audit_event_timestamp"),
    value: None,
    description: "Mocked timestamp to use for audit events for testing purposes",
    internal: true,
};

pub const ENABLE_RBAC_CHECKS: ServerVar<bool> = ServerVar {
    name: UncasedStr::new("enable_rbac_checks"),
    value: true,
    description: "User facing global boolean flag indicating whether to apply RBAC checks before \
    executing statements (Materialize).",
    internal: false,
};

pub const ENABLE_SESSION_RBAC_CHECKS: ServerVar<bool> = ServerVar {
    name: UncasedStr::new("enable_session_rbac_checks"),
    // TODO(jkosh44) Once RBAC is complete, change this to `true`.
    value: false,
    description: "User facing session boolean flag indicating whether to apply RBAC checks before \
    executing statements (Materialize).",
    internal: false,
};

pub const EMIT_INTROSPECTION_QUERY_NOTICE: ServerVar<bool> = ServerVar {
    name: UncasedStr::new("emit_introspection_query_notice"),
    value: true,
    description: "Whether to print a notice when querying per-replica introspection sources.",
    internal: false,
};

// TODO(mgree) change this to a SelectOption
pub const ENABLE_SESSION_CARDINALITY_ESTIMATES: ServerVar<bool> = ServerVar {
    name: UncasedStr::new("enable_session_cardinality_estimates"),
    value: false,
    description:
        "Feature flag indicating whether to use cardinality estimates when optimizing queries; \
    does not affect EXPLAIN WITH(cardinality) (Materialize).",
    internal: false,
};

const OPTIMIZER_STATS_TIMEOUT: ServerVar<Duration> = ServerVar {
    name: UncasedStr::new("optimizer_stats_timeout"),
    value: Duration::from_millis(250),
    description: "Sets the timeout applied to the optimizer's statistics collection from storage; \
    applied to non-oneshot, i.e., long-lasting queries, like CREATE MATERIALIZED VIEW (Materialize).",
    internal: true,
};

const OPTIMIZER_ONESHOT_STATS_TIMEOUT: ServerVar<Duration> = ServerVar {
    name: UncasedStr::new("optimizer_oneshot_stats_timeout"),
    value: Duration::from_millis(20),
    description: "Sets the timeout applied to the optimizer's statistics collection from storage; \
    applied to oneshot queries, like SELECT (Materialize).",
    internal: true,
};

const PRIVATELINK_STATUS_UPDATE_QUOTA_PER_MINUTE: ServerVar<u32> = ServerVar {
    name: UncasedStr::new("privatelink_status_update_quota_per_minute"),
    value: 20,
    description: "Sets the per-minute quota for privatelink vpc status updates to be written to \
    the storage-collection-backed system table. This value implies the total and burst quota per-minute.",
    internal: true,
};

pub static STATEMENT_LOGGING_SAMPLE_RATE: Lazy<ServerVar<Numeric>> = Lazy::new(|| {
    ServerVar {
    name: UncasedStr::new("statement_logging_sample_rate"),
    value: 0.1.into(),
    description: "User-facing session variable indicating how many statement executions should be \
    logged, subject to constraint by the system variable `statement_logging_max_sample_rate` (Materialize).",
    internal: false,
}
});

/// Whether compute rendering should use Materialize's custom linear join implementation rather
/// than the one from Differential Dataflow.
const ENABLE_MZ_JOIN_CORE: ServerVar<bool> = ServerVar {
    name: UncasedStr::new("enable_mz_join_core"),
    value: true,
    description:
        "Feature flag indicating whether compute rendering should use Materialize's custom linear \
         join implementation rather than the one from Differential Dataflow. (Materialize).",
    internal: true,
};

pub static DEFAULT_LINEAR_JOIN_YIELDING: Lazy<String> = Lazy::new(|| "work:1000000".into());
static LINEAR_JOIN_YIELDING: Lazy<ServerVar<String>> = Lazy::new(|| ServerVar {
    name: UncasedStr::new("linear_join_yielding"),
    value: DEFAULT_LINEAR_JOIN_YIELDING.clone(),
    description:
        "The yielding behavior compute rendering should apply for linear join operators. Either \
         'work:<amount>' or 'time:<milliseconds>' or 'work:<amount>,time:<milliseconds>'. Note \
         that omitting one of 'work' or 'time' will entirely disable join yielding by time or \
         work, respectively, rather than falling back to some default.",
    internal: true,
});

pub const DEFAULT_IDLE_ARRANGEMENT_MERGE_EFFORT: ServerVar<u32> = ServerVar {
    name: UncasedStr::new("default_idle_arrangement_merge_effort"),
    value: 1000,
    description:
        "The default value to use for the `IDLE ARRANGEMENT MERGE EFFORT` cluster/replica option.",
    internal: true,
};

pub const DEFAULT_ARRANGEMENT_EXERT_PROPORTIONALITY: ServerVar<u32> = ServerVar {
    name: UncasedStr::new("default_arrangement_exert_proportionality"),
    value: 16,
    description:
        "The default value to use for the `ARRANGEMENT EXERT PROPORTIONALITY` cluster/replica option.",
    internal: true,
};

pub const ENABLE_DEFAULT_CONNECTION_VALIDATION: ServerVar<bool> = ServerVar {
    name: UncasedStr::new("enable_default_connection_validation"),
    value: true,
    description:
        "LD facing global boolean flag that allows turning default connection validation off for everyone (Materialize).",
    internal: true,
};

pub static STATEMENT_LOGGING_MAX_SAMPLE_RATE: Lazy<ServerVar<Numeric>> = Lazy::new(|| ServerVar {
    name: UncasedStr::new("statement_logging_max_sample_rate"),
    value: 0.0.into(),
    description: "The maximum rate at which statements may be logged. If this value is less than \
that of `statement_logging_sample_rate`, the latter is ignored (Materialize).",
    internal: false,
});

pub static STATEMENT_LOGGING_DEFAULT_SAMPLE_RATE: Lazy<ServerVar<Numeric>> =
    Lazy::new(|| ServerVar {
        name: UncasedStr::new("statement_logging_default_sample_rate"),
        value: 0.0.into(),
        description:
            "The default value of `statement_logging_sample_rate` for new sessions (Materialize).",
        internal: false,
    });

pub const AUTO_ROUTE_INTROSPECTION_QUERIES: ServerVar<bool> = ServerVar {
    name: UncasedStr::new("auto_route_introspection_queries"),
    value: true,
    description:
        "Whether to force queries that depend only on system tables, to run on the mz_introspection cluster (Materialize).",
    internal: false
};

pub const MAX_CONNECTIONS: ServerVar<u32> = ServerVar {
    name: UncasedStr::new("max_connections"),
    value: 1000,
    description: "The maximum number of concurrent connections (Materialize).",
    internal: false,
};

/// Controls [`mz_storage_types::parameters::StorageParameters::keep_n_source_status_history_entries`].
const KEEP_N_SOURCE_STATUS_HISTORY_ENTRIES: ServerVar<usize> = ServerVar {
    name: UncasedStr::new("keep_n_source_status_history_entries"),
    value: 5,
    description: "On reboot, truncate all but the last n entries per ID in the source_status_history collection (Materialize).",
    internal: true
};

/// Controls [`mz_storage_types::parameters::StorageParameters::keep_n_sink_status_history_entries`].
const KEEP_N_SINK_STATUS_HISTORY_ENTRIES: ServerVar<usize> = ServerVar {
    name: UncasedStr::new("keep_n_sink_status_history_entries"),
    value: 5,
    description: "On reboot, truncate all but the last n entries per ID in the sink_status_history collection (Materialize).",
    internal: true
};

/// Controls [`mz_storage_types::parameters::StorageParameters::keep_n_privatelink_status_history_entries`].
const KEEP_N_PRIVATELINK_STATUS_HISTORY_ENTRIES: ServerVar<usize> = ServerVar {
    name: UncasedStr::new("keep_n_privatelink_status_history_entries"),
    value: 5,
    description: "On reboot, truncate all but the last n entries per ID in the mz_aws_privatelink_connection_status_history \
    collection (Materialize).",
    internal: true
};

const ENABLE_STORAGE_SHARD_FINALIZATION: ServerVar<bool> = ServerVar {
    name: UncasedStr::new("enable_storage_shard_finalization"),
    value: true,
    description: "Whether to allow the storage client to finalize shards (Materialize).",
    internal: true,
};

pub const ENABLE_CONSOLIDATE_AFTER_UNION_NEGATE: ServerVar<bool> = ServerVar {
    name: UncasedStr::new("enable_consolidate_after_union_negate"),
    value: true,
    description: "consolidation after Unions that have a Negated input (Materialize).",
    internal: false,
};

pub const ENABLE_SPECIALIZED_ARRANGEMENTS: ServerVar<bool> = ServerVar {
    name: UncasedStr::new("enable_specialized_arrangements"),
    value: false,
    description: "type-specialization for arrangements in compute rendering",
    internal: true,
};

pub const MIN_TIMESTAMP_INTERVAL: ServerVar<Duration> = ServerVar {
    name: UncasedStr::new("min_timestamp_interval"),
    value: Duration::from_millis(1000),
    description: "Minimum timestamp interval",
    internal: true,
};

pub const MAX_TIMESTAMP_INTERVAL: ServerVar<Duration> = ServerVar {
    name: UncasedStr::new("max_timestamp_interval"),
    value: Duration::from_millis(1000),
    description: "Maximum timestamp interval",
    internal: true,
};

pub const WEBHOOK_CONCURRENT_REQUEST_LIMIT: ServerVar<usize> = ServerVar {
    name: UncasedStr::new("webhook_concurrent_request_limit"),
    value: WEBHOOK_CONCURRENCY_LIMIT,
    description: "Maximum number of concurrent requests for appending to a webhook source.",
    internal: true,
};

pub const ENABLE_COLUMNATION_LGALLOC: ServerVar<bool> = ServerVar {
    name: UncasedStr::new("enable_columnation_lgalloc"),
    value: false,
    description: "Enable allocating regions from lgalloc",
    internal: true,
};

/// Configuration for gRPC client connections.
mod grpc_client {
    use super::*;

    pub const CONNECT_TIMEOUT: ServerVar<Duration> = ServerVar {
        name: UncasedStr::new("grpc_client_connect_timeout"),
        value: Duration::from_secs(5),
        description: "Timeout to apply to initial gRPC client connection establishment.",
        internal: true,
    };
    pub const HTTP2_KEEP_ALIVE_INTERVAL: ServerVar<Duration> = ServerVar {
        name: UncasedStr::new("grpc_client_http2_keep_alive_interval"),
        value: Duration::from_secs(3),
        description: "Idle time to wait before sending HTTP/2 PINGs to maintain established gRPC client connections.",
        internal: true,
    };
    pub const HTTP2_KEEP_ALIVE_TIMEOUT: ServerVar<Duration> = ServerVar {
        name: UncasedStr::new("grpc_client_http2_keep_alive_timeout"),
        value: Duration::from_secs(5),
        description:
            "Time to wait for HTTP/2 pong response before terminating a gRPC client connection.",
        internal: true,
    };
}

/// Configuration for how cluster replicas are scheduled.
mod cluster_scheduling {
    use super::*;
    use mz_orchestrator::scheduling_config::*;

    pub const CLUSTER_MULTI_PROCESS_REPLICA_AZ_AFFINITY_WEIGHT: ServerVar<Option<i32>> =
        ServerVar {
            name: UncasedStr::new("cluster_multi_process_replica_az_affinity_weight"),
            value: DEFAULT_POD_AZ_AFFINITY_WEIGHT,
            description:
                "Whether or not to add an availability zone affinity between instances of \
            multi-process replicas. Either an affinity weight or empty (off) (Materialize).",
            internal: true,
        };

    pub const CLUSTER_SOFTEN_REPLICATION_ANTI_AFFINITY: ServerVar<bool> = ServerVar {
        name: UncasedStr::new("cluster_soften_replication_anti_affinity"),
        value: DEFAULT_SOFTEN_REPLICATION_ANTI_AFFINITY,
        description: "Whether or not to turn the node-scope anti affinity between replicas \
            in the same cluster into a preference (Materialize).",
        internal: true,
    };

    pub const CLUSTER_SOFTEN_REPLICATION_ANTI_AFFINITY_WEIGHT: ServerVar<i32> = ServerVar {
        name: UncasedStr::new("cluster_soften_replication_anti_affinity_weight"),
        value: DEFAULT_SOFTEN_REPLICATION_ANTI_AFFINITY_WEIGHT,
        description:
            "The preference weight for `cluster_soften_replication_anti_affinity` (Materialize).",
        internal: true,
    };

    pub const CLUSTER_ENABLE_TOPOLOGY_SPREAD: ServerVar<bool> = ServerVar {
        name: UncasedStr::new("cluster_enable_topology_spread"),
        value: DEFAULT_TOPOLOGY_SPREAD_ENABLED,
        description:
            "Whether or not to add topology spread constraints among replicas in the same cluster (Materialize).",
        internal: true,
    };

    pub const CLUSTER_TOPOLOGY_SPREAD_IGNORE_NON_SINGULAR_SCALE: ServerVar<bool> = ServerVar {
        name: UncasedStr::new("cluster_topology_spread_ignore_non_singular_scale"),
        value: DEFAULT_TOPOLOGY_SPREAD_IGNORE_NON_SINGULAR_SCALE,
        description:
            "If true, ignore replicas with more than 1 process when adding topology spread constraints (Materialize).",
        internal: true,
    };

    pub const CLUSTER_TOPOLOGY_SPREAD_MAX_SKEW: ServerVar<i32> = ServerVar {
        name: UncasedStr::new("cluster_topology_spread_max_skew"),
        value: DEFAULT_TOPOLOGY_SPREAD_MAX_SKEW,
        description: "The `maxSkew` for replica topology spread constraints (Materialize).",
        internal: true,
    };

    pub const CLUSTER_TOPOLOGY_SPREAD_SOFT: ServerVar<bool> = ServerVar {
        name: UncasedStr::new("cluster_topology_spread_soft"),
        value: DEFAULT_TOPOLOGY_SPREAD_SOFT,
        description: "If true, soften the topology spread constraints for replicas (Materialize).",
        internal: true,
    };

    pub const CLUSTER_SOFTEN_AZ_AFFINITY: ServerVar<bool> = ServerVar {
        name: UncasedStr::new("cluster_soften_az_affinity"),
        value: DEFAULT_SOFTEN_AZ_AFFINITY,
        description: "Whether or not to turn the az-scope node affinity for replicas. \
            Note this could violate requests from the user (Materialize).",
        internal: true,
    };

    pub const CLUSTER_SOFTEN_AZ_AFFINITY_WEIGHT: ServerVar<i32> = ServerVar {
        name: UncasedStr::new("cluster_soften_az_affinity_weight"),
        value: DEFAULT_SOFTEN_AZ_AFFINITY_WEIGHT,
        description: "The preference weight for `cluster_soften_az_affinity` (Materialize).",
        internal: true,
    };
}

/// Macro to simplify creating feature flags, i.e. boolean flags that we use to toggle the
/// availability of features.
///
/// The arguments to `feature_flags!` are:
/// - `$name`, which will be the name of the feature flag, in snake_case,
/// - `$feature_desc`, a human-readable description of the feature,
/// - `$value`, which if not provided, defaults to `false` and also defaults `$internal` to `true`.
/// - `$internal`, which if not provided, defaults to `true`. Requires `$value`.
///
/// Note that not all `ServerVar<bool>` are feature flags. Feature flags are for variables that:
/// - Belong to `SystemVars`, _not_ `SessionVars`
/// - Default to false and must be explicitly enabled, or default to `true` and can be explicitly disabled.
///
/// WARNING / CONTRACT: Syntax-related feature flags must always *enable* behavior. In other words,
/// setting a feature flag must make the system more permissive. For example, let's suppose we'd like
/// to gate deprecated upsert syntax behind a feature flag. In this case, do not add a feature flag
/// like `disable_deprecated_upsert_syntax`, as `disable_deprecated_upsert_syntax = on` would
/// _prevent_ the system from parsing the deprecated upsert syntax. Instead, use a feature flag
/// like `enable_deprecated_upsert_syntax`.
///
/// The hazard this protects against is related to reboots after feature flags have been disabled.
/// Say someone creates a Kinesis source while `enable_kinesis_sources = on`. Materialize will
/// commit this source to the system catalog. Then, suppose we discover a catastrophic bug in
/// Kinesis sources and set `enable_kinesis_sources` to `off`. This prevents users from creating
/// new Kinesis sources, but leaves the existing Kinesis sources in place. This is because
/// disabling a feature flag doesn't remove access to catalog objects created while the feature
/// flag was live. On the next reboot, Materialize will proceed to load the Kinesis source from the
/// catalog, reparsing and replanning the `CREATE SOURCE` definition and rechecking the
/// `enable_kinesis_sources` feature flag along the way. Even though the feature flag has been
/// switched to `off`, we need to temporarily re-enable it during parsing and planning to be able
/// to boot successfully.
///
/// Ensuring that all syntax-related feature flags *enable* behavior means that setting all such
/// feature flags to `on` during catalog boot has the desired effect.
macro_rules! feature_flags {
    // Match `$name, $feature_desc, $value, $internal`.
    (@inner
        // The feature flag name.
        name: $name:expr,
        // The feature flag description.
        desc: $desc:literal,
        // The feature flag default value.
        default: $value:expr,
        // Should this feature be visible only internally.
        internal: $internal:expr,
    ) => {
        paste::paste!{
            // Note that the ServerVar is not directly exported; we expect these to be
            // accessible through their FeatureFlag variant.
            static [<$name:upper _VAR>]: ServerVar<bool> = ServerVar {
                name: UncasedStr::new(stringify!($name)),
                value: $value,
                description: concat!("Whether ", $desc, " is allowed (Materialize)."),
                internal: $internal
            };

            pub static [<$name:upper >]: FeatureFlag = FeatureFlag {
                flag: &[<$name:upper _VAR>],
                feature_desc: $desc,
            };
        }
    };
    ($({
        // The feature flag name.
        name: $name:expr,
        // The feature flag description.
        desc: $desc:literal,
        // The feature flag default value.
        default: $value:expr,
        // Should this feature be visible only internally.
        internal: $internal:expr,
        // Should the feature be turned on during catalog rehydration when
        // parsing a catalog item.
        enable_for_item_parsing: $enable_for_item_parsing:expr,
    },)+) => {
        $(feature_flags! { @inner
            name: $name,
            desc: $desc,
            default: $value,
            internal: $internal,
        })+

        paste::paste!{
            impl SystemVars {
                fn with_feature_flags(self) -> Self
                {
                    self
                    $(
                        .with_var(&[<$name:upper _VAR>])
                    )+
                }

                pub fn enable_all_feature_flags_by_default(&mut self) {
                    $(
                        self.set_default(stringify!($name), VarInput::Flat("on"))
                            .expect("setting default value must work");
                    )+
                }

                pub fn enable_for_item_parsing(&mut self) {
                    $(
                        if $enable_for_item_parsing {
                            self.set(stringify!($name), VarInput::Flat("on"))
                                .expect("setting default value must work");
                        }
                    )+
                }

                $(
                    pub fn [<$name:lower>](&self) -> bool {
                        *self.expect_value(&[<$name:upper _VAR>])
                    }
                )+
            }
        }
    }
}

feature_flags!(
    // Gates for other feature flags
    {
        name: allow_real_time_recency,
        desc: "real time recency",
        default: false,
        internal: true,
        enable_for_item_parsing: true,
    },
    // Actual feature flags
    {
        name: enable_binary_date_bin,
        desc: "the binary version of date_bin function",
        default: false,
        internal: true,
        enable_for_item_parsing: true,
    },
    {
        name: enable_create_sink_denylist_with_options,
        desc: "CREATE SINK with unsafe options",
        default: false,
        internal: true,
        enable_for_item_parsing: true,
    },
    {
        name: enable_create_source_denylist_with_options,
        desc: "CREATE SOURCE with unsafe options",
        default: false,
        internal: true,
        enable_for_item_parsing: true,
    },
    {
        name: enable_create_source_from_testscript,
        desc: "CREATE SOURCE ... FROM TEST SCRIPT",
        default: false,
        internal: true,
        enable_for_item_parsing: true,
    },
    {
        name: enable_date_bin_hopping,
        desc: "the date_bin_hopping function",
        default: false,
        internal: true,
        enable_for_item_parsing: true,
    },
    {
        name: enable_envelope_debezium_in_subscribe,
        desc: "`ENVELOPE DEBEZIUM (KEY (..))`",
        default: false,
        internal: true,
        enable_for_item_parsing: true,
    },
    {
        name: enable_envelope_materialize,
        desc: "ENVELOPE MATERIALIZE",
        default: false,
        internal: true,
        enable_for_item_parsing: true,
    },
    {
        name: enable_index_options,
        desc: "INDEX OPTIONS",
        default: false,
        internal: true,
        enable_for_item_parsing: true,
    },
    {
        name: enable_list_length_max,
        desc: "the list_length_max function",
        default: false,
        internal: true,
        enable_for_item_parsing: true,
    },
    {
        name: enable_list_n_layers,
        desc: "the list_n_layers function",
        default: false,
        internal: true,
        enable_for_item_parsing: true,
    },
    {
        name: enable_list_remove,
        desc: "the list_remove function",
        default: false,
        internal: true,
        enable_for_item_parsing: true,
    },
    {
        name: enable_logical_compaction_window,
        desc: "LOGICAL COMPACTION WINDOW",
        default: false,
        internal: true,
        enable_for_item_parsing: true,
    },
    {
        name: enable_primary_key_not_enforced,
        desc: "PRIMARY KEY NOT ENFORCED",
        default: false,
        internal: true,
        enable_for_item_parsing: true,
    },
    {
        name: enable_mfp_pushdown_explain,
        desc: "`filter_pushdown` explain",
        default: true,
        internal: true,
        enable_for_item_parsing: true,
    },
    {
        name: enable_multi_worker_storage_persist_sink,
        desc: "multi-worker storage persist sink",
        default: false,
        internal: true,
        enable_for_item_parsing: true,
    },
    {
        name: enable_persist_streaming_snapshot_and_fetch,
        desc: "use the new streaming consolidate for snapshot_and_fetch",
        default: false,
        internal: true,
        enable_for_item_parsing: true,
    },
    {
        name: enable_persist_streaming_compaction,
        desc: "use the new streaming consolidate for compaction",
        default: false,
        internal: true,
        enable_for_item_parsing: true,
    },
    {
        name: enable_raise_statement,
        desc: "RAISE statement",
        default: false,
        internal: true,
        enable_for_item_parsing: true,
    },
    {
        name: enable_repeat_row,
        desc: "the repeat_row function",
        default: false,
        internal: true,
        enable_for_item_parsing: true,
    },
    {
        name: enable_table_check_constraint,
        desc: "CREATE TABLE with a check constraint",
        default: false,
        internal: true,
        enable_for_item_parsing: true,
    },
    {
        name: enable_table_foreign_key,
        desc: "CREATE TABLE with a foreign key",
        default: false,
        internal: true,
        enable_for_item_parsing: true,
    },
    {
        name: enable_table_keys,
        desc: "CREATE TABLE with a primary key or unique constraint",
        default: false,
        internal: true,
        enable_for_item_parsing: true,
    },
    {
        name: enable_unmanaged_cluster_replicas,
        desc: "unmanaged cluster replicas",
        default: false,
        internal: true,
        enable_for_item_parsing: true,
    },
    {
        name: enable_unstable_dependencies,
        desc: "depending on unstable objects",
        default: false,
        internal: true,
        enable_for_item_parsing: true,
    },
    {
        name: enable_disk_cluster_replicas,
        desc: "`WITH (DISK)` for cluster replicas",
        default: false,
        internal: true,
        enable_for_item_parsing: true,
    },
    {
        name: enable_within_timestamp_order_by_in_subscribe,
        desc: "`WITHIN TIMESTAMP ORDER BY ..`",
        default: false,
        internal: true,
        enable_for_item_parsing: true,
    },
    {
        name: enable_cardinality_estimates,
        desc: "join planning with cardinality estimates",
        default: false,
        internal: true,
        enable_for_item_parsing: true,
    },
    {
        name: enable_connection_validation_syntax,
        desc: "CREATE CONNECTION .. WITH (VALIDATE) and VALIDATE CONNECTION syntax",
        default: false,
        internal: true,
        enable_for_item_parsing: true,
    },
    {
        name: enable_try_parse_monotonic_iso8601_timestamp,
        desc: "the try_parse_monotonic_iso8601_timestamp function",
        default: true,
        internal: true,
        enable_for_item_parsing: true,
    },
    {
        name: enable_alter_set_cluster,
        desc: "ALTER ... SET CLUSTER syntax",
        default: false,
        internal: true,
        enable_for_item_parsing: true,
    },
    {
        name: enable_unsafe_functions,
        desc: "executing potentially dangerous functions",
        default: false,
        internal: true,
        enable_for_item_parsing: true,
    },
    {
        name: enable_managed_cluster_availability_zones,
        desc: "MANAGED, AVAILABILITY ZONES syntax",
        default: false,
        internal: true,
        enable_for_item_parsing: true,
    },
    {
        name: statement_logging_use_reproducible_rng,
        desc: "statement logging with reproducible RNG",
        default: false,
        internal: true,
        enable_for_item_parsing: true,
    },
    {
        name: enable_notices_for_index_too_wide_for_literal_constraints,
        desc: "emitting notices for IndexTooWideForLiteralConstraints (doesn't affect EXPLAIN)",
        default: false,
        internal: true,
        enable_for_item_parsing: true,
    },
    {
        name: enable_notices_for_index_empty_key,
        desc: "emitting notices for indexes with an empty key (doesn't affect EXPLAIN)",
        default: true,
        internal: true,
        enable_for_item_parsing: true,
    },
    {
        name: enable_explain_broken,
        desc: "EXPLAIN ... BROKEN <query> syntax",
        default: false,
        internal: true,
        enable_for_item_parsing: true,
    },
    {
        name: enable_role_vars,
        desc: "setting default session variables for a role",
        default: false,
        internal: true,
        enable_for_item_parsing: true,
    },
    {
        name: enable_unified_clusters,
        desc: "unified compute and storage cluster",
        default: false,
        internal: true,
        enable_for_item_parsing: true,
    },
    {
        name: enable_jemalloc_profiling,
        desc: "jemalloc heap memory profiling",
        default: true,
        internal: true,
        enable_for_item_parsing: true,
    },
    {
        name: enable_comment,
        desc: "the COMMENT ON feature for objects",
        default: false,
        internal: false,
        enable_for_item_parsing: true,
    },
    {
        name: enable_sink_doc_on_option,
        desc: "DOC ON option for sinks",
        default: false,
        internal: false,
        enable_for_item_parsing: true,
    },
    {
        name: enable_assert_not_null,
        desc: "ASSERT NOT NULL for materialized views",
        default: false,
        internal: true,
        enable_for_item_parsing: true,
    },
    {
        name: enable_alter_swap,
        desc: "the ALTER SWAP feature for objects",
        default: false,
        internal: false,
        enable_for_item_parsing: true,
    },
    {
        name: enable_new_outer_join_lowering,
        desc: "new outer join lowering",
        default: true,
        internal: true,
        enable_for_item_parsing: false,
    },
    {
        name: enable_default_kafka_ssh_tunnel,
        desc: "the top-level SSH TUNNEL feature for kafka connections",
        default: false,
        internal: true,
        enable_for_item_parsing: true,
    },
    {
        name: enable_time_at_time_zone,
        desc: "use of AT TIME ZONE or timezone() with time type",
        default: false,
        internal: true,
        enable_for_item_parsing: true,
    },
    {
        name: enable_aws_connection,
        desc: "CREATE CONNECTION ... TO AWS",
        default: false,
        internal: true,
        enable_for_item_parsing: false,
    },
    {
        name: enable_expressions_in_limit_syntax,
        desc: "LIMIT <expr> syntax",
        default: false,
        internal: true,
        enable_for_item_parsing: true,
    },
    {
        name: enable_mz_notices,
        desc: "Populate the contents of `mz_internal.mz_notices`",
        default: true,
        internal: true,
        enable_for_item_parsing: false,
    },
    {
<<<<<<< HEAD
        name: enable_eager_delta_joins,
        desc:
            "eager delta joins",
        default: false,
        internal: true,
        enable_for_item_parsing: false,
=======
        name: enable_cc_cluster_sizes,
        desc: "use of 'cc' cluster sizes",
        default: false,
        internal: true,
        enable_for_item_parsing: true,
>>>>>>> 09ffb619
    },
);

/// Represents the input to a variable.
///
/// Each variable has different rules for how it handles each style of input.
/// This type allows us to defer interpretation of the input until the
/// variable-specific interpretation can be applied.
#[derive(Debug, Clone, Copy)]
pub enum VarInput<'a> {
    /// The input has been flattened into a single string.
    Flat(&'a str),
    /// The input comes from a SQL `SET` statement and is jumbled across
    /// multiple components.
    SqlSet(&'a [String]),
}

impl<'a> VarInput<'a> {
    /// Converts the variable input to an owned vector of strings.
    fn to_vec(&self) -> Vec<String> {
        match self {
            VarInput::Flat(v) => vec![v.to_string()],
            VarInput::SqlSet(values) => values.into_iter().map(|v| v.to_string()).collect(),
        }
    }
}

/// An owned version of [`VarInput`].
#[derive(Clone, Debug, PartialEq, Eq, PartialOrd, Ord, Serialize)]
pub enum OwnedVarInput {
    /// See [`VarInput::Flat`].
    Flat(String),
    /// See [`VarInput::SqlSet`].
    SqlSet(Vec<String>),
}

impl OwnedVarInput {
    /// Converts this owned variable input as a [`VarInput`].
    pub fn borrow(&self) -> VarInput {
        match self {
            OwnedVarInput::Flat(v) => VarInput::Flat(v),
            OwnedVarInput::SqlSet(v) => VarInput::SqlSet(v),
        }
    }
}

/// Session variables.
///
/// See the [`crate::session::vars`] module documentation for more details on the
/// Materialize configuration model.
#[derive(Debug)]
pub struct SessionVars {
    vars: BTreeMap<&'static UncasedStr, Box<dyn SessionVarMut>>,
    // Inputs to computed variables.
    build_info: &'static BuildInfo,
    user: User,
}

impl SessionVars {
    pub fn new(build_info: &'static BuildInfo, user: User) -> SessionVars {
        let s = SessionVars {
            vars: BTreeMap::new(),
            build_info,
            user,
        };

        s.with_var(&APPLICATION_NAME)
            .with_var(&CLIENT_ENCODING)
            .with_var(&CLIENT_MIN_MESSAGES)
            .with_var(&CLUSTER)
            .with_var(&CLUSTER_REPLICA)
            .with_var(&DATABASE)
            .with_var(&DATE_STYLE)
            .with_var(&EXTRA_FLOAT_DIGITS)
            .with_var(&FAILPOINTS)
            .with_value_constrained_var(&INTEGER_DATETIMES, ValueConstraint::Fixed)
            .with_var(&INTERVAL_STYLE)
            .with_var(&SEARCH_PATH)
            .with_value_constrained_var(&SERVER_VERSION, ValueConstraint::ReadOnly)
            .with_value_constrained_var(&SERVER_VERSION_NUM, ValueConstraint::ReadOnly)
            .with_var(&SEARCH_PATH)
            .with_var(&SQL_SAFE_UPDATES)
            .with_value_constrained_var(&STANDARD_CONFORMING_STRINGS, ValueConstraint::Fixed)
            .with_var(&STATEMENT_TIMEOUT)
            .with_var(&IDLE_IN_TRANSACTION_SESSION_TIMEOUT)
            .with_var(&TIMEZONE)
            .with_var(&TRANSACTION_ISOLATION)
            .with_feature_gated_var(&REAL_TIME_RECENCY, &ALLOW_REAL_TIME_RECENCY)
            .with_var(&EMIT_TIMESTAMP_NOTICE)
            .with_var(&EMIT_TRACE_ID_NOTICE)
            .with_var(&AUTO_ROUTE_INTROSPECTION_QUERIES)
            .with_var(&ENABLE_SESSION_RBAC_CHECKS)
            .with_feature_gated_var(
                &ENABLE_SESSION_CARDINALITY_ESTIMATES,
                &ENABLE_CARDINALITY_ESTIMATES,
            )
            .with_var(&MAX_QUERY_RESULT_SIZE)
            .with_var(&MAX_IDENTIFIER_LENGTH)
            .with_value_constrained_var(
                &STATEMENT_LOGGING_SAMPLE_RATE,
                ValueConstraint::Domain(&NumericInRange(0.0..=1.0)),
            )
            .with_var(&EMIT_INTROSPECTION_QUERY_NOTICE)
            .with_var(&UNSAFE_NEW_TRANSACTION_WALL_TIME)
            .with_var(&WELCOME_MESSAGE)
    }

    fn with_var<V>(mut self, var: &'static ServerVar<V>) -> Self
    where
        V: Value + Debug + PartialEq + Clone + 'static,
        V::Owned: Debug + PartialEq + Send + Clone + Sync,
    {
        self.vars.insert(var.name, Box::new(SessionVar::new(var)));
        self
    }

    fn with_value_constrained_var<V>(
        mut self,
        var: &'static ServerVar<V>,
        c: ValueConstraint<V>,
    ) -> Self
    where
        V: Value + Debug + PartialEq + Clone + 'static,
        V::Owned: Debug + PartialEq + Send + Clone + Sync,
    {
        self.vars.insert(
            var.name,
            Box::new(SessionVar::new(var).with_value_constraint(c)),
        );
        self
    }

    fn with_feature_gated_var<V>(
        mut self,
        var: &'static ServerVar<V>,
        flag: &'static FeatureFlag,
    ) -> Self
    where
        V: Value + Debug + PartialEq + Clone + 'static,
        V::Owned: Debug + PartialEq + Send + Clone + Sync,
    {
        self.vars.insert(
            var.name,
            Box::new(SessionVar::new(var).add_feature_flag(flag)),
        );
        self
    }

    fn expect_value<V>(&self, var: &ServerVar<V>) -> &V
    where
        V: Value + Debug + PartialEq + Clone + 'static,
        V::Owned: Debug + PartialEq + Send + Clone + Sync,
    {
        let var = self
            .vars
            .get(var.name)
            .expect("provided var should be in state");

        var.value_any()
            .downcast_ref()
            .expect("provided var type should matched stored var")
    }

    /// Returns an iterator over the configuration parameters and their current
    /// values for this session.
    ///
    /// Note that this function does not check that the access variable should
    /// be visible because of other settings or users. Before or after accessing
    /// this method, you should call `Var::visible`.
    pub fn iter(&self) -> impl Iterator<Item = &dyn Var> {
        #[allow(clippy::as_conversions)]
        self.vars
            .values()
            .map(|v| v.as_var())
            .chain([self.build_info as &dyn Var, &self.user])
    }

    /// Returns an iterator over configuration parameters (and their current
    /// values for this session) that are expected to be sent to the client when
    /// a new connection is established or when their value changes.
    pub fn notify_set(&self) -> impl Iterator<Item = &dyn Var> {
        #[allow(clippy::as_conversions)]
        [
            &*APPLICATION_NAME as &dyn Var,
            &CLIENT_ENCODING,
            &DATE_STYLE,
            &INTEGER_DATETIMES,
            &*SERVER_VERSION,
            &STANDARD_CONFORMING_STRINGS,
            &TIMEZONE,
            &INTERVAL_STYLE,
            // Including `cluster`, `cluster_replica`, `database`, and `search_path` in the notify
            // set is a Materialize extension. Doing so allows users to more easily identify where
            // their queries will be executing, which is important to know when you consider the
            // size of a cluster, what indexes are present, etc.
            &*CLUSTER,
            &CLUSTER_REPLICA,
            &*DATABASE,
            &*SEARCH_PATH,
        ]
        .into_iter()
        .map(|p| self.get(None, p.name()).expect("SystemVars known to exist"))
        // Including `mz_version` in the notify set is a Materialize
        // extension. Doing so allows applications to detect whether they
        // are talking to Materialize or PostgreSQL without an additional
        // network roundtrip. This is known to be safe because CockroachDB
        // has an analogous extension [0].
        // [0]: https://github.com/cockroachdb/cockroach/blob/369c4057a/pkg/sql/pgwire/conn.go#L1840
        .chain(std::iter::once(self.build_info as &dyn Var))
    }

    /// Returns a [`Var`] representing the configuration parameter with the
    /// specified name.
    ///
    /// Configuration parameters are matched case insensitively. If no such
    /// configuration parameter exists, `get` returns an error.
    ///
    /// Note that if `name` is known at compile time, you should instead use the
    /// named accessor to access the variable with its true Rust type. For
    /// example, `self.get("sql_safe_updates").value()` returns the string
    /// `"true"` or `"false"`, while `self.sql_safe_updates()` returns a bool.
    pub fn get(&self, system_vars: Option<&SystemVars>, name: &str) -> Result<&dyn Var, VarError> {
        let name = UncasedStr::new(name);
        if name == MZ_VERSION_NAME {
            Ok(self.build_info)
        } else if name == IS_SUPERUSER_NAME {
            Ok(&self.user)
        } else {
            self.vars
                .get(name)
                .map(|v| {
                    v.visible(&self.user, system_vars)?;
                    Ok(v.as_var())
                })
                .transpose()?
                .ok_or_else(|| VarError::UnknownParameter(name.to_string()))
        }
    }

    /// Sets the configuration parameter named `name` to the value represented
    /// by `value`.
    ///
    /// The new value may be either committed or rolled back by the next call to
    /// [`SessionVars::end_transaction`]. If `local` is true, the new value is always
    /// discarded by the next call to [`SessionVars::end_transaction`], even if the
    /// transaction is marked to commit.
    ///
    /// Like with [`SessionVars::get`], configuration parameters are matched case
    /// insensitively. If `value` is not valid, as determined by the underlying
    /// configuration parameter, or if the named configuration parameter does
    /// not exist, an error is returned.
    pub fn set(
        &mut self,
        system_vars: Option<&SystemVars>,
        name: &str,
        input: VarInput,
        local: bool,
    ) -> Result<(), VarError> {
        let name = UncasedStr::new(name);
        self.check_read_only(name)?;

        self.vars
            .get_mut(name)
            .map(|v| {
                v.visible(&self.user, system_vars)?;
                v.set(input, local)
            })
            .transpose()?
            .ok_or_else(|| VarError::UnknownParameter(name.to_string()))
    }

    /// Sets the default value for the parameter named `name` to the value
    /// represented by `value`.
    pub fn set_default(&mut self, name: &str, input: Box<dyn Any>) {
        let name = UncasedStr::new(name);
        let var = self.vars.get_mut(name).unwrap_or_else(|| {
            panic!("SessionVars::set_default called with unknown variable {name}")
        });
        var.set_default(input);
    }

    /// Sets the "role default" parameter named `name` to the value represented by `value`.
    ///
    /// A role default only takes effect at the start of a Session, so running
    /// `ALTER ROLE ... SET ...` has no visible impact until a new connection is started.
    pub fn set_role_default(&mut self, name: &str, input: VarInput) -> Result<(), VarError> {
        let name = UncasedStr::new(name);
        self.check_read_only(name)?;

        self.vars
            .get_mut(name)
            // Note: visibility is checked when persisting a role default.
            .map(|v| v.set_role_default(input))
            .transpose()?
            .ok_or_else(|| VarError::UnknownParameter(name.to_string()))
    }

    /// Sets the configuration parameter named `name` to its default value.
    ///
    /// The new value may be either committed or rolled back by the next call to
    /// [`SessionVars::end_transaction`]. If `local` is true, the new value is
    /// always discarded by the next call to [`SessionVars::end_transaction`],
    /// even if the transaction is marked to commit.
    ///
    /// Like with [`SessionVars::get`], configuration parameters are matched
    /// case insensitively. If the named configuration parameter does not exist,
    /// an error is returned.
    ///
    /// If the variable does not exist or the user does not have the visibility
    /// requires, this function returns an error.
    pub fn reset(
        &mut self,
        system_vars: Option<&SystemVars>,
        name: &str,
        local: bool,
    ) -> Result<(), VarError> {
        let name = UncasedStr::new(name);
        self.check_read_only(name)?;

        self.vars
            .get_mut(name)
            .map(|v| {
                v.visible(&self.user, system_vars)?;
                v.reset(local);
                Ok(())
            })
            .transpose()?
            .ok_or_else(|| VarError::UnknownParameter(name.to_string()))
    }

    /// Returns an error if the variable corresponding to `name` is read only.
    fn check_read_only(&self, name: &UncasedStr) -> Result<(), VarError> {
        if name == MZ_VERSION_NAME {
            Err(VarError::ReadOnlyParameter(MZ_VERSION_NAME.as_str()))
        } else if name == IS_SUPERUSER_NAME {
            Err(VarError::ReadOnlyParameter(IS_SUPERUSER_NAME.as_str()))
        } else if name == MAX_IDENTIFIER_LENGTH.name {
            Err(VarError::ReadOnlyParameter(
                MAX_IDENTIFIER_LENGTH.name.as_str(),
            ))
        } else {
            Ok(())
        }
    }

    /// Commits or rolls back configuration parameter updates made via
    /// [`SessionVars::set`] since the last call to `end_transaction`.
    ///
    /// Returns any session parameters that changed because the transaction ended.
    #[tracing::instrument(level = "debug", skip_all)]
    pub fn end_transaction(
        &mut self,
        action: EndTransactionAction,
    ) -> BTreeMap<&'static str, String> {
        let mut changed = BTreeMap::new();
        for var in self.vars.values_mut() {
            let before = var.value();
            var.end_transaction(action);
            let after = var.value();

            // Report the new value of the parameter.
            if before != after {
                changed.insert(var.name(), after);
            }
        }
        changed
    }

    /// Returns the value of the `application_name` configuration parameter.
    pub fn application_name(&self) -> &str {
        self.expect_value(&*APPLICATION_NAME).as_str()
    }

    /// Returns the build info.
    pub fn build_info(&self) -> &'static BuildInfo {
        self.build_info
    }

    /// Returns the value of the `client_encoding` configuration parameter.
    pub fn client_encoding(&self) -> &ClientEncoding {
        self.expect_value(&CLIENT_ENCODING)
    }

    /// Returns the value of the `client_min_messages` configuration parameter.
    pub fn client_min_messages(&self) -> &ClientSeverity {
        self.expect_value(&CLIENT_MIN_MESSAGES)
    }

    /// Returns the value of the `cluster` configuration parameter.
    pub fn cluster(&self) -> &str {
        self.expect_value(&*CLUSTER).as_str()
    }

    /// Returns the value of the `cluster_replica` configuration parameter.
    pub fn cluster_replica(&self) -> Option<&str> {
        self.expect_value(&CLUSTER_REPLICA).as_deref()
    }

    /// Returns the value of the `DateStyle` configuration parameter.
    pub fn date_style(&self) -> &[&str] {
        &self.expect_value(&DATE_STYLE).0
    }

    /// Returns the value of the `database` configuration parameter.
    pub fn database(&self) -> &str {
        self.expect_value(&*DATABASE).as_str()
    }

    /// Returns the value of the `extra_float_digits` configuration parameter.
    pub fn extra_float_digits(&self) -> i32 {
        *self.expect_value(&EXTRA_FLOAT_DIGITS)
    }

    /// Returns the value of the `integer_datetimes` configuration parameter.
    pub fn integer_datetimes(&self) -> bool {
        *self.expect_value(&INTEGER_DATETIMES)
    }

    /// Returns the value of the `intervalstyle` configuration parameter.
    pub fn intervalstyle(&self) -> &IntervalStyle {
        self.expect_value(&INTERVAL_STYLE)
    }

    /// Returns the value of the `mz_version` configuration parameter.
    pub fn mz_version(&self) -> String {
        self.build_info.value()
    }

    /// Returns the value of the `search_path` configuration parameter.
    pub fn search_path(&self) -> &[Ident] {
        self.expect_value(&*SEARCH_PATH).as_slice()
    }

    /// Returns the value of the `server_version` configuration parameter.
    pub fn server_version(&self) -> &str {
        self.expect_value(&*SERVER_VERSION).as_str()
    }

    /// Returns the value of the `server_version_num` configuration parameter.
    pub fn server_version_num(&self) -> i32 {
        *self.expect_value(&SERVER_VERSION_NUM)
    }

    /// Returns the value of the `sql_safe_updates` configuration parameter.
    pub fn sql_safe_updates(&self) -> bool {
        *self.expect_value(&SQL_SAFE_UPDATES)
    }

    /// Returns the value of the `standard_conforming_strings` configuration
    /// parameter.
    pub fn standard_conforming_strings(&self) -> bool {
        *self.expect_value(&STANDARD_CONFORMING_STRINGS)
    }

    /// Returns the value of the `statement_timeout` configuration parameter.
    pub fn statement_timeout(&self) -> &Duration {
        self.expect_value(&STATEMENT_TIMEOUT)
    }

    /// Returns the value of the `idle_in_transaction_session_timeout` configuration parameter.
    pub fn idle_in_transaction_session_timeout(&self) -> &Duration {
        self.expect_value(&IDLE_IN_TRANSACTION_SESSION_TIMEOUT)
    }

    /// Returns the value of the `timezone` configuration parameter.
    pub fn timezone(&self) -> &TimeZone {
        self.expect_value(&TIMEZONE)
    }

    /// Returns the value of the `transaction_isolation` configuration
    /// parameter.
    pub fn transaction_isolation(&self) -> &IsolationLevel {
        self.expect_value(&TRANSACTION_ISOLATION)
    }

    /// Returns the value of `real_time_recency` configuration parameter.
    pub fn real_time_recency(&self) -> bool {
        *self.expect_value(&REAL_TIME_RECENCY)
    }

    /// Returns the value of `emit_timestamp_notice` configuration parameter.
    pub fn emit_timestamp_notice(&self) -> bool {
        *self.expect_value(&EMIT_TIMESTAMP_NOTICE)
    }

    /// Returns the value of `emit_trace_id_notice` configuration parameter.
    pub fn emit_trace_id_notice(&self) -> bool {
        *self.expect_value(&EMIT_TRACE_ID_NOTICE)
    }

    /// Returns the value of `auto_route_introspection_queries` configuration parameter.
    pub fn auto_route_introspection_queries(&self) -> bool {
        *self.expect_value(&AUTO_ROUTE_INTROSPECTION_QUERIES)
    }

    /// Returns the value of `enable_session_rbac_checks` configuration parameter.
    pub fn enable_session_rbac_checks(&self) -> bool {
        *self.expect_value(&ENABLE_SESSION_RBAC_CHECKS)
    }

    /// Returns the value of `enable_session_cardinality_estimates` configuration parameter.
    pub fn enable_session_cardinality_estimates(&self) -> bool {
        *self.expect_value(&ENABLE_SESSION_CARDINALITY_ESTIMATES)
    }

    /// Returns the value of `is_superuser` configuration parameter.
    pub fn is_superuser(&self) -> bool {
        self.user.is_superuser()
    }

    /// Returns the user associated with this `SessionVars` instance.
    pub fn user(&self) -> &User {
        &self.user
    }

    /// Returns the value of the `max_query_result_size` configuration parameter.
    pub fn max_query_result_size(&self) -> u32 {
        *self.expect_value(&MAX_QUERY_RESULT_SIZE)
    }

    /// Sets the external metadata associated with the user.
    pub fn set_external_user_metadata(&mut self, metadata: ExternalUserMetadata) {
        self.user.external_metadata = Some(metadata);
    }

    pub fn set_cluster(&mut self, cluster: String) {
        self.set(None, CLUSTER.name(), VarInput::Flat(&cluster), false)
            .expect("setting cluster from string succeeds");
    }

    pub fn get_statement_logging_sample_rate(&self) -> Numeric {
        *self.expect_value(&STATEMENT_LOGGING_SAMPLE_RATE)
    }

    /// Returns the value of the `emit_introspection_query_notice` configuration parameter.
    pub fn emit_introspection_query_notice(&self) -> bool {
        *self.expect_value(&EMIT_INTROSPECTION_QUERY_NOTICE)
    }

    pub fn unsafe_new_transaction_wall_time(&self) -> Option<CheckedTimestamp<DateTime<Utc>>> {
        *self.expect_value(&UNSAFE_NEW_TRANSACTION_WALL_TIME)
    }

    /// Returns the value of the `welcome_message` configuration parameter.
    pub fn welcome_message(&self) -> bool {
        *self.expect_value(&WELCOME_MESSAGE)
    }
}

#[derive(Debug, Copy, Clone)]
pub struct ConnectionCounter {
    pub current: u64,
    pub limit: u64,
}

impl ConnectionCounter {
    pub fn new(limit: u64) -> Self {
        ConnectionCounter { current: 0, limit }
    }
}

#[derive(Debug)]
pub enum ConnectionError {
    /// There were too many connections
    TooManyConnections { current: u64, limit: u64 },
}

#[derive(Debug)]
pub struct DropConnection {
    pub active_connection_count: Arc<Mutex<ConnectionCounter>>,
}

impl Drop for DropConnection {
    fn drop(&mut self) {
        let mut connections = self.active_connection_count.lock().expect("lock poisoned");
        assert_ne!(connections.current, 0);
        connections.current -= 1;
    }
}

impl DropConnection {
    pub fn new_connection(
        user: &User,
        active_connection_count: Arc<Mutex<ConnectionCounter>>,
    ) -> Result<Option<Self>, ConnectionError> {
        Ok(if user.limit_max_connections() {
            {
                let mut connections = active_connection_count.lock().expect("lock poisoned");
                if connections.current >= connections.limit {
                    return Err(ConnectionError::TooManyConnections {
                        current: connections.current,
                        limit: connections.limit,
                    });
                }
                connections.current += 1;
            }
            Some(DropConnection {
                active_connection_count,
            })
        } else {
            None
        })
    }
}

/// On disk variables.
///
/// See the [`crate::session::vars`] module documentation for more details on the
/// Materialize configuration model.
#[derive(Debug)]
pub struct SystemVars {
    /// Allows "unsafe" parameters to be set.
    allow_unsafe: bool,
    vars: BTreeMap<&'static UncasedStr, Box<dyn SystemVarMut>>,
    active_connection_count: Arc<Mutex<ConnectionCounter>>,
}

impl Clone for SystemVars {
    fn clone(&self) -> Self {
        SystemVars {
            allow_unsafe: self.allow_unsafe,
            vars: self.vars.iter().map(|(k, v)| (*k, v.clone_var())).collect(),
            active_connection_count: Arc::clone(&self.active_connection_count),
        }
    }
}

impl Default for SystemVars {
    fn default() -> Self {
        Self::new(Arc::new(Mutex::new(ConnectionCounter::new(0))))
    }
}

impl SystemVars {
    pub fn new(active_connection_count: Arc<Mutex<ConnectionCounter>>) -> Self {
        let vars = SystemVars {
            vars: Default::default(),
            active_connection_count,
            allow_unsafe: false,
        };

        let mut vars = vars
            .with_feature_flags()
            .with_var(&MAX_KAFKA_CONNECTIONS)
            .with_var(&MAX_POSTGRES_CONNECTIONS)
            .with_var(&MAX_AWS_PRIVATELINK_CONNECTIONS)
            .with_var(&MAX_TABLES)
            .with_var(&MAX_SOURCES)
            .with_var(&MAX_SINKS)
            .with_var(&MAX_MATERIALIZED_VIEWS)
            .with_var(&MAX_CLUSTERS)
            .with_var(&MAX_REPLICAS_PER_CLUSTER)
            .with_value_constrained_var(
                &MAX_CREDIT_CONSUMPTION_RATE,
                ValueConstraint::Domain(&NumericNonNegNonNan),
            )
            .with_var(&MAX_DATABASES)
            .with_var(&MAX_SCHEMAS_PER_DATABASE)
            .with_var(&MAX_OBJECTS_PER_SCHEMA)
            .with_var(&MAX_SECRETS)
            .with_var(&MAX_ROLES)
            .with_var(&MAX_RESULT_SIZE)
            .with_var(&MAX_COPY_FROM_SIZE)
            .with_var(&ALLOWED_CLUSTER_REPLICA_SIZES)
            .with_var(&DISK_CLUSTER_REPLICAS_DEFAULT)
            .with_var(&upsert_rocksdb::UPSERT_ROCKSDB_AUTO_SPILL_TO_DISK)
            .with_var(&upsert_rocksdb::UPSERT_ROCKSDB_AUTO_SPILL_THRESHOLD_BYTES)
            .with_var(&upsert_rocksdb::UPSERT_ROCKSDB_COMPACTION_STYLE)
            .with_var(&upsert_rocksdb::UPSERT_ROCKSDB_OPTIMIZE_COMPACTION_MEMTABLE_BUDGET)
            .with_var(&upsert_rocksdb::UPSERT_ROCKSDB_LEVEL_COMPACTION_DYNAMIC_LEVEL_BYTES)
            .with_var(&upsert_rocksdb::UPSERT_ROCKSDB_UNIVERSAL_COMPACTION_RATIO)
            .with_var(&upsert_rocksdb::UPSERT_ROCKSDB_PARALLELISM)
            .with_var(&upsert_rocksdb::UPSERT_ROCKSDB_COMPRESSION_TYPE)
            .with_var(&upsert_rocksdb::UPSERT_ROCKSDB_BOTTOMMOST_COMPRESSION_TYPE)
            .with_var(&upsert_rocksdb::UPSERT_ROCKSDB_BATCH_SIZE)
            .with_var(&upsert_rocksdb::UPSERT_ROCKSDB_RETRY_DURATION)
            .with_var(&upsert_rocksdb::UPSERT_ROCKSDB_STATS_LOG_INTERVAL_SECONDS)
            .with_var(&upsert_rocksdb::UPSERT_ROCKSDB_STATS_PERSIST_INTERVAL_SECONDS)
            .with_var(&upsert_rocksdb::UPSERT_ROCKSDB_POINT_LOOKUP_BLOCK_CACHE_SIZE_MB)
            .with_var(&upsert_rocksdb::UPSERT_ROCKSDB_SHRINK_ALLOCATED_BUFFERS_BY_RATIO)
            .with_var(&upsert_rocksdb::UPSERT_ROCKSDB_WRITE_BUFFER_MANAGER_CLUSTER_MEMORY_FRACTION)
            .with_var(&upsert_rocksdb::UPSERT_ROCKSDB_WRITE_BUFFER_MANAGER_MEMORY_BYTES)
            .with_var(&upsert_rocksdb::UPSERT_ROCKSDB_WRITE_BUFFER_MANAGER_ALLOW_STALL)
            .with_var(&PERSIST_BLOB_TARGET_SIZE)
            .with_var(&PERSIST_BLOB_CACHE_MEM_LIMIT_BYTES)
            .with_var(&PERSIST_COMPACTION_MINIMUM_TIMEOUT)
            .with_var(&PERSIST_CONSENSUS_CONNECTION_POOL_TTL)
            .with_var(&PERSIST_CONSENSUS_CONNECTION_POOL_TTL_STAGGER)
            .with_var(&PERSIST_READER_LEASE_DURATION)
            .with_var(&CRDB_CONNECT_TIMEOUT)
            .with_var(&CRDB_TCP_USER_TIMEOUT)
            .with_var(&COMPUTE_DATAFLOW_MAX_INFLIGHT_BYTES)
            .with_var(&STORAGE_DATAFLOW_MAX_INFLIGHT_BYTES)
            .with_var(&STORAGE_DATAFLOW_MAX_INFLIGHT_BYTES_TO_CLUSTER_SIZE_FRACTION)
            .with_var(&STORAGE_DATAFLOW_MAX_INFLIGHT_BYTES_DISK_ONLY)
            .with_var(&STORAGE_DATAFLOW_DELAY_SOURCES_PAST_REHYDRATION)
            .with_var(&STORAGE_SHRINK_UPSERT_UNUSED_BUFFERS_BY_RATIO)
            .with_var(&PERSIST_SINK_MINIMUM_BATCH_UPDATES)
            .with_var(&STORAGE_PERSIST_SINK_MINIMUM_BATCH_UPDATES)
            .with_var(&STORAGE_SOURCE_DECODE_FUEL)
            .with_var(&STORAGE_RECORD_SOURCE_SINK_NAMESPACED_ERRORS)
            .with_var(&PERSIST_NEXT_LISTEN_BATCH_RETRYER_INITIAL_BACKOFF)
            .with_var(&PERSIST_NEXT_LISTEN_BATCH_RETRYER_MULTIPLIER)
            .with_var(&PERSIST_NEXT_LISTEN_BATCH_RETRYER_CLAMP)
            .with_var(&PERSIST_TXNS_DATA_SHARD_RETRYER_INITIAL_BACKOFF)
            .with_var(&PERSIST_TXNS_DATA_SHARD_RETRYER_MULTIPLIER)
            .with_var(&PERSIST_TXNS_DATA_SHARD_RETRYER_CLAMP)
            .with_var(&PERSIST_FAST_PATH_LIMIT)
            .with_var(&PERSIST_TXN_TABLES)
            .with_var(&PERSIST_STATS_AUDIT_PERCENT)
            .with_var(&PERSIST_STATS_COLLECTION_ENABLED)
            .with_var(&PERSIST_STATS_FILTER_ENABLED)
            .with_var(&PERSIST_STATS_BUDGET_BYTES)
            .with_var(&PERSIST_STATS_UNTRIMMABLE_COLUMNS)
            .with_var(&PERSIST_PUBSUB_CLIENT_ENABLED)
            .with_var(&PERSIST_PUBSUB_PUSH_DIFF_ENABLED)
            .with_var(&PERSIST_ROLLUP_THRESHOLD)
            .with_var(&METRICS_RETENTION)
            .with_var(&UNSAFE_MOCK_AUDIT_EVENT_TIMESTAMP)
            .with_var(&ENABLE_RBAC_CHECKS)
            .with_var(&PG_SOURCE_CONNECT_TIMEOUT)
            .with_var(&PG_SOURCE_KEEPALIVES_IDLE)
            .with_var(&PG_SOURCE_KEEPALIVES_INTERVAL)
            .with_var(&PG_SOURCE_KEEPALIVES_RETRIES)
            .with_var(&PG_SOURCE_TCP_USER_TIMEOUT)
            .with_var(&PG_SOURCE_SNAPSHOT_STATEMENT_TIMEOUT)
            .with_var(&SSH_CHECK_INTERVAL)
            .with_var(&SSH_CONNECT_TIMEOUT)
            .with_var(&SSH_KEEPALIVES_IDLE)
            .with_var(&KAFKA_SOCKET_KEEPALIVE)
            .with_var(&KAFKA_SOCKET_TIMEOUT)
            .with_var(&KAFKA_TRANSACTION_TIMEOUT)
            .with_var(&KAFKA_SOCKET_CONNECTION_SETUP_TIMEOUT)
            .with_var(&KAFKA_FETCH_METADATA_TIMEOUT)
            .with_var(&ENABLE_LAUNCHDARKLY)
            .with_var(&MAX_CONNECTIONS)
            .with_var(&KEEP_N_SOURCE_STATUS_HISTORY_ENTRIES)
            .with_var(&KEEP_N_SINK_STATUS_HISTORY_ENTRIES)
            .with_var(&KEEP_N_PRIVATELINK_STATUS_HISTORY_ENTRIES)
            .with_var(&ENABLE_MZ_JOIN_CORE)
            .with_var(&LINEAR_JOIN_YIELDING)
            .with_var(&DEFAULT_IDLE_ARRANGEMENT_MERGE_EFFORT)
            .with_var(&DEFAULT_ARRANGEMENT_EXERT_PROPORTIONALITY)
            .with_var(&ENABLE_STORAGE_SHARD_FINALIZATION)
            .with_var(&ENABLE_CONSOLIDATE_AFTER_UNION_NEGATE)
            .with_var(&ENABLE_SPECIALIZED_ARRANGEMENTS)
            .with_var(&ENABLE_DEFAULT_CONNECTION_VALIDATION)
            .with_var(&MIN_TIMESTAMP_INTERVAL)
            .with_var(&MAX_TIMESTAMP_INTERVAL)
            .with_var(&LOGGING_FILTER)
            .with_var(&OPENTELEMETRY_FILTER)
            .with_var(&WEBHOOKS_SECRETS_CACHING_TTL_SECS)
            .with_var(&COORD_SLOW_MESSAGE_REPORTING_THRESHOLD)
            .with_var(&grpc_client::CONNECT_TIMEOUT)
            .with_var(&grpc_client::HTTP2_KEEP_ALIVE_INTERVAL)
            .with_var(&grpc_client::HTTP2_KEEP_ALIVE_TIMEOUT)
            .with_var(&cluster_scheduling::CLUSTER_MULTI_PROCESS_REPLICA_AZ_AFFINITY_WEIGHT)
            .with_var(&cluster_scheduling::CLUSTER_SOFTEN_REPLICATION_ANTI_AFFINITY)
            .with_var(&cluster_scheduling::CLUSTER_SOFTEN_REPLICATION_ANTI_AFFINITY_WEIGHT)
            .with_var(&cluster_scheduling::CLUSTER_ENABLE_TOPOLOGY_SPREAD)
            .with_var(&cluster_scheduling::CLUSTER_TOPOLOGY_SPREAD_IGNORE_NON_SINGULAR_SCALE)
            .with_var(&cluster_scheduling::CLUSTER_TOPOLOGY_SPREAD_MAX_SKEW)
            .with_var(&cluster_scheduling::CLUSTER_TOPOLOGY_SPREAD_SOFT)
            .with_var(&cluster_scheduling::CLUSTER_SOFTEN_AZ_AFFINITY)
            .with_var(&cluster_scheduling::CLUSTER_SOFTEN_AZ_AFFINITY_WEIGHT)
            .with_var(&grpc_client::HTTP2_KEEP_ALIVE_TIMEOUT)
            .with_value_constrained_var(
                &STATEMENT_LOGGING_MAX_SAMPLE_RATE,
                ValueConstraint::Domain(&NumericInRange(0.0..=1.0)),
            )
            .with_value_constrained_var(
                &STATEMENT_LOGGING_DEFAULT_SAMPLE_RATE,
                ValueConstraint::Domain(&NumericInRange(0.0..=1.0)),
            )
            .with_var(&OPTIMIZER_STATS_TIMEOUT)
            .with_var(&OPTIMIZER_ONESHOT_STATS_TIMEOUT)
            .with_var(&PRIVATELINK_STATUS_UPDATE_QUOTA_PER_MINUTE)
            .with_var(&WEBHOOK_CONCURRENT_REQUEST_LIMIT)
            .with_var(&ENABLE_COLUMNATION_LGALLOC)
            .with_var(&TIMESTAMP_ORACLE_IMPL)
            .with_var(&PG_TIMESTAMP_ORACLE_CONNECTION_POOL_MAX_SIZE)
            .with_var(&PG_TIMESTAMP_ORACLE_CONNECTION_POOL_MAX_WAIT)
            .with_var(&PG_TIMESTAMP_ORACLE_CONNECTION_POOL_TTL)
            .with_var(&PG_TIMESTAMP_ORACLE_CONNECTION_POOL_TTL_STAGGER);

        for flag in PersistFeatureFlag::ALL {
            vars = vars.with_var(&flag.into())
        }

        vars.refresh_internal_state();
        vars
    }

    fn with_var<V>(mut self, var: &ServerVar<V>) -> Self
    where
        V: Value + Debug + PartialEq + Clone + 'static,
        V::Owned: Debug + Send + Clone + Sync,
    {
        self.vars.insert(var.name, Box::new(SystemVar::new(var)));
        self
    }

    pub fn set_unsafe(mut self, allow_unsafe: bool) -> Self {
        self.allow_unsafe = allow_unsafe;
        self
    }

    pub fn allow_unsafe(&self) -> bool {
        self.allow_unsafe
    }

    fn with_value_constrained_var<V>(
        mut self,
        var: &'static ServerVar<V>,
        c: ValueConstraint<V>,
    ) -> Self
    where
        V: Value + Debug + PartialEq + Clone + 'static,
        V::Owned: Debug + Send + Clone + Sync,
    {
        self.vars.insert(
            var.name,
            Box::new(SystemVar::new(var).with_value_constraint(c)),
        );
        self
    }

    fn expect_value<V>(&self, var: &ServerVar<V>) -> &V
    where
        V: Value + Debug + PartialEq + Clone + 'static,
        V::Owned: Debug + Send + Clone + Sync,
    {
        let var = self
            .vars
            .get(var.name)
            .unwrap_or_else(|| panic!("provided var {var:?} should be in state"));

        var.value_any()
            .downcast_ref()
            .expect("provided var type should matched stored var")
    }

    /// Reset all the values to their defaults (preserving
    /// defaults from `VarMut::set_default).
    pub fn reset_all(&mut self) {
        for (_, var) in &mut self.vars {
            var.reset();
        }
    }

    /// Returns an iterator over the configuration parameters and their current
    /// values on disk.
    pub fn iter(&self) -> impl Iterator<Item = &dyn Var> {
        self.vars.values().map(|v| v.as_var())
    }

    /// Returns an iterator over the configuration parameters and their current
    /// values on disk. Compared to [`SystemVars::iter`], this should omit vars
    /// that shouldn't be synced by SystemParameterFrontend.
    pub fn iter_synced(&self) -> impl Iterator<Item = &dyn Var> {
        self.iter().filter(|v| v.name() != ENABLE_LAUNCHDARKLY.name)
    }

    /// Returns a [`Var`] representing the configuration parameter with the
    /// specified name.
    ///
    /// Configuration parameters are matched case insensitively. If no such
    /// configuration parameter exists, `get` returns an error.
    ///
    /// Note that:
    /// - If `name` is known at compile time, you should instead use the named
    /// accessor to access the variable with its true Rust type. For example,
    /// `self.get("max_tables").value()` returns the string `"25"` or the
    /// current value, while `self.max_tables()` returns an i32.
    ///
    /// - This function does not check that the access variable should be
    /// visible because of other settings or users. Before or after accessing
    /// this method, you should call `Var::visible`.
    ///
    /// # Errors
    ///
    /// The call will return an error:
    /// 1. If `name` does not refer to a valid [`SystemVars`] field.
    pub fn get(&self, name: &str) -> Result<&dyn Var, VarError> {
        self.vars
            .get(UncasedStr::new(name))
            .map(|v| v.as_var())
            .ok_or_else(|| VarError::UnknownParameter(name.into()))
    }

    /// Check if the given `values` is the default value for the [`Var`]
    /// identified by `name`.
    ///
    /// Note that this function does not check that the access variable should
    /// be visible because of other settings or users. Before or after accessing
    /// this method, you should call `Var::visible`.
    ///
    /// # Errors
    ///
    /// The call will return an error:
    /// 1. If `name` does not refer to a valid [`SystemVars`] field.
    /// 2. If `values` does not represent a valid [`SystemVars`] value for
    ///    `name`.
    pub fn is_default(&self, name: &str, input: VarInput) -> Result<bool, VarError> {
        self.vars
            .get(UncasedStr::new(name))
            .ok_or_else(|| VarError::UnknownParameter(name.into()))
            .and_then(|v| v.is_default(input))
    }

    /// Sets the configuration parameter named `name` to the value represented
    /// by `value`.
    ///
    /// Like with [`SystemVars::get`], configuration parameters are matched case
    /// insensitively. If `value` is not valid, as determined by the underlying
    /// configuration parameter, or if the named configuration parameter does
    /// not exist, an error is returned.
    ///
    /// Return a `bool` value indicating whether the [`Var`] identified by
    /// `name` was modified by this call (it won't be if it already had the
    /// given `value`).
    ///
    /// Note that this function does not check that the access variable should
    /// be visible because of other settings or users. Before or after accessing
    /// this method, you should call `Var::visible`.
    ///
    /// # Errors
    ///
    /// The call will return an error:
    /// 1. If `name` does not refer to a valid [`SystemVars`] field.
    /// 2. If `value` does not represent a valid [`SystemVars`] value for
    ///    `name`.
    pub fn set(&mut self, name: &str, input: VarInput) -> Result<bool, VarError> {
        let result = self
            .vars
            .get_mut(UncasedStr::new(name))
            .ok_or_else(|| VarError::UnknownParameter(name.into()))
            .and_then(|v| v.set(input))?;
        self.propagate_var_change(name);
        Ok(result)
    }

    /// Set the default for this variable. This is the value this
    /// variable will be be `reset` to. If no default is set, the static default in the
    /// variable definition is used instead.
    ///
    /// Note that this function does not check that the access variable should
    /// be visible because of other settings or users. Before or after accessing
    /// this method, you should call `Var::visible`.
    pub fn set_default(&mut self, name: &str, input: VarInput) -> Result<(), VarError> {
        let result = self
            .vars
            .get_mut(UncasedStr::new(name))
            .ok_or_else(|| VarError::UnknownParameter(name.into()))
            .and_then(|v| v.set_default(input))?;
        self.propagate_var_change(name);
        Ok(result)
    }

    /// Sets the configuration parameter named `name` to its default value.
    ///
    /// Like with [`SystemVars::get`], configuration parameters are matched case
    /// insensitively. If the named configuration parameter does not exist, an
    /// error is returned.
    ///
    /// Return a `bool` value indicating whether the [`Var`] identified by
    /// `name` was modified by this call (it won't be if was already reset).
    ///
    /// Note that this function does not check that the access variable should
    /// be visible because of other settings or users. Before or after accessing
    /// this method, you should call `Var::visible`.
    ///
    /// # Errors
    ///
    /// The call will return an error:
    /// 1. If `name` does not refer to a valid [`SystemVars`] field.
    pub fn reset(&mut self, name: &str) -> Result<bool, VarError> {
        let result = self
            .vars
            .get_mut(UncasedStr::new(name))
            .ok_or_else(|| VarError::UnknownParameter(name.into()))
            .map(|v| v.reset())?;
        self.propagate_var_change(name);
        Ok(result)
    }

    /// Propagate a change to the parameter named `name` to our state.
    fn propagate_var_change(&mut self, name: &str) {
        if name == MAX_CONNECTIONS.name {
            self.active_connection_count
                .lock()
                .expect("lock poisoned")
                .limit = u64::cast_from(*self.expect_value(&MAX_CONNECTIONS));
        }
    }

    /// Make sure that the internal state matches the SystemVars. Generally
    /// only needed when initializing, `set`, `set_default`, and `reset`
    /// are responsible for keeping the internal state in sync with
    /// the affected SystemVars.
    fn refresh_internal_state(&mut self) {
        self.propagate_var_change(MAX_CONNECTIONS.name.as_str());
    }

    /// Returns the value of the `max_kafka_connections` configuration parameter.
    pub fn max_kafka_connections(&self) -> u32 {
        *self.expect_value(&MAX_KAFKA_CONNECTIONS)
    }

    /// Returns the value of the `max_postgres_connections` configuration parameter.
    pub fn max_postgres_connections(&self) -> u32 {
        *self.expect_value(&MAX_POSTGRES_CONNECTIONS)
    }

    /// Returns the value of the `max_aws_privatelink_connections` configuration parameter.
    pub fn max_aws_privatelink_connections(&self) -> u32 {
        *self.expect_value(&MAX_AWS_PRIVATELINK_CONNECTIONS)
    }

    /// Returns the value of the `max_tables` configuration parameter.
    pub fn max_tables(&self) -> u32 {
        *self.expect_value(&MAX_TABLES)
    }

    /// Returns the value of the `max_sources` configuration parameter.
    pub fn max_sources(&self) -> u32 {
        *self.expect_value(&MAX_SOURCES)
    }

    /// Returns the value of the `max_sinks` configuration parameter.
    pub fn max_sinks(&self) -> u32 {
        *self.expect_value(&MAX_SINKS)
    }

    /// Returns the value of the `max_materialized_views` configuration parameter.
    pub fn max_materialized_views(&self) -> u32 {
        *self.expect_value(&MAX_MATERIALIZED_VIEWS)
    }

    /// Returns the value of the `max_clusters` configuration parameter.
    pub fn max_clusters(&self) -> u32 {
        *self.expect_value(&MAX_CLUSTERS)
    }

    /// Returns the value of the `max_replicas_per_cluster` configuration parameter.
    pub fn max_replicas_per_cluster(&self) -> u32 {
        *self.expect_value(&MAX_REPLICAS_PER_CLUSTER)
    }

    /// Returns the value of the `max_credit_consumption_rate` configuration parameter.
    pub fn max_credit_consumption_rate(&self) -> Numeric {
        *self.expect_value(&MAX_CREDIT_CONSUMPTION_RATE)
    }

    /// Returns the value of the `max_databases` configuration parameter.
    pub fn max_databases(&self) -> u32 {
        *self.expect_value(&MAX_DATABASES)
    }

    /// Returns the value of the `max_schemas_per_database` configuration parameter.
    pub fn max_schemas_per_database(&self) -> u32 {
        *self.expect_value(&MAX_SCHEMAS_PER_DATABASE)
    }

    /// Returns the value of the `max_objects_per_schema` configuration parameter.
    pub fn max_objects_per_schema(&self) -> u32 {
        *self.expect_value(&MAX_OBJECTS_PER_SCHEMA)
    }

    /// Returns the value of the `max_secrets` configuration parameter.
    pub fn max_secrets(&self) -> u32 {
        *self.expect_value(&MAX_SECRETS)
    }

    /// Returns the value of the `max_roles` configuration parameter.
    pub fn max_roles(&self) -> u32 {
        *self.expect_value(&MAX_ROLES)
    }

    /// Returns the value of the `max_result_size` configuration parameter.
    pub fn max_result_size(&self) -> u32 {
        *self.expect_value(&MAX_RESULT_SIZE)
    }

    /// Returns the value of the `max_copy_from_size` configuration parameter.
    pub fn max_copy_from_size(&self) -> u32 {
        *self.expect_value(&MAX_COPY_FROM_SIZE)
    }

    /// Returns the value of the `allowed_cluster_replica_sizes` configuration parameter.
    pub fn allowed_cluster_replica_sizes(&self) -> Vec<String> {
        self.expect_value(&ALLOWED_CLUSTER_REPLICA_SIZES)
            .into_iter()
            .map(|s| s.as_str().into())
            .collect()
    }

    /// Returns the `disk_cluster_replicas_default` configuration parameter.
    pub fn disk_cluster_replicas_default(&self) -> bool {
        *self.expect_value(&DISK_CLUSTER_REPLICAS_DEFAULT)
    }

    pub fn upsert_rocksdb_auto_spill_to_disk(&self) -> bool {
        *self.expect_value(&upsert_rocksdb::UPSERT_ROCKSDB_AUTO_SPILL_TO_DISK)
    }

    pub fn upsert_rocksdb_auto_spill_threshold_bytes(&self) -> usize {
        *self.expect_value(&upsert_rocksdb::UPSERT_ROCKSDB_AUTO_SPILL_THRESHOLD_BYTES)
    }

    pub fn upsert_rocksdb_compaction_style(&self) -> mz_rocksdb_types::config::CompactionStyle {
        *self.expect_value(&upsert_rocksdb::UPSERT_ROCKSDB_COMPACTION_STYLE)
    }

    pub fn upsert_rocksdb_optimize_compaction_memtable_budget(&self) -> usize {
        *self.expect_value(&upsert_rocksdb::UPSERT_ROCKSDB_OPTIMIZE_COMPACTION_MEMTABLE_BUDGET)
    }

    pub fn upsert_rocksdb_level_compaction_dynamic_level_bytes(&self) -> bool {
        *self.expect_value(&upsert_rocksdb::UPSERT_ROCKSDB_LEVEL_COMPACTION_DYNAMIC_LEVEL_BYTES)
    }

    pub fn upsert_rocksdb_universal_compaction_ratio(&self) -> i32 {
        *self.expect_value(&upsert_rocksdb::UPSERT_ROCKSDB_UNIVERSAL_COMPACTION_RATIO)
    }

    pub fn upsert_rocksdb_parallelism(&self) -> Option<i32> {
        *self.expect_value(&upsert_rocksdb::UPSERT_ROCKSDB_PARALLELISM)
    }

    pub fn upsert_rocksdb_compression_type(&self) -> mz_rocksdb_types::config::CompressionType {
        *self.expect_value(&upsert_rocksdb::UPSERT_ROCKSDB_COMPRESSION_TYPE)
    }

    pub fn upsert_rocksdb_bottommost_compression_type(
        &self,
    ) -> mz_rocksdb_types::config::CompressionType {
        *self.expect_value(&upsert_rocksdb::UPSERT_ROCKSDB_BOTTOMMOST_COMPRESSION_TYPE)
    }

    pub fn upsert_rocksdb_batch_size(&self) -> usize {
        *self.expect_value(&upsert_rocksdb::UPSERT_ROCKSDB_BATCH_SIZE)
    }

    pub fn upsert_rocksdb_retry_duration(&self) -> Duration {
        *self.expect_value(&upsert_rocksdb::UPSERT_ROCKSDB_RETRY_DURATION)
    }

    pub fn upsert_rocksdb_stats_log_interval_seconds(&self) -> u32 {
        *self.expect_value(&upsert_rocksdb::UPSERT_ROCKSDB_STATS_LOG_INTERVAL_SECONDS)
    }

    pub fn upsert_rocksdb_stats_persist_interval_seconds(&self) -> u32 {
        *self.expect_value(&upsert_rocksdb::UPSERT_ROCKSDB_STATS_PERSIST_INTERVAL_SECONDS)
    }

    pub fn upsert_rocksdb_point_lookup_block_cache_size_mb(&self) -> Option<u32> {
        *self.expect_value(&upsert_rocksdb::UPSERT_ROCKSDB_POINT_LOOKUP_BLOCK_CACHE_SIZE_MB)
    }

    pub fn upsert_rocksdb_shrink_allocated_buffers_by_ratio(&self) -> usize {
        *self.expect_value(&upsert_rocksdb::UPSERT_ROCKSDB_SHRINK_ALLOCATED_BUFFERS_BY_RATIO)
    }

    pub fn upsert_rocksdb_write_buffer_manager_cluster_memory_fraction(&self) -> Option<Numeric> {
        *self.expect_value(
            &upsert_rocksdb::UPSERT_ROCKSDB_WRITE_BUFFER_MANAGER_CLUSTER_MEMORY_FRACTION,
        )
    }

    pub fn upsert_rocksdb_write_buffer_manager_memory_bytes(&self) -> Option<usize> {
        *self.expect_value(&upsert_rocksdb::UPSERT_ROCKSDB_WRITE_BUFFER_MANAGER_MEMORY_BYTES)
    }

    pub fn upsert_rocksdb_write_buffer_manager_allow_stall(&self) -> bool {
        *self.expect_value(&upsert_rocksdb::UPSERT_ROCKSDB_WRITE_BUFFER_MANAGER_ALLOW_STALL)
    }

    /// Returns the `persist_blob_target_size` configuration parameter.
    pub fn persist_blob_target_size(&self) -> usize {
        *self.expect_value(&PERSIST_BLOB_TARGET_SIZE)
    }

    /// Returns the `persist_blob_cache_mem_limit_bytes` configuration parameter.
    pub fn persist_blob_cache_mem_limit_bytes(&self) -> usize {
        *self.expect_value(&PERSIST_BLOB_CACHE_MEM_LIMIT_BYTES)
    }

    /// Returns the `persist_next_listen_batch_retryer_initial_backoff` configuration parameter.
    pub fn persist_next_listen_batch_retryer_initial_backoff(&self) -> Duration {
        *self.expect_value(&PERSIST_NEXT_LISTEN_BATCH_RETRYER_INITIAL_BACKOFF)
    }

    /// Returns the `persist_next_listen_batch_retryer_multiplier` configuration parameter.
    pub fn persist_next_listen_batch_retryer_multiplier(&self) -> u32 {
        *self.expect_value(&PERSIST_NEXT_LISTEN_BATCH_RETRYER_MULTIPLIER)
    }

    /// Returns the `persist_next_listen_batch_retryer_clamp` configuration parameter.
    pub fn persist_next_listen_batch_retryer_clamp(&self) -> Duration {
        *self.expect_value(&PERSIST_NEXT_LISTEN_BATCH_RETRYER_CLAMP)
    }

    /// Returns the `persist_txns_data_shard_retryer_initial_backoff` configuration parameter.
    pub fn persist_txns_data_shard_retryer_initial_backoff(&self) -> Duration {
        *self.expect_value(&PERSIST_TXNS_DATA_SHARD_RETRYER_INITIAL_BACKOFF)
    }

    /// Returns the `persist_txns_data_shard_retryer_multiplier` configuration parameter.
    pub fn persist_txns_data_shard_retryer_multiplier(&self) -> u32 {
        *self.expect_value(&PERSIST_TXNS_DATA_SHARD_RETRYER_MULTIPLIER)
    }

    /// Returns the `persist_txns_data_shard_retryer_clamp` configuration parameter.
    pub fn persist_txns_data_shard_retryer_clamp(&self) -> Duration {
        *self.expect_value(&PERSIST_TXNS_DATA_SHARD_RETRYER_CLAMP)
    }

    pub fn persist_fast_path_limit(&self) -> usize {
        *self.expect_value(&PERSIST_FAST_PATH_LIMIT)
    }

    pub fn persist_txn_tables(&self) -> PersistTxnTablesImpl {
        *self.expect_value(&PERSIST_TXN_TABLES)
    }

    pub fn persist_reader_lease_duration(&self) -> Duration {
        *self.expect_value(&PERSIST_READER_LEASE_DURATION)
    }

    /// Returns the `persist_compaction_minimum_timeout` configuration parameter.
    pub fn persist_compaction_minimum_timeout(&self) -> Duration {
        *self.expect_value(&PERSIST_COMPACTION_MINIMUM_TIMEOUT)
    }

    /// Returns the `persist_consensus_connection_pool_ttl` configuration parameter.
    pub fn persist_consensus_connection_pool_ttl(&self) -> Duration {
        *self.expect_value(&PERSIST_CONSENSUS_CONNECTION_POOL_TTL)
    }

    /// Returns the `persist_consensus_connection_pool_ttl_stagger` configuration parameter.
    pub fn persist_consensus_connection_pool_ttl_stagger(&self) -> Duration {
        *self.expect_value(&PERSIST_CONSENSUS_CONNECTION_POOL_TTL_STAGGER)
    }

    /// Returns the `pg_source_connect_timeout` configuration parameter.
    pub fn pg_source_connect_timeout(&self) -> Duration {
        *self.expect_value(&PG_SOURCE_CONNECT_TIMEOUT)
    }

    /// Returns the `pg_source_keepalives_retries` configuration parameter.
    pub fn pg_source_keepalives_retries(&self) -> u32 {
        *self.expect_value(&PG_SOURCE_KEEPALIVES_RETRIES)
    }

    /// Returns the `pg_source_keepalives_idle` configuration parameter.
    pub fn pg_source_keepalives_idle(&self) -> Duration {
        *self.expect_value(&PG_SOURCE_KEEPALIVES_IDLE)
    }

    /// Returns the `pg_source_keepalives_interval` configuration parameter.
    pub fn pg_source_keepalives_interval(&self) -> Duration {
        *self.expect_value(&PG_SOURCE_KEEPALIVES_INTERVAL)
    }

    /// Returns the `pg_source_tcp_user_timeout` configuration parameter.
    pub fn pg_source_tcp_user_timeout(&self) -> Duration {
        *self.expect_value(&PG_SOURCE_TCP_USER_TIMEOUT)
    }

    /// Returns the `pg_source_snapshot_statement_timeout` configuration parameter.
    pub fn pg_source_snapshot_statement_timeout(&self) -> Duration {
        *self.expect_value(&PG_SOURCE_SNAPSHOT_STATEMENT_TIMEOUT)
    }

    /// Returns the `ssh_check_interval` configuration parameter.
    pub fn ssh_check_interval(&self) -> Duration {
        *self.expect_value(&SSH_CHECK_INTERVAL)
    }

    /// Returns the `ssh_connect_timeout` configuration parameter.
    pub fn ssh_connect_timeout(&self) -> Duration {
        *self.expect_value(&SSH_CONNECT_TIMEOUT)
    }

    /// Returns the `ssh_keepalives_idle` configuration parameter.
    pub fn ssh_keepalives_idle(&self) -> Duration {
        *self.expect_value(&SSH_KEEPALIVES_IDLE)
    }

    /// Returns the `kafka_socket_keepalive` configuration parameter.
    pub fn kafka_socket_keepalive(&self) -> bool {
        *self.expect_value(&KAFKA_SOCKET_KEEPALIVE)
    }

    /// Returns the `kafka_socket_timeout` configuration parameter.
    pub fn kafka_socket_timeout(&self) -> Duration {
        *self.expect_value(&KAFKA_SOCKET_TIMEOUT)
    }

    /// Returns the `kafka_transaction_timeout` configuration parameter.
    pub fn kafka_transaction_timeout(&self) -> Duration {
        *self.expect_value(&KAFKA_TRANSACTION_TIMEOUT)
    }

    /// Returns the `kafka_socket_connection_setup_timeout` configuration parameter.
    pub fn kafka_socket_connection_setup_timeout(&self) -> Duration {
        *self.expect_value(&KAFKA_SOCKET_CONNECTION_SETUP_TIMEOUT)
    }

    /// Returns the `kafka_fetch_metadata_timeout` configuration parameter.
    pub fn kafka_fetch_metadata_timeout(&self) -> Duration {
        *self.expect_value(&KAFKA_FETCH_METADATA_TIMEOUT)
    }

    /// Returns the `crdb_connect_timeout` configuration parameter.
    pub fn crdb_connect_timeout(&self) -> Duration {
        *self.expect_value(&CRDB_CONNECT_TIMEOUT)
    }

    /// Returns the `crdb_tcp_user_timeout` configuration parameter.
    pub fn crdb_tcp_user_timeout(&self) -> Duration {
        *self.expect_value(&CRDB_TCP_USER_TIMEOUT)
    }

    /// Returns the `compute_dataflow_max_inflight_bytes` configuration parameter.
    pub fn compute_dataflow_max_inflight_bytes(&self) -> Option<usize> {
        *self.expect_value(&COMPUTE_DATAFLOW_MAX_INFLIGHT_BYTES)
    }

    /// Returns the `storage_dataflow_max_inflight_bytes` configuration parameter.
    pub fn storage_dataflow_max_inflight_bytes(&self) -> Option<usize> {
        *self.expect_value(&STORAGE_DATAFLOW_MAX_INFLIGHT_BYTES)
    }

    /// Returns the `storage_dataflow_max_inflight_bytes_to_cluster_size_fraction` configuration parameter.
    pub fn storage_dataflow_max_inflight_bytes_to_cluster_size_fraction(&self) -> Option<Numeric> {
        *self.expect_value(&STORAGE_DATAFLOW_MAX_INFLIGHT_BYTES_TO_CLUSTER_SIZE_FRACTION)
    }

    /// Returns the `storage_dataflow_max_inflight_bytes` configuration parameter.
    pub fn storage_dataflow_delay_sources_past_rehydration(&self) -> bool {
        *self.expect_value(&STORAGE_DATAFLOW_DELAY_SOURCES_PAST_REHYDRATION)
    }

    /// Returns the `storage_shrink_upsert_unused_buffers_by_ratio` configuration parameter.
    pub fn storage_shrink_upsert_unused_buffers_by_ratio(&self) -> usize {
        *self.expect_value(&STORAGE_SHRINK_UPSERT_UNUSED_BUFFERS_BY_RATIO)
    }

    /// Returns the `storage_dataflow_max_inflight_bytes_disk_only` configuration parameter.
    pub fn storage_dataflow_max_inflight_bytes_disk_only(&self) -> bool {
        *self.expect_value(&STORAGE_DATAFLOW_MAX_INFLIGHT_BYTES_DISK_ONLY)
    }

    /// Returns the `persist_sink_minimum_batch_updates` configuration parameter.
    pub fn persist_sink_minimum_batch_updates(&self) -> usize {
        *self.expect_value(&PERSIST_SINK_MINIMUM_BATCH_UPDATES)
    }

    /// Returns the `storage_persist_sink_minimum_batch_updates` configuration parameter.
    pub fn storage_persist_sink_minimum_batch_updates(&self) -> usize {
        *self.expect_value(&STORAGE_PERSIST_SINK_MINIMUM_BATCH_UPDATES)
    }

    pub fn storage_source_decode_fuel(&self) -> usize {
        *self.expect_value(&STORAGE_SOURCE_DECODE_FUEL)
    }

    /// Returns the `storage_record_source_sink_namespaced_errors` configuration parameter.
    pub fn storage_record_source_sink_namespaced_errors(&self) -> bool {
        *self.expect_value(&STORAGE_RECORD_SOURCE_SINK_NAMESPACED_ERRORS)
    }

    /// Returns the `persist_stats_audit_percent` configuration parameter.
    pub fn persist_stats_audit_percent(&self) -> usize {
        *self.expect_value(&PERSIST_STATS_AUDIT_PERCENT)
    }

    /// Returns the `persist_stats_collection_enabled` configuration parameter.
    pub fn persist_stats_collection_enabled(&self) -> bool {
        *self.expect_value(&PERSIST_STATS_COLLECTION_ENABLED)
    }

    /// Returns the `persist_stats_filter_enabled` configuration parameter.
    pub fn persist_stats_filter_enabled(&self) -> bool {
        *self.expect_value(&PERSIST_STATS_FILTER_ENABLED)
    }

    /// Returns the `persist_stats_budget_bytes` configuration parameter.
    pub fn persist_stats_budget_bytes(&self) -> usize {
        *self.expect_value(&PERSIST_STATS_BUDGET_BYTES)
    }

    /// Returns the `persist_stats_untrimmable_columns` configuration parameter.
    pub fn persist_stats_untrimmable_columns(&self) -> UntrimmableColumns {
        self.expect_value(&PERSIST_STATS_UNTRIMMABLE_COLUMNS)
            .clone()
    }

    /// Returns the `persist_pubsub_client_enabled` configuration parameter.
    pub fn persist_pubsub_client_enabled(&self) -> bool {
        *self.expect_value(&PERSIST_PUBSUB_CLIENT_ENABLED)
    }

    /// Returns the `persist_pubsub_push_diff_enabled` configuration parameter.
    pub fn persist_pubsub_push_diff_enabled(&self) -> bool {
        *self.expect_value(&PERSIST_PUBSUB_PUSH_DIFF_ENABLED)
    }

    /// Returns the `persist_rollup_threshold` configuration parameter.
    pub fn persist_rollup_threshold(&self) -> usize {
        *self.expect_value(&PERSIST_ROLLUP_THRESHOLD)
    }

    pub fn persist_flags(&self) -> BTreeMap<String, bool> {
        PersistFeatureFlag::ALL
            .iter()
            .map(|f| (f.name.to_owned(), *self.expect_value(&f.into())))
            .collect()
    }

    /// Returns the `metrics_retention` configuration parameter.
    pub fn metrics_retention(&self) -> Duration {
        *self.expect_value(&METRICS_RETENTION)
    }

    /// Returns the `unsafe_mock_audit_event_timestamp` configuration parameter.
    pub fn unsafe_mock_audit_event_timestamp(&self) -> Option<mz_repr::Timestamp> {
        *self.expect_value(&UNSAFE_MOCK_AUDIT_EVENT_TIMESTAMP)
    }

    /// Returns the `enable_rbac_checks` configuration parameter.
    pub fn enable_rbac_checks(&self) -> bool {
        *self.expect_value(&ENABLE_RBAC_CHECKS)
    }

    /// Returns the `max_connections` configuration parameter.
    pub fn max_connections(&self) -> u32 {
        *self.expect_value(&MAX_CONNECTIONS)
    }

    pub fn keep_n_source_status_history_entries(&self) -> usize {
        *self.expect_value(&KEEP_N_SOURCE_STATUS_HISTORY_ENTRIES)
    }

    pub fn keep_n_sink_status_history_entries(&self) -> usize {
        *self.expect_value(&KEEP_N_SINK_STATUS_HISTORY_ENTRIES)
    }

    pub fn keep_n_privatelink_status_history_entries(&self) -> usize {
        *self.expect_value(&KEEP_N_PRIVATELINK_STATUS_HISTORY_ENTRIES)
    }

    /// Returns the `enable_mz_join_core` configuration parameter.
    pub fn enable_mz_join_core(&self) -> bool {
        *self.expect_value(&ENABLE_MZ_JOIN_CORE)
    }

    /// Returns the `linear_join_yielding` configuration parameter.
    pub fn linear_join_yielding(&self) -> &String {
        self.expect_value(&LINEAR_JOIN_YIELDING)
    }

    /// Returns the `default_idle_arrangement_merge_effort` configuration parameter.
    pub fn default_idle_arrangement_merge_effort(&self) -> u32 {
        *self.expect_value(&DEFAULT_IDLE_ARRANGEMENT_MERGE_EFFORT)
    }

    /// Returns the `default_arrangement_exert_proportionality` configuration parameter.
    pub fn default_arrangement_exert_proportionality(&self) -> u32 {
        *self.expect_value(&DEFAULT_ARRANGEMENT_EXERT_PROPORTIONALITY)
    }

    /// Returns the `enable_storage_shard_finalization` configuration parameter.
    pub fn enable_storage_shard_finalization(&self) -> bool {
        *self.expect_value(&ENABLE_STORAGE_SHARD_FINALIZATION)
    }

    pub fn enable_consolidate_after_union_negate(&self) -> bool {
        *self.expect_value(&ENABLE_CONSOLIDATE_AFTER_UNION_NEGATE)
    }

    pub fn enable_specialized_arrangements(&self) -> bool {
        *self.expect_value(&ENABLE_SPECIALIZED_ARRANGEMENTS)
    }

    /// Returns the `enable_default_connection_validation` configuration parameter.
    pub fn enable_default_connection_validation(&self) -> bool {
        *self.expect_value(&ENABLE_DEFAULT_CONNECTION_VALIDATION)
    }

    /// Returns the `min_timestamp_interval` configuration parameter.
    pub fn min_timestamp_interval(&self) -> Duration {
        *self.expect_value(&MIN_TIMESTAMP_INTERVAL)
    }
    /// Returns the `max_timestamp_interval` configuration parameter.
    pub fn max_timestamp_interval(&self) -> Duration {
        *self.expect_value(&MAX_TIMESTAMP_INTERVAL)
    }

    pub fn logging_filter(&self) -> CloneableEnvFilter {
        self.expect_value(&*LOGGING_FILTER).clone()
    }

    pub fn opentelemetry_filter(&self) -> CloneableEnvFilter {
        self.expect_value(&*OPENTELEMETRY_FILTER).clone()
    }

    pub fn webhooks_secrets_caching_ttl_secs(&self) -> usize {
        *self.expect_value(&*WEBHOOKS_SECRETS_CACHING_TTL_SECS)
    }

    pub fn coord_slow_message_reporting_threshold(&self) -> Duration {
        *self.expect_value(&COORD_SLOW_MESSAGE_REPORTING_THRESHOLD)
    }

    pub fn grpc_client_http2_keep_alive_interval(&self) -> Duration {
        *self.expect_value(&grpc_client::HTTP2_KEEP_ALIVE_INTERVAL)
    }

    pub fn grpc_client_http2_keep_alive_timeout(&self) -> Duration {
        *self.expect_value(&grpc_client::HTTP2_KEEP_ALIVE_TIMEOUT)
    }

    pub fn grpc_connect_timeout(&self) -> Duration {
        *self.expect_value(&grpc_client::CONNECT_TIMEOUT)
    }

    pub fn cluster_multi_process_replica_az_affinity_weight(&self) -> Option<i32> {
        *self.expect_value(&cluster_scheduling::CLUSTER_MULTI_PROCESS_REPLICA_AZ_AFFINITY_WEIGHT)
    }

    pub fn cluster_soften_replication_anti_affinity(&self) -> bool {
        *self.expect_value(&cluster_scheduling::CLUSTER_SOFTEN_REPLICATION_ANTI_AFFINITY)
    }

    pub fn cluster_soften_replication_anti_affinity_weight(&self) -> i32 {
        *self.expect_value(&cluster_scheduling::CLUSTER_SOFTEN_REPLICATION_ANTI_AFFINITY_WEIGHT)
    }

    pub fn cluster_enable_topology_spread(&self) -> bool {
        *self.expect_value(&cluster_scheduling::CLUSTER_ENABLE_TOPOLOGY_SPREAD)
    }

    pub fn cluster_topology_spread_ignore_non_singular_scale(&self) -> bool {
        *self.expect_value(&cluster_scheduling::CLUSTER_TOPOLOGY_SPREAD_IGNORE_NON_SINGULAR_SCALE)
    }

    pub fn cluster_topology_spread_max_skew(&self) -> i32 {
        *self.expect_value(&cluster_scheduling::CLUSTER_TOPOLOGY_SPREAD_MAX_SKEW)
    }

    pub fn cluster_topology_spread_soft(&self) -> bool {
        *self.expect_value(&cluster_scheduling::CLUSTER_TOPOLOGY_SPREAD_SOFT)
    }

    pub fn cluster_soften_az_affinity(&self) -> bool {
        *self.expect_value(&cluster_scheduling::CLUSTER_SOFTEN_AZ_AFFINITY)
    }

    pub fn cluster_soften_az_affinity_weight(&self) -> i32 {
        *self.expect_value(&cluster_scheduling::CLUSTER_SOFTEN_AZ_AFFINITY_WEIGHT)
    }

    /// Returns the `privatelink_status_update_quota_per_minute` configuration parameter.
    pub fn privatelink_status_update_quota_per_minute(&self) -> u32 {
        *self.expect_value(&PRIVATELINK_STATUS_UPDATE_QUOTA_PER_MINUTE)
    }

    /// Returns the `statement_logging_max_sample_rate` configuration parameter.
    pub fn statement_logging_max_sample_rate(&self) -> Numeric {
        *self.expect_value(&STATEMENT_LOGGING_MAX_SAMPLE_RATE)
    }

    /// Returns the `statement_logging_default_sample_rate` configuration parameter.
    pub fn statement_logging_default_sample_rate(&self) -> Numeric {
        *self.expect_value(&STATEMENT_LOGGING_DEFAULT_SAMPLE_RATE)
    }

    /// Returns the `optimizer_stats_timeout` configuration parameter.
    pub fn optimizer_stats_timeout(&self) -> Duration {
        *self.expect_value(&OPTIMIZER_STATS_TIMEOUT)
    }

    /// Returns the `optimizer_oneshot_stats_timeout` configuration parameter.
    pub fn optimizer_oneshot_stats_timeout(&self) -> Duration {
        *self.expect_value(&OPTIMIZER_ONESHOT_STATS_TIMEOUT)
    }

    /// Returns the `webhook_concurrent_request_limit` configuration parameter.
    pub fn webhook_concurrent_request_limit(&self) -> usize {
        *self.expect_value(&WEBHOOK_CONCURRENT_REQUEST_LIMIT)
    }

    /// Returns the `enable_columnation_lgalloc` configuration parameter.
    pub fn enable_columnation_lgalloc(&self) -> bool {
        *self.expect_value(&ENABLE_COLUMNATION_LGALLOC)
    }

    /// Returns the `timestamp_oracle` configuration parameter.
    pub fn timestamp_oracle_impl(&self) -> TimestampOracleImpl {
        *self.expect_value(&TIMESTAMP_ORACLE_IMPL)
    }

    /// Returns the `pg_timestamp_oracle_connection_pool_max_size` configuration parameter.
    pub fn pg_timestamp_oracle_connection_pool_max_size(&self) -> usize {
        *self.expect_value(&PG_TIMESTAMP_ORACLE_CONNECTION_POOL_MAX_SIZE)
    }

    /// Returns the `pg_timestamp_oracle_connection_pool_max_wait` configuration parameter.
    pub fn pg_timestamp_oracle_connection_pool_max_wait(&self) -> Option<Duration> {
        *self.expect_value(&PG_TIMESTAMP_ORACLE_CONNECTION_POOL_MAX_WAIT)
    }

    /// Returns the `pg_timestamp_oracle_connection_pool_ttl` configuration parameter.
    pub fn pg_timestamp_oracle_connection_pool_ttl(&self) -> Duration {
        *self.expect_value(&PG_TIMESTAMP_ORACLE_CONNECTION_POOL_TTL)
    }

    /// Returns the `pg_timestamp_oracle_connection_pool_ttl_stagger` configuration parameter.
    pub fn pg_timestamp_oracle_connection_pool_ttl_stagger(&self) -> Duration {
        *self.expect_value(&PG_TIMESTAMP_ORACLE_CONNECTION_POOL_TTL_STAGGER)
    }
}

/// A `Var` represents a configuration parameter of an arbitrary type.
pub trait Var: Debug {
    /// Returns the name of the configuration parameter.
    fn name(&self) -> &'static str;

    /// Constructs a flattened string representation of the current value of the
    /// configuration parameter.
    ///
    /// The resulting string is guaranteed to be parsable if provided to
    /// `Value::parse` as a [`VarInput::Flat`].
    fn value(&self) -> String;

    /// Returns a short sentence describing the purpose of the configuration
    /// parameter.
    fn description(&self) -> &'static str;

    /// Returns the name of the type of this variable.
    fn type_name(&self) -> String;

    /// Indicates wither the [`Var`] is visible as a function of the `user` and `system_vars`.
    /// "Invisible" parameters return `VarErrors`.
    ///
    /// Variables marked as `internal` are only visible for the system user.
    fn visible(&self, user: &User, system_vars: Option<&SystemVars>) -> Result<(), VarError>;
}

/// A `Var` with additional methods for mutating the value, as well as
/// helpers that enable various operations in a `dyn` context.
pub trait SystemVarMut: Var + Send + Sync {
    /// Upcast to Var, for use with `dyn`.
    fn as_var(&self) -> &dyn Var;

    /// Return the value as `dyn Any`.
    fn value_any(&self) -> &(dyn Any + 'static);

    /// Clone, but object safe and specialized to `VarMut`.
    fn clone_var(&self) -> Box<dyn SystemVarMut>;

    /// Return whether or not `input` is equal to this var's default value,
    /// if there is one.
    fn is_default(&self, input: VarInput) -> Result<bool, VarError>;

    /// Parse the input and update the stored value to match.
    fn set(&mut self, input: VarInput) -> Result<bool, VarError>;

    /// Reset the stored value to the default.
    fn reset(&mut self) -> bool;

    /// Set the default for this variable. This is the value this
    /// variable will be be `reset` to.
    fn set_default(&mut self, input: VarInput) -> Result<(), VarError>;
}

/// A `ServerVar` is the default value for a configuration parameter.
#[derive(Debug)]
pub struct ServerVar<V>
where
    V: Debug + 'static,
{
    name: &'static UncasedStr,
    value: V,
    description: &'static str,
    internal: bool,
}

impl<V: Clone + Debug + 'static> Clone for ServerVar<V> {
    fn clone(&self) -> Self {
        Self {
            name: self.name,
            value: self.value.clone(),
            description: self.description,
            internal: self.internal,
        }
    }
}

impl<V> Var for ServerVar<V>
where
    V: Value + Debug + PartialEq + 'static,
{
    fn name(&self) -> &'static str {
        self.name.as_str()
    }

    fn value(&self) -> String {
        self.value.format()
    }

    fn description(&self) -> &'static str {
        self.description
    }

    fn type_name(&self) -> String {
        V::type_name()
    }

    fn visible(&self, user: &User, system_vars: Option<&SystemVars>) -> Result<(), VarError> {
        if self.internal && user != &*SYSTEM_USER && user != &*SUPPORT_USER {
            Err(VarError::UnknownParameter(self.name().to_string()))
        } else if self.name().starts_with("unsafe")
            && match system_vars {
                None => true,
                Some(system_vars) => !system_vars.allow_unsafe,
            }
        {
            Err(VarError::RequiresUnsafeMode(self.name()))
        } else {
            Ok(())
        }
    }
}

impl From<&'static PersistFeatureFlag> for ServerVar<bool> {
    fn from(value: &'static PersistFeatureFlag) -> Self {
        Self {
            name: UncasedStr::new(value.name),
            value: value.default,
            description: value.description,
            internal: true,
        }
    }
}

/// A `SystemVar` is persisted on disk value for a configuration parameter. If unset,
/// the server default is used instead.
#[derive(Debug, Clone)]
struct SystemVar<V>
where
    V: Value + Debug + PartialEq + 'static,
    V::Owned: Debug + Clone + Send + Sync,
{
    persisted_value: Option<V::Owned>,
    dynamic_default: Option<V::Owned>,
    parent: ServerVar<V>,
    constraints: Vec<ValueConstraint<V>>,
}

impl<V> SystemVar<V>
where
    V: Value + Debug + Clone + PartialEq + 'static,
    V::Owned: Debug + Clone + Send + Sync,
{
    fn new(parent: &ServerVar<V>) -> SystemVar<V> {
        SystemVar {
            persisted_value: None,
            dynamic_default: None,
            parent: parent.clone(),
            constraints: vec![],
        }
    }

    fn with_value_constraint(mut self, c: ValueConstraint<V>) -> SystemVar<V> {
        assert!(
            !self
                .constraints
                .iter()
                .any(|c| matches!(c, ValueConstraint::ReadOnly | ValueConstraint::Fixed)),
            "fixed value and read only params do not support any other constraints"
        );
        self.constraints.push(c);
        self
    }

    fn check_constraints(&self, v: &V::Owned) -> Result<(), VarError> {
        let cur_v = self.value();
        for constraint in &self.constraints {
            constraint.check_constraint(self, cur_v, v)?;
        }

        Ok(())
    }

    fn persisted_value(&self) -> Option<&V> {
        self.persisted_value.as_ref().map(|v| v.borrow())
    }

    fn value(&self) -> &V {
        self.persisted_value
            .as_ref()
            .map(|v| v.borrow())
            .unwrap_or_else(|| {
                self.dynamic_default
                    .as_ref()
                    .map(|v| v.borrow())
                    .unwrap_or(&self.parent.value)
            })
    }
}

impl<V> Var for SystemVar<V>
where
    V: Value + Debug + Clone + PartialEq + 'static,
    V::Owned: Debug + Clone + Send + Sync,
{
    fn name(&self) -> &'static str {
        self.parent.name()
    }

    fn value(&self) -> String {
        SystemVar::value(self).format()
    }

    fn description(&self) -> &'static str {
        self.parent.description()
    }

    fn type_name(&self) -> String {
        V::type_name()
    }

    fn visible(&self, user: &User, system_vars: Option<&SystemVars>) -> Result<(), VarError> {
        self.parent.visible(user, system_vars)
    }
}

impl<V> SystemVarMut for SystemVar<V>
where
    V: Value + Debug + Clone + PartialEq + 'static,
    V::Owned: Debug + Clone + Send + Sync,
{
    fn as_var(&self) -> &dyn Var {
        self
    }

    fn value_any(&self) -> &(dyn Any + 'static) {
        let value = SystemVar::value(self);
        value
    }

    fn clone_var(&self) -> Box<dyn SystemVarMut> {
        Box::new(self.clone())
    }

    fn is_default(&self, input: VarInput) -> Result<bool, VarError> {
        let v = V::parse(self, input)?;
        Ok(self.parent.value.borrow() == v.borrow())
    }

    fn set(&mut self, input: VarInput) -> Result<bool, VarError> {
        let v = V::parse(self, input)?;

        self.check_constraints(&v)?;

        if self.persisted_value() != Some(v.borrow()) {
            self.persisted_value = Some(v);
            Ok(true)
        } else {
            Ok(false)
        }
    }

    fn reset(&mut self) -> bool {
        if self.persisted_value() != None {
            self.persisted_value = None;
            true
        } else {
            false
        }
    }

    fn set_default(&mut self, input: VarInput) -> Result<(), VarError> {
        let v = V::parse(self, input)?;
        self.dynamic_default = Some(v);
        Ok(())
    }
}

// Provides a wrapper to express that a particular `ServerVar` is meant to be used as a feature
/// flag.
#[derive(Debug)]
pub struct FeatureFlag {
    flag: &'static ServerVar<bool>,
    feature_desc: &'static str,
}

impl Var for FeatureFlag {
    fn name(&self) -> &'static str {
        self.flag.name()
    }

    fn value(&self) -> String {
        self.flag.value()
    }

    fn description(&self) -> &'static str {
        self.flag.description()
    }

    fn type_name(&self) -> String {
        self.flag.type_name()
    }

    fn visible(&self, user: &User, system_vars: Option<&SystemVars>) -> Result<(), VarError> {
        self.flag.visible(user, system_vars)
    }
}

impl FeatureFlag {
    pub fn enabled(
        &self,
        system_vars: Option<&SystemVars>,
        feature: Option<String>,
        detail: Option<String>,
    ) -> Result<(), VarError> {
        match system_vars {
            Some(system_vars) if *system_vars.expect_value(self.flag) => Ok(()),
            _ => Err(VarError::RequiresFeatureFlag {
                feature: feature.unwrap_or(self.feature_desc.to_string()),
                detail,
                name_hint: system_vars
                    .map(|s| {
                        if s.allow_unsafe {
                            Some(self.flag.name)
                        } else {
                            None
                        }
                    })
                    .flatten(),
            }),
        }
    }
}

/// A `SessionVar` is the session value for a configuration parameter. If unset,
/// the server default is used instead.
#[derive(Debug)]
struct SessionVar<V>
where
    V: Value + ToOwned + Debug + PartialEq + 'static,
{
    /// Default value.
    default_value: Option<V::Owned>,
    /// Value persisted with the current role.
    role_value: Option<V::Owned>,
    /// Value `LOCAL` to a transaction, will be unset at the completion of the transaction.
    local_value: Option<V::Owned>,
    /// Value set during a transaction, will be set if the transaction is committed.
    staged_value: Option<V::Owned>,
    /// Value that overrides the default.
    session_value: Option<V::Owned>,
    parent: &'static ServerVar<V>,
    feature_flag: Option<&'static FeatureFlag>,
    constraints: Vec<ValueConstraint<V>>,
}

#[derive(Debug)]
enum ValueConstraint<V>
where
    V: Value + ToOwned + Debug + PartialEq + 'static,
{
    Fixed,
    ReadOnly,
    // Arbitrary constraints over values.
    Domain(&'static dyn DomainConstraint<V>),
}

impl<V> ValueConstraint<V>
where
    V: Value + ToOwned + Debug + PartialEq + 'static,
{
    fn check_constraint(
        &self,
        var: &(dyn Var + Send + Sync),
        cur_value: &V,
        new_value: &V::Owned,
    ) -> Result<(), VarError> {
        match self {
            ValueConstraint::ReadOnly => return Err(VarError::ReadOnlyParameter(var.name())),
            ValueConstraint::Fixed => {
                if cur_value != new_value.borrow() {
                    return Err(VarError::FixedValueParameter(var.into()));
                }
            }
            ValueConstraint::Domain(check) => check.check(var, new_value)?,
        }

        Ok(())
    }
}

impl<V> Clone for ValueConstraint<V>
where
    V: Value + ToOwned + Debug + PartialEq + 'static,
{
    fn clone(&self) -> Self {
        match self {
            ValueConstraint::Fixed => ValueConstraint::Fixed,
            ValueConstraint::ReadOnly => ValueConstraint::ReadOnly,
            ValueConstraint::Domain(c) => ValueConstraint::Domain(*c),
        }
    }
}

trait DomainConstraint<V>: Debug + Send + Sync
where
    V: Value + Debug + PartialEq + 'static,
{
    // `self` is make a trait object
    fn check(&self, var: &(dyn Var + Send + Sync), v: &V::Owned) -> Result<(), VarError>;
}

impl<V> SessionVar<V>
where
    V: Value + ToOwned + Debug + PartialEq + 'static,
    V::Owned: Debug + Send + Sync,
{
    fn new(parent: &'static ServerVar<V>) -> SessionVar<V> {
        SessionVar {
            default_value: None,
            role_value: None,
            local_value: None,
            staged_value: None,
            session_value: None,
            parent,
            feature_flag: None,
            constraints: vec![],
        }
    }

    fn add_feature_flag(mut self, flag: &'static FeatureFlag) -> Self {
        self.feature_flag = Some(flag);
        self
    }

    fn with_value_constraint(mut self, c: ValueConstraint<V>) -> SessionVar<V> {
        assert!(
            !self
                .constraints
                .iter()
                .any(|c| matches!(c, ValueConstraint::ReadOnly | ValueConstraint::Fixed)),
            "fixed value and read only params do not support any other constraints"
        );
        self.constraints.push(c);
        self
    }

    fn check_constraints(&self, v: &V::Owned) -> Result<(), VarError> {
        let cur_v = self.value();
        for constraint in &self.constraints {
            constraint.check_constraint(self, cur_v, v)?;
        }

        Ok(())
    }

    fn value(&self) -> &V {
        self.local_value
            .as_ref()
            .map(|v| v.borrow())
            .or_else(|| self.staged_value.as_ref().map(|v| v.borrow()))
            .or_else(|| self.session_value.as_ref().map(|v| v.borrow()))
            .or_else(|| self.role_value.as_ref().map(|v| v.borrow()))
            .or_else(|| self.default_value.as_ref().map(|v| v.borrow()))
            .unwrap_or(&self.parent.value)
    }
}

impl<V> Var for SessionVar<V>
where
    V: Value + ToOwned + Debug + PartialEq + 'static,
    V::Owned: Debug + Send + Sync,
{
    fn name(&self) -> &'static str {
        self.parent.name()
    }

    fn value(&self) -> String {
        SessionVar::value(self).format()
    }

    fn description(&self) -> &'static str {
        self.parent.description()
    }

    fn type_name(&self) -> String {
        V::type_name()
    }

    fn visible(&self, user: &User, system_vars: Option<&SystemVars>) -> Result<(), VarError> {
        if let Some(flag) = self.feature_flag {
            flag.enabled(system_vars, None, None)?;
        }

        self.parent.visible(user, system_vars)
    }
}

/// A `Var` with additional methods for mutating the value, as well as
/// helpers that enable various operations in a `dyn` context.
pub trait SessionVarMut: Var + Send + Sync {
    /// Upcast to Var, for use with `dyn`.
    fn as_var(&self) -> &dyn Var;

    fn value_any(&self) -> &(dyn Any + 'static);

    /// Parse the input and update the stored value to match.
    fn set(&mut self, input: VarInput, local: bool) -> Result<(), VarError>;

    /// Sets the default value for the variable.
    fn set_default(&mut self, value: Box<dyn Any>);

    /// Parse the input and update the default Role value.
    ///
    /// Note: these only get set on Session start. Updating the default value for a role will not
    /// have any effect until your Session restarts, i.e. you reconnect.
    fn set_role_default(&mut self, input: VarInput) -> Result<(), VarError>;

    /// Reset the stored value to the default.
    fn reset(&mut self, local: bool);

    fn end_transaction(&mut self, action: EndTransactionAction);
}

impl<V> SessionVarMut for SessionVar<V>
where
    V: Value + Debug + PartialEq + 'static,
    V::Owned: Debug + Send + Sync + PartialEq,
{
    /// Upcast to Var, for use with `dyn`.
    fn as_var(&self) -> &dyn Var {
        self
    }

    fn value_any(&self) -> &(dyn Any + 'static) {
        let value = SessionVar::value(self);
        value
    }

    /// Parse the input and update the stored value to match.
    fn set(&mut self, input: VarInput, local: bool) -> Result<(), VarError> {
        let v = V::parse(self, input)?;

        self.check_constraints(&v)?;

        if local {
            self.local_value = Some(v);
        } else {
            self.local_value = None;
            self.staged_value = Some(v);
        }
        Ok(())
    }

    /// Sets the default value.
    fn set_default(&mut self, input: Box<dyn Any>) {
        let v = input.downcast().unwrap_or_else(|input| {
            panic!(
                "SessionVar::set_default called with invalid value {:?} for {}",
                input,
                self.name()
            )
        });
        self.default_value = Some(*v);
    }

    /// Parse the input and set the default Role value.
    fn set_role_default(&mut self, input: VarInput) -> Result<(), VarError> {
        let v = V::parse(self, input)?;
        self.check_constraints(&v)?;
        self.role_value = Some(v);
        Ok(())
    }

    /// Reset the stored value to the default.
    fn reset(&mut self, local: bool) {
        let value = self
            .role_value
            .as_ref()
            .map(|v| v.borrow())
            .or_else(|| self.default_value.as_ref().map(|v| v.borrow()))
            .unwrap_or(&self.parent.value)
            .to_owned();
        if local {
            self.local_value = Some(value);
        } else {
            self.local_value = None;
            self.staged_value = Some(value);
        }
    }

    fn end_transaction(&mut self, action: EndTransactionAction) {
        self.local_value = None;
        match action {
            EndTransactionAction::Commit if self.staged_value.is_some() => {
                self.session_value = self.staged_value.take()
            }
            _ => self.staged_value = None,
        }
    }
}

impl Var for BuildInfo {
    fn name(&self) -> &'static str {
        MZ_VERSION_NAME.as_str()
    }

    fn value(&self) -> String {
        self.human_version()
    }

    fn description(&self) -> &'static str {
        "Shows the Materialize server version (Materialize)."
    }

    fn type_name(&self) -> String {
        String::type_name()
    }

    fn visible(&self, _: &User, _: Option<&SystemVars>) -> Result<(), VarError> {
        Ok(())
    }
}

impl Var for User {
    fn name(&self) -> &'static str {
        IS_SUPERUSER_NAME.as_str()
    }

    fn value(&self) -> String {
        self.is_superuser().format()
    }

    fn description(&self) -> &'static str {
        "Reports whether the current session is a superuser (PostgreSQL)."
    }

    fn type_name(&self) -> String {
        bool::type_name()
    }

    fn visible(&self, _: &User, _: Option<&SystemVars>) -> Result<(), VarError> {
        Ok(())
    }
}

/// A value that can be stored in a session or server variable.
pub trait Value: ToOwned + Send + Sync {
    /// The name of the value type.
    fn type_name() -> String;

    /// Parses a value of this type from a [`VarInput`].
    fn parse<'a>(
        param: &'a (dyn Var + Send + Sync),
        input: VarInput,
    ) -> Result<Self::Owned, VarError>;
    /// Formats this value as a flattened string.
    ///
    /// The resulting string is guaranteed to be parsable if provided to
    /// [`Value::parse`] as a [`VarInput::Flat`].
    fn format(&self) -> String;
}

fn extract_single_value<'var, 'input: 'var>(
    param: &'var (dyn Var + Send + Sync),
    input: VarInput<'input>,
) -> Result<&'input str, VarError> {
    match input {
        VarInput::Flat(value) => Ok(value),
        VarInput::SqlSet([value]) => Ok(value),
        VarInput::SqlSet(values) => Err(VarError::InvalidParameterValue {
            parameter: param.into(),
            values: values.to_vec(),
            reason: "expects a single value".to_string(),
        }),
    }
}

impl Value for bool {
    fn type_name() -> String {
        "boolean".to_string()
    }

    fn parse<'a>(param: &'a (dyn Var + Send + Sync), input: VarInput) -> Result<Self, VarError> {
        let s = extract_single_value(param, input)?;
        match s {
            "t" | "true" | "on" => Ok(true),
            "f" | "false" | "off" => Ok(false),
            _ => Err(VarError::InvalidParameterType(param.into())),
        }
    }

    fn format(&self) -> String {
        match self {
            true => "on".into(),
            false => "off".into(),
        }
    }
}

impl Value for i32 {
    fn type_name() -> String {
        "integer".to_string()
    }

    fn parse<'a>(param: &'a (dyn Var + Send + Sync), input: VarInput) -> Result<i32, VarError> {
        let s = extract_single_value(param, input)?;
        s.parse()
            .map_err(|_| VarError::InvalidParameterType(param.into()))
    }

    fn format(&self) -> String {
        self.to_string()
    }
}

impl Value for u32 {
    fn type_name() -> String {
        "unsigned integer".to_string()
    }

    fn parse<'a>(param: &'a (dyn Var + Send + Sync), input: VarInput) -> Result<u32, VarError> {
        let s = extract_single_value(param, input)?;
        s.parse()
            .map_err(|_| VarError::InvalidParameterType(param.into()))
    }

    fn format(&self) -> String {
        self.to_string()
    }
}

impl Value for mz_repr::Timestamp {
    fn type_name() -> String {
        "mz-timestamp".to_string()
    }

    fn parse<'a>(
        param: &'a (dyn Var + Send + Sync),
        input: VarInput,
    ) -> Result<mz_repr::Timestamp, VarError> {
        let s = extract_single_value(param, input)?;
        s.parse()
            .map_err(|_| VarError::InvalidParameterType(param.into()))
    }

    fn format(&self) -> String {
        self.to_string()
    }
}

impl Value for usize {
    fn type_name() -> String {
        "unsigned integer".to_string()
    }

    fn parse<'a>(param: &'a (dyn Var + Send + Sync), input: VarInput) -> Result<usize, VarError> {
        let s = extract_single_value(param, input)?;
        s.parse()
            .map_err(|_| VarError::InvalidParameterType(param.into()))
    }

    fn format(&self) -> String {
        self.to_string()
    }
}

impl Value for f64 {
    fn type_name() -> String {
        "double-precision floating-point number".to_string()
    }

    fn parse<'a>(param: &'a (dyn Var + Send + Sync), input: VarInput) -> Result<f64, VarError> {
        let s = extract_single_value(param, input)?;
        s.parse()
            .map_err(|_| VarError::InvalidParameterType(param.into()))
    }

    fn format(&self) -> String {
        self.to_string()
    }
}

impl Value for Option<CheckedTimestamp<DateTime<Utc>>> {
    fn type_name() -> String {
        "timestamptz".to_string()
    }

    fn parse<'a>(param: &'a (dyn Var + Send + Sync), input: VarInput) -> Result<Self, VarError> {
        let s = extract_single_value(param, input)?;
        strconv::parse_timestamptz(s)
            .map_err(|_| VarError::InvalidParameterType(param.into()))
            .map(Some)
    }

    fn format(&self) -> String {
        self.map(|t| t.to_string()).unwrap_or_default()
    }
}

#[derive(Debug, Clone, Eq, PartialEq)]
struct NumericNonNegNonNan;

impl DomainConstraint<Numeric> for NumericNonNegNonNan {
    fn check(&self, var: &(dyn Var + Send + Sync), n: &Numeric) -> Result<(), VarError> {
        if n.is_nan() || n.is_negative() {
            Err(VarError::InvalidParameterValue {
                parameter: var.into(),
                values: vec![n.to_string()],
                reason: "only supports non-negative, non-NaN numeric values".to_string(),
            })
        } else {
            Ok(())
        }
    }
}

#[derive(Debug, Clone, Eq, PartialEq)]
struct NumericInRange<R>(R);

impl<R> DomainConstraint<Numeric> for NumericInRange<R>
where
    R: RangeBounds<f64> + std::fmt::Debug + Send + Sync,
{
    fn check(&self, var: &(dyn Var + Send + Sync), n: &Numeric) -> Result<(), VarError> {
        let n: f64 = (*n)
            .try_into()
            .map_err(|_e| VarError::InvalidParameterValue {
                parameter: var.into(),
                values: vec![n.to_string()],
                // This first check can fail if the value is NaN, out of range,
                // OR if it underflows (i.e. is very close to 0 without actually being 0, and the closest
                // representable float is 0).
                //
                // The underflow case is very unlikely to be accidentally hit by a user, so let's
                // not make the error message more confusing by talking about it, even though that makes
                // the error message slightly inaccurate.
                //
                // If the user tries to set the paramater to 0.000<hundreds more zeros>001
                // and gets the message "only supports values in range [0.0..=1.0]", I think they will
                // understand, or at least accept, what's going on.
                reason: format!("only supports values in range {:?}", self.0),
            })?;
        if !self.0.contains(&n) {
            Err(VarError::InvalidParameterValue {
                parameter: var.into(),
                values: vec![n.to_string()],
                reason: format!("only supports values in range {:?}", self.0),
            })
        } else {
            Ok(())
        }
    }
}

impl Value for Numeric {
    fn type_name() -> String {
        "numeric".to_string()
    }

    fn parse<'a>(
        param: &'a (dyn Var + Send + Sync),
        input: VarInput,
    ) -> Result<Self::Owned, VarError> {
        let s = extract_single_value(param, input)?;
        let n = s
            .parse()
            .map_err(|_| VarError::InvalidParameterType(param.into()))?;
        Ok(n)
    }

    fn format(&self) -> String {
        self.to_standard_notation_string()
    }
}

const SEC_TO_MIN: u64 = 60u64;
const SEC_TO_HOUR: u64 = 60u64 * 60;
const SEC_TO_DAY: u64 = 60u64 * 60 * 24;
const MICRO_TO_MILLI: u32 = 1000u32;

impl Value for Duration {
    fn type_name() -> String {
        "duration".to_string()
    }

    fn parse<'a>(
        param: &'a (dyn Var + Send + Sync),
        input: VarInput,
    ) -> Result<Duration, VarError> {
        let s = extract_single_value(param, input)?;
        let s = s.trim();
        // Take all numeric values from [0..]
        let split_pos = s
            .chars()
            .position(|p| !char::is_numeric(p))
            .unwrap_or_else(|| s.chars().count());

        // Error if the numeric values don't parse, i.e. there aren't any.
        let d = s[..split_pos]
            .parse::<u64>()
            .map_err(|_| VarError::InvalidParameterType(param.into()))?;

        // We've already trimmed end
        let (f, m): (fn(u64) -> Duration, u64) = match s[split_pos..].trim_start() {
            "us" => (Duration::from_micros, 1),
            // Default unit is milliseconds
            "ms" | "" => (Duration::from_millis, 1),
            "s" => (Duration::from_secs, 1),
            "min" => (Duration::from_secs, SEC_TO_MIN),
            "h" => (Duration::from_secs, SEC_TO_HOUR),
            "d" => (Duration::from_secs, SEC_TO_DAY),
            o => {
                return Err(VarError::InvalidParameterValue {
                    parameter: param.into(),
                    values: vec![s.to_string()],
                    reason: format!("expected us, ms, s, min, h, or d but got {:?}", o),
                })
            }
        };

        let d = f(d.checked_mul(m).ok_or(VarError::InvalidParameterValue {
            parameter: param.into(),
            values: vec![s.to_string()],
            reason: "expected value to fit in u64".to_string(),
        })?);
        Ok(d)
    }

    // The strategy for formatting these strings is to find the least
    // significant unit of time that can be printed as an integer––we know this
    // is always possible because the input can only be an integer of a single
    // unit of time.
    fn format(&self) -> String {
        let micros = self.subsec_micros();
        if micros > 0 {
            match micros {
                ms if ms != 0 && ms % MICRO_TO_MILLI == 0 => {
                    format!(
                        "{} ms",
                        self.as_secs() * 1000 + u64::from(ms / MICRO_TO_MILLI)
                    )
                }
                us => format!("{} us", self.as_secs() * 1_000_000 + u64::from(us)),
            }
        } else {
            match self.as_secs() {
                zero if zero == u64::MAX => "0".to_string(),
                d if d != 0 && d % SEC_TO_DAY == 0 => format!("{} d", d / SEC_TO_DAY),
                h if h != 0 && h % SEC_TO_HOUR == 0 => format!("{} h", h / SEC_TO_HOUR),
                m if m != 0 && m % SEC_TO_MIN == 0 => format!("{} min", m / SEC_TO_MIN),
                s => format!("{} s", s),
            }
        }
    }
}

#[mz_ore::test]
fn test_value_duration() {
    fn inner(t: &'static str, e: Duration, expected_format: Option<&'static str>) {
        let d = Duration::parse(&STATEMENT_TIMEOUT, VarInput::Flat(t)).expect("invalid duration");
        assert_eq!(d, e);
        let mut d_format = d.format();
        d_format.retain(|c| !c.is_whitespace());
        if let Some(expected) = expected_format {
            assert_eq!(d_format, expected);
        } else {
            assert_eq!(
                t.chars().filter(|c| !c.is_whitespace()).collect::<String>(),
                d_format
            )
        }
    }
    inner("1", Duration::from_millis(1), Some("1ms"));
    inner("0", Duration::from_secs(0), Some("0s"));
    inner("1ms", Duration::from_millis(1), None);
    inner("1000ms", Duration::from_millis(1000), Some("1s"));
    inner("1001ms", Duration::from_millis(1001), None);
    inner("1us", Duration::from_micros(1), None);
    inner("1000us", Duration::from_micros(1000), Some("1ms"));
    inner("1s", Duration::from_secs(1), None);
    inner("60s", Duration::from_secs(60), Some("1min"));
    inner("3600s", Duration::from_secs(3600), Some("1h"));
    inner("3660s", Duration::from_secs(3660), Some("61min"));
    inner("1min", Duration::from_secs(1 * SEC_TO_MIN), None);
    inner("60min", Duration::from_secs(60 * SEC_TO_MIN), Some("1h"));
    inner("1h", Duration::from_secs(1 * SEC_TO_HOUR), None);
    inner("24h", Duration::from_secs(24 * SEC_TO_HOUR), Some("1d"));
    inner("1d", Duration::from_secs(1 * SEC_TO_DAY), None);
    inner("2d", Duration::from_secs(2 * SEC_TO_DAY), None);
    inner("  1   s ", Duration::from_secs(1), None);
    inner("1s ", Duration::from_secs(1), None);
    inner("   1s", Duration::from_secs(1), None);
    inner("0d", Duration::from_secs(0), Some("0s"));
    inner(
        "18446744073709551615",
        Duration::from_millis(u64::MAX),
        Some("18446744073709551615ms"),
    );
    inner(
        "18446744073709551615 s",
        Duration::from_secs(u64::MAX),
        Some("0"),
    );

    fn errs(t: &'static str) {
        assert!(Duration::parse(&STATEMENT_TIMEOUT, VarInput::Flat(t)).is_err());
    }
    errs("1 m");
    errs("1 sec");
    errs("1 min 1 s");
    errs("1m1s");
    errs("1.1");
    errs("1.1 min");
    errs("-1 s");
    errs("");
    errs("   ");
    errs("x");
    errs("s");
    errs("18446744073709551615 min");
}

impl Value for String {
    fn type_name() -> String {
        "string".to_string()
    }

    fn parse<'a>(param: &'a (dyn Var + Send + Sync), input: VarInput) -> Result<String, VarError> {
        let s = extract_single_value(param, input)?;
        Ok(s.to_owned())
    }

    fn format(&self) -> String {
        self.to_owned()
    }
}

/// This style should actually be some more complex struct, but we only support this configuration
/// of it, so this is fine for the time being.
#[derive(Debug, Clone, Eq, PartialEq)]
struct DateStyle([&'static str; 2]);

const DEFAULT_DATE_STYLE: DateStyle = DateStyle(["ISO", "MDY"]);

impl Value for DateStyle {
    fn type_name() -> String {
        "string list".to_string()
    }

    /// This impl is unlike most others because we have under-implemented its backing struct.
    fn parse<'a>(
        param: &'a (dyn Var + Send + Sync),
        input: VarInput,
    ) -> Result<DateStyle, VarError> {
        let input = match input {
            VarInput::Flat(v) => mz_sql_parser::parser::split_identifier_string(v)
                .map_err(|_| VarError::InvalidParameterType(param.into()))?,
            // Unlike parsing `Vec<Ident>`, we further split each element.
            // This matches PostgreSQL.
            VarInput::SqlSet(values) => {
                let mut out = vec![];
                for v in values {
                    let idents = mz_sql_parser::parser::split_identifier_string(v)
                        .map_err(|_| VarError::InvalidParameterType(param.into()))?;
                    out.extend(idents)
                }
                out
            }
        };

        for input in input {
            if !DEFAULT_DATE_STYLE
                .0
                .iter()
                .any(|valid| UncasedStr::new(valid) == &input)
            {
                return Err(VarError::FixedValueParameter((&DATE_STYLE).into()));
            }
        }

        Ok(DEFAULT_DATE_STYLE.clone())
    }

    fn format(&self) -> String {
        self.0.join(", ")
    }
}

impl Value for Vec<Ident> {
    fn type_name() -> String {
        "identifier list".to_string()
    }

    fn parse<'a>(
        param: &'a (dyn Var + Send + Sync),
        input: VarInput,
    ) -> Result<Vec<Ident>, VarError> {
        let holder;
        let values = match input {
            VarInput::Flat(value) => {
                holder = mz_sql_parser::parser::split_identifier_string(value)
                    .map_err(|_| VarError::InvalidParameterType(param.into()))?;
                &holder
            }
            // Unlike parsing `Vec<String>`, we do *not* further split each
            // element. This matches PostgreSQL.
            VarInput::SqlSet(values) => values,
        };
        let values = values
            .iter()
            .map(Ident::new)
            .collect::<Result<_, _>>()
            .map_err(|e| VarError::InvalidParameterValue {
                parameter: param.into(),
                values: values.to_vec(),
                reason: e.to_string(),
            })?;
        Ok(values)
    }

    fn format(&self) -> String {
        self.iter().map(|ident| ident.to_string()).join(", ")
    }
}

// Implement `Value` for `Option<V>` for any owned `V`.
impl<V> Value for Option<V>
where
    V: Value + Clone + ToOwned<Owned = V>,
{
    fn type_name() -> String {
        format!("optional {}", V::type_name())
    }

    fn parse<'a>(
        param: &'a (dyn Var + Send + Sync),
        input: VarInput,
    ) -> Result<Option<V>, VarError> {
        let s = extract_single_value(param, input)?;
        match s {
            "" => Ok(None),
            _ => <V as Value>::parse(param, VarInput::Flat(s)).map(Some),
        }
    }

    fn format(&self) -> String {
        match self {
            Some(s) => s.format(),
            None => "".into(),
        }
    }
}

// This unorthodox design lets us escape complex errors from value parsing.
#[derive(Clone, Debug, Eq, PartialEq)]
struct Failpoints;

impl Value for Failpoints {
    fn type_name() -> String {
        "failpoints config".to_string()
    }

    fn parse<'a>(
        param: &'a (dyn Var + Send + Sync),
        input: VarInput,
    ) -> Result<Failpoints, VarError> {
        let values = input.to_vec();
        for mut cfg in values.iter().map(|v| v.trim().split(';')).flatten() {
            cfg = cfg.trim();
            if cfg.is_empty() {
                continue;
            }
            let mut splits = cfg.splitn(2, '=');
            let failpoint = splits
                .next()
                .ok_or_else(|| VarError::InvalidParameterValue {
                    parameter: param.into(),
                    values: input.to_vec(),
                    reason: "missing failpoint name".into(),
                })?;
            let action = splits
                .next()
                .ok_or_else(|| VarError::InvalidParameterValue {
                    parameter: param.into(),
                    values: input.to_vec(),
                    reason: "missing failpoint action".into(),
                })?;
            fail::cfg(failpoint, action).map_err(|e| VarError::InvalidParameterValue {
                parameter: param.into(),
                values: input.to_vec(),
                reason: e,
            })?;
        }

        Ok(Failpoints)
    }

    fn format(&self) -> String {
        "<omitted>".to_string()
    }
}

/// Severity levels can used to be used to filter which messages get sent
/// to a client.
///
/// The ordering of severity levels used for client-level filtering differs from the
/// one used for server-side logging in two aspects: INFO messages are always sent,
/// and the LOG severity is considered as below NOTICE, while it is above ERROR for
/// server-side logs.
#[derive(Clone, Copy, Debug, Eq, PartialEq)]
pub enum ClientSeverity {
    /// Sends only INFO, ERROR, FATAL and PANIC level messages.
    Error,
    /// Sends only WARNING, INFO, ERROR, FATAL and PANIC level messages.
    Warning,
    /// Sends only NOTICE, WARNING, INFO, ERROR, FATAL and PANIC level messages.
    Notice,
    /// Sends only LOG, NOTICE, WARNING, INFO, ERROR, FATAL and PANIC level messages.
    Log,
    /// Sends all messages to the client, since all DEBUG levels are treated as the same right now.
    Debug1,
    /// Sends all messages to the client, since all DEBUG levels are treated as the same right now.
    Debug2,
    /// Sends all messages to the client, since all DEBUG levels are treated as the same right now.
    Debug3,
    /// Sends all messages to the client, since all DEBUG levels are treated as the same right now.
    Debug4,
    /// Sends all messages to the client, since all DEBUG levels are treated as the same right now.
    Debug5,
    /// Sends only NOTICE, WARNING, INFO, ERROR, FATAL and PANIC level messages.
    /// Not listed as a valid value, but accepted by Postgres
    Info,
}

impl Serialize for ClientSeverity {
    fn serialize<S>(&self, serializer: S) -> Result<S::Ok, S::Error>
    where
        S: serde::Serializer,
    {
        serializer.serialize_str(self.as_str())
    }
}

impl ClientSeverity {
    fn as_str(&self) -> &'static str {
        match self {
            ClientSeverity::Error => "error",
            ClientSeverity::Warning => "warning",
            ClientSeverity::Notice => "notice",
            ClientSeverity::Info => "info",
            ClientSeverity::Log => "log",
            ClientSeverity::Debug1 => "debug1",
            ClientSeverity::Debug2 => "debug2",
            ClientSeverity::Debug3 => "debug3",
            ClientSeverity::Debug4 => "debug4",
            ClientSeverity::Debug5 => "debug5",
        }
    }

    fn valid_values() -> Vec<&'static str> {
        // INFO left intentionally out, to match Postgres
        vec![
            ClientSeverity::Debug5.as_str(),
            ClientSeverity::Debug4.as_str(),
            ClientSeverity::Debug3.as_str(),
            ClientSeverity::Debug2.as_str(),
            ClientSeverity::Debug1.as_str(),
            ClientSeverity::Log.as_str(),
            ClientSeverity::Notice.as_str(),
            ClientSeverity::Warning.as_str(),
            ClientSeverity::Error.as_str(),
        ]
    }

    /// Checks if a message of a given severity level should be sent to a client.
    ///
    /// The ordering of severity levels used for client-level filtering differs from the
    /// one used for server-side logging in two aspects: INFO messages are always sent,
    /// and the LOG severity is considered as below NOTICE, while it is above ERROR for
    /// server-side logs.
    ///
    /// Postgres only considers the session setting after the client authentication
    /// handshake is completed. Since this function is only called after client authentication
    /// is done, we are not treating this case right now, but be aware if refactoring it.
    pub fn should_output_to_client(&self, severity: &Severity) -> bool {
        match (self, severity) {
            // INFO messages are always sent
            (_, Severity::Info) => true,
            (ClientSeverity::Error, Severity::Error | Severity::Fatal | Severity::Panic) => true,
            (
                ClientSeverity::Warning,
                Severity::Error | Severity::Fatal | Severity::Panic | Severity::Warning,
            ) => true,
            (
                ClientSeverity::Notice,
                Severity::Error
                | Severity::Fatal
                | Severity::Panic
                | Severity::Warning
                | Severity::Notice,
            ) => true,
            (
                ClientSeverity::Info,
                Severity::Error
                | Severity::Fatal
                | Severity::Panic
                | Severity::Warning
                | Severity::Notice,
            ) => true,
            (
                ClientSeverity::Log,
                Severity::Error
                | Severity::Fatal
                | Severity::Panic
                | Severity::Warning
                | Severity::Notice
                | Severity::Log,
            ) => true,
            (
                ClientSeverity::Debug1
                | ClientSeverity::Debug2
                | ClientSeverity::Debug3
                | ClientSeverity::Debug4
                | ClientSeverity::Debug5,
                _,
            ) => true,

            (
                ClientSeverity::Error,
                Severity::Warning | Severity::Notice | Severity::Log | Severity::Debug,
            ) => false,
            (ClientSeverity::Warning, Severity::Notice | Severity::Log | Severity::Debug) => false,
            (ClientSeverity::Notice, Severity::Log | Severity::Debug) => false,
            (ClientSeverity::Info, Severity::Log | Severity::Debug) => false,
            (ClientSeverity::Log, Severity::Debug) => false,
        }
    }
}

impl Value for ClientSeverity {
    fn type_name() -> String {
        "string".to_string()
    }

    fn parse<'a>(
        param: &'a (dyn Var + Send + Sync),
        input: VarInput,
    ) -> Result<Self::Owned, VarError> {
        let s = extract_single_value(param, input)?;
        let s = UncasedStr::new(s);

        if s == ClientSeverity::Error.as_str() {
            Ok(ClientSeverity::Error)
        } else if s == ClientSeverity::Warning.as_str() {
            Ok(ClientSeverity::Warning)
        } else if s == ClientSeverity::Notice.as_str() {
            Ok(ClientSeverity::Notice)
        } else if s == ClientSeverity::Info.as_str() {
            Ok(ClientSeverity::Info)
        } else if s == ClientSeverity::Log.as_str() {
            Ok(ClientSeverity::Log)
        } else if s == ClientSeverity::Debug1.as_str() {
            Ok(ClientSeverity::Debug1)
        // Postgres treats `debug` as an input as equivalent to `debug2`
        } else if s == ClientSeverity::Debug2.as_str() || s == "debug" {
            Ok(ClientSeverity::Debug2)
        } else if s == ClientSeverity::Debug3.as_str() {
            Ok(ClientSeverity::Debug3)
        } else if s == ClientSeverity::Debug4.as_str() {
            Ok(ClientSeverity::Debug4)
        } else if s == ClientSeverity::Debug5.as_str() {
            Ok(ClientSeverity::Debug5)
        } else {
            Err(VarError::ConstrainedParameter {
                parameter: param.into(),
                values: input.to_vec(),
                valid_values: Some(ClientSeverity::valid_values()),
            })
        }
    }

    fn format(&self) -> String {
        self.as_str().into()
    }
}

/// List of valid time zones.
///
/// Names are following the tz database, but only time zones equivalent
/// to UTC±00:00 are supported.
#[derive(Clone, Copy, Debug, Eq, PartialEq)]
pub enum TimeZone {
    /// UTC
    UTC,
    /// Fixed offset from UTC, currently only "+00:00" is supported.
    /// A string representation is kept here for compatibility with Postgres.
    FixedOffset(&'static str),
}

impl TimeZone {
    fn as_str(&self) -> &'static str {
        match self {
            TimeZone::UTC => "UTC",
            TimeZone::FixedOffset(s) => s,
        }
    }
}

impl Value for TimeZone {
    fn type_name() -> String {
        "string".to_string()
    }

    fn parse<'a>(
        param: &'a (dyn Var + Send + Sync),
        input: VarInput,
    ) -> Result<Self::Owned, VarError> {
        let s = extract_single_value(param, input)?;
        let s = UncasedStr::new(s);

        if s == TimeZone::UTC.as_str() {
            Ok(TimeZone::UTC)
        } else if s == "+00:00" {
            Ok(TimeZone::FixedOffset("+00:00"))
        } else {
            Err(VarError::ConstrainedParameter {
                parameter: (&TIMEZONE).into(),
                values: input.to_vec(),
                valid_values: None,
            })
        }
    }

    fn format(&self) -> String {
        self.as_str().into()
    }
}

/// List of valid isolation levels.
#[derive(Clone, Copy, Debug, Eq, PartialEq)]
pub enum IsolationLevel {
    ReadUncommitted,
    ReadCommitted,
    RepeatableRead,
    Serializable,
    StrictSerializable,
}

impl IsolationLevel {
    pub fn as_str(&self) -> &'static str {
        match self {
            Self::ReadUncommitted => "read uncommitted",
            Self::ReadCommitted => "read committed",
            Self::RepeatableRead => "repeatable read",
            Self::Serializable => "serializable",
            Self::StrictSerializable => "strict serializable",
        }
    }

    fn valid_values() -> Vec<&'static str> {
        vec![
            Self::ReadUncommitted.as_str(),
            Self::ReadCommitted.as_str(),
            Self::RepeatableRead.as_str(),
            Self::Serializable.as_str(),
            Self::StrictSerializable.as_str(),
        ]
    }
}

impl Display for IsolationLevel {
    fn fmt(&self, f: &mut std::fmt::Formatter<'_>) -> std::fmt::Result {
        f.write_str(self.as_str())
    }
}

impl Value for IsolationLevel {
    fn type_name() -> String {
        "string".to_string()
    }

    fn parse<'a>(
        param: &'a (dyn Var + Send + Sync),
        input: VarInput,
    ) -> Result<Self::Owned, VarError> {
        let s = extract_single_value(param, input)?;
        let s = UncasedStr::new(s);

        // We don't have any optimizations for levels below Serializable,
        // so we upgrade them all to Serializable.
        if s == Self::ReadUncommitted.as_str()
            || s == Self::ReadCommitted.as_str()
            || s == Self::RepeatableRead.as_str()
            || s == Self::Serializable.as_str()
        {
            Ok(Self::Serializable)
        } else if s == Self::StrictSerializable.as_str() {
            Ok(Self::StrictSerializable)
        } else {
            Err(VarError::ConstrainedParameter {
                parameter: (&TRANSACTION_ISOLATION).into(),
                values: input.to_vec(),
                valid_values: Some(IsolationLevel::valid_values()),
            })
        }
    }

    fn format(&self) -> String {
        self.as_str().into()
    }
}

impl From<TransactionIsolationLevel> for IsolationLevel {
    fn from(transaction_isolation_level: TransactionIsolationLevel) -> Self {
        match transaction_isolation_level {
            TransactionIsolationLevel::ReadUncommitted => Self::ReadUncommitted,
            TransactionIsolationLevel::ReadCommitted => Self::ReadCommitted,
            TransactionIsolationLevel::RepeatableRead => Self::RepeatableRead,
            TransactionIsolationLevel::Serializable => Self::Serializable,
            TransactionIsolationLevel::StrictSerializable => Self::StrictSerializable,
        }
    }
}

impl Value for UntrimmableColumns {
    fn type_name() -> String {
        "UntrimmableColumns".to_string()
    }

    fn parse<'a>(
        param: &'a (dyn Var + Send + Sync),
        input: VarInput,
    ) -> Result<Self::Owned, VarError> {
        let s = extract_single_value(param, input)?;
        let cols: UntrimmableColumns =
            serde_json::from_str(s).map_err(|e| VarError::InvalidParameterValue {
                parameter: param.into(),
                values: vec![s.to_string()],
                reason: format!("{}", e),
            })?;
        Ok(cols)
    }

    fn format(&self) -> String {
        serde_json::to_string(self).expect("serializable")
    }
}

impl Value for CloneableEnvFilter {
    fn type_name() -> String {
        "EnvFilter".to_string()
    }

    fn parse<'a>(
        param: &'a (dyn Var + Send + Sync),
        input: VarInput,
    ) -> Result<Self::Owned, VarError> {
        let s = extract_single_value(param, input)?;
        CloneableEnvFilter::from_str(s).map_err(|e| VarError::InvalidParameterValue {
            parameter: param.into(),
            values: vec![s.to_string()],
            reason: format!("{}", e),
        })
    }

    fn format(&self) -> String {
        format!("{}", self)
    }
}

pub fn is_tracing_var(name: &str) -> bool {
    name == LOGGING_FILTER.name() || name == OPENTELEMETRY_FILTER.name()
}

/// Returns whether the named variable is a compute configuration parameter
/// (things that go in `ComputeParameters and are sent to replicas via `UpdateConfiguration`` commands).
pub fn is_compute_config_var(name: &str) -> bool {
    name == MAX_RESULT_SIZE.name()
        || name == COMPUTE_DATAFLOW_MAX_INFLIGHT_BYTES.name()
        || name == LINEAR_JOIN_YIELDING.name()
        || name == ENABLE_MZ_JOIN_CORE.name()
        || name == ENABLE_JEMALLOC_PROFILING.name()
        || name == ENABLE_SPECIALIZED_ARRANGEMENTS.name()
        || name == ENABLE_COLUMNATION_LGALLOC.name()
        || is_persist_config_var(name)
        || is_tracing_var(name)
}

/// Returns whether the named variable is a storage configuration parameter.
pub fn is_storage_config_var(name: &str) -> bool {
    name == PG_SOURCE_CONNECT_TIMEOUT.name()
        || name == PG_SOURCE_KEEPALIVES_IDLE.name()
        || name == PG_SOURCE_KEEPALIVES_INTERVAL.name()
        || name == PG_SOURCE_KEEPALIVES_RETRIES.name()
        || name == PG_SOURCE_TCP_USER_TIMEOUT.name()
        || name == PG_SOURCE_SNAPSHOT_STATEMENT_TIMEOUT.name()
        || name == SSH_CHECK_INTERVAL.name()
        || name == SSH_CONNECT_TIMEOUT.name()
        || name == SSH_KEEPALIVES_IDLE.name()
        || name == KAFKA_SOCKET_KEEPALIVE.name()
        || name == KAFKA_SOCKET_TIMEOUT.name()
        || name == KAFKA_TRANSACTION_TIMEOUT.name()
        || name == KAFKA_SOCKET_CONNECTION_SETUP_TIMEOUT.name()
        || name == KAFKA_FETCH_METADATA_TIMEOUT.name()
        || name == STORAGE_DATAFLOW_MAX_INFLIGHT_BYTES.name()
        || name == STORAGE_DATAFLOW_MAX_INFLIGHT_BYTES_TO_CLUSTER_SIZE_FRACTION.name()
        || name == STORAGE_DATAFLOW_MAX_INFLIGHT_BYTES_DISK_ONLY.name()
        || name == STORAGE_DATAFLOW_DELAY_SOURCES_PAST_REHYDRATION.name()
        || name == STORAGE_SHRINK_UPSERT_UNUSED_BUFFERS_BY_RATIO.name()
        || name == STORAGE_RECORD_SOURCE_SINK_NAMESPACED_ERRORS.name()
        || is_upsert_rocksdb_config_var(name)
        || is_persist_config_var(name)
        || is_tracing_var(name)
}

/// Returns whether the named variable is a caching configuration parameter.
pub fn is_secrets_caching_var(name: &str) -> bool {
    name == WEBHOOKS_SECRETS_CACHING_TTL_SECS.name()
}

fn is_upsert_rocksdb_config_var(name: &str) -> bool {
    name == upsert_rocksdb::UPSERT_ROCKSDB_COMPACTION_STYLE.name()
        || name == upsert_rocksdb::UPSERT_ROCKSDB_OPTIMIZE_COMPACTION_MEMTABLE_BUDGET.name()
        || name == upsert_rocksdb::UPSERT_ROCKSDB_LEVEL_COMPACTION_DYNAMIC_LEVEL_BYTES.name()
        || name == upsert_rocksdb::UPSERT_ROCKSDB_UNIVERSAL_COMPACTION_RATIO.name()
        || name == upsert_rocksdb::UPSERT_ROCKSDB_PARALLELISM.name()
        || name == upsert_rocksdb::UPSERT_ROCKSDB_COMPRESSION_TYPE.name()
        || name == upsert_rocksdb::UPSERT_ROCKSDB_BOTTOMMOST_COMPRESSION_TYPE.name()
        || name == upsert_rocksdb::UPSERT_ROCKSDB_BATCH_SIZE.name()
        || name == upsert_rocksdb::UPSERT_ROCKSDB_STATS_LOG_INTERVAL_SECONDS.name()
        || name == upsert_rocksdb::UPSERT_ROCKSDB_STATS_PERSIST_INTERVAL_SECONDS.name()
        || name == upsert_rocksdb::UPSERT_ROCKSDB_POINT_LOOKUP_BLOCK_CACHE_SIZE_MB.name()
        || name == upsert_rocksdb::UPSERT_ROCKSDB_SHRINK_ALLOCATED_BUFFERS_BY_RATIO.name()
}

/// Returns whether the named variable is a persist configuration parameter.
fn is_persist_config_var(name: &str) -> bool {
    name == PERSIST_BLOB_TARGET_SIZE.name()
        || name == PERSIST_BLOB_CACHE_MEM_LIMIT_BYTES.name()
        || name == PERSIST_COMPACTION_MINIMUM_TIMEOUT.name()
        || name == PERSIST_CONSENSUS_CONNECTION_POOL_TTL.name()
        || name == PERSIST_CONSENSUS_CONNECTION_POOL_TTL_STAGGER.name()
        || name == PERSIST_READER_LEASE_DURATION.name()
        || name == CRDB_CONNECT_TIMEOUT.name()
        || name == CRDB_TCP_USER_TIMEOUT.name()
        || name == PERSIST_SINK_MINIMUM_BATCH_UPDATES.name()
        || name == STORAGE_PERSIST_SINK_MINIMUM_BATCH_UPDATES.name()
        || name == STORAGE_PERSIST_SINK_MINIMUM_BATCH_UPDATES.name()
        || name == STORAGE_SOURCE_DECODE_FUEL.name()
        || name == PERSIST_NEXT_LISTEN_BATCH_RETRYER_INITIAL_BACKOFF.name()
        || name == PERSIST_NEXT_LISTEN_BATCH_RETRYER_MULTIPLIER.name()
        || name == PERSIST_NEXT_LISTEN_BATCH_RETRYER_CLAMP.name()
        || name == PERSIST_TXNS_DATA_SHARD_RETRYER_INITIAL_BACKOFF.name()
        || name == PERSIST_TXNS_DATA_SHARD_RETRYER_MULTIPLIER.name()
        || name == PERSIST_TXNS_DATA_SHARD_RETRYER_CLAMP.name()
        || name == PERSIST_FAST_PATH_LIMIT.name()
        || name == PERSIST_STATS_AUDIT_PERCENT.name()
        || name == PERSIST_STATS_COLLECTION_ENABLED.name()
        || name == PERSIST_STATS_FILTER_ENABLED.name()
        || name == PERSIST_STATS_BUDGET_BYTES.name()
        || name == PERSIST_STATS_UNTRIMMABLE_COLUMNS.name()
        || name == PERSIST_PUBSUB_CLIENT_ENABLED.name()
        || name == PERSIST_PUBSUB_PUSH_DIFF_ENABLED.name()
        || PersistFeatureFlag::ALL.iter().any(|f| f.name == name)
}

/// Returns whether the named variable is a Postgres/CRDB timestamp oracle
/// configuration parameter.
pub fn is_pg_timestamp_oracle_config_var(name: &str) -> bool {
    name == PG_TIMESTAMP_ORACLE_CONNECTION_POOL_MAX_SIZE.name()
        || name == PG_TIMESTAMP_ORACLE_CONNECTION_POOL_MAX_WAIT.name()
        || name == PG_TIMESTAMP_ORACLE_CONNECTION_POOL_TTL.name()
        || name == PG_TIMESTAMP_ORACLE_CONNECTION_POOL_TTL_STAGGER.name()
        || name == CRDB_CONNECT_TIMEOUT.name()
        || name == CRDB_TCP_USER_TIMEOUT.name()
}

/// Returns whether the named variable is a cluster scheduling config
pub fn is_cluster_scheduling_var(name: &str) -> bool {
    name == cluster_scheduling::CLUSTER_MULTI_PROCESS_REPLICA_AZ_AFFINITY_WEIGHT.name()
        || name == cluster_scheduling::CLUSTER_SOFTEN_REPLICATION_ANTI_AFFINITY.name()
        || name == cluster_scheduling::CLUSTER_SOFTEN_REPLICATION_ANTI_AFFINITY_WEIGHT.name()
        || name == cluster_scheduling::CLUSTER_ENABLE_TOPOLOGY_SPREAD.name()
        || name == cluster_scheduling::CLUSTER_TOPOLOGY_SPREAD_IGNORE_NON_SINGULAR_SCALE.name()
        || name == cluster_scheduling::CLUSTER_TOPOLOGY_SPREAD_MAX_SKEW.name()
        || name == cluster_scheduling::CLUSTER_TOPOLOGY_SPREAD_SOFT.name()
        || name == cluster_scheduling::CLUSTER_SOFTEN_AZ_AFFINITY.name()
        || name == cluster_scheduling::CLUSTER_SOFTEN_AZ_AFFINITY_WEIGHT.name()
}

/// Returns whether the named variable is an HTTP server related config var.
pub fn is_http_config_var(name: &str) -> bool {
    name == WEBHOOK_CONCURRENT_REQUEST_LIMIT.name()
}

#[derive(Clone, Copy, PartialEq, Eq, Debug)]
pub enum ClientEncoding {
    Utf8,
}

impl ClientEncoding {
    fn as_str(&self) -> &'static str {
        match self {
            ClientEncoding::Utf8 => "UTF8",
        }
    }

    fn valid_values() -> Vec<&'static str> {
        vec![ClientEncoding::Utf8.as_str()]
    }
}

impl Value for ClientEncoding {
    fn type_name() -> String {
        "string".to_string()
    }

    fn parse<'a>(
        param: &'a (dyn Var + Send + Sync),
        input: VarInput,
    ) -> Result<Self::Owned, VarError> {
        let s = extract_single_value(param, input)?;
        let s = UncasedStr::new(s);
        if s == Self::Utf8.as_str() {
            Ok(Self::Utf8)
        } else {
            Err(VarError::ConstrainedParameter {
                parameter: (&CLIENT_ENCODING).into(),
                values: vec![s.to_string()],
                valid_values: Some(ClientEncoding::valid_values()),
            })
        }
    }

    fn format(&self) -> String {
        self.as_str().to_string()
    }
}

#[derive(Clone, Copy, PartialEq, Eq, Debug)]
pub enum IntervalStyle {
    Postgres,
}

impl IntervalStyle {
    fn as_str(&self) -> &'static str {
        match self {
            IntervalStyle::Postgres => "postgres",
        }
    }

    fn valid_values() -> Vec<&'static str> {
        vec![IntervalStyle::Postgres.as_str()]
    }
}

impl Value for IntervalStyle {
    fn type_name() -> String {
        "string".to_string()
    }

    fn parse<'a>(
        param: &'a (dyn Var + Send + Sync),
        input: VarInput,
    ) -> Result<Self::Owned, VarError> {
        let s = extract_single_value(param, input)?;
        let s = UncasedStr::new(s);
        if s == Self::Postgres.as_str() {
            Ok(Self::Postgres)
        } else {
            Err(VarError::ConstrainedParameter {
                parameter: (&INTERVAL_STYLE).into(),
                values: vec![s.to_string()],
                valid_values: Some(IntervalStyle::valid_values()),
            })
        }
    }

    fn format(&self) -> String {
        self.as_str().to_string()
    }
}

/// List of valid TimestampOracle implementations
///
#[derive(Clone, Copy, Debug, Eq, PartialEq)]
pub enum TimestampOracleImpl {
    /// Timestamp oracle backed by Postgres/CRDB.
    Postgres,
    /// Legacy, in-memory oracle backed by Catalog/Stash.
    Catalog,
}

impl TimestampOracleImpl {
    fn as_str(&self) -> &'static str {
        match self {
            TimestampOracleImpl::Postgres => "postgres",
            TimestampOracleImpl::Catalog => "catalog",
        }
    }

    fn valid_values() -> Vec<&'static str> {
        vec![Self::Postgres.as_str(), Self::Catalog.as_str()]
    }
}

impl Value for TimestampOracleImpl {
    fn type_name() -> String {
        "string".to_string()
    }

    fn parse<'a>(
        param: &'a (dyn Var + Send + Sync),
        input: VarInput,
    ) -> Result<Self::Owned, VarError> {
        let s = extract_single_value(param, input)?;
        let s = UncasedStr::new(s);

        if s == TimestampOracleImpl::Postgres.as_str() {
            Ok(TimestampOracleImpl::Postgres)
        } else if s == TimestampOracleImpl::Catalog.as_str() {
            Ok(TimestampOracleImpl::Catalog)
        } else {
            Err(VarError::ConstrainedParameter {
                parameter: (&TIMESTAMP_ORACLE_IMPL).into(),
                values: input.to_vec(),
                valid_values: Some(TimestampOracleImpl::valid_values()),
            })
        }
    }

    fn format(&self) -> String {
        self.as_str().into()
    }
}

impl Value for PersistTxnTablesImpl {
    fn type_name() -> String {
        "string".to_string()
    }

    fn parse<'a>(
        param: &'a (dyn Var + Send + Sync),
        input: VarInput,
    ) -> Result<Self::Owned, VarError> {
        let s = extract_single_value(param, input)?;
        let s = UncasedStr::new(s);

        PersistTxnTablesImpl::from_str(s.as_str()).map_err(|_| VarError::ConstrainedParameter {
            parameter: (&PERSIST_TXN_TABLES).into(),
            values: input.to_vec(),
            valid_values: Some(vec!["off", "eager", "lazy"]),
        })
    }

    fn format(&self) -> String {
        self.to_string()
    }
}

#[cfg(test)]
mod tests {
    use super::*;

    #[mz_ore::test]
    fn test_should_output_to_client() {
        #[rustfmt::skip]
        let test_cases = [
            (ClientSeverity::Debug1, vec![Severity::Debug, Severity::Log, Severity::Notice, Severity::Warning, Severity::Error, Severity::Fatal, Severity:: Panic, Severity::Info], true),
            (ClientSeverity::Debug2, vec![Severity::Debug, Severity::Log, Severity::Notice, Severity::Warning, Severity::Error, Severity::Fatal, Severity:: Panic, Severity::Info], true),
            (ClientSeverity::Debug3, vec![Severity::Debug, Severity::Log, Severity::Notice, Severity::Warning, Severity::Error, Severity::Fatal, Severity:: Panic, Severity::Info], true),
            (ClientSeverity::Debug4, vec![Severity::Debug, Severity::Log, Severity::Notice, Severity::Warning, Severity::Error, Severity::Fatal, Severity:: Panic, Severity::Info], true),
            (ClientSeverity::Debug5, vec![Severity::Debug, Severity::Log, Severity::Notice, Severity::Warning, Severity::Error, Severity::Fatal, Severity:: Panic, Severity::Info], true),
            (ClientSeverity::Log, vec![Severity::Notice, Severity::Warning, Severity::Error, Severity::Fatal, Severity:: Panic, Severity::Info], true),
            (ClientSeverity::Log, vec![Severity::Debug], false),
            (ClientSeverity::Info, vec![Severity::Notice, Severity::Warning, Severity::Error, Severity::Fatal, Severity:: Panic, Severity::Info], true),
            (ClientSeverity::Info, vec![Severity::Debug, Severity::Log], false),
            (ClientSeverity::Notice, vec![Severity::Notice, Severity::Warning, Severity::Error, Severity::Fatal, Severity:: Panic, Severity::Info], true),
            (ClientSeverity::Notice, vec![Severity::Debug, Severity::Log], false),
            (ClientSeverity::Warning, vec![Severity::Warning, Severity::Error, Severity::Fatal, Severity:: Panic, Severity::Info], true),
            (ClientSeverity::Warning, vec![Severity::Debug, Severity::Log, Severity::Notice], false),
            (ClientSeverity::Error, vec![Severity::Error, Severity::Fatal, Severity:: Panic, Severity::Info], true),
            (ClientSeverity::Error, vec![Severity::Debug, Severity::Log, Severity::Notice, Severity::Warning], false),
        ];

        for test_case in test_cases {
            run_test(test_case)
        }

        fn run_test(test_case: (ClientSeverity, Vec<Severity>, bool)) {
            let client_min_messages_setting = test_case.0;
            let expected = test_case.2;
            for message_severity in test_case.1 {
                assert!(
                    client_min_messages_setting.should_output_to_client(&message_severity)
                        == expected
                )
            }
        }
    }
}<|MERGE_RESOLUTION|>--- conflicted
+++ resolved
@@ -2173,20 +2173,19 @@
         enable_for_item_parsing: false,
     },
     {
-<<<<<<< HEAD
         name: enable_eager_delta_joins,
         desc:
             "eager delta joins",
         default: false,
         internal: true,
         enable_for_item_parsing: false,
-=======
+    },
+    {
         name: enable_cc_cluster_sizes,
         desc: "use of 'cc' cluster sizes",
         default: false,
         internal: true,
         enable_for_item_parsing: true,
->>>>>>> 09ffb619
     },
 );
 
