--- conflicted
+++ resolved
@@ -637,11 +637,7 @@
     // report the plan without the ORDER BY and LIMIT decorations (which are done in post).
     if stage == Stage::Dataflow {
         Ok(Plan::SendRows(vec![Row::pack(&[Datum::String(
-<<<<<<< HEAD
-            Cow::from(&relation_expr.pretty()),
-=======
-            &relation_expr.pretty(catalog),
->>>>>>> 9fa41d15
+            Cow::from(&relation_expr.pretty(catalog)),
         )])]))
     } else {
         Ok(Plan::ExplainPlan(relation_expr))
