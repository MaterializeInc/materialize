--- conflicted
+++ resolved
@@ -8,13 +8,8 @@
 
 [dependencies]
 anyhow = { version = "1.0.66" }
-<<<<<<< HEAD
-openssh = "0.9.8"
+openssh = { version = "0.9.8", default-features = false, features = ["native-mux"] }
 openssl = { version = "0.10.48", features = ["vendored"] }
-=======
-openssh = { version = "0.9.8", default-features = false, features = ["native-mux"] }
-openssl = { version = "0.10.43", features = ["vendored"] }
->>>>>>> 15be7c29
 rand = "0.8.5"
 serde = { version = "1.0.152", features = ["derive"] }
 serde_json = { version = "1.0.89" }
