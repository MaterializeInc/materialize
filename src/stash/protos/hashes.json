[
  {
    "name": "objects.proto",
<<<<<<< HEAD
    "md5": "0decfb1a530a56864b4df14e15269e67"
=======
    "md5": "e172963e07fd6f770d89b0ed7bb8be9b"
>>>>>>> f7fb56ef
  },
  {
    "name": "objects_v15.proto",
    "md5": "5c9f6ee4c4b5d514dca25f5167cdaf3f"
  },
  {
    "name": "objects_v16.proto",
    "md5": "2066353b300d6c2cc2243c5a6c864541"
  },
  {
    "name": "objects_v17.proto",
    "md5": "0bab2b404b6786f0f842b629e6140f6f"
  },
  {
    "name": "objects_v18.proto",
    "md5": "5028cbe7b84e974a46d4f7c00c8575f6"
  },
  {
    "name": "objects_v19.proto",
    "md5": "03b25353b7b7007dd02ac12440b57f6d"
  },
  {
    "name": "objects_v20.proto",
<<<<<<< HEAD
    "md5": "2b599ee92f278f6787aaf6fcfc4ccb51"
=======
    "md5": "d0cd0866492e2fde3432ed4ca7fa06c9"
>>>>>>> f7fb56ef
  }
]<|MERGE_RESOLUTION|>--- conflicted
+++ resolved
@@ -1,11 +1,7 @@
 [
   {
     "name": "objects.proto",
-<<<<<<< HEAD
-    "md5": "0decfb1a530a56864b4df14e15269e67"
-=======
     "md5": "e172963e07fd6f770d89b0ed7bb8be9b"
->>>>>>> f7fb56ef
   },
   {
     "name": "objects_v15.proto",
@@ -29,10 +25,10 @@
   },
   {
     "name": "objects_v20.proto",
-<<<<<<< HEAD
+    "md5": "d0cd0866492e2fde3432ed4ca7fa06c9"
+  },
+  {
+    "name": "objects_v21.proto",
     "md5": "2b599ee92f278f6787aaf6fcfc4ccb51"
-=======
-    "md5": "d0cd0866492e2fde3432ed4ca7fa06c9"
->>>>>>> f7fb56ef
   }
 ]