--- conflicted
+++ resolved
@@ -69,10 +69,6 @@
   },
   {
     "name": "objects_v31.proto",
-<<<<<<< HEAD
     "md5": "34baa16c7f580d9332f1959ad94ecf9f"
-=======
-    "md5": "e78e005dc9ddef0dd00cd5a580d222c6"
->>>>>>> 3d556c7f
   }
 ]