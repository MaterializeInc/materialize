// Copyright Materialize, Inc. and contributors. All rights reserved.
//
// Use of this software is governed by the Business Source License
// included in the LICENSE file.
//
// As of the Change Date specified in that file, in accordance with
// the Business Source License, use of this software will be governed
// by the Apache License, Version 2.0.

use std::collections::btree_map::Entry;
use std::collections::BTreeMap;
use std::fmt::Write;
use std::num::NonZeroI64;
use std::sync::{Arc, Mutex};
use std::time::Duration;

use differential_dataflow::lattice::Lattice;
use futures::future::{self, BoxFuture, FutureExt, TryFutureExt};
use futures::{Future, StreamExt};
use mz_ore::metric;
use mz_ore::metrics::MetricsRegistry;
use mz_ore::retry::Retry;
use postgres_openssl::MakeTlsConnector;
use prometheus::{IntCounter, IntCounterVec};
use rand::Rng;
use timely::progress::Antichain;
use tokio::sync::{mpsc, oneshot};
use tokio::time::Interval;
use tokio_postgres::error::SqlState;
use tokio_postgres::{Client, Config, Statement};
use tracing::{error, event, info, warn, Level};

use crate::upgrade;
use crate::{
    Diff, Id, InternalStashError, StashError, Timestamp, COLLECTION_CONFIG, MIN_STASH_VERSION,
    STASH_VERSION, USER_VERSION_KEY,
};

// TODO: Change the indexes on data to be more applicable to the current
// consolidation technique. This will involve a migration (which we don't yet
// have code to handle).
const SCHEMA: &str = "
CREATE TABLE fence (
    epoch bigint PRIMARY KEY,
    nonce bytea,
    version bigint DEFAULT 1 NOT NULL
);
-- Epochs and versions are guaranteed to be non-zero, so start counting at 1.
INSERT INTO fence (epoch, nonce, version) VALUES (1, '', 1);

-- bigserial is not ideal for Cockroach, but we have a stable number of
-- collections, so our use of it here is fine and compatible with Postgres.
CREATE TABLE collections (
    collection_id bigserial PRIMARY KEY,
    name text NOT NULL UNIQUE
);

CREATE TABLE data (
    collection_id bigint NOT NULL REFERENCES collections (collection_id),
    key bytea NOT NULL,
    value bytea NOT NULL,
    time bigint NOT NULL,
    diff bigint NOT NULL
);

CREATE INDEX data_time_idx ON data (collection_id, time);

CREATE TABLE sinces (
    collection_id bigint PRIMARY KEY REFERENCES collections (collection_id),
    since bigint
);

CREATE TABLE uppers (
    collection_id bigint PRIMARY KEY REFERENCES collections (collection_id),
    upper bigint
);
";

// Force reconnection every few minutes to allow cockroach to rebalance
// connections after it restarts during maintenance or upgrades.
const RECONNECT_INTERVAL: Duration = Duration::from_secs(300);

struct PreparedStatements {
    fetch_epoch: Statement,
    iter_key: Statement,
    since: Statement,
    upper: Statement,
    collection: Statement,
    iter: Statement,
    seal: Statement,
    compact: Statement,
    update_many: Arc<tokio::sync::Mutex<BTreeMap<usize, Statement>>>,
}

impl PreparedStatements {
    async fn from(client: &Client, mode: TransactionMode) -> Result<Self, StashError> {
        let fetch_epoch = client
            .prepare(match mode {
                TransactionMode::Readonly | TransactionMode::Savepoint => {
                    // For readonly and savepoint stashes, don't attempt to
                    // increment the version and instead hard code it to 0 which
                    // will always fail the version check, since the version
                    // starts at 1 and goes up. Savepoint however will never
                    // retry COMMITs (and otherwise they'd retry forever because
                    // 0 will never succeed). Readonly can safely retry the
                    // original transaction.
                    "SELECT epoch, nonce, 0 AS version FROM fence"
                }
                TransactionMode::Writeable => {
                    "UPDATE fence SET version=version+1 RETURNING epoch, nonce, version"
                }
            })
            .await?;
        let iter_key = client
            .prepare(
                "SELECT value, time, diff FROM data
             WHERE collection_id = $1 AND key = $2",
            )
            .await?;
        let since = client
            .prepare("SELECT since FROM sinces WHERE collection_id = $1")
            .await?;
        let upper = client
            .prepare("SELECT upper FROM uppers WHERE collection_id = $1")
            .await?;
        let collection = client
            .prepare("SELECT collection_id FROM collections WHERE name = $1")
            .await?;
        let iter = client
            .prepare(
                "SELECT key, value, time, diff FROM data
             WHERE collection_id = $1",
            )
            .await?;
        let seal = client
            .prepare("UPDATE uppers SET upper = $1 WHERE collection_id = $2")
            .await?;
        let compact = client
            .prepare("UPDATE sinces SET since = $1 WHERE collection_id = $2")
            .await?;
        Ok(PreparedStatements {
            fetch_epoch,
            iter_key,
            since,
            upper,
            collection,
            iter,
            seal,
            compact,
            update_many: Arc::new(tokio::sync::Mutex::new(BTreeMap::new())),
        })
    }
}

// Track statement execution counts.
pub(crate) struct CountedStatements<'a> {
    stmts: &'a PreparedStatements,
    // Due to our use of try_join and futures, this needs to be an Arc Mutex.
    // Use a BTreeMap for deterministic debug printing. Use an Option to avoid
    // allocating an Arc when unused.
    counts: Option<Arc<Mutex<BTreeMap<String, usize>>>>,
}

impl<'a> CountedStatements<'a> {
    fn from(stmts: &'a PreparedStatements) -> Self {
        Self {
            stmts,
            counts: if tracing::enabled!(Level::DEBUG) {
                Some(Arc::new(Mutex::new(BTreeMap::new())))
            } else {
                None
            },
        }
    }

    fn inc<S: Into<String>>(&self, name: S) {
        if let Some(counts) = &self.counts {
            let mut map = counts.lock().unwrap();
            *map.entry(name.into()).or_default() += 1;
            *map.entry("_total".into()).or_default() += 1;
        }
    }

    fn fetch_epoch(&self) -> &Statement {
        self.inc("fetch_epoch");
        &self.stmts.fetch_epoch
    }
    pub(crate) fn iter_key(&self) -> &Statement {
        self.inc("iter_key");
        &self.stmts.iter_key
    }
    pub(crate) fn since(&self) -> &Statement {
        self.inc("since");
        &self.stmts.since
    }
    pub(crate) fn upper(&self) -> &Statement {
        self.inc("upper");
        &self.stmts.upper
    }
    pub(crate) fn collection(&self) -> &Statement {
        self.inc("collection");
        &self.stmts.collection
    }
    pub(crate) fn iter(&self) -> &Statement {
        self.inc("iter");
        &self.stmts.iter
    }
    pub(crate) fn seal(&self) -> &Statement {
        self.inc("seal");
        &self.stmts.seal
    }
    pub(crate) fn compact(&self) -> &Statement {
        self.inc("compact");
        &self.stmts.compact
    }
    /// Returns a ToStatement to INSERT a specified number of rows. First
    /// statement parameter is collection_id. Then key, value, time, diff as
    /// sets of 4 for each row.
    pub(crate) async fn update(
        &self,
        client: &Client,
        rows: usize,
    ) -> Result<Statement, StashError> {
        self.inc(format!("update[{rows}]"));

        match self.stmts.update_many.lock().await.entry(rows) {
            Entry::Occupied(entry) => Ok(entry.get().clone()),
            Entry::Vacant(entry) => {
                let mut stmt =
                    String::from("INSERT INTO data (collection_id, key, value, time, diff) VALUES");
                let mut sep = ' ';
                for i in 0..rows {
                    let idx = 1 + i * 4;
                    write!(
                        &mut stmt,
                        "{}($1, ${}, ${}, ${}, ${})",
                        sep,
                        idx + 1,
                        idx + 2,
                        idx + 3,
                        idx + 4
                    )
                    .unwrap();
                    sep = ',';
                }
                let stmt = client.prepare(&stmt).await?;
                Ok(entry.insert(stmt).clone())
            }
        }
    }
}

#[derive(Debug, Clone, Copy)]
enum TransactionMode {
    /// Transact operations occurs in a normal transaction.
    Writeable,
    /// Transact operations occur in a read-only transaction.
    Readonly,
    /// Transact operations occur in a nested transaction using SAVEPOINTs.
    Savepoint,
}

/// Factory type used to open new one or more [`Stash`].
#[derive(Debug, Clone)]
pub struct StashFactory {
    metrics: Arc<Metrics>,
}

impl StashFactory {
    pub fn new(registry: &MetricsRegistry) -> StashFactory {
        StashFactory {
            metrics: Arc::new(Metrics::register_into(registry)),
        }
    }

    /// Opens the stash stored at the specified path.
    pub async fn open(
        &self,
        url: String,
        schema: Option<String>,
        tls: MakeTlsConnector,
    ) -> Result<Stash, StashError> {
        self.open_inner(TransactionMode::Writeable, url, schema, tls)
            .await
    }

    /// Opens the stash stored at the specified path in readonly mode: any
    /// mutating query will fail, and the epoch is not incremented on start.
    pub async fn open_readonly(
        &self,
        url: String,
        schema: Option<String>,
        tls: MakeTlsConnector,
    ) -> Result<Stash, StashError> {
        self.open_inner(TransactionMode::Readonly, url, schema, tls)
            .await
    }

    /// Opens the stash stored at the specified path in savepoint mode: mutating
    /// queries are allowed, but they will never be committed, and the epoch is
    /// not incremented on start. This mode is used to test migrations on a
    /// running stash.
    pub async fn open_savepoint(
        &self,
        url: String,
        tls: MakeTlsConnector,
    ) -> Result<Stash, StashError> {
        self.open_inner(TransactionMode::Savepoint, url, None, tls)
            .await
    }

    async fn open_inner(
        &self,
        txn_mode: TransactionMode,
        url: String,
        schema: Option<String>,
        tls: MakeTlsConnector,
    ) -> Result<Stash, StashError> {
        let mut config: Config = url.parse()?;
        // We'd like to use the crdb_connect_timeout SystemVar here (because it can
        // be set in LaunchDarkly), but our current APIs only expose that after the
        // catalog exists, which needs a working stash. Hard code something with a
        // too-high timeout to hedge against a too-low number that causes bootstrap
        // problems until then.
        const DEFAULT_STASH_CONNECT_TIMEOUT: Duration = Duration::from_secs(30);
        config.connect_timeout(DEFAULT_STASH_CONNECT_TIMEOUT);
        let config = Arc::new(tokio::sync::Mutex::new(config));

        let (sinces_tx, mut sinces_rx) = mpsc::unbounded_channel();

        let mut conn = Stash {
            txn_mode,
            config: Arc::clone(&config),
            schema,
            tls: tls.clone(),
            client: None,
            reconnect: tokio::time::interval(RECONNECT_INTERVAL),
            statements: None,
            epoch: None,
            // The call to rand::random here assumes that the seed source is from a secure
            // source that will differ per thread. The docs for ThreadRng say it "is
            // automatically seeded from OsRng", which meets this requirement.
            nonce: rand::random(),
            sinces_tx,
            metrics: Arc::clone(&self.metrics),
            collections: BTreeMap::new(),
        };

        // Do the initial connection once here so we don't get stuck in transact's retry loop if the
        // url is bad. We also need to allow for a down server, though, so retry for a while before
        // bailing. These numbers are made up.
        let retry = Retry::default()
            .clamp_backoff(Duration::from_secs(1))
            .max_duration(Duration::from_secs(30))
            .into_retry_stream();
        let mut retry = Box::pin(retry);
        loop {
            match conn.connect().await {
                Ok(()) => break,
                Err(err) => {
                    warn!("initial stash connection error, retrying: {err}");
                    if retry.next().await.is_none() {
                        return Err(err);
                    }
                }
            }
        }

        if matches!(conn.txn_mode, TransactionMode::Savepoint) {
            // In savepoint mode, pretend that we're consolidating things.
            mz_ore::task::spawn(|| "stash consolidation dropper", async move {
                while let Some(_) = sinces_rx.recv().await {}
            });
        } else {
            Consolidator::start(config, tls, sinces_rx);
        }

        Ok(conn)
    }
}

#[derive(Debug, Clone)]
struct Metrics {
    transactions: IntCounter,
    transaction_errors: IntCounterVec,
}

impl Metrics {
    fn register_into(registry: &MetricsRegistry) -> Metrics {
        let metrics = Metrics {
            transactions: registry.register(metric!(
                name: "mz_stash_transactions",
                help: "Total number of started transactions.",
            )),
            transaction_errors: registry.register(metric!(
                name: "mz_stash_transaction_errors",
                help: "Total number of transaction errors.",
                var_labels: ["cause"],
            )),
        };
        // Initialize error codes to 0 so we can observe their increase.
        metrics
            .transaction_errors
            .with_label_values(&["closed"])
            .inc_by(0);
        metrics
            .transaction_errors
            .with_label_values(&["retry"])
            .inc_by(0);
        metrics
            .transaction_errors
            .with_label_values(&["other"])
            .inc_by(0);
        metrics
    }
}

/// A Stash whose data is stored in a Postgres-compatible database. The format of the
/// tables are not specified and should not be relied upon. The only promise is
/// stability. Any changes to the table schemas will be accompanied by a clear
/// migration path.
pub struct Stash {
    txn_mode: TransactionMode,
    config: Arc<tokio::sync::Mutex<Config>>,
    schema: Option<String>,
    tls: MakeTlsConnector,
    client: Option<Client>,
    reconnect: Interval,

    statements: Option<PreparedStatements>,
    epoch: Option<NonZeroI64>,
    nonce: [u8; 16],
    pub(crate) sinces_tx: mpsc::UnboundedSender<ConsolidateRequest>,
    pub(crate) collections: BTreeMap<String, Id>,
    metrics: Arc<Metrics>,
}

#[derive(Debug)]
pub(crate) struct ConsolidateRequest {
    pub(crate) id: Id,
    pub(crate) since: Antichain<Timestamp>,
    pub(crate) done: Option<oneshot::Sender<()>>,
}

impl std::fmt::Debug for Stash {
    fn fmt(&self, f: &mut std::fmt::Formatter<'_>) -> std::fmt::Result {
        f.debug_struct("Postgres")
            .field("config", &self.config)
            .field("epoch", &self.epoch)
            .field("nonce", &self.nonce)
            .finish_non_exhaustive()
    }
}

impl Stash {
    /// Drops all tables associated with the stash if they exist. Only used in tests and benchmarks.
    pub async fn clear(url: &str, tls: MakeTlsConnector) -> Result<(), StashError> {
        let (client, connection) = tokio_postgres::connect(url, tls).await?;
        mz_ore::task::spawn(|| "tokio-postgres stash connection", async move {
            if let Err(e) = connection.await {
                tracing::error!("postgres stash connection error: {}", e);
            }
        });
        client
            .batch_execute(
                "
                BEGIN;
                DROP TABLE IF EXISTS uppers;
                DROP TABLE IF EXISTS sinces;
                DROP TABLE IF EXISTS data;
                DROP TABLE IF EXISTS collections;
                DROP TABLE IF EXISTS fence;
                COMMIT;
            ",
            )
            .await?;
        Ok(())
    }

    /// Creates a debug stash from the current COCKROACH_URL with a random
    /// schema, and DROPs it after `f` has returned.
    pub async fn with_debug_stash<F, T, Fut>(f: F) -> Result<T, StashError>
    where
        F: FnOnce(Stash) -> Fut,
        Fut: Future<Output = T>,
    {
        let factory = DebugStashFactory::try_new().await?;
        let stash = factory.try_open_debug().await?;
        Ok(f(stash).await)
    }

    /// Verifies stash invariants. Should only be called by tests.
    #[cfg(test)]
    pub(crate) async fn verify(&self) -> Result<(), StashError> {
        let client = self.client.as_ref().unwrap();

        // Because consolidation is in a separate task, allow this to retry.
        Retry::default()
            .max_duration(Duration::from_secs(10))
            .retry_async(|_| async {
                let count: i64 = client
                    .query_one("SELECT count(*) FROM data WHERE diff < 0", &[])
                    .await
                    .expect("verify select count failed")
                    .get(0);
                if count > 0 {
                    Err(format!("found {count} data rows with negative diff").into())
                } else {
                    Ok(())
                }
            })
            .await
    }

    pub async fn set_connect_timeout(&mut self, connect_timeout: Duration) {
        // TODO: This should be set in the constructor, but we don't have access
        // to LaunchDarkly at that time.
        self.config.lock().await.connect_timeout(connect_timeout);
    }

    /// Sets `client` to a new connection to the Postgres server.
    async fn connect(&mut self) -> Result<(), StashError> {
        let (mut client, connection) = self.config.lock().await.connect(self.tls.clone()).await?;
        mz_ore::task::spawn(|| "tokio-postgres stash connection", async move {
            if let Err(e) = connection.await {
                tracing::error!("postgres stash connection error: {}", e);
            }
        });
        client
            .batch_execute("SET default_transaction_isolation = serializable")
            .await?;
        if let Some(schema) = &self.schema {
            client
                .execute(format!("SET search_path TO {schema}").as_str(), &[])
                .await?;
        }

        if self.epoch.is_none() {
            let tx = client
                .build_transaction()
                .read_only(matches!(self.txn_mode, TransactionMode::Readonly))
                .start()
                .await?;
            let fence_exists: bool = tx
                .query_one(
                    r#"
            SELECT EXISTS (
                SELECT 1 FROM pg_tables
                WHERE schemaname = current_schema() AND tablename = 'fence'
            )"#,
                    &[],
                )
                .await?
                .get(0);
            if !fence_exists {
                if !matches!(self.txn_mode, TransactionMode::Writeable) {
                    return Err(StashError {
                        inner: InternalStashError::StashNotWritable(format!(
                            "stash tables do not exist; will not create in {:?} mode",
                            self.txn_mode
                        )),
                    });
                }
                tx.batch_execute(SCHEMA).await?;
            }

            let epoch = if matches!(self.txn_mode, TransactionMode::Writeable) {
                // The `data`, `sinces`, and `uppers` tables can create and delete
                // rows at a high frequency, generating many tombstoned rows. If
                // Cockroach's GC interval is set high (the default is 25h) and
                // these tombstones accumulate, scanning over the table will take
                // increasingly and prohibitively long.
                //
                // See: https://github.com/MaterializeInc/materialize/issues/15842
                // See: https://www.cockroachlabs.com/docs/stable/configure-zone.html#variables
                tx.batch_execute("ALTER TABLE data CONFIGURE ZONE USING gc.ttlseconds = 600;")
                    .await?;
                tx.batch_execute("ALTER TABLE sinces CONFIGURE ZONE USING gc.ttlseconds = 600;")
                    .await?;
                tx.batch_execute("ALTER TABLE uppers CONFIGURE ZONE USING gc.ttlseconds = 600;")
                    .await?;

                // Bump the epoch, which will cause any previous connection to fail. Add a
                // unique nonce so that if some other thing recreates the entire schema, we
                // can't accidentally have the same epoch, nonce pair (especially risky if the
                // current epoch has been bumped exactly once, then gets recreated by another
                // connection that also bumps it once).
                let row = tx
                    .query_one(
                        "UPDATE fence SET epoch=epoch+1, nonce=$1 RETURNING epoch",
                        &[&self.nonce.to_vec()],
                    )
                    .await?;
                NonZeroI64::new(row.get(0)).unwrap()
            } else {
                let row = tx.query_one("SELECT epoch, nonce FROM fence", &[]).await?;
                let nonce: &[u8] = row.get(1);
                self.nonce = nonce.try_into().map_err(|_| "could not read nonce")?;
                NonZeroI64::new(row.get(0)).unwrap()
            };

            tx.commit().await?;

            self.epoch = Some(epoch);
        }

        self.statements = Some(PreparedStatements::from(&client, self.txn_mode).await?);

        // In savepoint mode start a transaction that will never be committed.
        // Use a low priority so the rw stash won't ever block waiting for the
        // savepoint stash to complete its transaction.
        if matches!(self.txn_mode, TransactionMode::Savepoint) {
            client.batch_execute("BEGIN PRIORITY LOW").await?;
        }

        self.client = Some(client);
        Ok(())
    }

    /// Construct a fenced transaction, which will cause this Stash to fail if
    /// another connection is opened to it. `f` may be called multiple times in a
    /// backoff-retry loop if the Postgres server is unavailable, so it should only
    /// call functions on its Transaction argument.
    ///
    /// # Examples
    ///
    /// ```text
    /// async fn x(&mut self) -> Result<(), StashError> {
    ///     self.transact(move |stmts, tx| {
    ///         Box::pin(async move {
    ///             // Use tx.
    ///         })
    ///     })
    ///     .await
    ///  }
    /// ```
    #[tracing::instrument(name = "stash::transact", level = "debug", skip_all)]
    pub(crate) async fn transact<F, T>(&mut self, f: F) -> Result<T, StashError>
    where
        F: for<'a> Fn(
            &'a CountedStatements<'a>,
            &'a Client,
            &'a BTreeMap<String, Id>,
        ) -> BoxFuture<'a, Result<T, StashError>>,
    {
        self.metrics.transactions.inc();
        let retry = Retry::default()
            .clamp_backoff(Duration::from_secs(1))
            .into_retry_stream();
        let mut retry = Box::pin(retry);
        let mut attempt: u64 = 0;

        // Actively reconnect to allow cockroach to rebalanace.
        if self.reconnect.tick().now_or_never().is_some() {
            self.client = None;
        }

        'transact_inner: loop {
            // Execute the operation in a transaction or savepoint.
            match self.transact_inner(&f).await {
                Ok(r) => return Ok(r),
                Err(e) => {
                    // If this returns an error, close the connection to force a
                    // reconnect (and also not need to worry about any
                    // in-progress transaction state cleanup).
                    self.client = None;

                    attempt += 1;
                    let cause = e.cause();
                    self.metrics
                        .transaction_errors
                        .with_label_values(&[cause])
                        .inc();
                    info!(
                        "tokio-postgres stash error, retry attempt {attempt}: {}, code: {:?}",
                        e,
                        e.code(),
                    );

                    // Savepoint is never retryable because we can't restore all
                    // previous savepoints.
                    //
                    // TODO: This could be taught to retry if needed to make the
                    // upgrade checker of stash-debug more resilient. Would need
                    // to adjust fetch_epoch to attempt to increment the version
                    // if we do that.
                    if matches!(self.txn_mode, TransactionMode::Savepoint) {
                        match e {
                            TransactionError::Commit { .. } => {
                                return Err("indeterminate COMMIT".into())
                            }
                            TransactionError::Epoch(err)
                            | TransactionError::Connect(err)
                            | TransactionError::Txn(err) => return Err(err),
                        }
                    }

                    if e.retryable() {
                        // Retry only known safe errors. Others need to cause a
                        // fatal crash in environmentd because a transaction
                        // could have committed without us receiving the commit
                        // confirmation
                        retry.next().await;
                    } else {
                        match e {
                            TransactionError::Commit {
                                committed_if_version,
                                result,
                            } => {
                                // COMMIT is indeterminate. Check if it succeeded in a
                                // new transaction.
                                loop {
                                    match self.determine_commit(committed_if_version).await {
                                        Ok(succeeded) => {
                                            if succeeded {
                                                return Ok(result);
                                            } else {
                                                // COMMIT failed, retry the transaction.
                                                continue 'transact_inner;
                                            }
                                        }
                                        Err(err) => {
                                            // If there was an error during COMMIT
                                            // check, we might be able to retry it.
                                            if err.is_unrecoverable() {
                                                return Err(err);
                                            }
                                            // Implied `continue`.
                                        }
                                    }
                                }
                            }
                            TransactionError::Epoch(err)
                            | TransactionError::Connect(err)
                            | TransactionError::Txn(err) => return Err(err),
                        }
                    }
                }
            }
        }
    }

    #[tracing::instrument(name = "stash::transact_inner", level = "debug", skip_all)]
    async fn transact_inner<F, T>(&mut self, f: &F) -> Result<T, TransactionError<T>>
    where
        F: for<'a> Fn(
            &'a CountedStatements<'a>,
            &'a Client,
            &'a BTreeMap<String, Id>,
        ) -> BoxFuture<'a, Result<T, StashError>>,
    {
        // Use a function so we can instrument.
        #[tracing::instrument(name = "stash::batch_execute", level = "debug", skip(client))]
        async fn batch_execute(client: &Client, stmt: &str) -> Result<(), tokio_postgres::Error> {
            client.batch_execute(stmt).await
        }

        let reconnect = match &self.client {
            Some(client) => client.is_closed(),
            None => true,
        };
        if reconnect {
            self.connect().await.map_err(TransactionError::Connect)?;
        }
        // client is guaranteed to be Some here.
        let client = self.client.as_mut().unwrap();
        let stmts = self.statements.as_ref().unwrap();
        let stmts = CountedStatements::from(stmts);
        // Generate statements to execute depending on our mode.
        let (tx_start, tx_end) = match self.txn_mode {
            TransactionMode::Writeable => ("BEGIN", "COMMIT"),
            TransactionMode::Readonly => ("BEGIN READ  ONLY", "COMMIT"),
            TransactionMode::Savepoint => ("SAVEPOINT stash", "RELEASE SAVEPOINT stash"),
        };
        batch_execute(client, tx_start)
            .await
            .map_err(|err| TransactionError::Txn(err.into()))?;
        // Pipeline the epoch query and closure.
        let epoch_fut = client
            .query_one(stmts.fetch_epoch(), &[])
            .map_err(|err| err.into());
        let f_fut = f(&stmts, client, &self.collections);
        let (epoch_row, res) = future::try_join(epoch_fut, f_fut)
            .await
            .map_err(TransactionError::Txn)?;
        let current_epoch = NonZeroI64::new(epoch_row.get("epoch")).unwrap();
        if Some(current_epoch) != self.epoch {
            return Err(TransactionError::Epoch(
                InternalStashError::Fence(format!(
                    "unexpected fence epoch {}, expected {:?}",
                    current_epoch, self.epoch
                ))
                .into(),
            ));
        }
        let current_nonce: Vec<u8> = epoch_row.get("nonce");
        if current_nonce != self.nonce {
            return Err(TransactionError::Epoch(
                InternalStashError::Fence("unexpected fence nonce".into()).into(),
            ));
        }
        if let Some(counts) = stmts.counts {
            event!(
                Level::DEBUG,
                counts = format!("{:?}", counts.lock().unwrap()),
            );
        }

        let committed_if_version: i64 = epoch_row.get("version");

        // We can't use the failpoint macro here because we need to move `res`
        // into the error return, but because `res` is generic and a T, we can't
        // create one. Calling `res.clone()` would require `T: Clone` which
        // forces `Data` to have `Clone` which we maybe don't want (unclear).
        // Thus, use the hidden function that the macro calls.

        // Have both a pre and post commit failpoint to simulate each kind of
        // error.
        if let Some(_) = fail::eval("stash_commit_pre", |_| "") {
            return Err(TransactionError::Commit {
                committed_if_version,
                result: res,
            });
        }

        if let Err(_) = batch_execute(client, tx_end).await {
            return Err(TransactionError::Commit {
                committed_if_version,
                result: res,
            });
        }

        if let Some(_) = fail::eval("stash_commit_post", |_| "") {
            return Err(TransactionError::Commit {
                committed_if_version,
                result: res,
            });
        }

        Ok(res)
    }

    /// Reports whether a COMMIT that returned an error actually succeeded. An
    /// Err return from this function is retryable normally (if
    /// `!err.is_unrecoverable()`).
    #[tracing::instrument(name = "stash::determine_commit", level = "debug", skip_all)]
    async fn determine_commit(&mut self, committed_if_version: i64) -> Result<bool, StashError> {
        // Always reconnect.
        self.connect().await?;

        let client = self.client.as_mut().unwrap();
        let row = client
            .query_one("SELECT epoch, nonce, version FROM fence", &[])
            .await?;

        // TODO: figure out if version should be non zero or not. Probably not?
        let epoch = NonZeroI64::new(row.get("epoch")).unwrap();
        let nonce: Vec<u8> = row.get("nonce");
        let version: i64 = row.get("version");
        if Some(epoch) != self.epoch || nonce != self.nonce {
            return Err(InternalStashError::Fence("unexpected epoch or nonce".into()).into());
        }
        Ok(version == committed_if_version)
    }

    /// Returns whether this Stash is initialized. We consider a Stash to be initialized if
    /// it contains an entry in the [`COLLECTION_CONFIG`] with the key of [`USER_VERSION_KEY`].
    #[tracing::instrument(name = "stash::is_initialized", level = "debug", skip_all)]
    pub async fn is_initialized(&mut self) -> Result<bool, StashError> {
        // Check to see what collections exist, this prevents us from unnecessarily creating a
        // config collection, if one doesn't yet exist.
        let collections = self.collections().await?;
        let exists = collections
            .iter()
            .any(|(_id, name)| name == COLLECTION_CONFIG.name);

        // If our config collection exists, then we'll try to read a version number.
        if exists {
            let items = COLLECTION_CONFIG.iter(self).await?;
            let contains_version = items
                .into_iter()
                .any(|((key, _value), _ts, _diff)| key.key == USER_VERSION_KEY);
            Ok(contains_version)
        } else {
            Ok(false)
        }
    }

    #[tracing::instrument(name = "stash::upgrade", level = "debug", skip_all)]
    pub async fn upgrade(&mut self) -> Result<(), StashError> {
        // Run migrations until we're up-to-date.
        while run_upgrade(self).await? < STASH_VERSION {}

        async fn run_upgrade(stash: &mut Stash) -> Result<u64, StashError> {
            stash
                .with_transaction(move |mut tx| {
                    async move {
                        let version = COLLECTION_CONFIG.version(&mut tx).await?;

                        // Note(parkmycar): Ideally we wouldn't have to define these extra constants,
                        // but const expressions aren't yet supported in match statements.
                        const TOO_OLD_VERSION: u64 = MIN_STASH_VERSION - 1;
                        const FUTURE_VERSION: u64 = STASH_VERSION + 1;
                        let incompatible = StashError {
                            inner: InternalStashError::IncompatibleVersion(version),
                        };

                        match version {
                            ..=TOO_OLD_VERSION => return Err(incompatible),

                            15 => upgrade::v15_to_v16::upgrade(&mut tx).await?,
                            16 => upgrade::v16_to_v17::upgrade(),
                            17 => upgrade::v17_to_v18::upgrade(&mut tx).await?,
                            18 => upgrade::v18_to_v19::upgrade(&mut tx).await?,
                            19 => upgrade::v19_to_v20::upgrade(&mut tx).await?,
                            20 => upgrade::v20_to_v21::upgrade(&mut tx).await?,
                            21 => upgrade::v21_to_v22::upgrade(&mut tx).await?,
                            22 => upgrade::v22_to_v23::upgrade(&mut tx).await?,
                            23 => upgrade::v23_to_v24::upgrade(&mut tx).await?,
                            24 => upgrade::v24_to_v25::upgrade(&mut tx).await?,
                            25 => upgrade::v25_to_v26::upgrade(),
                            26 => upgrade::v26_to_v27::upgrade(),
                            27 => upgrade::v27_to_v28::upgrade(&mut tx).await?,
                            28 => upgrade::v28_to_v29::upgrade(&mut tx).await?,
                            29 => upgrade::v29_to_v30::upgrade(),
<<<<<<< HEAD
                            30 => upgrade::v30_to_v31::upgrade(&mut tx).await?,
=======
                            30 => upgrade::v30_to_v31::upgrade(),

>>>>>>> 3d556c7f
                            // Up-to-date, no migration needed!
                            STASH_VERSION => return Ok(STASH_VERSION),
                            FUTURE_VERSION.. => return Err(incompatible),
                        };
                        // Set the new version.
                        let new_version = version + 1;
                        COLLECTION_CONFIG.set_version(&mut tx, new_version).await?;

                        Ok(new_version)
                    }
                    .boxed()
                })
                .await
        }

        Ok(())
    }
}

enum TransactionError<T> {
    /// A failure occurred pre-transaction.
    Connect(StashError),
    /// The epoch check failed.
    Epoch(StashError),
    /// The transaction function failed and the commit was never started.
    Txn(StashError),
    /// The commit was started and failed but may have been committed. This is
    /// an indeterminate error.
    Commit {
        // If the version field (in a new transaction) is this value, then the
        // COMMIT succeeded, otherwise it failed.
        committed_if_version: i64,
        result: T,
    },
}

impl<T> std::fmt::Display for TransactionError<T> {
    fn fmt(&self, f: &mut std::fmt::Formatter<'_>) -> std::fmt::Result {
        match self {
            TransactionError::Connect(err)
            | TransactionError::Epoch(err)
            | TransactionError::Txn(err) => write!(f, "{err}"),
            TransactionError::Commit {
                committed_if_version,
                ..
            } => write!(
                f,
                "TransactionError::Commit{{ committed_if_version: {committed_if_version} }}"
            ),
        }
    }
}

impl<T> TransactionError<T> {
    fn pgerr(&self) -> Option<&tokio_postgres::Error> {
        match self {
            TransactionError::Connect(err)
            | TransactionError::Epoch(err)
            | TransactionError::Txn(err) => {
                if let InternalStashError::Postgres(err) = &err.inner {
                    Some(err)
                } else {
                    None
                }
            }
            TransactionError::Commit { .. } => None,
        }
    }

    fn code(&self) -> Option<&SqlState> {
        self.pgerr().and_then(|err| err.code())
    }

    fn is_closed(&self) -> bool {
        match self.pgerr() {
            Some(err) => err.is_closed(),
            None => false,
        }
    }

    fn cause(&self) -> &str {
        if self.is_closed() {
            "closed"
        } else if let Some(&SqlState::T_R_SERIALIZATION_FAILURE) = self.code() {
            "retry"
        } else {
            "other"
        }
    }

    /// Reports whether this error can safely be retried.
    fn retryable(&self) -> bool {
        // Only attempt to retry postgres-related errors. Others come from stash
        // code and can't be retried.
        if self.pgerr().is_none() {
            return false;
        }

        // Check some known permanent failure codes.
        if matches!(
            self.code(),
            Some(&SqlState::UNDEFINED_TABLE)
                | Some(&SqlState::WRONG_OBJECT_TYPE)
                | Some(&SqlState::READ_ONLY_SQL_TRANSACTION)
                // Cockroach reports errors from sql.conn.max_read_buffer_message_size as this (as
                // well as others).
                | Some(&SqlState::PROTOCOL_VIOLATION)
        ) {
            return false;
        }

        match self {
            // Always retry if the initial connection failed.
            TransactionError::Connect(_) => true,
            // Never retry if the epoch check failed.
            TransactionError::Epoch(_) => false,
            // Retry inner transaction failures.
            TransactionError::Txn(_) => true,
            TransactionError::Commit { .. } => {
                // If the failure occurred during the commit attempt, only retry
                // if we got an explicit code from the database notifying us
                // that this is possible. A connection error or perhaps any
                // other error could have left the stash in an unknown state.
                // Until we are idempotent or able to recover from this, our
                // only choice is to issue a fatal failure, forcing the caller
                // to restart its process and reinitialize its memory from fully
                // reading the stash.
                matches!(self.code(), Some(&SqlState::T_R_SERIALIZATION_FAILURE))
            }
        }
    }
}

impl Stash {
    /// Returns a mapping from stash collection Id to stash collection name.
    pub async fn collections(&mut self) -> Result<BTreeMap<Id, String>, StashError> {
        self.with_transaction(move |tx| Box::pin(async move { tx.collections().await }))
            .await
    }

    /// Returns Ok if the stash is the current leader and an error otherwise.
    ///
    /// Note: This can be optimized to not increment the version, which is done automatically via
    /// `with_commit`. It will probably be more efficient to retry an in-determinate read-only
    /// transaction than relying on incrementing the version.
    pub async fn confirm_leadership(&mut self) -> Result<(), StashError> {
        self.with_transaction(|_| Box::pin(async { Ok(()) })).await
    }

    pub fn is_readonly(&self) -> bool {
        matches!(self.txn_mode, TransactionMode::Readonly)
    }

    pub fn epoch(&self) -> Option<NonZeroI64> {
        self.epoch
    }
}

impl From<tokio_postgres::Error> for StashError {
    fn from(e: tokio_postgres::Error) -> StashError {
        StashError {
            inner: InternalStashError::Postgres(e),
        }
    }
}

/// The Consolidator receives since advancements on a channel and
/// transactionally consolidates them. These can safely be done at a later time
/// in a separate connection that doesn't do leader or epoch checking because 1)
/// having data that needs to be consolidated is not a correctness error and 2)
/// the operations here are idempotent (can safely be run concurrently with a
/// second stash).
struct Consolidator {
    config: Arc<tokio::sync::Mutex<Config>>,
    tls: MakeTlsConnector,
    sinces_rx: mpsc::UnboundedReceiver<ConsolidateRequest>,
    consolidations: BTreeMap<Id, (Antichain<Timestamp>, Vec<oneshot::Sender<()>>)>,

    client: Option<Client>,
    reconnect: Interval,
    stmt_candidates: Option<Statement>,
    stmt_insert: Option<Statement>,
    stmt_delete: Option<Statement>,
}

impl Consolidator {
    fn start(
        config: Arc<tokio::sync::Mutex<Config>>,
        tls: MakeTlsConnector,
        sinces_rx: mpsc::UnboundedReceiver<ConsolidateRequest>,
    ) {
        let cons = Self {
            config,
            tls,
            sinces_rx,
            client: None,
            reconnect: tokio::time::interval(RECONNECT_INTERVAL),
            stmt_candidates: None,
            stmt_insert: None,
            stmt_delete: None,
            consolidations: BTreeMap::new(),
        };
        cons.spawn();
    }

    fn spawn(mut self) {
        // Do consolidation automatically, in a separate connection, and only
        // for things that might benefit from it (have had a negative diff
        // applied).
        mz_ore::task::spawn(|| "stash consolidation", async move {
            // Wait for the next consolidation request.
            while let Some(req) = self.sinces_rx.recv().await {
                self.insert(req);

                if self.reconnect.tick().now_or_never().is_some() {
                    self.client = None;
                }

                while !self.consolidations.is_empty() {
                    // Accumulate any pending requests that have come in during
                    // our work so we can attempt to get the most recent since
                    // for a quickly advancing collection.
                    while let Ok(req) = self.sinces_rx.try_recv() {
                        self.insert(req);
                    }

                    // Pick a random key to consolidate.
                    let id = *self.consolidations.keys().next().expect("must exist");
                    let (ts, done) = self.consolidations.remove(&id).expect("must exist");

                    // Duplicate the loop-retry-connect structure as in the
                    // transact function by forcing reconnects anytime an error
                    // occurs.
                    let retry = Retry::default()
                        .clamp_backoff(Duration::from_secs(1))
                        .into_retry_stream();
                    let mut retry = Box::pin(retry);
                    let mut attempt: u64 = 0;
                    loop {
                        match self.consolidate(id, &ts).await {
                            Ok(()) => break,
                            Err(e) => {
                                attempt += 1;
                                error!("tokio-postgres stash consolidation error, retry attempt {attempt}: {e}");
                                self.client = None;
                                retry.next().await;
                            }
                        }
                    }
                    // Once consolidation is complete, notify any waiters.
                    for ch in done {
                        // Not a correctness error if a waiter has gone away.
                        let _ = ch.send(());
                    }
                }
            }
        });
    }

    // Update the set of pending consolidations to the most recent since
    // we've received for a collection.
    fn insert(&mut self, req: ConsolidateRequest) {
        let entry = self
            .consolidations
            .entry(req.id)
            .and_modify(|e| e.0.join_assign(&req.since))
            .or_insert((req.since, Vec::new()));
        entry.1.extend(req.done);
    }

    #[tracing::instrument(level = "trace", skip(self))]
    async fn consolidate(
        &mut self,
        id: Id,
        since: &Antichain<Timestamp>,
    ) -> Result<(), StashError> {
        if self.client.is_none() {
            self.connect().await?;
        }
        let client = self.client.as_mut().unwrap();
        let tx = client.transaction().await?;
        let deleted = match since.borrow().as_option() {
            Some(since) => {
                // In a single query we can detect all candidate entries (things
                // with a negative diff) and delete and return all associated
                // keys.
                let mut rows = tx
                    .query(self.stmt_candidates.as_ref().unwrap(), &[&id, since])
                    .await?
                    .into_iter()
                    .map(|row| {
                        (
                            (row.get::<_, Vec<u8>>("key"), row.get::<_, Vec<u8>>("value")),
                            row.get::<_, Diff>("diff"),
                        )
                    })
                    .collect::<Vec<_>>();
                let deleted = rows.len();
                // Perform the consolidation in Rust.
                differential_dataflow::consolidation::consolidate(&mut rows);

                // Then for any items that have a positive diff, INSERT them
                // back into the database. Our current production stash usage
                // will never have any results here (all consolidations sum to
                // 0), only tests will. Thus, it's probably faster to perform
                // consolidations in Rust instead of SQL because (unverified
                // assumption) it's faster to return all the rows and use
                // differential's consolidation method. So far we have not
                // produced a benchmark that can accurately verify these claims.
                // The benchmarks we have thus far are either not this workload
                // or else vary wildly when the exact same benchmark is run
                // repeatedly.
                for ((key, value), diff) in rows {
                    tx.execute(
                        self.stmt_insert.as_ref().unwrap(),
                        &[&id, &key, &value, since, &diff],
                    )
                    .await?;
                }
                mz_ore::cast::usize_to_u64(deleted)
            }
            None => {
                // The since is empty, so we can delete all the associated data.
                tx.execute(self.stmt_delete.as_ref().unwrap(), &[&id])
                    .await?
            }
        };
        tx.commit().await?;
        event!(Level::DEBUG, deleted);
        Ok(())
    }

    async fn connect(&mut self) -> Result<(), StashError> {
        let (client, connection) = self.config.lock().await.connect(self.tls.clone()).await?;
        mz_ore::task::spawn(
            || "tokio-postgres stash consolidation connection",
            async move {
                if let Err(e) = connection.await {
                    tracing::error!("postgres stash connection error: {}", e);
                }
            },
        );
        self.stmt_candidates = Some(
            client
                .prepare(
                    "
                    DELETE FROM data
                    WHERE collection_id = $1 AND time <= $2 AND key IN (
                        SELECT key
                        FROM data
                        WHERE collection_id = $1 AND time <= $2 AND diff < 0
                    )
                    RETURNING key, value, diff
                    ",
                )
                .await?,
        );
        self.stmt_insert = Some(
            client
                .prepare(
                    "INSERT INTO data (collection_id, key, value, time, diff)
                    VALUES ($1, $2, $3, $4, $5)",
                )
                .await?,
        );
        self.stmt_delete = Some(
            client
                .prepare("DELETE FROM data WHERE collection_id = $1")
                .await?,
        );
        self.client = Some(client);
        Ok(())
    }
}

/// Stash factory to use for tests that uses a random schema for a stash, which is re-used on all
/// stash openings. The schema is dropped when this factory is dropped.
pub struct DebugStashFactory {
    url: String,
    schema: String,
    tls: MakeTlsConnector,
    stash_factory: StashFactory,
}

impl DebugStashFactory {
    /// Returns a new factory that will generate a random schema one time, then use it on any
    /// opened Stash.
    pub async fn try_new() -> Result<DebugStashFactory, StashError> {
        let url =
            std::env::var("COCKROACH_URL").expect("COCKROACH_URL environment variable is not set");
        let rng: usize = rand::thread_rng().gen();
        let schema = format!("schema_{rng}");
        let tls = mz_postgres_util::make_tls(&tokio_postgres::Config::new()).unwrap();

        let (client, connection) = tokio_postgres::connect(&url, tls.clone()).await?;
        mz_ore::task::spawn(|| "tokio-postgres stash connection", async move {
            if let Err(e) = connection.await {
                tracing::error!("postgres stash connection error: {e}");
            }
        });
        client
            .batch_execute(&format!("CREATE SCHEMA {schema}"))
            .await?;

        let stash_factory = StashFactory::new(&MetricsRegistry::new());

        Ok(DebugStashFactory {
            url,
            schema,
            tls,
            stash_factory,
        })
    }

    /// Returns a new factory that will generate a random schema one time, then use it on any
    /// opened Stash.
    ///
    /// # Panics
    /// Panics if it is unable to create a new factory.
    pub async fn new() -> DebugStashFactory {
        DebugStashFactory::try_new()
            .await
            .expect("unable to create debug stash factory")
    }

    /// Returns a new Stash.
    pub async fn try_open_debug(&self) -> Result<Stash, StashError> {
        self.stash_factory
            .open(
                self.url.clone(),
                Some(self.schema.clone()),
                self.tls.clone(),
            )
            .await
    }

    /// Returns a new Stash.
    ///
    /// # Panics
    /// Panics if it is unable to create a new stash.
    pub async fn open_debug(&self) -> Stash {
        self.try_open_debug()
            .await
            .expect("unable to open debug stash")
    }
}

impl Drop for DebugStashFactory {
    fn drop(&mut self) {
        let url = self.url.clone();
        let schema = self.schema.clone();
        let tls = self.tls.clone();
        let result = std::thread::spawn(move || {
            let async_runtime = tokio::runtime::Builder::new_current_thread()
                .enable_all()
                .build()?;
            async_runtime.block_on(async {
                let (client, connection) = tokio_postgres::connect(&url, tls).await?;
                mz_ore::task::spawn(|| "tokio-postgres stash connection", async move {
                    if let Err(e) = connection.await {
                        std::panic::resume_unwind(Box::new(e));
                    }
                });
                client
                    .batch_execute(&format!("DROP SCHEMA {} CASCADE", &schema))
                    .await?;
                Ok::<_, StashError>(())
            })
        })
        // Note that we are joining on a tokio task here, which blocks the current runtime from making other progress on the current worker thread.
        // Because this only happens on shutdown and is only used in tests, we have determined that its okay
        .join();

        match result {
            Ok(result) => {
                if let Err(e) = result {
                    std::panic::resume_unwind(Box::new(e));
                }
            }

            Err(e) => std::panic::resume_unwind(e),
        }
    }
}<|MERGE_RESOLUTION|>--- conflicted
+++ resolved
@@ -923,12 +923,9 @@
                             27 => upgrade::v27_to_v28::upgrade(&mut tx).await?,
                             28 => upgrade::v28_to_v29::upgrade(&mut tx).await?,
                             29 => upgrade::v29_to_v30::upgrade(),
-<<<<<<< HEAD
-                            30 => upgrade::v30_to_v31::upgrade(&mut tx).await?,
-=======
                             30 => upgrade::v30_to_v31::upgrade(),
-
->>>>>>> 3d556c7f
+                            31 => upgrade::v31_to_v32::upgrade(&mut tx).await?,
+
                             // Up-to-date, no migration needed!
                             STASH_VERSION => return Ok(STASH_VERSION),
                             FUTURE_VERSION.. => return Err(incompatible),
