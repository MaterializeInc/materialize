[package]
name = "mz-storage-client"
description = "The public API for the storage layer."
version = "0.0.0"
edition.workspace = true
rust-version.workspace = true
publish = false

[dependencies]
anyhow = "1.0.66"
async-stream = "0.3.3"
async-trait = "0.1.59"
aws-config = { version = "0.52.0", default-features = false, features = ["native-tls"] }
aws-smithy-http = "0.52.0"
aws-types = { version = "0.52.0", features = ["hardcoded-credentials"] }
bytes = "1.3.0"
<<<<<<< HEAD
chrono = { version = "0.4.23", default-features = false, features = ["std"] }
=======
dec = "0.4.8"
>>>>>>> f441538c
derivative = "2.2.0"
differential-dataflow = { git = "https://github.com/TimelyDataflow/differential-dataflow.git" }
futures = "0.3.25"
globset = { version = "0.4.9", features = ["serde1"] }
http = "0.2.8"
http-serde = "1.1.2"
itertools = { version = "0.10.5" }
mz-build-info = { path = "../build-info" }
mz-ccsr = { path = "../ccsr" }
mz-cloud-resources = { path = "../cloud-resources" }
mz-expr = { path = "../expr" }
mz-interchange = { path = "../interchange" }
mz-kafka-util = { path = "../kafka-util" }
mz-ore = { path = "../ore", features = ["async", "tracing_"] }
mz-orchestrator = { path = "../orchestrator" }
mz-persist = { path = "../persist" }
mz-persist-client = { path = "../persist-client" }
mz-persist-types = { path = "../persist-types" }
mz-postgres-util = { path = "../postgres-util" }
mz-proto = { path = "../proto", features = ["tokio-postgres"] }
mz-repr = { path = "../repr" }
mz-secrets = { path = "../secrets" }
mz-service = { path = "../service" }
mz-ssh-util = { path = "../ssh-util" }
mz-stash = { path = "../stash" }
mz-timely-util = { path = "../timely-util" }
proptest = { git = "https://github.com/MaterializeInc/proptest.git", default-features = false, features = ["std"]}
proptest-derive = { git = "https://github.com/MaterializeInc/proptest.git", features = ["boxed_union"]}
prost = { version = "0.11.3", features = ["no-recursion-limit"] }
rdkafka = { git = "https://github.com/MaterializeInc/rust-rdkafka.git", features = ["cmake-build", "ssl-vendored", "libz-static", "zstd"] }
regex = { version = "1.7.0" }
serde = { version = "1.0.152", features = ["derive"] }
thiserror = "1.0.37"
timely = { git = "https://github.com/TimelyDataflow/timely-dataflow", default-features = false, features = ["bincode"] }
tokio = { version = "1.23.0", features = ["fs", "rt", "sync", "test-util"] }
tokio-postgres = { git = "https://github.com/MaterializeInc/rust-postgres", features = ["serde"] }
tokio-stream = "0.1.11"
tonic = "0.8.2"
tracing = "0.1.37"
tracing-subscriber = "0.3.16"
url = { version = "2.3.1", features = ["serde"] }
uuid = { version = "1.2.2", features = ["serde", "v4"] }
workspace-hack = { version = "0.0.0", path = "../workspace-hack" }

[build-dependencies]
protobuf-src = "1.1.0"
tonic-build = "0.8.2"

[dev-dependencies]
itertools = "0.10.5"
tokio = { version = "1.23.0", features = ["test-util"] }

[package.metadata.cargo-udeps.ignore]
# only used on linux
normal = ["inotify"]<|MERGE_RESOLUTION|>--- conflicted
+++ resolved
@@ -14,11 +14,8 @@
 aws-smithy-http = "0.52.0"
 aws-types = { version = "0.52.0", features = ["hardcoded-credentials"] }
 bytes = "1.3.0"
-<<<<<<< HEAD
 chrono = { version = "0.4.23", default-features = false, features = ["std"] }
-=======
 dec = "0.4.8"
->>>>>>> f441538c
 derivative = "2.2.0"
 differential-dataflow = { git = "https://github.com/TimelyDataflow/differential-dataflow.git" }
 futures = "0.3.25"
