// Copyright Materialize, Inc. and contributors. All rights reserved.
//
// Use of this software is governed by the Business Source License
// included in the LICENSE file.
//
// As of the Change Date specified in that file, in accordance with
// the Business Source License, use of this software will be governed
// by the Apache License, Version 2.0.

//! A controller that provides an interface to the storage layer.
//!
//! The storage controller curates the creation of sources, the progress of readers through these collections,
//! and their eventual dropping and resource reclamation.
//!
//! The storage controller can be viewed as a partial map from `GlobalId` to collection. It is an error to
//! use an identifier before it has been "created" with `create_source()`. Once created, the controller holds
//! a read capability for each source, which is manipulated with `update_read_capabilities()`.
//! Eventually, the source is dropped with either `drop_sources()` or by allowing compaction to the
//! empty frontier.

use std::any::Any;
use std::collections::{BTreeMap, BTreeSet, HashMap};
use std::error::Error;
use std::fmt::{self, Debug};
use std::num::NonZeroI64;
use std::str::FromStr;
use std::sync::Arc;

use async_trait::async_trait;
use bytes::BufMut;
use derivative::Derivative;
use differential_dataflow::lattice::Lattice;
use itertools::Itertools;
use proptest::prelude::{any, Arbitrary, BoxedStrategy, Strategy};
use proptest_derive::Arbitrary;
use prost::Message;
use serde::{Deserialize, Serialize};
use timely::order::{PartialOrder, TotalOrder};
use timely::progress::frontier::{AntichainRef, MutableAntichain};
use timely::progress::{Antichain, ChangeBatch, Timestamp};
use tokio::sync::Mutex;
use tokio_stream::{StreamExt, StreamMap};
use tracing::debug;

use mz_build_info::BuildInfo;
use mz_orchestrator::NamespacedOrchestrator;
use mz_ore::now::{EpochMillis, NowFn};
use mz_persist_client::cache::PersistClientCache;
use mz_persist_client::critical::SinceHandle;
use mz_persist_client::{PersistClient, PersistLocation, ShardId};
use mz_persist_types::{Codec, Codec64, Opaque};
use mz_proto::{IntoRustIfSome, ProtoType, RustType, TryFromProtoError};
use mz_repr::{Datum, Diff, GlobalId, RelationDesc, Row, TimestampManipulation};
use mz_stash::{self, PostgresFactory, StashError, TypedCollection};

use crate::client::{
    CreateSinkCommand, CreateSourceCommand, ProtoStorageCommand, ProtoStorageResponse,
    StorageCommand, StorageResponse, Update,
};
use crate::controller::hosts::{StorageHosts, StorageHostsConfig};
use crate::healthcheck;
use crate::types::errors::DataflowError;
use crate::types::hosts::StorageHostConfig;
use crate::types::sinks::{
    MetadataUnfilled, ProtoDurableExportMetadata, SinkAsOf, StorageSinkDesc,
};
use crate::types::sources::{IngestionDescription, SourceData, SourceExport};

mod collection_mgmt;
mod hosts;
mod metrics_scraper;
mod persist_handles;
mod rehydration;

include!(concat!(env!("OUT_DIR"), "/mz_storage_client.controller.rs"));

pub static METADATA_COLLECTION: TypedCollection<GlobalId, DurableCollectionMetadata> =
    TypedCollection::new("storage-collection-metadata");

pub static METADATA_EXPORT: TypedCollection<GlobalId, DurableExportMetadata<mz_repr::Timestamp>> =
    TypedCollection::new("storage-export-metadata-u64");

pub static ALL_COLLECTIONS: &[&str] = &[METADATA_COLLECTION.name(), METADATA_EXPORT.name()];

// Do this dance so that we keep the storaged controller expressed in terms of a generic timestamp `T`.
struct MetadataExportFetcher;
trait MetadataExport<T>
where
    // Associated type would be better but you can't express this relationship without unstable
    DurableExportMetadata<T>: mz_stash::Data,
{
    fn get_stash_collection() -> &'static TypedCollection<GlobalId, DurableExportMetadata<T>>;
}

impl MetadataExport<mz_repr::Timestamp> for MetadataExportFetcher {
    fn get_stash_collection(
    ) -> &'static TypedCollection<GlobalId, DurableExportMetadata<mz_repr::Timestamp>> {
        &METADATA_EXPORT
    }
}

#[derive(Clone, Copy, Debug, Serialize, Deserialize, Eq, PartialEq, Hash)]
pub enum IntrospectionType {
    /// We're not responsible for appending to this collection automatically, but we should
    /// automatically bump the write frontier from time to time.
    SinkStatusHistory,
    SourceStatusHistory,
    ShardMapping,
    StorageHostMetrics,
}

/// Describes how data is written to the collection.
#[derive(Clone, Debug, Eq, PartialEq)]
pub enum DataSource {
    /// Ingest data from some external source.
    Ingestion(IngestionDescription),
    /// Data comes from introspection sources, which the controller itself is
    /// responsible for generating.
    Introspection(IntrospectionType),
    /// This source's data is does not need to be managed by the storage
    /// controller, e.g. it's a materialized view, table, or subsource.
    // TODO? Add a means to track some data sources' GlobalIds.
    Other,
}

/// Describes a request to create a source.
#[derive(Clone, Debug, Eq, PartialEq)]
pub struct CollectionDescription<T> {
    /// The schema of this collection
    pub desc: RelationDesc,
    /// The source of this collection's data.
    pub data_source: DataSource,
    /// An optional frontier to which the collection's `since` should be advanced.
    pub since: Option<Antichain<T>>,
    /// A GlobalId to use for this collection to use for the status collection.
    /// Used to keep track of source status/error information.
    pub status_collection_id: Option<GlobalId>,
}

impl<T> From<RelationDesc> for CollectionDescription<T> {
    fn from(desc: RelationDesc) -> Self {
        Self {
            desc,
            data_source: DataSource::Other,
            since: None,
            status_collection_id: None,
        }
    }
}

#[derive(Clone, Debug, Eq, PartialEq)]
pub struct ExportDescription<T = mz_repr::Timestamp> {
    pub sink: StorageSinkDesc<MetadataUnfilled, T>,
    /// The address of a `storaged` process on which to install the sink or the
    /// settings for spinning up a controller-managed process.
    pub host_config: StorageHostConfig,
}

/// Opaque token to ensure `prepare_export` is called before `create_exports`.  This token proves
/// that compaction is being held back on `from_id` at least until `id` is created.  It should be
/// held while the AS OF is determined.
#[derive(Clone, Debug, Eq, PartialEq)]
pub struct CreateExportToken {
    id: GlobalId,
    from_id: GlobalId,
}

#[async_trait(?Send)]
pub trait StorageController: Debug + Send {
    type Timestamp;

    /// Marks the end of any initialization commands.
    ///
    /// The implementor may wait for this method to be called before implementing prior commands,
    /// and so it is important for a user to invoke this method as soon as it is comfortable.
    /// This method can be invoked immediately, at the potential expense of performance.
    fn initialization_complete(&mut self);

    /// Acquire an immutable reference to the collection state, should it exist.
    fn collection(&self, id: GlobalId) -> Result<&CollectionState<Self::Timestamp>, StorageError>;

    /// Acquire a mutable reference to the collection state, should it exist.
    fn collection_mut(
        &mut self,
        id: GlobalId,
    ) -> Result<&mut CollectionState<Self::Timestamp>, StorageError>;

    /// Create the sources described in the individual CreateSourceCommand commands.
    ///
    /// Each command carries the source id, the source description, and any associated metadata
    /// needed to ingest the particular source.
    ///
    /// This command installs collection state for the indicated sources, and the are
    /// now valid to use in queries at times beyond the initial `since` frontiers. Each
    /// collection also acquires a read capability at this frontier, which will need to
    /// be repeatedly downgraded with `allow_compaction()` to permit compaction.
    async fn create_collections(
        &mut self,
        collections: Vec<(GlobalId, CollectionDescription<Self::Timestamp>)>,
    ) -> Result<(), StorageError>;

    async fn alter_collections(
        &mut self,
        collections: Vec<(GlobalId, StorageHostConfig)>,
    ) -> Result<(), StorageError>;

    /// Acquire an immutable reference to the export state, should it exist.
    fn export(&self, id: GlobalId) -> Result<&ExportState<Self::Timestamp>, StorageError>;

    /// Acquire a mutable reference to the export state, should it exist.
    fn export_mut(
        &mut self,
        id: GlobalId,
    ) -> Result<&mut ExportState<Self::Timestamp>, StorageError>;

    /// Create the sinks described by the `ExportDescription`.
    async fn create_exports(
        &mut self,
        exports: Vec<(CreateExportToken, ExportDescription<Self::Timestamp>)>,
    ) -> Result<(), StorageError>;

    /// Notify the storage controller to prepare for an export to be created
    fn prepare_export(
        &mut self,
        id: GlobalId,
        from_id: GlobalId,
    ) -> Result<CreateExportToken, StorageError>;

    /// Cancel the pending export
    fn cancel_prepare_export(&mut self, token: CreateExportToken);

    /// Drops the read capability for the sources and allows their resources to be reclaimed.
    fn drop_sources(&mut self, identifiers: Vec<GlobalId>) -> Result<(), StorageError>;

    /// Drops the read capability for the sinks and allows their resources to be reclaimed.
    fn drop_sinks(&mut self, identifiers: Vec<GlobalId>) -> Result<(), StorageError>;

    /// Drops the read capability for the sinks and allows their resources to be reclaimed.
    ///
    /// TODO(jkosh44): This method does not validate the provided identifiers. Currently when the
    ///     controller starts/restarts it has no durable state. That means that it has no way of
    ///     remembering any past commands sent. In the future we plan on persisting state for the
    ///     controller so that it is aware of past commands.
    ///     Therefore this method is for dropping sinks that we know to have been previously
    ///     created, but have been forgotten by the controller due to a restart.
    ///     Once command history becomes durable we can remove this method and use the normal
    ///     `drop_sinks`.
    fn drop_sinks_unvalidated(&mut self, identifiers: Vec<GlobalId>);

    /// Drops the read capability for the sources and allows their resources to be reclaimed.
    ///
    /// TODO(jkosh44): This method does not validate the provided identifiers. Currently when the
    ///     controller starts/restarts it has no durable state. That means that it has no way of
    ///     remembering any past commands sent. In the future we plan on persisting state for the
    ///     controller so that it is aware of past commands.
    ///     Therefore this method is for dropping sources that we know to have been previously
    ///     created, but have been forgotten by the controller due to a restart.
    ///     Once command history becomes durable we can remove this method and use the normal
    ///     `drop_sources`.
    fn drop_sources_unvalidated(&mut self, identifiers: Vec<GlobalId>);

    /// Append `updates` into the local input named `id` and advance its upper to `upper`.
    ///
    /// The method returns a oneshot that can be awaited to indicate completion of the write.
    /// The method may return an error, indicating an immediately visible error, and also the
    /// oneshot may return an error if one is encountered during the write.
    // TODO(petrosagg): switch upper to `Antichain<Timestamp>`
    fn append(
        &mut self,
        commands: Vec<(GlobalId, Vec<Update<Self::Timestamp>>, Self::Timestamp)>,
    ) -> Result<tokio::sync::oneshot::Receiver<Result<(), StorageError>>, StorageError>;

    /// Returns the snapshot of the contents of the local input named `id` at `as_of`.
    async fn snapshot(
        &mut self,
        id: GlobalId,
        as_of: Self::Timestamp,
    ) -> Result<Vec<(Row, Diff)>, StorageError>;

    /// Assigns a read policy to specific identifiers.
    ///
    /// The policies are assigned in the order presented, and repeated identifiers should
    /// conclude with the last policy. Changing a policy will immediately downgrade the read
    /// capability if appropriate, but it will not "recover" the read capability if the prior
    /// capability is already ahead of it.
    ///
    /// The `StorageController` may include its own overrides on these policies.
    ///
    /// Identifiers not present in `policies` retain their existing read policies.
    fn set_read_policy(&mut self, policies: Vec<(GlobalId, ReadPolicy<Self::Timestamp>)>);

    /// Ingests write frontier updates for collections that this controller
    /// maintains and potentially generates updates to read capabilities, which
    /// are passed on to [`StorageController::update_read_capabilities`].
    ///
    /// These updates come from the entity that is responsible for writing to
    /// the collection, and in turn advancing its `upper` (aka
    /// `write_frontier`). The most common such "writers" are:
    ///
    /// * `storaged` instances, for source ingestions
    ///
    /// * introspection collections (which this controller writes to)
    ///
    /// * Tables (which are written to by this controller)
    ///
    /// * Materialized Views, which are running inside COMPUTE, and for which
    /// COMPUTE sends updates to this storage controller
    ///
    /// The so-called "implied capability" is a read capability for a collection
    /// that is updated based on the write frontier and the collections
    /// [`ReadPolicy`]. Advancing the write frontier might change this implied
    /// capability, which in turn might change the overall `since` (a
    /// combination of all read capabilities) of a collection.
    fn update_write_frontiers(&mut self, updates: &[(GlobalId, Antichain<Self::Timestamp>)]);

    /// Applies `updates` and sends any appropriate compaction command.
    fn update_read_capabilities(
        &mut self,
        updates: &mut BTreeMap<GlobalId, ChangeBatch<Self::Timestamp>>,
    );

    /// Waits until the controller is ready to process a response.
    ///
    /// This method may block for an arbitrarily long time.
    ///
    /// When the method returns, the owner should call
    /// [`StorageController::process`] to process the ready message.
    ///
    /// This method is cancellation safe.
    async fn ready(&mut self);

    /// Processes the work queued by [`StorageController::ready`].
    ///
    /// This method is guaranteed to return "quickly" unless doing so would
    /// compromise the correctness of the system.
    ///
    /// This method is **not** guaranteed to be cancellation safe. It **must**
    /// be awaited to completion.
    async fn process(&mut self) -> Result<(), anyhow::Error>;

    /// Considers all nodes not currently used as orphans and removes those from the orchestrator.
    async fn remove_orphans(&mut self, next_id: GlobalId) -> Result<(), anyhow::Error>;
}

/// Compaction policies for collections maintained by `Controller`.
///
/// NOTE(benesch): this might want to live somewhere besides the storage crate,
/// because it is fundamental to both storage and compute.
#[derive(Clone, Derivative)]
#[derivative(Debug)]
pub enum ReadPolicy<T> {
    /// Maintain the collection as valid from this frontier onward.
    ValidFrom(Antichain<T>),
    /// Maintain the collection as valid from a function of the write frontier.
    ///
    /// This function will only be re-evaluated when the write frontier changes.
    /// If the intended behavior is to change in response to external signals,
    /// consider using the `ValidFrom` variant to manually pilot compaction.
    ///
    /// The `Arc` makes the function cloneable.
    LagWriteFrontier(
        #[derivative(Debug = "ignore")] Arc<dyn Fn(AntichainRef<T>) -> Antichain<T> + Send + Sync>,
    ),
    /// Allows one to express multiple read policies, taking the least of
    /// the resulting frontiers.
    Multiple(Vec<ReadPolicy<T>>),
}

impl ReadPolicy<mz_repr::Timestamp> {
    /// Creates a read policy that lags the write frontier by the indicated amount, rounded down to a multiple of that amount.
    ///
    /// The rounding down is done to reduce the number of changes the capability undergoes, with the thinking
    /// being that if you are ok with `lag`, then getting something between `lag` and `2 x lag` should be ok.
    pub fn lag_writes_by(lag: mz_repr::Timestamp) -> Self {
        Self::LagWriteFrontier(Arc::new(move |upper| {
            if upper.is_empty() {
                Antichain::from_elem(Timestamp::minimum())
            } else {
                // Subtract the lag from the time, and then round down to a multiple thereof to cut chatter.
                let mut time = upper[0];
                if lag != mz_repr::Timestamp::default() {
                    time = time.saturating_sub(lag);
                    time = time.saturating_sub(time % lag);
                }
                Antichain::from_elem(time)
            }
        }))
    }
}

impl<T: Timestamp> ReadPolicy<T> {
    pub fn frontier(&self, write_frontier: AntichainRef<T>) -> Antichain<T> {
        match self {
            ReadPolicy::ValidFrom(frontier) => frontier.clone(),
            ReadPolicy::LagWriteFrontier(logic) => logic(write_frontier),
            ReadPolicy::Multiple(policies) => {
                let mut frontier = Antichain::new();
                for policy in policies.iter() {
                    for time in policy.frontier(write_frontier).iter() {
                        frontier.insert(time.clone());
                    }
                }
                frontier
            }
        }
    }
}

/// Metadata required by a storage instance to read a storage collection
#[derive(Arbitrary, Clone, Debug, PartialEq, PartialOrd, Ord, Eq, Serialize, Deserialize)]
pub struct CollectionMetadata {
    /// The persist location where the shards are located
    pub persist_location: PersistLocation,
    /// The persist shard id of the remap collection used to reclock this collection
    pub remap_shard: ShardId,
    /// The persist shard containing the contents of this storage collection
    pub data_shard: ShardId,
    /// The persist shard containing the status updates for this storage collection
    pub status_shard: Option<ShardId>,
}

impl RustType<ProtoCollectionMetadata> for CollectionMetadata {
    fn into_proto(&self) -> ProtoCollectionMetadata {
        ProtoCollectionMetadata {
            blob_uri: self.persist_location.blob_uri.clone(),
            consensus_uri: self.persist_location.consensus_uri.clone(),
            data_shard: self.data_shard.to_string(),
            remap_shard: self.remap_shard.to_string(),
            status_shard: self.status_shard.map(|s| s.to_string()),
        }
    }

    fn from_proto(value: ProtoCollectionMetadata) -> Result<Self, TryFromProtoError> {
        Ok(CollectionMetadata {
            persist_location: PersistLocation {
                blob_uri: value.blob_uri,
                consensus_uri: value.consensus_uri,
            },
            remap_shard: value
                .remap_shard
                .parse()
                .map_err(TryFromProtoError::InvalidShardId)?,
            data_shard: value
                .data_shard
                .parse()
                .map_err(TryFromProtoError::InvalidShardId)?,
            status_shard: value
                .status_shard
                .map(|s| s.parse().map_err(TryFromProtoError::InvalidShardId))
                .transpose()?,
        })
    }
}

impl Codec for CollectionMetadata {
    fn codec_name() -> String {
        "protobuf[CollectionMetadata]".into()
    }

    fn encode<B: BufMut>(&self, buf: &mut B) {
        self.into_proto()
            .encode(buf)
            .expect("no required fields means no initialization errors");
    }

    fn decode(buf: &[u8]) -> Result<Self, String> {
        let proto = ProtoCollectionMetadata::decode(buf).map_err(|err| err.to_string())?;
        proto.into_rust().map_err(|err| err.to_string())
    }
}

/// A trait that is used to calculate safe _resumption frontiers_ for a source.
///
/// Use [`ResumptionFrontierCalculator::initialize_state`] for creating an
/// opaque state that you should keep around. Then repeatedly call
/// [`ResumptionFrontierCalculator::calculate_resumption_frontier`] with the
/// state to efficiently calculate an up-to-date frontier.
#[async_trait]
pub trait ResumptionFrontierCalculator<T> {
    /// Opaque state that a `ResumptionFrontierCalculator` needs to repeatedly
    /// (and efficiently) calculate a _resumption frontier_.
    type State;

    /// Creates an opaque state type that can be used to efficiently calculate a
    /// new _resumption frontier_ when needed.
    async fn initialize_state(&self, client_cache: &mut PersistClientCache) -> Self::State;

    /// Calculates a new, safe _resumption frontier_.
    async fn calculate_resumption_frontier(&self, state: &mut Self::State) -> Antichain<T>;
}

/// The subset of [`CollectionMetadata`] that must be durable stored.
#[derive(Arbitrary, Clone, Debug, PartialEq, PartialOrd, Ord, Eq, Serialize, Deserialize)]
pub struct DurableCollectionMetadata {
    // See the comments on [`CollectionMetadata`].
    pub remap_shard: ShardId,
    pub data_shard: ShardId,
}

impl RustType<ProtoDurableCollectionMetadata> for DurableCollectionMetadata {
    fn into_proto(&self) -> ProtoDurableCollectionMetadata {
        ProtoDurableCollectionMetadata {
            remap_shard: self.remap_shard.to_string(),
            data_shard: self.data_shard.to_string(),
        }
    }

    fn from_proto(value: ProtoDurableCollectionMetadata) -> Result<Self, TryFromProtoError> {
        Ok(DurableCollectionMetadata {
            remap_shard: value
                .remap_shard
                .parse()
                .map_err(TryFromProtoError::InvalidShardId)?,
            data_shard: value
                .data_shard
                .parse()
                .map_err(TryFromProtoError::InvalidShardId)?,
        })
    }
}

impl Codec for DurableCollectionMetadata {
    fn codec_name() -> String {
        "protobuf[DurableCollectionMetadata]".into()
    }

    fn encode<B: BufMut>(&self, buf: &mut B) {
        self.into_proto()
            .encode(buf)
            .expect("no required fields means no initialization errors");
    }

    fn decode(buf: &[u8]) -> Result<Self, String> {
        let proto = ProtoDurableCollectionMetadata::decode(buf).map_err(|err| err.to_string())?;
        proto.into_rust().map_err(|err| err.to_string())
    }
}

#[derive(Clone, Debug, PartialEq, Eq, Serialize, Deserialize)]
pub struct DurableExportMetadata<T> {
    pub initial_as_of: SinkAsOf<T>,
}

impl PartialOrd for DurableExportMetadata<mz_repr::Timestamp> {
    fn partial_cmp(&self, other: &Self) -> Option<std::cmp::Ordering> {
        Some(self.cmp(other))
    }
}

impl std::cmp::Ord for DurableExportMetadata<mz_repr::Timestamp> {
    fn cmp(&self, other: &Self) -> std::cmp::Ordering {
        let mut s = vec![];
        let mut o = vec![];
        self.encode(&mut s);
        other.encode(&mut o);
        s.cmp(&o)
    }
}

impl RustType<ProtoDurableExportMetadata> for DurableExportMetadata<mz_repr::Timestamp> {
    fn into_proto(&self) -> ProtoDurableExportMetadata {
        ProtoDurableExportMetadata {
            initial_as_of: Some(self.initial_as_of.into_proto()),
        }
    }

    fn from_proto(proto: ProtoDurableExportMetadata) -> Result<Self, TryFromProtoError> {
        Ok(DurableExportMetadata {
            initial_as_of: proto
                .initial_as_of
                .into_rust_if_some("ProtoDurableExportMetadata::initial_as_of")?,
        })
    }
}

impl Codec for DurableExportMetadata<mz_repr::Timestamp> {
    fn codec_name() -> String {
        "protobuf[DurableExportMetadata]".into()
    }

    fn encode<B: BufMut>(&self, buf: &mut B) {
        self.into_proto()
            .encode(buf)
            .expect("no required fields means no initialization errors");
    }

    fn decode(buf: &[u8]) -> Result<Self, String> {
        let proto = ProtoDurableExportMetadata::decode(buf).map_err(|err| err.to_string())?;
        proto.into_rust().map_err(|err| err.to_string())
    }
}

impl Arbitrary for DurableExportMetadata<mz_repr::Timestamp> {
    type Strategy = BoxedStrategy<Self>;
    type Parameters = ();

    fn arbitrary_with(_: Self::Parameters) -> Self::Strategy {
        (any::<SinkAsOf<mz_repr::Timestamp>>(),)
            .prop_map(|(initial_as_of,)| Self { initial_as_of })
            .boxed()
    }
}

/// Controller state maintained for each storage instance.
#[derive(Debug)]
pub struct StorageControllerState<
    T: Timestamp + Lattice + Codec64 + TimestampManipulation,
    S = mz_stash::Cache<mz_stash::Postgres>,
> {
    /// Collections maintained by the storage controller.
    ///
    /// This collection only grows, although individual collections may be rendered unusable.
    /// This is to prevent the re-binding of identifiers to other descriptions.
    pub(super) collections: BTreeMap<GlobalId, CollectionState<T>>,
    pub(super) exports: BTreeMap<GlobalId, ExportState<T>>,
    pub(super) exported_collections: BTreeMap<GlobalId, Vec<GlobalId>>,
    pub(super) stash: S,
    /// Write handle for persist shards.
    pub(super) persist_write_handles: persist_handles::PersistWriteWorker<T>,
    /// Read handles for persist shards.
    ///
    /// These handles are on the other end of a Tokio task, so that work can be done asynchronously
    /// without blocking the storage controller.
    persist_read_handles: persist_handles::PersistReadWorker<T>,
    stashed_response: Option<StorageResponse<T>>,
<<<<<<< HEAD
    /// Storage hosts that should be deprovisioned during the next call to `StorageController::process`,
    /// along with the status collection to report the drop to.
    pending_host_deprovisions: BTreeSet<(GlobalId, GlobalId)>,
=======
    /// Storage hosts that should be deprovisioned during the next call to `StorageController::process`.
    pending_host_deprovisions: BTreeSet<GlobalId>,
    /// Commands that should be send to storage instances during the next call
    /// to `StorageController::process`.
    pending_compaction_commands: Vec<(GlobalId, Antichain<T>)>,
>>>>>>> 231879a3

    /// Interface for managed collections
    pub(super) collection_manager: collection_mgmt::CollectionManager,
    /// Tracks which collection is responsible for which [`IntrospectionType`].
    pub(super) introspection_ids: HashMap<IntrospectionType, GlobalId>,
<<<<<<< HEAD
    now: NowFn,
=======
    /// Tokens for tasks that drive updating introspection collections. Dropping
    /// this will make sure that any tasks (or other resources) will stop when
    /// needed.
    // TODO(aljoscha): Should these live somewhere else?
    introspection_tokens: HashMap<GlobalId, Box<dyn Any + Send + Sync>>,
>>>>>>> 231879a3
    /// The fencing token for this instance of the controller.
    envd_epoch: NonZeroI64,
}

/// A storage controller for a storage instance.
#[derive(Debug)]
pub struct Controller<T: Timestamp + Lattice + Codec64 + From<EpochMillis> + TimestampManipulation>
{
    state: StorageControllerState<T>,
    /// Storage host provisioning and storage object assignment.
    hosts: StorageHosts<T>,
    /// Mechanism for returning frontier advancement for tables.
    internal_response_queue: tokio::sync::mpsc::UnboundedReceiver<StorageResponse<T>>,
    /// The persist location where all storage collections are being written to
    persist_location: PersistLocation,
    /// A persist client used to write to storage collections
    persist: Arc<Mutex<PersistClientCache>>,
}

#[derive(Debug)]
pub enum StorageError {
    /// The source identifier was re-created after having been dropped,
    /// or installed with a different description.
    SourceIdReused(GlobalId),
    /// The source identifier is not present.
    IdentifierMissing(GlobalId),
    /// The update contained in the appended batch was at a timestamp equal or beyond the batch's upper
    UpdateBeyondUpper(GlobalId),
    /// The read was at a timestamp before the collection's since
    ReadBeforeSince(GlobalId),
    /// The expected upper of one or more appends was different from the actual upper of the collection
    InvalidUppers(Vec<GlobalId>),
    /// An error from the underlying client.
    ClientError(anyhow::Error),
    /// An operation failed to read or write state
    IOError(StashError),
    /// Dataflow was not able to process a request
    DataflowError(DataflowError),
}

impl Error for StorageError {
    fn source(&self) -> Option<&(dyn Error + 'static)> {
        match self {
            Self::SourceIdReused(_) => None,
            Self::IdentifierMissing(_) => None,
            Self::UpdateBeyondUpper(_) => None,
            Self::ReadBeforeSince(_) => None,
            Self::InvalidUppers(_) => None,
            Self::ClientError(_) => None,
            Self::IOError(err) => Some(err),
            Self::DataflowError(err) => Some(err),
        }
    }
}

impl fmt::Display for StorageError {
    fn fmt(&self, f: &mut fmt::Formatter) -> fmt::Result {
        f.write_str("storage error: ")?;
        match self {
            Self::SourceIdReused(id) => write!(
                f,
                "source identifier was re-created after having been dropped: {id}"
            ),
            Self::IdentifierMissing(id) => write!(f, "collection identifier is not present: {id}"),
            Self::UpdateBeyondUpper(id) => {
                write!(
                    f,
                    "append batch for {id} contained update at or beyond its upper"
                )
            }
            Self::ReadBeforeSince(id) => {
                write!(f, "read for {id} was at a timestamp before its since")
            }
            Self::InvalidUppers(id) => {
                write!(
                    f,
                    "expected upper was different from the actual upper for: {}",
                    id.iter().map(|id| id.to_string()).join(", ")
                )
            }
            Self::ClientError(err) => write!(f, "underlying client error: {:#}", err),
            Self::IOError(err) => write!(f, "failed to read or write state: {err}"),
            Self::DataflowError(err) => write!(f, "dataflow failed to process request: {err}"),
        }
    }
}

impl From<anyhow::Error> for StorageError {
    fn from(error: anyhow::Error) -> Self {
        Self::ClientError(error)
    }
}

impl From<StashError> for StorageError {
    fn from(error: StashError) -> Self {
        Self::IOError(error)
    }
}

impl From<DataflowError> for StorageError {
    fn from(error: DataflowError) -> Self {
        Self::DataflowError(error)
    }
}

impl<T: Timestamp + Lattice + Codec64 + From<EpochMillis> + TimestampManipulation>
    StorageControllerState<T>
{
    pub(super) async fn new(
        postgres_url: String,
        tx: tokio::sync::mpsc::UnboundedSender<StorageResponse<T>>,
        now: NowFn,
        factory: &PostgresFactory,
        envd_epoch: NonZeroI64,
    ) -> Self {
        let tls = mz_postgres_util::make_tls(
            &tokio_postgres::config::Config::from_str(&postgres_url)
                .expect("invalid postgres url for storage stash"),
        )
        .expect("could not make storage TLS connection");
        let stash = factory
            .open(postgres_url, None, tls)
            .await
            .expect("could not connect to postgres storage stash");
        let stash = mz_stash::Cache::new(stash);

        let persist_write_handles = persist_handles::PersistWriteWorker::new(tx);
        let collection_manager_write_handle = persist_write_handles.clone();

        let collection_manager =
            collection_mgmt::CollectionManager::new(collection_manager_write_handle, now.clone());

        Self {
            collections: BTreeMap::default(),
            exports: BTreeMap::default(),
            exported_collections: BTreeMap::default(),
            stash,
            persist_write_handles,
            persist_read_handles: persist_handles::PersistReadWorker::new(),
            stashed_response: None,
            pending_host_deprovisions: BTreeSet::new(),
            pending_compaction_commands: Vec::new(),
            collection_manager,
            introspection_ids: HashMap::new(),
<<<<<<< HEAD
            now,
=======
            introspection_tokens: HashMap::new(),
>>>>>>> 231879a3
            envd_epoch,
        }
    }
}

#[async_trait(?Send)]
impl<T> StorageController for Controller<T>
where
    T: Timestamp + Lattice + TotalOrder + Codec64 + From<EpochMillis> + TimestampManipulation,

    // Required to setup grpc clients for new storaged instances.
    StorageCommand<T>: RustType<ProtoStorageCommand>,
    StorageResponse<T>: RustType<ProtoStorageResponse>,

    MetadataExportFetcher: MetadataExport<T>,
    DurableExportMetadata<T>: mz_stash::Data,
{
    type Timestamp = T;

    fn initialization_complete(&mut self) {
        self.hosts.initialization_complete();
    }

    fn collection(&self, id: GlobalId) -> Result<&CollectionState<Self::Timestamp>, StorageError> {
        self.state
            .collections
            .get(&id)
            .ok_or(StorageError::IdentifierMissing(id))
    }

    fn collection_mut(
        &mut self,
        id: GlobalId,
    ) -> Result<&mut CollectionState<Self::Timestamp>, StorageError> {
        self.state
            .collections
            .get_mut(&id)
            .ok_or(StorageError::IdentifierMissing(id))
    }

    #[tracing::instrument(level = "debug", skip_all)]
    async fn create_collections(
        &mut self,
        mut collections: Vec<(GlobalId, CollectionDescription<Self::Timestamp>)>,
    ) -> Result<(), StorageError> {
        // Validate first, to avoid corrupting state.
        // 1. create a dropped identifier, or
        // 2. create an existing identifier with a new description.
        // Make sure to check for errors within `ingestions` as well.
        collections.sort_by_key(|(id, _)| *id);
        collections.dedup();
        for pos in 1..collections.len() {
            if collections[pos - 1].0 == collections[pos].0 {
                return Err(StorageError::SourceIdReused(collections[pos].0));
            }
        }
        for (id, description) in collections.iter() {
            if let Ok(collection) = self.collection(*id) {
                if &collection.description != description {
                    return Err(StorageError::SourceIdReused(*id));
                }
            }
        }

        // Install collection state for each bound description.

        // Perform all stash writes in a single transaction, to minimize transaction overhead and
        // the time spent waiting for stash.
        METADATA_COLLECTION
            .insert_without_overwrite(
                &mut self.state.stash,
                collections.iter().map(|(id, _)| {
                    (
                        *id,
                        DurableCollectionMetadata {
                            remap_shard: ShardId::new(),
                            data_shard: ShardId::new(),
                        },
                    )
                }),
            )
            .await?;

        let mut durable_metadata = METADATA_COLLECTION.peek_one(&mut self.state.stash).await?;

        for (id, description) in collections {
            let collection_shards = durable_metadata.remove(&id).expect("inserted above");
            let status_shard = if let Some(status_collection_id) = description.status_collection_id
            {
                Some(
                    durable_metadata
                        .get(&status_collection_id)
                        .ok_or(StorageError::IdentifierMissing(status_collection_id))?
                        .data_shard,
                )
            } else {
                None
            };

            let metadata = CollectionMetadata {
                persist_location: self.persist_location.clone(),
                remap_shard: collection_shards.remap_shard,
                data_shard: collection_shards.data_shard,
                status_shard,
            };

            // should be replaced with real introspection (https://github.com/MaterializeInc/materialize/issues/14266)
            // but for now, it's helpful to have this mapping written down somewhere
            debug!(
                "mapping GlobalId={} to remap shard ({}), data shard ({}), status shard ({:?})",
                id, metadata.remap_shard, metadata.data_shard, status_shard
            );

            let persist_client = self
                .persist
                .lock()
                .await
                .open(self.persist_location.clone())
                .await
                .unwrap();

            let purpose = format!("controller data {}", id);
            let write = persist_client
                .open_writer(metadata.data_shard, &purpose)
                .await
                .expect("invalid persist usage");

            // Construct the handle in a separate block to ensure all error paths are diverging
            let since_handle = {
                let mut handle: SinceHandle<_, _, _, _, PersistEpoch> = persist_client
                    .open_critical_since(
                        metadata.data_shard,
                        PersistClient::CONTROLLER_CRITICAL_SINCE,
                        &purpose,
                    )
                    .await
                    .expect("invalid persist usage");

                let since = description
                    .since
                    .clone()
                    .unwrap_or_else(|| handle.since().clone());

                // We should only continue if we can fence out any other processes
                let our_epoch = self.state.envd_epoch;
                loop {
                    let their_epoch: PersistEpoch = handle.opaque().clone();

                    let should_exchange = their_epoch.0.map(|e| e < our_epoch).unwrap_or(true);
                    if should_exchange {
                        let fenced_others = handle
                            .compare_and_downgrade_since(
                                &their_epoch,
                                (&PersistEpoch::from(our_epoch), &since),
                            )
                            .await
                            .is_ok();
                        if fenced_others {
                            break handle;
                        }
                    } else {
                        mz_ore::halt!("fenced by envd @ {their_epoch:?}. ours = {our_epoch}");
                    }
                }
            };

            let collection_state = CollectionState::new(
                description.clone(),
                since_handle.since().clone(),
                write.upper().clone(),
                metadata.clone(),
            );

            self.state.persist_write_handles.register(id, write);
            self.state.persist_read_handles.register(id, since_handle);

            self.state.collections.insert(id, collection_state);
            self.register_shard_mapping(id).await;

            match description.data_source {
                DataSource::Ingestion(ingestion) => {
                    // Each ingestion is augmented with the collection metadata.
                    let mut source_imports = BTreeMap::new();
                    for (id, _) in ingestion.source_imports {
                        let metadata = self.collection(id)?.collection_metadata.clone();
                        source_imports.insert(id, metadata);
                    }

                    // The ingestion metadata is simply the collection metadata of the collection with
                    // the associated ingestion
                    let ingestion_metadata = self.collection(id)?.collection_metadata.clone();

                    let mut source_exports = BTreeMap::new();
                    for (id, export) in ingestion.source_exports {
                        let storage_metadata = self.collection(id)?.collection_metadata.clone();
                        source_exports.insert(
                            id,
                            SourceExport {
                                storage_metadata,
                                output_index: export.output_index,
                            },
                        );
                    }

                    let desc = IngestionDescription {
                        source_imports,
                        source_exports,
                        ingestion_metadata,
                        // The rest of the fields are identical
                        desc: ingestion.desc,
                        host_config: ingestion.host_config,
                    };
                    let mut persist_clients = self.persist.lock().await;
                    let mut state = desc.initialize_state(&mut persist_clients).await;
                    let resume_upper = desc.calculate_resumption_frontier(&mut state).await;

                    // Provision a storage host for the ingestion.
                    let client = self.hosts.provision(id, desc.host_config.clone()).await?;
                    let augmented_ingestion = CreateSourceCommand {
                        id,
                        description: desc,
                        resume_upper,
                    };

                    client.send(StorageCommand::CreateSources(vec![augmented_ingestion]));
                }
                DataSource::Introspection(i) => {
                    let prev = self.state.introspection_ids.insert(i, id);
                    assert!(
                        prev.is_none(),
                        "cannot have multiple IDs for introspection type"
                    );

                    self.state.collection_manager.register_collection(id).await;

                    match i {
                        IntrospectionType::ShardMapping => {
                            self.truncate_managed_collection(id).await;
                            self.initialize_shard_mapping().await;
                        }
                        IntrospectionType::StorageHostMetrics => {
                            // This has some subtlety, points from guswynn:
                            //
                            //   - This takes the collection to empty, at roughly
                            //   now(), but doesn't delete the old data (that we
                            //   definitely want to be able to see!
                            //
                            //   - This uses the CollectionManager once, which
                            //   requires that this collection is registered to
                            //   PersistWriteHandles, which it is, above.
                            //
                            //   - The CollectionManager manages writes and
                            //   bumping the upper, the metric task simply
                            //   produces the values that are send to the
                            //   manager.

                            // The metrics scraper assumes that the collection
                            // sums up to empty when starting up. When needed,
                            // we can change the scraper to reconcile its
                            // internal state with the current state of the
                            // output collection.
                            self.truncate_managed_collection(id).await;

                            let metrics_fetcher = self.hosts.metrics_fetcher();
                            let scraper_token = metrics_scraper::spawn_metrics_scraper(
                                id.clone(),
                                metrics_fetcher,
                                // This does a shallow copy.
                                self.state.collection_manager.clone(),
                            );

                            // Make sure this is dropped when the controller is
                            // dropped, so that the internal task will stop.
                            self.state.introspection_tokens.insert(id, scraper_token);
                        }
                        IntrospectionType::SourceStatusHistory
                        | IntrospectionType::SinkStatusHistory => {
                            // nothing to do: these collections are append only
                        }
                    }
                }
                DataSource::Other => {}
            }
        }

        Ok(())
    }

    async fn alter_collections(
        &mut self,
        collections: Vec<(GlobalId, StorageHostConfig)>,
    ) -> Result<(), StorageError> {
        for (id, config) in collections {
            let _ = self.hosts.provision(id, config).await?;
        }
        Ok(())
    }

    fn export(&self, id: GlobalId) -> Result<&ExportState<Self::Timestamp>, StorageError> {
        self.state
            .exports
            .get(&id)
            .ok_or(StorageError::IdentifierMissing(id))
    }

    fn export_mut(
        &mut self,
        id: GlobalId,
    ) -> Result<&mut ExportState<Self::Timestamp>, StorageError> {
        self.state
            .exports
            .get_mut(&id)
            .ok_or(StorageError::IdentifierMissing(id))
    }

    fn prepare_export(
        &mut self,
        id: GlobalId,
        from_id: GlobalId,
    ) -> Result<CreateExportToken, StorageError> {
        if let Ok(_export) = self.export(id) {
            return Err(StorageError::SourceIdReused(id));
        }

        self.state
            .exported_collections
            .entry(from_id)
            .or_default()
            .push(id);

        Ok(CreateExportToken { id, from_id })
    }

    fn cancel_prepare_export(&mut self, CreateExportToken { id, from_id }: CreateExportToken) {
        self.state
            .exported_collections
            .get_mut(&from_id)
            // Internal logic error NOT due to export not existing
            .expect("Dangling exported collection")
            .retain(|from_export_id| *from_export_id != id);
    }

    async fn create_exports(
        &mut self,
        exports: Vec<(CreateExportToken, ExportDescription<Self::Timestamp>)>,
    ) -> Result<(), StorageError> {
        // Validate first, to avoid corrupting state.
        let mut dedup_hashmap = HashMap::<&_, &_>::new();
        for (CreateExportToken { id, from_id }, desc) in exports.iter() {
            if dedup_hashmap.insert(id, desc).is_some() {
                return Err(StorageError::SourceIdReused(*id));
            }
            if let Ok(export) = self.export(*id) {
                if &export.description != desc {
                    return Err(StorageError::SourceIdReused(*id));
                }
            }
            if desc.sink.from != *from_id {
                return Err(StorageError::SourceIdReused(*id));
            }
            if self
                .state
                .exported_collections
                .get(from_id)
                // Internal logic error NOT due to export not existing
                .expect("Dangling exported collection")
                .iter()
                .find(|from_export_id| *from_export_id == id)
                .is_none()
            {
                return Err(StorageError::SourceIdReused(*id));
            }
        }

        for (CreateExportToken { id, from_id }, description) in exports {
            self.state
                .exports
                .insert(id, ExportState::new(description.clone()));

            let from_collection = self.collection(from_id)?;
            let from_storage_metadata = from_collection.collection_metadata.clone();
            // We've added the dependency above in `exported_collections` so this guaranteed not to change at least
            // until the sink is started up.
            let from_since = from_collection.implied_capability.clone();

            let as_of = MetadataExportFetcher::get_stash_collection()
                .insert_key_without_overwrite(
                    &mut self.state.stash,
                    &id,
                    DurableExportMetadata {
                        initial_as_of: description.sink.as_of,
                    },
                )
                .await?
                .initial_as_of
                .maybe_fast_forward(&from_since);

            let status_id = if let Some(status_collection_id) = description.sink.status_id {
                Some(
                    self.collection(status_collection_id)?
                        .collection_metadata
                        .data_shard,
                )
            } else {
                None
            };

            let cmd = CreateSinkCommand {
                id,
                description: StorageSinkDesc {
                    from: from_id,
                    from_desc: description.sink.from_desc,
                    connection: description.sink.connection,
                    envelope: description.sink.envelope,
                    as_of,
                    status_id,
                    from_storage_metadata,
                },
            };

            // Provision a storage host for the ingestion.
            let client = self.hosts.provision(id, description.host_config).await?;

            client.send(StorageCommand::CreateSinks(vec![cmd]));
        }
        Ok(())
    }

    fn drop_sources(&mut self, identifiers: Vec<GlobalId>) -> Result<(), StorageError> {
        self.validate_collection_ids(identifiers.iter().cloned())?;
        self.drop_sources_unvalidated(identifiers);
        Ok(())
    }

    fn drop_sources_unvalidated(&mut self, identifiers: Vec<GlobalId>) {
        let policies = identifiers
            .into_iter()
            .map(|id| (id, ReadPolicy::ValidFrom(Antichain::new())))
            .collect();
        self.set_read_policy(policies);
    }

    /// Drops the read capability for the sinks and allows their resources to be reclaimed.
    fn drop_sinks(&mut self, identifiers: Vec<GlobalId>) -> Result<(), StorageError> {
        self.validate_export_ids(identifiers.iter().cloned())?;
        self.drop_sinks_unvalidated(identifiers);
        Ok(())
    }

    fn drop_sinks_unvalidated(&mut self, identifiers: Vec<GlobalId>) {
        for id in identifiers {
            let export = match self.export(id) {
                Ok(export) => export,
                Err(_) => continue,
            };
            let from = export.from();

            self.state
                .exported_collections
                .get_mut(&from)
                // Internal logic error NOT due to export not existing
                .expect("Dangling exported collection")
                .retain(|from_export_id| *from_export_id != id);

            // Remove sink by removing its write frontier and arranging for deprovisioning.
            self.update_write_frontiers(&[(id, Antichain::new())]);
            let status_id = self.state.introspection_ids[&IntrospectionType::SinkStatusHistory];
            self.state.pending_host_deprovisions.insert((id, status_id));
        }
    }

    #[tracing::instrument(level = "debug", skip_all)]
    fn append(
        &mut self,
        commands: Vec<(GlobalId, Vec<Update<Self::Timestamp>>, Self::Timestamp)>,
    ) -> Result<tokio::sync::oneshot::Receiver<Result<(), StorageError>>, StorageError> {
        // TODO(petrosagg): validate appends against the expected RelationDesc of the collection
        for (id, updates, batch_upper) in commands.iter() {
            for update in updates.iter() {
                if !update.timestamp.less_than(batch_upper) {
                    return Err(StorageError::UpdateBeyondUpper(*id));
                }
            }
        }

        Ok(self.state.persist_write_handles.append(commands))
    }

    // TODO(petrosagg): This signature is not very useful in the context of partially ordered times
    // where the as_of frontier might have multiple elements. In the current form the mutually
    // incomparable updates will be accumulated together to a state of the collection that never
    // actually existed. We should include the original time in the updates advanced by the as_of
    // frontier in the result and let the caller decide what to do with the information.
    async fn snapshot(
        &mut self,
        id: GlobalId,
        as_of: Self::Timestamp,
    ) -> Result<Vec<(Row, Diff)>, StorageError> {
        let as_of = Antichain::from_elem(as_of);
        let metadata = &self.collection(id)?.collection_metadata;

        let mut persist_clients = self.persist.lock().await;

        let persist_client = persist_clients
            .open(metadata.persist_location.clone())
            .await
            .unwrap();

        // We create a new read handle every time someone requests a snapshot and then immediately
        // expire it instead of keeping a read handle permanently in our state to avoid having it
        // heartbeat continously. The assumption is that calls to snapshot are rare and therefore
        // worth it to always create a new handle.
        let mut read_handle = persist_client
            .open_leased_reader::<SourceData, (), _, _>(
                metadata.data_shard,
                &format!("snapshot {}", id),
            )
            .await
            .expect("invalid persist usage");

        drop(persist_clients);

        match read_handle.snapshot_and_fetch(as_of).await {
            Ok(contents) => {
                let mut snapshot = Vec::with_capacity(contents.len());
                for ((data, _), _, diff) in contents {
                    // TODO(petrosagg): We should accumulate the errors too and let the user
                    // interprret the result
                    let row = data.expect("invalid protobuf data").0?;
                    snapshot.push((row, diff));
                }
                Ok(snapshot)
            }
            Err(_) => Err(StorageError::ReadBeforeSince(id)),
        }
    }

    #[tracing::instrument(level = "debug", skip(self))]
    fn set_read_policy(&mut self, policies: Vec<(GlobalId, ReadPolicy<Self::Timestamp>)>) {
        let mut read_capability_changes = BTreeMap::default();
        for (id, policy) in policies.into_iter() {
            if let Ok(mut updates) =
                self.generate_new_capability_for_collection(id, |c| c.read_policy = policy)
            {
                if !updates.is_empty() {
                    read_capability_changes.insert(id, updates);
                }
            } else {
                tracing::error!("Reference to unregistered id: {:?}", id);
            }
        }
        if !read_capability_changes.is_empty() {
            self.update_read_capabilities(&mut read_capability_changes);
        }
    }

    #[tracing::instrument(level = "debug", skip(self))]
    fn update_write_frontiers(&mut self, updates: &[(GlobalId, Antichain<Self::Timestamp>)]) {
        let mut read_capability_changes = BTreeMap::default();
        let mut collections = BTreeMap::new();
        let mut exports = vec![];

        for (id, new_upper) in updates.iter() {
            if let Ok(_) = self.collection(*id) {
                collections.insert(*id, Some(new_upper));
            } else if let Ok(_) = self.export(*id) {
                exports.push((id, new_upper));
            } else {
                panic!("Reference to absent collection");
            }
        }

        // Exports come first so we can update the collections below based on any new export write frontiers
        for (id, new_upper) in exports {
            let export = self
                .export_mut(*id)
                .expect("Export previously validated to exist");
            export.write_frontier.join_assign(new_upper);
            collections.entry(export.from()).or_insert(None);
        }

        for (id, new_upper) in collections {
            let mut update = self
                .generate_new_capability_for_collection(id, |c| {
                    if let Some(new_upper) = new_upper {
                        c.write_frontier.join_assign(new_upper);
                    }
                })
                .expect("Collection previously validated to exist");
            if !update.is_empty() {
                read_capability_changes.insert(id, update);
            }
        }

        if !read_capability_changes.is_empty() {
            self.update_read_capabilities(&mut read_capability_changes);
        }
    }

    #[tracing::instrument(level = "debug", skip(self))]
    fn update_read_capabilities(
        &mut self,
        updates: &mut BTreeMap<GlobalId, ChangeBatch<Self::Timestamp>>,
    ) {
        // Location to record consequences that we need to act on.
        let mut storage_net = HashMap::new();
        // Repeatedly extract the maximum id, and updates for it.
        while let Some(key) = updates.keys().rev().next().cloned() {
            let mut update = updates.remove(&key).unwrap();
            if let Ok(collection) = self.collection_mut(key) {
                let changes = collection.read_capabilities.update_iter(update.drain());
                update.extend(changes);

                let (changes, frontier) = storage_net
                    .entry(key)
                    .or_insert_with(|| (ChangeBatch::new(), Antichain::new()));

                changes.extend(update.drain());
                *frontier = collection.read_capabilities.frontier().to_owned();
            } else {
                // This is confusing and we should probably error.
                panic!("Unknown collection identifier {}", key);
            }
        }

        // Translate our net compute actions into `AllowCompaction` commands and
        // downgrade persist sinces. The actual downgrades are performed by a Tokio
        // task asynchorously.
        let mut compaction_commands = BTreeMap::default();
        for (key, (mut changes, frontier)) in storage_net {
            if !changes.is_empty() {
                compaction_commands.insert(key, frontier);
            }
        }
        self.state
            .persist_read_handles
            .downgrade(compaction_commands.clone());

        for (id, frontier) in compaction_commands {
<<<<<<< HEAD
            // TODO(petrosagg): make this a strict check
            if let Some(client) = self.hosts.client(id) {
                client.send(StorageCommand::AllowCompaction(vec![(
                    id,
                    frontier.clone(),
                )]));

                if frontier.is_empty() {
                    let status_id =
                        self.state.introspection_ids[&IntrospectionType::SourceStatusHistory];
                    self.state.pending_host_deprovisions.insert((id, status_id));
                }
            }
=======
            // Acquiring a client for a storage instance requires await, so we
            // instead stash these for later and process when we can.
            self.state.pending_compaction_commands.push((id, frontier));
>>>>>>> 231879a3
        }
    }

    async fn ready(&mut self) {
        let mut clients = self
            .hosts
            .clients()
            .map(|client| client.response_stream())
            .enumerate()
            .collect::<StreamMap<_, _>>();

        let msg = tokio::select! {
            // Order matters here. We want to process internal commands
            // before processing external commands.
            biased;

            Some(m) = self.internal_response_queue.recv() => m,
            Some((_id, m)) = clients.next() => m,
        };

        self.state.stashed_response = Some(msg);
    }

    async fn process(&mut self) -> Result<(), anyhow::Error> {
        match self.state.stashed_response.take() {
            None => (),
            Some(StorageResponse::FrontierUppers(updates)) => {
                self.update_write_frontiers(&updates);
            }
            Some(StorageResponse::DroppedIds(_ids)) => {
                // TODO(petrosagg): It looks like the storage controller never cleans up GlobalIds
                // from its state. It should probably be done as a reaction to this response.
            }
        }

        // TODO(aljoscha): We could consolidate these before sending to
        // instances, but this seems fine for now.
        for (id, frontier) in self.state.pending_compaction_commands.drain(..) {
            // TODO(petrosagg): make this a strict check
            if let Some(client) = self.hosts.client(id) {
                client.send(StorageCommand::AllowCompaction(vec![(
                    id,
                    frontier.clone(),
                )]));

                if frontier.is_empty() {
                    self.state.pending_host_deprovisions.insert(id);
                }
            }
        }

        let to_deprovision = std::mem::take(&mut self.state.pending_host_deprovisions);
        for (id, status_id) in to_deprovision {
            // Record the destruction of the source
            let status_row = healthcheck::pack_status_row(id, "dropped", None, (self.state.now)());
            self.append_to_managed_collection(status_id, vec![(status_row, 1)])
                .await;

            self.hosts.deprovision(id).await?;
        }

        Ok(())
    }

    async fn remove_orphans(&mut self, next_id: GlobalId) -> Result<(), anyhow::Error> {
        self.hosts.remove_orphans(next_id).await
    }
}

/// A wrapper struct that presents the adapter token to a format that is understandable by persist
/// and also allows us to differentiate between a token being present versus being set for the
/// first time.
#[derive(PartialEq, Clone, Debug)]
pub(crate) struct PersistEpoch(Option<NonZeroI64>);

impl Opaque for PersistEpoch {
    fn initial() -> Self {
        PersistEpoch(None)
    }
}

impl Codec64 for PersistEpoch {
    fn codec_name() -> String {
        "PersistEpoch".to_owned()
    }

    fn encode(&self) -> [u8; 8] {
        self.0.map(NonZeroI64::get).unwrap_or(0).to_le_bytes()
    }

    fn decode(buf: [u8; 8]) -> Self {
        Self(NonZeroI64::new(i64::from_le_bytes(buf)))
    }
}

impl From<NonZeroI64> for PersistEpoch {
    fn from(epoch: NonZeroI64) -> Self {
        Self(Some(epoch))
    }
}

impl<T> Controller<T>
where
    T: Timestamp + Lattice + TotalOrder + Codec64 + From<EpochMillis> + TimestampManipulation,

    // Required to setup grpc clients for new storaged instances.
    StorageCommand<T>: RustType<ProtoStorageCommand>,
    StorageResponse<T>: RustType<ProtoStorageResponse>,
{
    /// Create a new storage controller from a client it should wrap.
    pub async fn new(
        build_info: &'static BuildInfo,
        postgres_url: String,
        persist_location: PersistLocation,
        persist_clients: Arc<Mutex<PersistClientCache>>,
        orchestrator: Arc<dyn NamespacedOrchestrator>,
        storaged_image: String,
        init_container_image: Option<String>,
        now: NowFn,
        postgres_factory: &PostgresFactory,
        envd_epoch: NonZeroI64,
    ) -> Self {
        let (tx, rx) = tokio::sync::mpsc::unbounded_channel();

        let hosts = StorageHosts::new(
            StorageHostsConfig {
                build_info,
                orchestrator,
                storaged_image,
                init_container_image,
            },
            Arc::clone(&persist_clients),
        );

        Self {
            state: StorageControllerState::new(postgres_url, tx, now, postgres_factory, envd_epoch)
                .await,
            hosts,
            internal_response_queue: rx,
            persist_location,
            persist: persist_clients,
        }
    }
}

impl<T> Controller<T>
where
    T: Timestamp + Lattice + TotalOrder + Codec64 + From<EpochMillis> + TimestampManipulation,

    // Required to setup grpc clients for new storaged instances.
    StorageCommand<T>: RustType<ProtoStorageCommand>,
    StorageResponse<T>: RustType<ProtoStorageResponse>,

    Self: StorageController<Timestamp = T>,
{
    /// Validate that a collection exists for all identifiers, and error if any do not.
    fn validate_collection_ids(
        &self,
        ids: impl Iterator<Item = GlobalId>,
    ) -> Result<(), StorageError> {
        for id in ids {
            self.collection(id)?;
        }
        Ok(())
    }

    /// Validate that a collection exists for all identifiers, and error if any do not.
    fn validate_export_ids(&self, ids: impl Iterator<Item = GlobalId>) -> Result<(), StorageError> {
        for id in ids {
            self.export(id)?;
        }
        Ok(())
    }

    // Should only fail if collection doesn't exist. N.B. We can't just take in the mut ref because then the borrow checker wouldn't let us read state.
    fn generate_new_capability_for_collection<F>(
        &mut self,
        id: GlobalId,
        f: F,
    ) -> Result<ChangeBatch<<Self as StorageController>::Timestamp>, StorageError>
    where
        F: FnOnce(&mut CollectionState<<Self as StorageController>::Timestamp>),
    {
        let collection = self
            .state
            .collections
            .get_mut(&id)
            .ok_or(StorageError::IdentifierMissing(id))?;
        f(collection);

        let mut update = ChangeBatch::new();

        // Get read policy sent from the coordinator
        let mut new_read_capability = collection
            .read_policy
            .frontier(collection.write_frontier.borrow());

        // Also consider the write frontier of any exports.  It's worth adding a quick note on write frontiers here.
        //
        // The write frontier that sinks communicate back to the controller indicates that all further writes will
        // happen at a time `t` such that `!timely::ParitalOrder::less_than(&t, &write_frontier)` is true.  On restart,
        // the sink will receive an SinkAsOf from this controller indicating that it should ignore everything at or
        // before the `since` of the from collection.  This will not miss any records because, if there were records not
        // yet written out that have an uncompacted time of `since`, the write frontier previously reported from the
        // sink must be less than `since` so we would not have compacted up to `since`!  This is tested by the kafka
        // persistence tests.
        for export_id in self
            .state
            .exported_collections
            .get(&id)
            .cloned()
            .unwrap_or_default()
        {
            new_read_capability.meet_assign(
                &self
                    .state
                    .exports
                    .get(&export_id)
                    .map(|state| state.write_frontier.clone())
                    // If sink has not been fully initialized (only `prepare_export` but not
                    // `create_export` has been called), hold back compaction completely.
                    .unwrap_or_else(|| Antichain::from_elem(Timestamp::minimum())),
            );
        }

        if PartialOrder::less_equal(&collection.implied_capability, &new_read_capability) {
            update.extend(new_read_capability.iter().map(|time| (time.clone(), 1)));
            std::mem::swap(&mut collection.implied_capability, &mut new_read_capability);
            update.extend(new_read_capability.iter().map(|time| (time.clone(), -1)));
        }

        Ok(update)
    }
}

/// State maintained about individual collections.
#[derive(Debug)]
pub struct CollectionState<T> {
    /// Description with which the collection was created
    pub description: CollectionDescription<T>,

    /// Accumulation of read capabilities for the collection.
    ///
    /// This accumulation will always contain `self.implied_capability`, but may also contain
    /// capabilities held by others who have read dependencies on this collection.
    pub read_capabilities: MutableAntichain<T>,
    /// The implicit capability associated with collection creation.  This should never be less
    /// than the since of the associated persist collection.
    pub implied_capability: Antichain<T>,
    /// The policy to use to downgrade `self.implied_capability`.
    pub read_policy: ReadPolicy<T>,

    /// Reported write frontier.
    pub write_frontier: Antichain<T>,

    pub collection_metadata: CollectionMetadata,
}

impl<T: Timestamp> CollectionState<T> {
    /// Creates a new collection state, with an initial read policy valid from `since`.
    pub fn new(
        description: CollectionDescription<T>,
        since: Antichain<T>,
        write_frontier: Antichain<T>,
        metadata: CollectionMetadata,
    ) -> Self {
        let mut read_capabilities = MutableAntichain::new();
        read_capabilities.update_iter(since.iter().map(|time| (time.clone(), 1)));
        Self {
            description,
            read_capabilities,
            implied_capability: since.clone(),
            read_policy: ReadPolicy::ValidFrom(since),
            write_frontier,
            collection_metadata: metadata,
        }
    }
}

/// State maintained about individual exports.
#[derive(Debug)]
pub struct ExportState<T> {
    /// Description with which the export was created
    pub description: ExportDescription<T>,

    /// Reported write frontier.
    pub write_frontier: Antichain<T>,
}
impl<T: Timestamp> ExportState<T> {
    fn new(description: ExportDescription<T>) -> Self {
        Self {
            description,
            write_frontier: Antichain::from_elem(Timestamp::minimum()),
        }
    }
    fn from(&self) -> GlobalId {
        self.description.sink.from
    }
}

impl<T> Controller<T>
where
    T: Timestamp + Lattice + TotalOrder + Codec64 + From<EpochMillis> + TimestampManipulation,

    // Required to setup grpc clients for new storaged instances.
    StorageCommand<T>: RustType<ProtoStorageCommand>,
    StorageResponse<T>: RustType<ProtoStorageResponse>,

    Self: StorageController<Timestamp = T>,
{
    /// Effectively truncates the `data_shard` associated with `global_id`
    /// effective as of the system time.
    ///
    /// # Panics
    /// - If `id` does not belong to a collection or is not registered as a
    ///   managed collection.
    async fn truncate_managed_collection(&mut self, id: GlobalId) {
        let as_of = match self.state.collections[&id]
            .write_frontier
            .elements()
            .iter()
            .min()
        {
            Some(f) if f > &T::minimum() => f.step_back().unwrap(),
            // If collection is closed or the frontier is the minimum, we cannot
            // or don't need to truncate (respectively).
            _ => return,
        };

        let mut negate = self.snapshot(id, as_of).await.unwrap();

        for (_, diff) in negate.iter_mut() {
            *diff = -*diff;
        }

        self.append_to_managed_collection(id, negate).await;
    }

    /// Append `updates` to the `data_shard` associated with `global_id`
    /// effective as of the system time.
    ///
    /// # Panics
    /// - If `id` is not registered as a managed collection.
    async fn append_to_managed_collection(&mut self, id: GlobalId, updates: Vec<(Row, Diff)>) {
        self.state
            .collection_manager
            .append_to_collection(id, updates)
            .await;
    }

    /// Initializes the data expressing which global IDs correspond to which
    /// shards. Necessary because we cannot write any of these mappings that we
    /// discover before the shard mapping collection exists.
    ///
    /// # Panics
    /// - If `IntrospectionType::ShardMapping` is not associated with a
    /// `GlobalId` in `self.state.introspection_ids`.
    /// - If `IntrospectionType::ShardMapping`'s `GlobalId` is not registered as
    ///   a managed collection.
    async fn initialize_shard_mapping(&mut self) {
        let id = self.state.introspection_ids[&IntrospectionType::ShardMapping];

        let mut row_buf = Row::default();
        let mut updates = Vec::with_capacity(self.state.collections.len());
        for (
            global_id,
            CollectionState {
                collection_metadata: CollectionMetadata { data_shard, .. },
                ..
            },
        ) in self.state.collections.iter()
        {
            let mut packer = row_buf.packer();
            packer.push(Datum::from(global_id.to_string().as_str()));
            packer.push(Datum::from(data_shard.to_string().as_str()));
            updates.push((row_buf.clone(), 1));
        }

        self.append_to_managed_collection(id, updates).await;
    }

    /// Writes a new global ID, shard ID pair to the appropriate collection.
    ///
    /// However, data is written iff we know of the `GlobalId` of the
    /// `IntrospectionType::ShardMapping` collection; in other cases, data is
    /// dropped on the floor. In these cases, the data is later written by
    /// [`Self::initialize_shard_mapping`].
    ///
    /// # Panics
    /// - If `self.state.collections` does not have an entry for `global_id`.
    /// - If `IntrospectionType::ShardMapping`'s `GlobalId` is not registered as
    ///   a managed collection.
    async fn register_shard_mapping(&mut self, global_id: GlobalId) {
        let id = match self
            .state
            .introspection_ids
            .get(&IntrospectionType::ShardMapping)
        {
            Some(id) => *id,
            _ => return,
        };

        let shard_id = self.state.collections[&global_id]
            .collection_metadata
            .data_shard;

        // Pack updates into rows
        let mut row_buf = Row::default();
        let mut packer = row_buf.packer();
        packer.push(Datum::from(global_id.to_string().as_str()));
        packer.push(Datum::from(shard_id.to_string().as_str()));
        let updates = vec![(row_buf.clone(), 1)];

        self.append_to_managed_collection(id, updates).await;
    }
}

<<<<<<< HEAD
mod persist_read_handles {
    use std::collections::BTreeMap;

    use differential_dataflow::lattice::Lattice;
    use futures::stream::FuturesUnordered;
    use futures::StreamExt;
    use timely::progress::{Antichain, Timestamp};
    use tokio::sync::mpsc::UnboundedSender;
    use tracing::Instrument;

    use mz_persist_client::critical::SinceHandle;
    use mz_persist_types::Codec64;
    use mz_repr::{Diff, GlobalId};

    use crate::controller::PersistEpoch;
    use crate::types::sources::SourceData;

    /// A wrapper that holds on to backing persist shards/collections that the
    /// storage controller is aware of. The handles hold back the since frontier and
    /// we need to downgrade them when the read capabilities change.
    ///
    /// Internally, this has an async task and the methods for registering a handle
    /// and downgrading sinces add commands to a queue that this task is working
    /// off. This makes the methods non-blocking and moves the work outside the main
    /// coordinator task, meaning the coordinator is spending less time waiting on
    /// persist calls.
    #[derive(Debug)]
    pub struct PersistWorker<T: Timestamp + Lattice + Codec64> {
        tx: UnboundedSender<(tracing::Span, PersistWorkerCmd<T>)>,
    }

    /// Commands for [PersistWorker].
    #[derive(Debug)]
    enum PersistWorkerCmd<T: Timestamp + Lattice + Codec64> {
        Register(GlobalId, SinceHandle<SourceData, (), T, Diff, PersistEpoch>),
        Downgrade(BTreeMap<GlobalId, Antichain<T>>),
    }

    impl<T: Timestamp + Lattice + Codec64> PersistWorker<T> {
        pub(crate) fn new() -> Self {
            let (tx, mut rx) = tokio::sync::mpsc::unbounded_channel::<(tracing::Span, _)>();

            mz_ore::task::spawn(|| "PersistWorker", async move {
                let mut since_handles = BTreeMap::new();

                while let Some(cmd) = rx.recv().await {
                    // Peel off all available commands.
                    // This allows us to catch up if we fall behind on downgrade commands.
                    let mut commands = vec![cmd];
                    while let Ok(cmd) = rx.try_recv() {
                        commands.push(cmd);
                    }
                    // Collect all downgrade requests and apply them last.
                    let mut downgrades = BTreeMap::default();

                    for (span, command) in commands {
                        match command {
                            PersistWorkerCmd::Register(id, since_handle) => {
                                let previous = since_handles.insert(id, since_handle);
                                if previous.is_some() {
                                    panic!("already registered a SinceHandle for collection {id}");
                                }
                            }
                            PersistWorkerCmd::Downgrade(since_frontiers) => {
                                for (id, frontier) in since_frontiers {
                                    downgrades.insert(id, (span.clone(), frontier));
                                }
                            }
                        }
                    }

                    let mut futs = FuturesUnordered::new();

                    for (id, (span, since)) in downgrades {
                        let Some(mut since_handle) = since_handles.remove(&id) else {
                            panic!("downgrade command for absent collection {id}");
                        };

                        futs.push(async move {
                            let epoch = since_handle.opaque().clone();
                            let result = since_handle
                                .maybe_compare_and_downgrade_since(&epoch, (&epoch, &since))
                                .instrument(span)
                                .await;
                            if let Some(Err(other_epoch)) = result {
                                mz_ore::halt!("fenced by envd @ {other_epoch:?}. ours = {epoch:?}");
                            }

                            // If we're not done we put the handle back
                            if !since.is_empty() {
                                Some((id, (since_handle)))
                            } else {
                                None
                            }
                        });
                    }

                    while let Some(entry) = futs.next().await {
                        since_handles.extend(entry);
                    }
                }
                tracing::trace!("shutting down persist since downgrade task");
            });

            Self { tx }
        }

        pub(crate) fn register(
            &self,
            id: GlobalId,
            since_handle: SinceHandle<SourceData, (), T, Diff, PersistEpoch>,
        ) {
            self.send(PersistWorkerCmd::Register(id, since_handle))
        }

        pub(crate) fn downgrade(&self, frontiers: BTreeMap<GlobalId, Antichain<T>>) {
            self.send(PersistWorkerCmd::Downgrade(frontiers))
        }

        fn send(&self, cmd: PersistWorkerCmd<T>) {
            self.tx
                .send((tracing::Span::current(), cmd))
                .expect("persist worker exited while its handle was alive")
        }
    }
}

mod persist_write_handles {

    use std::collections::{BTreeMap, HashSet, VecDeque};

    use differential_dataflow::lattice::Lattice;
    use futures::stream::FuturesUnordered;
    use itertools::Itertools;
    use timely::progress::{Antichain, Timestamp};
    use tokio::sync::mpsc::UnboundedSender;

    use mz_persist_client::write::WriteHandle;
    use mz_persist_types::Codec64;
    use mz_repr::{Diff, GlobalId, TimestampManipulation};
    use tracing::Instrument;

    use crate::client::StorageResponse;
    use crate::client::{TimestamplessUpdate, Update};
    use crate::controller::StorageError;
    use crate::types::sources::SourceData;

    #[derive(Debug, Clone)]
    pub struct PersistWorker<T: Timestamp + Lattice + Codec64 + TimestampManipulation> {
        tx: UnboundedSender<(tracing::Span, PersistWorkerCmd<T>)>,
    }

    impl<T> Drop for PersistWorker<T>
    where
        T: Timestamp + Lattice + Codec64 + TimestampManipulation,
    {
        fn drop(&mut self) {
            self.send(PersistWorkerCmd::Shutdown);
            // TODO: Can't easily block on shutdown occurring.
        }
    }

    /// Commands for [PersistWorker].
    #[derive(Debug)]
    enum PersistWorkerCmd<T: Timestamp + Lattice + Codec64> {
        Register(GlobalId, WriteHandle<SourceData, (), T, Diff>),
        Append(
            Vec<(GlobalId, Vec<Update<T>>, T)>,
            tokio::sync::oneshot::Sender<Result<(), StorageError>>,
        ),
        /// Appends `Vec<TimelessUpdate>` to `GlobalId` at, essentially,
        /// `max(write_frontier, T)`.
        MonotonicAppend(
            Vec<(GlobalId, Vec<TimestamplessUpdate>, T)>,
            tokio::sync::oneshot::Sender<Result<(), StorageError>>,
        ),
        Shutdown,
    }

    impl<T: Timestamp + Lattice + Codec64 + TimestampManipulation> PersistWorker<T> {
        pub(crate) fn new(
            mut frontier_responses: tokio::sync::mpsc::UnboundedSender<StorageResponse<T>>,
        ) -> Self {
            let (tx, mut rx) = tokio::sync::mpsc::unbounded_channel::<(tracing::Span, _)>();

            mz_ore::task::spawn(|| "PersistWriteHandles", async move {
                let mut write_handles =
                    BTreeMap::<GlobalId, WriteHandle<SourceData, (), T, Diff>>::new();

                let mut interval = tokio::time::interval(std::time::Duration::from_secs(60));
                let mut shutdown = false;
                while !shutdown {
                    tokio::select! {
                        _ = interval.tick() => {
                            let futs = FuturesUnordered::new();
                            for (_id, write) in write_handles.iter_mut() {
                                futs.push(write.maybe_heartbeat_writer());
                            }
                            use futures::StreamExt;
                            futs.collect::<Vec<_>>().await;
                        },
                        cmd = rx.recv() => {
                            if let Some(cmd) = cmd {
                                // Peel off all available commands.
                                // We do this in case we can consolidate commands.
                                // It would be surprising to receive multiple concurrent `Append` commands,
                                // but we might receive multiple *empty* `Append` commands.
                                let mut commands = VecDeque::new();
                                commands.push_back(cmd);
                                while let Ok(cmd) = rx.try_recv() {
                                    commands.push_back(cmd);
                                }

                                // Accumulated updates and upper frontier.
                                let mut all_updates = BTreeMap::default();
                                let mut all_responses = Vec::default();

                                while let Some((span, command)) = commands.pop_front() {
                                    match command {
                                        PersistWorkerCmd::Register(id, write_handle) => {
                                            let previous = write_handles.insert(id, write_handle);
                                            if previous.is_some() {
                                                panic!(
                                                    "already registered a WriteHandle for collection {:?}",
                                                    id
                                                );
                                            }
                                        }
                                        PersistWorkerCmd::Append(updates, response) => {
                                            let mut ids = HashSet::new();
                                            for (id, update, upper) in updates {
                                                ids.insert(id);
                                                let (old_span, updates, old_upper) =
                                                    all_updates.entry(id).or_insert_with(|| {
                                                        (
                                                            span.clone(),
                                                            Vec::default(),
                                                            Antichain::from_elem(T::minimum()),
                                                        )
                                                    });

                                                if old_span.id() != span.id() {
                                                    // Link in any spans for `Append`
                                                    // operations that we lump together by
                                                    // doing this. This is not ideal,
                                                    // because we only have a true tracing
                                                    // history for the "first" span that we
                                                    // process, but it's better than
                                                    // nothing.
                                                    old_span.follows_from(span.id());
                                                }
                                                updates.extend(update);
                                                old_upper.join_assign(&Antichain::from_elem(upper));
                                            }
                                            all_responses.push((ids, response));
                                        }
                                        PersistWorkerCmd::MonotonicAppend(updates, response) => {
                                            let mut updates_outer = Vec::with_capacity(updates.len());
                                            for (id, update, at_least) in updates {
                                                let current_upper = write_handles[&id].upper().clone();
                                                if update.is_empty() && current_upper.is_empty() {
                                                    // Ignore timestamp advancement for
                                                    // closed collections. TODO? Make this a
                                                    // correctable error
                                                    continue;
                                                }

                                                let lower = if current_upper.less_than(&at_least) {
                                                    at_least
                                                } else {
                                                    current_upper
                                                        .elements()
                                                        .iter()
                                                        .min()
                                                        .expect("cannot append data to closed collection")
                                                        .clone()
                                                };

                                                let upper = lower.step_forward();
                                                let update = update
                                                    .into_iter()
                                                    .map(|TimestamplessUpdate { row, diff }| Update {
                                                        row,
                                                        diff,
                                                        timestamp: lower.clone(),
                                                    })
                                                    .collect::<Vec<_>>();

                                                updates_outer.push((id, update, upper));
                                            }
                                            commands.push_front((
                                                span,
                                                PersistWorkerCmd::Append(updates_outer, response),
                                            ));
                                        }
                                        PersistWorkerCmd::Shutdown => {
                                            shutdown = true;
                                        }
                                    }
                                }

                                async fn append_work<T2: Timestamp + Lattice + Codec64>(
                                    frontier_responses: &mut tokio::sync::mpsc::UnboundedSender<
                                        StorageResponse<T2>,
                                    >,
                                    write_handles: &mut BTreeMap<
                                        GlobalId,
                                        WriteHandle<SourceData, (), T2, Diff>,
                                    >,
                                    mut commands: BTreeMap<
                                        GlobalId,
                                        (tracing::Span, Vec<Update<T2>>, Antichain<T2>),
                                    >,
                                ) -> Result<(), Vec<GlobalId>> {
                                    let futs = FuturesUnordered::new();

                                    // We cannot iterate through the updates and then set off a persist call
                                    // on the write handle because we cannot mutably borrow the write handle
                                    // multiple times.
                                    //
                                    // Instead, we first group the update by ID above and then iterate
                                    // through all available write handles and see if there are any updates
                                    // for it. If yes, we send them all in one go.
                                    for (id, write) in write_handles.iter_mut() {
                                        if let Some((span, updates, new_upper)) = commands.remove(id) {
                                            let persist_upper = write.upper().clone();
                                            let updates = updates
                                                .into_iter()
                                                .map(|u| ((SourceData(Ok(u.row)), ()), u.timestamp, u.diff));

                                            futs.push(async move {
                                                let persist_upper = persist_upper.clone();
                                                write
                                                    .compare_and_append(
                                                        updates.clone(),
                                                        persist_upper.clone(),
                                                        new_upper.clone(),
                                                    )
                                                    .instrument(span.clone())
                                                    .await
                                                    .expect("cannot append updates")
                                                    .or(Err(*id))?;

                                                Ok::<_, GlobalId>((*id, new_upper))
                                            })
                                        }
                                    }

                                    use futures::StreamExt;
                                    // Ensure all futures run to completion, and track status of each of them individually
                                    let (new_uppers, failed_appends): (Vec<_>, Vec<_>) = futs
                                        .collect::<Vec<_>>()
                                        .await
                                        .into_iter()
                                        .partition_result();

                                    // It is not strictly an error for the controller to hang up.
                                    let _ =
                                        frontier_responses.send(StorageResponse::FrontierUppers(new_uppers));

                                    if failed_appends.is_empty() {
                                        Ok(())
                                    } else {
                                        Err(failed_appends)
                                    }
                                }

                                let result =
                                    append_work(&mut frontier_responses, &mut write_handles, all_updates).await;

                                for (ids, response) in all_responses {
                                    let result = match &result {
                                        Err(bad_ids) => {
                                            let filtered: Vec<_> = bad_ids.iter().filter(|id| ids.contains(id)).copied().collect();
                                            if filtered.is_empty() {
                                                Ok(())
                                            } else {
                                                Err(StorageError::InvalidUppers(filtered))
                                            }
                                        }
                                        Ok(()) => Ok(()),
                                    };
                                    // It is not an error for the other end to hang up.
                                    let _ = response.send(result);
                                }

                                if shutdown {
                                    tracing::trace!("shutting down persist write append task");
                                    break;
                                }
                            } else {
                                shutdown = true;
                            }
                        }
                    }
                }
            });

            Self { tx }
        }

        pub(crate) fn register(
            &self,
            id: GlobalId,
            write_handle: WriteHandle<SourceData, (), T, Diff>,
        ) {
            self.send(PersistWorkerCmd::Register(id, write_handle))
        }

        pub(crate) fn append(
            &self,
            updates: Vec<(GlobalId, Vec<Update<T>>, T)>,
        ) -> tokio::sync::oneshot::Receiver<Result<(), StorageError>> {
            let (tx, rx) = tokio::sync::oneshot::channel();
            if updates.is_empty() {
                tx.send(Ok(()))
                    .expect("rx has not been dropped at this point");
                rx
            } else {
                self.send(PersistWorkerCmd::Append(updates, tx));
                rx
            }
        }

        /// Appends values to collections associated with `GlobalId`, but lets
        /// the persist worker chose timestamps guaranteed to be monotonic and
        /// that the time will be at least `T`.
        ///
        /// This lets the writer influence how far forward the timestamp will be
        /// advanced, while still guaranteeing that it will advance.
        ///
        /// Note it is still possible for the append operation to fail in the
        /// face of contention from other writers.
        ///
        /// # Panics
        /// - If appending non-empty `TimelessUpdate` to closed collections
        ///   (i.e. those with empty uppers), whose uppers cannot be
        ///   monotonically increased.
        ///
        ///   Collections with empty uppers can continue receiving empty
        ///   updates, i.e. those used soley to advance collections' uppers.
        pub(crate) fn monotonic_append(
            &self,
            updates: Vec<(GlobalId, Vec<TimestamplessUpdate>, T)>,
        ) -> tokio::sync::oneshot::Receiver<Result<(), StorageError>> {
            let (tx, rx) = tokio::sync::oneshot::channel();
            if updates.is_empty() {
                tx.send(Ok(()))
                    .expect("rx has not been dropped at this point");
                rx
            } else {
                self.send(PersistWorkerCmd::MonotonicAppend(updates, tx));
                rx
            }
        }

        fn send(&self, cmd: PersistWorkerCmd<T>) {
            match self.tx.send((tracing::Span::current(), cmd)) {
                Ok(()) => (), // All good!
                Err(e) => {
                    tracing::trace!("could not forward command: {:?}", e);
                }
            }
        }
    }
}

mod collection_mgmt {
    use std::collections::HashSet;
    use std::sync::Arc;

    use differential_dataflow::lattice::Lattice;
    use mz_ore::now::{EpochMillis, NowFn};
    use timely::progress::Timestamp;
    use tokio::sync::mpsc;
    use tokio::sync::Mutex;
    use tracing::debug;

    use mz_persist_types::Codec64;
    use mz_repr::{Diff, GlobalId, Row, TimestampManipulation};

    use crate::client::TimestamplessUpdate;
    use crate::controller::StorageError;

    use super::persist_write_handles;

    #[derive(Debug, Clone)]
    pub struct CollectionManager {
        collections: Arc<Mutex<HashSet<GlobalId>>>,
        tx: mpsc::Sender<(GlobalId, Vec<(Row, Diff)>)>,
    }

    /// The `CollectionManager` provides two complementary functions:
    /// - Providing an API to append values to a registered set of collections.
    ///   For this usecase:
    ///     - The `CollectionManager` will retry on contention. This could cause reduced throughput
    ///       on a collection with many writers.
    ///     - Appending to a closed collection panics
    /// - Automatically advancing the timestamp of managed collections every
    ///   second. For this usecase:
    ///     - The `CollectionManager` handles contention by permitting and ignoring errors.
    ///     - Closed collections will not panic if they continue receiving these requests.
    impl CollectionManager {
        pub(super) fn new<
            T: Timestamp + Lattice + Codec64 + From<EpochMillis> + TimestampManipulation,
        >(
            write_handle: persist_write_handles::PersistWorker<T>,
            now: NowFn,
        ) -> CollectionManager {
            let collections = Arc::new(Mutex::new(HashSet::new()));
            let collections_outer = Arc::clone(&collections);
            let (tx, mut rx) = mpsc::channel::<(GlobalId, Vec<(Row, Diff)>)>(1);

            mz_ore::task::spawn(|| "ControllerManagedCollectionWriter", async move {
                let mut interval = tokio::time::interval(tokio::time::Duration::from_millis(1_000));
                loop {
                    tokio::select! {
                        _ = interval.tick() => {
                            let collections = &mut *collections.lock().await;

                            let now = T::from(now());
                            let updates = collections.iter().map(|id| {
                                (*id, vec![], now.clone())
                            }).collect::<Vec<_>>();

                            // Failures don't matter when advancing collections'
                            // uppers. This might fail when a storaged happens
                            // to be writing to this concurrently. Advancing
                            // uppers here is best-effort and only needs to
                            // succeed if no one else is advancing it;
                            // contention proves otherwise.
                            match write_handle.monotonic_append(updates).await {
                                Ok(_append_result) => (), // All good!
                                Err(_recv_error) => {
                                    // Sender hung up, this seems fine and can
                                    // happen when shutting down.
                                }
                            }
                        },
                        cmd = rx.recv() => {
                            if let Some((id, updates)) = cmd {
                                assert!(collections.lock().await.contains(&id));

                                let updates = vec![(id, updates.into_iter().map(|(row, diff)| TimestamplessUpdate {
                                    row,
                                    diff,
                                }).collect::<Vec<_>>(), T::from(now()))];

                                loop {
                                    let append_result = write_handle.monotonic_append(updates.clone()).await.expect("sender hung up");
                                    match append_result {
                                        Ok(()) => break,
                                        Err(StorageError::InvalidUppers(ids)) => {
                                            // It's fine to retry invalid-uppers errors here, since monotonic appends
                                            // do not specify a particular upper or timestamp.
                                            assert_eq!(&ids, &[id], "expect to receive errors for only the relevant collection");
                                            debug!("Retrying invalid-uppers error while appending to managed collection {id}");
                                        }
                                        Err(other) => {
                                            panic!("Unhandled error while appending to managed collection {id}: {other:?}")
                                        }
                                    }
                                }
                            }
                        }
                    }
                }
            });

            CollectionManager {
                tx,
                collections: collections_outer,
            }
        }

        /// Registers the collection as one that `CollectionManager` will:
        /// - Automatically advance the upper of every second
        /// - Accept appends for. However, note that when appending, the
        ///   `CollectionManager` expects to be the only writer.
        pub(super) async fn register_collection(&self, id: GlobalId) {
            self.collections.lock().await.insert(id);
        }

        /// Appends `updates` to the collection correlated with `id`.
        ///
        /// # Panics
        /// - If `id` does not belong to managed collections.
        /// - If there is contention to write to the collection identified by
        ///   `id`.
        /// - If the collection closed.
        pub(super) async fn append_to_collection(&self, id: GlobalId, updates: Vec<(Row, Diff)>) {
            self.tx.send((id, updates)).await.expect("rx hung up");
        }
    }
}

=======
>>>>>>> 231879a3
#[cfg(test)]
mod tests {
    use super::*;

    #[test]
    fn lag_writes_by_zero() {
        let policy = ReadPolicy::lag_writes_by(mz_repr::Timestamp::default());
        let write_frontier = Antichain::from_elem(mz_repr::Timestamp::from(5));
        assert_eq!(policy.frontier(write_frontier.borrow()), write_frontier);
    }
}<|MERGE_RESOLUTION|>--- conflicted
+++ resolved
@@ -623,31 +623,23 @@
     /// without blocking the storage controller.
     persist_read_handles: persist_handles::PersistReadWorker<T>,
     stashed_response: Option<StorageResponse<T>>,
-<<<<<<< HEAD
     /// Storage hosts that should be deprovisioned during the next call to `StorageController::process`,
     /// along with the status collection to report the drop to.
     pending_host_deprovisions: BTreeSet<(GlobalId, GlobalId)>,
-=======
-    /// Storage hosts that should be deprovisioned during the next call to `StorageController::process`.
-    pending_host_deprovisions: BTreeSet<GlobalId>,
     /// Commands that should be send to storage instances during the next call
     /// to `StorageController::process`.
     pending_compaction_commands: Vec<(GlobalId, Antichain<T>)>,
->>>>>>> 231879a3
 
     /// Interface for managed collections
     pub(super) collection_manager: collection_mgmt::CollectionManager,
     /// Tracks which collection is responsible for which [`IntrospectionType`].
     pub(super) introspection_ids: HashMap<IntrospectionType, GlobalId>,
-<<<<<<< HEAD
-    now: NowFn,
-=======
     /// Tokens for tasks that drive updating introspection collections. Dropping
     /// this will make sure that any tasks (or other resources) will stop when
     /// needed.
     // TODO(aljoscha): Should these live somewhere else?
     introspection_tokens: HashMap<GlobalId, Box<dyn Any + Send + Sync>>,
->>>>>>> 231879a3
+    now: NowFn,
     /// The fencing token for this instance of the controller.
     envd_epoch: NonZeroI64,
 }
@@ -792,11 +784,8 @@
             pending_compaction_commands: Vec::new(),
             collection_manager,
             introspection_ids: HashMap::new(),
-<<<<<<< HEAD
+            introspection_tokens: HashMap::new(),
             now,
-=======
-            introspection_tokens: HashMap::new(),
->>>>>>> 231879a3
             envd_epoch,
         }
     }
@@ -1436,25 +1425,9 @@
             .downgrade(compaction_commands.clone());
 
         for (id, frontier) in compaction_commands {
-<<<<<<< HEAD
-            // TODO(petrosagg): make this a strict check
-            if let Some(client) = self.hosts.client(id) {
-                client.send(StorageCommand::AllowCompaction(vec![(
-                    id,
-                    frontier.clone(),
-                )]));
-
-                if frontier.is_empty() {
-                    let status_id =
-                        self.state.introspection_ids[&IntrospectionType::SourceStatusHistory];
-                    self.state.pending_host_deprovisions.insert((id, status_id));
-                }
-            }
-=======
             // Acquiring a client for a storage instance requires await, so we
             // instead stash these for later and process when we can.
             self.state.pending_compaction_commands.push((id, frontier));
->>>>>>> 231879a3
         }
     }
 
@@ -1501,7 +1474,9 @@
                 )]));
 
                 if frontier.is_empty() {
-                    self.state.pending_host_deprovisions.insert(id);
+                    let status_id =
+                        self.state.introspection_ids[&IntrospectionType::SourceStatusHistory];
+                    self.state.pending_host_deprovisions.insert((id, status_id));
                 }
             }
         }
@@ -1872,605 +1847,6 @@
     }
 }
 
-<<<<<<< HEAD
-mod persist_read_handles {
-    use std::collections::BTreeMap;
-
-    use differential_dataflow::lattice::Lattice;
-    use futures::stream::FuturesUnordered;
-    use futures::StreamExt;
-    use timely::progress::{Antichain, Timestamp};
-    use tokio::sync::mpsc::UnboundedSender;
-    use tracing::Instrument;
-
-    use mz_persist_client::critical::SinceHandle;
-    use mz_persist_types::Codec64;
-    use mz_repr::{Diff, GlobalId};
-
-    use crate::controller::PersistEpoch;
-    use crate::types::sources::SourceData;
-
-    /// A wrapper that holds on to backing persist shards/collections that the
-    /// storage controller is aware of. The handles hold back the since frontier and
-    /// we need to downgrade them when the read capabilities change.
-    ///
-    /// Internally, this has an async task and the methods for registering a handle
-    /// and downgrading sinces add commands to a queue that this task is working
-    /// off. This makes the methods non-blocking and moves the work outside the main
-    /// coordinator task, meaning the coordinator is spending less time waiting on
-    /// persist calls.
-    #[derive(Debug)]
-    pub struct PersistWorker<T: Timestamp + Lattice + Codec64> {
-        tx: UnboundedSender<(tracing::Span, PersistWorkerCmd<T>)>,
-    }
-
-    /// Commands for [PersistWorker].
-    #[derive(Debug)]
-    enum PersistWorkerCmd<T: Timestamp + Lattice + Codec64> {
-        Register(GlobalId, SinceHandle<SourceData, (), T, Diff, PersistEpoch>),
-        Downgrade(BTreeMap<GlobalId, Antichain<T>>),
-    }
-
-    impl<T: Timestamp + Lattice + Codec64> PersistWorker<T> {
-        pub(crate) fn new() -> Self {
-            let (tx, mut rx) = tokio::sync::mpsc::unbounded_channel::<(tracing::Span, _)>();
-
-            mz_ore::task::spawn(|| "PersistWorker", async move {
-                let mut since_handles = BTreeMap::new();
-
-                while let Some(cmd) = rx.recv().await {
-                    // Peel off all available commands.
-                    // This allows us to catch up if we fall behind on downgrade commands.
-                    let mut commands = vec![cmd];
-                    while let Ok(cmd) = rx.try_recv() {
-                        commands.push(cmd);
-                    }
-                    // Collect all downgrade requests and apply them last.
-                    let mut downgrades = BTreeMap::default();
-
-                    for (span, command) in commands {
-                        match command {
-                            PersistWorkerCmd::Register(id, since_handle) => {
-                                let previous = since_handles.insert(id, since_handle);
-                                if previous.is_some() {
-                                    panic!("already registered a SinceHandle for collection {id}");
-                                }
-                            }
-                            PersistWorkerCmd::Downgrade(since_frontiers) => {
-                                for (id, frontier) in since_frontiers {
-                                    downgrades.insert(id, (span.clone(), frontier));
-                                }
-                            }
-                        }
-                    }
-
-                    let mut futs = FuturesUnordered::new();
-
-                    for (id, (span, since)) in downgrades {
-                        let Some(mut since_handle) = since_handles.remove(&id) else {
-                            panic!("downgrade command for absent collection {id}");
-                        };
-
-                        futs.push(async move {
-                            let epoch = since_handle.opaque().clone();
-                            let result = since_handle
-                                .maybe_compare_and_downgrade_since(&epoch, (&epoch, &since))
-                                .instrument(span)
-                                .await;
-                            if let Some(Err(other_epoch)) = result {
-                                mz_ore::halt!("fenced by envd @ {other_epoch:?}. ours = {epoch:?}");
-                            }
-
-                            // If we're not done we put the handle back
-                            if !since.is_empty() {
-                                Some((id, (since_handle)))
-                            } else {
-                                None
-                            }
-                        });
-                    }
-
-                    while let Some(entry) = futs.next().await {
-                        since_handles.extend(entry);
-                    }
-                }
-                tracing::trace!("shutting down persist since downgrade task");
-            });
-
-            Self { tx }
-        }
-
-        pub(crate) fn register(
-            &self,
-            id: GlobalId,
-            since_handle: SinceHandle<SourceData, (), T, Diff, PersistEpoch>,
-        ) {
-            self.send(PersistWorkerCmd::Register(id, since_handle))
-        }
-
-        pub(crate) fn downgrade(&self, frontiers: BTreeMap<GlobalId, Antichain<T>>) {
-            self.send(PersistWorkerCmd::Downgrade(frontiers))
-        }
-
-        fn send(&self, cmd: PersistWorkerCmd<T>) {
-            self.tx
-                .send((tracing::Span::current(), cmd))
-                .expect("persist worker exited while its handle was alive")
-        }
-    }
-}
-
-mod persist_write_handles {
-
-    use std::collections::{BTreeMap, HashSet, VecDeque};
-
-    use differential_dataflow::lattice::Lattice;
-    use futures::stream::FuturesUnordered;
-    use itertools::Itertools;
-    use timely::progress::{Antichain, Timestamp};
-    use tokio::sync::mpsc::UnboundedSender;
-
-    use mz_persist_client::write::WriteHandle;
-    use mz_persist_types::Codec64;
-    use mz_repr::{Diff, GlobalId, TimestampManipulation};
-    use tracing::Instrument;
-
-    use crate::client::StorageResponse;
-    use crate::client::{TimestamplessUpdate, Update};
-    use crate::controller::StorageError;
-    use crate::types::sources::SourceData;
-
-    #[derive(Debug, Clone)]
-    pub struct PersistWorker<T: Timestamp + Lattice + Codec64 + TimestampManipulation> {
-        tx: UnboundedSender<(tracing::Span, PersistWorkerCmd<T>)>,
-    }
-
-    impl<T> Drop for PersistWorker<T>
-    where
-        T: Timestamp + Lattice + Codec64 + TimestampManipulation,
-    {
-        fn drop(&mut self) {
-            self.send(PersistWorkerCmd::Shutdown);
-            // TODO: Can't easily block on shutdown occurring.
-        }
-    }
-
-    /// Commands for [PersistWorker].
-    #[derive(Debug)]
-    enum PersistWorkerCmd<T: Timestamp + Lattice + Codec64> {
-        Register(GlobalId, WriteHandle<SourceData, (), T, Diff>),
-        Append(
-            Vec<(GlobalId, Vec<Update<T>>, T)>,
-            tokio::sync::oneshot::Sender<Result<(), StorageError>>,
-        ),
-        /// Appends `Vec<TimelessUpdate>` to `GlobalId` at, essentially,
-        /// `max(write_frontier, T)`.
-        MonotonicAppend(
-            Vec<(GlobalId, Vec<TimestamplessUpdate>, T)>,
-            tokio::sync::oneshot::Sender<Result<(), StorageError>>,
-        ),
-        Shutdown,
-    }
-
-    impl<T: Timestamp + Lattice + Codec64 + TimestampManipulation> PersistWorker<T> {
-        pub(crate) fn new(
-            mut frontier_responses: tokio::sync::mpsc::UnboundedSender<StorageResponse<T>>,
-        ) -> Self {
-            let (tx, mut rx) = tokio::sync::mpsc::unbounded_channel::<(tracing::Span, _)>();
-
-            mz_ore::task::spawn(|| "PersistWriteHandles", async move {
-                let mut write_handles =
-                    BTreeMap::<GlobalId, WriteHandle<SourceData, (), T, Diff>>::new();
-
-                let mut interval = tokio::time::interval(std::time::Duration::from_secs(60));
-                let mut shutdown = false;
-                while !shutdown {
-                    tokio::select! {
-                        _ = interval.tick() => {
-                            let futs = FuturesUnordered::new();
-                            for (_id, write) in write_handles.iter_mut() {
-                                futs.push(write.maybe_heartbeat_writer());
-                            }
-                            use futures::StreamExt;
-                            futs.collect::<Vec<_>>().await;
-                        },
-                        cmd = rx.recv() => {
-                            if let Some(cmd) = cmd {
-                                // Peel off all available commands.
-                                // We do this in case we can consolidate commands.
-                                // It would be surprising to receive multiple concurrent `Append` commands,
-                                // but we might receive multiple *empty* `Append` commands.
-                                let mut commands = VecDeque::new();
-                                commands.push_back(cmd);
-                                while let Ok(cmd) = rx.try_recv() {
-                                    commands.push_back(cmd);
-                                }
-
-                                // Accumulated updates and upper frontier.
-                                let mut all_updates = BTreeMap::default();
-                                let mut all_responses = Vec::default();
-
-                                while let Some((span, command)) = commands.pop_front() {
-                                    match command {
-                                        PersistWorkerCmd::Register(id, write_handle) => {
-                                            let previous = write_handles.insert(id, write_handle);
-                                            if previous.is_some() {
-                                                panic!(
-                                                    "already registered a WriteHandle for collection {:?}",
-                                                    id
-                                                );
-                                            }
-                                        }
-                                        PersistWorkerCmd::Append(updates, response) => {
-                                            let mut ids = HashSet::new();
-                                            for (id, update, upper) in updates {
-                                                ids.insert(id);
-                                                let (old_span, updates, old_upper) =
-                                                    all_updates.entry(id).or_insert_with(|| {
-                                                        (
-                                                            span.clone(),
-                                                            Vec::default(),
-                                                            Antichain::from_elem(T::minimum()),
-                                                        )
-                                                    });
-
-                                                if old_span.id() != span.id() {
-                                                    // Link in any spans for `Append`
-                                                    // operations that we lump together by
-                                                    // doing this. This is not ideal,
-                                                    // because we only have a true tracing
-                                                    // history for the "first" span that we
-                                                    // process, but it's better than
-                                                    // nothing.
-                                                    old_span.follows_from(span.id());
-                                                }
-                                                updates.extend(update);
-                                                old_upper.join_assign(&Antichain::from_elem(upper));
-                                            }
-                                            all_responses.push((ids, response));
-                                        }
-                                        PersistWorkerCmd::MonotonicAppend(updates, response) => {
-                                            let mut updates_outer = Vec::with_capacity(updates.len());
-                                            for (id, update, at_least) in updates {
-                                                let current_upper = write_handles[&id].upper().clone();
-                                                if update.is_empty() && current_upper.is_empty() {
-                                                    // Ignore timestamp advancement for
-                                                    // closed collections. TODO? Make this a
-                                                    // correctable error
-                                                    continue;
-                                                }
-
-                                                let lower = if current_upper.less_than(&at_least) {
-                                                    at_least
-                                                } else {
-                                                    current_upper
-                                                        .elements()
-                                                        .iter()
-                                                        .min()
-                                                        .expect("cannot append data to closed collection")
-                                                        .clone()
-                                                };
-
-                                                let upper = lower.step_forward();
-                                                let update = update
-                                                    .into_iter()
-                                                    .map(|TimestamplessUpdate { row, diff }| Update {
-                                                        row,
-                                                        diff,
-                                                        timestamp: lower.clone(),
-                                                    })
-                                                    .collect::<Vec<_>>();
-
-                                                updates_outer.push((id, update, upper));
-                                            }
-                                            commands.push_front((
-                                                span,
-                                                PersistWorkerCmd::Append(updates_outer, response),
-                                            ));
-                                        }
-                                        PersistWorkerCmd::Shutdown => {
-                                            shutdown = true;
-                                        }
-                                    }
-                                }
-
-                                async fn append_work<T2: Timestamp + Lattice + Codec64>(
-                                    frontier_responses: &mut tokio::sync::mpsc::UnboundedSender<
-                                        StorageResponse<T2>,
-                                    >,
-                                    write_handles: &mut BTreeMap<
-                                        GlobalId,
-                                        WriteHandle<SourceData, (), T2, Diff>,
-                                    >,
-                                    mut commands: BTreeMap<
-                                        GlobalId,
-                                        (tracing::Span, Vec<Update<T2>>, Antichain<T2>),
-                                    >,
-                                ) -> Result<(), Vec<GlobalId>> {
-                                    let futs = FuturesUnordered::new();
-
-                                    // We cannot iterate through the updates and then set off a persist call
-                                    // on the write handle because we cannot mutably borrow the write handle
-                                    // multiple times.
-                                    //
-                                    // Instead, we first group the update by ID above and then iterate
-                                    // through all available write handles and see if there are any updates
-                                    // for it. If yes, we send them all in one go.
-                                    for (id, write) in write_handles.iter_mut() {
-                                        if let Some((span, updates, new_upper)) = commands.remove(id) {
-                                            let persist_upper = write.upper().clone();
-                                            let updates = updates
-                                                .into_iter()
-                                                .map(|u| ((SourceData(Ok(u.row)), ()), u.timestamp, u.diff));
-
-                                            futs.push(async move {
-                                                let persist_upper = persist_upper.clone();
-                                                write
-                                                    .compare_and_append(
-                                                        updates.clone(),
-                                                        persist_upper.clone(),
-                                                        new_upper.clone(),
-                                                    )
-                                                    .instrument(span.clone())
-                                                    .await
-                                                    .expect("cannot append updates")
-                                                    .or(Err(*id))?;
-
-                                                Ok::<_, GlobalId>((*id, new_upper))
-                                            })
-                                        }
-                                    }
-
-                                    use futures::StreamExt;
-                                    // Ensure all futures run to completion, and track status of each of them individually
-                                    let (new_uppers, failed_appends): (Vec<_>, Vec<_>) = futs
-                                        .collect::<Vec<_>>()
-                                        .await
-                                        .into_iter()
-                                        .partition_result();
-
-                                    // It is not strictly an error for the controller to hang up.
-                                    let _ =
-                                        frontier_responses.send(StorageResponse::FrontierUppers(new_uppers));
-
-                                    if failed_appends.is_empty() {
-                                        Ok(())
-                                    } else {
-                                        Err(failed_appends)
-                                    }
-                                }
-
-                                let result =
-                                    append_work(&mut frontier_responses, &mut write_handles, all_updates).await;
-
-                                for (ids, response) in all_responses {
-                                    let result = match &result {
-                                        Err(bad_ids) => {
-                                            let filtered: Vec<_> = bad_ids.iter().filter(|id| ids.contains(id)).copied().collect();
-                                            if filtered.is_empty() {
-                                                Ok(())
-                                            } else {
-                                                Err(StorageError::InvalidUppers(filtered))
-                                            }
-                                        }
-                                        Ok(()) => Ok(()),
-                                    };
-                                    // It is not an error for the other end to hang up.
-                                    let _ = response.send(result);
-                                }
-
-                                if shutdown {
-                                    tracing::trace!("shutting down persist write append task");
-                                    break;
-                                }
-                            } else {
-                                shutdown = true;
-                            }
-                        }
-                    }
-                }
-            });
-
-            Self { tx }
-        }
-
-        pub(crate) fn register(
-            &self,
-            id: GlobalId,
-            write_handle: WriteHandle<SourceData, (), T, Diff>,
-        ) {
-            self.send(PersistWorkerCmd::Register(id, write_handle))
-        }
-
-        pub(crate) fn append(
-            &self,
-            updates: Vec<(GlobalId, Vec<Update<T>>, T)>,
-        ) -> tokio::sync::oneshot::Receiver<Result<(), StorageError>> {
-            let (tx, rx) = tokio::sync::oneshot::channel();
-            if updates.is_empty() {
-                tx.send(Ok(()))
-                    .expect("rx has not been dropped at this point");
-                rx
-            } else {
-                self.send(PersistWorkerCmd::Append(updates, tx));
-                rx
-            }
-        }
-
-        /// Appends values to collections associated with `GlobalId`, but lets
-        /// the persist worker chose timestamps guaranteed to be monotonic and
-        /// that the time will be at least `T`.
-        ///
-        /// This lets the writer influence how far forward the timestamp will be
-        /// advanced, while still guaranteeing that it will advance.
-        ///
-        /// Note it is still possible for the append operation to fail in the
-        /// face of contention from other writers.
-        ///
-        /// # Panics
-        /// - If appending non-empty `TimelessUpdate` to closed collections
-        ///   (i.e. those with empty uppers), whose uppers cannot be
-        ///   monotonically increased.
-        ///
-        ///   Collections with empty uppers can continue receiving empty
-        ///   updates, i.e. those used soley to advance collections' uppers.
-        pub(crate) fn monotonic_append(
-            &self,
-            updates: Vec<(GlobalId, Vec<TimestamplessUpdate>, T)>,
-        ) -> tokio::sync::oneshot::Receiver<Result<(), StorageError>> {
-            let (tx, rx) = tokio::sync::oneshot::channel();
-            if updates.is_empty() {
-                tx.send(Ok(()))
-                    .expect("rx has not been dropped at this point");
-                rx
-            } else {
-                self.send(PersistWorkerCmd::MonotonicAppend(updates, tx));
-                rx
-            }
-        }
-
-        fn send(&self, cmd: PersistWorkerCmd<T>) {
-            match self.tx.send((tracing::Span::current(), cmd)) {
-                Ok(()) => (), // All good!
-                Err(e) => {
-                    tracing::trace!("could not forward command: {:?}", e);
-                }
-            }
-        }
-    }
-}
-
-mod collection_mgmt {
-    use std::collections::HashSet;
-    use std::sync::Arc;
-
-    use differential_dataflow::lattice::Lattice;
-    use mz_ore::now::{EpochMillis, NowFn};
-    use timely::progress::Timestamp;
-    use tokio::sync::mpsc;
-    use tokio::sync::Mutex;
-    use tracing::debug;
-
-    use mz_persist_types::Codec64;
-    use mz_repr::{Diff, GlobalId, Row, TimestampManipulation};
-
-    use crate::client::TimestamplessUpdate;
-    use crate::controller::StorageError;
-
-    use super::persist_write_handles;
-
-    #[derive(Debug, Clone)]
-    pub struct CollectionManager {
-        collections: Arc<Mutex<HashSet<GlobalId>>>,
-        tx: mpsc::Sender<(GlobalId, Vec<(Row, Diff)>)>,
-    }
-
-    /// The `CollectionManager` provides two complementary functions:
-    /// - Providing an API to append values to a registered set of collections.
-    ///   For this usecase:
-    ///     - The `CollectionManager` will retry on contention. This could cause reduced throughput
-    ///       on a collection with many writers.
-    ///     - Appending to a closed collection panics
-    /// - Automatically advancing the timestamp of managed collections every
-    ///   second. For this usecase:
-    ///     - The `CollectionManager` handles contention by permitting and ignoring errors.
-    ///     - Closed collections will not panic if they continue receiving these requests.
-    impl CollectionManager {
-        pub(super) fn new<
-            T: Timestamp + Lattice + Codec64 + From<EpochMillis> + TimestampManipulation,
-        >(
-            write_handle: persist_write_handles::PersistWorker<T>,
-            now: NowFn,
-        ) -> CollectionManager {
-            let collections = Arc::new(Mutex::new(HashSet::new()));
-            let collections_outer = Arc::clone(&collections);
-            let (tx, mut rx) = mpsc::channel::<(GlobalId, Vec<(Row, Diff)>)>(1);
-
-            mz_ore::task::spawn(|| "ControllerManagedCollectionWriter", async move {
-                let mut interval = tokio::time::interval(tokio::time::Duration::from_millis(1_000));
-                loop {
-                    tokio::select! {
-                        _ = interval.tick() => {
-                            let collections = &mut *collections.lock().await;
-
-                            let now = T::from(now());
-                            let updates = collections.iter().map(|id| {
-                                (*id, vec![], now.clone())
-                            }).collect::<Vec<_>>();
-
-                            // Failures don't matter when advancing collections'
-                            // uppers. This might fail when a storaged happens
-                            // to be writing to this concurrently. Advancing
-                            // uppers here is best-effort and only needs to
-                            // succeed if no one else is advancing it;
-                            // contention proves otherwise.
-                            match write_handle.monotonic_append(updates).await {
-                                Ok(_append_result) => (), // All good!
-                                Err(_recv_error) => {
-                                    // Sender hung up, this seems fine and can
-                                    // happen when shutting down.
-                                }
-                            }
-                        },
-                        cmd = rx.recv() => {
-                            if let Some((id, updates)) = cmd {
-                                assert!(collections.lock().await.contains(&id));
-
-                                let updates = vec![(id, updates.into_iter().map(|(row, diff)| TimestamplessUpdate {
-                                    row,
-                                    diff,
-                                }).collect::<Vec<_>>(), T::from(now()))];
-
-                                loop {
-                                    let append_result = write_handle.monotonic_append(updates.clone()).await.expect("sender hung up");
-                                    match append_result {
-                                        Ok(()) => break,
-                                        Err(StorageError::InvalidUppers(ids)) => {
-                                            // It's fine to retry invalid-uppers errors here, since monotonic appends
-                                            // do not specify a particular upper or timestamp.
-                                            assert_eq!(&ids, &[id], "expect to receive errors for only the relevant collection");
-                                            debug!("Retrying invalid-uppers error while appending to managed collection {id}");
-                                        }
-                                        Err(other) => {
-                                            panic!("Unhandled error while appending to managed collection {id}: {other:?}")
-                                        }
-                                    }
-                                }
-                            }
-                        }
-                    }
-                }
-            });
-
-            CollectionManager {
-                tx,
-                collections: collections_outer,
-            }
-        }
-
-        /// Registers the collection as one that `CollectionManager` will:
-        /// - Automatically advance the upper of every second
-        /// - Accept appends for. However, note that when appending, the
-        ///   `CollectionManager` expects to be the only writer.
-        pub(super) async fn register_collection(&self, id: GlobalId) {
-            self.collections.lock().await.insert(id);
-        }
-
-        /// Appends `updates` to the collection correlated with `id`.
-        ///
-        /// # Panics
-        /// - If `id` does not belong to managed collections.
-        /// - If there is contention to write to the collection identified by
-        ///   `id`.
-        /// - If the collection closed.
-        pub(super) async fn append_to_collection(&self, id: GlobalId, updates: Vec<(Row, Diff)>) {
-            self.tx.send((id, updates)).await.expect("rx hung up");
-        }
-    }
-}
-
-=======
->>>>>>> 231879a3
 #[cfg(test)]
 mod tests {
     use super::*;
