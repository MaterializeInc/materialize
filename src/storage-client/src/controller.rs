--- conflicted
+++ resolved
@@ -1025,11 +1025,7 @@
                         }
                         IntrospectionType::SourceStatusHistory
                         | IntrospectionType::SinkStatusHistory => {
-<<<<<<< HEAD
                             // nothing to do: these collections are append only
-=======
-                            // nothing to do: only clusterd writes rows to these collections
->>>>>>> f441538c
                         }
                     }
                 }
