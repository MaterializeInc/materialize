// Copyright Materialize, Inc. and contributors. All rights reserved.
//
// Use of this software is governed by the Business Source License
// included in the LICENSE file.
//
// As of the Change Date specified in that file, in accordance with
// the Business Source License, use of this software will be governed
// by the Apache License, Version 2.0.

//! An abstraction for dealing with storage collections.

use std::collections::{BTreeMap, BTreeSet};
use std::fmt::Debug;
use std::num::NonZeroI64;
use std::sync::{Arc, Mutex};
use std::time::Duration;

use async_trait::async_trait;
use differential_dataflow::lattice::Lattice;
use futures::future::BoxFuture;
use futures::stream::FuturesUnordered;
use futures::{Future, FutureExt, StreamExt};
use itertools::Itertools;

use mz_ore::collections::CollectionExt;
use mz_ore::instrument;
use mz_ore::now::{EpochMillis, NowFn};
use mz_ore::task::AbortOnDropHandle;
use mz_persist_client::cache::PersistClientCache;
use mz_persist_client::cfg::USE_CRITICAL_SINCE_SNAPSHOT;
use mz_persist_client::critical::SinceHandle;
use mz_persist_client::read::ReadHandle;
use mz_persist_client::stats::{SnapshotPartsStats, SnapshotStats};
use mz_persist_client::write::WriteHandle;
use mz_persist_client::{Diagnostics, PersistClient, PersistLocation, ShardId};
use mz_persist_types::codec_impls::UnitSchema;
use mz_persist_types::txn::TxnsCodec;
use mz_persist_types::Codec64;
use mz_repr::{Diff, GlobalId, RelationDesc, TimestampManipulation};
use mz_storage_types::configuration::StorageConfiguration;
use mz_storage_types::connections::inline::InlinedConnection;
use mz_storage_types::connections::ConnectionContext;
use mz_storage_types::controller::{CollectionMetadata, StorageError, TxnsCodecRow};
use mz_storage_types::dyncfgs::STORAGE_DOWNGRADE_SINCE_DURING_FINALIZATION;
use mz_storage_types::parameters::StorageParameters;
use mz_storage_types::read_holds::{ReadHold, ReadHoldError};
use mz_storage_types::read_policy::ReadPolicy;
use mz_storage_types::sources::{
    ExportReference, GenericSourceConnection, IngestionDescription, SourceData, SourceDesc,
    SourceExport,
};
use mz_txn_wal::metrics::Metrics as TxnMetrics;
use mz_txn_wal::txn_read::{DataSnapshot, TxnsRead};
use mz_txn_wal::txns::TxnsHandle;
use timely::order::TotalOrder;
use timely::progress::frontier::MutableAntichain;
use timely::progress::{Antichain, ChangeBatch, Timestamp as TimelyTimestamp};
use timely::PartialOrder;
use tokio::sync::{mpsc, oneshot};
use tokio::time::MissedTickBehavior;
use tracing::{debug, info, trace, warn};

use crate::controller::{
    CollectionDescription, DataSource, DataSourceOther, PersistEpoch, StorageMetadata, StorageTxn,
};

/// An abstraction for keeping track of storage collections and managing access
/// to them.
///
/// Responsibilities:
///
/// - Keeps a critical persist handle for holding the since of collections
///   where it need to be.
///
/// - Drives the since forward based on the upper of a collection and a
///   [ReadPolicy].
///
/// - Hands out [ReadHolds](ReadHold) that prevent a collection's since from
/// advancing while it needs to be read at a specific time.
#[async_trait]
pub trait StorageCollections: Debug {
    type Timestamp: TimelyTimestamp;

    /// On boot, reconcile this [StorageCollections] with outside state. We get
    /// a [StorageTxn] where we can record any durable state that we need.
    ///
    /// We get `init_ids`, which tells us about all collections that currently
    /// exist, so that we can record durable state for those that _we_ don't
    /// know yet about.
    ///
    /// We also get `drop_ids`, which tells us about all collections that we
    /// might have known about before and have now been dropped.
    async fn initialize_state(
        &self,
        txn: &mut (dyn StorageTxn<Self::Timestamp> + Send),
        init_ids: BTreeSet<GlobalId>,
        drop_ids: BTreeSet<GlobalId>,
    ) -> Result<(), StorageError<Self::Timestamp>>;

    /// Update storage configuration with new parameters.
    fn update_parameters(&self, config_params: StorageParameters);

    /// Returns the [CollectionMetadata] of the collection identified by `id`.
    fn collection_metadata(
        &self,
        id: GlobalId,
    ) -> Result<CollectionMetadata, StorageError<Self::Timestamp>>;

    /// Acquire an iterator over [CollectionMetadata] for all active
    /// collections.
    ///
    /// A collection is "active" when it has a non empty frontier of read
    /// capabilties.
    fn active_collection_metadatas(&self) -> Vec<(GlobalId, CollectionMetadata)>;

    /// Returns the frontiers of the identified collection.
    fn collection_frontiers(
        &self,
        id: GlobalId,
    ) -> Result<CollectionFrontiers<Self::Timestamp>, StorageError<Self::Timestamp>> {
        let frontiers = self
            .collections_frontiers(vec![id])?
            .expect_element(|| "known to exist");

        Ok(frontiers)
    }

    /// Atomically gets and returns the frontiers of all the identified
    /// collections.
    fn collections_frontiers(
        &self,
        id: Vec<GlobalId>,
    ) -> Result<Vec<CollectionFrontiers<Self::Timestamp>>, StorageError<Self::Timestamp>>;

    /// Atomically gets and returns the frontiers of all active collections.
    ///
    /// A collection is "active" when it has a non empty frontier of read
    /// capabilties.
    fn active_collection_frontiers(&self) -> Vec<CollectionFrontiers<Self::Timestamp>>;

    /// Checks whether a collection exists under the given `GlobalId`. Returns
    /// an error if the collection does not exist.
    fn check_exists(&self, id: GlobalId) -> Result<(), StorageError<Self::Timestamp>>;

    /// Returns aggregate statistics about the contents of the local input named
    /// `id` at `as_of`.
    async fn snapshot_stats(
        &self,
        id: GlobalId,
        as_of: Antichain<Self::Timestamp>,
    ) -> Result<SnapshotStats, StorageError<Self::Timestamp>>;

    /// Returns aggregate statistics about the contents of the local input named
    /// `id` at `as_of`.
    ///
    /// Note that this async function itself returns a future. We may
    /// need to block on the stats being available, but don't want to hold a reference
    /// to the controller for too long... so the outer future holds a reference to the
    /// controller but returns quickly, and the inner future is slow but does not
    /// reference the controller.
    async fn snapshot_parts_stats(
        &self,
        id: GlobalId,
        as_of: Antichain<Self::Timestamp>,
    ) -> BoxFuture<'static, Result<SnapshotPartsStats, StorageError<Self::Timestamp>>>;

    /// Update the given [`StorageTxn`] with the appropriate metadata given the
    /// IDs to add and drop.
    ///
    /// The data modified in the `StorageTxn` must be made available in all
    /// subsequent calls that require [`StorageMetadata`] as a parameter.
    async fn prepare_state(
        &self,
        txn: &mut (dyn StorageTxn<Self::Timestamp> + Send),
        ids_to_add: BTreeSet<GlobalId>,
        ids_to_drop: BTreeSet<GlobalId>,
    ) -> Result<(), StorageError<Self::Timestamp>>;

    /// Create the collections described by the individual
    /// [CollectionDescriptions](CollectionDescription).
    ///
    /// Each command carries the source id, the source description, and any
    /// associated metadata needed to ingest the particular source.
    ///
    /// This command installs collection state for the indicated sources, and
    /// they are now valid to use in queries at times beyond the initial `since`
    /// frontiers. Each collection also acquires a read capability at this
    /// frontier, which will need to be repeatedly downgraded with
    /// `allow_compaction()` to permit compaction.
    ///
    /// This method is NOT idempotent; It can fail between processing of
    /// different collections and leave the [StorageCollections] in an
    /// inconsistent state. It is almost always wrong to do anything but abort
    /// the process on `Err`.
    ///
    /// The `register_ts` is used as the initial timestamp that tables are
    /// available for reads. (We might later give non-tables the same treatment,
    /// but hold off on that initially.) Callers must provide a Some if any of
    /// the collections is a table. A None may be given if none of the
    /// collections are a table (i.e. all materialized views, sources, etc).
    async fn create_collections(
        &self,
        storage_metadata: &StorageMetadata,
        register_ts: Option<Self::Timestamp>,
        mut collections: Vec<(GlobalId, CollectionDescription<Self::Timestamp>)>,
    ) -> Result<(), StorageError<Self::Timestamp>>;

    /// Alters the identified ingestion to use the provided [`SourceDesc`].
    ///
    /// NOTE: Ideally, [StorageCollections] would not care about these, but we
    /// have to learn about changes such that when new subsources are created we
    /// can correctly determine a since based on its depenencies' sinces. This
    /// is really only relevant because newly created subsources depend on the
    /// remap shard, and we can't just have them start at since 0.
    async fn alter_ingestion_source_desc(
        &self,
        ingestion_id: GlobalId,
        source_desc: SourceDesc,
    ) -> Result<(), StorageError<Self::Timestamp>>;

    /// Alters each identified collection to use the correlated
    /// [`GenericSourceConnection`].
    ///
    /// See NOTE on [StorageCollections::alter_ingestion_source_desc].
    async fn alter_ingestion_connections(
        &self,
        source_connections: BTreeMap<GlobalId, GenericSourceConnection<InlinedConnection>>,
    ) -> Result<(), StorageError<Self::Timestamp>>;

    /// Drops the read capability for the sources and allows their resources to
    /// be reclaimed.
    ///
    /// TODO(jkosh44): This method does not validate the provided identifiers.
    /// Currently when the controller starts/restarts it has no durable state.
    /// That means that it has no way of remembering any past commands sent. In
    /// the future we plan on persisting state for the controller so that it is
    /// aware of past commands. Therefore this method is for dropping sources
    /// that we know to have been previously created, but have been forgotten by
    /// the controller due to a restart. Once command history becomes durable we
    /// can remove this method and use the normal `drop_sources`.
    fn drop_collections_unvalidated(
        &self,
        storage_metadata: &StorageMetadata,
        identifiers: Vec<GlobalId>,
    );

    /// Assigns a read policy to specific identifiers.
    ///
    /// The policies are assigned in the order presented, and repeated
    /// identifiers should conclude with the last policy. Changing a policy will
    /// immediately downgrade the read capability if appropriate, but it will
    /// not "recover" the read capability if the prior capability is already
    /// ahead of it.
    ///
    /// This [StorageCollections] may include its own overrides on these
    /// policies.
    ///
    /// Identifiers not present in `policies` retain their existing read
    /// policies.
    fn set_read_policies(&self, policies: Vec<(GlobalId, ReadPolicy<Self::Timestamp>)>);

    /// Acquires and returns the earliest possible read holds for the specified
    /// collections.
    fn acquire_read_holds(
        &self,
        desired_holds: Vec<GlobalId>,
    ) -> Result<Vec<ReadHold<Self::Timestamp>>, ReadHoldError>;

    /// Applies `updates` and sends any appropriate compaction command.
    ///
    /// This is a legacy interface that should _not_ be used! It is only used by
    /// the compute controller.
    fn update_read_capabilities(
        &self,
        updates: &mut BTreeMap<GlobalId, ChangeBatch<Self::Timestamp>>,
    );
}

/// Frontiers of the collection identified by `id`.
pub struct CollectionFrontiers<T> {
    /// The [GlobalId] of the collection that these frontiers belong to.
    pub id: GlobalId,

    /// The upper/write frontier of the collection.
    pub write_frontier: Antichain<T>,

    /// The since frontier that is implied by the collection's existence,
    /// disregarding any read holds.
    ///
    /// Concretely, it is the since frontier that is implied by the combination
    /// of the `write_frontier` and a [ReadPolicy]. The implied capability is
    /// derived from the write frontier using the [ReadPolicy].
    pub implied_capability: Antichain<T>,

    /// The frontier of all oustanding [ReadHolds](ReadHold). This includes the
    /// implied capability.
    pub read_capabilities: Antichain<T>,
}

/// Implementation of [StorageCollections] that is shallow-cloneable and uses a
/// background task for doing work concurrently, in the background.
#[derive(Debug, Clone)]
pub struct StorageCollectionsImpl<
    T: TimelyTimestamp + Lattice + Codec64 + From<EpochMillis> + TimestampManipulation,
> {
    /// The fencing token for this instance of [StorageCollections], and really
    /// all of the controllers and Coordinator.
    envd_epoch: NonZeroI64,

    /// Whether or not this [StorageCollections] is in read-only mode.
    ///
    /// When in read-only mode, we are not allowed to affect changes to external
    /// systems, including, for example, acquiring and downgrading critical
    /// [SinceHandles](SinceHandle)
    read_only: bool,

    /// The set of [ShardIds](ShardId) that we have to finalize. These will have
    /// been persisted by the caller of [StorageCollections::prepare_state].
    finalizable_shards: Arc<std::sync::Mutex<BTreeSet<ShardId>>>,

    /// The set of [ShardIds](ShardId) that we have finalized. We keep track of
    /// shards here until we are given a chance to let our callers know that
    /// these have been finalized, for example via
    /// [StorageCollections::prepare_state].
    finalized_shards: Arc<std::sync::Mutex<BTreeSet<ShardId>>>,

    /// Collections maintained by this [StorageCollections].
    collections: Arc<std::sync::Mutex<BTreeMap<GlobalId, CollectionState<T>>>>,

    /// A shared TxnsCache running in a task and communicated with over a channel.
    txns_read: TxnsRead<T>,

    /// Storage configuration parameters.
    config: Arc<Mutex<StorageConfiguration>>,

    /// The persist location where all storage collections are being written to
    persist_location: PersistLocation,

    /// A persist client used to write to storage collections
    persist: Arc<PersistClientCache>,

    /// For sending commands to our internal task.
    cmd_tx: mpsc::UnboundedSender<BackgroundCmd<T>>,

    /// For sending updates about read holds to our internal task.
    holds_tx: mpsc::UnboundedSender<(GlobalId, ChangeBatch<T>)>,

    /// Handles to tasks we own, making sure they're dropped when we are.
    _background_task: Arc<AbortOnDropHandle<()>>,
    _finalize_shards_task: Arc<AbortOnDropHandle<()>>,
}

// Supporting methods for implementing [StorageCollections].
//
// Almost all internal methods that are the backing implementation for a trait
// method have the `_inner` suffix.
//
// We follow a pattern where `_inner` methods get a mutable reference to the
// shared collections state, and it's the public-facing method that locks the
// state for the duration of its invocation. This allows calling other `_inner`
// methods from within `_inner` methods.
impl<T> StorageCollectionsImpl<T>
where
    T: TimelyTimestamp
        + Lattice
        + Codec64
        + From<EpochMillis>
        + TimestampManipulation
        + Into<mz_repr::Timestamp>,
{
    /// Creates and returns a new [StorageCollections].
    ///
    /// Note that when creating a new [StorageCollections], you must also
    /// reconcile it with the previous state using
    /// [StorageCollections::initialize_state],
    /// [StorageCollections::prepare_state], and
    /// [StorageCollections::create_collections].
    pub async fn new(
        persist_location: PersistLocation,
        persist_clients: Arc<PersistClientCache>,
        _now: NowFn,
        txns_metrics: Arc<TxnMetrics>,
        envd_epoch: NonZeroI64,
<<<<<<< HEAD
=======
        read_only: bool,
        txn_wal_tables: TxnWalTablesImpl,
>>>>>>> 48d2ef6a
        connection_context: ConnectionContext,
        txn: &dyn StorageTxn<T>,
    ) -> Self {
        // This value must be already installed because we must ensure it's
        // durably recorded before it is used, otherwise we risk leaking persist
        // state.
        let txns_id = txn
            .get_txn_wal_shard()
            .expect("must call prepare initialization before creating StorageCollections");

        let txns_client = persist_clients
            .open(persist_location.clone())
            .await
            .expect("location should be valid");

        // We have to initialize, so that TxnsRead::start() below does not
        // block.
        let _txns_handle: TxnsHandle<SourceData, (), T, i64, PersistEpoch, TxnsCodecRow> =
            TxnsHandle::open(
                T::minimum(),
                txns_client.clone(),
                Arc::clone(&txns_metrics),
                txns_id,
                Arc::new(RelationDesc::empty()),
                Arc::new(UnitSchema),
            )
            .await;

        // For handing to the background task, for listening to upper updates.
        let (txns_key_schema, txns_val_schema) = TxnsCodecRow::schemas();
        let txns_write = txns_client
            .open_writer(
                txns_id,
                Arc::new(txns_key_schema),
                Arc::new(txns_val_schema),
                Diagnostics {
                    shard_name: "txns".to_owned(),
                    handle_purpose: "commit txns".to_owned(),
                },
            )
            .await
            .expect("txns schema shouldn't change");

        let txns_read = TxnsRead::start::<TxnsCodecRow>(txns_client.clone(), txns_id).await;

        let collections = Arc::new(std::sync::Mutex::new(BTreeMap::default()));
        let finalizable_shards = Arc::new(std::sync::Mutex::new(BTreeSet::default()));
        let finalized_shards = Arc::new(std::sync::Mutex::new(BTreeSet::default()));
        let config = Arc::new(Mutex::new(StorageConfiguration::new(
            connection_context,
            mz_dyncfgs::all_dyncfgs(),
        )));

        let (cmd_tx, cmd_rx) = mpsc::unbounded_channel();
        let (holds_tx, holds_rx) = mpsc::unbounded_channel();
        let mut background_task = BackgroundTask {
            config: Arc::clone(&config),
            cmds_tx: cmd_tx.clone(),
            cmds_rx: cmd_rx,
            holds_rx,
            collections: Arc::clone(&collections),
            finalizable_shards: Arc::clone(&finalizable_shards),
            shard_by_id: BTreeMap::new(),
            since_handles: BTreeMap::new(),
            txns_handle: Some(txns_write),
            txns_shards: Default::default(),
        };

        let background_task =
            mz_ore::task::spawn(|| "storage_collections::background_task", async move {
                background_task.run().await
            });

        let finalize_shards_task = mz_ore::task::spawn(
            || "storage_collections::finalize_shards_task",
            finalize_shards_task::<T>(FinalizeShardsTaskConfig {
                envd_epoch: envd_epoch.clone(),
                config: Arc::clone(&config),
                finalizable_shards: Arc::clone(&finalizable_shards),
                finalized_shards: Arc::clone(&finalized_shards),
                persist_location: persist_location.clone(),
                persist: Arc::clone(&persist_clients),
            }),
        );

        Self {
            finalizable_shards,
            finalized_shards,
            collections,
            txns_read,
            envd_epoch,
            read_only,
            config,
            persist_location,
            persist: persist_clients,
            cmd_tx,
            holds_tx,
            _background_task: Arc::new(background_task.abort_on_drop()),
            _finalize_shards_task: Arc::new(finalize_shards_task.abort_on_drop()),
        }
    }

    /// Opens a [WriteHandle] and a [SinceHandleWrapper], for holding back the since.
    ///
    /// `since` is an optional since that the read handle will be forwarded to
    /// if it is less than its current since.
    ///
    /// This will `halt!` the process if we cannot successfully acquire a
    /// critical handle with our current epoch.
    async fn open_data_handles(
        &self,
        id: &GlobalId,
        shard: ShardId,
        since: Option<&Antichain<T>>,
        relation_desc: RelationDesc,
        persist_client: &PersistClient,
    ) -> (WriteHandle<SourceData, (), T, Diff>, SinceHandleWrapper<T>) {
        let since_handle = if self.read_only {
            let read_handle = self
                .open_leased_handle(id, shard, relation_desc.clone(), since, persist_client)
                .await;
            SinceHandleWrapper::Leased(read_handle)
        } else {
            let since_handle = self
                .open_critical_handle(id, shard, since, persist_client)
                .await;

            SinceHandleWrapper::Critical(since_handle)
        };

        let mut write_handle = self
            .open_write_handle(id, shard, relation_desc, persist_client)
            .await;

        // N.B.
        // Fetch the most recent upper for the write handle. Otherwise, this may
        // be behind the since of the since handle. Its vital this happens AFTER
        // we create the since handle as it needs to be linearized with that
        // operation. It may be true that creating the write handle after the
        // since handle already ensures this, but we do this out of an abundance
        // of caution.
        //
        // Note that this returns the upper, but also sets it on the handle to
        // be fetched later.
        write_handle.fetch_recent_upper().await;

        (write_handle, since_handle)
    }

    /// Opens a write handle for the given `shard`.
    async fn open_write_handle(
        &self,
        id: &GlobalId,
        shard: ShardId,
        relation_desc: RelationDesc,
        persist_client: &PersistClient,
    ) -> WriteHandle<SourceData, (), T, Diff> {
        let diagnostics = Diagnostics {
            shard_name: id.to_string(),
            handle_purpose: format!("controller data for {}", id),
        };

        let write = persist_client
            .open_writer(
                shard,
                Arc::new(relation_desc),
                Arc::new(UnitSchema),
                diagnostics.clone(),
            )
            .await
            .expect("invalid persist usage");

        write
    }

    /// Opens a critical since handle for the given `shard`.
    ///
    /// `since` is an optional since that the read handle will be forwarded to
    /// if it is less than its current since.
    ///
    /// This will `halt!` the process if we cannot successfully acquire a
    /// critical handle with our current epoch.
    async fn open_critical_handle(
        &self,
        id: &GlobalId,
        shard: ShardId,
        since: Option<&Antichain<T>>,
        persist_client: &PersistClient,
    ) -> SinceHandle<SourceData, (), T, Diff, PersistEpoch> {
        tracing::debug!(%id, ?since, "opening critical handle");

        assert!(
            !self.read_only,
            "attempting to open critical SinceHandle in read-only mode"
        );

        let diagnostics = Diagnostics {
            shard_name: id.to_string(),
            handle_purpose: format!("controller data for {}", id),
        };

        // Construct the handle in a separate block to ensure all error paths
        // are diverging
        let since_handle = {
            // This block's aim is to ensure the handle is in terms of our epoch
            // by the time we return it.
            let mut handle: SinceHandle<_, _, _, _, PersistEpoch> = persist_client
                .open_critical_since(
                    shard,
                    PersistClient::CONTROLLER_CRITICAL_SINCE,
                    diagnostics.clone(),
                )
                .await
                .expect("invalid persist usage");

            // Take the join of the handle's since and the provided `since`;
            // this lets materialized views express the since at which their
            // read handles "start."
            let since = handle
                .since()
                .join(since.unwrap_or(&Antichain::from_elem(T::minimum())));

            let our_epoch = self.envd_epoch;

            loop {
                let current_epoch: PersistEpoch = handle.opaque().clone();

                // Ensure the current epoch is <= our epoch.
                let unchecked_success = current_epoch.0.map(|e| e <= our_epoch).unwrap_or(true);

                if unchecked_success {
                    // Update the handle's state so that it is in terms of our
                    // epoch.
                    let checked_success = handle
                        .compare_and_downgrade_since(
                            &current_epoch,
                            (&PersistEpoch::from(our_epoch), &since),
                        )
                        .await
                        .is_ok();
                    if checked_success {
                        break handle;
                    }
                } else {
                    mz_ore::halt!("fenced by envd @ {current_epoch:?}. ours = {our_epoch}");
                }
            }
        };

        since_handle
    }

    /// Opens a leased [ReadHandle], for the purpose of holding back a since,
    /// for the given `shard`.
    ///
    /// `since` is an optional since that the read handle will be forwarded to
    /// if it is less than its current since.
    async fn open_leased_handle(
        &self,
        id: &GlobalId,
        shard: ShardId,
        relation_desc: RelationDesc,
        since: Option<&Antichain<T>>,
        persist_client: &PersistClient,
    ) -> ReadHandle<SourceData, (), T, Diff> {
        tracing::debug!(%id, ?since, "opening leased handle");

        let diagnostics = Diagnostics {
            shard_name: id.to_string(),
            handle_purpose: format!("controller data for {}", id),
        };

        let use_critical_since = false;
        let mut handle: ReadHandle<_, _, _, _> = persist_client
            .open_leased_reader(
                shard,
                Arc::new(relation_desc),
                Arc::new(UnitSchema),
                diagnostics.clone(),
                use_critical_since,
            )
            .await
            .expect("invalid persist usage");

        // Take the join of the handle's since and the provided `since`;
        // this lets materialized views express the since at which their
        // read handles "start."
        let since = handle
            .since()
            .join(since.unwrap_or(&Antichain::from_elem(T::minimum())));

        handle.downgrade_since(&since).await;

        handle
    }

    fn register_handles(
        &self,
        id: GlobalId,
        is_in_txns: bool,
        since_handle: SinceHandleWrapper<T>,
        write_handle: WriteHandle<SourceData, (), T, Diff>,
    ) {
        self.send(BackgroundCmd::Register {
            id,
            is_in_txns,
            since_handle,
            write_handle,
        });
    }

    fn send(&self, cmd: BackgroundCmd<T>) {
        let _ = self.cmd_tx.send(cmd);
    }

    async fn snapshot_stats_inner(
        &self,
        id: GlobalId,
        as_of: SnapshotStatsAsOf<T>,
    ) -> Result<SnapshotStats, StorageError<T>> {
        // TODO: Pull this out of BackgroundTask. Unlike the other methods, the
        // caller of this one drives it to completion.
        //
        // We'd need to either share the critical handle somehow or maybe have
        // two instances around, one in the worker and one in the
        // StorageCollections.
        let (tx, rx) = oneshot::channel();
        self.send(BackgroundCmd::SnapshotStats(id, as_of, tx));
        rx.await.expect("BackgroundTask should be live").0.await
    }

    /// If this identified collection has a dependency, install a read hold on
    /// it.
    ///
    /// This is necessary to ensure that the dependency's since does not advance
    /// beyond its dependents'.
    fn install_collection_dependency_read_holds_inner(
        &self,
        self_collections: &mut BTreeMap<GlobalId, CollectionState<T>>,
        id: GlobalId,
    ) -> Result<(), StorageError<T>> {
        let (deps, collection_implied_capability) = match self_collections.get(&id) {
            Some(CollectionState {
                storage_dependencies: deps,
                implied_capability,
                ..
            }) => (deps.clone(), implied_capability),
            _ => return Ok(()),
        };

        for dep in deps.iter() {
            let dep_collection = self_collections
                .get(dep)
                .ok_or(StorageError::IdentifierMissing(id))?;

            mz_ore::soft_assert_or_log!(
                PartialOrder::less_equal(
                    &dep_collection.implied_capability,
                    collection_implied_capability
                ),
                "dependency since ({dep}@{:?}) cannot be in advance of dependent's since ({id}@{:?})",
                dep_collection.implied_capability,
                collection_implied_capability,
            );
        }

        self.install_read_capabilities_inner(
            self_collections,
            id,
            &deps,
            collection_implied_capability.clone(),
        )?;

        Ok(())
    }

    /// Determine if this collection has another dependency.
    ///
    /// Currently, collections have either 0 or 1 dependencies.
    fn determine_collection_dependencies(
        &self,
        self_collections: &BTreeMap<GlobalId, CollectionState<T>>,
        data_source: &DataSource,
    ) -> Result<Vec<GlobalId>, StorageError<T>> {
        let dependencies = match &data_source {
            DataSource::Introspection(_)
            | DataSource::Webhook
            | DataSource::Other(DataSourceOther::TableWrites)
            | DataSource::Progress
            | DataSource::Other(DataSourceOther::Compute) => Vec::new(),
            DataSource::IngestionExport { ingestion_id, .. } => {
                // Ingestion exports depend on their primary source's remap
                // collection.
                let source_collection = self_collections
                    .get(ingestion_id)
                    .ok_or(StorageError::IdentifierMissing(*ingestion_id))?;
                match &source_collection.description {
                    CollectionDescription {
                        data_source: DataSource::Ingestion(ingestion_desc),
                        ..
                    } => vec![ingestion_desc.remap_collection_id],
                    _ => unreachable!(
                        "SourceExport must only refer to primary sources that already exist"
                    ),
                }
            }
            // Ingestions depend on their remap collection.
            DataSource::Ingestion(ingestion) => vec![ingestion.remap_collection_id],
        };

        Ok(dependencies)
    }

    /// Install read capabilities on the given `storage_dependencies`.
    #[instrument(level = "debug")]
    fn install_read_capabilities_inner(
        &self,
        self_collections: &mut BTreeMap<GlobalId, CollectionState<T>>,
        from_id: GlobalId,
        storage_dependencies: &[GlobalId],
        read_capability: Antichain<T>,
    ) -> Result<(), StorageError<T>> {
        let mut changes = ChangeBatch::new();
        for time in read_capability.iter() {
            changes.update(time.clone(), 1);
        }

        let user_capabilities = self_collections
            .iter_mut()
            .filter(|(id, _c)| id.is_user())
            .map(|(id, c)| {
                let updates = c.read_capabilities.updates().cloned().collect_vec();
                (*id, c.implied_capability.clone(), updates)
            })
            .collect_vec();

        trace!(
            %from_id,
            ?storage_dependencies,
            ?read_capability,
            ?user_capabilities,
            "install_read_capabilities_inner");

        let mut storage_read_updates = storage_dependencies
            .iter()
            .map(|id| (*id, changes.clone()))
            .collect();

        StorageCollectionsImpl::update_read_capabilities_inner(
            &self.cmd_tx,
            self_collections,
            &mut storage_read_updates,
        );

        let user_capabilities = self_collections
            .iter_mut()
            .filter(|(id, _c)| id.is_user())
            .map(|(id, c)| {
                let updates = c.read_capabilities.updates().cloned().collect_vec();
                (*id, c.implied_capability.clone(), updates)
            })
            .collect_vec();

        trace!(
            %from_id,
            ?storage_dependencies,
            ?read_capability,
            ?user_capabilities,
            "after install_read_capabilities_inner!");

        Ok(())
    }

    async fn read_handle_for_snapshot(
        &self,
        metadata: &CollectionMetadata,
        id: GlobalId,
    ) -> Result<ReadHandle<SourceData, (), T, Diff>, StorageError<T>> {
        let persist_client = self
            .persist
            .open(metadata.persist_location.clone())
            .await
            .unwrap();

        // We create a new read handle every time someone requests a snapshot
        // and then immediately expire it instead of keeping a read handle
        // permanently in our state to avoid having it heartbeat continually.
        // The assumption is that calls to snapshot are rare and therefore worth
        // it to always create a new handle.
        let read_handle = persist_client
            .open_leased_reader::<SourceData, (), _, _>(
                metadata.data_shard,
                Arc::new(metadata.relation_desc.clone()),
                Arc::new(UnitSchema),
                Diagnostics {
                    shard_name: id.to_string(),
                    handle_purpose: format!("snapshot {}", id),
                },
                USE_CRITICAL_SINCE_SNAPSHOT.get(&self.persist.cfg),
            )
            .await
            .expect("invalid persist usage");
        Ok(read_handle)
    }

    fn set_read_policies_inner(
        &self,
        collections: &mut BTreeMap<GlobalId, CollectionState<T>>,
        policies: Vec<(GlobalId, ReadPolicy<T>)>,
    ) {
        trace!("set_read_policies: {:?}", policies);

        let mut read_capability_changes = BTreeMap::default();

        for (id, policy) in policies.into_iter() {
            let collection = match collections.get_mut(&id) {
                Some(c) => c,
                None => {
                    panic!("Reference to absent collection {id}");
                }
            };

            let mut new_read_capability = policy.frontier(collection.write_frontier.borrow());

            if PartialOrder::less_equal(&collection.implied_capability, &new_read_capability) {
                let mut update = ChangeBatch::new();
                update.extend(new_read_capability.iter().map(|time| (time.clone(), 1)));
                std::mem::swap(&mut collection.implied_capability, &mut new_read_capability);
                update.extend(new_read_capability.iter().map(|time| (time.clone(), -1)));
                if !update.is_empty() {
                    read_capability_changes.insert(id, update);
                }
            }

            collection.read_policy = policy;
        }

        for (id, changes) in read_capability_changes.iter() {
            if id.is_user() {
                trace!(%id, ?changes, "in set_read_policies, capability changes");
            }
        }

        if !read_capability_changes.is_empty() {
            StorageCollectionsImpl::update_read_capabilities_inner(
                &self.cmd_tx,
                collections,
                &mut read_capability_changes,
            );
        }
    }

    // This is not an associated function so that we can share it with the task
    // that updates the persist handles and also has a reference to the shared
    // collections state.
    fn update_read_capabilities_inner(
        cmd_tx: &mpsc::UnboundedSender<BackgroundCmd<T>>,
        collections: &mut BTreeMap<GlobalId, CollectionState<T>>,
        updates: &mut BTreeMap<GlobalId, ChangeBatch<T>>,
    ) {
        // Location to record consequences that we need to act on.
        let mut collections_net = BTreeMap::new();

        // We must not rely on any specific relative ordering of `GlobalId`s.
        // That said, it is reasonable to assume that collections generally have
        // greater IDs than their dependencies, so starting with the largest is
        // a useful optimization.
        while let Some(id) = updates.keys().rev().next().cloned() {
            let mut update = updates.remove(&id).unwrap();

            if id.is_user() {
                trace!(id = ?id, update = ?update, "update_read_capabilities");
            }

            let collection = if let Some(c) = collections.get_mut(&id) {
                c
            } else {
                let has_positive_updates = update.iter().any(|(_ts, diff)| *diff > 0);
                if has_positive_updates {
                    panic!(
                        "reference to absent collection {id} but we have positive updates: {:?}",
                        update
                    );
                } else {
                    // Continue purely negative updates. Someone has probably
                    // already dropped this collection!
                    continue;
                }
            };

            let current_read_capabilities = collection.read_capabilities.frontier().to_owned();
            for (time, diff) in update.iter() {
                assert!(
                    collection.read_capabilities.count_for(time) + diff >= 0,
                    "update {:?} for collection {id} would lead to negative \
                        read capabilities, read capabilities before applying: {:?}",
                    update,
                    collection.read_capabilities
                );

                if collection.read_capabilities.count_for(time) + diff > 0 {
                    assert!(
                        current_read_capabilities.less_equal(time),
                        "update {:?} for collection {id} is trying to \
                            install read capabilities before the current \
                            frontier of read capabilities, read capabilities before applying: {:?}",
                        update,
                        collection.read_capabilities
                    );
                }
            }

            let changes = collection.read_capabilities.update_iter(update.drain());
            update.extend(changes);

            if id.is_user() {
                trace!(
                %id,
                ?collection.storage_dependencies,
                ?update,
                "forwarding update to storage dependencies");
            }

            for id in collection.storage_dependencies.iter() {
                updates
                    .entry(*id)
                    .or_insert_with(ChangeBatch::new)
                    .extend(update.iter().cloned());
            }

            let (changes, frontier) = collections_net
                .entry(id)
                .or_insert_with(|| (ChangeBatch::new(), Antichain::new()));

            changes.extend(update.drain());
            *frontier = collection.read_capabilities.frontier().to_owned();
        }

        // Translate our net compute actions into downgrades of persist sinces.
        // The actual downgrades are performed by a Tokio task asynchorously.
        let mut persist_compaction_commands = BTreeMap::default();
        for (key, (mut changes, frontier)) in collections_net {
            if !changes.is_empty() {
                if frontier.is_empty() {
                    info!(id = %key, "removing collection state because the since advanced to []!");
                    collections.remove(&key).expect("must still exist");
                }
                persist_compaction_commands.insert(key, frontier);
            }
        }

        let persist_compaction_commands = persist_compaction_commands.into_iter().collect_vec();

        cmd_tx
            .send(BackgroundCmd::DowngradeSince(persist_compaction_commands))
            .expect("cannot fail to send");
    }

    /// Remove any shards that we know are finalized
    fn synchronize_finalized_shards(&self, storage_metadata: &StorageMetadata) {
        self.finalized_shards
            .lock()
            .expect("lock poisoned")
            .retain(|shard| storage_metadata.unfinalized_shards.contains(shard));
    }
}

// See comments on the above impl for StorageCollectionsImpl.
#[async_trait]
impl<T> StorageCollections for StorageCollectionsImpl<T>
where
    T: TimelyTimestamp
        + Lattice
        + Codec64
        + From<EpochMillis>
        + TimestampManipulation
        + Into<mz_repr::Timestamp>,
{
    type Timestamp = T;

    async fn initialize_state(
        &self,
        txn: &mut (dyn StorageTxn<T> + Send),
        init_ids: BTreeSet<GlobalId>,
        drop_ids: BTreeSet<GlobalId>,
    ) -> Result<(), StorageError<T>> {
        let metadata = txn.get_collection_metadata();
        let existing_metadata: BTreeSet<_> = metadata.into_iter().map(|(id, _)| id).collect();

        // Determine which collections we do not yet have metadata for.
        let new_collections: BTreeSet<GlobalId> = init_ids
            .iter()
            .filter(|id| !existing_metadata.contains(id))
            .cloned()
            .collect();

        mz_ore::soft_assert_or_log!(
                new_collections.iter().all(|id| id.is_system()),
                "initializing collections should only be missing metadata for new system objects, but got {:?}",
                new_collections
            );

        self.prepare_state(txn, new_collections, drop_ids).await?;

        // All shards that belong to collections dropped in the last epoch are
        // eligible for finalization. This intentionally includes any built-in
        // collections present in `drop_ids`.
        //
        // n.b. this introduces an unlikely race condition: if a collection is
        // dropped from the catalog, but the dataflow is still running on a
        // worker, assuming the shard is safe to finalize on reboot may cause
        // the cluster to panic.
        let unfinalized_shards = txn.get_unfinalized_shards().into_iter().collect_vec();

        info!(?unfinalized_shards, "initializing finalizable_shards");

        self.finalizable_shards
            .lock()
            .expect("lock poisoned")
            .extend(unfinalized_shards.into_iter());

        Ok(())
    }

    fn update_parameters(&self, config_params: StorageParameters) {
        // We serialize the dyncfg updates in StorageParameters, but configure
        // persist separately.
        config_params.dyncfg_updates.apply(self.persist.cfg());

        self.config
            .lock()
            .expect("lock poisoned")
            .update(config_params);
    }

    fn collection_metadata(
        &self,
        id: GlobalId,
    ) -> Result<CollectionMetadata, StorageError<Self::Timestamp>> {
        let collections = self.collections.lock().expect("lock poisoned");

        collections
            .get(&id)
            .map(|c| c.collection_metadata.clone())
            .ok_or(StorageError::IdentifierMissing(id))
    }

    fn active_collection_metadatas(&self) -> Vec<(GlobalId, CollectionMetadata)> {
        let collections = self.collections.lock().expect("lock poisoned");

        collections
            .iter()
            .filter(|(_id, c)| !c.is_dropped())
            .map(|(id, c)| (*id, c.collection_metadata.clone()))
            .collect()
    }

    fn collections_frontiers(
        &self,
        ids: Vec<GlobalId>,
    ) -> Result<Vec<CollectionFrontiers<Self::Timestamp>>, StorageError<Self::Timestamp>> {
        let collections = self.collections.lock().expect("lock poisoned");

        let res = ids
            .into_iter()
            .map(|id| {
                collections
                    .get(&id)
                    .map(|c| CollectionFrontiers {
                        id: id.clone(),
                        write_frontier: c.write_frontier.clone(),
                        implied_capability: c.implied_capability.clone(),
                        read_capabilities: c.read_capabilities.frontier().to_owned(),
                    })
                    .ok_or(StorageError::IdentifierMissing(id))
            })
            .collect::<Result<Vec<_>, _>>()?;

        Ok(res)
    }

    fn active_collection_frontiers(&self) -> Vec<CollectionFrontiers<Self::Timestamp>> {
        let collections = self.collections.lock().expect("lock poisoned");

        let res = collections
            .iter()
            .filter(|(_id, c)| !c.is_dropped())
            .map(|(id, c)| CollectionFrontiers {
                id: id.clone(),
                write_frontier: c.write_frontier.clone(),
                implied_capability: c.implied_capability.clone(),
                read_capabilities: c.read_capabilities.frontier().to_owned(),
            })
            .collect_vec();

        res
    }

    async fn snapshot_stats(
        &self,
        id: GlobalId,
        as_of: Antichain<Self::Timestamp>,
    ) -> Result<SnapshotStats, StorageError<Self::Timestamp>> {
        let metadata = self.collection_metadata(id)?;

        // See the comments in StorageController::snapshot for what's going on
        // here.
        let as_of = match metadata.txns_shard.as_ref() {
            None => SnapshotStatsAsOf::Direct(as_of),
            Some(txns_id) => {
                assert_eq!(txns_id, self.txns_read.txns_id());
                let as_of = as_of
                    .into_option()
                    .expect("cannot read as_of the empty antichain");
                self.txns_read.update_gt(as_of.clone()).await;
                let data_snapshot = self
                    .txns_read
                    .data_snapshot(metadata.data_shard, as_of.clone())
                    .await;
                SnapshotStatsAsOf::Txns(data_snapshot)
            }
        };
        self.snapshot_stats_inner(id, as_of).await
    }

    async fn snapshot_parts_stats(
        &self,
        id: GlobalId,
        as_of: Antichain<Self::Timestamp>,
    ) -> BoxFuture<'static, Result<SnapshotPartsStats, StorageError<Self::Timestamp>>> {
        let metadata = {
            let self_collections = self.collections.lock().expect("lock poisoned");

            let collection_metadata = self_collections
                .get(&id)
                .ok_or(StorageError::IdentifierMissing(id))
                .map(|c| c.collection_metadata.clone());

            match collection_metadata {
                Ok(m) => m,
                Err(e) => return Box::pin(async move { Err(e) }),
            }
        };

        // See the comments in StorageController::snapshot for what's going on
        // here.
        let read_handle = self.read_handle_for_snapshot(&metadata, id).await;

        let data_snapshot = match (metadata, as_of.as_option()) {
            (
                CollectionMetadata {
                    txns_shard: Some(txns_id),
                    data_shard,
                    ..
                },
                Some(as_of),
            ) => {
                assert_eq!(txns_id, *self.txns_read.txns_id());
                self.txns_read.update_gt(as_of.clone()).await;
                let data_snapshot = self
                    .txns_read
                    .data_snapshot(data_shard, as_of.clone())
                    .await;
                Some(data_snapshot)
            }
            _ => None,
        };

        Box::pin(async move {
            let mut read_handle = read_handle?;
            let result = match data_snapshot {
                Some(data_snapshot) => data_snapshot.snapshot_parts_stats(&mut read_handle).await,
                None => read_handle.snapshot_parts_stats(as_of).await,
            };
            read_handle.expire().await;
            result.map_err(|_| StorageError::ReadBeforeSince(id))
        })
    }

    fn check_exists(&self, id: GlobalId) -> Result<(), StorageError<Self::Timestamp>> {
        let collections = self.collections.lock().expect("lock poisoned");

        if collections.contains_key(&id) {
            Ok(())
        } else {
            Err(StorageError::IdentifierMissing(id))
        }
    }

    async fn prepare_state(
        &self,
        txn: &mut (dyn StorageTxn<Self::Timestamp> + Send),
        ids_to_add: BTreeSet<GlobalId>,
        ids_to_drop: BTreeSet<GlobalId>,
    ) -> Result<(), StorageError<T>> {
        txn.insert_collection_metadata(
            ids_to_add
                .into_iter()
                .map(|id| (id, ShardId::new()))
                .collect(),
        )?;

        // Delete the metadata for any dropped collections.
        let dropped_mappings = txn.delete_collection_metadata(ids_to_drop);

        let dropped_shards = dropped_mappings
            .into_iter()
            .map(|(_id, shard)| shard)
            .collect();

        txn.insert_unfinalized_shards(dropped_shards)?;

        // Reconcile any shards we've successfully finalized with the shard
        // finalization collection.
        let finalized_shards = self
            .finalized_shards
            .lock()
            .expect("lock poisoned")
            .iter()
            .copied()
            .collect();
        txn.mark_shards_as_finalized(finalized_shards);

        Ok(())
    }

    // TODO(aljoscha): It would be swell if we could refactor this Leviathan of
    // a method/move individual parts to their own methods.
    #[instrument(level = "debug")]
    async fn create_collections(
        &self,
        storage_metadata: &StorageMetadata,
        register_ts: Option<Self::Timestamp>,
        mut collections: Vec<(GlobalId, CollectionDescription<Self::Timestamp>)>,
    ) -> Result<(), StorageError<Self::Timestamp>> {
        // Validate first, to avoid corrupting state.
        // 1. create a dropped identifier, or
        // 2. create an existing identifier with a new description.
        // Make sure to check for errors within `ingestions` as well.
        collections.sort_by_key(|(id, _)| *id);
        collections.dedup();
        for pos in 1..collections.len() {
            if collections[pos - 1].0 == collections[pos].0 {
                return Err(StorageError::SourceIdReused(collections[pos].0));
            }
        }

        {
            // Early sanity check: if we knew about a collection already it's
            // description must match!
            //
            // NOTE: There could be concurrent modifications to
            // `self.collections`, but this sanity check is better than nothing.
            let self_collections = self.collections.lock().expect("lock poisoned");
            for (id, description) in collections.iter() {
                if let Some(existing_collection) = self_collections.get(id) {
                    if &existing_collection.description != description {
                        return Err(StorageError::SourceIdReused(*id));
                    }
                }
            }
        }

        // We first enrich each collection description with some additional
        // metadata...
        let enriched_with_metadata = collections
            .into_iter()
            .map(|(id, description)| {
                let data_shard = storage_metadata.get_collection_shard::<T>(id)?;

                let get_shard = |id| -> Result<ShardId, StorageError<T>> {
                    let shard = storage_metadata.get_collection_shard::<T>(id)?;
                    Ok(shard)
                };

                let status_shard = match description.status_collection_id {
                    Some(status_collection_id) => Some(get_shard(status_collection_id)?),
                    None => None,
                };

                let remap_shard = match &description.data_source {
                    // Only ingestions can have remap shards.
                    DataSource::Ingestion(IngestionDescription {
                        remap_collection_id,
                        ..
                    }) => {
                        // Iff ingestion has a remap collection, its metadata
                        // must exist (and be correct) by this point.
                        Some(get_shard(*remap_collection_id)?)
                    }
                    _ => None,
                };

                // If the shard is being managed by txn-wal (initially,
                // tables), then we need to pass along the shard id for the txns
                // shard to dataflow rendering.
                let txns_shard = match description.data_source {
                    DataSource::Other(DataSourceOther::TableWrites) => {
                        Some(*self.txns_read.txns_id())
                    }
                    DataSource::Ingestion(_)
                    | DataSource::IngestionExport { .. }
                    | DataSource::Introspection(_)
                    | DataSource::Progress
                    | DataSource::Webhook
                    | DataSource::Other(DataSourceOther::Compute) => None,
                };

                let metadata = CollectionMetadata {
                    persist_location: self.persist_location.clone(),
                    remap_shard,
                    data_shard,
                    status_shard,
                    relation_desc: description.desc.clone(),
                    txns_shard,
                };

                Ok((id, description, metadata))
            })
            .collect_vec();

        // So that we can open `SinceHandle`s for each collections concurrently.
        let persist_client = self
            .persist
            .open(self.persist_location.clone())
            .await
            .unwrap();
        let persist_client = &persist_client;
        // Reborrow the `&mut self` as immutable, as all the concurrent work to
        // be processed in this stream cannot all have exclusive access.
        use futures::stream::{StreamExt, TryStreamExt};
        let this = &*self;
        let mut to_register: Vec<_> = futures::stream::iter(enriched_with_metadata)
            .map(|data: Result<_, StorageError<Self::Timestamp>>| {
                let register_ts = register_ts.clone();
                async move {
                let (id, description, metadata) = data?;

                // should be replaced with real introspection
                // (https://github.com/MaterializeInc/materialize/issues/14266)
                // but for now, it's helpful to have this mapping written down
                // somewhere
                debug!(
                    "mapping GlobalId={} to remap shard ({:?}), data shard ({}), status shard ({:?})",
                    id, metadata.remap_shard, metadata.data_shard, metadata.status_shard
                );

                let (write, mut since_handle) = this
                    .open_data_handles(
                        &id,
                        metadata.data_shard,
                        description.since.as_ref(),
                        metadata.relation_desc.clone(),
                        persist_client,
                    )
                    .await;

                // Present tables as springing into existence at the register_ts
                // by advancing the since. Otherwise, we could end up in a
                // situation where a table with a long compaction window appears
                // to exist before the environment (and this the table) existed.
                //
                // We could potentially also do the same thing for other
                // sources, in particular storage's internal sources and perhaps
                // others, but leave them for now.
                match description.data_source {
                    DataSource::Introspection(_)
                    | DataSource::IngestionExport { .. }
                    | DataSource::Webhook
                    | DataSource::Ingestion(_)
                    | DataSource::Progress
                    | DataSource::Other(DataSourceOther::Compute) => {},
                    DataSource::Other(DataSourceOther::TableWrites) => {
                        let register_ts = register_ts.expect("caller should have provided a register_ts when creating a table");
                        if since_handle.since().elements() == &[T::minimum()] {
                            debug!("advancing {} to initial since of {:?}", id, register_ts);
                            let token = since_handle.opaque();
                            let _ = since_handle.compare_and_downgrade_since(&token, (&token, &Antichain::from_elem(register_ts.clone()))).await;
                        }
                    }
                }

                Ok::<_, StorageError<Self::Timestamp>>((id, description, write, since_handle, metadata))
            }})
            // Poll each future for each collection concurrently, maximum of 50 at a time.
            .buffer_unordered(50)
            // HERE BE DRAGONS:
            //
            // There are at least 2 subtleties in using `FuturesUnordered`
            // (which `buffer_unordered` uses underneath:
            // - One is captured here
            //   <https://github.com/rust-lang/futures-rs/issues/2387>
            // - And the other is deadlocking if processing an OUTPUT of a
            //   `FuturesUnordered` stream attempts to obtain an async mutex that
            //   is also obtained in the futures being polled.
            //
            // Both of these could potentially be issues in all usages of
            // `buffer_unordered` in this method, so we stick the standard
            // advice: only use `try_collect` or `collect`!
            .try_collect()
            .await?;

        // Reorder in dependency order.
        to_register.sort_by_key(|(id, ..)| *id);

        // We hold this lock for a very short amount of time, just doing some
        // hashmap inserts and unbounded channel sends.
        let mut self_collections = self.collections.lock().expect("lock poisoned");

        for (id, mut description, write_handle, since_handle, metadata) in to_register {
            // Ensure that the ingestion has an export for its primary source.
            // This is done in an akward spot to appease the borrow checker.
            if let DataSource::Ingestion(ingestion) = &mut description.data_source {
                ingestion.source_exports.insert(
                    id,
                    SourceExport {
                        ingestion_output: None,
                        storage_metadata: (),
                    },
                );
            }

            let write_frontier = write_handle.upper();
            let data_shard_since = since_handle.since().clone();

            // Determine if this collection has any dependencies.
            let storage_dependencies = self
                .determine_collection_dependencies(&*self_collections, &description.data_source)?;

            // Determine the intial since of the collection.
            let initial_since = match storage_dependencies
                .iter()
                .at_most_one()
                .expect("should have at most one depdendency")
            {
                Some(dep) => {
                    let dependency_collection = self_collections
                        .get(dep)
                        .ok_or(StorageError::IdentifierMissing(*dep))?;
                    let dependency_since = dependency_collection.implied_capability.clone();

                    // If an item has a dependency, its initial since must be
                    // advanced as far as its dependency, i.e. a dependency's
                    // since may never be in advance of its dependents.
                    //
                    // We have to do this every time we initialize the
                    // collection, though––the invariant might have been upheld
                    // correctly in the previous epoch, but the
                    // `data_shard_since` might not have compacted and, on
                    // establishing a new persist connection, still have data we
                    // said _could_ be compacted.
                    if PartialOrder::less_than(&data_shard_since, &dependency_since) {
                        // The dependency since cannot be in advance of the
                        // dependent upper unless the collection is new. If the
                        // dependency since advanced past the dependent's upper,
                        // the dependent cannot read data from the dependency at
                        // its upper.
                        //
                        // Another way of understanding that this is a problem
                        // is that this means that the read hold installed on
                        // the dependency was probably not been upheld––if it
                        // were, the dependency's since could not have advanced
                        // as far the dependent's upper.
                        mz_ore::soft_assert_or_log!(
                            write_frontier.elements() == &[T::minimum()]
                                || PartialOrder::less_than(&dependency_since, write_frontier),
                            "dependency ({dep}) since has advanced past dependent ({id}) upper \n
                            dependent ({id}): since {:?}, upper {:?} \n
                            dependency ({dep}): since {:?}",
                            data_shard_since,
                            write_frontier,
                            dependency_since
                        );

                        dependency_since
                    } else {
                        data_shard_since
                    }
                }
                None => data_shard_since,
            };

            let mut collection_state = CollectionState::new(
                description,
                initial_since,
                write_frontier.clone(),
                storage_dependencies,
                metadata.clone(),
            );

            // Install the collection state in the appropriate spot.
            match &collection_state.description.data_source {
                DataSource::Introspection(_) => {
                    self_collections.insert(id, collection_state);
                }
                DataSource::Webhook => {
                    self_collections.insert(id, collection_state);
                }
                DataSource::IngestionExport {
                    ingestion_id,
                    external_reference,
                } => {
                    // Adjust the source to contain this export.
                    let source_collection = self_collections
                        .get_mut(ingestion_id)
                        .expect("known to exist");
                    match &mut source_collection.description {
                        CollectionDescription {
                            data_source: DataSource::Ingestion(ingestion_desc),
                            ..
                        } => ingestion_desc.source_exports.insert(
                            id,
                            SourceExport {
                                ingestion_output: Some(ExportReference::from(
                                    external_reference.clone(),
                                )),
                                storage_metadata: (),
                            },
                        ),
                        _ => unreachable!(
                            "SourceExport must only refer to primary sources that already exist"
                        ),
                    };

                    self_collections.insert(id, collection_state);
                }
                DataSource::Other(DataSourceOther::TableWrites) => {
                    let register_ts = register_ts
                        .as_ref()
                        .expect("caller should have provided a register_ts when creating a table");
                    // This register call advances the logical upper of the
                    // table. The register call eventually circles that info
                    // back to us, but some tests fail if we don't synchronously
                    // update it in create_collections, so just do that now.
                    let advance_to = mz_persist_types::StepForward::step_forward(register_ts);

                    if collection_state.write_frontier.less_than(&advance_to) {
                        collection_state.write_frontier = Antichain::from_elem(advance_to.clone());
                    }
                    self_collections.insert(id, collection_state);
                }
                DataSource::Progress | DataSource::Other(DataSourceOther::Compute) => {
                    self_collections.insert(id, collection_state);
                }
                DataSource::Ingestion(_) => {
                    self_collections.insert(id, collection_state);
                }
            }

            self.register_handles(
                id,
                metadata.txns_shard.is_some(),
                since_handle,
                write_handle,
            );

            // If this collection has a dependency, install a read hold on it.
            self.install_collection_dependency_read_holds_inner(&mut *self_collections, id)?;
        }

        drop(self_collections);

        self.synchronize_finalized_shards(storage_metadata);

        Ok(())
    }

    async fn alter_ingestion_source_desc(
        &self,
        ingestion_id: GlobalId,
        source_desc: SourceDesc,
    ) -> Result<(), StorageError<Self::Timestamp>> {
        // The StorageController checks the validity of these. And we just
        // accept them.

        let mut self_collections = self.collections.lock().expect("lock poisoned");
        let collection = self_collections
            .get_mut(&ingestion_id)
            .ok_or(StorageError::IdentifierMissing(ingestion_id))?;

        let curr_ingestion = match &mut collection.description.data_source {
            DataSource::Ingestion(active_ingestion) => active_ingestion,
            _ => unreachable!("verified collection refers to ingestion"),
        };

        curr_ingestion.desc = source_desc;
        debug!("altered {ingestion_id}'s SourceDesc");

        Ok(())
    }

    async fn alter_ingestion_connections(
        &self,
        source_connections: BTreeMap<GlobalId, GenericSourceConnection<InlinedConnection>>,
    ) -> Result<(), StorageError<Self::Timestamp>> {
        let mut self_collections = self.collections.lock().expect("lock poisoned");

        for (id, conn) in source_connections {
            let collection = self_collections
                .get_mut(&id)
                .ok_or_else(|| StorageError::IdentifierMissing(id))?;

            match &mut collection.description.data_source {
                DataSource::Ingestion(ingestion) => {
                    // If the connection hasn't changed, there's no sense in
                    // re-rendering the dataflow.
                    if ingestion.desc.connection != conn {
                        info!(from = ?ingestion.desc.connection, to = ?conn, "alter_ingestion_connections, updating");
                        ingestion.desc.connection = conn;
                    } else {
                        warn!(
                            "update_source_connection called on {id} but the \
                            connection was the same"
                        );
                    }
                }
                o => {
                    warn!("update_source_connection called on {:?}", o);
                    Err(StorageError::IdentifierInvalid(id))?;
                }
            }
        }

        Ok(())
    }

    fn drop_collections_unvalidated(
        &self,
        storage_metadata: &StorageMetadata,
        identifiers: Vec<GlobalId>,
    ) {
        debug!(?identifiers, "drop_collections_unvalidated");

        let mut self_collections = self.collections.lock().expect("lock poisoned");

        for id in identifiers.iter() {
            let metadata = storage_metadata.get_collection_shard::<T>(*id);
            mz_ore::soft_assert_or_log!(
                matches!(metadata, Err(StorageError::IdentifierMissing(_))),
                "dropping {id}, but drop was not synchronized with storage \
                controller via `synchronize_collections`"
            );

            let dropped_data_source = match self_collections.get(id) {
                Some(col) => col.description.data_source.clone(),
                None => continue,
            };

            // If we are dropping source exports, we need to modify the
            // ingestion that it runs on.
            if let DataSource::IngestionExport { ingestion_id, .. } = dropped_data_source {
                // Adjust the source to remove this export.
                let ingestion = match self_collections.get_mut(&ingestion_id) {
                    Some(ingestion) => ingestion,
                    // Primary ingestion already dropped.
                    None => {
                        tracing::error!(
                            "primary source {ingestion_id} seemingly dropped before subsource {id}",
                        );
                        continue;
                    }
                };

                match &mut ingestion.description {
                    CollectionDescription {
                        data_source: DataSource::Ingestion(ingestion_desc),
                        ..
                    } => {
                        let removed = ingestion_desc.source_exports.remove(id);
                        mz_ore::soft_assert_or_log!(
                            removed.is_some(),
                            "dropped subsource {id} already removed from source exports"
                        );
                    }
                    _ => unreachable!(
                        "SourceExport must only refer to primary sources that already exist"
                    ),
                };
            }
        }

        // Policies that advance the since to the empty antichain. We do still
        // honor outstanding read holds, and collections will only be dropped
        // once those are removed as well.
        //
        // We don't explicitly remove read capabilities! Downgrading the
        // frontier of the source to `[]` (the empty Antichain), will propagate
        // to the storage dependencies.
        let mut finalized_policies = Vec::new();

        for id in identifiers {
            // Make sure it's still there, might already have been deleted.
            if self_collections.contains_key(&id) {
                finalized_policies.push((id, ReadPolicy::ValidFrom(Antichain::new())));
            }
        }
        self.set_read_policies_inner(&mut self_collections, finalized_policies);

        drop(self_collections);

        self.synchronize_finalized_shards(storage_metadata);
    }

    fn set_read_policies(&self, policies: Vec<(GlobalId, ReadPolicy<Self::Timestamp>)>) {
        let mut collections = self.collections.lock().expect("lock poisoned");

        let user_capabilities = collections
            .iter_mut()
            .filter(|(id, _c)| id.is_user())
            .map(|(id, c)| {
                let updates = c.read_capabilities.updates().cloned().collect_vec();
                (*id, c.implied_capability.clone(), updates)
            })
            .collect_vec();

        trace!(?policies, ?user_capabilities, "set_read_policies");

        self.set_read_policies_inner(&mut collections, policies);

        let user_capabilities = collections
            .iter_mut()
            .filter(|(id, _c)| id.is_user())
            .map(|(id, c)| {
                let updates = c.read_capabilities.updates().cloned().collect_vec();
                (*id, c.implied_capability.clone(), updates)
            })
            .collect_vec();

        trace!(?user_capabilities, "after! set_read_policies");
    }

    fn acquire_read_holds(
        &self,
        desired_holds: Vec<GlobalId>,
    ) -> Result<Vec<ReadHold<Self::Timestamp>>, ReadHoldError> {
        let mut collections = self.collections.lock().expect("lock poisoned");

        let mut advanced_holds = Vec::new();
        // We advance the holds by our current since frontier. Can't acquire
        // holds for times that have been compacted away!
        //
        // NOTE: We acquire read holds at the earliest possible time rather than
        // at the implied capability. This is so that, for example, adapter can
        // acquire a read hold to hold back the frontier, giving the COMPUTE
        // controller a chance to also acquire a read hold at that early
        // frontier. If/when we change the interplay between adapter and COMPUTE
        // to pass around ReadHold tokens, we might tighten this up and instead
        // acquire read holds at the implied capability.
        for id in desired_holds.iter() {
            let collection = collections
                .get(id)
                .ok_or(ReadHoldError::CollectionMissing(*id))?;
            let since = collection.read_capabilities.frontier().to_owned();
            advanced_holds.push((*id, since));
        }

        let mut updates = advanced_holds
            .iter()
            .map(|(id, hold)| {
                let mut changes = ChangeBatch::new();
                changes.extend(hold.iter().map(|time| (time.clone(), 1)));
                (*id, changes)
            })
            .collect::<BTreeMap<_, _>>();

        StorageCollectionsImpl::update_read_capabilities_inner(
            &self.cmd_tx,
            &mut collections,
            &mut updates,
        );

        let acquired_holds = advanced_holds
            .into_iter()
            .map(|(id, since)| ReadHold::new(id, since, self.holds_tx.clone()))
            .collect_vec();

        trace!(?desired_holds, ?acquired_holds, "acquire_read_holds");

        Ok(acquired_holds)
    }

    fn update_read_capabilities(
        &self,
        updates: &mut BTreeMap<GlobalId, ChangeBatch<Self::Timestamp>>,
    ) {
        let mut collections = self.collections.lock().expect("lock poisoned");

        StorageCollectionsImpl::update_read_capabilities_inner(
            &self.cmd_tx,
            &mut collections,
            updates,
        );
    }
}

/// Wraps either a "critical" [SinceHandle] or a leased [ReadHandle].
///
/// When a [StorageCollections] is in read-only mode, we will only ever acquire
/// [ReadHandle], because acquiring the [SinceHandle] and driving forward its
/// since is considered a write. Conversely, when in read-write mode, we acquire
/// [SinceHandle].
#[derive(Debug)]
enum SinceHandleWrapper<T>
where
    T: TimelyTimestamp + Lattice + Codec64,
{
    Critical(SinceHandle<SourceData, (), T, Diff, PersistEpoch>),
    Leased(ReadHandle<SourceData, (), T, Diff>),
}

impl<T> SinceHandleWrapper<T>
where
    T: TimelyTimestamp + Lattice + Codec64 + TotalOrder,
{
    pub fn since(&self) -> &Antichain<T> {
        match self {
            Self::Critical(handle) => handle.since(),
            Self::Leased(handle) => handle.since(),
        }
    }

    pub fn opaque(&self) -> PersistEpoch {
        match self {
            Self::Critical(handle) => handle.opaque().clone(),
            Self::Leased(_handle) => {
                // The opaque is expected to be used with
                // `compare_and_downgrade_since`, and the leased handle doesn't
                // have a notion of an opaque. We pretend here and in
                // `compare_and_downgrade_since`.
                PersistEpoch(None)
            }
        }
    }

    pub async fn compare_and_downgrade_since(
        &mut self,
        expected: &PersistEpoch,
        new: (&PersistEpoch, &Antichain<T>),
    ) -> Result<Antichain<T>, PersistEpoch> {
        match self {
            Self::Critical(handle) => handle.compare_and_downgrade_since(expected, new).await,
            Self::Leased(handle) => {
                let (opaque, since) = new;
                assert!(opaque.0.is_none());

                handle.downgrade_since(since).await;

                Ok(since.clone())
            }
        }
    }

    pub async fn maybe_compare_and_downgrade_since(
        &mut self,
        expected: &PersistEpoch,
        new: (&PersistEpoch, &Antichain<T>),
    ) -> Option<Result<Antichain<T>, PersistEpoch>> {
        match self {
            Self::Critical(handle) => {
                handle
                    .maybe_compare_and_downgrade_since(expected, new)
                    .await
            }
            Self::Leased(handle) => {
                let (opaque, since) = new;
                assert!(opaque.0.is_none());

                handle.maybe_downgrade_since(since).await;

                Some(Ok(since.clone()))
            }
        }
    }

    pub fn snapshot_stats(
        &self,
        id: GlobalId,
        as_of: Option<Antichain<T>>,
    ) -> BoxFuture<'static, Result<SnapshotStats, StorageError<T>>> {
        match self {
            Self::Critical(handle) => {
                let res = handle
                    .snapshot_stats(as_of)
                    .map(move |x| x.map_err(|_| StorageError::ReadBeforeSince(id)));
                Box::pin(res)
            }
            Self::Leased(handle) => {
                let res = handle
                    .snapshot_stats(as_of)
                    .map(move |x| x.map_err(|_| StorageError::ReadBeforeSince(id)));
                Box::pin(res)
            }
        }
    }

    pub fn snapshot_stats_from_txn(
        &self,
        id: GlobalId,
        data_snapshot: DataSnapshot<T>,
    ) -> BoxFuture<'static, Result<SnapshotStats, StorageError<T>>> {
        match self {
            Self::Critical(handle) => Box::pin(
                data_snapshot
                    .snapshot_stats_from_critical(handle)
                    .map(move |x| x.map_err(|_| StorageError::ReadBeforeSince(id))),
            ),
            Self::Leased(handle) => Box::pin(
                data_snapshot
                    .snapshot_stats_from_leased(handle)
                    .map(move |x| x.map_err(|_| StorageError::ReadBeforeSince(id))),
            ),
        }
    }
}

/// State maintained about individual collections.
#[derive(Debug)]
struct CollectionState<T> {
    /// Description with which the collection was created
    pub description: CollectionDescription<T>,

    /// Accumulation of read capabilities for the collection.
    ///
    /// This accumulation will always contain `self.implied_capability`, but may
    /// also contain capabilities held by others who have read dependencies on
    /// this collection.
    pub read_capabilities: MutableAntichain<T>,

    /// The implicit capability associated with collection creation.  This
    /// should never be less than the since of the associated persist
    /// collection.
    pub implied_capability: Antichain<T>,

    /// The policy to use to downgrade `self.implied_capability`.
    pub read_policy: ReadPolicy<T>,

    /// Storage identifiers on which this collection depends.
    pub storage_dependencies: Vec<GlobalId>,

    /// Reported write frontier.
    pub write_frontier: Antichain<T>,

    pub collection_metadata: CollectionMetadata,
}

impl<T: TimelyTimestamp> CollectionState<T> {
    /// Creates a new collection state, with an initial read policy valid from
    /// `since`.
    pub fn new(
        description: CollectionDescription<T>,
        since: Antichain<T>,
        write_frontier: Antichain<T>,
        storage_dependencies: Vec<GlobalId>,
        metadata: CollectionMetadata,
    ) -> Self {
        let mut read_capabilities = MutableAntichain::new();
        read_capabilities.update_iter(since.iter().map(|time| (time.clone(), 1)));
        Self {
            description,
            read_capabilities,
            implied_capability: since.clone(),
            read_policy: ReadPolicy::NoPolicy {
                initial_since: since,
            },
            storage_dependencies,
            write_frontier,
            collection_metadata: metadata,
        }
    }

    /// Returns whether the collection was dropped.
    pub fn is_dropped(&self) -> bool {
        self.read_capabilities.is_empty()
    }
}

/// A task that keeps persist handles, downgrades sinces when asked,
/// periodically gets recent uppers from them, and updates the shard collection
/// state when needed.
///
/// This shares state with [StorageCollectionsImpl] via `Arcs` and channels.
#[derive(Debug)]
struct BackgroundTask<T: TimelyTimestamp + Lattice + Codec64> {
    config: Arc<Mutex<StorageConfiguration>>,
    cmds_tx: mpsc::UnboundedSender<BackgroundCmd<T>>,
    cmds_rx: mpsc::UnboundedReceiver<BackgroundCmd<T>>,
    holds_rx: mpsc::UnboundedReceiver<(GlobalId, ChangeBatch<T>)>,
    finalizable_shards: Arc<std::sync::Mutex<BTreeSet<ShardId>>>,
    collections: Arc<std::sync::Mutex<BTreeMap<GlobalId, CollectionState<T>>>>,
    // So we know what shard ID corresponds to what global ID, which we need
    // when re-enqueing futures for determining the next upper update.
    shard_by_id: BTreeMap<GlobalId, ShardId>,
    since_handles: BTreeMap<GlobalId, SinceHandleWrapper<T>>,
    txns_handle: Option<WriteHandle<SourceData, (), T, Diff>>,
    txns_shards: BTreeSet<GlobalId>,
}

#[derive(Debug)]
enum BackgroundCmd<T: TimelyTimestamp + Lattice + Codec64> {
    Register {
        id: GlobalId,
        is_in_txns: bool,
        write_handle: WriteHandle<SourceData, (), T, Diff>,
        since_handle: SinceHandleWrapper<T>,
    },
    DowngradeSince(Vec<(GlobalId, Antichain<T>)>),
    SnapshotStats(
        GlobalId,
        SnapshotStatsAsOf<T>,
        oneshot::Sender<SnapshotStatsRes<T>>,
    ),
}

/// A newtype wrapper to hang a Debug impl off of.
pub(crate) struct SnapshotStatsRes<T>(BoxFuture<'static, Result<SnapshotStats, StorageError<T>>>);

impl<T> Debug for SnapshotStatsRes<T> {
    fn fmt(&self, f: &mut std::fmt::Formatter<'_>) -> std::fmt::Result {
        f.debug_struct("SnapshotStatsRes").finish_non_exhaustive()
    }
}

impl<T> BackgroundTask<T>
where
    T: TimelyTimestamp
        + Lattice
        + Codec64
        + From<EpochMillis>
        + TimestampManipulation
        + Into<mz_repr::Timestamp>,
{
    async fn run(&mut self) {
        // Futures that fetch the recent upper from all other shards.
        let mut upper_futures: FuturesUnordered<
            std::pin::Pin<
                Box<
                    dyn Future<
                            Output = (GlobalId, WriteHandle<SourceData, (), T, i64>, Antichain<T>),
                        > + Send,
                >,
            >,
        > = FuturesUnordered::new();

        let gen_upper_future = |id: GlobalId, mut handle: WriteHandle<SourceData, (), T, i64>| {
            let fut = async move {
                let current_upper = handle.shared_upper();
                handle.wait_for_upper_past(&current_upper).await;
                let new_upper = handle.shared_upper();
                (id, handle, new_upper)
            };

            fut
        };

        let mut txns_upper_future = match self.txns_handle.take() {
            Some(txns_handle) => {
                let txns_upper_future = gen_upper_future(GlobalId::Transient(1), txns_handle);
                txns_upper_future.boxed()
            }
            None => async { std::future::pending().await }.boxed(),
        };

        loop {
            tokio::select! {
                (id, handle, upper) = &mut txns_upper_future => {
                    trace!("new upper from txns shard: {:?}", upper);
                    let mut uppers = Vec::new();
                    for id in self.txns_shards.iter() {
                        uppers.push((id.clone(), upper.clone()));
                    }
                    self.update_write_frontiers(&uppers).await;

                    let fut = gen_upper_future(id, handle);
                    txns_upper_future = fut.boxed();
                }
                Some((id, handle, upper)) = upper_futures.next() => {
                    if id.is_user() {
                        trace!("new upper for collection {id}: {:?}", upper);
                    }
                    let current_shard = self.shard_by_id.get(&id);
                    if let Some(shard_id) = current_shard {
                        if shard_id == &handle.shard_id() {
                            // Still current, so process the update and enqueue
                            // again!
                            let uppers = vec![(id, upper)];
                            self.update_write_frontiers(&uppers).await;
                            let fut = gen_upper_future(id, handle);
                            upper_futures.push(fut.boxed());
                        } else {
                            // Be polite and expire the write handle. This can
                            // happen when we get an upper update for a write
                            // handle that has since been replaced via Update.
                            handle.expire().await;
                        }
                    }
                }
                cmd = self.cmds_rx.recv() => {
                    let cmd = if let Some(cmd) = cmd {
                        cmd
                    } else {
                        // We're done!
                        break;
                    };

                    match cmd {
                        BackgroundCmd::Register{ id, is_in_txns, write_handle, since_handle } => {
                            debug!("registering handles for {}", id);
                            let previous = self.shard_by_id.insert(id, write_handle.shard_id());
                            if previous.is_some() {
                                panic!("already registered a WriteHandle for collection {id}");
                            }

                            let previous = self.since_handles.insert(id, since_handle);
                            if previous.is_some() {
                                panic!("already registered a SinceHandle for collection {id}");
                            }

                            if is_in_txns {
                                self.txns_shards.insert(id);
                            } else {
                                let fut = gen_upper_future(id, write_handle);
                                upper_futures.push(fut.boxed());
                            }

                        }
                        BackgroundCmd::DowngradeSince(cmds) => {
                            self.downgrade_sinces(cmds).await;
                        }
                        BackgroundCmd::SnapshotStats(id, as_of, tx) => {
                            // NB: The requested as_of could be arbitrarily far
                            // in the future. So, in order to avoid blocking
                            // this loop until it's available and the
                            // `snapshot_stats` call resolves, instead return
                            // the future to the caller and await it there.
                            let res = match self.since_handles.get(&id) {
                                Some(x) => {
                                    let fut: BoxFuture<
                                        'static,
                                        Result<SnapshotStats, StorageError<T>>,
                                    > = match as_of {
                                        SnapshotStatsAsOf::Direct(as_of) => {
                                            x.snapshot_stats(id, Some(as_of))
                                        }
                                        SnapshotStatsAsOf::Txns(data_snapshot) => {
                                            x.snapshot_stats_from_txn(id, data_snapshot)
                                        }
                                    };
                                    SnapshotStatsRes(fut)
                                }
                                None => SnapshotStatsRes(Box::pin(futures::future::ready(Err(
                                    StorageError::IdentifierMissing(id),
                                )))),
                            };
                            // It's fine if the listener hung up.
                            let _ = tx.send(res);
                        }
                    }
                }
                Some(holds_changes) = self.holds_rx.recv() => {
                    let mut batched_changes = BTreeMap::new();
                    batched_changes.insert(holds_changes.0, holds_changes.1);

                    while let Ok(mut holds_changes) = self.holds_rx.try_recv() {
                        let entry = batched_changes.entry(holds_changes.0);
                        entry
                            .and_modify(|existing| existing.extend(holds_changes.1.drain()))
                            .or_insert_with(|| holds_changes.1);
                    }

                    let mut collections = self.collections.lock().expect("lock poisoned");

                    let user_changes = batched_changes
                        .iter()
                        .filter(|(id, _c)| id.is_user())
                        .map(|(id, c)| {
                            (id.clone(), c.clone())
                        })
                        .collect_vec();

                    if !user_changes.is_empty() {
                        trace!(?user_changes, "applying holds changes from channel");
                    }

                    StorageCollectionsImpl::update_read_capabilities_inner(
                        &self.cmds_tx,
                        &mut collections,
                        &mut batched_changes,
                    );
                }
            }
        }

        warn!("BackgroundTask shutting down");
    }

    #[instrument(level = "debug")]
    async fn update_write_frontiers(&mut self, updates: &[(GlobalId, Antichain<T>)]) {
        let mut read_capability_changes = BTreeMap::default();

        let mut self_collections = self.collections.lock().expect("lock poisoned");

        for (id, new_upper) in updates.iter() {
            let collection = if let Some(c) = self_collections.get_mut(id) {
                c
            } else {
                warn!("Reference to absent collection {id}");
                continue;
            };

            if PartialOrder::less_than(&collection.write_frontier, new_upper) {
                collection.write_frontier.clone_from(new_upper);
            }

            let mut new_read_capability = collection
                .read_policy
                .frontier(collection.write_frontier.borrow());

            if id.is_user() {
                trace!(
                    %id,
                    implied_capability = ?collection.implied_capability,
                    policy = ?collection.read_policy,
                    write_frontier = ?collection.write_frontier,
                    ?new_read_capability,
                    "update_write_frontiers");
            }

            if PartialOrder::less_equal(&collection.implied_capability, &new_read_capability) {
                let mut update = ChangeBatch::new();
                update.extend(new_read_capability.iter().map(|time| (time.clone(), 1)));
                std::mem::swap(&mut collection.implied_capability, &mut new_read_capability);
                update.extend(new_read_capability.iter().map(|time| (time.clone(), -1)));

                if !update.is_empty() {
                    read_capability_changes.insert(*id, update);
                }
            }
        }

        if !read_capability_changes.is_empty() {
            StorageCollectionsImpl::update_read_capabilities_inner(
                &self.cmds_tx,
                &mut self_collections,
                &mut read_capability_changes,
            );
        }
    }

    async fn downgrade_sinces(&mut self, cmds: Vec<(GlobalId, Antichain<T>)>) {
        for (id, new_since) in cmds {
            let since_handle = if let Some(c) = self.since_handles.get_mut(&id) {
                c
            } else {
                // This can happen when someone concurrently drops a collection.
                trace!("downgrade_sinces: reference to absent collection {id}");
                continue;
            };

            if id.is_user() {
                trace!("downgrading since of {} to {:?}", id, new_since);
            }

            let epoch = since_handle.opaque().clone();
            let result = if new_since.is_empty() {
                // A shard's since reaching the empty frontier is a prereq for
                // being able to finalize a shard, so the final downgrade should
                // never be rate-limited.
                let res = Some(
                    since_handle
                        .compare_and_downgrade_since(&epoch, (&epoch, &new_since))
                        .await,
                );

                info!(%id, "removing persist handles because the since advanced to []!");

                let _since_handle = self.since_handles.remove(&id).expect("known to exist");
                let dropped_shard_id = if let Some(shard_id) = self.shard_by_id.remove(&id) {
                    shard_id
                } else {
                    panic!("missing GlobalId -> ShardId mapping for id {id}");
                };

                // We're not responsible for writes to tables, so we also don't
                // de-register them from the txn system. Whoever is responsible
                // will remove them. We only make sure to remove the table from
                // our tracking.
                self.txns_shards.remove(&id);

                if !self
                    .config
                    .lock()
                    .expect("lock poisoned")
                    .parameters
                    .finalize_shards
                {
                    info!("not triggering shard finalization due to dropped storage object because enable_storage_shard_finalization parameter is false");
                    return;
                }

                info!(%id, %dropped_shard_id, "enqueing shard finalization due to dropped collection and dropped persist handle");

                self.finalizable_shards
                    .lock()
                    .expect("lock poisoned")
                    .insert(dropped_shard_id);

                res
            } else {
                since_handle
                    .maybe_compare_and_downgrade_since(&epoch, (&epoch, &new_since))
                    .await
            };

            if let Some(Err(other_epoch)) = result {
                mz_ore::halt!("fenced by envd @ {other_epoch:?}. ours = {epoch:?}");
            }
        }
    }
}

struct FinalizeShardsTaskConfig {
    envd_epoch: NonZeroI64,
    config: Arc<Mutex<StorageConfiguration>>,
    finalizable_shards: Arc<std::sync::Mutex<BTreeSet<ShardId>>>,
    finalized_shards: Arc<std::sync::Mutex<BTreeSet<ShardId>>>,
    persist_location: PersistLocation,
    persist: Arc<PersistClientCache>,
}

async fn finalize_shards_task<T>(
    FinalizeShardsTaskConfig {
        envd_epoch,
        config,
        finalizable_shards,
        finalized_shards,
        persist_location,
        persist,
    }: FinalizeShardsTaskConfig,
) where
    T: TimelyTimestamp + Lattice + Codec64,
{
    let mut interval = tokio::time::interval(Duration::from_secs(5));
    interval.set_missed_tick_behavior(MissedTickBehavior::Delay);
    loop {
        interval.tick().await;

        if !config
            .lock()
            .expect("lock poisoned")
            .parameters
            .finalize_shards
        {
            debug!("not triggering shard finalization due to dropped storage object because enable_storage_shard_finalization parameter is false");
            continue;
        }

        let current_finalizable_shards = {
            // We hold the lock for as short as possible and pull our cloned set
            // of shards.
            let shared_shards = finalizable_shards.lock().expect("lock poisoned");
            shared_shards.iter().cloned().collect_vec()
        };

        if current_finalizable_shards.is_empty() {
            debug!("no shards to finalize");
            continue;
        }

        debug!(?current_finalizable_shards, "attempting to finalize shards");

        // Open a persist client to delete unused shards.
        let persist_client = persist.open(persist_location.clone()).await.unwrap();

        let persist_client = &persist_client;
        let diagnostics = &Diagnostics::from_purpose("finalizing shards");

        let force_downgrade_since = STORAGE_DOWNGRADE_SINCE_DURING_FINALIZATION
            .get(config.lock().expect("lock poisoned").config_set());

        let epoch = &PersistEpoch::from(envd_epoch);

        let current_finalized_shards: BTreeSet<ShardId> = futures::stream::iter(current_finalizable_shards.clone())
            .map(|shard_id| async move {
                let persist_client = persist_client.clone();
                let diagnostics = diagnostics.clone();
                let epoch = epoch.clone();

                let is_finalized = persist_client
                    .is_finalized::<SourceData, (), T, Diff>(shard_id, diagnostics)
                    .await
                    .expect("invalid persist usage");

                if is_finalized {
                    debug!(%shard_id, "shard is already finalized!");
                    Some(shard_id)
                } else {
                    debug!(%shard_id, "finalizing shard");
                        let finalize = || async move {
                        let empty_batch: Vec<((SourceData, ()), T, Diff)> = vec![];
                        let mut write_handle: WriteHandle<SourceData, (), T, Diff> =
                            persist_client
                                .open_writer(
                                    shard_id,
                                    Arc::new(RelationDesc::empty()),
                                    Arc::new(UnitSchema),
                                    // TODO: thread the global ID into the shard finalization WAL
                                    Diagnostics::from_purpose("finalizing shards"),
                                )
                                .await
                                .expect("invalid persist usage");

                        let upper = write_handle.upper();

                        if !upper.is_empty() {
                            let append = write_handle
                                .append(empty_batch, upper.clone(), Antichain::new())
                                .await?;

                            if let Err(e) = append {
                                warn!(%shard_id, "tried to finalize a shard with an advancing upper: {e:?}");
                                return Ok(());
                            }
                        }
                        write_handle.expire().await;

                        if force_downgrade_since {
                            let mut since_handle: SinceHandle<
                                SourceData,
                                (),
                                T,
                                Diff,
                                PersistEpoch,
                            > = persist_client
                                .open_critical_since(
                                    shard_id,
                                    PersistClient::CONTROLLER_CRITICAL_SINCE,
                                    Diagnostics::from_purpose("finalizing shards"),
                                )
                                .await
                                .expect("invalid persist usage");
                            let handle_epoch = since_handle.opaque().clone();
                            let our_epoch = epoch.clone();
                            let epoch = if our_epoch.0 > handle_epoch.0 {
                                // We're newer, but it's fine to use the
                                // handle's old epoch to try and downgrade.
                                handle_epoch
                            } else {
                                // Good luck, buddy! The downgrade below will
                                // not succeed. There's a process with a newer
                                // epoch out there and someone at some juncture
                                // will fence out this process.
                                our_epoch
                            };
                            let new_since = Antichain::new();
                            let downgrade = since_handle
                                .compare_and_downgrade_since(&epoch, (&epoch, &new_since))
                                .await;
                            if let Err(e) = downgrade {
                                warn!(
                                    "tried to finalize a shard with an advancing epoch: {e:?}"
                                );
                                return Ok(());
                            }
                            // Not available now, so finalization is broken.
                            // since_handle.expire().await;
                        }

                        persist_client
                            .finalize_shard::<SourceData, (), T, Diff>(
                                shard_id,
                                Diagnostics::from_purpose("finalizing shards"),
                            )
                            .await
                    };

                    match finalize().await {
                        Err(e) => {
                            // Rather than error, just leave this shard as
                            // one to finalize later.
                            warn!("error during finalization of shard {shard_id}: {e:?}");
                            None
                        }
                        Ok(()) => {
                            debug!(%shard_id, "finalize success!");
                            Some(shard_id)
                        }
                    }
                }
            })
            // Poll each future for each collection concurrently, maximum of 10
            // at a time.
            // TODO(benesch): the concurrency here should be configurable
            // via LaunchDarkly.
            .buffer_unordered(10)
            // HERE BE DRAGONS: see warning on other uses of buffer_unordered
            // before any changes to `collect`
            .collect::<BTreeSet<Option<ShardId>>>()
            .await
            .into_iter()
            .filter_map(|shard| shard)
            .collect();

        let mut shared_finalizable_shards = finalizable_shards.lock().expect("lock poisoned");
        let mut shared_finalized_shards = finalized_shards.lock().expect("lock poisoned");

        for id in current_finalized_shards.iter() {
            shared_finalizable_shards.remove(id);
            shared_finalized_shards.insert(*id);
        }

        debug!(
            ?current_finalizable_shards,
            ?current_finalized_shards,
            ?shared_finalizable_shards,
            ?shared_finalized_shards,
            "done finalizing shards"
        );
    }
}

#[derive(Debug)]
pub(crate) enum SnapshotStatsAsOf<T: TimelyTimestamp + Lattice + Codec64> {
    /// Stats for a shard with an "eager" upper (one that continually advances
    /// as time passes, even if no writes are coming in).
    Direct(Antichain<T>),
    /// Stats for a shard with a "lazy" upper (one that only physically advances
    /// in response to writes).
    Txns(DataSnapshot<T>),
}

#[cfg(test)]
mod tests {
    use std::sync::Arc;

    use mz_build_info::DUMMY_BUILD_INFO;
    use mz_dyncfg::ConfigSet;
    use mz_ore::metrics::MetricsRegistry;
    use mz_ore::now::SYSTEM_TIME;
    use mz_persist_client::cache::PersistClientCache;
    use mz_persist_client::cfg::PersistConfig;
    use mz_persist_client::rpc::PubSubClientConnection;
    use mz_persist_client::{Diagnostics, PersistClient, PersistLocation, ShardId};
    use mz_persist_types::codec_impls::UnitSchema;
    use mz_repr::{RelationDesc, Row};
    use mz_secrets::InMemorySecretsController;

    use super::*;

    #[mz_ore::test(tokio::test)]
    #[cfg_attr(miri, ignore)] // unsupported operation: integer-to-pointer casts and `ptr::from_exposed_addr`
    async fn test_snapshot_stats(&self) {
        let persist_location = PersistLocation {
            blob_uri: "mem://".to_owned(),
            consensus_uri: "mem://".to_owned(),
        };
        let persist_client = PersistClientCache::new(
            PersistConfig::new_default_configs(&DUMMY_BUILD_INFO, SYSTEM_TIME.clone()),
            &MetricsRegistry::new(),
            |_, _| PubSubClientConnection::noop(),
        );
        let persist_client = Arc::new(persist_client);

        let (cmds_tx, mut background_task) =
            BackgroundTask::new_for_test(persist_location.clone(), Arc::clone(&persist_client));
        let background_task =
            mz_ore::task::spawn(|| "storage_collections::background_task", async move {
                background_task.run().await
            });

        let persist = persist_client.open(persist_location).await.unwrap();

        let shard_id = ShardId::new();
        let since_handle = persist
            .open_critical_since(
                shard_id,
                PersistClient::CONTROLLER_CRITICAL_SINCE,
                Diagnostics::for_tests(),
            )
            .await
            .unwrap();
        let write_handle = persist
            .open_writer::<SourceData, (), mz_repr::Timestamp, i64>(
                shard_id,
                Arc::new(RelationDesc::empty()),
                Arc::new(UnitSchema),
                Diagnostics::for_tests(),
            )
            .await
            .unwrap();

        cmds_tx
            .send(BackgroundCmd::Register {
                id: GlobalId::User(1),
                is_in_txns: false,
                since_handle: SinceHandleWrapper::Critical(since_handle),
                write_handle,
            })
            .unwrap();

        let mut write_handle = persist
            .open_writer::<SourceData, (), mz_repr::Timestamp, i64>(
                shard_id,
                Arc::new(RelationDesc::empty()),
                Arc::new(UnitSchema),
                Diagnostics::for_tests(),
            )
            .await
            .unwrap();

        // No stats for unknown GlobalId.
        let stats =
            snapshot_stats(&cmds_tx, GlobalId::User(2), Antichain::from_elem(0.into())).await;
        assert!(stats.is_err());

        // Stats don't resolve for as_of past the upper.
        let stats_fut = snapshot_stats(&cmds_tx, GlobalId::User(1), Antichain::from_elem(1.into()));
        assert!(stats_fut.now_or_never().is_none());

        // // Call it again because now_or_never consumed our future and it's not clone-able.
        let stats_ts1_fut =
            snapshot_stats(&cmds_tx, GlobalId::User(1), Antichain::from_elem(1.into()));

        // Write some data.
        let data = (
            (SourceData(Ok(Row::default())), ()),
            mz_repr::Timestamp::from(0),
            1i64,
        );
        let () = write_handle
            .compare_and_append(
                &[data],
                Antichain::from_elem(0.into()),
                Antichain::from_elem(1.into()),
            )
            .await
            .unwrap()
            .unwrap();

        // Verify that we can resolve stats for ts 0 while the ts 1 stats call is outstanding.
        let stats = snapshot_stats(&cmds_tx, GlobalId::User(1), Antichain::from_elem(0.into()))
            .await
            .unwrap();
        assert_eq!(stats.num_updates, 1);

        // Write more data and unblock the ts 1 call
        let data = (
            (SourceData(Ok(Row::default())), ()),
            mz_repr::Timestamp::from(1),
            1i64,
        );
        let () = write_handle
            .compare_and_append(
                &[data],
                Antichain::from_elem(1.into()),
                Antichain::from_elem(2.into()),
            )
            .await
            .unwrap()
            .unwrap();

        let stats = stats_ts1_fut.await.unwrap();
        assert_eq!(stats.num_updates, 2);

        // Make sure it runs until at least here.
        drop(background_task);
    }

    async fn snapshot_stats<T: TimelyTimestamp + Lattice + Codec64>(
        cmds_tx: &mpsc::UnboundedSender<BackgroundCmd<T>>,
        id: GlobalId,
        as_of: Antichain<T>,
    ) -> Result<SnapshotStats, StorageError<T>> {
        let (tx, rx) = oneshot::channel();
        cmds_tx
            .send(BackgroundCmd::SnapshotStats(
                id,
                SnapshotStatsAsOf::Direct(as_of),
                tx,
            ))
            .unwrap();
        let res = rx.await.expect("BackgroundTask should be live").0;

        res.await
    }

    impl<T: TimelyTimestamp + Lattice + Codec64> BackgroundTask<T> {
        fn new_for_test(
            persist_location: PersistLocation,
            persist_client: Arc<PersistClientCache>,
        ) -> (mpsc::UnboundedSender<BackgroundCmd<T>>, Self) {
            let (cmds_tx, cmds_rx) = mpsc::unbounded_channel();
            let (_holds_tx, holds_rx) = mpsc::unbounded_channel();
            let connection_context =
                ConnectionContext::for_tests(Arc::new(InMemorySecretsController::new()));

            let task = Self {
                config: Arc::new(Mutex::new(StorageConfiguration::new(
                    connection_context,
                    ConfigSet::default(),
                ))),
                cmds_tx: cmds_tx.clone(),
                cmds_rx,
                holds_rx,
                finalizable_shards: Arc::new(Mutex::new(BTreeSet::new())),
                collections: Arc::new(Mutex::new(BTreeMap::new())),
                shard_by_id: BTreeMap::new(),
                since_handles: BTreeMap::new(),
                txns_handle: None,
                txns_shards: BTreeSet::new(),
            };

            (cmds_tx, task)
        }
    }
}<|MERGE_RESOLUTION|>--- conflicted
+++ resolved
@@ -381,11 +381,7 @@
         _now: NowFn,
         txns_metrics: Arc<TxnMetrics>,
         envd_epoch: NonZeroI64,
-<<<<<<< HEAD
-=======
         read_only: bool,
-        txn_wal_tables: TxnWalTablesImpl,
->>>>>>> 48d2ef6a
         connection_context: ConnectionContext,
         txn: &dyn StorageTxn<T>,
     ) -> Self {
