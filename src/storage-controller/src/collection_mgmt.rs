--- conflicted
+++ resolved
@@ -57,14 +57,10 @@
 //! [`MonotonicAppender`] returned from
 //! [`CollectionManager::monotonic_appender`].
 
-<<<<<<< HEAD
 use std::any::Any;
-use std::collections::BTreeMap;
-=======
 use std::cmp::Reverse;
 use std::collections::{BTreeMap, BinaryHeap};
 use std::fmt::Debug;
->>>>>>> d863506a
 use std::ops::ControlFlow;
 use std::pin::Pin;
 use std::sync::atomic::{AtomicU64, Ordering};
@@ -109,12 +105,9 @@
 use tracing::{debug, error, info};
 
 use crate::{
-<<<<<<< HEAD
-    collection_mgmt, collection_status, snapshot, snapshot_statistics, statistics, StorageError,
-=======
-    collection_status, privatelink_status_history_desc, replica_status_history_desc, snapshot,
+    collection_mgmt,
+    collection_status, privatelink_status_history_desc, replica_status_history_desc,snapshot_statistics, snapshot,
     StatusHistoryDesc, StorageError,
->>>>>>> d863506a
 };
 
 // Default rate at which we advance the uppers of managed collections.
