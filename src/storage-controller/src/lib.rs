--- conflicted
+++ resolved
@@ -1177,12 +1177,11 @@
         Ok(())
     }
 
-<<<<<<< HEAD
     fn drop_tables(
         &mut self,
         identifiers: Vec<GlobalId>,
         ts: Self::Timestamp,
-    ) -> Result<(), StorageError> {
+    ) -> Result<(), StorageError<Self::Timestamp>> {
         assert!(
             identifiers
                 .iter()
@@ -1212,13 +1211,10 @@
         self.drop_sources(identifiers)
     }
 
-    fn drop_sources(&mut self, identifiers: Vec<GlobalId>) -> Result<(), StorageError> {
-=======
     fn drop_sources(
         &mut self,
         identifiers: Vec<GlobalId>,
     ) -> Result<(), StorageError<Self::Timestamp>> {
->>>>>>> 79b1075b
         self.validate_collection_ids(identifiers.iter().cloned())?;
         self.drop_sources_unvalidated(identifiers);
         Ok(())
