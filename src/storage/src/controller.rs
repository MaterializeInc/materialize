// Copyright Materialize, Inc. and contributors. All rights reserved.
//
// Use of this software is governed by the Business Source License
// included in the LICENSE file.
//
// As of the Change Date specified in that file, in accordance with
// the Business Source License, use of this software will be governed
// by the Apache License, Version 2.0.

#![allow(missing_docs)]

//! A controller that provides an interface to the storage layer.
//!
//! The storage controller curates the creation of sources, the progress of readers through these collections,
//! and their eventual dropping and resource reclamation.
//!
//! The storage controller can be viewed as a partial map from `GlobalId` to collection. It is an error to
//! use an identifier before it has been "created" with `create_source()`. Once created, the controller holds
//! a read capability for each source, which is manipulated with `update_read_capabilities()`.
//! Eventually, the source is dropped with either `drop_sources()` or by allowing compaction to the
//! empty frontier.

use std::collections::{BTreeMap, HashMap};
use std::error::Error;
use std::fmt;
use std::fmt::Debug;
use std::str::FromStr;
use std::sync::Arc;

use async_trait::async_trait;
use bytes::BufMut;
use derivative::Derivative;
use differential_dataflow::lattice::Lattice;
use futures::stream::StreamExt;
use proptest_derive::Arbitrary;
use prost::Message;
use serde::{Deserialize, Serialize};
use timely::order::{PartialOrder, TotalOrder};
use timely::progress::frontier::{AntichainRef, MutableAntichain};
use timely::progress::{Antichain, ChangeBatch, Timestamp};
use tokio::sync::Mutex;
use tokio_stream::StreamMap;

use mz_build_info::BuildInfo;
use mz_expr::PartitionId;
use mz_orchestrator::NamespacedOrchestrator;
use mz_persist_client::cache::PersistClientCache;
use mz_persist_client::{PersistClient, PersistLocation, ShardId};
use mz_persist_types::{Codec, Codec64};
use mz_proto::{ProtoType, RustType, TryFromProtoError};
use mz_repr::{Diff, GlobalId, RelationDesc, Row};
use mz_stash::{self, StashError, TypedCollection};

use crate::controller::hosts::{StorageHosts, StorageHostsConfig};
use crate::protocol::client::{
    ExportSinkCommand, IngestSourceCommand, ProtoStorageCommand, ProtoStorageResponse,
    StorageCommand, StorageResponse, Update,
};
use crate::types::errors::DataflowError;
use crate::types::sinks::{PersistSinkConnection, SinkAsOf, SinkConnection, SinkDesc};
use crate::types::sources::{IngestionDescription, MzOffset, SourceData, SourceEnvelope};

mod hosts;
mod rehydration;

include!(concat!(env!("OUT_DIR"), "/mz_storage.controller.rs"));

static METADATA_COLLECTION: TypedCollection<GlobalId, DurableCollectionMetadata> =
    TypedCollection::new("storage-collection-metadata");

/// Describes a request to create a source.
#[derive(Clone, Debug, Eq, PartialEq)]
pub struct CollectionDescription<T> {
    /// The schema of this collection
    pub desc: RelationDesc,
    /// The description of the source to ingest into this collection, if any.
    pub ingestion: Option<IngestionDescription<()>>,
    /// The address of a `storaged` process on which to install the source.
    ///
    /// If `None`, the controller manages the lifetime of the `storaged`
    /// process.
    pub remote_addr: Option<String>,
    /// An optional frontier to which the collection's `since` should be advanced.
    pub since: Option<Antichain<T>>,
    /// A GlobalId to use for this collection to use for the status collection.
    /// Used to keep track of source status/error information.
    pub status_collection_id: Option<GlobalId>,
}

impl<T> From<RelationDesc> for CollectionDescription<T> {
    fn from(desc: RelationDesc) -> Self {
        Self {
            desc,
            ingestion: None,
            remote_addr: None,
            since: None,
            status_collection_id: None,
        }
    }
}

#[derive(Clone, Debug, Eq, PartialEq)]
pub struct ExportDescription {
    pub sink: SinkDesc,
    /// The address of a `storaged` process on which to install the source.
    ///
    /// If `None`, the controller manages the lifetime of the `storaged`
    /// process.
    pub remote_addr: Option<String>,
}

#[async_trait(?Send)]
pub trait StorageController: Debug + Send {
    type Timestamp;

    /// Marks the end of any initialization commands.
    ///
    /// The implementor may wait for this method to be called before implementing prior commands,
    /// and so it is important for a user to invoke this method as soon as it is comfortable.
    /// This method can be invoked immediately, at the potential expense of performance.
    fn initialization_complete(&mut self);

    /// Acquire an immutable reference to the collection state, should it exist.
    fn collection(&self, id: GlobalId) -> Result<&CollectionState<Self::Timestamp>, StorageError>;

    /// Acquire a mutable reference to the collection state, should it exist.
    fn collection_mut(
        &mut self,
        id: GlobalId,
    ) -> Result<&mut CollectionState<Self::Timestamp>, StorageError>;

    /// Create the sources described in the individual CreateSourceCommand commands.
    ///
    /// Each command carries the source id, the source description, and any associated metadata
    /// needed to ingest the particular source.
    ///
    /// This command installs collection state for the indicated sources, and the are
    /// now valid to use in queries at times beyond the initial `since` frontiers. Each
    /// collection also acquires a read capability at this frontier, which will need to
    /// be repeatedly downgraded with `allow_compaction()` to permit compaction.
    async fn create_collections(
        &mut self,
        collections: Vec<(GlobalId, CollectionDescription<Self::Timestamp>)>,
    ) -> Result<(), StorageError>;

    /// Create the sinks described by the `ExportDescription`.
    async fn create_exports(
        &mut self,
        exports: Vec<(GlobalId, ExportDescription)>,
    ) -> Result<(), StorageError>;

    /// Drops the read capability for the sources and allows their resources to be reclaimed.
    async fn drop_sources(&mut self, identifiers: Vec<GlobalId>) -> Result<(), StorageError>;

<<<<<<< HEAD
    /// Drops the read capability for the sources and allows their resources to be reclaimed.
    ///
    /// TODO(jkosh44): This method does not validate the provided identifiers. Currently when the
    ///     controller starts/restarts it has no durable state. That means that it has no way of
    ///     remembering any past commands sent. In the future we plan on persisting state for the
    ///     controller so that it is aware of past commands.
    ///     Therefore this method is for dropping sources that we know to have been previously
    ///     created, but have been forgotten by the controller due to a restart.
    ///     Once command history becomes durable we can remove this method and use the normal
    ///     `drop_sources`
    async fn drop_sources_unvalidated(
        &mut self,
        identifiers: Vec<GlobalId>,
    ) -> Result<(), StorageError>;
=======
    /// Drops the read capability for the sinks and allows their resources to be reclaimed.
    async fn drop_sinks(&mut self, identifiers: Vec<GlobalId>) -> Result<(), StorageError>;
>>>>>>> 6e823e83

    /// Append `updates` into the local input named `id` and advance its upper to `upper`.
    ///
    /// The method returns a oneshot that can be awaited to indicate completion of the write.
    /// The method may return an error, indicating an immediately visible error, and also the
    /// oneshot may return an error if one is encountered during the write.
    // TODO(petrosagg): switch upper to `Antichain<Timestamp>`
    fn append(
        &mut self,
        commands: Vec<(GlobalId, Vec<Update<Self::Timestamp>>, Self::Timestamp)>,
    ) -> Result<tokio::sync::oneshot::Receiver<Result<(), StorageError>>, StorageError>;

    /// Returns the snapshot of the contents of the local input named `id` at `as_of`.
    async fn snapshot(
        &mut self,
        id: GlobalId,
        as_of: Self::Timestamp,
    ) -> Result<Vec<(Row, Diff)>, StorageError>;

    /// Assigns a read policy to specific identifiers.
    ///
    /// The policies are assigned in the order presented, and repeated identifiers should
    /// conclude with the last policy. Changing a policy will immediately downgrade the read
    /// capability if appropriate, but it will not "recover" the read capability if the prior
    /// capability is already ahead of it.
    ///
    /// Identifiers not present in `policies` retain their existing read policies.
    async fn set_read_policy(
        &mut self,
        policies: Vec<(GlobalId, ReadPolicy<Self::Timestamp>)>,
    ) -> Result<(), StorageError>;

    /// Accept write frontier updates from the compute layer.
    async fn update_write_frontiers(
        &mut self,
        updates: &[(GlobalId, ChangeBatch<Self::Timestamp>)],
    ) -> Result<(), StorageError>;

    /// Applies `updates` and sends any appropriate compaction command.
    async fn update_read_capabilities(
        &mut self,
        updates: &mut BTreeMap<GlobalId, ChangeBatch<Self::Timestamp>>,
    ) -> Result<(), StorageError>;

    /// Waits until the controller is ready to process a response.
    ///
    /// This method may block for an arbitrarily long time.
    ///
    /// When the method returns, the owner should call
    /// [`StorageController::process`] to process the ready message.
    ///
    /// This method is cancellation safe.
    async fn ready(&mut self);

    /// Processes the work queued by [`StorageController::ready`].
    ///
    /// This method is guaranteed to return "quickly" unless doing so would
    /// compromise the correctness of the system.
    ///
    /// This method is **not** guaranteed to be cancellation safe. It **must**
    /// be awaited to completion.
    async fn process(&mut self) -> Result<(), anyhow::Error>;
}

/// Compaction policies for collections maintained by `Controller`.
///
/// NOTE(benesch): this might want to live somewhere besides the storage crate,
/// because it is fundamental to both storage and compute.
#[derive(Clone, Derivative)]
#[derivative(Debug)]
pub enum ReadPolicy<T> {
    /// Maintain the collection as valid from this frontier onward.
    ValidFrom(Antichain<T>),
    /// Maintain the collection as valid from a function of the write frontier.
    ///
    /// This function will only be re-evaluated when the write frontier changes.
    /// If the intended behavior is to change in response to external signals,
    /// consider using the `ValidFrom` variant to manually pilot compaction.
    ///
    /// The `Arc` makes the function cloneable.
    LagWriteFrontier(
        #[derivative(Debug = "ignore")] Arc<dyn Fn(AntichainRef<T>) -> Antichain<T> + Send + Sync>,
    ),
    /// Allows one to express multiple read policies, taking the least of
    /// the resulting frontiers.
    Multiple(Vec<ReadPolicy<T>>),
}

impl ReadPolicy<mz_repr::Timestamp> {
    /// Creates a read policy that lags the write frontier by the indicated amount, rounded down to a multiple of that amount.
    ///
    /// The rounding down is done to reduce the number of changes the capability undergoes, with the thinking
    /// being that if you are ok with `lag`, then getting something between `lag` and `2 x lag` should be ok.
    pub fn lag_writes_by(lag: mz_repr::Timestamp) -> Self {
        Self::LagWriteFrontier(Arc::new(move |upper| {
            if upper.is_empty() {
                Antichain::from_elem(Timestamp::minimum())
            } else {
                // Subtract the lag from the time, and then round down to a multiple thereof to cut chatter.
                let mut time = upper[0];
                if lag != 0 {
                    time = time.saturating_sub(lag);
                    time = time.saturating_sub(time % lag);
                }
                Antichain::from_elem(time)
            }
        }))
    }
}

impl<T: Timestamp> ReadPolicy<T> {
    pub fn frontier(&self, write_frontier: AntichainRef<T>) -> Antichain<T> {
        match self {
            ReadPolicy::ValidFrom(frontier) => frontier.clone(),
            ReadPolicy::LagWriteFrontier(logic) => logic(write_frontier),
            ReadPolicy::Multiple(policies) => {
                let mut frontier = Antichain::new();
                for policy in policies.iter() {
                    for time in policy.frontier(write_frontier).iter() {
                        frontier.insert(time.clone());
                    }
                }
                frontier
            }
        }
    }
}

/// Metadata required by a storage instance to read a storage collection
#[derive(Arbitrary, Clone, Debug, PartialEq, PartialOrd, Ord, Eq, Serialize, Deserialize)]
pub struct CollectionMetadata {
    /// The persist location where the shards are located
    pub persist_location: PersistLocation,
    /// The persist shard id of the remap collection used to reclock this collection
    pub remap_shard: ShardId,
    /// The persist shard containing the contents of this storage collection
    pub data_shard: ShardId,
    /// The persist shard containing the status updates for this storage collection
    pub status_shard: ShardId,
}

impl RustType<ProtoCollectionMetadata> for CollectionMetadata {
    fn into_proto(&self) -> ProtoCollectionMetadata {
        ProtoCollectionMetadata {
            blob_uri: self.persist_location.blob_uri.clone(),
            consensus_uri: self.persist_location.consensus_uri.clone(),
            data_shard: self.data_shard.to_string(),
            remap_shard: self.remap_shard.to_string(),
            status_shard: self.status_shard.to_string(),
        }
    }

    fn from_proto(value: ProtoCollectionMetadata) -> Result<Self, TryFromProtoError> {
        Ok(CollectionMetadata {
            persist_location: PersistLocation {
                blob_uri: value.blob_uri,
                consensus_uri: value.consensus_uri,
            },
            remap_shard: value
                .remap_shard
                .parse()
                .map_err(TryFromProtoError::InvalidShardId)?,
            data_shard: value
                .data_shard
                .parse()
                .map_err(TryFromProtoError::InvalidShardId)?,
            status_shard: value
                .status_shard
                .parse()
                .map_err(TryFromProtoError::InvalidShardId)?,
        })
    }
}

impl Codec for CollectionMetadata {
    fn codec_name() -> String {
        "protobuf[CollectionMetadata]".into()
    }

    fn encode<B: BufMut>(&self, buf: &mut B) {
        self.into_proto()
            .encode(buf)
            .expect("no required fields means no initialization errors");
    }

    fn decode(buf: &[u8]) -> Result<Self, String> {
        let proto = ProtoCollectionMetadata::decode(buf).map_err(|err| err.to_string())?;
        proto.into_rust().map_err(|err| err.to_string())
    }
}

/// The subset of [`CollectionMetadata`] that must be durable stored.
#[derive(Arbitrary, Clone, Debug, PartialEq, PartialOrd, Ord, Eq, Serialize, Deserialize)]
pub struct DurableCollectionMetadata {
    // See the comments on [`CollectionMetadata`].
    pub remap_shard: ShardId,
    pub data_shard: ShardId,
}

impl RustType<ProtoDurableCollectionMetadata> for DurableCollectionMetadata {
    fn into_proto(&self) -> ProtoDurableCollectionMetadata {
        ProtoDurableCollectionMetadata {
            remap_shard: self.remap_shard.to_string(),
            data_shard: self.data_shard.to_string(),
        }
    }

    fn from_proto(value: ProtoDurableCollectionMetadata) -> Result<Self, TryFromProtoError> {
        Ok(DurableCollectionMetadata {
            remap_shard: value
                .remap_shard
                .parse()
                .map_err(TryFromProtoError::InvalidShardId)?,
            data_shard: value
                .data_shard
                .parse()
                .map_err(TryFromProtoError::InvalidShardId)?,
        })
    }
}

impl Codec for DurableCollectionMetadata {
    fn codec_name() -> String {
        "protobuf[DurableCollectionMetadata]".into()
    }

    fn encode<B: BufMut>(&self, buf: &mut B) {
        self.into_proto()
            .encode(buf)
            .expect("no required fields means no initialization errors");
    }

    fn decode(buf: &[u8]) -> Result<Self, String> {
        let proto = ProtoDurableCollectionMetadata::decode(buf).map_err(|err| err.to_string())?;
        proto.into_rust().map_err(|err| err.to_string())
    }
}

/// Controller state maintained for each storage instance.
#[derive(Debug)]
pub struct StorageControllerState<
    T: Timestamp + Lattice + Codec64,
    S = mz_stash::Memory<mz_stash::Postgres>,
> {
    /// Collections maintained by the storage controller.
    ///
    /// This collection only grows, although individual collections may be rendered unusable.
    /// This is to prevent the re-binding of identifiers to other descriptions.
    pub(super) collections: BTreeMap<GlobalId, CollectionState<T>>,
    pub(super) stash: S,
    /// Write handle for persist shards.
    pub(super) persist_write_handles: persist_write_handles::PersistWorker<T>,
    /// Read handles for persist shards.
    ///
    /// These handles are on the other end of a Tokio task, so that work can be done asynchronously
    /// without blocking the storage controller.
    persist_read_handles: persist_read_handles::PersistWorker<T>,
    stashed_response: Option<StorageResponse<T>>,
}

/// A storage controller for a storage instance.
#[derive(Debug)]
pub struct Controller<T: Timestamp + Lattice + Codec64 + Unpin> {
    state: StorageControllerState<T>,
    /// Storage host provisioning and storage object assignment.
    hosts: StorageHosts<T>,
    /// Mechanism for returning frontier advancement for tables.
    internal_response_queue: tokio::sync::mpsc::UnboundedReceiver<StorageResponse<T>>,
    /// The persist location where all storage collections are being written to
    persist_location: PersistLocation,
    /// A persist client used to write to storage collections
    persist_client: PersistClient,
    /// Set to `true` once `initialization_complete` has been called.
    initialized: bool,
}

#[derive(Debug)]
pub enum StorageError {
    /// The source identifier was re-created after having been dropped,
    /// or installed with a different description.
    SourceIdReused(GlobalId),
    /// The source identifier is not present.
    IdentifierMissing(GlobalId),
    /// The update contained in the appended batch was at a timestamp equal or beyond the batch's upper
    UpdateBeyondUpper(GlobalId),
    /// The read was at a timestamp before the collection's since
    ReadBeforeSince(GlobalId),
    /// The expected upper of an append was different than the actual append of the collection
    InvalidUpper(GlobalId),
    /// An error from the underlying client.
    ClientError(anyhow::Error),
    /// An operation failed to read or write state
    IOError(StashError),
    /// Dataflow was not able to process a request
    DataflowError(DataflowError),
}

impl Error for StorageError {
    fn source(&self) -> Option<&(dyn Error + 'static)> {
        match self {
            Self::SourceIdReused(_) => None,
            Self::IdentifierMissing(_) => None,
            Self::UpdateBeyondUpper(_) => None,
            Self::ReadBeforeSince(_) => None,
            Self::InvalidUpper(_) => None,
            Self::ClientError(_) => None,
            Self::IOError(err) => Some(err),
            Self::DataflowError(err) => Some(err),
        }
    }
}

impl fmt::Display for StorageError {
    fn fmt(&self, f: &mut fmt::Formatter) -> fmt::Result {
        f.write_str("storage error: ")?;
        match self {
            Self::SourceIdReused(id) => write!(
                f,
                "source identifier was re-created after having been dropped: {id}"
            ),
            Self::IdentifierMissing(id) => write!(f, "source identifier is not present: {id}"),
            Self::UpdateBeyondUpper(id) => {
                write!(
                    f,
                    "append batch for {id} contained update at or beyond its upper"
                )
            }
            Self::ReadBeforeSince(id) => {
                write!(f, "read for {id} was at a timestamp before its since")
            }
            Self::InvalidUpper(id) => {
                write!(
                    f,
                    "expected upper for {id} was different than its actual upper"
                )
            }
            Self::ClientError(err) => write!(f, "underlying client error: {err}"),
            Self::IOError(err) => write!(f, "failed to read or write state: {err}"),
            Self::DataflowError(err) => write!(f, "dataflow failed to process request: {err}"),
        }
    }
}

impl From<anyhow::Error> for StorageError {
    fn from(error: anyhow::Error) -> Self {
        Self::ClientError(error)
    }
}

impl From<StashError> for StorageError {
    fn from(error: StashError) -> Self {
        Self::IOError(error)
    }
}

impl From<DataflowError> for StorageError {
    fn from(error: DataflowError) -> Self {
        Self::DataflowError(error)
    }
}

impl<T: Timestamp + Lattice + Codec64> StorageControllerState<T> {
    pub(super) async fn new(
        postgres_url: String,
        tx: tokio::sync::mpsc::UnboundedSender<StorageResponse<T>>,
    ) -> Self {
        let tls = mz_postgres_util::make_tls(
            &tokio_postgres::config::Config::from_str(&postgres_url)
                .expect("invalid postgres url for storage stash"),
        )
        .expect("could not make storage TLS connection");
        let stash = mz_stash::Postgres::new(postgres_url, None, tls)
            .await
            .expect("could not connect to postgres storage stash");
        let stash = mz_stash::Memory::new(stash);
        Self {
            collections: BTreeMap::default(),
            stash,
            persist_write_handles: persist_write_handles::PersistWorker::new(tx),
            persist_read_handles: persist_read_handles::PersistWorker::new(),
            stashed_response: None,
        }
    }
}

#[async_trait(?Send)]
impl<T> StorageController for Controller<T>
where
    T: Timestamp + Lattice + TotalOrder + TryInto<i64> + TryFrom<i64> + Codec64 + Unpin,
    <T as TryInto<i64>>::Error: std::fmt::Debug,
    <T as TryFrom<i64>>::Error: std::fmt::Debug,

    // Required to setup grpc clients for new storaged instances.
    StorageCommand<T>: RustType<ProtoStorageCommand>,
    StorageResponse<T>: RustType<ProtoStorageResponse>,
{
    type Timestamp = T;

    fn initialization_complete(&mut self) {
        self.initialized = true;
        for client in self.hosts.clients() {
            client.send(StorageCommand::InitializationComplete);
        }
    }

    fn collection(&self, id: GlobalId) -> Result<&CollectionState<T>, StorageError> {
        self.state
            .collections
            .get(&id)
            .ok_or(StorageError::IdentifierMissing(id))
    }

    fn collection_mut(&mut self, id: GlobalId) -> Result<&mut CollectionState<T>, StorageError> {
        self.state
            .collections
            .get_mut(&id)
            .ok_or(StorageError::IdentifierMissing(id))
    }

    #[tracing::instrument(level = "debug", skip_all)]
    async fn create_collections(
        &mut self,
        mut collections: Vec<(GlobalId, CollectionDescription<T>)>,
    ) -> Result<(), StorageError> {
        // Validate first, to avoid corrupting state.
        // 1. create a dropped identifier, or
        // 2. create an existing identifier with a new description.
        // Make sure to check for errors within `ingestions` as well.
        collections.sort_by_key(|(id, _)| *id);
        collections.dedup();
        for pos in 1..collections.len() {
            if collections[pos - 1].0 == collections[pos].0 {
                return Err(StorageError::SourceIdReused(collections[pos].0));
            }
        }
        for (id, description) in collections.iter() {
            if let Ok(collection) = self.collection(*id) {
                if &collection.description != description {
                    return Err(StorageError::SourceIdReused(*id));
                }
            }
        }

        // Install collection state for each bound description.
        for (id, description) in collections {
            let durable_metadata = METADATA_COLLECTION
                .insert_without_overwrite(
                    &mut self.state.stash,
                    &id,
                    DurableCollectionMetadata {
                        remap_shard: ShardId::new(),
                        data_shard: ShardId::new(),
                    },
                )
                .await?;

            let status_shard = if let Some(status_collection_id) = description.status_collection_id
            {
                METADATA_COLLECTION
                    .peek_key_one(&mut self.state.stash, &status_collection_id)
                    .await?
                    .ok_or(StorageError::IdentifierMissing(status_collection_id))?
                    .data_shard
            } else {
                ShardId::new()
            };

            let metadata = CollectionMetadata {
                persist_location: self.persist_location.clone(),
                remap_shard: durable_metadata.remap_shard,
                data_shard: durable_metadata.data_shard,
                status_shard,
            };

            let (write, mut read) = self
                .persist_client
                .open(metadata.data_shard)
                .await
                .expect("invalid persist usage");

            // Advance the collection's `since` as requested.
            if let Some(since) = &description.since {
                read.downgrade_since(since.clone()).await;
            }

            let collection_state =
                CollectionState::new(description.clone(), read.since().clone(), metadata);

            self.state.persist_write_handles.register(id, write);
            self.state.persist_read_handles.register(id, read);

            self.state.collections.insert(id, collection_state);

            if let Some(ingestion) = description.ingestion {
                // Each ingestion is augmented with the collection metadata.
                let mut source_imports = BTreeMap::new();
                for (id, _) in ingestion.source_imports {
                    let metadata = self.collection(id)?.collection_metadata.clone();
                    source_imports.insert(id, metadata);
                }

                let metadata = self.collection(id)?.collection_metadata.clone();

                // Calculate the point at which we can resume ingestion computing the greatest
                // antichain that is less or equal to all state and output shard uppers.
                let mut resume_upper: Antichain<T> = Antichain::new();
                let remap_write = self
                    .persist_client
                    .open_writer::<(), PartitionId, T, MzOffset>(metadata.remap_shard)
                    .await
                    .unwrap();
                for t in remap_write.upper().elements() {
                    resume_upper.insert(t.clone());
                }
                let data_write = self
                    .persist_client
                    .open_writer::<SourceData, (), T, Diff>(metadata.data_shard)
                    .await
                    .unwrap();
                for t in data_write.upper().elements() {
                    resume_upper.insert(t.clone());
                }

                // Check if this ingestion is using any operators that are stateful AND are not
                // storing their state in persist shards. This whole section should be eventually
                // removed as we make each operator durably record its state in persist shards.
                let resume_upper = match ingestion.desc.envelope {
                    // We can only resume with the None envelope right now which is stateless
                    SourceEnvelope::None(_) => resume_upper,
                    // Otherwise re-ingest everything
                    _ => Antichain::from_elem(T::minimum()),
                };

                let augmented_ingestion = IngestSourceCommand {
                    id,
                    description: IngestionDescription {
                        source_imports,
                        storage_metadata: self.collection(id)?.collection_metadata.clone(),
                        // The rest of the fields are identical
                        desc: ingestion.desc,
                        typ: description.desc.typ().clone(),
                    },
                    resume_upper,
                };

                // Provision a storage host for the ingestion.
                let client = self
                    .hosts
                    .provision(id, description.remote_addr.clone())
                    .await?;

                client.send(StorageCommand::IngestSources(vec![augmented_ingestion]));

                if self.initialized {
                    client.send(StorageCommand::InitializationComplete);
                }
            }
        }

        Ok(())
    }

    async fn create_exports(
        &mut self,
        exports: Vec<(GlobalId, ExportDescription)>,
    ) -> Result<(), StorageError> {
        for (id, description) in exports {
            let augmented_sink_desc = SinkDesc {
                from: description.sink.from,
                from_desc: description.sink.from_desc,
                connection: match description.sink.connection {
                    SinkConnection::Kafka(k) => SinkConnection::Kafka(k),
                    SinkConnection::Tail(t) => SinkConnection::Tail(t),
                    SinkConnection::Persist(PersistSinkConnection {
                        value_desc,
                        storage_metadata: (),
                    }) => SinkConnection::Persist(PersistSinkConnection {
                        value_desc,
                        storage_metadata: self.collection(id)?.collection_metadata.clone(),
                    }),
                },
                envelope: description.sink.envelope,
                // TODO(chae): derive this (sink_description.as_of is hardcoded to u64 instead of general timestamp T)
                as_of: SinkAsOf {
                    frontier: Antichain::from_elem(T::minimum()),
                    strict: description.sink.as_of.strict,
                },
            };
            let cmd = ExportSinkCommand {
                id,
                description: augmented_sink_desc,
                // TODO(chae): derive this
                resume_upper: Antichain::from_elem(T::minimum()),
            };
            // Provision a storage host for the ingestion.
            let client = self
                .hosts
                .provision(id, description.remote_addr.clone())
                .await?;

            client.send(StorageCommand::ExportSinks(vec![cmd]));
        }
        Ok(())
    }

    async fn drop_sources(&mut self, identifiers: Vec<GlobalId>) -> Result<(), StorageError> {
        self.validate_ids(identifiers.iter().cloned())?;
        let policies = identifiers
            .into_iter()
            .map(|id| (id, ReadPolicy::ValidFrom(Antichain::new())))
            .collect();
        self.set_read_policy(policies).await?;
        Ok(())
    }

<<<<<<< HEAD
    async fn drop_sources_unvalidated(
        &mut self,
        identifiers: Vec<GlobalId>,
    ) -> Result<(), StorageError> {
=======
    /// Drops the read capability for the sinks and allows their resources to be reclaimed.
    async fn drop_sinks(&mut self, identifiers: Vec<GlobalId>) -> Result<(), StorageError> {
        self.validate_ids(identifiers.iter().cloned())?;
>>>>>>> 6e823e83
        let policies = identifiers
            .into_iter()
            .map(|id| (id, ReadPolicy::ValidFrom(Antichain::new())))
            .collect();
        self.set_read_policy(policies).await?;
        Ok(())
    }

    #[tracing::instrument(level = "debug", skip_all)]
    fn append(
        &mut self,
        commands: Vec<(GlobalId, Vec<Update<Self::Timestamp>>, Self::Timestamp)>,
    ) -> Result<tokio::sync::oneshot::Receiver<Result<(), StorageError>>, StorageError> {
        // TODO(petrosagg): validate appends against the expected RelationDesc of the collection
        for (id, updates, batch_upper) in commands.iter() {
            for update in updates.iter() {
                if !update.timestamp.less_than(&batch_upper) {
                    return Err(StorageError::UpdateBeyondUpper(*id));
                }
            }
        }

        Ok(self.state.persist_write_handles.append(commands))
    }

    async fn snapshot(
        &mut self,
        id: GlobalId,
        as_of: Self::Timestamp,
    ) -> Result<Vec<(Row, Diff)>, StorageError> {
        // TODO: replace this with a new tokio task, rather than occupying
        // the existing read downgrader.
        let as_of = Antichain::from_elem(as_of);
        self.state
            .persist_read_handles
            .snapshot(id, as_of)
            .await
            .unwrap()
    }

    #[tracing::instrument(level = "debug", skip_all)]
    async fn set_read_policy(
        &mut self,
        policies: Vec<(GlobalId, ReadPolicy<T>)>,
    ) -> Result<(), StorageError> {
        let mut read_capability_changes = BTreeMap::default();
        for (id, policy) in policies.into_iter() {
            if let Ok(collection) = self.collection_mut(id) {
                let mut new_read_capability = policy.frontier(collection.write_frontier.frontier());

                if PartialOrder::less_equal(&collection.implied_capability, &new_read_capability) {
                    let mut update = ChangeBatch::new();
                    update.extend(new_read_capability.iter().map(|time| (time.clone(), 1)));
                    std::mem::swap(&mut collection.implied_capability, &mut new_read_capability);
                    update.extend(new_read_capability.iter().map(|time| (time.clone(), -1)));
                    if !update.is_empty() {
                        read_capability_changes.insert(id, update);
                    }
                }

                collection.read_policy = policy;
            } else {
                tracing::error!("Reference to unregistered id: {:?}", id);
            }
        }
        if !read_capability_changes.is_empty() {
            self.update_read_capabilities(&mut read_capability_changes)
                .await?;
        }
        Ok(())
    }

    #[tracing::instrument(level = "debug", skip_all)]
    async fn update_write_frontiers(
        &mut self,
        updates: &[(GlobalId, ChangeBatch<T>)],
    ) -> Result<(), StorageError> {
        let mut read_capability_changes = BTreeMap::default();
        for (id, changes) in updates.iter() {
            let collection = self
                .collection_mut(*id)
                .expect("Reference to absent collection");

            collection
                .write_frontier
                .update_iter(changes.clone().drain());

            let mut new_read_capability = collection
                .read_policy
                .frontier(collection.write_frontier.frontier());
            if PartialOrder::less_equal(&collection.implied_capability, &new_read_capability) {
                // TODO: reuse change batch above?
                let mut update = ChangeBatch::new();
                update.extend(new_read_capability.iter().map(|time| (time.clone(), 1)));
                std::mem::swap(&mut collection.implied_capability, &mut new_read_capability);
                update.extend(new_read_capability.iter().map(|time| (time.clone(), -1)));
                if !update.is_empty() {
                    read_capability_changes.insert(*id, update);
                }
            }
        }
        if !read_capability_changes.is_empty() {
            self.update_read_capabilities(&mut read_capability_changes)
                .await?;
        }
        Ok(())
    }

    #[tracing::instrument(level = "debug", skip_all)]
    async fn update_read_capabilities(
        &mut self,
        updates: &mut BTreeMap<GlobalId, ChangeBatch<T>>,
    ) -> Result<(), StorageError> {
        // Location to record consequences that we need to act on.
        let mut storage_net = HashMap::new();
        // Repeatedly extract the maximum id, and updates for it.
        while let Some(key) = updates.keys().rev().next().cloned() {
            let mut update = updates.remove(&key).unwrap();
            if let Ok(collection) = self.collection_mut(key) {
                let changes = collection.read_capabilities.update_iter(update.drain());
                update.extend(changes);

                let (changes, frontier) = storage_net
                    .entry(key)
                    .or_insert_with(|| (ChangeBatch::new(), Antichain::new()));

                changes.extend(update.drain());
                *frontier = collection.read_capabilities.frontier().to_owned();
            } else {
                // This is confusing and we should probably error.
                panic!("Unknown collection identifier {}", key);
            }
        }

        // Translate our net compute actions into `AllowCompaction` commands and
        // downgrade persist sinces. The actual downgrades are performed by a Tokio
        // task asynchorously.
        let mut compaction_commands = BTreeMap::default();
        for (key, (mut changes, frontier)) in storage_net {
            if !changes.is_empty() {
                compaction_commands.insert(key, frontier);
            }
        }
        self.state
            .persist_read_handles
            .downgrade(compaction_commands.clone());

        for (id, frontier) in compaction_commands {
            if let Some(client) = self.hosts.client(id) {
                client.send(StorageCommand::AllowCompaction(vec![(
                    id,
                    frontier.clone(),
                )]));

                if frontier.is_empty() {
                    self.hosts.deprovision(id).await?;
                }
            }
        }

        Ok(())
    }

    async fn ready(&mut self) {
        let mut clients = self
            .hosts
            .clients()
            .map(|client| client.response_stream())
            .enumerate()
            .collect::<StreamMap<_, _>>();

        let msg = tokio::select! {
            // Order matters here. We want to process internal commands
            // before processing external commands.
            biased;

            Some(m) = self.internal_response_queue.recv() => m,
            Some((_id, m)) = clients.next() => m,
        };

        self.state.stashed_response = Some(msg);
    }

    async fn process(&mut self) -> Result<(), anyhow::Error> {
        match self.state.stashed_response.take() {
            None => Ok(()),
            Some(StorageResponse::FrontierUppers(updates)) => {
                self.update_write_frontiers(&updates).await?;
                Ok(())
            }
        }
    }
}

impl<T> Controller<T>
where
    T: Timestamp + Lattice + TotalOrder + TryInto<i64> + TryFrom<i64> + Codec64 + Unpin,
    <T as TryInto<i64>>::Error: std::fmt::Debug,
    <T as TryFrom<i64>>::Error: std::fmt::Debug,

    // Required to setup grpc clients for new storaged instances.
    StorageCommand<T>: RustType<ProtoStorageCommand>,
    StorageResponse<T>: RustType<ProtoStorageResponse>,
{
    /// Create a new storage controller from a client it should wrap.
    pub async fn new(
        build_info: &'static BuildInfo,
        postgres_url: String,
        persist_location: PersistLocation,
        persist_clients: Arc<Mutex<PersistClientCache>>,
        orchestrator: Arc<dyn NamespacedOrchestrator>,
        storaged_image: String,
    ) -> Self {
        let persist_client = persist_clients
            .lock()
            .await
            .open(persist_location.clone())
            .await
            .unwrap();

        let (tx, rx) = tokio::sync::mpsc::unbounded_channel();

        Self {
            state: StorageControllerState::new(postgres_url, tx).await,
            hosts: StorageHosts::new(StorageHostsConfig {
                build_info,
                orchestrator,
                storaged_image,
            }),
            internal_response_queue: rx,
            persist_location,
            persist_client,
            initialized: false,
        }
    }

    /// Validate that a collection exists for all identifiers, and error if any do not.
    fn validate_ids(&self, ids: impl Iterator<Item = GlobalId>) -> Result<(), StorageError> {
        for id in ids {
            self.collection(id)?;
        }
        Ok(())
    }
}

/// State maintained about individual collections.
#[derive(Debug)]
pub struct CollectionState<T> {
    /// Description with which the collection was created
    pub description: CollectionDescription<T>,

    /// Accumulation of read capabilities for the collection.
    ///
    /// This accumulation will always contain `self.implied_capability`, but may also contain
    /// capabilities held by others who have read dependencies on this collection.
    pub read_capabilities: MutableAntichain<T>,
    /// The implicit capability associated with collection creation.
    pub implied_capability: Antichain<T>,
    /// The policy to use to downgrade `self.implied_capability`.
    pub read_policy: ReadPolicy<T>,

    /// Reported progress in the write capabilities.
    ///
    /// Importantly, this is not a write capability, but what we have heard about the
    /// write capabilities of others. All future writes will have times greater than or
    /// equal to `write_frontier.frontier()`.
    pub write_frontier: MutableAntichain<T>,

    pub collection_metadata: CollectionMetadata,
}

impl<T: Timestamp> CollectionState<T> {
    /// Creates a new collection state, with an initial read policy valid from `since`.
    pub fn new(
        description: CollectionDescription<T>,
        since: Antichain<T>,
        metadata: CollectionMetadata,
    ) -> Self {
        let mut read_capabilities = MutableAntichain::new();
        read_capabilities.update_iter(since.iter().map(|time| (time.clone(), 1)));
        Self {
            description,
            read_capabilities,
            implied_capability: since.clone(),
            read_policy: ReadPolicy::ValidFrom(since),
            write_frontier: MutableAntichain::new_bottom(Timestamp::minimum()),
            collection_metadata: metadata,
        }
    }
}

mod persist_read_handles {

    use std::collections::BTreeMap;

    use differential_dataflow::lattice::Lattice;
    use futures::stream::FuturesUnordered;
    use futures_util::StreamExt;
    use timely::progress::{Antichain, Timestamp};
    use tokio::sync::mpsc::UnboundedSender;

    use mz_persist_client::read::ReadHandle;
    use mz_persist_types::Codec64;
    use mz_repr::Row;
    use mz_repr::{Diff, GlobalId};

    use crate::controller::StorageError;
    use crate::types::sources::SourceData;

    /// A wrapper that holds on to backing persist shards/collections that the
    /// storage controller is aware of. The handles hold back the since frontier and
    /// we need to downgrade them when the read capabilities change.
    ///
    /// Internally, this has an async task and the methods for registering a handle
    /// and downgrading sinces add commands to a queue that this task is working
    /// off. This makes the methods non-blocking and moves the work outside the main
    /// coordinator task, meaning the coordinator is spending less time waiting on
    /// persist calls.
    #[derive(Debug)]
    pub struct PersistWorker<T: Timestamp + Lattice + Codec64> {
        tx: UnboundedSender<PersistWorkerCmd<T>>,
    }

    impl<T> Drop for PersistWorker<T>
    where
        T: Timestamp + Lattice + Codec64,
    {
        fn drop(&mut self) {
            self.send(PersistWorkerCmd::Shutdown);
            // TODO: Can't easily block on shutdown occurring.
        }
    }

    /// Commands for [PersistWorker].
    #[derive(Debug)]
    enum PersistWorkerCmd<T: Timestamp + Lattice + Codec64> {
        Register(GlobalId, ReadHandle<SourceData, (), T, Diff>),
        Downgrade(BTreeMap<GlobalId, Antichain<T>>),
        Snapshot(
            GlobalId,
            Antichain<T>,
            tokio::sync::oneshot::Sender<Result<Vec<(Row, Diff)>, StorageError>>,
        ),
        Shutdown,
    }

    impl<T: Timestamp + Lattice + Codec64> PersistWorker<T> {
        pub(crate) fn new() -> Self {
            let (tx, mut rx) = tokio::sync::mpsc::unbounded_channel();

            mz_ore::task::spawn(|| "PersistReadHandles", async move {
                let mut read_handles: BTreeMap<GlobalId, ReadHandle<SourceData, (), T, Diff>> =
                    BTreeMap::new();

                while let Some(cmd) = rx.recv().await {
                    // Peel off all available commands.
                    // This allows us to catch up if we fall behind on downgrade commands.
                    let mut commands = vec![cmd];
                    while let Ok(cmd) = rx.try_recv() {
                        commands.push(cmd);
                    }
                    // Collect all downgrade requests and apply them last.
                    let mut downgrades = BTreeMap::default();
                    let mut shutdown = false;

                    for command in commands {
                        match command {
                            PersistWorkerCmd::Register(id, read_handle) => {
                                let previous = read_handles.insert(id, read_handle);
                                if previous.is_some() {
                                    panic!(
                                        "already registered a ReadHandle for collection {:?}",
                                        id
                                    );
                                }
                            }
                            PersistWorkerCmd::Downgrade(since_frontiers) => {
                                for (id, frontier) in since_frontiers {
                                    downgrades.insert(id, frontier);
                                }
                            }
                            PersistWorkerCmd::Snapshot(id, as_of, oneshot) => {
                                async fn snapshot<T2: Timestamp + Lattice + Codec64>(
                                    read_handle: &mut ReadHandle<SourceData, (), T2, Diff>,
                                    id: GlobalId,
                                    as_of: Antichain<T2>,
                                ) -> Result<Vec<(Row, Diff)>, StorageError>
                                {
                                    let mut snapshot = read_handle
                                        .snapshot(as_of)
                                        .await
                                        .map_err(|_| StorageError::ReadBeforeSince(id))?;

                                    let mut contents = Vec::new();

                                    while let Some(updates) = snapshot.next().await {
                                        for ((source_data, _pid), _ts, diff) in updates {
                                            let row =
                                                source_data.expect("cannot read snapshot").0?;
                                            contents.push((row, diff));
                                        }
                                    }

                                    Ok(contents)
                                }

                                if let Some(read_handle) = read_handles.get_mut(&id) {
                                    let result = snapshot(read_handle, id, as_of).await;
                                    oneshot.send(result).expect("Oneshot should not fail");
                                } else {
                                    oneshot
                                        .send(Err(StorageError::IdentifierMissing(id)))
                                        .expect("Oneshot should not fail");
                                }
                            }
                            PersistWorkerCmd::Shutdown => {
                                shutdown = true;
                            }
                        }
                    }

                    if !downgrades.is_empty() {
                        let futs = FuturesUnordered::new();

                        for (id, read) in read_handles.iter_mut() {
                            if let Some(since) = downgrades.remove(id) {
                                let fut = async move {
                                    read.downgrade_since(since).await;
                                };

                                futs.push(fut);
                            }
                        }

                        assert!(downgrades.is_empty());
                        futs.collect::<Vec<_>>().await;
                    }
                    if shutdown {
                        tracing::trace!("shutting down persist since downgrade task");
                        break;
                    }
                }
            });

            Self { tx }
        }

        pub(crate) fn register(
            &self,
            id: GlobalId,
            read_handle: ReadHandle<SourceData, (), T, Diff>,
        ) {
            self.send(PersistWorkerCmd::Register(id, read_handle))
        }

        pub(crate) fn downgrade(&self, frontiers: BTreeMap<GlobalId, Antichain<T>>) {
            self.send(PersistWorkerCmd::Downgrade(frontiers))
        }

        pub(crate) fn snapshot(
            &self,
            id: GlobalId,
            since: Antichain<T>,
        ) -> tokio::sync::oneshot::Receiver<Result<Vec<(Row, Diff)>, StorageError>> {
            let (tx, rx) = tokio::sync::oneshot::channel();
            self.send(PersistWorkerCmd::Snapshot(id, since, tx));
            rx
        }

        fn send(&self, cmd: PersistWorkerCmd<T>) {
            match self.tx.send(cmd) {
                Ok(()) => (), // All good!
                Err(e) => {
                    tracing::error!("could not forward command: {:?}", e);
                }
            }
        }
    }
}

mod persist_write_handles {

    use std::collections::BTreeMap;

    use differential_dataflow::lattice::Lattice;
    use futures::stream::FuturesUnordered;
    use timely::progress::{Antichain, Timestamp};
    use tokio::sync::mpsc::UnboundedSender;

    use mz_persist_client::write::WriteHandle;
    use mz_persist_types::Codec64;
    use mz_repr::{Diff, GlobalId};

    use crate::controller::StorageError;
    use crate::protocol::client::StorageResponse;
    use crate::protocol::client::Update;
    use crate::types::sources::SourceData;

    #[derive(Debug)]
    pub struct PersistWorker<T: Timestamp + Lattice + Codec64> {
        tx: UnboundedSender<PersistWorkerCmd<T>>,
    }

    impl<T> Drop for PersistWorker<T>
    where
        T: Timestamp + Lattice + Codec64,
    {
        fn drop(&mut self) {
            self.send(PersistWorkerCmd::Shutdown);
            // TODO: Can't easily block on shutdown occurring.
        }
    }

    /// Commands for [PersistWorker].
    #[derive(Debug)]
    enum PersistWorkerCmd<T: Timestamp + Lattice + Codec64> {
        Register(GlobalId, WriteHandle<SourceData, (), T, Diff>),
        Append(
            Vec<(GlobalId, Vec<Update<T>>, T)>,
            tokio::sync::oneshot::Sender<Result<(), StorageError>>,
        ),
        Shutdown,
    }

    impl<T: Timestamp + Lattice + Codec64> PersistWorker<T> {
        pub(crate) fn new(
            mut frontier_responses: tokio::sync::mpsc::UnboundedSender<StorageResponse<T>>,
        ) -> Self {
            let (tx, mut rx) = tokio::sync::mpsc::unbounded_channel();

            mz_ore::task::spawn(|| "PersistWriteHandles", async move {
                let mut write_handles = BTreeMap::new();

                while let Some(cmd) = rx.recv().await {
                    // Peel off all available commands.
                    // We do this in case we can consolidate commands.
                    // It would be surprising to receive multiple concurrent `Append` commands,
                    // but we might receive multiple *empty* `Append` commands.
                    let mut commands = vec![cmd];
                    while let Ok(cmd) = rx.try_recv() {
                        commands.push(cmd);
                    }

                    // Accumulated updates and upper frontier.
                    let mut all_updates = BTreeMap::default();
                    let mut all_responses = Vec::default();

                    let mut shutdown = false;

                    for command in commands {
                        match command {
                            PersistWorkerCmd::Register(id, write_handle) => {
                                let previous = write_handles
                                    .insert(id, (write_handle, Antichain::from_elem(T::minimum())));
                                if previous.is_some() {
                                    panic!(
                                        "already registered a ReadHandle for collection {:?}",
                                        id
                                    );
                                }
                            }
                            PersistWorkerCmd::Append(updates, response) => {
                                for (id, update, upper) in updates {
                                    let (updates, old_upper) =
                                        all_updates.entry(id).or_insert_with(|| {
                                            (Vec::default(), Antichain::from_elem(T::minimum()))
                                        });

                                    updates.extend(update);
                                    old_upper.join_assign(&Antichain::from_elem(upper));
                                }
                                all_responses.push(response);
                            }
                            PersistWorkerCmd::Shutdown => {
                                shutdown = true;
                            }
                        }
                    }

                    async fn append_work<T2: Timestamp + Lattice + Codec64>(
                        frontier_responses: &mut tokio::sync::mpsc::UnboundedSender<
                            StorageResponse<T2>,
                        >,
                        write_handles: &mut BTreeMap<
                            GlobalId,
                            (WriteHandle<SourceData, (), T2, Diff>, Antichain<T2>),
                        >,
                        mut commands: BTreeMap<GlobalId, (Vec<Update<T2>>, Antichain<T2>)>,
                    ) -> Result<(), GlobalId> {
                        let futs = FuturesUnordered::new();

                        // We cannot iterate through the updates and then set off a persist call
                        // on the write handle because we cannot mutably borrow the write handle
                        // multiple times.
                        //
                        // Instead, we first group the update by ID above and then iterate
                        // through all available write handles and see if there are any updates
                        // for it. If yes, we send them all in one go.
                        for (id, (write, old_upper)) in write_handles.iter_mut() {
                            if let Some((updates, new_upper)) = commands.remove(id) {
                                let persist_upper = write.upper().clone();
                                let updates = updates
                                    .into_iter()
                                    .map(|u| ((SourceData(Ok(u.row)), ()), u.timestamp, u.diff));

                                futs.push(async move {
                                    write
                                        .compare_and_append(
                                            updates,
                                            persist_upper.clone(),
                                            new_upper.clone(),
                                        )
                                        .await
                                        .expect("cannot append updates")
                                        .expect("cannot append updates")
                                        .or(Err(*id))?;

                                    let mut change_batch = timely::progress::ChangeBatch::new();
                                    change_batch.extend(new_upper.iter().cloned().map(|t| (t, 1)));
                                    change_batch.extend(old_upper.iter().cloned().map(|t| (t, -1)));
                                    old_upper.clone_from(&new_upper);

                                    Ok::<_, GlobalId>((*id, change_batch))
                                })
                            }
                        }

                        use futures_util::TryStreamExt;
                        let change_batches = futs.try_collect::<Vec<_>>().await?;

                        // It is not strictly an error for the controller to hang up.
                        let _ = frontier_responses
                            .send(StorageResponse::FrontierUppers(change_batches));

                        Ok(())
                    }

                    let result =
                        append_work(&mut frontier_responses, &mut write_handles, all_updates).await;

                    // It is not an error for the other end to hang up.
                    for response in all_responses {
                        let _ =
                            response.send(result.clone().map_err(StorageError::IdentifierMissing));
                    }

                    if shutdown {
                        tracing::trace!("shutting down persist write append task");
                        break;
                    }
                }
            });

            Self { tx }
        }

        pub(crate) fn register(
            &self,
            id: GlobalId,
            write_handle: WriteHandle<SourceData, (), T, Diff>,
        ) {
            self.send(PersistWorkerCmd::Register(id, write_handle))
        }

        pub(crate) fn append(
            &self,
            updates: Vec<(GlobalId, Vec<Update<T>>, T)>,
        ) -> tokio::sync::oneshot::Receiver<Result<(), StorageError>> {
            let (tx, rx) = tokio::sync::oneshot::channel();
            self.send(PersistWorkerCmd::Append(updates, tx));
            rx
        }

        fn send(&self, cmd: PersistWorkerCmd<T>) {
            match self.tx.send(cmd) {
                Ok(()) => (), // All good!
                Err(e) => {
                    tracing::error!("could not forward command: {:?}", e);
                }
            }
        }
    }
}

#[cfg(test)]
mod tests {
    use super::*;

    #[test]
    fn lag_writes_by_zero() {
        let policy = ReadPolicy::lag_writes_by(0);
        let write_frontier = Antichain::from_elem(5);
        assert_eq!(policy.frontier(write_frontier.borrow()), write_frontier);
    }
}<|MERGE_RESOLUTION|>--- conflicted
+++ resolved
@@ -152,7 +152,9 @@
     /// Drops the read capability for the sources and allows their resources to be reclaimed.
     async fn drop_sources(&mut self, identifiers: Vec<GlobalId>) -> Result<(), StorageError>;
 
-<<<<<<< HEAD
+    /// Drops the read capability for the sinks and allows their resources to be reclaimed.
+    async fn drop_sinks(&mut self, identifiers: Vec<GlobalId>) -> Result<(), StorageError>;
+
     /// Drops the read capability for the sources and allows their resources to be reclaimed.
     ///
     /// TODO(jkosh44): This method does not validate the provided identifiers. Currently when the
@@ -167,10 +169,6 @@
         &mut self,
         identifiers: Vec<GlobalId>,
     ) -> Result<(), StorageError>;
-=======
-    /// Drops the read capability for the sinks and allows their resources to be reclaimed.
-    async fn drop_sinks(&mut self, identifiers: Vec<GlobalId>) -> Result<(), StorageError>;
->>>>>>> 6e823e83
 
     /// Append `updates` into the local input named `id` and advance its upper to `upper`.
     ///
@@ -786,16 +784,21 @@
         Ok(())
     }
 
-<<<<<<< HEAD
     async fn drop_sources_unvalidated(
         &mut self,
         identifiers: Vec<GlobalId>,
     ) -> Result<(), StorageError> {
-=======
+        let policies = identifiers
+            .into_iter()
+            .map(|id| (id, ReadPolicy::ValidFrom(Antichain::new())))
+            .collect();
+        self.set_read_policy(policies).await?;
+        Ok(())
+    }
+
     /// Drops the read capability for the sinks and allows their resources to be reclaimed.
     async fn drop_sinks(&mut self, identifiers: Vec<GlobalId>) -> Result<(), StorageError> {
         self.validate_ids(identifiers.iter().cloned())?;
->>>>>>> 6e823e83
         let policies = identifiers
             .into_iter()
             .map(|id| (id, ReadPolicy::ValidFrom(Antichain::new())))
