--- conflicted
+++ resolved
@@ -679,20 +679,11 @@
                 // and list of string-encoded values, e.g. Row{ 16391 , ["1", "2"] }
                 let parser = mz_pgcopy::CopyTextFormatParser::new(b.as_ref(), "\t", "\\N");
 
-<<<<<<< HEAD
-                let mut raw_values = parser.iter_raw(info.columns.len() as i32);
-                try_definite!(packer.push_list_with(|rp| -> Result<(), anyhow::Error> {
-                    while let Some(raw_value) = raw_values.next() {
-                        match raw_value? {
-                            Some(value) => rp.push(Datum::String(std::str::from_utf8(value)?)),
-                            None => rp.push(Datum::Null),
-=======
                 let mut raw_values = parser.iter_raw(info.desc.columns.len() as i32);
                 while let Some(raw_value) = raw_values.next() {
-                    match try_fatal!(raw_value) {
+                    match try_definite!(raw_value) {
                         Some(value) => {
-                            packer.push(Datum::String(try_fatal!(std::str::from_utf8(value))))
->>>>>>> cc207dc4
+                            packer.push(Datum::String(try_definite!(std::str::from_utf8(value))))
                         }
                         None => packer.push(Datum::Null),
                     }
@@ -701,7 +692,7 @@
                 let mut datums = datum_vec.borrow();
                 datums.extend(text_row.iter());
 
-                let row = try_fatal!(PostgresTaskInfo::cast_row(&info.casts, &datums));
+                let row = try_definite!(PostgresTaskInfo::cast_row(&info.casts, &datums));
 
                 self.row_sender
                     .insert(info.output_index, row, self.lsn)
@@ -906,20 +897,14 @@
                         let rel_id = insert.rel_id();
                         let info = self.source_tables.get(&rel_id).unwrap();
                         let new_tuple = insert.tuple().tuple_data();
-<<<<<<< HEAD
-                        let row =
-                            try_definite!(PostgresTaskInfo::row_from_tuple(rel_id, new_tuple));
-                        inserts.push(row);
-=======
                         let mut datums = datum_vec.borrow();
-                        try_fatal!(PostgresTaskInfo::datums_from_tuple(
+                        try_definite!(PostgresTaskInfo::datums_from_tuple(
                             rel_id,
                             new_tuple,
                             &mut *datums
                         ));
-                        let row = try_fatal!(PostgresTaskInfo::cast_row(&info.casts, &datums));
+                        let row = try_definite!(PostgresTaskInfo::cast_row(&info.casts, &datums));
                         inserts.push((info.output_index, row));
->>>>>>> cc207dc4
                     }
                     Update(update) if self.source_tables.contains_key(&update.rel_id()) => {
                         last_data_message = Instant::now();
@@ -933,25 +918,18 @@
                                 rel_id
                             )
                         };
-<<<<<<< HEAD
                         let old_tuple =
                             try_definite!(update.old_tuple().ok_or_else(err)).tuple_data();
-                        let old_row =
-                            try_definite!(PostgresTaskInfo::row_from_tuple(rel_id, old_tuple));
-                        deletes.push(old_row);
-=======
-                        let old_tuple = try_fatal!(update.old_tuple().ok_or_else(err)).tuple_data();
                         let mut old_datums = datum_vec.borrow();
-                        try_fatal!(PostgresTaskInfo::datums_from_tuple(
+                        try_definite!(PostgresTaskInfo::datums_from_tuple(
                             rel_id,
                             old_tuple,
                             &mut *old_datums
                         ));
                         let old_row =
-                            try_fatal!(PostgresTaskInfo::cast_row(&info.casts, &old_datums));
+                            try_definite!(PostgresTaskInfo::cast_row(&info.casts, &old_datums));
                         deletes.push((info.output_index, old_row));
                         drop(old_datums);
->>>>>>> cc207dc4
 
                         // If the new tuple contains unchanged toast values, reuse the ones
                         // from the old tuple
@@ -965,19 +943,14 @@
                                 _ => new,
                             });
                         let mut new_datums = datum_vec.borrow();
-                        try_fatal!(PostgresTaskInfo::datums_from_tuple(
+                        try_definite!(PostgresTaskInfo::datums_from_tuple(
                             rel_id,
                             new_tuple,
                             &mut *new_datums
                         ));
                         let new_row =
-<<<<<<< HEAD
-                            try_definite!(PostgresTaskInfo::row_from_tuple(rel_id, new_tuple));
-                        inserts.push(new_row);
-=======
-                            try_fatal!(PostgresTaskInfo::cast_row(&info.casts, &new_datums));
+                            try_definite!(PostgresTaskInfo::cast_row(&info.casts, &new_datums));
                         inserts.push((info.output_index, new_row));
->>>>>>> cc207dc4
                     }
                     Delete(delete) if self.source_tables.contains_key(&delete.rel_id()) => {
                         last_data_message = Instant::now();
@@ -991,23 +964,16 @@
                                 rel_id
                             )
                         };
-<<<<<<< HEAD
                         let old_tuple =
                             try_definite!(delete.old_tuple().ok_or_else(err)).tuple_data();
-                        let row =
-                            try_definite!(PostgresTaskInfo::row_from_tuple(rel_id, old_tuple));
-                        deletes.push(row);
-=======
-                        let old_tuple = try_fatal!(delete.old_tuple().ok_or_else(err)).tuple_data();
                         let mut datums = datum_vec.borrow();
-                        try_fatal!(PostgresTaskInfo::datums_from_tuple(
+                        try_definite!(PostgresTaskInfo::datums_from_tuple(
                             rel_id,
                             old_tuple,
                             &mut *datums
                         ));
-                        let row = try_fatal!(PostgresTaskInfo::cast_row(&info.casts, &datums));
+                        let row = try_definite!(PostgresTaskInfo::cast_row(&info.casts, &datums));
                         deletes.push((info.output_index, row));
->>>>>>> cc207dc4
                     }
                     Commit(commit) => {
                         last_data_message = Instant::now();
