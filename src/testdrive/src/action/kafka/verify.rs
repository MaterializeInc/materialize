// Copyright Materialize, Inc. and contributors. All rights reserved.
//
// Use of this software is governed by the Business Source License
// included in the LICENSE file.
//
// As of the Change Date specified in that file, in accordance with
// the Business Source License, use of this software will be governed
// by the Apache License, Version 2.0.

use std::cmp;
use std::fmt::Debug;
use std::str;
use std::time::Duration;

use anyhow::{anyhow, bail, ensure, Context};
use async_trait::async_trait;
use byteorder::{BigEndian, ByteOrder};
use itertools::Itertools;
use rdkafka::consumer::{Consumer, StreamConsumer};
use rdkafka::message::{Headers, Message};
use regex::Regex;
use tokio::pin;
use tokio_stream::StreamExt;

use crate::action::{Action, ControlFlow, State};
use crate::format::{avro, json};
use crate::parser::BuiltinCommand;

pub enum SinkFormat {
    Avro,
    Json { key: bool },
}

pub enum Topic {
    FromSink(String),
    Named(String),
}

#[derive(Debug)]
pub struct Record<A> {
    headers: Vec<String>,
    key: Option<A>,
    value: Option<A>,
}

pub struct VerifyAction {
    source: Topic,
    format: SinkFormat,
    sort_messages: bool,
    header_keys: Vec<String>,
    expected_messages: Vec<String>,
    partial_search: Option<usize>,
    // If true, print partial_search.unwrap_or(expected_messages.len()) number of messages in sink topic
    debug_print_only: bool,
}

pub fn build_verify(mut cmd: BuiltinCommand) -> Result<VerifyAction, anyhow::Error> {
    let format = match cmd.args.string("format")?.as_str() {
        "avro" => SinkFormat::Avro,
        "json" => SinkFormat::Json {
            key: cmd.args.parse("key")?,
        },
        f => bail!("unknown format: {}", f),
    };

    let source = match (cmd.args.opt_string("sink"), cmd.args.opt_string("topic")) {
        (Some(sink), None) => Topic::FromSink(sink),
        (None, Some(topic)) => Topic::Named(topic),
        (Some(_), Some(_)) => bail!("Can't provide both `source` and `topic` to kafka-verify"),
        (None, None) => bail!("kafka-verify expects either `source` or `topic`"),
    };

    let sort_messages = cmd.args.opt_bool("sort-messages")?.unwrap_or(false);

    let header_keys = cmd
        .args
        .opt_string("headers")
        .map(|s| s.split(',').map(str::to_owned).collect())
        .unwrap_or_default();

    let expected_messages = cmd.input;
    if expected_messages.len() == 0 {
        // verify with 0 messages doesn't check that no messages have been written -
        // it 'verifies' 0 messages and trivially returns true
        bail!("kafka-verify requires a non-empty list of expected messages");
    }
    let partial_search = cmd.args.opt_parse("partial-search")?;
    let debug_print_only = cmd.args.opt_bool("debug-print-only")?.unwrap_or(false);
    cmd.args.done()?;
    Ok(VerifyAction {
        source,
        format,
        sort_messages,
        header_keys,
        expected_messages,
        partial_search,
        debug_print_only,
    })
}

fn avro_from_bytes(
    schema: &mz_avro::Schema,
    mut bytes: &[u8],
) -> Result<mz_avro::types::Value, anyhow::Error> {
    if bytes.len() < 5 {
        bail!(
            "avro datum is too few bytes: expected at least 5 bytes, got {}",
            bytes.len()
        );
    }
    let magic = bytes[0];
    let _schema_id = BigEndian::read_i32(&bytes[1..5]);
    bytes = &bytes[5..];

    if magic != 0 {
        bail!(
            "wrong avro serialization magic: expected 0, got {}",
            bytes[0]
        );
    }

    let datum = avro::from_avro_datum(schema, &mut bytes).context("decoding avro datum")?;
    Ok(datum)
}

async fn get_topic(
    sink: &str,
    topic_field: &str,
    state: &mut State,
) -> Result<String, anyhow::Error> {
<<<<<<< HEAD
    let query = format!("SELECT {} FROM mz_catalog_names JOIN mz_kafka_sinks ON object_id = sink_id WHERE name = $1", topic_field);
=======
    let query = format!(
        "SELECT {} FROM mz_sinks JOIN mz_kafka_sinks \
        ON mz_sinks.id = mz_kafka_sinks.sink_id \
        JOIN mz_schemas s ON s.id = mz_sinks.schema_id \
        LEFT JOIN mz_databases d ON d.id = s.database_id \
        WHERE d.name = $1 \
        AND s.name = $2 \
        AND mz_sinks.name = $3",
        topic_field
    );
    let sink_fields: Vec<&str> = sink.split('.').collect();
>>>>>>> 85bd084d
    let result = state
        .pgclient
        .query_one(
            query.as_str(),
            &[&sink_fields[0], &sink_fields[1], &sink_fields[2]],
        )
        .await
        .context("retrieving topic name")?
        .get(topic_field);
    Ok(result)
}

#[async_trait]
impl Action for VerifyAction {
    async fn undo(&self, _state: &mut State) -> Result<(), anyhow::Error> {
        Ok(())
    }

    async fn redo(&self, state: &mut State) -> Result<ControlFlow, anyhow::Error> {
        let topic: String = match &self.source {
            Topic::FromSink(sink) => get_topic(&sink, "topic", state).await?,
            Topic::Named(name) => name.clone(),
        };

        println!("Verifying results in Kafka topic {}", topic);

        let mut config = state.kafka_config.clone();
        config.set("enable.auto.offset.store", "false");

        let consumer: StreamConsumer = config.create().context("creating kafka consumer")?;
        consumer
            .subscribe(&[&topic])
            .context("subscribing to kafka topic")?;

        let (stream_size, stream_timeout) = match self.partial_search {
            Some(size) => (size, state.default_timeout),
            None => (self.expected_messages.len(), Duration::from_secs(15)),
        };

        let message_stream = consumer
            .stream()
            .take(stream_size)
            .timeout(cmp::max(state.default_timeout, stream_timeout));
        pin!(message_stream);

        // Collect all messages that arrive without timing out. If we trip
        // the timeout, suppress the error and return what we have. This
        // is nicer than returning "timeout expired", as the user will
        // instead get an error message about the expected messages that
        // were missing.
        let mut actual_bytes = vec![];
        loop {
            match message_stream.next().await {
                Some(Ok(message)) => {
                    let message = message?;
                    consumer
                        .store_offset_from_message(&message)
                        .context("storing message offset")?;
                    let headers = self
                        .header_keys
                        .iter()
                        .map(|k| {
                            // Expect a unique header with the given key and a UTF8-formatted body.
                            let headers =
                                message.headers().context("expected headers for message")?;
                            let header = headers
                                .iter()
                                .filter(|i| i.key == k)
                                .exactly_one()
                                .map_err(|_| {
                                    anyhow!("expected exactly one header with the given key")
                                })?;
                            let value =
                                str::from_utf8(header.value.context("expected value for header")?)?;
                            Ok(value.to_owned())
                        })
                        .collect::<anyhow::Result<Vec<_>>>()?;
                    actual_bytes.push(Record {
                        headers,
                        key: message.key().map(|b| b.to_owned()),
                        value: message.payload().map(|b| b.to_owned()),
                    });
                }
                Some(Err(e)) => {
                    println!("Received error from Kafka stream consumer: {}", e);
                    break;
                }
                None => {
                    break;
                }
            }
        }

        match &self.format {
            SinkFormat::Avro => {
                let value_schema = state
                    .ccsr_client
                    .get_schema_by_subject(&format!("{}-value", topic))
                    .await
                    .context("fetching schema")?
                    .raw;

                let key_schema = state
                    .ccsr_client
                    .get_schema_by_subject(&format!("{}-key", topic))
                    .await
                    .ok()
                    .map(|key_schema| {
                        avro::parse_schema(&key_schema.raw).context("parsing avro schema")
                    })
                    .transpose()?;

                let value_schema =
                    avro::parse_schema(&value_schema).context("parsing avro schema")?;
                let value_schema = &value_schema;

                let mut actual_messages = vec![];
                for record in actual_bytes {
                    let key = key_schema
                        .as_ref()
                        .map(|key_schema| {
                            let bytes = match record.key {
                                Some(key) => key,
                                None => bail!("empty message key"),
                            };
                            avro_from_bytes(key_schema, &bytes)
                        })
                        .transpose()?;
                    let value = match record.value {
                        None => None,
                        Some(bytes) => Some(avro_from_bytes(value_schema, &bytes)?),
                    };
                    actual_messages.push(Record {
                        headers: record.headers,
                        key,
                        value,
                    });
                }

                if self.sort_messages {
                    actual_messages.sort_by_key(|r| format!("{:?}", r.value));
                }

                if self.debug_print_only {
                    bail!(
                        "records in sink:\n{}",
                        actual_messages
                            .into_iter()
                            .map(|a| format!("{:#?}", a))
                            .collect::<Vec<_>>()
                            .join("\n")
                    );
                }

                let expected = self
                    .expected_messages
                    .iter()
                    .map(|v| {
                        let (headers, v) = split_headers(v, self.header_keys.len())?;
                        let mut deserializer = serde_json::Deserializer::from_str(v).into_iter();
                        let key = if let Some(key_schema) = &key_schema {
                            let key: serde_json::Value = match deserializer.next() {
                                None => bail!("key missing in input line"),
                                Some(r) => r?,
                            };
                            Some(avro::from_json(&key, key_schema.top_node())?)
                        } else {
                            None
                        };
                        let value = match deserializer.next() {
                            None => None,
                            Some(r) => {
                                let value = r.context("parsing json")?;
                                Some(avro::from_json(&value, value_schema.top_node())?)
                            }
                        };
                        ensure!(
                            deserializer.next().is_none(),
                            "at most two avro records per expect line"
                        );
                        Ok(Record {
                            headers,
                            key,
                            value,
                        })
                    })
                    .collect::<Result<Vec<_>, _>>()?;

                validate_sink_with_partial_search(
                    &expected,
                    &actual_messages,
                    &state.regex,
                    &state.regex_replacement,
                    self.partial_search.is_some(),
                )?
            }
            SinkFormat::Json { key: has_key } => {
                let mut actual_messages = vec![];
                for record in actual_bytes {
                    let key = match record.key {
                        Some(bytes) => {
                            if *has_key {
                                Some(serde_json::from_slice(&bytes).context("decoding json")?)
                            } else {
                                None
                            }
                        }
                        None => None,
                    };
                    let value = match record.value {
                        None => None,
                        Some(bytes) => {
                            Some(serde_json::from_slice(&bytes).context("decoding json")?)
                        }
                    };

                    actual_messages.push(Record {
                        headers: record.headers,
                        key,
                        value,
                    });
                }

                if self.sort_messages {
                    actual_messages.sort_by_key(|r| format!("{:?}", r.value));
                }

                if self.debug_print_only {
                    bail!(
                        "records in sink:\n{}",
                        actual_messages
                            .into_iter()
                            .map(|a| format!("{:#?}", a))
                            .collect::<Vec<_>>()
                            .join("\n")
                    );
                }

                let expected = self
                    .expected_messages
                    .iter()
                    .map(|v| {
                        let (headers, v) = split_headers(v, self.header_keys.len())?;
                        let mut deserializer = json::parse_many(v)?.into_iter();
                        let key = if *has_key { deserializer.next() } else { None };
                        let value = deserializer.next();
                        ensure!(
                            deserializer.next().is_none(),
                            "at most two avro records per expect line"
                        );
                        Ok(Record {
                            headers,
                            key,
                            value,
                        })
                    })
                    .collect::<Result<Vec<_>, anyhow::Error>>()?;

                validate_sink_with_partial_search(
                    &expected,
                    &actual_messages,
                    &state.regex,
                    &state.regex_replacement,
                    self.partial_search.is_some(),
                )?;
            }
        }
        Ok(ControlFlow::Continue)
    }
}

/// Expect and split out `n` whitespace-delimited headers before the main contents of the 'expect' row.
fn split_headers(input: &str, n_headers: usize) -> anyhow::Result<(Vec<String>, &str)> {
    let whitespace = Regex::new("\\s+").expect("building known-valid regex");
    let mut parts = whitespace.splitn(input, n_headers + 1);
    let mut headers = Vec::with_capacity(n_headers);
    for _ in 0..n_headers {
        headers.push(
            parts
                .next()
                .context("expected another header in the input")?
                .to_string(),
        )
    }
    let rest = parts
        .next()
        .context("expected some contents after any message headers")?;

    ensure!(
        parts.next().is_none(),
        "more than n+1 elements from a call to splitn(_, n+1)"
    );

    Ok((headers, rest))
}

pub fn validate_sink_with_partial_search<A: Debug>(
    expected: &[Record<A>],
    actual: &[Record<A>],
    regex: &Option<Regex>,
    regex_replacement: &String,
    partial_search: bool,
) -> Result<(), anyhow::Error> {
    let mut expected = expected.iter();
    let mut actual = actual.iter();
    let mut index = 0..;

    let mut found_beginning = !partial_search;
    let mut expected_item = expected.next();
    let mut actual_item = actual.next();
    loop {
        let i = index.next().expect("known to exist");
        match (expected_item, actual_item) {
            (Some(e), Some(a)) => {
                let e_str = format!("{:#?}", e);
                let a_str = match &regex {
                    Some(regex) => regex
                        .replace_all(&format!("{:#?}", a).to_string(), regex_replacement.as_str())
                        .to_string(),
                    _ => format!("{:#?}", a),
                };

                if e_str != a_str {
                    if found_beginning {
                        bail!(
                            "record {} did not match\nexpected:\n{}\n\nactual:\n{}",
                            i,
                            e_str,
                            a_str
                        );
                    }
                    actual_item = actual.next();
                } else {
                    found_beginning = true;
                    expected_item = expected.next();
                    actual_item = actual.next();
                }
            }
            (Some(e), None) => bail!("missing record {}: {:#?}", i, e),
            (None, Some(a)) => {
                if !partial_search {
                    bail!("extra record {}: {:#?}", i, a);
                }
                break;
            }
            (None, None) => break,
        }
    }
    let expected: Vec<_> = expected.map(|e| format!("{:#?}", e)).collect();
    let actual: Vec<_> = actual.map(|a| format!("{:#?}", a)).collect();

    if !expected.is_empty() {
        bail!("missing records:\n{}", expected.join("\n"))
    } else if !actual.is_empty() && !partial_search {
        bail!("extra records:\n{}", actual.join("\n"))
    } else {
        Ok(())
    }
}

pub struct VerifySchemaAction {
    sink: String,
    format: SinkFormat,
    expected_key_schema: Option<String>,
    expected_value_schema: String,
}

pub fn build_verify_schema(mut cmd: BuiltinCommand) -> Result<VerifySchemaAction, anyhow::Error> {
    let format = match cmd.args.string("format")?.as_str() {
        "avro" => SinkFormat::Avro,
        "json" => SinkFormat::Json {
            key: cmd.args.parse("key")?,
        },
        f => bail!("unknown format: {}", f),
    };
    let sink = cmd.args.string("sink")?;

    let (key, value) = match &cmd.input[..] {
        [value] => (None, value.clone()),
        [key, value] => (Some(key.clone()), value.clone()),
        _ => bail!("unable to read key/value schema inputs"),
    };

    cmd.args.done()?;
    Ok(VerifySchemaAction {
        sink,
        format,
        expected_key_schema: key,
        expected_value_schema: value,
    })
}

#[async_trait]
impl Action for VerifySchemaAction {
    async fn undo(&self, _state: &mut State) -> Result<(), anyhow::Error> {
        Ok(())
    }

    async fn redo(&self, state: &mut State) -> Result<ControlFlow, anyhow::Error> {
        let topic = get_topic(&self.sink, "topic", state).await?;

        match &self.format {
            SinkFormat::Avro => {
                let generated_value_schema = state
                    .ccsr_client
                    .get_schema_by_subject(&format!("{}-value", topic))
                    .await
                    .context("fetching schema")?
                    .raw;

                let generated_key_schema = state
                    .ccsr_client
                    .get_schema_by_subject(&format!("{}-key", topic))
                    .await
                    .ok()
                    .map(|key_schema| {
                        avro::parse_schema(&key_schema.raw).context("parsing avro schema")
                    })
                    .transpose()?;

                let generated_value_schema = avro::parse_schema(&generated_value_schema)
                    .context("parsing generated avro schema")?;
                let expected_value_schema = avro::parse_schema(&self.expected_value_schema)
                    .context("parsing expected avro schema")?;

                if expected_value_schema.ne(&generated_value_schema) {
                    bail!(
                        "value schema did not match\nexpected:\n{:?}\n\nactual:\n{:?}",
                        expected_value_schema,
                        generated_value_schema
                    );
                }

                if let Some(expected_key_schema) = &self.expected_key_schema {
                    let expected_key_schema = avro::parse_schema(expected_key_schema)
                        .context("parsing expected avro schema")?;

                    if generated_key_schema.is_none() {
                        bail!("empty generated key schema");
                    }

                    let generated_key_schema = generated_key_schema.unwrap();
                    if expected_key_schema.ne(&generated_key_schema) {
                        bail!(
                            "key schema did not match\nexpected:\n{:?}\n\nactual:\n{:?}",
                            expected_key_schema,
                            generated_key_schema
                        );
                    }
                }
            }
            _ => {
                bail!("kafka-verify-schema is only supported for Avro sinks")
            }
        }

        Ok(ControlFlow::Continue)
    }
}<|MERGE_RESOLUTION|>--- conflicted
+++ resolved
@@ -128,9 +128,6 @@
     topic_field: &str,
     state: &mut State,
 ) -> Result<String, anyhow::Error> {
-<<<<<<< HEAD
-    let query = format!("SELECT {} FROM mz_catalog_names JOIN mz_kafka_sinks ON object_id = sink_id WHERE name = $1", topic_field);
-=======
     let query = format!(
         "SELECT {} FROM mz_sinks JOIN mz_kafka_sinks \
         ON mz_sinks.id = mz_kafka_sinks.sink_id \
@@ -142,7 +139,6 @@
         topic_field
     );
     let sink_fields: Vec<&str> = sink.split('.').collect();
->>>>>>> 85bd084d
     let result = state
         .pgclient
         .query_one(
