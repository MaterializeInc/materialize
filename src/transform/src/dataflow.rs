--- conflicted
+++ resolved
@@ -60,11 +60,8 @@
         dataflow,
         indexes,
         stats,
-<<<<<<< HEAD
         eager_delta_joins,
-=======
         #[allow(deprecated)]
->>>>>>> 46198b0e
         &Optimizer::logical_optimizer(&ctx),
         &mut dataflow_metainfo,
     )?;
