--- conflicted
+++ resolved
@@ -75,12 +75,7 @@
 phf_shared = { version = "0.11.1", features = ["uncased"] }
 postgres = { git = "https://github.com/MaterializeInc/rust-postgres", default-features = false, features = ["with-chrono-0_4"] }
 postgres-types = { git = "https://github.com/MaterializeInc/rust-postgres", default-features = false, features = ["with-chrono-0_4", "with-serde_json-1", "with-uuid-1"] }
-<<<<<<< HEAD
-predicates = { version = "2.1.4" }
 proc-macro2 = { version = "1.0.59", features = ["span-locations"] }
-=======
-proc-macro2 = { version = "1.0.66", features = ["span-locations"] }
->>>>>>> 4de7e155
 prost = { version = "0.11.9", features = ["no-recursion-limit"] }
 prost-reflect = { version = "0.11.4", default-features = false, features = ["serde"] }
 prost-types = { version = "0.11.9" }
@@ -107,7 +102,7 @@
 tokio-postgres = { git = "https://github.com/MaterializeInc/rust-postgres", features = ["serde", "with-chrono-0_4", "with-serde_json-1", "with-uuid-1"] }
 tokio-stream = { version = "0.1.11", features = ["net", "sync"] }
 tokio-util = { version = "0.7.4", features = ["codec", "compat", "io", "time"] }
-tower = { version = "0.4.13", features = ["balance", "buffer", "filter", "limit", "load-shed", "retry", "timeout", "util"] }
+tower = { version = "0.4.13", features = ["balance", "buffer", "filter", "limit", "retry", "timeout", "util"] }
 tower-http = { version = "0.3.5", features = ["auth", "cors", "map-response-body", "trace", "util"] }
 tracing = { version = "0.1.37", features = ["log"] }
 tracing-core = { version = "0.1.30" }
@@ -181,12 +176,8 @@
 phf_shared = { version = "0.11.1", features = ["uncased"] }
 postgres = { git = "https://github.com/MaterializeInc/rust-postgres", default-features = false, features = ["with-chrono-0_4"] }
 postgres-types = { git = "https://github.com/MaterializeInc/rust-postgres", default-features = false, features = ["with-chrono-0_4", "with-serde_json-1", "with-uuid-1"] }
-<<<<<<< HEAD
 predicates = { version = "2.1.4" }
 proc-macro2 = { version = "1.0.59", features = ["span-locations"] }
-=======
-proc-macro2 = { version = "1.0.66", features = ["span-locations"] }
->>>>>>> 4de7e155
 prost = { version = "0.11.9", features = ["no-recursion-limit"] }
 prost-reflect = { version = "0.11.4", default-features = false, features = ["serde"] }
 prost-types = { version = "0.11.9" }
@@ -214,7 +205,7 @@
 tokio-postgres = { git = "https://github.com/MaterializeInc/rust-postgres", features = ["serde", "with-chrono-0_4", "with-serde_json-1", "with-uuid-1"] }
 tokio-stream = { version = "0.1.11", features = ["net", "sync"] }
 tokio-util = { version = "0.7.4", features = ["codec", "compat", "io", "time"] }
-tower = { version = "0.4.13", features = ["balance", "buffer", "filter", "limit", "load-shed", "retry", "timeout", "util"] }
+tower = { version = "0.4.13", features = ["balance", "buffer", "filter", "limit", "retry", "timeout", "util"] }
 tower-http = { version = "0.3.5", features = ["auth", "cors", "map-response-body", "trace", "util"] }
 tracing = { version = "0.1.37", features = ["log"] }
 tracing-core = { version = "0.1.30" }
