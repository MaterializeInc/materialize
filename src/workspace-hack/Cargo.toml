--- conflicted
+++ resolved
@@ -72,7 +72,6 @@
 phf_shared = { version = "0.11.1", features = ["uncased"] }
 postgres = { git = "https://github.com/MaterializeInc/rust-postgres", default-features = false, features = ["with-chrono-0_4"] }
 postgres-types = { git = "https://github.com/MaterializeInc/rust-postgres", default-features = false, features = ["with-chrono-0_4", "with-serde_json-1", "with-uuid-1"] }
-predicates = { version = "2.1.4" }
 proc-macro2 = { version = "1.0.66", features = ["span-locations"] }
 prost = { version = "0.11.9", features = ["no-recursion-limit"] }
 prost-reflect = { version = "0.11.4", default-features = false, features = ["serde"] }
@@ -87,13 +86,8 @@
 schemars = { version = "0.8.11", features = ["uuid1"] }
 scopeguard = { version = "1.1.0" }
 semver = { version = "1.0.16", features = ["serde"] }
-<<<<<<< HEAD
-serde = { version = "1.0.152", features = ["alloc", "derive", "rc"] }
-serde_json = { version = "1.0.96", features = ["alloc", "arbitrary_precision", "float_roundtrip", "preserve_order", "raw_value"] }
-=======
 serde = { version = "1.0.164", features = ["alloc", "derive", "rc"] }
 serde_json = { version = "1.0.99", features = ["alloc", "arbitrary_precision", "float_roundtrip", "preserve_order", "raw_value"] }
->>>>>>> 6d5ce7bf
 sha2 = { version = "0.10.6" }
 similar = { version = "2.2.1", features = ["inline", "unicode"] }
 smallvec = { version = "1.10.0", default-features = false, features = ["const_generics", "serde", "union", "write"] }
@@ -176,7 +170,6 @@
 phf_shared = { version = "0.11.1", features = ["uncased"] }
 postgres = { git = "https://github.com/MaterializeInc/rust-postgres", default-features = false, features = ["with-chrono-0_4"] }
 postgres-types = { git = "https://github.com/MaterializeInc/rust-postgres", default-features = false, features = ["with-chrono-0_4", "with-serde_json-1", "with-uuid-1"] }
-predicates = { version = "2.1.4" }
 proc-macro2 = { version = "1.0.66", features = ["span-locations"] }
 prost = { version = "0.11.9", features = ["no-recursion-limit"] }
 prost-reflect = { version = "0.11.4", default-features = false, features = ["serde"] }
@@ -191,13 +184,8 @@
 schemars = { version = "0.8.11", features = ["uuid1"] }
 scopeguard = { version = "1.1.0" }
 semver = { version = "1.0.16", features = ["serde"] }
-<<<<<<< HEAD
-serde = { version = "1.0.152", features = ["alloc", "derive", "rc"] }
-serde_json = { version = "1.0.96", features = ["alloc", "arbitrary_precision", "float_roundtrip", "preserve_order", "raw_value"] }
-=======
 serde = { version = "1.0.164", features = ["alloc", "derive", "rc"] }
 serde_json = { version = "1.0.99", features = ["alloc", "arbitrary_precision", "float_roundtrip", "preserve_order", "raw_value"] }
->>>>>>> 6d5ce7bf
 sha2 = { version = "0.10.6" }
 similar = { version = "2.2.1", features = ["inline", "unicode"] }
 smallvec = { version = "1.10.0", default-features = false, features = ["const_generics", "serde", "union", "write"] }
