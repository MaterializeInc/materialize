# Copyright Materialize, Inc. and contributors. All rights reserved.
#
# Use of this software is governed by the Business Source License
# included in the LICENSE file at the root of this repository.
#
# As of the Change Date specified in that file, in accordance with
# the Business Source License, use of this software will be governed
# by the Apache License, Version 2.0.

from pathlib import Path

from materialize import spawn
from materialize.mzcompose import Composition
from materialize.mzcompose.services import (
    Computed,
    Kafka,
    Materialized,
    SchemaRegistry,
    Testdrive,
    Zookeeper,
)

SERVICES = [
    Zookeeper(),
    Kafka(),
    SchemaRegistry(),
    Computed(
        name="computed_1",
        options="--workers 2 --processes 2 --process 0 computed_1:2102 computed_2:2102 --storage-addr materialized:2101",
        ports=[2100, 2102],
    ),
    Computed(
        name="computed_2",
        options="--workers 2 --processes 2 --process 1 computed_1:2102 computed_2:2102 --storage-addr materialized:2101",
        ports=[2100, 2102],
    ),
    Computed(
        name="computed_3",
        options="--workers 2 --processes 2 --process 0 computed_3:2102 computed_4:2102 --storage-addr materialized:2101 --linger --reconcile",
        ports=[2100, 2102],
    ),
    Computed(
        name="computed_4",
        options="--workers 2 --processes 2 --process 1 computed_3:2102 computed_4:2102 --storage-addr materialized:2101 --linger --reconcile",
        ports=[2100, 2102],
    ),
<<<<<<< HEAD
    Materialized(
        extra_ports=[2101],
        options="--process-listen-host=0.0.0.0 --orchestrator-linger true --reconcile",
    ),
=======
    Materialized(extra_ports=[2101]),
>>>>>>> 1e98f83b
    Testdrive(
        volumes=[
            "mzdata:/share/mzdata",
            "tmp:/share/tmp",
            ".:/workdir/smoke",
            "../testdrive:/workdir/testdrive",
        ],
        materialized_params={"cluster": "cluster1"},
    ),
]


def workflow_default(c: Composition) -> None:
    test_cluster(c, "smoke/*.td")


def workflow_nightly(c: Composition) -> None:
    """Run cluster testdrive"""
    c.start_and_wait_for_tcp(services=["zookeeper", "kafka", "schema-registry"])
    # Skip tests that use features that are not supported yet.
    files = spawn.capture(
        [
            "sh",
            "-c",
            "grep -rLE 'mz_catalog|mz_records_' testdrive/*.td",
        ],
        cwd=Path(__file__).parent.parent,
    ).split()
    test_cluster(c, *files)


def test_cluster(c: Composition, *glob: str) -> None:
    c.up("materialized")
    c.wait_for_materialized(service="materialized")

    # Create a remote cluster and verify that tests pass.
    c.up("computed_1")
    c.up("computed_2")
    c.sql(
        "CREATE CLUSTER cluster1 REMOTE replica1 ('computed_1:2100', 'computed_2:2100');"
    )
    c.run("testdrive", *glob)

    # Add a replica to that remote cluster and verify that tests still pass.
    c.up("computed_3")
    c.up("computed_4")
    c.sql(
        """
       ALTER CLUSTER cluster1
           REMOTE replica1 ('computed_1:2100', 'computed_2:2100'),
           REMOTE replica2 ('computed_3:2100', 'computed_4:2100')
       """
    )
    c.run("testdrive", *glob)

    # Kill one of the nodes in the first replica of the compute cluster and
    # verify that tests still pass.
    c.kill("computed_1")
    c.run("testdrive", *glob)

    # Kill one of the nodes in the first replica of the compute cluster and
    # verify that tests still pass.
    c.sql(
        """
       ALTER CLUSTER cluster1
           REMOTE replica1 ('computed_1:2100', 'computed_2:2100')
       """
    )
    c.sql(
        """
       ALTER CLUSTER cluster1
           REMOTE replica2 ('computed_3:2100', 'computed_4:2100')
       """
    )
    c.run("testdrive", "smoke/insert-select.td")

    # TODO(jkosh44) This doesn't really work. The storaged process is in the materlized docker container so it's getting
    #  restarted with materialized. Going into the container and killing the materialized process inside the container
    #  (ex: c.exec("materialized", "bash", "-c", "[[ `killal materialized` ]] && exit 0 || exit 1") won't work because
    #  tini exits when the process it started exits, which in this case is materialized, which causes the container to
    #  exit. Essentially we need some way to restart materialized in the container without shutting the entire container
    #  down.
    #  This also manifest in the commented out testdrive hanging forever.
    # Restart materialized and verify that tests pass.
    c.kill("materialized")
    c.up("materialized")
    c.wait_for_materialized(service="materialized")
    # c.run("testdrive", *glob)<|MERGE_RESOLUTION|>--- conflicted
+++ resolved
@@ -44,14 +44,10 @@
         options="--workers 2 --processes 2 --process 1 computed_3:2102 computed_4:2102 --storage-addr materialized:2101 --linger --reconcile",
         ports=[2100, 2102],
     ),
-<<<<<<< HEAD
     Materialized(
         extra_ports=[2101],
-        options="--process-listen-host=0.0.0.0 --orchestrator-linger true --reconcile",
+        options="--orchestrator-linger true --reconcile",
     ),
-=======
-    Materialized(extra_ports=[2101]),
->>>>>>> 1e98f83b
     Testdrive(
         volumes=[
             "mzdata:/share/mzdata",
