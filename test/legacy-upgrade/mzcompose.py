--- conflicted
+++ resolved
@@ -202,11 +202,8 @@
     priors: list[MzVersion],
     filter: str,
     zero_downtime: bool,
-<<<<<<< HEAD
     force_source_table_syntax: bool,
-=======
     lts_upgrade: bool = False,
->>>>>>> c5340e22
 ) -> None:
     print(
         f"+++ Testing {'0dt upgrade' if zero_downtime else 'regular upgrade'} from Materialize {from_version} to current_source."
