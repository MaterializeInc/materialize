# Copyright Materialize, Inc. and contributors. All rights reserved.
#
# Use of this software is governed by the Business Source License
# included in the LICENSE file at the root of this repository.
#
# As of the Change Date specified in that file, in accordance with
# the Business Source License, use of this software will be governed
# by the Apache License, Version 2.0.

# Basic tests of the `CREATE CLUSTER` and `DROP CLUSTER` DDL statements.

mode cockroach

statement error CLUSTER without REPLICAS option not yet supported
CREATE CLUSTER foo

statement ok
CREATE CLUSTER foo REPLICAS ()

statement ok
DROP CLUSTER foo

statement error REPLICAS specified more than once
CREATE CLUSTER foo REPLICAS (), REPLICAS()

# Creating cluster w/ remote replica works.

statement ok
CREATE CLUSTER foo REPLICAS (r1 (REMOTE ['localhost:1234']))

statement error cluster 'foo' already exists
CREATE CLUSTER foo REPLICAS (r1 (REMOTE ['localhost:1234']))

statement error cannot create multiple replicas named 'r1' on cluster 'bar'
CREATE CLUSTER bar REPLICAS (r1 (REMOTE ['localhost:1234']), r1 (REMOTE ['localhost:1234']))

statement error REMOTE specified more than once
CREATE CLUSTER bar REPLICAS (r1 (REMOTE ['localhost:1234'], REMOTE ['localhost:1234']))

statement ok
CREATE CLUSTER bar REPLICAS (r1 (REMOTE ['localhost:1235']), r2 (REMOTE ['localhost:1236']))

query TT rowsort
SELECT * FROM mz_clusters
----
1 default
3 foo
4 bar

query T rowsort
SHOW CLUSTERS
----
bar
default
foo

query T rowsort
SHOW CLUSTERS LIKE 'd%'
----
default

# Test invalid option combinations.

statement error only one of REMOTE or SIZE may be specified
CREATE CLUSTER baz REPLICAS (r1 (REMOTE ['localhost:1234'], SIZE 'small'))

statement error must specify as many REMOTE addresses as COMPUTE addresses for multi-process replicas
CREATE CLUSTER baz REPLICAS (r1 (REMOTE ['localhost:1234', 'localhost:4567'], COMPUTE [], WORKERS 1))

statement error must specify as many REMOTE addresses as COMPUTE addresses for multi-process replicas
CREATE CLUSTER baz REPLICAS (r1 (REMOTE [], COMPUTE ['localhost:1234', 'localhost:4567']))

statement error WORKERS must be greater 0
CREATE CLUSTER baz REPLICAS (r1 (REMOTE ['localhost:1234'], COMPUTE [], WORKERS 0))

# SIZE + Remote options produce error
statement error cannot specify SIZE and WORKERS
CREATE CLUSTER baz REPLICAS (r1 (SIZE '2', WORKERS 1))

statement error cannot specify SIZE and COMPUTE
CREATE CLUSTER baz REPLICAS (r1 (SIZE '2', COMPUTE ['localhost:1234']))

# Test `cluster` session variable.

query T
SHOW cluster
----
default

statement ok
SET cluster = 'bar'

query T
SHOW cluster
----
bar

statement ok
CREATE VIEW v AS SELECT 1

statement ok
CREATE DEFAULT INDEX ON v

statement ok
SET cluster = 'default'

query T
SELECT * FROM v
----
1

query TTTT
SHOW INDEXES ON v IN CLUSTER bar;
----
v_primary_idx v bar {?column?}

statement ok
CREATE DEFAULT INDEX foo_v_idx IN CLUSTER foo ON v

query TTTT
SHOW INDEXES IN CLUSTER bar;
----
v_primary_idx v bar {?column?}

query TTTTTTT
SELECT
    clusters.name AS cluster,
    objs.name AS on_name,
    idxs.name AS key_name,
    idx_cols.index_position AS seq_in_index,
    obj_cols.name AS column_name,
    idx_cols.on_expression AS expression,
    idx_cols.nullable AS nullable
FROM
    mz_catalog.mz_indexes AS idxs
    JOIN mz_catalog.mz_index_columns AS idx_cols ON idxs.id = idx_cols.index_id
    JOIN mz_catalog.mz_objects AS objs ON idxs.on_id = objs.id
    JOIN mz_catalog.mz_clusters AS clusters ON clusters.id = idxs.cluster_id
    LEFT JOIN mz_catalog.mz_columns AS obj_cols
        ON idxs.on_id = obj_cols.id AND idx_cols.on_position = obj_cols.position
WHERE clusters.name = 'bar'
ORDER BY on_name, seq_in_index ASC;
----
bar  mz_arrangement_batches_internal  mz_arrangement_batches_internal_4_primary_idx  1  operator  NULL  false
bar  mz_arrangement_batches_internal  mz_arrangement_batches_internal_4_primary_idx  2  worker  NULL  false
bar  mz_arrangement_records_internal  mz_arrangement_records_internal_4_primary_idx  1  operator  NULL  false
bar  mz_arrangement_records_internal  mz_arrangement_records_internal_4_primary_idx  2  worker  NULL  false
bar  mz_arrangement_sharing_internal  mz_arrangement_sharing_internal_4_primary_idx  1  operator  NULL  false
bar  mz_arrangement_sharing_internal  mz_arrangement_sharing_internal_4_primary_idx  2  worker  NULL  false
bar  mz_dataflow_addresses  mz_dataflow_addresses_4_primary_idx  1  id  NULL  false
bar  mz_dataflow_addresses  mz_dataflow_addresses_4_primary_idx  2  worker  NULL  false
bar  mz_dataflow_channels  mz_dataflow_channels_4_primary_idx  1  id  NULL  false
bar  mz_dataflow_channels  mz_dataflow_channels_4_primary_idx  2  worker  NULL  false
bar  mz_dataflow_operator_reachability_internal  mz_dataflow_operator_reachability_internal_4_primary_idx  1  address  NULL  false
bar  mz_dataflow_operator_reachability_internal  mz_dataflow_operator_reachability_internal_4_primary_idx  2  port  NULL  false
bar  mz_dataflow_operator_reachability_internal  mz_dataflow_operator_reachability_internal_4_primary_idx  3  worker  NULL  false
bar  mz_dataflow_operator_reachability_internal  mz_dataflow_operator_reachability_internal_4_primary_idx  4  update_type  NULL  false
bar  mz_dataflow_operator_reachability_internal  mz_dataflow_operator_reachability_internal_4_primary_idx  5  timestamp  NULL  true
bar  mz_dataflow_operators  mz_dataflow_operators_4_primary_idx  1  id  NULL  false
bar  mz_dataflow_operators  mz_dataflow_operators_4_primary_idx  2  worker  NULL  false
<<<<<<< HEAD
bar  mz_materialization_dependencies  mz_materialization_dependencies_4_primary_idx  1  dataflow  NULL  false
bar  mz_materialization_dependencies  mz_materialization_dependencies_4_primary_idx  2  source  NULL  false
bar  mz_materialization_dependencies  mz_materialization_dependencies_4_primary_idx  3  worker  NULL  false
bar  mz_materializations  mz_materializations_4_primary_idx  1  object_id  NULL  false
=======
bar  mz_materializations  mz_materializations_4_primary_idx  1  global_id  NULL  false
>>>>>>> eafc1b59
bar  mz_materializations  mz_materializations_4_primary_idx  2  worker  NULL  false
bar  mz_message_counts_received_internal  mz_message_counts_received_internal_4_primary_idx  1  channel  NULL  false
bar  mz_message_counts_received_internal  mz_message_counts_received_internal_4_primary_idx  2  source_worker  NULL  false
bar  mz_message_counts_received_internal  mz_message_counts_received_internal_4_primary_idx  3  target_worker  NULL  false
bar  mz_message_counts_sent_internal  mz_message_counts_sent_internal_4_primary_idx  1  channel  NULL  false
bar  mz_message_counts_sent_internal  mz_message_counts_sent_internal_4_primary_idx  2  source_worker  NULL  false
bar  mz_message_counts_sent_internal  mz_message_counts_sent_internal_4_primary_idx  3  target_worker  NULL  false
bar  mz_peek_active  mz_peek_active_4_primary_idx  1  id  NULL  false
bar  mz_peek_active  mz_peek_active_4_primary_idx  2  worker  NULL  false
bar  mz_peek_durations  mz_peek_durations_4_primary_idx  1  worker  NULL  false
bar  mz_peek_durations  mz_peek_durations_4_primary_idx  2  duration_ns  NULL  false
bar  mz_scheduling_elapsed_internal  mz_scheduling_elapsed_internal_4_primary_idx  1  id  NULL  false
bar  mz_scheduling_elapsed_internal  mz_scheduling_elapsed_internal_4_primary_idx  2  worker  NULL  false
bar  mz_scheduling_histogram_internal  mz_scheduling_histogram_internal_4_primary_idx  1  id  NULL  false
bar  mz_scheduling_histogram_internal  mz_scheduling_histogram_internal_4_primary_idx  2  worker  NULL  false
bar  mz_scheduling_histogram_internal  mz_scheduling_histogram_internal_4_primary_idx  3  duration_ns  NULL  false
bar  mz_scheduling_parks_internal  mz_scheduling_parks_internal_4_primary_idx  1  worker  NULL  false
bar  mz_scheduling_parks_internal  mz_scheduling_parks_internal_4_primary_idx  2  slept_for  NULL  false
bar  mz_scheduling_parks_internal  mz_scheduling_parks_internal_4_primary_idx  3  requested  NULL  false
bar  mz_worker_materialization_delays  mz_worker_materialization_delays_4_primary_idx  1  object_id  NULL  false
bar  mz_worker_materialization_delays  mz_worker_materialization_delays_4_primary_idx  2  source  NULL  false
bar  mz_worker_materialization_delays  mz_worker_materialization_delays_4_primary_idx  3  worker  NULL  false
bar  mz_worker_materialization_delays  mz_worker_materialization_delays_4_primary_idx  4  delay_ns  NULL  false
<<<<<<< HEAD
bar  mz_worker_materialization_frontiers  mz_worker_materialization_frontiers_4_primary_idx  1  object_id  NULL  false
=======
bar  mz_worker_materialization_dependencies  mz_worker_materialization_dependencies_4_primary_idx  1  dataflow  NULL  false
bar  mz_worker_materialization_dependencies  mz_worker_materialization_dependencies_4_primary_idx  2  source  NULL  false
bar  mz_worker_materialization_dependencies  mz_worker_materialization_dependencies_4_primary_idx  3  worker  NULL  false
bar  mz_worker_materialization_frontiers  mz_worker_materialization_frontiers_4_primary_idx  1  global_id  NULL  false
>>>>>>> eafc1b59
bar  mz_worker_materialization_frontiers  mz_worker_materialization_frontiers_4_primary_idx  2  worker  NULL  false
bar  mz_worker_materialization_frontiers  mz_worker_materialization_frontiers_4_primary_idx  3  time  NULL  false
bar  mz_worker_materialization_source_frontiers  mz_worker_materialization_source_frontiers_4_primary_idx  1  object_id  NULL  false
bar  mz_worker_materialization_source_frontiers  mz_worker_materialization_source_frontiers_4_primary_idx  2  source  NULL  false
bar  mz_worker_materialization_source_frontiers  mz_worker_materialization_source_frontiers_4_primary_idx  3  worker  NULL  false
bar  mz_worker_materialization_source_frontiers  mz_worker_materialization_source_frontiers_4_primary_idx  4  time  NULL  false
bar  v  v_primary_idx  1  ?column?  NULL  false

query TTTT
SHOW INDEXES;
----
foo_v_idx v foo {?column?}
v_primary_idx v bar {?column?}

query T
SELECT
	mz_clusters.name
FROM
	mz_clusters JOIN mz_indexes ON mz_clusters.id = mz_indexes.cluster_id
WHERE
	mz_indexes.name = 'v_primary_idx';
----
bar

# Test invalid setting of `cluster`.

# It's okay to set the `cluster` variable to an invalid cluster.
statement ok
SET cluster = 'bad'

# But you can't do any reads on that cluster.
statement error unknown cluster 'bad'
SELECT * FROM v

# Nor can you create indexes on that cluster.
statement error unknown cluster 'bad'
CREATE MATERIALIZED VIEW v2 AS SELECT 1

# But you can create unmaterialized views on that cluster.
statement ok
CREATE VIEW unmat AS SELECT 1

# Test `CREATE INDEX ... IN CLUSTER`.
statement ok
SET cluster = 'default'

query T
SELECT name FROM mz_indexes WHERE name NOT LIKE 'mz_%';
----
foo_v_idx
v_primary_idx

statement ok
CREATE DEFAULT INDEX IN CLUSTER bar ON v

query TTTT
SHOW INDEXES ON v IN CLUSTER bar;
----
v_primary_idx v bar {?column?}
v_primary_idx1 v bar {?column?}

statement error unknown cluster 'noexist'
CREATE DEFAULT INDEX IN CLUSTER noexist ON v

# Test invalid DROPs.

query T
SHOW cluster
----
default

statement error unknown cluster 'baz'
DROP CLUSTER baz

statement error cannot drop cluster with active indexes or materialized views
DROP CLUSTER bar

query TTTT
SHOW INDEXES IN CLUSTER bar WHERE on = 'v';
----
v_primary_idx v bar {?column?}
v_primary_idx1 v bar {?column?}

statement ok
DROP INDEX v_primary_idx

statement ok
DROP INDEX v_primary_idx1

# Test valid DROPs

statement ok
DROP CLUSTER bar

statement ok
DROP CLUSTER foo CASCADE

statement ok
CREATE CLUSTER baz REPLICAS (r1 (REMOTE ['localhost:1234']))

statement ok
CREATE DEFAULT INDEX IN CLUSTER baz ON v

statement error cannot drop cluster with active indexes or materialized views
DROP CLUSTER baz

statement ok
DROP CLUSTER baz CASCADE

query T
SELECT name FROM mz_indexes WHERE name NOT LIKE 'mz_%';
----

# Test that dropping a cluster and re-creating it with the same name is valid if introspection sources are enabled
statement ok
CREATE CLUSTER foo REPLICAS (r1 (REMOTE ['localhost:1234'])), INTROSPECTION INTERVAL '1s'

statement ok
DROP CLUSTER foo CASCADE

statement ok
CREATE CLUSTER foo REPLICAS (r1 (REMOTE ['localhost:1234'])), INTROSPECTION INTERVAL '1s'

statement ok
DROP CLUSTER foo CASCADE

# Test that bad cluster sizes don't cause a crash

statement error unknown cluster replica size
CREATE CLUSTER foo REPLICAS (a (SIZE 'lol'))

statement ok
CREATE CLUSTER foo REPLICAS (a (SIZE '1'))

statement ok
CREATE CLUSTER foo2 REPLICAS (a (SIZE '32'))

statement ok
CREATE CLUSTER foo3 REPLICAS (a (SIZE '2-2'))

statement ok
DROP CLUSTER foo, foo2, foo3 CASCADE

# Test that introspection source indexes are created and dropped correctly

# There are 19 introspection sources
query I
SELECT COUNT(name) FROM mz_indexes WHERE cluster_id = 1;
----
19

query I
SELECT COUNT(name) FROM mz_indexes WHERE cluster_id <> 1;
----
0

statement ok
CREATE CLUSTER test REPLICAS (foo (SIZE '1'));

query I
SELECT COUNT(name) FROM mz_indexes;
----
38

statement ok
DROP CLUSTER test CASCADE

query T
SELECT COUNT(name) FROM mz_indexes;
----
19

statement error nvalid SIZE: must provide a string value
CREATE CLUSTER REPLICA default.size_1 SIZE;

statement ok
CREATE CLUSTER REPLICA default.size_1 SIZE '1';

query TT
SHOW CLUSTER REPLICAS
----
default default_replica
default size_1

statement ok
CREATE CLUSTER foo REPLICAS (size_1 (SIZE '1'), size_2 (SIZE '2'))

query TT
SHOW CLUSTER REPLICAS
----
default default_replica
default size_1
foo size_1
foo size_2

statement ok
DROP CLUSTER REPLICA IF EXISTS default.bar

statement ok
DROP CLUSTER REPLICA IF EXISTS bar.foo

statement ok
DROP CLUSTER REPLICA IF EXISTS default.foo

query error CLUSTER foo has no CLUSTER REPLICA named foo
DROP CLUSTER REPLICA default.size_1, foo.foo

statement ok
DROP CLUSTER REPLICA default.size_1

statement ok
DROP CLUSTER REPLICA foo.size_1, foo.size_2

query TT
SHOW CLUSTER REPLICAS
----
default default_replica

statement ok
CREATE CLUSTER REPLICA default.foo_bar SIZE '1'

statement ok
DROP CLUSTER REPLICA default.foo_bar

statement ok
CREATE CLUSTER REPLICA default."foo-bar" SIZE '1'

statement ok
DROP CLUSTER REPLICA default."foo-bar"

statement ok
CREATE CLUSTER REPLICA default."好-好" SIZE '1'

statement ok
DROP CLUSTER REPLICA default."好-好"

statement ok
CREATE CLUSTER REPLICA default."好_好" SIZE '1'

statement ok
DROP CLUSTER REPLICA default."好_好"

# clusters wo replicas cannot service selects

statement ok
CREATE CLUSTER empty REPLICAS ()

statement ok
SET cluster = empty

query error CLUSTER "empty" has no replicas available to service request
SELECT 1;


# Phillip's tests

statement error zero-length delimited identifier
CREATE CLUSTER REPLICA default."" SIZE '1';

statement error unknown cluster
CREATE CLUSTER REPLICA no_such_cluster.size_1 SIZE '1';

statement error invalid SIZE
CREATE CLUSTER bad REPLICAS (size_2 (SIZE NULL));

statement error unknown cluster replica size
CREATE CLUSTER bad REPLICAS (size_2 (SIZE ''));

statement error unknown cluster replica size
CREATE CLUSTER bad REPLICAS (size_2 (SIZE 'no_such_size'));

statement error invalid SIZE
CREATE CLUSTER bad REPLICAS (size_2 (SIZE 1));

statement error unknown cluster replica size a
CREATE CLUSTER bad REPLICAS (size_2 (SIZE a));

statement ok
DROP CLUSTER foo CASCADE;

statement ok
CREATE CLUSTER foo REPLICAS (size_2 (SIZE '1'));

statement ok
SET cluster=foo

statement ok
CREATE TABLE t1 (f1 INTEGER);

statement ok
INSERT INTO t1 VALUES (1);

query I
SELECT * FROM t1;
----
1

statement error unknown cluster
DROP CLUSTER REPLICA no_such_cluster.bar

statement ok
RESET cluster

statement ok
DROP CLUSTER foo CASCADE

# Availability zones
# Note that we don't support availability zones configured with slt, so they
# can't be meaningfully specified

statement error unknown cluster replica availability zone a
CREATE CLUSTER REPLICA default.replica SIZE '1', AVAILABILITY ZONE 'a'

statement error AVAILABILITY ZONE specified more than once
CREATE CLUSTER REPLICA default.replica AVAILABILITY ZONE 'a', AVAILABILITY ZONE 'b'

statement error cannot specify AVAILABILITY ZONE and REMOTE
CREATE CLUSTER REPLICA default.replica REMOTE ['host1'], AVAILABILITY ZONE 'a'

statement error cannot specify AVAILABILITY ZONE and REMOTE
CREATE CLUSTER REPLICA default.replica REMOTE ['host1'], AVAILABILITY ZONE 'a'

statement error cannot specify AVAILABILITY ZONE and REMOTE
CREATE CLUSTER REPLICA default.replica AVAILABILITY ZONE 'a', REMOTE ['host1']

# Test that the contents of mz_cluster_replicas look sensible

statement ok
CREATE CLUSTER foo REPLICAS (size_1 (SIZE '1'), size_32 (SIZE '32'), size_2_2 (SIZE '2-2'))

query TTT
SELECT name, size, status FROM mz_cluster_replicas ORDER BY name
----
default_replica  1        unknown
size_1           1        unknown
size_2_2         2-2      unknown
size_32          32       unknown

statement ok
DROP CLUSTER foo CASCADE<|MERGE_RESOLUTION|>--- conflicted
+++ resolved
@@ -158,14 +158,7 @@
 bar  mz_dataflow_operator_reachability_internal  mz_dataflow_operator_reachability_internal_4_primary_idx  5  timestamp  NULL  true
 bar  mz_dataflow_operators  mz_dataflow_operators_4_primary_idx  1  id  NULL  false
 bar  mz_dataflow_operators  mz_dataflow_operators_4_primary_idx  2  worker  NULL  false
-<<<<<<< HEAD
-bar  mz_materialization_dependencies  mz_materialization_dependencies_4_primary_idx  1  dataflow  NULL  false
-bar  mz_materialization_dependencies  mz_materialization_dependencies_4_primary_idx  2  source  NULL  false
-bar  mz_materialization_dependencies  mz_materialization_dependencies_4_primary_idx  3  worker  NULL  false
 bar  mz_materializations  mz_materializations_4_primary_idx  1  object_id  NULL  false
-=======
-bar  mz_materializations  mz_materializations_4_primary_idx  1  global_id  NULL  false
->>>>>>> eafc1b59
 bar  mz_materializations  mz_materializations_4_primary_idx  2  worker  NULL  false
 bar  mz_message_counts_received_internal  mz_message_counts_received_internal_4_primary_idx  1  channel  NULL  false
 bar  mz_message_counts_received_internal  mz_message_counts_received_internal_4_primary_idx  2  source_worker  NULL  false
@@ -189,14 +182,10 @@
 bar  mz_worker_materialization_delays  mz_worker_materialization_delays_4_primary_idx  2  source  NULL  false
 bar  mz_worker_materialization_delays  mz_worker_materialization_delays_4_primary_idx  3  worker  NULL  false
 bar  mz_worker_materialization_delays  mz_worker_materialization_delays_4_primary_idx  4  delay_ns  NULL  false
-<<<<<<< HEAD
-bar  mz_worker_materialization_frontiers  mz_worker_materialization_frontiers_4_primary_idx  1  object_id  NULL  false
-=======
 bar  mz_worker_materialization_dependencies  mz_worker_materialization_dependencies_4_primary_idx  1  dataflow  NULL  false
 bar  mz_worker_materialization_dependencies  mz_worker_materialization_dependencies_4_primary_idx  2  source  NULL  false
 bar  mz_worker_materialization_dependencies  mz_worker_materialization_dependencies_4_primary_idx  3  worker  NULL  false
-bar  mz_worker_materialization_frontiers  mz_worker_materialization_frontiers_4_primary_idx  1  global_id  NULL  false
->>>>>>> eafc1b59
+bar  mz_worker_materialization_frontiers  mz_worker_materialization_frontiers_4_primary_idx  1  object_id  NULL  false
 bar  mz_worker_materialization_frontiers  mz_worker_materialization_frontiers_4_primary_idx  2  worker  NULL  false
 bar  mz_worker_materialization_frontiers  mz_worker_materialization_frontiers_4_primary_idx  3  time  NULL  false
 bar  mz_worker_materialization_source_frontiers  mz_worker_materialization_source_frontiers_4_primary_idx  1  object_id  NULL  false
