--- conflicted
+++ resolved
@@ -9,38 +9,6 @@
 
 ###   This file has been generated from the following python script:
 ###
-<<<<<<< HEAD
-###   SRC=[
-###   "mz_arrangement_batches_internal",
-###   "mz_arrangement_records_internal",
-###   "mz_arrangement_sharing_internal",
-###   "mz_dataflow_channels",
-###   "mz_dataflow_addresses",
-###   "mz_dataflow_operator_reachability_internal",
-###   "mz_dataflow_operators",
-###   "mz_worker_compute_dependencies",
-###   "mz_compute_exports",
-###   "mz_message_counts_received_internal",
-###   "mz_message_counts_sent_internal",
-###   "mz_peek_active",
-###   "mz_peek_durations",
-###   "mz_scheduling_elapsed_internal",
-###   "mz_scheduling_histogram_internal",
-###   "mz_scheduling_parks_internal",
-###   "mz_worker_compute_frontiers"
-###    "mz_message_counts",
-###    "mz_records_per_dataflow",
-###    "mz_records_per_dataflow_global",
-###    "mz_records_per_dataflow_operator",
-###    "mz_scheduling_elapsed",
-###    "mz_scheduling_histogram"
-###   ]
-###   STAR_OVERRIDE = {
-###           "mz_dataflow_addresses" : "id,worker_id",
-###           "mz_dataflow_operator_reachability_internal" : "port,worker_id,update_type",
-###           "mz_dataflow_operator_reachability" : "port,worker_id,update_type",
-###   }
-=======
 ### SRC = [
 ###     "mz_arrangement_batches_internal",
 ###     "mz_arrangement_records_internal",
@@ -49,8 +17,8 @@
 ###     "mz_dataflow_addresses",
 ###     "mz_dataflow_operator_reachability_internal",
 ###     "mz_dataflow_operators",
-###     "mz_worker_materialization_dependencies",
-###     "mz_materializations",
+###     "mz_compute_exports",
+###     "mz_worker_compute_dependencies",
 ###     "mz_message_counts_received_internal",
 ###     "mz_message_counts_sent_internal",
 ###     "mz_peek_active",
@@ -58,16 +26,16 @@
 ###     "mz_scheduling_elapsed_internal",
 ###     "mz_scheduling_histogram_internal",
 ###     "mz_scheduling_parks_internal",
-###     "mz_worker_materialization_delays",
-###     "mz_worker_materialization_frontiers",
-###     "mz_worker_materialization_source_frontiers",
+###     "mz_worker_compute_delays",
+###     "mz_worker_compute_frontiers",
+###     "mz_worker_compute_import_frontiers",
 ###     "mz_arrangement_sharing",
 ###     "mz_arrangement_sizes",
 ###     "mz_dataflows",
 ###     "mz_dataflow_operator_dataflows",
 ###     "mz_dataflow_operator_reachability",
-###     "mz_materialization_frontiers",
-###     "mz_materialization_source_frontiers",
+###     "mz_compute_frontiers",
+###     "mz_compute_import_frontiers",
 ###     "mz_message_counts",
 ###     "mz_records_per_dataflow",
 ###     "mz_records_per_dataflow_global",
@@ -81,7 +49,6 @@
 ###     "mz_dataflow_operator_reachability_internal": "port,worker_id,update_type",
 ###     "mz_dataflow_operator_reachability": "port,worker_id,update_type",
 ### }
->>>>>>> c31a7597
 ###
 ### def query_empty(q):
 ###     return "query T\n{q};\n----\n\n".format(q=q)
@@ -221,19 +188,19 @@
 ----
 
 query T
-SELECT * FROM ((SELECT * FROM mz_internal.mz_worker_materialization_dependencies) EXCEPT (SELECT * FROM mz_internal.mz_worker_materialization_dependencies_1));
-----
-
-query T
-SELECT * FROM ((SELECT * FROM mz_internal.mz_worker_materialization_dependencies_1) EXCEPT (SELECT * FROM mz_internal.mz_worker_materialization_dependencies));
-----
-
-query T
-SELECT * FROM ((SELECT * FROM mz_internal.mz_materializations) EXCEPT (SELECT * FROM mz_internal.mz_materializations_1));
-----
-
-query T
-SELECT * FROM ((SELECT * FROM mz_internal.mz_materializations_1) EXCEPT (SELECT * FROM mz_internal.mz_materializations));
+SELECT * FROM ((SELECT * FROM mz_internal.mz_worker_compute_dependencies) EXCEPT (SELECT * FROM mz_internal.mz_worker_compute_dependencies_1));
+----
+
+query T
+SELECT * FROM ((SELECT * FROM mz_internal.mz_worker_compute_dependencies_1) EXCEPT (SELECT * FROM mz_internal.mz_worker_compute_dependencies));
+----
+
+query T
+SELECT * FROM ((SELECT * FROM mz_internal.mz_compute_exports) EXCEPT (SELECT * FROM mz_internal.mz_compute_exports_1));
+----
+
+query T
+SELECT * FROM ((SELECT * FROM mz_internal.mz_compute_exports_1) EXCEPT (SELECT * FROM mz_internal.mz_compute_exports));
 ----
 
 query T
@@ -253,35 +220,19 @@
 ----
 
 query T
-<<<<<<< HEAD
-SELECT * FROM ((SELECT * FROM mz_worker_compute_dependencies) EXCEPT (SELECT * FROM mz_worker_compute_dependencies_1));
-----
-
-query T
-SELECT * FROM ((SELECT * FROM mz_worker_compute_dependencies_1) EXCEPT (SELECT * FROM mz_worker_compute_dependencies));
-----
-
-query T
-SELECT * FROM ((SELECT * FROM mz_compute_exports) EXCEPT (SELECT * FROM mz_compute_exports_1));
-----
-
-query T
-SELECT * FROM ((SELECT * FROM mz_compute_exports_1) EXCEPT (SELECT * FROM mz_compute_exports));
-=======
-SELECT * FROM ((SELECT * FROM mz_internal.mz_peek_active) EXCEPT (SELECT * FROM mz_internal.mz_peek_active_1));
-----
-
-query T
-SELECT * FROM ((SELECT * FROM mz_internal.mz_peek_active_1) EXCEPT (SELECT * FROM mz_internal.mz_peek_active));
-----
-
-query T
-SELECT * FROM ((SELECT * FROM mz_internal.mz_peek_durations) EXCEPT (SELECT * FROM mz_internal.mz_peek_durations_1));
-----
-
-query T
-SELECT * FROM ((SELECT * FROM mz_internal.mz_peek_durations_1) EXCEPT (SELECT * FROM mz_internal.mz_peek_durations));
->>>>>>> c31a7597
+SELECT * FROM ((SELECT * FROM mz_internal.mz_worker_compute_dependencies) EXCEPT (SELECT * FROM mz_internal.mz_worker_compute_dependencies_1));
+----
+
+query T
+SELECT * FROM ((SELECT * FROM mz_internal.mz_worker_compute_dependencies_1) EXCEPT (SELECT * FROM mz_internal.mz_worker_compute_dependencies));
+----
+
+query T
+SELECT * FROM ((SELECT * FROM mz_internal.mz_compute_exports) EXCEPT (SELECT * FROM mz_internal.mz_compute_exports_1));
+----
+
+query T
+SELECT * FROM ((SELECT * FROM mz_internal.mz_compute_exports_1) EXCEPT (SELECT * FROM mz_internal.mz_compute_exports));
 ----
 
 query T
@@ -309,27 +260,27 @@
 ----
 
 query T
-SELECT * FROM ((SELECT * FROM mz_internal.mz_worker_materialization_delays) EXCEPT (SELECT * FROM mz_internal.mz_worker_materialization_delays_1));
-----
-
-query T
-SELECT * FROM ((SELECT * FROM mz_internal.mz_worker_materialization_delays_1) EXCEPT (SELECT * FROM mz_internal.mz_worker_materialization_delays));
-----
-
-query T
-SELECT * FROM ((SELECT * FROM mz_internal.mz_worker_materialization_frontiers) EXCEPT (SELECT * FROM mz_internal.mz_worker_materialization_frontiers_1));
-----
-
-query T
-SELECT * FROM ((SELECT * FROM mz_internal.mz_worker_materialization_frontiers_1) EXCEPT (SELECT * FROM mz_internal.mz_worker_materialization_frontiers));
-----
-
-query T
-SELECT * FROM ((SELECT * FROM mz_internal.mz_worker_materialization_source_frontiers) EXCEPT (SELECT * FROM mz_internal.mz_worker_materialization_source_frontiers_1));
-----
-
-query T
-SELECT * FROM ((SELECT * FROM mz_internal.mz_worker_materialization_source_frontiers_1) EXCEPT (SELECT * FROM mz_internal.mz_worker_materialization_source_frontiers));
+SELECT * FROM ((SELECT * FROM mz_internal.mz_worker_compute_delays) EXCEPT (SELECT * FROM mz_internal.mz_worker_compute_delays_1));
+----
+
+query T
+SELECT * FROM ((SELECT * FROM mz_internal.mz_worker_compute_delays_1) EXCEPT (SELECT * FROM mz_internal.mz_worker_compute_delays));
+----
+
+query T
+SELECT * FROM ((SELECT * FROM mz_internal.mz_worker_compute_frontiers) EXCEPT (SELECT * FROM mz_internal.mz_worker_compute_frontiers_1));
+----
+
+query T
+SELECT * FROM ((SELECT * FROM mz_internal.mz_worker_compute_frontiers_1) EXCEPT (SELECT * FROM mz_internal.mz_worker_compute_frontiers));
+----
+
+query T
+SELECT * FROM ((SELECT * FROM mz_internal.mz_worker_compute_import_frontiers) EXCEPT (SELECT * FROM mz_internal.mz_worker_compute_import_frontiers_1));
+----
+
+query T
+SELECT * FROM ((SELECT * FROM mz_internal.mz_worker_compute_import_frontiers_1) EXCEPT (SELECT * FROM mz_internal.mz_worker_compute_import_frontiers));
 ----
 
 query T
@@ -341,19 +292,11 @@
 ----
 
 query T
-<<<<<<< HEAD
-SELECT * FROM ((SELECT * FROM mz_worker_compute_frontiers) EXCEPT (SELECT * FROM mz_worker_compute_frontiers_1));
-----
-
-query T
-SELECT * FROM ((SELECT * FROM mz_worker_compute_frontiers_1) EXCEPT (SELECT * FROM mz_worker_compute_frontiers));
-=======
-SELECT * FROM ((SELECT * FROM mz_internal.mz_arrangement_sizes) EXCEPT (SELECT * FROM mz_internal.mz_arrangement_sizes_1));
-----
-
-query T
-SELECT * FROM ((SELECT * FROM mz_internal.mz_arrangement_sizes_1) EXCEPT (SELECT * FROM mz_internal.mz_arrangement_sizes));
->>>>>>> c31a7597
+SELECT * FROM ((SELECT * FROM mz_internal.mz_worker_compute_frontiers) EXCEPT (SELECT * FROM mz_internal.mz_worker_compute_frontiers_1));
+----
+
+query T
+SELECT * FROM ((SELECT * FROM mz_internal.mz_worker_compute_frontiers_1) EXCEPT (SELECT * FROM mz_internal.mz_worker_compute_frontiers));
 ----
 
 query T
@@ -381,35 +324,27 @@
 ----
 
 query T
-SELECT * FROM ((SELECT * FROM mz_internal.mz_materialization_frontiers) EXCEPT (SELECT * FROM mz_internal.mz_materialization_frontiers_1));
-----
-
-query T
-SELECT * FROM ((SELECT * FROM mz_internal.mz_materialization_frontiers_1) EXCEPT (SELECT * FROM mz_internal.mz_materialization_frontiers));
-----
-
-query T
-SELECT * FROM ((SELECT * FROM mz_internal.mz_materialization_source_frontiers) EXCEPT (SELECT * FROM mz_internal.mz_materialization_source_frontiers_1));
-----
-
-query T
-SELECT * FROM ((SELECT * FROM mz_internal.mz_materialization_source_frontiers_1) EXCEPT (SELECT * FROM mz_internal.mz_materialization_source_frontiers));
-----
-
-query T
-<<<<<<< HEAD
-SELECT * FROM ((SELECT * FROM mz_compute_frontiers) EXCEPT (SELECT * FROM mz_compute_frontiers_1));
-----
-
-query T
-SELECT * FROM ((SELECT * FROM mz_compute_frontiers_1) EXCEPT (SELECT * FROM mz_compute_frontiers));
-=======
-SELECT * FROM ((SELECT * FROM mz_internal.mz_message_counts) EXCEPT (SELECT * FROM mz_internal.mz_message_counts_1));
-----
-
-query T
-SELECT * FROM ((SELECT * FROM mz_internal.mz_message_counts_1) EXCEPT (SELECT * FROM mz_internal.mz_message_counts));
->>>>>>> c31a7597
+SELECT * FROM ((SELECT * FROM mz_internal.mz_compute_frontiers) EXCEPT (SELECT * FROM mz_internal.mz_compute_frontiers_1));
+----
+
+query T
+SELECT * FROM ((SELECT * FROM mz_internal.mz_compute_frontiers_1) EXCEPT (SELECT * FROM mz_internal.mz_compute_frontiers));
+----
+
+query T
+SELECT * FROM ((SELECT * FROM mz_internal.mz_compute_import_frontiers) EXCEPT (SELECT * FROM mz_internal.mz_compute_import_frontiers_1));
+----
+
+query T
+SELECT * FROM ((SELECT * FROM mz_internal.mz_compute_import_frontiers_1) EXCEPT (SELECT * FROM mz_internal.mz_compute_import_frontiers));
+----
+
+query T
+SELECT * FROM ((SELECT * FROM mz_internal.mz_compute_frontiers) EXCEPT (SELECT * FROM mz_internal.mz_compute_frontiers_1));
+----
+
+query T
+SELECT * FROM ((SELECT * FROM mz_internal.mz_compute_frontiers_1) EXCEPT (SELECT * FROM mz_internal.mz_compute_frontiers));
 ----
 
 query T
@@ -526,19 +461,19 @@
 ----
 
 query T
-SELECT * FROM ((SELECT * FROM mz_internal.mz_worker_materialization_dependencies) EXCEPT (SELECT * FROM mz_internal.mz_worker_materialization_dependencies_2));
-----
-
-query T
-SELECT * FROM ((SELECT * FROM mz_internal.mz_worker_materialization_dependencies_2) EXCEPT (SELECT * FROM mz_internal.mz_worker_materialization_dependencies));
-----
-
-query T
-SELECT * FROM ((SELECT * FROM mz_internal.mz_materializations) EXCEPT (SELECT * FROM mz_internal.mz_materializations_2));
-----
-
-query T
-SELECT * FROM ((SELECT * FROM mz_internal.mz_materializations_2) EXCEPT (SELECT * FROM mz_internal.mz_materializations));
+SELECT * FROM ((SELECT * FROM mz_internal.mz_worker_compute_dependencies) EXCEPT (SELECT * FROM mz_internal.mz_worker_compute_dependencies_2));
+----
+
+query T
+SELECT * FROM ((SELECT * FROM mz_internal.mz_worker_compute_dependencies_2) EXCEPT (SELECT * FROM mz_internal.mz_worker_compute_dependencies));
+----
+
+query T
+SELECT * FROM ((SELECT * FROM mz_internal.mz_compute_exports) EXCEPT (SELECT * FROM mz_internal.mz_compute_exports_2));
+----
+
+query T
+SELECT * FROM ((SELECT * FROM mz_internal.mz_compute_exports_2) EXCEPT (SELECT * FROM mz_internal.mz_compute_exports));
 ----
 
 query T
@@ -546,35 +481,19 @@
 ----
 
 query T
-<<<<<<< HEAD
-SELECT * FROM ((SELECT * FROM mz_worker_compute_dependencies) EXCEPT (SELECT * FROM mz_worker_compute_dependencies_2));
-----
-
-query T
-SELECT * FROM ((SELECT * FROM mz_worker_compute_dependencies_2) EXCEPT (SELECT * FROM mz_worker_compute_dependencies));
-----
-
-query T
-SELECT * FROM ((SELECT * FROM mz_compute_exports) EXCEPT (SELECT * FROM mz_compute_exports_2));
-----
-
-query T
-SELECT * FROM ((SELECT * FROM mz_compute_exports_2) EXCEPT (SELECT * FROM mz_compute_exports));
-=======
-SELECT * FROM ((SELECT * FROM mz_internal.mz_message_counts_received_internal_2) EXCEPT (SELECT * FROM mz_internal.mz_message_counts_received_internal));
-----
-
-query T
-SELECT * FROM ((SELECT * FROM mz_internal.mz_message_counts_sent_internal) EXCEPT (SELECT * FROM mz_internal.mz_message_counts_sent_internal_2));
-----
-
-query T
-SELECT * FROM ((SELECT * FROM mz_internal.mz_message_counts_sent_internal_2) EXCEPT (SELECT * FROM mz_internal.mz_message_counts_sent_internal));
-----
-
-query T
-SELECT * FROM ((SELECT * FROM mz_internal.mz_peek_active) EXCEPT (SELECT * FROM mz_internal.mz_peek_active_2));
->>>>>>> c31a7597
+SELECT * FROM ((SELECT * FROM mz_internal.mz_worker_compute_dependencies) EXCEPT (SELECT * FROM mz_internal.mz_worker_compute_dependencies_2));
+----
+
+query T
+SELECT * FROM ((SELECT * FROM mz_internal.mz_worker_compute_dependencies_2) EXCEPT (SELECT * FROMmz_internal.mz_worker_compute_dependencies));
+----
+
+query T
+SELECT * FROM ((SELECT * FROM mz_internal.mz_compute_exports) EXCEPT (SELECT * FROM mz_internal.mz_compute_exports_2));
+----
+
+query T
+SELECT * FROM ((SELECT * FROM mz_internal.mz_compute_exports_2) EXCEPT (SELECT * FROM mz_internal.mz_compute_exports));
 ----
 
 query T
@@ -614,39 +533,31 @@
 ----
 
 query T
-SELECT * FROM ((SELECT * FROM mz_internal.mz_worker_materialization_delays) EXCEPT (SELECT * FROM mz_internal.mz_worker_materialization_delays_2));
-----
-
-query T
-SELECT * FROM ((SELECT * FROM mz_internal.mz_worker_materialization_delays_2) EXCEPT (SELECT * FROM mz_internal.mz_worker_materialization_delays));
-----
-
-query T
-SELECT * FROM ((SELECT * FROM mz_internal.mz_worker_materialization_frontiers) EXCEPT (SELECT * FROM mz_internal.mz_worker_materialization_frontiers_2));
-----
-
-query T
-SELECT * FROM ((SELECT * FROM mz_internal.mz_worker_materialization_frontiers_2) EXCEPT (SELECT * FROM mz_internal.mz_worker_materialization_frontiers));
-----
-
-query T
-SELECT * FROM ((SELECT * FROM mz_internal.mz_worker_materialization_source_frontiers) EXCEPT (SELECT * FROM mz_internal.mz_worker_materialization_source_frontiers_2));
-----
-
-query T
-<<<<<<< HEAD
-SELECT * FROM ((SELECT * FROM mz_worker_compute_frontiers) EXCEPT (SELECT * FROM mz_worker_compute_frontiers_2));
-----
-
-query T
-SELECT * FROM ((SELECT * FROM mz_worker_compute_frontiers_2) EXCEPT (SELECT * FROM mz_worker_compute_frontiers));
-=======
-SELECT * FROM ((SELECT * FROM mz_internal.mz_worker_materialization_source_frontiers_2) EXCEPT (SELECT * FROM mz_internal.mz_worker_materialization_source_frontiers));
-----
-
-query T
-SELECT * FROM ((SELECT * FROM mz_internal.mz_arrangement_sharing) EXCEPT (SELECT * FROM mz_internal.mz_arrangement_sharing_2));
->>>>>>> c31a7597
+SELECT * FROM ((SELECT * FROM mz_internal.mz_worker_compute_delays) EXCEPT (SELECT * FROM mz_internal.mz_worker_compute_delays_2));
+----
+
+query T
+SELECT * FROM ((SELECT * FROM mz_internal.mz_worker_compute_delays_2) EXCEPT (SELECT * FROM mz_internal.mz_worker_compute_delays));
+----
+
+query T
+SELECT * FROM ((SELECT * FROM mz_internal.mz_worker_compute_frontiers) EXCEPT (SELECT * FROM mz_internal.mz_worker_compute_frontiers_2));
+----
+
+query T
+SELECT * FROM ((SELECT * FROM mz_internal.mz_worker_compute_frontiers_2) EXCEPT (SELECT * FROM mz_internal.mz_worker_compute_frontiers));
+----
+
+query T
+SELECT * FROM ((SELECT * FROM mz_internal.mz_worker_compute_import_frontiers) EXCEPT (SELECT * FROM mz_internal.mz_worker_compute_import_frontiers_2));
+----
+
+query T
+SELECT * FROM ((SELECT * FROM mz_internal.mz_worker_compute_frontiers) EXCEPT (SELECT * FROM mz_internal.mz_worker_compute_frontiers_2));
+----
+
+query T
+SELECT * FROM ((SELECT * FROM mz_internal.mz_worker_compute_frontiers_2) EXCEPT (SELECT * FROM mz_internal.mz_worker_compute_frontiers));
 ----
 
 query T
@@ -686,27 +597,19 @@
 ----
 
 query T
-SELECT * FROM ((SELECT * FROM mz_internal.mz_materialization_frontiers) EXCEPT (SELECT * FROM mz_internal.mz_materialization_frontiers_2));
-----
-
-query T
-<<<<<<< HEAD
-SELECT * FROM ((SELECT * FROM mz_compute_frontiers) EXCEPT (SELECT * FROM mz_compute_frontiers_2));
-----
-
-query T
-SELECT * FROM ((SELECT * FROM mz_compute_frontiers_2) EXCEPT (SELECT * FROM mz_compute_frontiers));
-=======
-SELECT * FROM ((SELECT * FROM mz_internal.mz_materialization_frontiers_2) EXCEPT (SELECT * FROM mz_internal.mz_materialization_frontiers));
-----
-
-query T
-SELECT * FROM ((SELECT * FROM mz_internal.mz_materialization_source_frontiers) EXCEPT (SELECT * FROM mz_internal.mz_materialization_source_frontiers_2));
->>>>>>> c31a7597
-----
-
-query T
-SELECT * FROM ((SELECT * FROM mz_internal.mz_materialization_source_frontiers_2) EXCEPT (SELECT * FROM mz_internal.mz_materialization_source_frontiers));
+SELECT * FROM ((SELECT * FROM mz_internal.mz_compute_frontiers) EXCEPT (SELECT * FROM mz_internal.mz_compute_frontiers_2));
+----
+
+query T
+SELECT * FROM ((SELECT * FROM mz_internal.mz_compute_frontiers) EXCEPT (SELECT * FROM mz_internal.mz_compute_frontiers_2));
+----
+
+query T
+SELECT * FROM ((SELECT * FROM mz_internal.mz_compute_frontiers_2) EXCEPT (SELECT * FROM mz_internal.mz_compute_frontiers));
+----
+
+query T
+SELECT * FROM ((SELECT * FROM mz_internal.mz_compute_import_frontiers_2) EXCEPT (SELECT * FROM mz_internal.mz_compute_import_frontiers));
 ----
 
 query T
@@ -841,19 +744,19 @@
 ----
 
 query T
-SELECT * FROM ((SELECT * FROM mz_internal.mz_worker_materialization_dependencies) EXCEPT (SELECT * FROM mz_internal.mz_worker_materialization_dependencies_3));
-----
-
-query T
-SELECT * FROM ((SELECT * FROM mz_internal.mz_worker_materialization_dependencies_3) EXCEPT (SELECT * FROM mz_internal.mz_worker_materialization_dependencies));
-----
-
-query T
-SELECT * FROM ((SELECT * FROM mz_internal.mz_materializations) EXCEPT (SELECT * FROM mz_internal.mz_materializations_3));
-----
-
-query T
-SELECT * FROM ((SELECT * FROM mz_internal.mz_materializations_3) EXCEPT (SELECT * FROM mz_internal.mz_materializations));
+SELECT * FROM ((SELECT * FROM mz_internal.mz_worker_compute_dependencies) EXCEPT (SELECT * FROM mz_internal.mz_worker_compute_dependencies_3));
+----
+
+query T
+SELECT * FROM ((SELECT * FROM mz_internal.mz_worker_compute_dependencies_3) EXCEPT (SELECT * FROM mz_internal.mz_worker_compute_dependencies));
+----
+
+query T
+SELECT * FROM ((SELECT * FROM mz_internal.mz_compute_exports) EXCEPT (SELECT * FROM mz_internal.mz_compute_exports_3));
+----
+
+query T
+SELECT * FROM ((SELECT * FROM mz_internal.mz_compute_exports_3) EXCEPT (SELECT * FROM mz_internal.mz_compute_exports));
 ----
 
 query T
@@ -873,35 +776,19 @@
 ----
 
 query T
-<<<<<<< HEAD
-SELECT * FROM ((SELECT * FROM mz_worker_compute_dependencies) EXCEPT (SELECT * FROM mz_worker_compute_dependencies_3));
-----
-
-query T
-SELECT * FROM ((SELECT * FROM mz_worker_compute_dependencies_3) EXCEPT (SELECT * FROM mz_worker_compute_dependencies));
-----
-
-query T
-SELECT * FROM ((SELECT * FROM mz_compute_exports) EXCEPT (SELECT * FROM mz_compute_exports_3));
-----
-
-query T
-SELECT * FROM ((SELECT * FROM mz_compute_exports_3) EXCEPT (SELECT * FROM mz_compute_exports));
-=======
-SELECT * FROM ((SELECT * FROM mz_internal.mz_peek_active) EXCEPT (SELECT * FROM mz_internal.mz_peek_active_3));
-----
-
-query T
-SELECT * FROM ((SELECT * FROM mz_internal.mz_peek_active_3) EXCEPT (SELECT * FROM mz_internal.mz_peek_active));
-----
-
-query T
-SELECT * FROM ((SELECT * FROM mz_internal.mz_peek_durations) EXCEPT (SELECT * FROM mz_internal.mz_peek_durations_3));
-----
-
-query T
-SELECT * FROM ((SELECT * FROM mz_internal.mz_peek_durations_3) EXCEPT (SELECT * FROM mz_internal.mz_peek_durations));
->>>>>>> c31a7597
+SELECT * FROM ((SELECT * FROM mz_internal.mz_worker_compute_dependencies) EXCEPT (SELECT * FROM mz_internal.mz_worker_compute_dependencies_3));
+----
+
+query T
+SELECT * FROM ((SELECT * FROM mz_internal.mz_worker_compute_dependencies_3) EXCEPT (SELECT * FROM mz_internal.mz_worker_compute_dependencies));
+----
+
+query T
+SELECT * FROM ((SELECT * FROM mz_internal.mz_compute_exports) EXCEPT (SELECT * FROM mz_internal.mz_compute_exports_3));
+----
+
+query T
+SELECT * FROM ((SELECT * FROM mz_internal.mz_compute_exports_3) EXCEPT (SELECT * FROM mz_internal.mz_compute_exports));
 ----
 
 query T
@@ -929,27 +816,27 @@
 ----
 
 query T
-SELECT * FROM ((SELECT * FROM mz_internal.mz_worker_materialization_delays) EXCEPT (SELECT * FROM mz_internal.mz_worker_materialization_delays_3));
-----
-
-query T
-SELECT * FROM ((SELECT * FROM mz_internal.mz_worker_materialization_delays_3) EXCEPT (SELECT * FROM mz_internal.mz_worker_materialization_delays));
-----
-
-query T
-SELECT * FROM ((SELECT * FROM mz_internal.mz_worker_materialization_frontiers) EXCEPT (SELECT * FROM mz_internal.mz_worker_materialization_frontiers_3));
-----
-
-query T
-SELECT * FROM ((SELECT * FROM mz_internal.mz_worker_materialization_frontiers_3) EXCEPT (SELECT * FROM mz_internal.mz_worker_materialization_frontiers));
-----
-
-query T
-SELECT * FROM ((SELECT * FROM mz_internal.mz_worker_materialization_source_frontiers) EXCEPT (SELECT * FROM mz_internal.mz_worker_materialization_source_frontiers_3));
-----
-
-query T
-SELECT * FROM ((SELECT * FROM mz_internal.mz_worker_materialization_source_frontiers_3) EXCEPT (SELECT * FROM mz_internal.mz_worker_materialization_source_frontiers));
+SELECT * FROM ((SELECT * FROM mz_internal.mz_worker_compute_delays) EXCEPT (SELECT * FROM mz_internal.mz_worker_compute_delays_3));
+----
+
+query T
+SELECT * FROM ((SELECT * FROM mz_internal.mz_worker_compute_delays_3) EXCEPT (SELECT * FROM mz_internal.mz_worker_compute_delays));
+----
+
+query T
+SELECT * FROM ((SELECT * FROM mz_internal.mz_worker_compute_frontiers) EXCEPT (SELECT * FROM mz_internal.mz_worker_compute_frontiers_3));
+----
+
+query T
+SELECT * FROM ((SELECT * FROM mz_internal.mz_worker_compute_frontiers_3) EXCEPT (SELECT * FROM mz_internal.mz_worker_compute_frontiers));
+----
+
+query T
+SELECT * FROM ((SELECT * FROM mz_internal.mz_worker_compute_import_frontiers) EXCEPT (SELECT * FROM mz_internal.mz_worker_compute_import_frontiers_3));
+----
+
+query T
+SELECT * FROM ((SELECT * FROM mz_internal.mz_worker_compute_import_frontiers_3) EXCEPT (SELECT * FROM mz_internal.mz_worker_compute_import_frontiers));
 ----
 
 query T
@@ -961,19 +848,11 @@
 ----
 
 query T
-<<<<<<< HEAD
-SELECT * FROM ((SELECT * FROM mz_worker_compute_frontiers) EXCEPT (SELECT * FROM mz_worker_compute_frontiers_3));
-----
-
-query T
-SELECT * FROM ((SELECT * FROM mz_worker_compute_frontiers_3) EXCEPT (SELECT * FROM mz_worker_compute_frontiers));
-=======
-SELECT * FROM ((SELECT * FROM mz_internal.mz_arrangement_sizes) EXCEPT (SELECT * FROM mz_internal.mz_arrangement_sizes_3));
-----
-
-query T
-SELECT * FROM ((SELECT * FROM mz_internal.mz_arrangement_sizes_3) EXCEPT (SELECT * FROM mz_internal.mz_arrangement_sizes));
->>>>>>> c31a7597
+SELECT * FROM ((SELECT * FROM mz_internal.mz_worker_compute_frontiers) EXCEPT (SELECT * FROM mz_internal.mz_worker_compute_frontiers_3));
+----
+
+query T
+SELECT * FROM ((SELECT * FROM mz_internal.mz_worker_compute_frontiers_3) EXCEPT (SELECT * FROM mz_internal.mz_worker_compute_frontiers));
 ----
 
 query T
@@ -1001,35 +880,27 @@
 ----
 
 query T
-SELECT * FROM ((SELECT * FROM mz_internal.mz_materialization_frontiers) EXCEPT (SELECT * FROM mz_internal.mz_materialization_frontiers_3));
-----
-
-query T
-SELECT * FROM ((SELECT * FROM mz_internal.mz_materialization_frontiers_3) EXCEPT (SELECT * FROM mz_internal.mz_materialization_frontiers));
-----
-
-query T
-SELECT * FROM ((SELECT * FROM mz_internal.mz_materialization_source_frontiers) EXCEPT (SELECT * FROM mz_internal.mz_materialization_source_frontiers_3));
-----
-
-query T
-SELECT * FROM ((SELECT * FROM mz_internal.mz_materialization_source_frontiers_3) EXCEPT (SELECT * FROM mz_internal.mz_materialization_source_frontiers));
-----
-
-query T
-<<<<<<< HEAD
-SELECT * FROM ((SELECT * FROM mz_compute_frontiers) EXCEPT (SELECT * FROM mz_compute_frontiers_3));
-----
-
-query T
-SELECT * FROM ((SELECT * FROM mz_compute_frontiers_3) EXCEPT (SELECT * FROM mz_compute_frontiers));
-=======
-SELECT * FROM ((SELECT * FROM mz_internal.mz_message_counts) EXCEPT (SELECT * FROM mz_internal.mz_message_counts_3));
-----
-
-query T
-SELECT * FROM ((SELECT * FROM mz_internal.mz_message_counts_3) EXCEPT (SELECT * FROM mz_internal.mz_message_counts));
->>>>>>> c31a7597
+SELECT * FROM ((SELECT * FROM mz_internal.mz_compute_frontiers) EXCEPT (SELECT * FROM mz_internal.mz_compute_frontiers_3));
+----
+
+query T
+SELECT * FROM ((SELECT * FROM mz_internal.mz_compute_frontiers_3) EXCEPT (SELECT * FROM mz_internal.mz_compute_frontiers));
+----
+
+query T
+SELECT * FROM ((SELECT * FROM mz_internal.mz_compute_import_frontiers) EXCEPT (SELECT * FROM mz_internal.mz_compute_import_frontiers_3));
+----
+
+query T
+SELECT * FROM ((SELECT * FROM mz_internal.mz_compute_import_frontiers_3) EXCEPT (SELECT * FROM mz_internal.mz_compute_import_frontiers));
+----
+
+query T
+SELECT * FROM ((SELECT * FROM mz_internal.mz_compute_frontiers) EXCEPT (SELECT * FROM mz_internal.mz_compute_frontiers_3));
+----
+
+query T
+SELECT * FROM ((SELECT * FROM mz_internal.mz_compute_frontiers_3) EXCEPT (SELECT * FROM mz_internal.mz_compute_frontiers));
 ----
 
 query T
