# Copyright Materialize, Inc. and contributors. All rights reserved.
#
# Use of this software is governed by the Business Source License
# included in the LICENSE file at the root of this repository.
#
# As of the Change Date specified in that file, in accordance with
# the Business Source License, use of this software will be governed
# by the Apache License, Version 2.0.

mode cockroach

query T colnames
SELECT INTERVAL '1';
----
interval
00:00:01

## SQL Standard
query T
SELECT INTERVAL '1:';
----
01:00:00

query T
SELECT INTERVAL '1-';
----
1 year

query T
SELECT INTERVAL '1 2:';
----
1 day 02:00:00

# Parse Y-M H:M.
query T
SELECT INTERVAL '1-2 3:4';
----
1 year 2 months 03:04:00

# Parse Y-M D H:M.
query T
SELECT INTERVAL '1-2 3 4:5';
----
1 year 2 months 3 days 04:05:00

# Parse Y- D H:
query T
SELECT INTERVAL '1- 2 3:';
----
1 year 2 days 03:00:00

# Allow parts in any order
query T
SELECT INTERVAL '1:2:3.4 5-6';
----
5 years 6 months 01:02:03.4

# Implicit SECOND for ambiguous part.
query T
SELECT INTERVAL '1-2 3';
----
1 year 2 months 00:00:03

# Explicitly set ambiguous part.
query T
SELECT INTERVAL '1-2 3' HOUR;
----
1 year 2 months 03:00:00

# Disallow components to be set twice.
statement error invalid input syntax for type interval: YEAR field set twice: "1 year 2 years"
SELECT INTERVAL '1 year 2 years'

statement error invalid input syntax for type interval: YEAR or MONTH field set twice: "1-2 3-4"
SELECT INTERVAL '1-2 3-4'

statement error invalid input syntax for type interval: YEAR field set twice: "1-2 3 year"
SELECT INTERVAL '1-2 3 year'

statement error invalid input syntax for type interval: MONTH field set twice: "1-2 3"
SELECT INTERVAL '1-2 3' MONTH;

# 5 would be parsed as second, but the H:M:S.NS
# group was already set by 3:4/
statement error invalid input syntax for type interval: SECOND field set twice: "1-2 3:4 5"
SELECT INTERVAL '1-2 3:4 5';

# Treat trailing TimeUnit as terminating range.
query T
SELECT INTERVAL '1-2 3 4:5:6.7' YEAR;
----
1 year

query T
SELECT INTERVAL '1-2 3 4:5:6.7' MONTH;
----
1 year 2 months

query T
SELECT INTERVAL '1-2 3 4:5:6.7' DAY;
----
1 year 2 months 3 days

query T
SELECT INTERVAL '1-2 3 4:5:6.7' HOUR;
----
1 year 2 months 3 days 04:00:00

query T
SELECT INTERVAL '1-2 3 4:5:6.7' MINUTE;
----
1 year 2 months 3 days 04:05:00

query T
SELECT INTERVAL '1-2 3 4:5:6.7' SECOND;
----
1 year 2 months 3 days 04:05:06.7

# Treat trailing DateTimeFields as range of components to process.
query T
SELECT INTERVAL '1-2 3 4:5:6.7' MONTH TO MINUTE;
----
2 months 3 days 04:05:00

query T
SELECT INTERVAL '1-2 3 4:5:6.7' DAY TO HOUR;
----
3 days 04:00:00

query T
SELECT INTERVAL '12:34';
----
12:34:00

query T
SELECT INTERVAL '12:34' HOUR;
----
12:00:00

query T
SELECT INTERVAL '12:34' MINUTE;
----
12:34:00

query T
SELECT INTERVAL '12:34' SECOND;
----
12:34:00

query T
SELECT INTERVAL '12:34' HOUR TO MINUTE;
----
12:34:00

query T
SELECT INTERVAL '12:34' HOUR TO SECOND;
----
12:34:00

query T
SELECT INTERVAL '12:34' MINUTE TO SECOND;
----
00:12:34

query T
SELECT INTERVAL '12:34:56';
----
12:34:56

query T
SELECT INTERVAL '12:34:56' HOUR;
----
12:00:00

query T
SELECT INTERVAL '12:34:56' MINUTE;
----
12:34:00

query T
SELECT INTERVAL '12:34:56' SECOND;
----
12:34:56

query T
SELECT INTERVAL '12:34:56' HOUR TO MINUTE;
----
12:34:00

query T
SELECT INTERVAL '12:34:56' HOUR TO SECOND;
----
12:34:56

query T
SELECT INTERVAL '12:34:56' MINUTE TO SECOND;
----
00:34:56

query T
SELECT INTERVAL '12:34' DAY TO SECOND;
----
12:34:00

query T
SELECT INTERVAL '12:34' MONTH TO SECOND;
----
12:34:00

# Disallow ranges where trailing element is greater than lead.
statement error
SELECT INTERVAL '1-2 3 4:5:6.7' MINUTE TO MONTH;

# Disallow ranges where elements are explicitly equal.
statement error
SELECT INTERVAL '1-2 3 4:5:6.7' SECOND TO SECOND;

# Disambiguate component (DAY), and treat as range.
query T
SELECT INTERVAL '1:2:3.4 5-6 7' DAY;
----
5 years 6 months 7 days

# Disambiguate component (YEAR), but disallow because
# the group it's in has been closed.
statement error invalid input syntax for type interval: YEAR field set twice: "1:2:3.4 5-6 7"
SELECT INTERVAL '1:2:3.4 5-6 7' YEAR;

# Negative components
query T
SELECT INTERVAL '-1-2 -3 -4:5:6.7';
----
-1 years -2 months -3 days -04:05:06.7

# Mixed signs
query T
SELECT INTERVAL '-1-2 3 -4:5:6.7';
----
-1 years -2 months +3 days -04:05:06.7

# Allow skipping components.
query T
SELECT INTERVAL '1-2 3 4::.5';
----
1 year 2 months 3 days 04:00:00.5

# Mix negatives and missing components.
query T
SELECT INTERVAL '-1-2 -3 4::.5';
----
-1 years -2 months -3 days +04:00:00.5

query T
SELECT INTERVAL '-1-2 -3 -4::.5';
----
-1 years -2 months -3 days -04:00:00.5

# Parse - and infer second value.
query T
SELECT INTERVAL '-::1.27';
----
-00:00:01.27

# Trim all leading colons.
query T
SELECT INTERVAL ':::::1.27';
----
00:00:01.27

query T
SELECT INTERVAL ':::1- ::2 ::::3:';
----
1 year 2 days 03:00:00

# Only trim leading colons if they are not preceded by any
# other characters.
statement error
SELECT INTERVAL '-:::::1.27';

# Disallow multiple ambiguous parts; the second part is ambiguous
# because the leading colons are trimmed.
statement error
SELECT INTERVAL '-1 ::.27';

# Negative time total with negative nanoseconds.
query T
SELECT INTERVAL '-1 -:.27';
----
-1 days -00:00:00.27

# Positive total time with positive nanoseconds.
query T
SELECT INTERVAL '1 0:.27';
----
1 day 00:00:00.27

# Zero value
query T
SELECT INTERVAL '0-0 0 0:0:0.0';
----
00:00:00

# Oversized components in SQL standard-style variables
statement error invalid input syntax for type interval: MONTH must be \[-12, 12\], got 13: "100-13"
SELECT INTERVAL '100-13';

statement error invalid input syntax for type interval: MINUTE must be \[-59, 59\], got 61: "100-11 366 250:61"
SELECT INTERVAL '100-11 366 250:61';

statement error invalid input syntax for type interval: SECOND must be \[-60, 60\], got 61: "100-11 366 250:59:61"
SELECT INTERVAL '100-11 366 250:59:61';

# Invalid syntax
statement error invalid input syntax for type interval: have unprocessed tokens .500000000
SELECT INTERVAL '1:2:3.4.5';

statement error
SELECT INTERVAL '1+2:3.4';

statement error unknown units x
SELECT INTERVAL '1x2:3.4';

## PostgreSQL format

query T
SELECT INTERVAL '1 year 2 month 3 day 4 hour 5 minute 6.7 second';
----
1 year 2 months 3 days 04:05:06.7

# Plural TimeUnits.
query T
SELECT INTERVAL '1 years 2 months 3 days 4 hours 5 minutes 6.7 seconds';
----
1 year 2 months 3 days 04:05:06.7

# Shorthand.
query T
SELECT INTERVAL '1y 2mon 3d 4h 5m 6.7s';
----
1 year 2 months 3 days 04:05:06.7

# Commutative expressions.
query T
SELECT INTERVAL '6.7 seconds 5 minutes 3 days 4 hours 1 year 2 month';
----
1 year 2 months 3 days 04:05:06.7

# Allow mix of positive and negative components.
query T
SELECT INTERVAL '-6.7 seconds 5 minutes -3 days 4 hours -1 year 2 month';
----
-10 months -3 days +04:04:53.3

# Allow fractional components.
query T
SELECT INTERVAL '1y 2.3mon 4.5d';
----
1 year 2 months 13 days 12:00:00

query T
SELECT INTERVAL '-6.7 seconds 5.6 minutes -3.4 days 4.5 hours -1.2 year 2.3 month';
----
-1 years +6 days -05:00:30.7

# Positive total time with negative nanoseconds.
query T
SELECT INTERVAL '1 day -0.27 seconds';
----
1 day -00:00:00.27

# Negative total time with positive nanoseconds.
query T
SELECT INTERVAL '-1 day 0.27 seconds';
----
-1 days +00:00:00.27

# Fractional year expands down to months.
query T
SELECT INTERVAL '10.333 years';
----
10 years 3 months

# Fractional part with ambiguity and range.
query T
SELECT INTERVAL '10.333' years;
----
10 years

# Fractional month, includes nanoseconds.
query T
SELECT INTERVAL '1.5555555 month';
----
1 month 16 days 15:59:59.856

# Fractional day, includes nanoseconds.
query T
SELECT INTERVAL '1.5555555 day';
----
1 day 13:19:59.9952

# Fractional minute, includes nanoseconds
query T
SELECT INTERVAL '1.5555555 minute';
----
00:01:33.33333

# Print leading 0s in nanoseconds
query T
SELECT INTERVAL '.001 second';
----
00:00:00.001

# Carry over nanoseconds into seconds.
query T
SELECT INTERVAL '.33333 minute .1 second';
----
00:00:20.0998

# PostgreSQL-style without spaces.
query T
SELECT INTERVAL '1year 2months 3.4days';
----
1 year 2 months 3 days 09:36:00

# Zero values.
query T
SELECT INTERVAL '0 year 0 month 0 day 0 hour 0 minute 0.0 second';
----
00:00:00

# Fails any non-DateTimeField string.
statement error unknown units foo
SELECT INTERVAL '0 foo';

## Misc.
# Mix SQL standard- and PostgreSQL-style.
query T
SELECT INTERVAL '1-2 3:4 5 day';
----
1 year 2 months 5 days 03:04:00

# Parse + signs.
query T
SELECT INTERVAL '+1 year +2 days +3:4:5.6';
----
1 year 2 days 03:04:05.6

# Differentiate between trailing DateTimeField name and
# PostgreSQL TimeUnit.
query T
SELECT INTERVAL '01:02:03' MINUTE;
----
01:02:00

query T
SELECT INTERVAL '01:02:03minute';
----
01:02:03

query T
SELECT INTERVAL '01:02:03minute hour day year';
----
01:02:03

# Use larger numbers.
query T
SELECT INTERVAL '-13-10 15 -16::.27';
----
-13 years -10 months +15 days -16:00:00.27

query T
SELECT INTERVAL '-13-10 -15 -16::.27';
----
-13 years -10 months -15 days -16:00:00.27

# Parsing output as input.
query T
SELECT INTERVAL '-13 years -10 months -15 days -16:00:00.27';
----
-13 years -10 months -15 days -16:00:00.27

query T
SELECT INTERVAL '-13 years -10 months +14 days +07:59:59.73';
----
-13 years -10 months +14 days 07:59:59.73

# Commutative mixed expressions.
query T
SELECT INTERVAL '5 day 3:4 1-2';
----
1 year 2 months 5 days 03:04:00

query T
SELECT INTERVAL '1-2 3:4 5 day';
----
1 year 2 months 5 days 03:04:00

# Mix style allowed, but cannot assigning to closed group.
statement error invalid input syntax for type interval: SECOND field set twice: "1-2 3:4 5 second"
SELECT INTERVAL '1-2 3:4 5 second';

# Commutativity means this is also not allowed.
statement error invalid input syntax for type interval: HOUR, MINUTE, SECOND field set twice: "1-2 5 second 3:4"
SELECT INTERVAL '1-2 5 second 3:4';

# Fractional month in addition to other fields.
query T
SELECT INTERVAL '1.5555 month 2 3:4:5.6';
----
1 month 18 days 19:01:41.6

# Fractional month with terminating range. Truncation should
# only happen after computation.
query T
SELECT INTERVAL '1.5555 month 2 3:4:5.6' HOUR;
----
1 month 18 days 19:00:00

# Fractional month with leading and terminating range.
# Again, truncation should only happen after
# computation.
query T
SELECT INTERVAL '1.5555 month 2 3:4:5.6' DAY TO HOUR;
----
18 days 19:00:00

# Only allow disambiguation if ambiguous element
# is final element of interval string.
statement error
SELECT INTERVAL '1 2-3 4:5' DAY

## Nanosecond precision

# Default nanosecond precision of 6, rounded.
query T
SELECT INTERVAL '1.23456789' SECOND
----
00:00:01.234568

# Allow specific nanosecond precision, which rounds.
query T
SELECT INTERVAL '1.23456789' SECOND(5);
----
00:00:01.23457

# Ensure doesn't round when rounded digit is < 5.
query T
SELECT INTERVAL '1.23456789' SECOND(2);
----
00:00:01.23

# Postgres rounds micros to 6 digits before applying given precision
query T
SELECT INTERVAL '1.2345649' SECOND(5);
----
00:00:01.23457

query T
SELECT INTERVAL '-1.555555555 years 2.555555555 months -3.555555555 days 4.555555555 hours -5.555555555 minutes 6.555555555 seconds';
----
-1 years -4 months +13 days 07:07:53.220829


# Allow precision as second element in range.
query T
SELECT INTERVAL '1:2:31.23456789' MINUTE TO SECOND(2);
----
00:02:31.23

# Do not allow more than 9 places of precision
query T
SELECT INTERVAL '1.999999999999999999 days'
----
1 day 23:59:59.999914

# Do not allow more than 9 places of precision,
# and properly convert TimeStrToken::Num() to
# nanos.
query T
SELECT INTERVAL '1.999999999999999999days'
----
1 day 23:59:59.999914

# Precision must be (0, 6)
statement error SECOND precision must be \(0, 6\), have SECOND\(7\)
SELECT INTERVAL '1 day 2-3 4' SECOND(7);

# Only allow precision notation for trailing SECOND .
statement error Expected end of statement, found SECOND
SELECT INTERVAL '2-3 3:4' SECOND(1) to SECOND

statement error Expected end of statement, found left parenthesis
SELECT INTERVAL '2-3 3:4' DAY(1)

# Only allow positive integer nanosecond precision
statement error Expected literal unsigned integer, found operator
SELECT INTERVAL '1 day 2-3 4' SECOND(-1);

# Arbitrary punctuation delimiters
query T
SELECT interval '02-01!1~01:02:03';
----
2 years 1 month 1 day 01:02:03

query T
SELECT interval '1! hour';
----
01:00:00

statement error
SELECT interval '02!01!1~01:02:03';

## Math

# Support negating interval
query T
SELECT - INTERVAL '1-2 3 4:5:6.7';
----
-1 years -2 months -3 days -04:05:06.7

query T
SELECT - INTERVAL '-1 year -2 months -3 days -04:05:06.7';
----
1 year 2 months 3 days 04:05:06.7

query T
SELECT - INTERVAL '1 year 2 months -3 days -04:05:06.7';
----
-1 years -2 months +3 days 04:05:06.7

query T
SELECT - INTERVAL '-1 year -2 months 3 days 04:05:06.7';
----
1 year 2 months -3 days -04:05:06.7

# Add, sub intervals
query T
SELECT INTERVAL '1-2 3 4:5:6.7' + INTERVAL '1-2 3 4:5:6.7';
----
2 years 4 months 6 days 08:10:13.4

query T
SELECT INTERVAL '1-2 3 4:5:6.7' - INTERVAL '7-6 5 4:3:2.1';
----
-6 years -4 months -2 days +00:02:04.6

query T
SELECT INTERVAL '1-2 3 4:5:6.7' + - INTERVAL '7-6 5 4:3:2.1';
----
-6 years -4 months -2 days +00:02:04.6

query T
SELECT INTERVAL '1-2 3 4:5:6.7' + INTERVAL '-7-6 -5 -4:3:2.1';
----
-6 years -4 months -2 days +00:02:04.6

query T
SELECT INTERVAL '1-2 3 4:5:6.7' - INTERVAL '-7-6 -5 -4:3:2.1';
----
8 years 8 months 8 days 08:08:08.8

query T
SELECT INTERVAL '1-2 3 4:5:6.7' - INTERVAL '1-2 3 4:5:6.7'
----
00:00:00

query T
SELECT INTERVAL '1-2 3 4:5:6.7' + INTERVAL '-1-2 -3 -4:5:6.7'
----
00:00:00

query T
SELECT INTERVAL '-1-2 -3 -4:5:6.7' + INTERVAL '1-2 3 4:5:6.7'
----
00:00:00

# Div, mul intervals
query TT
SELECT INTERVAL '1' MONTH * 0.5, 0.5 * INTERVAL '1' MONTH
----
15␠days  15␠days

query T
SELECT INTERVAL '1' MONTH / 30
----
1 day

query T
SELECT INTERVAL '1' YEAR * 13/12
----
1 year 1 month

# In an idiosyncratic fashion when dividing/multiplying an interval,
# PostgreSQL considers a year 360 days. But when extracting an epoch,
# it's considered 365.25 days instead.
query T
SELECT INTERVAL '1' YEAR / 360
----
1 day

query T
SELECT INTERVAL '1' YEAR * 0.9999999
----
11 months 29 days 23:59:56.8896

query T
SELECT INTERVAL '-1-2 -3 -4:5:6.7' * 999
----
-1165 years -6 months -2997 days -4081:06:33.3

# Division by zero
statement error division by zero
SELECT INTERVAL '1' YEAR / 0

## Largest values

query T
SELECT INTERVAL '2147483647 days 2147483647 hours 59 minutes 59.999999 seconds'
----
2147483647 days 2147483647:59:59.999999

query T
SELECT INTERVAL '-2147483647 days -2147483647 hours -59 minutes -59.999999 seconds'
----
-2147483647 days -2147483647:59:59.999999

query T
SELECT INTERVAL '-2147483648 days -2147483648 hours -59 minutes -59.999999 seconds'
----
-2147483648 days -2147483648:59:59.999999

statement error invalid input syntax for type interval: exceeds min/max interval duration
SELECT INTERVAL '2147483647 days 2147483648 hours'

statement error invalid input syntax for type interval: exceeds min/max interval duration
SELECT INTERVAL '-2147483648 days -2147483649 hours'

statement error invalid input syntax for type interval: exceeds min/max interval duration
SELECT INTERVAL '-2147483648 days -2147483648 hours -60 min'

statement error invalid input syntax for type interval: exceeds min/max interval duration
SELECT INTERVAL '-2147483648 days -2147483648 hours -59 min -60 sec'

statement error interval out of range
SELECT INTERVAL '2147483647 days 2147483647 hours 59 minutes 59.999999 seconds' + INTERVAL '1';

statement error interval out of range
SELECT INTERVAL '-2147483648 days -2147483648 hours -59 minutes -59.999999 seconds' - INTERVAL '1';

statement error interval out of range
SELECT INTERVAL '2147483647' MONTH / 0.99

statement error interval out of range
SELECT INTERVAL '-2147483647' MONTH * 1.01

# Largest number of cumulative nanoseconds
query T
SELECT INTERVAL '0.999999999 months 0.999999999 days 0.999999999 hours 0.999999999 minutes 0.999999999 seconds';
----
29 days 49:01:00.997318

## Overflows

statement error Overflows maximum months;
SELECT INTERVAL '768614336404564651 year';

statement error Overflows maximum months;
SELECT INTERVAL '768614336404564650.7 year';

statement error Unable to parse value as a number at index 19: number too large to fit in target type
SELECT INTERVAL '9223372036854775808 months';

statement error Unable to parse value as a number at index 20: number too large to fit in target type
SELECT INTERVAL '-9223372036854775808 months';

statement error Overflows maximum days;
SELECT INTERVAL '106751991167300 days .1 month';

statement error Overflows maximum days;
SELECT INTERVAL '106751991167301 days';

statement error Overflows maximum days;
SELECT INTERVAL '106751991167300.9 days';

statement error Overflows maximum microseconds;
SELECT INTERVAL '9223372036854775807 seconds 1 hour';

statement error Overflows maximum microseconds;
SELECT INTERVAL '9223372036854771807 seconds 1.9 hour';

statement error Overflows maximum microseconds;
SELECT INTERVAL '9223372036854775807 seconds 1 minute';

statement error Overflows maximum microseconds;
SELECT INTERVAL '9223372036854775707 seconds 1.9 minute';

statement error Unable to parse value as a number at index 19: number too large to fit in target type
SELECT INTERVAL '9223372036854775808 seconds';

statement error Unable to parse value as a number at index 20: number too large to fit in target type
SELECT INTERVAL '-9223372036854775808 seconds';

# 0 interval equality
query B
SELECT (interval '-1' day + interval '1' day) = (interval '1' day + interval '-1' day)
----
true

## Millisecond/Microsecond parsing

query T
SELECT INTERVAL '1 milliseconds'
----
00:00:00.001

query T
SELECT INTERVAL '1002 milliseconds'
----
00:00:01.002

query T
SELECT INTERVAL '1002 milliseconds 1 second'
----
00:00:02.002

query T
SELECT INTERVAL '1 second 42 milliseconds'
----
00:00:01.042

query T
SELECT INTERVAL '1.0 second 42 milliseconds'
----
00:00:01.042

query T
SELECT INTERVAL '5 microseconds'
----
00:00:00.000005

query T
SELECT INTERVAL '5000006 microseconds'
----
00:00:05.000006

query T
SELECT INTERVAL '5000006 microseconds 1 second'
----
00:00:06.000006

query T
SELECT INTERVAL '27 second 24 microseconds'
----
00:00:27.000024

query T
SELECT INTERVAL '27.0 second 24 microseconds'
----
00:00:27.000024

query T
SELECT INTERVAL '27.0 second 46 milliseconds 24 microseconds'
----
00:00:27.046024

statement error Cannot set MILLISECONDS or MICROSECONDS field if SECOND field has a fraction component
SELECT INTERVAL '1.5 second 42 milliseconds'

statement error Cannot set MILLISECONDS or MICROSECONDS field if SECOND field has a fraction component
SELECT INTERVAL '1.5 second 43 microseconds'

statement error Cannot set MILLISECONDS or MICROSECONDS field if SECOND field has a fraction component
SELECT INTERVAL '1.5 second 42 milliseconds 43 microseconds'

statement error Expected one of YEAR or MONTH or DAY or HOUR or MINUTE or SECOND or YEARS or MONTHS or DAYS or HOURS or MINUTES or SECONDS, found identifier "milliseconds"
SELECT INTERVAL '6 days 1.5 second 42 milliseconds' HOURS to MILLISECONDS

## Millennium/Century/Decade parsing

query T
SELECT INTERVAL '1 millennium'
----
1000 years

query T
SELECT INTERVAL '2 century'
----
200 years

query T
SELECT INTERVAL '3 decade'
----
30 years

query T
SELECT INTERVAL '4 year'
----
4 years

query T
SELECT INTERVAL '1 millenniums 2 centuries 3 decades 4 years'
----
1234 years

<<<<<<< HEAD
# Cast Interval to time
query T
SELECT INTERVAL '-1 hour -2 minutes -3.45 seconds'::time;
----
22:57:56.55

query T
SELECT INTERVAL '1 hour 2 minutes 3.45 seconds'::time;
----
01:02:03.45

query T
SELECT INTERVAL '6 days'::time;
----
00:00:00

query T
SELECT INTERVAL '7 months'::time;
----
00:00:00
=======
query error interval out of range
SELECT -INTERVAL '-2147483648 months';

query error interval out of range
SELECT INTERVAL '-1 months' - INTERVAL '-2147483648 months';

query error interval out of range
SELECT -INTERVAL '-2147483648 days -2147483648 hours -59 minutes -59.999999 seconds';
>>>>>>> 98969264
<|MERGE_RESOLUTION|>--- conflicted
+++ resolved
@@ -902,34 +902,44 @@
 ----
 1234 years
 
-<<<<<<< HEAD
-# Cast Interval to time
-query T
-SELECT INTERVAL '-1 hour -2 minutes -3.45 seconds'::time;
-----
-22:57:56.55
-
-query T
-SELECT INTERVAL '1 hour 2 minutes 3.45 seconds'::time;
-----
-01:02:03.45
-
-query T
-SELECT INTERVAL '6 days'::time;
-----
-00:00:00
-
-query T
-SELECT INTERVAL '7 months'::time;
-----
-00:00:00
-=======
 query error interval out of range
 SELECT -INTERVAL '-2147483648 months';
 
 query error interval out of range
+SELECT -INTERVAL '-2147483648 days';
+
+query error interval out of range
+SELECT -INTERVAL '-2147483648 hours';
+
+query error interval out of range
 SELECT INTERVAL '-1 months' - INTERVAL '-2147483648 months';
+
+query error interval out of range
+SELECT INTERVAL '-1 day' - INTERVAL '-2147483648 days';
+
+query error interval out of range
+SELECT INTERVAL '-1 hours' - INTERVAL '-2147483648 hours';
 
 query error interval out of range
 SELECT -INTERVAL '-2147483648 days -2147483648 hours -59 minutes -59.999999 seconds';
->>>>>>> 98969264
+
+# Cast Interval to time
+query T
+SELECT INTERVAL '-1 hour -2 minutes -3.45 seconds'::time;
+----
+22:57:56.55
+
+query T
+SELECT INTERVAL '1 hour 2 minutes 3.45 seconds'::time;
+----
+01:02:03.45
+
+query T
+SELECT INTERVAL '6 days'::time;
+----
+00:00:00
+
+query T
+SELECT INTERVAL '7 months'::time;
+----
+00:00:00