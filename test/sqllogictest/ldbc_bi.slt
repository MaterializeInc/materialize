--- conflicted
+++ resolved
@@ -544,16 +544,10 @@
                       ArrangeBy keys=[[#0]] // { arity: 1 }
                         Project (#0) // { arity: 1 }
                           Get l1 // { arity: 2 }
-<<<<<<< HEAD
                       ArrangeBy keys=[[#1], [#2]] // { arity: 3 }
-                        Get materialize.public.message_hastag_tag // { arity: 3 }
-=======
-                      ArrangeBy keys=[[#0]] // { arity: 2 }
-                        Project (#1, #2) // { arity: 2 }
-                          ReadStorage materialize.public.message_hastag_tag // { arity: 3 }
->>>>>>> 3e381857
+                        ReadIndex on=message_hastag_tag message_hastag_tag_messageid=[delta join lookup] message_hastag_tag_tagid=[delta join lookup] // { arity: 3 }
                       ArrangeBy keys=[[#1]] // { arity: 13 }
-                        ReadIndex on=message message_messageid=[differential join] // { arity: 13 }
+                        ReadIndex on=message message_messageid=[delta join lookup] // { arity: 13 }
       cte l1 =
         Filter (#0) IS NOT NULL // { arity: 2 }
           Get l0 // { arity: 2 }
@@ -564,16 +558,9 @@
               implementation
                 %0:tagclass[#0]KAe » %1:tag[#3]KAe
               ArrangeBy keys=[[#0]] // { arity: 5 }
-<<<<<<< HEAD
-                ReadExistingIndex materialize.public.tagclass lookup_value=("ChristianBishop") // { arity: 5 }
+                ReadIndex on=materialize.public.tagclass tagclass_name=[lookup value=("ChristianBishop")] // { arity: 5 }
               ArrangeBy keys=[[#3]] // { arity: 4 }
-                Get materialize.public.tag // { arity: 4 }
-=======
-                ReadIndex on=materialize.public.tagclass tagclass_name=[lookup value=("ChristianBishop")] // { arity: 5 }
-              ArrangeBy keys=[[#2]] // { arity: 3 }
-                Project (#0, #1, #3) // { arity: 3 }
-                  ReadIndex on=tag tag_id=[*** full scan ***] // { arity: 4 }
->>>>>>> 3e381857
+                ReadIndex on=tag tag_typetagclassid=[differential join] // { arity: 4 }
 
 Used Indexes:
   - materialize.public.tag_typetagclassid (differential join)
@@ -647,22 +634,11 @@
                         %1:tag » %0:tagclass[#0]KAe » %2:message_hastag_tag[#2]KA
                         %2:message_hastag_tag » %1:tag[#0]KA » %0:tagclass[#0]KAe
                       ArrangeBy keys=[[#0]] // { arity: 5 }
-<<<<<<< HEAD
-                        ReadExistingIndex materialize.public.tagclass lookup_value=("Philosopher") // { arity: 5 }
+                        ReadIndex on=materialize.public.tagclass tagclass_name=[lookup value=("Philosopher")] // { arity: 5 }
                       ArrangeBy keys=[[#0], [#3]] // { arity: 4 }
-                        Get materialize.public.tag // { arity: 4 }
+                        ReadIndex on=tag tag_id=[delta join lookup] tag_typetagclassid=[delta join lookup] // { arity: 4 }
                       ArrangeBy keys=[[#2]] // { arity: 3 }
-                        Get materialize.public.message_hastag_tag // { arity: 3 }
-=======
-                        ReadIndex on=materialize.public.tagclass tagclass_name=[lookup value=("Philosopher")] // { arity: 5 }
-                      ArrangeBy keys=[[#1]] // { arity: 2 }
-                        Project (#0, #3) // { arity: 2 }
-                          Filter (#0) IS NOT NULL // { arity: 4 }
-                            ReadIndex on=tag tag_id=[*** full scan ***] // { arity: 4 }
-                      ArrangeBy keys=[[#1]] // { arity: 2 }
-                        Project (#1, #2) // { arity: 2 }
-                          ReadStorage materialize.public.message_hastag_tag // { arity: 3 }
->>>>>>> 3e381857
+                        ReadIndex on=message_hastag_tag message_hastag_tag_tagid=[delta join lookup] // { arity: 3 }
 
 Used Indexes:
   - materialize.public.tag_id (delta join lookup)
@@ -807,14 +783,8 @@
                       %1:forum_hasmember_person[#1]KA » %0:l0[#0]K
                     ArrangeBy keys=[[#0]] // { arity: 1 }
                       Get l0 // { arity: 1 }
-<<<<<<< HEAD
                     ArrangeBy keys=[[#1]] // { arity: 3 }
-                      Get materialize.public.forum_hasmember_person // { arity: 3 }
-=======
-                    ArrangeBy keys=[[#0]] // { arity: 2 }
-                      Project (#1, #2) // { arity: 2 }
-                        ReadStorage materialize.public.forum_hasmember_person // { arity: 3 }
->>>>>>> 3e381857
+                      ReadIndex on=forum_hasmember_person forum_hasmember_person_forumid=[differential join] // { arity: 3 }
       cte l0 =
         Project (#0) // { arity: 1 }
           TopK order_by=[#1 desc nulls_first, #0 asc nulls_last] limit=100 // { arity: 2 }
@@ -824,13 +794,8 @@
 
 Used Indexes:
   - materialize.public.person_id (*** full scan ***, delta join 1st input (full scan))
-<<<<<<< HEAD
   - materialize.public.forum_hasmember_person_forumid (differential join)
-  - materialize.public.message_messageid (*** full scan ***)
-  - materialize.public.message_creatorpersonid (differential join)
-=======
   - materialize.public.message_creatorpersonid (*** full scan ***, differential join)
->>>>>>> 3e381857
   - materialize.public.top100popularforumsq04_id (*** full scan ***)
 
 EOF
@@ -892,7 +857,7 @@
             ArrangeBy keys=[[#0]] // { arity: 2 }
               Reduce group_by=[#0] aggregates=[count(*)] // { arity: 2 }
                 Project (#2) // { arity: 1 }
-                  ReadStorage materialize.public.person_likes_message // { arity: 3 }
+                  ReadIndex on=person_likes_message person_likes_message_personid=[*** full scan ***] // { arity: 3 }
       cte l2 =
         Union // { arity: 3 }
           Map (null) // { arity: 3 }
@@ -923,18 +888,11 @@
                 %1:message_hastag_tag » %0:tag[#0]KAe » %2:message[#1]KA
                 %2:message » %1:message_hastag_tag[#1]KA » %0:tag[#0]KAe
               ArrangeBy keys=[[#0]] // { arity: 5 }
-<<<<<<< HEAD
-                ReadExistingIndex materialize.public.tag lookup_value=("Sikh_Empire") // { arity: 5 }
+                ReadIndex on=materialize.public.tag tag_name=[lookup value=("Sikh_Empire")] // { arity: 5 }
               ArrangeBy keys=[[#1], [#2]] // { arity: 3 }
-                Get materialize.public.message_hastag_tag // { arity: 3 }
-=======
-                ReadIndex on=materialize.public.tag tag_name=[lookup value=("Sikh_Empire")] // { arity: 5 }
-              ArrangeBy keys=[[#1]] // { arity: 2 }
-                Project (#1, #2) // { arity: 2 }
-                  ReadStorage materialize.public.message_hastag_tag // { arity: 3 }
->>>>>>> 3e381857
+                ReadIndex on=message_hastag_tag message_hastag_tag_messageid=[delta join lookup] message_hastag_tag_tagid=[delta join lookup] // { arity: 3 }
               ArrangeBy keys=[[#1]] // { arity: 13 }
-                ReadIndex on=message message_messageid=[differential join] // { arity: 13 }
+                ReadIndex on=message message_messageid=[delta join lookup] // { arity: 13 }
 
 Used Indexes:
   - materialize.public.tag_name (lookup)
@@ -1045,14 +1003,8 @@
             implementation
               %1:person_likes_message[#2]KA » %0:l1[#0]K
             Get l1 // { arity: 2 }
-<<<<<<< HEAD
             ArrangeBy keys=[[#2]] // { arity: 3 }
-              Get materialize.public.person_likes_message // { arity: 3 }
-=======
-            ArrangeBy keys=[[#1]] // { arity: 2 }
-              Project (#1, #2) // { arity: 2 }
-                ReadStorage materialize.public.person_likes_message // { arity: 3 }
->>>>>>> 3e381857
+              ReadIndex on=person_likes_message person_likes_message_messageid=[differential join] // { arity: 3 }
       cte l1 =
         ArrangeBy keys=[[#0]] // { arity: 2 }
           Get l0 // { arity: 2 }
@@ -1065,18 +1017,11 @@
                 %1:message_hastag_tag » %0:tag[#0]KAe » %2:message[#1]KA
                 %2:message » %1:message_hastag_tag[#1]KA » %0:tag[#0]KAe
               ArrangeBy keys=[[#0]] // { arity: 5 }
-<<<<<<< HEAD
-                ReadExistingIndex materialize.public.tag lookup_value=("Bob_Geldof") // { arity: 5 }
+                ReadIndex on=materialize.public.tag tag_name=[lookup value=("Bob_Geldof")] // { arity: 5 }
               ArrangeBy keys=[[#1], [#2]] // { arity: 3 }
-                Get materialize.public.message_hastag_tag // { arity: 3 }
-=======
-                ReadIndex on=materialize.public.tag tag_name=[lookup value=("Bob_Geldof")] // { arity: 5 }
-              ArrangeBy keys=[[#1]] // { arity: 2 }
-                Project (#1, #2) // { arity: 2 }
-                  ReadStorage materialize.public.message_hastag_tag // { arity: 3 }
->>>>>>> 3e381857
+                ReadIndex on=message_hastag_tag message_hastag_tag_messageid=[delta join lookup] message_hastag_tag_tagid=[delta join lookup] // { arity: 3 }
               ArrangeBy keys=[[#1]] // { arity: 13 }
-                ReadIndex on=message message_messageid=[differential join] // { arity: 13 }
+                ReadIndex on=message message_messageid=[delta join lookup] // { arity: 13 }
 
 Used Indexes:
   - materialize.public.tag_name (lookup)
@@ -1163,14 +1108,8 @@
             implementation
               %1:person_likes_message[#2]KA » %0:l1[#0]K
             Get l1 // { arity: 2 }
-<<<<<<< HEAD
             ArrangeBy keys=[[#2]] // { arity: 3 }
-              Get materialize.public.person_likes_message // { arity: 3 }
-=======
-            ArrangeBy keys=[[#1]] // { arity: 2 }
-              Project (#1, #2) // { arity: 2 }
-                ReadStorage materialize.public.person_likes_message // { arity: 3 }
->>>>>>> 3e381857
+              ReadIndex on=person_likes_message person_likes_message_messageid=[differential join] // { arity: 3 }
       cte l1 =
         ArrangeBy keys=[[#0]] // { arity: 2 }
           Get l0 // { arity: 2 }
@@ -1183,18 +1122,11 @@
                 %1:message_hastag_tag » %0:tag[#0]KAe » %2:message[#1]KA
                 %2:message » %1:message_hastag_tag[#1]KA » %0:tag[#0]KAe
               ArrangeBy keys=[[#0]] // { arity: 5 }
-<<<<<<< HEAD
-                ReadExistingIndex materialize.public.tag lookup_value=("Bob_Geldof") // { arity: 5 }
+                ReadIndex on=materialize.public.tag tag_name=[lookup value=("Bob_Geldof")] // { arity: 5 }
               ArrangeBy keys=[[#1], [#2]] // { arity: 3 }
-                Get materialize.public.message_hastag_tag // { arity: 3 }
-=======
-                ReadIndex on=materialize.public.tag tag_name=[lookup value=("Bob_Geldof")] // { arity: 5 }
-              ArrangeBy keys=[[#1]] // { arity: 2 }
-                Project (#1, #2) // { arity: 2 }
-                  ReadStorage materialize.public.message_hastag_tag // { arity: 3 }
->>>>>>> 3e381857
+                ReadIndex on=message_hastag_tag message_hastag_tag_messageid=[delta join lookup] message_hastag_tag_tagid=[delta join lookup] // { arity: 3 }
               ArrangeBy keys=[[#1]] // { arity: 13 }
-                ReadIndex on=message message_messageid=[differential join] // { arity: 13 }
+                ReadIndex on=message message_messageid=[delta join lookup] // { arity: 13 }
 
 Used Indexes:
   - materialize.public.tag_name (lookup)
@@ -1289,14 +1221,8 @@
               %1:person_likes_message[#2]KA » %0:l0[#1]K
             ArrangeBy keys=[[#1]] // { arity: 3 }
               Get l0 // { arity: 3 }
-<<<<<<< HEAD
             ArrangeBy keys=[[#2]] // { arity: 3 }
-              Get materialize.public.person_likes_message // { arity: 3 }
-=======
-            ArrangeBy keys=[[#1]] // { arity: 2 }
-              Project (#1, #2) // { arity: 2 }
-                ReadStorage materialize.public.person_likes_message // { arity: 3 }
->>>>>>> 3e381857
+              ReadIndex on=person_likes_message person_likes_message_messageid=[differential join] // { arity: 3 }
       cte l0 =
         Project (#1, #5, #16) // { arity: 3 }
           Filter (#0) IS NOT NULL // { arity: 20 }
@@ -1306,18 +1232,11 @@
                 %1:message_hastag_tag » %0:tag[#0]KA » %2:message[#1]KA
                 %2:message » %1:message_hastag_tag[#1]KA » %0:tag[#0]KA
               ArrangeBy keys=[[#0]] // { arity: 4 }
-<<<<<<< HEAD
-                Get materialize.public.tag // { arity: 4 }
+                ReadIndex on=tag tag_id=[delta join 1st input (full scan)] // { arity: 4 }
               ArrangeBy keys=[[#1], [#2]] // { arity: 3 }
-                Get materialize.public.message_hastag_tag // { arity: 3 }
-=======
-                ReadIndex on=tag tag_id=[differential join] // { arity: 4 }
-              ArrangeBy keys=[[#1]] // { arity: 2 }
-                Project (#1, #2) // { arity: 2 }
-                  ReadStorage materialize.public.message_hastag_tag // { arity: 3 }
->>>>>>> 3e381857
+                ReadIndex on=message_hastag_tag message_hastag_tag_messageid=[delta join lookup] message_hastag_tag_tagid=[delta join lookup] // { arity: 3 }
               ArrangeBy keys=[[#1]] // { arity: 13 }
-                ReadIndex on=message message_messageid=[differential join] // { arity: 13 }
+                ReadIndex on=message message_messageid=[delta join lookup] // { arity: 13 }
 
 Used Indexes:
   - materialize.public.tag_id (delta join 1st input (full scan))
@@ -1400,44 +1319,23 @@
                 %2:message_hastag_tag » %1:message[#1]KA » %0:l0[#0]KA » %3:tag[#0]KA
                 %3:tag » %2:message_hastag_tag[#2]KA » %1:message[#1]KA » %0:l0[#0]KA
               ArrangeBy keys=[[#0]] // { arity: 1 }
-<<<<<<< HEAD
                 Get l0 // { arity: 1 }
               ArrangeBy keys=[[#1], [#12]] // { arity: 13 }
-                Get materialize.public.message // { arity: 13 }
+                ReadIndex on=message message_messageid=[delta join lookup] message_parentmessageid=[delta join lookup] // { arity: 13 }
               ArrangeBy keys=[[#1], [#2]] // { arity: 3 }
-                Get materialize.public.message_hastag_tag // { arity: 3 }
+                ReadIndex on=message_hastag_tag message_hastag_tag_messageid=[delta join lookup] message_hastag_tag_tagid=[delta join lookup] // { arity: 3 }
               ArrangeBy keys=[[#0]] // { arity: 4 }
-                Get materialize.public.tag // { arity: 4 }
+                ReadIndex on=tag tag_id=[delta join lookup] // { arity: 4 }
       cte l0 =
         Project (#1) // { arity: 1 }
           Filter (#2) IS NOT NULL // { arity: 8 }
             Join on=(#2 = #3) type=differential // { arity: 8 }
-=======
-                Get l1 // { arity: 1 }
-              ArrangeBy keys=[[#12]] // { arity: 13 }
-                ReadIndex on=message message_parentmessageid=[differential join] // { arity: 13 }
-              ArrangeBy keys=[[#0]] // { arity: 2 }
-                Get l0 // { arity: 2 }
-              ArrangeBy keys=[[#0]] // { arity: 4 }
-                ReadIndex on=tag tag_id=[differential join] // { arity: 4 }
-      cte l1 =
-        Project (#0) // { arity: 1 }
-          Filter (#1) IS NOT NULL // { arity: 7 }
-            Join on=(#1 = #2) type=differential // { arity: 7 }
->>>>>>> 3e381857
               implementation
                 %1:tag[#0]KAe » %0:message_hastag_tag[#2]KAe
               ArrangeBy keys=[[#2]] // { arity: 3 }
-                Get materialize.public.message_hastag_tag // { arity: 3 }
+                ReadIndex on=message_hastag_tag message_hastag_tag_tagid=[differential join] // { arity: 3 }
               ArrangeBy keys=[[#0]] // { arity: 5 }
-<<<<<<< HEAD
-                ReadExistingIndex materialize.public.tag lookup_value=("Slovenia") // { arity: 5 }
-=======
                 ReadIndex on=materialize.public.tag tag_name=[lookup value=("Slovenia")] // { arity: 5 }
-      cte l0 =
-        Project (#1, #2) // { arity: 2 }
-          ReadStorage materialize.public.message_hastag_tag // { arity: 3 }
->>>>>>> 3e381857
 
 Used Indexes:
   - materialize.public.tag_id (delta join lookup)
@@ -1558,14 +1456,8 @@
             implementation
               %1:person_knows_person[#1]KA » %0:l8[#0]K
             Get l8 // { arity: 2 }
-<<<<<<< HEAD
             ArrangeBy keys=[[#1]] // { arity: 3 }
-              Get materialize.public.person_knows_person // { arity: 3 }
-=======
-            ArrangeBy keys=[[#0]] // { arity: 2 }
-              Project (#1, #2) // { arity: 2 }
-                ReadIndex on=person_knows_person person_knows_person_person1id_person2id=[*** full scan ***] // { arity: 3 }
->>>>>>> 3e381857
+              ReadIndex on=person_knows_person person_knows_person_person1id=[differential join] // { arity: 3 }
       cte l8 =
         ArrangeBy keys=[[#0]] // { arity: 2 }
           Filter (#0) IS NOT NULL // { arity: 2 }
@@ -1619,18 +1511,10 @@
                   %2:message » %1:message_hastag_tag[#1]KA » %0:l1[#0]KAe » %3:l0[#1]KA
                   %3:l0 » %2:message[#9]KAiif » %1:message_hastag_tag[#1]KA » %0:l1[#0]KAe
                 Get l1 // { arity: 5 }
-<<<<<<< HEAD
                 ArrangeBy keys=[[#1], [#2]] // { arity: 3 }
-                  Get materialize.public.message_hastag_tag // { arity: 3 }
+                  ReadIndex on=message_hastag_tag message_hastag_tag_messageid=[delta join lookup] message_hastag_tag_tagid=[delta join lookup] // { arity: 3 }
                 ArrangeBy keys=[[#1], [#9]] // { arity: 13 }
-                  Get materialize.public.message // { arity: 13 }
-=======
-                ArrangeBy keys=[[#1]] // { arity: 2 }
-                  Project (#1, #2) // { arity: 2 }
-                    ReadStorage materialize.public.message_hastag_tag // { arity: 3 }
-                ArrangeBy keys=[[#1]] // { arity: 13 }
-                  ReadIndex on=message message_messageid=[differential join] // { arity: 13 }
->>>>>>> 3e381857
+                  ReadIndex on=message message_messageid=[delta join lookup] message_creatorpersonid=[delta join lookup] // { arity: 13 }
                 Get l0 // { arity: 11 }
       cte l2 =
         Project (#1) // { arity: 1 }
@@ -1639,21 +1523,15 @@
               implementation
                 %2:l1[#0]KAe » %1:person_hasinterest_tag[#2]KAe » %0:l0[#1]KAe
               Get l0 // { arity: 11 }
-<<<<<<< HEAD
               ArrangeBy keys=[[#2]] // { arity: 3 }
-                Get materialize.public.person_hasinterest_tag // { arity: 3 }
-=======
-              ArrangeBy keys=[[#1]] // { arity: 2 }
-                Project (#1, #2) // { arity: 2 }
-                  ReadStorage materialize.public.person_hasinterest_tag // { arity: 3 }
->>>>>>> 3e381857
+                ReadIndex on=person_hasinterest_tag person_hasinterest_tag_tagid=[differential join] // { arity: 3 }
               Get l1 // { arity: 5 }
       cte l1 =
         ArrangeBy keys=[[#0]] // { arity: 5 }
           ReadIndex on=materialize.public.tag tag_name=[lookup value=("Abbas_I_of_Persia")] // { arity: 5 }
       cte l0 =
         ArrangeBy keys=[[#1]] // { arity: 11 }
-          ReadIndex on=person person_id=[differential join] // { arity: 11 }
+          ReadIndex on=person person_id=[differential join, delta join lookup] // { arity: 11 }
 
 Used Indexes:
   - materialize.public.tag_name (lookup)
@@ -1830,27 +1708,15 @@
                     Filter (#16 = "Italy") AND (#1) IS NOT NULL AND (#8) IS NOT NULL AND (#14) IS NOT NULL // { arity: 19 }
                       Join on=(#8 = #11 AND #14 = #15) type=delta // { arity: 19 }
                         implementation
-<<<<<<< HEAD
                           %0:person » %1:city[#0]KA » %2:country[#0]KAef
                           %1:city » %2:country[#0]KAef » %0:person[#8]KA
                           %2:country » %1:city[#3]KA » %0:person[#8]KA
                         ArrangeBy keys=[[#8]] // { arity: 11 }
-                          Get materialize.public.person // { arity: 11 }
+                          ReadIndex on=person person_locationcityid=[delta join 1st input (full scan)] // { arity: 11 }
                         ArrangeBy keys=[[#0], [#3]] // { arity: 4 }
-                          Get materialize.public.city // { arity: 4 }
-=======
-                          %2:country[#0]KAef » %1:city[#1]Kef » %0:person[#1]Kef
-                        ArrangeBy keys=[[#1]] // { arity: 2 }
-                          Project (#1, #8) // { arity: 2 }
-                            Filter (#1) IS NOT NULL // { arity: 11 }
-                              ReadIndex on=person person_id=[*** full scan ***] // { arity: 11 }
-                        ArrangeBy keys=[[#1]] // { arity: 2 }
-                          Project (#0, #3) // { arity: 2 }
-                            Filter (#0) IS NOT NULL AND (#3) IS NOT NULL // { arity: 4 }
-                              ReadIndex on=city city_id=[*** full scan ***] // { arity: 4 }
->>>>>>> 3e381857
+                          ReadIndex on=city city_id=[delta join lookup] city_partofcountryid=[delta join lookup] // { arity: 4 }
                         ArrangeBy keys=[[#0]] // { arity: 4 }
-                          ReadIndex on=country country_id=[differential join] // { arity: 4 }
+                          ReadIndex on=country country_id=[delta join lookup] // { arity: 4 }
               ArrangeBy keys=[[#0]] // { arity: 2 }
                 Distinct group_by=[#1, #0] // { arity: 2 }
                   Project (#1, #9) // { arity: 2 }
@@ -1861,40 +1727,20 @@
                     Filter (#2) IS NOT NULL AND (#6) IS NOT NULL // { arity: 12 }
                       Join on=(#2 = #3 AND #6 = #7) type=delta // { arity: 12 }
                         implementation
-<<<<<<< HEAD
                           %0:message_hastag_tag » %1:tag[#0]KA » %2:tagclass[#0]KAe
                           %1:tag » %2:tagclass[#0]KAe » %0:message_hastag_tag[#2]KA
                           %2:tagclass » %1:tag[#3]KA » %0:message_hastag_tag[#2]KA
                         ArrangeBy keys=[[#2]] // { arity: 3 }
-                          Get materialize.public.message_hastag_tag // { arity: 3 }
+                          ReadIndex on=message_hastag_tag message_hastag_tag_tagid=[delta join 1st input (full scan)] // { arity: 3 }
                         ArrangeBy keys=[[#0], [#3]] // { arity: 4 }
-                          Get materialize.public.tag // { arity: 4 }
-                        ArrangeBy keys=[[#0]] // { arity: 5 }
-                          ReadExistingIndex materialize.public.tagclass lookup_value=("Thing") // { arity: 5 }
-              ArrangeBy keys=[[#1]] // { arity: 3 }
-                Get materialize.public.message_hastag_tag // { arity: 3 }
-=======
-                          %2:tagclass[#0]KAe » %1:tag[#1]Ke » %0:l3[#1]Ke
-                        ArrangeBy keys=[[#1]] // { arity: 2 }
-                          Get l3 // { arity: 2 }
-                        ArrangeBy keys=[[#1]] // { arity: 2 }
-                          Project (#0, #3) // { arity: 2 }
-                            Filter (#0) IS NOT NULL // { arity: 4 }
-                              ReadIndex on=tag tag_id=[*** full scan ***] // { arity: 4 }
+                          ReadIndex on=tag tag_id=[delta join lookup] tag_typetagclassid=[delta join lookup] // { arity: 4 }
                         ArrangeBy keys=[[#0]] // { arity: 5 }
                           ReadIndex on=materialize.public.tagclass tagclass_name=[lookup value=("Thing")] // { arity: 5 }
-              ArrangeBy keys=[[#0]] // { arity: 2 }
-                Get l3 // { arity: 2 }
->>>>>>> 3e381857
+              ArrangeBy keys=[[#1]] // { arity: 3 }
+                ReadIndex on=message_hastag_tag message_hastag_tag_messageid=[differential join] // { arity: 3 }
               ArrangeBy keys=[[#0]] // { arity: 4 }
                 ReadIndex on=tag tag_id=[differential join] // { arity: 4 }
     With
-<<<<<<< HEAD
-=======
-      cte l3 =
-        Project (#1, #2) // { arity: 2 }
-          ReadStorage materialize.public.message_hastag_tag // { arity: 3 }
->>>>>>> 3e381857
       cte l2 =
         Distinct group_by=[#0] // { arity: 1 }
           Union // { arity: 1 }
@@ -1907,21 +1753,11 @@
                   Get l1 // { arity: 1 }
                 Get l0 // { arity: 3 }
       cte l1 =
-<<<<<<< HEAD
         Project (#2) // { arity: 1 }
-          ReadExistingIndex materialize.public.person_knows_person lookup_value=(6597069770479) // { arity: 4 }
+          ReadIndex on=materialize.public.person_knows_person person_knows_person_person1id=[lookup value=(6597069770479)] // { arity: 4 }
       cte l0 =
         ArrangeBy keys=[[#1]] // { arity: 3 }
-          Get materialize.public.person_knows_person // { arity: 3 }
-=======
-        ArrangeBy keys=[[#0]] // { arity: 2 }
-          Project (#1, #2) // { arity: 2 }
-            ReadIndex on=person_knows_person person_knows_person_person1id_person2id=[*** full scan ***] // { arity: 3 }
-      cte l0 =
-        Project (#2) // { arity: 1 }
-          Filter (#1 = 6597069770479) // { arity: 3 }
-            ReadIndex on=person_knows_person person_knows_person_person1id_person2id=[*** full scan ***] // { arity: 3 }
->>>>>>> 3e381857
+          ReadIndex on=person_knows_person person_knows_person_person1id=[differential join, lookup] // { arity: 3 }
 
 Used Indexes:
   - materialize.public.tag_id (differential join, delta join lookup)
@@ -2008,36 +1844,18 @@
         Filter (#16 = "India") AND (#19 <= 2013-01-10 00:00:00 UTC) AND (2012-09-28 00:00:00 UTC <= #19) AND (#1) IS NOT NULL AND (#8) IS NOT NULL AND (#14) IS NOT NULL // { arity: 22 }
           Join on=(#1 = #20 AND #8 = #11 AND #14 = #15) type=delta // { arity: 22 }
             implementation
-<<<<<<< HEAD
               %0:person » %3:person_knows_person[#1]KAiif » %1:city[#0]KA » %2:country[#0]KAef
               %1:city » %2:country[#0]KAef » %0:person[#8]KA » %3:person_knows_person[#1]KAiif
               %2:country » %1:city[#3]KA » %0:person[#8]KA » %3:person_knows_person[#1]KAiif
               %3:person_knows_person » %0:person[#1]KA » %1:city[#0]KA » %2:country[#0]KAef
             ArrangeBy keys=[[#1], [#8]] // { arity: 11 }
-              Get materialize.public.person // { arity: 11 }
+              ReadIndex on=person person_id=[delta join 1st input (full scan)] person_locationcityid=[delta join 1st input (full scan)] // { arity: 11 }
             ArrangeBy keys=[[#0], [#3]] // { arity: 4 }
-              Get materialize.public.city // { arity: 4 }
+              ReadIndex on=city city_id=[delta join lookup] city_partofcountryid=[delta join lookup] // { arity: 4 }
             ArrangeBy keys=[[#0]] // { arity: 4 }
-              Get materialize.public.country // { arity: 4 }
+              ReadIndex on=country country_id=[delta join lookup] // { arity: 4 }
             ArrangeBy keys=[[#1]] // { arity: 3 }
-              Get materialize.public.person_knows_person // { arity: 3 }
-=======
-              %2:country[#0]KAef » %1:city[#1]Kef » %0:person[#1]Kef » %3:person_knows_person[#0]Keiif
-            ArrangeBy keys=[[#1]] // { arity: 2 }
-              Project (#1, #8) // { arity: 2 }
-                Filter (#1) IS NOT NULL // { arity: 11 }
-                  ReadIndex on=person person_id=[*** full scan ***] // { arity: 11 }
-            ArrangeBy keys=[[#1]] // { arity: 2 }
-              Project (#0, #3) // { arity: 2 }
-                Filter (#0) IS NOT NULL AND (#3) IS NOT NULL // { arity: 4 }
-                  ReadIndex on=city city_id=[*** full scan ***] // { arity: 4 }
-            ArrangeBy keys=[[#0]] // { arity: 4 }
-              ReadIndex on=country country_id=[differential join] // { arity: 4 }
-            ArrangeBy keys=[[#0]] // { arity: 2 }
-              Project (#1, #2) // { arity: 2 }
-                Filter (#0 <= 2013-01-10 00:00:00 UTC) AND (2012-09-28 00:00:00 UTC <= #0) // { arity: 3 }
-                  ReadIndex on=person_knows_person person_knows_person_person1id_person2id=[*** full scan ***] // { arity: 3 }
->>>>>>> 3e381857
+              ReadIndex on=person_knows_person person_knows_person_person1id=[delta join lookup] // { arity: 3 }
 
 Used Indexes:
   - materialize.public.person_id (delta join 1st input (full scan))
@@ -2310,20 +2128,11 @@
                 %2:message » %1:person_likes_message[#2]KA » %0:person[#1]KAif » %3:l4[#0]KA
                 %3:l4 » %2:message[#9]KA » %1:person_likes_message[#2]KA » %0:person[#1]KAif
               ArrangeBy keys=[[#1]] // { arity: 11 }
-<<<<<<< HEAD
-                Get materialize.public.person // { arity: 11 }
+                ReadIndex on=person person_id=[delta join 1st input (full scan)] // { arity: 11 }
               ArrangeBy keys=[[#1], [#2]] // { arity: 3 }
-                Get materialize.public.person_likes_message // { arity: 3 }
+                ReadIndex on=person_likes_message person_likes_message_personid=[delta join lookup] person_likes_message_messageid=[delta join lookup] // { arity: 3 }
               ArrangeBy keys=[[#1], [#9]] // { arity: 13 }
-                Get materialize.public.message // { arity: 13 }
-=======
-                ReadIndex on=person person_id=[differential join] // { arity: 11 }
-              ArrangeBy keys=[[#0]] // { arity: 2 }
-                Project (#1, #2) // { arity: 2 }
-                  ReadStorage materialize.public.person_likes_message // { arity: 3 }
-              ArrangeBy keys=[[#1]] // { arity: 13 }
-                ReadIndex on=message message_messageid=[differential join] // { arity: 13 }
->>>>>>> 3e381857
+                ReadIndex on=message message_messageid=[delta join lookup] message_creatorpersonid=[delta join lookup] // { arity: 13 }
               Get l4 // { arity: 1 }
       cte l4 =
         ArrangeBy keys=[[#0]] // { arity: 1 }
@@ -2375,21 +2184,11 @@
                 %1:city » %0:country[#0]KAef » %2:person[#8]KAif
                 %2:person » %1:city[#0]KA » %0:country[#0]KAef
               ArrangeBy keys=[[#0]] // { arity: 4 }
-<<<<<<< HEAD
-                Get materialize.public.country // { arity: 4 }
+                ReadIndex on=country country_id=[delta join 1st input (full scan)] // { arity: 4 }
               ArrangeBy keys=[[#0], [#3]] // { arity: 4 }
-                Get materialize.public.city // { arity: 4 }
+                ReadIndex on=city city_id=[delta join lookup] city_partofcountryid=[delta join lookup] // { arity: 4 }
               ArrangeBy keys=[[#8]] // { arity: 11 }
-                Get materialize.public.person // { arity: 11 }
-=======
-                ReadIndex on=country country_id=[differential join] // { arity: 4 }
-              ArrangeBy keys=[[#3]] // { arity: 4 }
-                Filter (#0) IS NOT NULL AND (#3) IS NOT NULL // { arity: 4 }
-                  ReadIndex on=city city_id=[*** full scan ***] // { arity: 4 }
-              ArrangeBy keys=[[#8]] // { arity: 11 }
-                Filter (#0 < 2012-11-09 00:00:00 UTC) // { arity: 11 }
-                  ReadIndex on=person person_id=[*** full scan ***] // { arity: 11 }
->>>>>>> 3e381857
+                ReadIndex on=person person_locationcityid=[delta join lookup] // { arity: 11 }
 
 Used Indexes:
   - materialize.public.person_id (delta join 1st input (full scan))
@@ -2524,14 +2323,8 @@
                     implementation
                       %0:l4[#1]KA » %1:person_likes_message[#2]KA
                     Get l4 // { arity: 13 }
-<<<<<<< HEAD
                     ArrangeBy keys=[[#2]] // { arity: 3 }
-                      Get materialize.public.person_likes_message // { arity: 3 }
-=======
-                    ArrangeBy keys=[[#1]] // { arity: 2 }
-                      Project (#1, #2) // { arity: 2 }
-                        ReadStorage materialize.public.person_likes_message // { arity: 3 }
->>>>>>> 3e381857
+                      ReadIndex on=person_likes_message person_likes_message_messageid=[differential join] // { arity: 3 }
       cte l7 =
         Distinct group_by=[#0, #1] // { arity: 2 }
           Project (#0, #1) // { arity: 2 }
@@ -2592,26 +2385,12 @@
               implementation
                 %0:l0[#0]KAef » %1:city[#3]KAef » %2:person[#8]KAef » %3:person_knows_person[#1]KAef » %4:person[#1]KAef » %5:city[#0]KAef » %6:l0[#0]KAef
               Get l0 // { arity: 4 }
-<<<<<<< HEAD
               ArrangeBy keys=[[#3]] // { arity: 4 }
-                Get materialize.public.city // { arity: 4 }
+                ReadIndex on=city city_partofcountryid=[differential join] // { arity: 4 }
               ArrangeBy keys=[[#8]] // { arity: 11 }
-                Get materialize.public.person // { arity: 11 }
+                ReadIndex on=person person_locationcityid=[differential join] // { arity: 11 }
               ArrangeBy keys=[[#1]] // { arity: 3 }
-                Get materialize.public.person_knows_person // { arity: 3 }
-=======
-              ArrangeBy keys=[[#2]] // { arity: 3 }
-                Project (#0, #1, #3) // { arity: 3 }
-                  Filter (#0) IS NOT NULL AND (#3) IS NOT NULL // { arity: 4 }
-                    ReadIndex on=city city_id=[*** full scan ***] // { arity: 4 }
-              ArrangeBy keys=[[#1]] // { arity: 2 }
-                Project (#1, #8) // { arity: 2 }
-                  Filter (#1) IS NOT NULL // { arity: 11 }
-                    ReadIndex on=person person_id=[*** full scan ***] // { arity: 11 }
-              ArrangeBy keys=[[#0]] // { arity: 2 }
-                Project (#1, #2) // { arity: 2 }
-                  ReadIndex on=person_knows_person person_knows_person_person1id_person2id=[*** full scan ***] // { arity: 3 }
->>>>>>> 3e381857
+                ReadIndex on=person_knows_person person_knows_person_person1id=[differential join] // { arity: 3 }
               ArrangeBy keys=[[#1]] // { arity: 11 }
                 ReadIndex on=person person_id=[differential join] // { arity: 11 }
               ArrangeBy keys=[[#0]] // { arity: 4 }
@@ -2737,9 +2516,9 @@
                                               Project (#0..=#2) // { arity: 3 }
                                                 Get l2 // { arity: 4 }
                                           Distinct group_by=[#0..=#2] // { arity: 3 }
-                                            ReadIndex on=person_knows_person person_knows_person_person1id_person2id=[*** full scan ***] // { arity: 3 }
+                                            ReadIndex on=person_knows_person person_knows_person_person1id=[*** full scan ***] // { arity: 3 }
                                       ArrangeBy keys=[[#0..=#2]] // { arity: 3 }
-                                        ReadIndex on=person_knows_person person_knows_person_person1id_person2id=[*** full scan ***] // { arity: 3 }
+                                        ReadIndex on=person_knows_person person_knows_person_person1id=[*** full scan ***] // { arity: 3 }
                   Constant // { arity: 2 }
                     - (1450, 0)
       cte l2 =
@@ -2748,7 +2527,7 @@
             implementation
               %1[#1, #0]UKK » %0:person_knows_person[greatest(#1, #2), least(#1, #2)]KK
             ArrangeBy keys=[[greatest(#1, #2), least(#1, #2)]] // { arity: 3 }
-              ReadIndex on=person_knows_person person_knows_person_person1id_person2id=[*** full scan ***] // { arity: 3 }
+              ReadIndex on=person_knows_person person_knows_person_person1id=[*** full scan ***] // { arity: 3 }
             ArrangeBy keys=[[#1, #0]] // { arity: 3 }
               Reduce group_by=[least(#0, #1), greatest(#0, #1)] aggregates=[sum(case when (#2) IS NULL then 10 else 5 end)] // { arity: 3 }
                 Project (#0..=#2) // { arity: 3 }
@@ -2789,7 +2568,6 @@
                   Filter (#0 <= 2012-11-10 00:00:00 UTC) AND (#0 >= 2012-11-06 00:00:00 UTC) AND (#1) IS NOT NULL // { arity: 4 }
                     ReadIndex on=forum forum_id=[*** full scan ***] // { arity: 4 }
       cte l0 =
-<<<<<<< HEAD
         Project (#1, #2, #13, #15, #17) // { arity: 5 }
           Join on=(#1 = #12 AND #2 = #16 AND #4 = #18) type=delta // { arity: 19 }
             implementation
@@ -2797,26 +2575,13 @@
               %1:message » %0:person_knows_person[#1]KA » %2:message[#0, #2]KKA
               %2:message » %1:message[#1]KA » %0:person_knows_person[#1, #2]KKA
             ArrangeBy keys=[[#1], [#1, #2]] // { arity: 3 }
-              Get materialize.public.person_knows_person // { arity: 3 }
+              ReadIndex on=person_knows_person person_knows_person_person1id=[delta join 1st input (full scan)] person_knows_person_person1id_person2id=[delta join 1st input (full scan)] // { arity: 3 }
             ArrangeBy keys=[[#1], [#9]] // { arity: 13 }
-              Get materialize.public.message // { arity: 13 }
+              ReadIndex on=message message_messageid=[delta join lookup] message_creatorpersonid=[delta join lookup] // { arity: 13 }
             ArrangeBy keys=[[#0, #2]] // { arity: 3 }
               Project (#9, #10, #12) // { arity: 3 }
                 Filter (#12) IS NOT NULL // { arity: 13 }
-                  Get materialize.public.message // { arity: 13 }
-=======
-        Project (#1, #2, #13, #15, #26) // { arity: 5 }
-          Filter (#4) IS NOT NULL // { arity: 29 }
-            Join on=(#1 = #12 AND #2 = #25 AND #4 = #28) type=differential // { arity: 29 }
-              implementation
-                %1:message[#1]KA » %2:message[#12]KA » %0:person_knows_person[#1, #2]KKA
-              ArrangeBy keys=[[#1, #2]] // { arity: 3 }
-                ReadIndex on=person_knows_person person_knows_person_person1id_person2id=[differential join] // { arity: 3 }
-              ArrangeBy keys=[[#1]] // { arity: 13 }
-                ReadIndex on=message message_messageid=[differential join] // { arity: 13 }
-              ArrangeBy keys=[[#12]] // { arity: 13 }
-                ReadIndex on=message message_parentmessageid=[differential join] // { arity: 13 }
->>>>>>> 3e381857
+                  ReadIndex on=message message_messageid=[*** full scan ***] // { arity: 13 }
 
 Used Indexes:
   - materialize.public.forum_id (*** full scan ***)
@@ -3175,16 +2940,16 @@
                           Project (#0..=#2) // { arity: 3 }
                             Get l2 // { arity: 4 }
                       Distinct group_by=[#0..=#2] // { arity: 3 }
-                        ReadIndex on=person_knows_person person_knows_person_person1id_person2id=[*** full scan ***] // { arity: 3 }
+                        ReadIndex on=person_knows_person person_knows_person_person1id=[*** full scan ***] // { arity: 3 }
                   ArrangeBy keys=[[#0..=#2]] // { arity: 3 }
-                    ReadIndex on=person_knows_person person_knows_person_person1id_person2id=[*** full scan ***] // { arity: 3 }
+                    ReadIndex on=person_knows_person person_knows_person_person1id=[*** full scan ***] // { arity: 3 }
     cte l2 =
       Project (#0..=#2, #5) // { arity: 4 }
         Join on=(#3 = least(#1, #2) AND #4 = greatest(#1, #2)) type=differential // { arity: 6 }
           implementation
             %1[#1, #0]UKK » %0:person_knows_person[greatest(#1, #2), least(#1, #2)]KK
           ArrangeBy keys=[[greatest(#1, #2), least(#1, #2)]] // { arity: 3 }
-            ReadIndex on=person_knows_person person_knows_person_person1id_person2id=[*** full scan ***] // { arity: 3 }
+            ReadIndex on=person_knows_person person_knows_person_person1id=[*** full scan ***] // { arity: 3 }
           ArrangeBy keys=[[#1, #0]] // { arity: 3 }
             Reduce group_by=[least(#0, #1), greatest(#0, #1)] aggregates=[sum(case when (#2) IS NULL then 10 else 5 end)] // { arity: 3 }
               Project (#0..=#2) // { arity: 3 }
@@ -3225,7 +2990,6 @@
                 Filter (#0 <= 2012-11-10 00:00:00 UTC) AND (#0 >= 2012-11-06 00:00:00 UTC) AND (#1) IS NOT NULL // { arity: 4 }
                   ReadIndex on=forum forum_id=[*** full scan ***] // { arity: 4 }
     cte l0 =
-<<<<<<< HEAD
       Project (#1, #2, #13, #15, #17) // { arity: 5 }
         Join on=(#1 = #12 AND #2 = #16 AND #4 = #18) type=delta // { arity: 19 }
           implementation
@@ -3233,26 +2997,13 @@
             %1:message » %0:person_knows_person[#1]KA » %2:message[#0, #2]KKA
             %2:message » %1:message[#1]KA » %0:person_knows_person[#1, #2]KKA
           ArrangeBy keys=[[#1], [#1, #2]] // { arity: 3 }
-            Get materialize.public.person_knows_person // { arity: 3 }
+            ReadIndex on=person_knows_person person_knows_person_person1id=[delta join 1st input (full scan)] person_knows_person_person1id_person2id=[delta join 1st input (full scan)] // { arity: 3 }
           ArrangeBy keys=[[#1], [#9]] // { arity: 13 }
-            Get materialize.public.message // { arity: 13 }
+            ReadIndex on=message message_messageid=[delta join lookup] message_creatorpersonid=[delta join lookup] // { arity: 13 }
           ArrangeBy keys=[[#0, #2]] // { arity: 3 }
             Project (#9, #10, #12) // { arity: 3 }
               Filter (#12) IS NOT NULL // { arity: 13 }
-                Get materialize.public.message // { arity: 13 }
-=======
-      Project (#1, #2, #13, #15, #26) // { arity: 5 }
-        Filter (#4) IS NOT NULL // { arity: 29 }
-          Join on=(#1 = #12 AND #2 = #25 AND #4 = #28) type=differential // { arity: 29 }
-            implementation
-              %1:message[#1]KA » %2:message[#12]KA » %0:person_knows_person[#1, #2]KKA
-            ArrangeBy keys=[[#1, #2]] // { arity: 3 }
-              ReadIndex on=person_knows_person person_knows_person_person1id_person2id=[differential join] // { arity: 3 }
-            ArrangeBy keys=[[#1]] // { arity: 13 }
-              ReadIndex on=message message_messageid=[differential join] // { arity: 13 }
-            ArrangeBy keys=[[#12]] // { arity: 13 }
-              ReadIndex on=message message_parentmessageid=[differential join] // { arity: 13 }
->>>>>>> 3e381857
+                ReadIndex on=message message_messageid=[*** full scan ***] // { arity: 13 }
 
 Used Indexes:
   - materialize.public.forum_id (*** full scan ***)
@@ -3415,14 +3166,8 @@
                 Project (#0) // { arity: 1 }
                   Get l3 // { arity: 2 }
       cte l4 =
-<<<<<<< HEAD
         ArrangeBy keys=[[#1]] // { arity: 3 }
-          Get materialize.public.person_knows_person // { arity: 3 }
-=======
-        ArrangeBy keys=[[#1]] // { arity: 2 }
-          Project (#1, #2) // { arity: 2 }
-            ReadIndex on=person_knows_person person_knows_person_person1id_person2id=[*** full scan ***] // { arity: 3 }
->>>>>>> 3e381857
+          ReadIndex on=person_knows_person person_knows_person_person1id=[differential join] // { arity: 3 }
       cte l3 =
         Project (#0, #2) // { arity: 2 }
           Join on=(#0 = #1 AND #2 = #3) type=differential // { arity: 4 }
@@ -3448,14 +3193,8 @@
         ArrangeBy keys=[[#1]] // { arity: 4 }
           ReadIndex on=tag tag_name=[lookup] // { arity: 4 }
       cte l1 =
-<<<<<<< HEAD
         ArrangeBy keys=[[#2]] // { arity: 3 }
-          Get materialize.public.message_hastag_tag // { arity: 3 }
-=======
-        ArrangeBy keys=[[#1]] // { arity: 2 }
-          Project (#1, #2) // { arity: 2 }
-            ReadStorage materialize.public.message_hastag_tag // { arity: 3 }
->>>>>>> 3e381857
+          ReadIndex on=message_hastag_tag message_hastag_tag_tagid=[differential join] // { arity: 3 }
       cte l0 =
         ArrangeBy keys=[[#0]] // { arity: 1 }
           Distinct group_by=[#0] // { arity: 1 }
@@ -3537,7 +3276,7 @@
                       ArrangeBy keys=[[#0, #1]] // { arity: 2 }
                         Distinct group_by=[#1, #0] // { arity: 2 }
                           Project (#1, #2) // { arity: 2 }
-                            Get materialize.public.forum_hasmember_person // { arity: 3 }
+                            ReadIndex on=forum_hasmember_person forum_hasmember_person_forumid=[*** full scan ***] // { arity: 3 }
                 Get l3 // { arity: 2 }
     With
       cte l3 =
@@ -3564,13 +3303,8 @@
               Get l1 // { arity: 3 }
               Get l1 // { arity: 3 }
       cte l1 =
-<<<<<<< HEAD
         ArrangeBy keys=[[#1]] // { arity: 3 }
-          Get materialize.public.forum_hasmember_person // { arity: 3 }
-=======
-        Project (#1, #2) // { arity: 2 }
-          ReadStorage materialize.public.forum_hasmember_person // { arity: 3 }
->>>>>>> 3e381857
+          ReadIndex on=forum_hasmember_person forum_hasmember_person_forumid=[differential join] // { arity: 3 }
       cte l0 =
         Project (#0, #1, #9, #10, #12) // { arity: 5 }
           Join on=(#1 = #13) type=differential // { arity: 14 }
@@ -3583,16 +3317,9 @@
                 Project (#1) // { arity: 1 }
                   Join on=(#2 = #3) type=differential // { arity: 4 }
                     implementation
-<<<<<<< HEAD
                       %1[#0]UKA » %0:message_hastag_tag[#2]KA
                     ArrangeBy keys=[[#2]] // { arity: 3 }
-                      Get materialize.public.message_hastag_tag // { arity: 3 }
-=======
-                      %1[#0]UKA » %0:message_hastag_tag[#1]K
-                    ArrangeBy keys=[[#1]] // { arity: 2 }
-                      Project (#1, #2) // { arity: 2 }
-                        ReadStorage materialize.public.message_hastag_tag // { arity: 3 }
->>>>>>> 3e381857
+                      ReadIndex on=message_hastag_tag message_hastag_tag_tagid=[differential join] // { arity: 3 }
                     ArrangeBy keys=[[#0]] // { arity: 1 }
                       Distinct group_by=[#0] // { arity: 1 }
                         Project (#0) // { arity: 1 }
@@ -3662,7 +3389,7 @@
                       ArrangeBy keys=[[#0, #1]] // { arity: 2 }
                         Distinct group_by=[#1, #0] // { arity: 2 }
                           Project (#1, #2) // { arity: 2 }
-                            Get materialize.public.person_knows_person // { arity: 3 }
+                            ReadIndex on=person_knows_person person_knows_person_person1id=[*** full scan ***] // { arity: 3 }
                 Get l2 // { arity: 2 }
     With
       cte l2 =
@@ -3682,27 +3409,13 @@
             Filter (#2) IS NOT NULL // { arity: 11 }
               Join on=(#1 = #9 AND #2 = #3) type=differential // { arity: 11 }
                 implementation
-<<<<<<< HEAD
                   %1:tag[#0]KAe » %0:person_hasinterest_tag[#2]KAe » %2:person_knows_person[#1]KAe
                 ArrangeBy keys=[[#2]] // { arity: 3 }
-                  Get materialize.public.person_hasinterest_tag // { arity: 3 }
-                ArrangeBy keys=[[#0]] // { arity: 5 }
-                  ReadExistingIndex materialize.public.tag lookup_value=("Fyodor_Dostoyevsky") // { arity: 5 }
-                ArrangeBy keys=[[#1]] // { arity: 3 }
-                  Get materialize.public.person_knows_person // { arity: 3 }
-=======
-                  %1:tag[#0]KAe » %0:person_hasinterest_tag[#1]Ke » %2:l0[#0]Ke
-                ArrangeBy keys=[[#1]] // { arity: 2 }
-                  Project (#1, #2) // { arity: 2 }
-                    ReadStorage materialize.public.person_hasinterest_tag // { arity: 3 }
+                  ReadIndex on=person_hasinterest_tag person_hasinterest_tag_tagid=[differential join] // { arity: 3 }
                 ArrangeBy keys=[[#0]] // { arity: 5 }
                   ReadIndex on=materialize.public.tag tag_name=[lookup value=("Fyodor_Dostoyevsky")] // { arity: 5 }
-                ArrangeBy keys=[[#0]] // { arity: 2 }
-                  Get l0 // { arity: 2 }
-      cte l0 =
-        Project (#1, #2) // { arity: 2 }
-          ReadIndex on=person_knows_person person_knows_person_person1id_person2id=[*** full scan ***] // { arity: 3 }
->>>>>>> 3e381857
+                ArrangeBy keys=[[#1]] // { arity: 3 }
+                  ReadIndex on=person_knows_person person_knows_person_person1id=[differential join] // { arity: 3 }
 
 Used Indexes:
   - materialize.public.tag_name (lookup)
@@ -3815,28 +3528,16 @@
             ArrangeBy keys=[[#0]] // { arity: 1 }
               Distinct group_by=[#0] // { arity: 1 }
                 Project (#1) // { arity: 1 }
-<<<<<<< HEAD
                   Filter (#1) IS NOT NULL // { arity: 12 }
-                    ReadExistingIndex materialize.public.person lookup_value=(1138) // { arity: 12 }
-=======
-                  Filter (#8 = 1138) AND (#1) IS NOT NULL // { arity: 11 }
-                    ReadIndex on=person person_id=[*** full scan ***] // { arity: 11 }
->>>>>>> 3e381857
+                    ReadIndex on=materialize.public.person person_locationcityid=[lookup value=(1138)] // { arity: 12 }
   With Mutually Recursive
     cte l0 =
       Reduce group_by=[#0, #1] aggregates=[min(#2)] // { arity: 3 }
         Distinct group_by=[#0..=#2] // { arity: 3 }
           Union // { arity: 3 }
-<<<<<<< HEAD
             Project (#1, #1, #12) // { arity: 3 }
               Map (0) // { arity: 13 }
-                ReadExistingIndex materialize.public.person lookup_value=(655) // { arity: 12 }
-=======
-            Project (#1, #1, #11) // { arity: 3 }
-              Filter (#8 = 655) // { arity: 12 }
-                Map (0) // { arity: 12 }
-                  ReadIndex on=person person_id=[*** full scan ***] // { arity: 11 }
->>>>>>> 3e381857
+                ReadIndex on=materialize.public.person person_locationcityid=[lookup value=(655)] // { arity: 12 }
             Project (#0, #4, #6) // { arity: 3 }
               Map ((#2 + bigint_to_double(#5))) // { arity: 7 }
                 Join on=(#1 = #3) type=differential // { arity: 6 }
@@ -3953,16 +3654,9 @@
     cte l3 =
       TopK group_by=[#0, #1] order_by=[#2 asc nulls_last] limit=1 // { arity: 3 }
         Union // { arity: 3 }
-<<<<<<< HEAD
           Project (#1, #1, #12) // { arity: 3 }
             Map (0) // { arity: 13 }
-              ReadExistingIndex materialize.public.person lookup_value=(1138) // { arity: 12 }
-=======
-          Project (#1, #1, #11) // { arity: 3 }
-            Filter (#8 = 1138) // { arity: 12 }
-              Map (0) // { arity: 12 }
-                ReadIndex on=person person_id=[*** full scan ***] // { arity: 11 }
->>>>>>> 3e381857
+              ReadIndex on=materialize.public.person person_locationcityid=[lookup value=(1138)] // { arity: 12 }
           Project (#0, #5, #7) // { arity: 3 }
             Filter coalesce((#2 < #3), true) // { arity: 8 }
               Map ((#2 + bigint_to_double(#6))) // { arity: 8 }
@@ -3999,16 +3693,9 @@
     cte l1 =
       TopK group_by=[#0, #1] order_by=[#2 asc nulls_last] limit=1 // { arity: 3 }
         Union // { arity: 3 }
-<<<<<<< HEAD
           Project (#1, #1, #12) // { arity: 3 }
             Map (0) // { arity: 13 }
-              ReadExistingIndex materialize.public.person lookup_value=(655) // { arity: 12 }
-=======
-          Project (#1, #1, #11) // { arity: 3 }
-            Filter (#8 = 655) // { arity: 12 }
-              Map (0) // { arity: 12 }
-                ReadIndex on=person person_id=[*** full scan ***] // { arity: 11 }
->>>>>>> 3e381857
+              ReadIndex on=materialize.public.person person_locationcityid=[lookup value=(655)] // { arity: 12 }
           Project (#0, #5, #7) // { arity: 3 }
             Filter coalesce((#2 < #3), true) // { arity: 8 }
               Map ((#2 + bigint_to_double(#6))) // { arity: 8 }
@@ -4153,23 +3840,12 @@
           Union // { arity: 6 }
             Map (0) // { arity: 6 }
               Union // { arity: 5 }
-<<<<<<< HEAD
                 Project (#12, #1, #1, #13, #12) // { arity: 5 }
                   Map (false, 0) // { arity: 14 }
-                    ReadExistingIndex materialize.public.person lookup_value=(655) // { arity: 12 }
+                    ReadIndex on=materialize.public.person person_locationcityid=[lookup value=(655)] // { arity: 12 }
                 Project (#12, #1, #1, #13, #14) // { arity: 5 }
                   Map (true, 0, false) // { arity: 15 }
-                    ReadExistingIndex materialize.public.person lookup_value=(1138) // { arity: 12 }
-=======
-                Project (#11, #1, #1, #12, #11) // { arity: 5 }
-                  Filter (#8 = 655) // { arity: 13 }
-                    Map (false, 0) // { arity: 13 }
-                      ReadIndex on=person person_id=[*** full scan ***] // { arity: 11 }
-                Project (#11, #1, #1, #12, #13) // { arity: 5 }
-                  Filter (#8 = 1138) // { arity: 14 }
-                    Map (true, 0, false) // { arity: 14 }
-                      ReadIndex on=person person_id=[*** full scan ***] // { arity: 11 }
->>>>>>> 3e381857
+                    ReadIndex on=materialize.public.person person_locationcityid=[lookup value=(1138)] // { arity: 12 }
             Project (#0..=#3, #7, #8) // { arity: 6 }
               Map ((#4 OR coalesce((#3 > #6), false)), (#5 + 1)) // { arity: 9 }
                 CrossJoin type=delta // { arity: 7 }
@@ -4195,7 +3871,7 @@
                             - ()
       cte l7 =
         ArrangeBy keys=[[#8]] // { arity: 11 }
-          Get materialize.public.person // { arity: 11 }
+          ReadIndex on=person person_locationcityid=[lookup] // { arity: 11 }
       cte l6 =
         Project (#1) // { arity: 1 }
           Map ((#0 / 2)) // { arity: 2 }
@@ -4386,16 +4062,9 @@
                     Filter (#5 = "Balkh_Airlines") AND (#2) IS NOT NULL // { arity: 8 }
                       Join on=(#2 = #4) type=differential // { arity: 8 }
                         implementation
-<<<<<<< HEAD
                           %1:company[#0]KAef » %0:person_workat_company[#2]KAef
                         ArrangeBy keys=[[#2]] // { arity: 4 }
-                          Get materialize.public.person_workat_company // { arity: 4 }
-=======
-                          %1:company[#0]KAef » %0:person_workat_company[#1]Kef
-                        ArrangeBy keys=[[#1]] // { arity: 2 }
-                          Project (#1, #2) // { arity: 2 }
-                            ReadStorage materialize.public.person_workat_company // { arity: 4 }
->>>>>>> 3e381857
+                          ReadIndex on=person_workat_company person_workat_company_companyid=[differential join] // { arity: 4 }
                         ArrangeBy keys=[[#0]] // { arity: 4 }
                           ReadIndex on=company company_id=[differential join] // { arity: 4 }
     With Mutually Recursive
@@ -4498,16 +4167,9 @@
                     Filter (#5 = "Balkh_Airlines") AND (#2) IS NOT NULL // { arity: 8 }
                       Join on=(#2 = #4) type=differential // { arity: 8 }
                         implementation
-<<<<<<< HEAD
                           %1:company[#0]KAef » %0:person_workat_company[#2]KAef
                         ArrangeBy keys=[[#2]] // { arity: 4 }
-                          Get materialize.public.person_workat_company // { arity: 4 }
-=======
-                          %1:company[#0]KAef » %0:person_workat_company[#1]Kef
-                        ArrangeBy keys=[[#1]] // { arity: 2 }
-                          Project (#1, #2) // { arity: 2 }
-                            ReadStorage materialize.public.person_workat_company // { arity: 4 }
->>>>>>> 3e381857
+                          ReadIndex on=person_workat_company person_workat_company_companyid=[differential join] // { arity: 4 }
                         ArrangeBy keys=[[#0]] // { arity: 4 }
                           ReadIndex on=company company_id=[differential join] // { arity: 4 }
     With Mutually Recursive
@@ -4613,16 +4275,9 @@
                     Filter (#5 = "Balkh_Airlines") AND (#2) IS NOT NULL // { arity: 8 }
                       Join on=(#2 = #4) type=differential // { arity: 8 }
                         implementation
-<<<<<<< HEAD
                           %1:company[#0]KAef » %0:person_workat_company[#2]KAef
                         ArrangeBy keys=[[#2]] // { arity: 4 }
-                          Get materialize.public.person_workat_company // { arity: 4 }
-=======
-                          %1:company[#0]KAef » %0:person_workat_company[#1]Kef
-                        ArrangeBy keys=[[#1]] // { arity: 2 }
-                          Project (#1, #2) // { arity: 2 }
-                            ReadStorage materialize.public.person_workat_company // { arity: 4 }
->>>>>>> 3e381857
+                          ReadIndex on=person_workat_company person_workat_company_companyid=[differential join] // { arity: 4 }
                         ArrangeBy keys=[[#0]] // { arity: 4 }
                           ReadIndex on=company company_id=[differential join] // { arity: 4 }
     With Mutually Recursive
@@ -4949,16 +4604,9 @@
           Filter (#5 = "Balkh_Airlines") AND (#2) IS NOT NULL // { arity: 8 }
             Join on=(#2 = #4) type=differential // { arity: 8 }
               implementation
-<<<<<<< HEAD
                 %1:company[#0]KAef » %0:person_workat_company[#2]KAef
               ArrangeBy keys=[[#2]] // { arity: 4 }
-                Get materialize.public.person_workat_company // { arity: 4 }
-=======
-                %1:company[#0]KAef » %0:person_workat_company[#1]Kef
-              ArrangeBy keys=[[#1]] // { arity: 2 }
-                Project (#1, #2) // { arity: 2 }
-                  ReadStorage materialize.public.person_workat_company // { arity: 4 }
->>>>>>> 3e381857
+                ReadIndex on=person_workat_company person_workat_company_companyid=[differential join] // { arity: 4 }
               ArrangeBy keys=[[#0]] // { arity: 4 }
                 ReadIndex on=company company_id=[differential join] // { arity: 4 }
 
