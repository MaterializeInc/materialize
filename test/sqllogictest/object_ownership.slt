# Copyright Materialize, Inc. and contributors. All rights reserved.
#
# Use of this software is governed by the Business Source License
# included in the LICENSE file at the root of this repository.
#
# As of the Change Date specified in that file, in accordance with
# the Business Source License, use of this software will be governed
# by the Apache License, Version 2.0.

mode cockroach

reset-server

simple conn=mz_system,user=mz_system
ALTER SYSTEM SET enable_connection_validation_syntax TO true;
----
COMPLETE 0

simple conn=mz_system,user=mz_system
ALTER SYSTEM SET enable_rbac_checks = true
----
COMPLETE 0

simple conn=mz_system,user=mz_system
ALTER SYSTEM SET enable_ld_rbac_checks = true
----
COMPLETE 0

simple conn=mz_system,user=mz_system
ALTER SYSTEM SET enable_index_options = true
----
COMPLETE 0

simple conn=mz_system,user=mz_system
ALTER SYSTEM SET enable_logical_compaction_window = true
----
COMPLETE 0

simple conn=mz_system,user=mz_system
GRANT ALL PRIVILEGES ON SYSTEM TO materialize;
----
COMPLETE 0

# All objects on a fresh installation should be owned by mz_system (s1)

# No builtin sinks
query T
SELECT owner_id FROM mz_sinks GROUP BY owner_id
----

query T
SELECT owner_id FROM mz_indexes GROUP BY owner_id
----
s1

# No builtin connections
query T
SELECT owner_id FROM mz_connections GROUP BY owner_id
----

query T
SELECT owner_id FROM mz_types GROUP BY owner_id
----
s1

query T
SELECT owner_id FROM mz_functions GROUP BY owner_id
----
s1

# No builtin secrets
query T
SELECT owner_id FROM mz_secrets GROUP BY owner_id
----

query T
SELECT owner_id FROM mz_relations GROUP BY owner_id
----
s1

query T
SELECT owner_id FROM mz_tables GROUP BY owner_id
----
s1

query T
SELECT owner_id FROM mz_sources GROUP BY owner_id
----
s1

query T
SELECT owner_id FROM mz_views GROUP BY owner_id
----
s1

# No builtin materialized views
query T
SELECT owner_id FROM mz_materialized_views GROUP BY owner_id
----

query T
SELECT owner_id FROM mz_databases GROUP BY owner_id
----
s1

query T
SELECT owner_id FROM mz_clusters GROUP BY owner_id
----
s1

query T
SELECT owner_id FROM mz_cluster_replicas GROUP BY owner_id
----
s1

query T
SELECT owner_id FROM mz_schemas GROUP BY owner_id
----
s1

# Test user made objects

simple conn=mz_system,user=mz_system
CREATE ROLE joe;
----
COMPLETE 0

simple conn=mz_system,user=mz_system
GRANT CREATECLUSTER, CREATEDB ON SYSTEM TO joe;
----
COMPLETE 0

simple conn=mz_system,user=mz_system
CREATE ROLE group_materialize;
----
COMPLETE 0

simple conn=mz_system,user=mz_system
CREATE ROLE group_no_one;
----
COMPLETE 0

simple conn=mz_system,user=mz_system
GRANT group_materialize TO materialize;
----
COMPLETE 0

simple conn=mz_system,user=mz_system
GRANT CREATE ON DATABASE materialize TO materialize;
----
COMPLETE 0

simple conn=mz_system,user=mz_system
GRANT CREATE ON DATABASE materialize TO joe;
----
COMPLETE 0

simple conn=mz_system,user=mz_system
GRANT CREATE ON SCHEMA materialize.public TO materialize;
----
COMPLETE 0

simple conn=mz_system,user=mz_system
GRANT CREATE ON SCHEMA materialize.public TO joe;
----
COMPLETE 0

simple conn=mz_system,user=mz_system
GRANT CREATE ON CLUSTER default TO materialize;
----
COMPLETE 0

simple conn=mz_system,user=mz_system
GRANT CREATE ON CLUSTER default TO joe;
----
COMPLETE 0

## Tables

statement ok
CREATE TABLE mt (a INT);

query T
SELECT mz_roles.name
  FROM mz_tables
  LEFT JOIN mz_roles ON mz_tables.owner_id = mz_roles.id
  WHERE mz_tables.name = 'mt'
----
materialize

query T
SELECT mz_roles.name
  FROM mz_relations
  LEFT JOIN mz_roles ON mz_relations.owner_id = mz_roles.id
  WHERE mz_relations.name = 'mt'
----
materialize

statement error must be a member of "group_no_one"
ALTER TABLE mt OWNER TO group_no_one

statement ok
ALTER TABLE mt OWNER TO group_materialize

query T
SELECT mz_roles.name
  FROM mz_relations
  LEFT JOIN mz_roles ON mz_relations.owner_id = mz_roles.id
  WHERE mz_relations.name = 'mt'
----
group_materialize

statement ok
ALTER TABLE mt RENAME TO ICs

statement ok
DROP TABLE ICs

simple conn=joe,user=joe
CREATE TABLE jt (a INT);
----
COMPLETE 0

query T
SELECT mz_roles.name
  FROM mz_tables
  LEFT JOIN mz_roles ON mz_tables.owner_id = mz_roles.id
  WHERE mz_tables.name = 'jt'
----
joe

query T
SELECT mz_roles.name
  FROM mz_relations
  LEFT JOIN mz_roles ON mz_relations.owner_id = mz_roles.id
  WHERE mz_relations.name = 'jt'
----
joe

statement error must be owner of TABLE materialize.public.jt
DROP TABLE jt

statement error must be owner of TABLE materialize.public.jt
ALTER TABLE jt RENAME TO cool

statement error must be owner of TABLE materialize.public.jt
ALTER TABLE jt OWNER TO group_materialize

## Indexes

statement ok
CREATE TABLE mt (a INT);

statement ok
CREATE INDEX mt_ind ON mt(a);

query T
SELECT mz_roles.name
  FROM mz_indexes
  LEFT JOIN mz_roles ON mz_indexes.owner_id = mz_roles.id
  WHERE mz_indexes.name = 'mt_ind'
----
materialize

statement error must be a member of "group_no_one"
ALTER INDEX mt_ind OWNER TO group_no_one

statement ok
ALTER INDEX mt_ind OWNER TO group_materialize

# Altering the owner of an index is a no-op
query T
SELECT mz_roles.name
  FROM mz_indexes
  LEFT JOIN mz_roles ON mz_indexes.owner_id = mz_roles.id
  WHERE mz_indexes.name = 'mt_ind'
----
materialize

statement ok
ALTER INDEX mt_ind SET (LOGICAL COMPACTION WINDOW = 0)

statement ok
ALTER INDEX mt_ind RENAME TO ICs

statement ok
DROP INDEX ICs

simple conn=joe,user=joe
CREATE INDEX jt_ind ON jt(a);
----
COMPLETE 0

query T
SELECT mz_roles.name
  FROM mz_indexes
  LEFT JOIN mz_roles ON mz_indexes.owner_id = mz_roles.id
  WHERE mz_indexes.name = 'jt_ind'
----
joe

statement error must be owner of INDEX materialize.public.jt_ind
DROP INDEX jt_ind

statement error must be owner of INDEX materialize.public.jt_ind
ALTER INDEX jt_ind RENAME TO cool

statement error must be owner of INDEX materialize.public.jt_ind
ALTER INDEX jt_ind OWNER TO group_materialize

statement error must be owner of INDEX materialize.public.jt_ind
ALTER INDEX jt_ind SET (LOGICAL COMPACTION WINDOW = 0)

## Sources

statement ok
CREATE SOURCE ms FROM LOAD GENERATOR COUNTER WITH (SIZE '1');

query T
SELECT mz_roles.name
  FROM mz_sources
  LEFT JOIN mz_roles ON mz_sources.owner_id = mz_roles.id
  WHERE mz_sources.name = 'ms'
----
materialize

query T
SELECT mz_roles.name
  FROM mz_relations
  LEFT JOIN mz_roles ON mz_relations.owner_id = mz_roles.id
  WHERE mz_relations.name = 'ms'
----
materialize

statement error must be a member of "group_no_one"
ALTER SOURCE ms OWNER TO group_no_one

statement ok
ALTER SOURCE ms OWNER TO group_materialize

query T
SELECT mz_roles.name
  FROM mz_relations
  LEFT JOIN mz_roles ON mz_relations.owner_id = mz_roles.id
  WHERE mz_relations.name = 'ms'
----
group_materialize

statement ok
ALTER SOURCE ms SET (SIZE = '4')

statement ok
ALTER SOURCE ms RENAME TO ICs

statement ok
DROP SOURCE ICs

simple conn=joe,user=joe
CREATE SOURCE js FROM LOAD GENERATOR COUNTER WITH (SIZE '1');
----
COMPLETE 0

query T
SELECT mz_roles.name
  FROM mz_sources
  LEFT JOIN mz_roles ON mz_sources.owner_id = mz_roles.id
  WHERE mz_sources.name = 'js'
----
joe

query T
SELECT mz_roles.name
  FROM mz_relations
  LEFT JOIN mz_roles ON mz_relations.owner_id = mz_roles.id
  WHERE mz_relations.name = 'js'
----
joe

statement error must be owner of SOURCE materialize.public.js
DROP SOURCE js

statement error must be owner of SOURCE materialize.public.js
ALTER SOURCE js RENAME TO cool

statement error must be owner of SOURCE materialize.public.js
ALTER SOURCE js OWNER TO group_materialize

statement error must be owner of SOURCE materialize.public.js
ALTER SOURCE js SET (SIZE = '4')

## Views

statement ok
CREATE VIEW mv AS SELECT 1;

query T
SELECT mz_roles.name
  FROM mz_views
  LEFT JOIN mz_roles ON mz_views.owner_id = mz_roles.id
  WHERE mz_views.name = 'mv'
----
materialize

query T
SELECT mz_roles.name
  FROM mz_relations
  LEFT JOIN mz_roles ON mz_relations.owner_id = mz_roles.id
  WHERE mz_relations.name = 'mv'
----
materialize

statement error must be a member of "group_no_one"
ALTER VIEW mv OWNER TO group_no_one

statement ok
ALTER VIEW mv OWNER TO group_materialize

query T
SELECT mz_roles.name
  FROM mz_relations
  LEFT JOIN mz_roles ON mz_relations.owner_id = mz_roles.id
  WHERE mz_relations.name = 'mv'
----
group_materialize

statement ok
ALTER VIEW mv RENAME TO ICs

statement ok
DROP VIEW ICs

simple conn=joe,user=joe
CREATE VIEW jv AS SELECT 1;
----
COMPLETE 0

query T
SELECT mz_roles.name
  FROM mz_views
  LEFT JOIN mz_roles ON mz_views.owner_id = mz_roles.id
  WHERE mz_views.name = 'jv'
----
joe

query T
SELECT mz_roles.name
  FROM mz_relations
  LEFT JOIN mz_roles ON mz_relations.owner_id = mz_roles.id
  WHERE mz_relations.name = 'jv'
----
joe

statement error must be owner of VIEW materialize.public.jv
DROP VIEW jv

statement error must be owner of VIEW materialize.public.jv
ALTER VIEW jv RENAME TO cool

statement error must be owner of VIEW materialize.public.jv
ALTER VIEW jv OWNER TO group_materialize

## Materialized Views

statement ok
CREATE MATERIALIZED VIEW mmv AS SELECT 1;

query T
SELECT mz_roles.name
  FROM mz_materialized_views
  LEFT JOIN mz_roles ON mz_materialized_views.owner_id = mz_roles.id
  WHERE mz_materialized_views.name = 'mmv'
----
materialize

query T
SELECT mz_roles.name
  FROM mz_relations
  LEFT JOIN mz_roles ON mz_relations.owner_id = mz_roles.id
  WHERE mz_relations.name = 'mmv'
----
materialize

statement error must be a member of "group_no_one"
ALTER MATERIALIZED VIEW mmv OWNER TO group_no_one

statement ok
ALTER MATERIALIZED VIEW mmv OWNER TO group_materialize

query T
SELECT mz_roles.name
  FROM mz_relations
  LEFT JOIN mz_roles ON mz_relations.owner_id = mz_roles.id
  WHERE mz_relations.name = 'mmv'
----
group_materialize

statement ok
ALTER MATERIALIZED VIEW mmv RENAME TO ICs

statement ok
DROP MATERIALIZED VIEW ICs

simple conn=joe,user=joe
CREATE MATERIALIZED VIEW jmv AS SELECT 1;
----
COMPLETE 0

query T
SELECT mz_roles.name
  FROM mz_materialized_views
  LEFT JOIN mz_roles ON mz_materialized_views.owner_id = mz_roles.id
  WHERE mz_materialized_views.name = 'jmv'
----
joe

query T
SELECT mz_roles.name
  FROM mz_relations
  LEFT JOIN mz_roles ON mz_relations.owner_id = mz_roles.id
  WHERE mz_relations.name = 'jmv'
----
joe

statement error must be owner of MATERIALIZED VIEW materialize.public.jmv
DROP MATERIALIZED VIEW jmv

statement error must be owner of MATERIALIZED VIEW materialize.public.jmv
ALTER MATERIALIZED VIEW jmv RENAME TO cool

statement error must be owner of MATERIALIZED VIEW materialize.public.jmv
ALTER MATERIALIZED VIEW jmv OWNER TO group_materialize

## Connections

statement ok
CREATE CONNECTION mc TO KAFKA (BROKER 'localhost:9092') WITH (VALIDATE = false);

query T
SELECT mz_roles.name
  FROM mz_connections
  LEFT JOIN mz_roles ON mz_connections.owner_id = mz_roles.id
  WHERE mz_connections.name = 'mc'
----
materialize

statement error must be a member of "group_no_one"
ALTER CONNECTION mc OWNER TO group_no_one

statement ok
ALTER CONNECTION mc OWNER TO group_materialize

query T
SELECT mz_roles.name
  FROM mz_connections
  LEFT JOIN mz_roles ON mz_connections.owner_id = mz_roles.id
  WHERE mz_connections.name = 'mc'
----
group_materialize

statement ok
ALTER CONNECTION mc RENAME TO ICs

statement ok
DROP CONNECTION ICs

statement ok
CREATE CONNECTION mssh TO SSH TUNNEL (HOST 'ssh-bastion-host', USER 'mz', PORT 22) WITH (VALIDATE = false);

statement ok
ALTER CONNECTION mssh ROTATE KEYS

simple conn=joe,user=joe
CREATE CONNECTION jc TO KAFKA (BROKER 'localhost:9092') WITH (VALIDATE = false);
----
COMPLETE 0

query T
SELECT mz_roles.name
  FROM mz_connections
  LEFT JOIN mz_roles ON mz_connections.owner_id = mz_roles.id
  WHERE mz_connections.name = 'jc'
----
joe

statement error must be owner of CONNECTION materialize.public.jc
DROP CONNECTION jc

statement error must be owner of CONNECTION materialize.public.jc
ALTER CONNECTION jc RENAME TO cool

statement error must be owner of CONNECTION materialize.public.jc
ALTER CONNECTION jc OWNER TO group_materialize

simple conn=joe,user=joe
CREATE CONNECTION jssh TO SSH TUNNEL (HOST 'ssh-bastion-host', USER 'mz', PORT 22) WITH (VALIDATE = false);
----
COMPLETE 0

statement error must be owner of CONNECTION materialize.public.jssh
ALTER CONNECTION jssh ROTATE KEYS

## Types

statement ok
CREATE TYPE mty AS LIST (ELEMENT TYPE=bool);

query T
SELECT mz_roles.name
  FROM mz_types
  LEFT JOIN mz_roles ON mz_types.owner_id = mz_roles.id
  WHERE mz_types.name = 'mty'
----
materialize

statement error must be a member of "group_no_one"
ALTER TYPE mty OWNER TO group_no_one

statement ok
ALTER TYPE mty OWNER TO group_materialize

query T
SELECT mz_roles.name
  FROM mz_types
  LEFT JOIN mz_roles ON mz_types.owner_id = mz_roles.id
  WHERE mz_types.name = 'mty'
----
group_materialize

statement ok
DROP TYPE mty

simple conn=joe,user=joe
CREATE TYPE jty AS LIST (ELEMENT TYPE=bool);
----
COMPLETE 0

query T
SELECT mz_roles.name
  FROM mz_types
  LEFT JOIN mz_roles ON mz_types.owner_id = mz_roles.id
  WHERE mz_types.name = 'jty'
----
joe

statement error must be owner of TYPE materialize.public.jty
DROP TYPE jty

statement error must be owner of TYPE materialize.public.jty
ALTER TYPE jty OWNER TO group_materialize

## Secrets

statement ok
CREATE SECRET mse AS decode('c2VjcmV0Cg==', 'base64');

query T
SELECT mz_roles.name
  FROM mz_secrets
  LEFT JOIN mz_roles ON mz_secrets.owner_id = mz_roles.id
  WHERE mz_secrets.name = 'mse'
----
materialize

statement error must be a member of "group_no_one"
ALTER SECRET mse OWNER TO group_no_one

statement ok
ALTER SECRET mse OWNER TO group_materialize

query T
SELECT mz_roles.name
  FROM mz_secrets
  LEFT JOIN mz_roles ON mz_secrets.owner_id = mz_roles.id
  WHERE mz_secrets.name = 'mse'
----
group_materialize

statement ok
ALTER SECRET mse AS decode('c2VjcmV0Cg==', 'base64');

statement ok
ALTER SECRET mse RENAME TO ICs

statement ok
DROP SECRET ICs

simple conn=joe,user=joe
CREATE SECRET jse AS decode('c2VjcmV0Cg==', 'base64');
----
COMPLETE 0

query T
SELECT mz_roles.name
  FROM mz_secrets
  LEFT JOIN mz_roles ON mz_secrets.owner_id = mz_roles.id
  WHERE mz_secrets.name = 'jse'
----
joe

statement error must be owner of SECRET materialize.public.jse
DROP SECRET jse

statement error must be owner of SECRET materialize.public.jse
ALTER SECRET jse RENAME TO cool

statement error must be owner of SECRET materialize.public.jse
ALTER SECRET jse OWNER TO group_materialize

statement error must be owner of SECRET materialize.public.jse
ALTER SECRET jse AS decode('c2VjcmV0Cg==', 'base64');

## Databases

statement ok
CREATE DATABASE mdb;

query T
SELECT mz_roles.name
  FROM mz_databases
  LEFT JOIN mz_roles ON mz_databases.owner_id = mz_roles.id
  WHERE mz_databases.name = 'mdb'
----
materialize

statement error must be a member of "group_no_one"
ALTER DATABASE mdb OWNER TO group_no_one

statement ok
ALTER DATABASE mdb OWNER TO group_materialize

query T
SELECT mz_roles.name
  FROM mz_databases
  LEFT JOIN mz_roles ON mz_databases.owner_id = mz_roles.id
  WHERE mz_databases.name = 'mdb'
----
group_materialize

statement ok
DROP DATABASE mdb

simple conn=joe,user=joe
CREATE DATABASE jdb;
----
COMPLETE 0

query T
SELECT mz_roles.name
  FROM mz_databases
  LEFT JOIN mz_roles ON mz_databases.owner_id = mz_roles.id
  WHERE mz_databases.name = 'jdb'
----
joe

statement error must be owner of DATABASE jdb
DROP DATABASE jdb

statement error must be owner of DATABASE jdb
ALTER DATABASE jdb OWNER TO group_materialize

## Schemas

statement ok
CREATE SCHEMA msc;

query T
SELECT mz_roles.name
  FROM mz_schemas
  LEFT JOIN mz_roles ON mz_schemas.owner_id = mz_roles.id
  WHERE mz_schemas.name = 'msc'
----
materialize

statement error must be a member of "group_no_one"
ALTER SCHEMA msc OWNER TO group_no_one

statement ok
ALTER SCHEMA msc OWNER TO group_materialize

query T
SELECT mz_roles.name
  FROM mz_schemas
  LEFT JOIN mz_roles ON mz_schemas.owner_id = mz_roles.id
  WHERE mz_schemas.name = 'msc'
----
group_materialize

statement ok
DROP SCHEMA msc

simple conn=joe,user=joe
CREATE SCHEMA jsc;
----
COMPLETE 0

query T
SELECT mz_roles.name
  FROM mz_schemas
  LEFT JOIN mz_roles ON mz_schemas.owner_id = mz_roles.id
  WHERE mz_schemas.name = 'jsc'
----
joe

statement error must be owner of SCHEMA materialize.jsc
DROP SCHEMA jsc

statement error must be owner of SCHEMA materialize.jsc
ALTER SCHEMA jsc OWNER TO group_materialize

simple conn=mz_system,user=mz_system
GRANT CREATE ON DATABASE jdb TO materialize;
----
COMPLETE 0

statement ok
CREATE SCHEMA jdb.msc_cross;

query T
SELECT mz_roles.name
  FROM mz_schemas
  LEFT JOIN mz_roles ON mz_schemas.owner_id = mz_roles.id
  WHERE mz_schemas.name = 'msc_cross'
----
materialize

## Clusters

statement ok
CREATE CLUSTER mclus REPLICAS (mr1 (SIZE '1'));

query T
SELECT mz_roles.name
  FROM mz_clusters
  LEFT JOIN mz_roles ON mz_clusters.owner_id = mz_roles.id
  WHERE mz_clusters.name = 'mclus'
----
materialize

query T
SELECT mz_roles.name
  FROM mz_cluster_replicas
  LEFT JOIN mz_roles ON mz_cluster_replicas.owner_id = mz_roles.id
  WHERE mz_cluster_replicas.name = 'mr1'
----
materialize

statement error must be a member of "group_no_one"
ALTER CLUSTER mclus OWNER TO group_no_one

statement ok
ALTER CLUSTER mclus OWNER TO group_materialize

query T
SELECT mz_roles.name
  FROM mz_clusters
  LEFT JOIN mz_roles ON mz_clusters.owner_id = mz_roles.id
  WHERE mz_clusters.name = 'mclus'
----
group_materialize

query T
SELECT mz_roles.name
  FROM mz_cluster_replicas
  LEFT JOIN mz_roles ON mz_cluster_replicas.owner_id = mz_roles.id
  WHERE mz_cluster_replicas.name = 'mr1'
----
materialize

statement ok
DROP CLUSTER mclus

simple conn=joe,user=joe
CREATE CLUSTER jclus REPLICAS (jr1 (SIZE '1'));
----
COMPLETE 0

query T
SELECT mz_roles.name
  FROM mz_clusters
  LEFT JOIN mz_roles ON mz_clusters.owner_id = mz_roles.id
  WHERE mz_clusters.name = 'jclus'
----
joe

query T
SELECT mz_roles.name
  FROM mz_cluster_replicas
  LEFT JOIN mz_roles ON mz_cluster_replicas.owner_id = mz_roles.id
  WHERE mz_cluster_replicas.name = 'jr1'
----
joe

statement error must be owner of CLUSTER jclus
DROP CLUSTER jclus

statement error must be owner of CLUSTER jclus
ALTER CLUSTER jclus RENAME TO jclus2

simple conn=joe,user=joe
ALTER CLUSTER jclus RENAME TO jclus2;
----
COMPLETE 0

simple conn=joe,user=joe
ALTER CLUSTER jclus2 RENAME TO jclus;
----
COMPLETE 0

statement error must be owner of CLUSTER jclus
ALTER CLUSTER jclus OWNER TO group_materialize

## Cluster Replicas

statement ok
CREATE CLUSTER REPLICA default.mr2 SIZE '1';

query T
SELECT mz_roles.name
  FROM mz_cluster_replicas
  LEFT JOIN mz_roles ON mz_cluster_replicas.owner_id = mz_roles.id
  WHERE mz_cluster_replicas.name = 'mr2'
----
materialize

statement error must be a member of "group_no_one"
ALTER CLUSTER REPLICA default.mr2 OWNER TO group_no_one

statement ok
ALTER CLUSTER REPLICA default.mr2 OWNER TO group_materialize

query T
SELECT mz_roles.name
  FROM mz_cluster_replicas
  LEFT JOIN mz_roles ON mz_cluster_replicas.owner_id = mz_roles.id
  WHERE mz_cluster_replicas.name = 'mr2'
----
group_materialize

statement ok
DROP CLUSTER REPLICA default.mr2

simple conn=joe,user=joe
CREATE CLUSTER REPLICA default.jr2 SIZE '1';
----
COMPLETE 0

query T
SELECT mz_roles.name
  FROM mz_cluster_replicas
  LEFT JOIN mz_roles ON mz_cluster_replicas.owner_id = mz_roles.id
  WHERE mz_cluster_replicas.name = 'jr2'
----
joe

statement error must be owner of CLUSTER REPLICA default.jr2
DROP CLUSTER REPLICA default.jr2

statement error must be owner of CLUSTER REPLICA default.jr2
ALTER CLUSTER REPLICA default.jr2 OWNER TO group_materialize

statement error db error: ERROR: must be owner of CLUSTER REPLICA default\.jr2
ALTER CLUSTER REPLICA default.jr2 RENAME TO jr3

simple conn=joe,user=joe
ALTER CLUSTER REPLICA default.jr2 RENAME TO jr3
----
COMPLETE 0

simple conn=mz_system,user=mz_system
GRANT CREATE ON CLUSTER jclus TO materialize;
----
COMPLETE 0

statement ok
CREATE CLUSTER REPLICA jclus.mr_cross SIZE '1';

query T
SELECT mz_roles.name
  FROM mz_cluster_replicas
  LEFT JOIN mz_roles ON mz_cluster_replicas.owner_id = mz_roles.id
  WHERE mz_cluster_replicas.name = 'mr_cross'
----
materialize

## Clean up

simple conn=mz_system,user=mz_system
REVOKE CREATECLUSTER, CREATEDB ON SYSTEM FROM joe;
----
COMPLETE 0

# Renaming does not change owner

statement ok
CREATE TABLE old_table ();

query T
SELECT mz_roles.name
  FROM mz_tables
  LEFT JOIN mz_roles ON mz_tables.owner_id = mz_roles.id
  WHERE mz_tables.name = 'old_table'
----
materialize

simple conn=mz_system,user=mz_system
ALTER TABLE mt RENAME TO new_table;
----
COMPLETE 0

query T
SELECT mz_roles.name
  FROM mz_tables
  LEFT JOIN mz_roles ON mz_tables.owner_id = mz_roles.id
  WHERE mz_tables.name = 'new_table'
----
materialize

# Prevent dropping roles while owned objects exist

## Tables

statement ok
CREATE ROLE owner

simple conn=mz_system,user=mz_system
GRANT CREATECLUSTER, CREATEDB ON SYSTEM TO owner;
----
COMPLETE 0

simple conn=mz_system,user=mz_system
GRANT CREATE ON DATABASE materialize TO owner;
----
COMPLETE 0

simple conn=mz_system,user=mz_system
GRANT CREATE ON SCHEMA materialize.public TO owner;
----
COMPLETE 0

simple conn=mz_system,user=mz_system
GRANT CREATE ON CLUSTER default TO owner;
----
COMPLETE 0

simple conn=owner1,user=owner
CREATE TABLE t (a INT);
----
COMPLETE 0


simple conn=materialize,user=materialize
DROP ROLE owner
----
db error: ERROR: role "owner" cannot be dropped because some objects depend on it
DETAIL: owner: owner of TABLE "materialize.public.t"
owner: privileges on TABLE "materialize.public.t" granted by owner
owner: privileges granted on TABLE "materialize.public.t" to owner
owner: privileges on DATABASE "materialize" granted by mz_system
owner: privileges on SCHEMA "materialize.public" granted by mz_system
owner: privileges on CLUSTER "default" granted by mz_system
owner: privileges on SYSTEM granted by mz_system

simple conn=owner1,user=owner
DROP TABLE t;
----
COMPLETE 0

simple conn=materialize,user=materialize
DROP ROLE owner
----
db error: ERROR: role "owner" cannot be dropped because some objects depend on it
DETAIL: owner: privileges on DATABASE "materialize" granted by mz_system
owner: privileges on SCHEMA "materialize.public" granted by mz_system
owner: privileges on CLUSTER "default" granted by mz_system
owner: privileges on SYSTEM granted by mz_system

simple conn=mz_system,user=mz_system
REVOKE CREATE ON DATABASE materialize FROM owner;
----
COMPLETE 0

simple conn=mz_system,user=mz_system
REVOKE CREATE ON SCHEMA materialize.public FROM owner;
----
COMPLETE 0

simple conn=mz_system,user=mz_system
REVOKE CREATE ON CLUSTER default FROM owner;
----
COMPLETE 0

simple conn=mz_system,user=mz_system
REVOKE CREATECLUSTER, CREATEDB ON SYSTEM FROM owner;
----
COMPLETE 0

statement ok
DROP ROLE owner

## Indexes

statement ok
CREATE ROLE owner

simple conn=mz_system,user=mz_system
GRANT CREATECLUSTER, CREATEDB ON SYSTEM TO owner;
----
COMPLETE 0

simple conn=mz_system,user=mz_system
GRANT CREATE ON DATABASE materialize TO owner;
----
COMPLETE 0

simple conn=mz_system,user=mz_system
GRANT CREATE ON SCHEMA materialize.public TO owner;
----
COMPLETE 0

simple conn=mz_system,user=mz_system
GRANT CREATE ON CLUSTER default TO owner;
----
COMPLETE 0

simple conn=owner2,user=owner
create TABLE t (a INT);
----
COMPLETE 0

simple conn=owner2,user=owner
CREATE INDEX ind ON t(a);
----
COMPLETE 0

simple conn=materialize,user=materialize
DROP ROLE owner
----
db error: ERROR: role "owner" cannot be dropped because some objects depend on it
DETAIL: owner: owner of TABLE "materialize.public.t"
owner: privileges on TABLE "materialize.public.t" granted by owner
owner: privileges granted on TABLE "materialize.public.t" to owner
owner: owner of INDEX "materialize.public.ind"
owner: privileges on INDEX "materialize.public.ind" granted by owner
owner: privileges granted on INDEX "materialize.public.ind" to owner
owner: privileges on DATABASE "materialize" granted by mz_system
owner: privileges on SCHEMA "materialize.public" granted by mz_system
owner: privileges on CLUSTER "default" granted by mz_system
owner: privileges on SYSTEM granted by mz_system

simple conn=owner2,user=owner
DROP INDEX ind;
----
COMPLETE 0

simple conn=owner2,user=owner
DROP TABLE t;
----
COMPLETE 0

simple conn=materialize,user=materialize
DROP ROLE owner
----
db error: ERROR: role "owner" cannot be dropped because some objects depend on it
DETAIL: owner: privileges on DATABASE "materialize" granted by mz_system
owner: privileges on SCHEMA "materialize.public" granted by mz_system
owner: privileges on CLUSTER "default" granted by mz_system
owner: privileges on SYSTEM granted by mz_system

simple conn=mz_system,user=mz_system
REVOKE CREATE ON DATABASE materialize FROM owner;
----
COMPLETE 0

simple conn=mz_system,user=mz_system
REVOKE CREATE ON SCHEMA materialize.public FROM owner;
----
COMPLETE 0

simple conn=mz_system,user=mz_system
REVOKE CREATE ON CLUSTER default FROM owner;
----
COMPLETE 0

simple conn=mz_system,user=mz_system
REVOKE CREATECLUSTER, CREATEDB ON SYSTEM FROM owner;
----
COMPLETE 0

statement ok
DROP ROLE owner

## Sources

statement ok
CREATE ROLE owner

simple conn=mz_system,user=mz_system
GRANT CREATECLUSTER, CREATEDB ON SYSTEM TO owner;
----
COMPLETE 0

simple conn=mz_system,user=mz_system
GRANT CREATE ON DATABASE materialize TO owner;
----
COMPLETE 0

simple conn=mz_system,user=mz_system
GRANT CREATE ON SCHEMA materialize.public TO owner;
----
COMPLETE 0

simple conn=mz_system,user=mz_system
GRANT CREATE ON CLUSTER default TO owner;
----
COMPLETE 0

simple conn=owner3,user=owner
create SOURCE s FROM LOAD GENERATOR COUNTER WITH (SIZE '1');
----
COMPLETE 0

simple conn=materialize,user=materialize
DROP ROLE owner
----
db error: ERROR: role "owner" cannot be dropped because some objects depend on it
DETAIL: owner: owner of SOURCE "materialize.public.s_progress"
owner: privileges on SOURCE "materialize.public.s_progress" granted by owner
owner: privileges granted on SOURCE "materialize.public.s_progress" to owner
owner: owner of SOURCE "materialize.public.s"
owner: privileges on SOURCE "materialize.public.s" granted by owner
owner: privileges granted on SOURCE "materialize.public.s" to owner
owner: privileges on DATABASE "materialize" granted by mz_system
owner: privileges on SCHEMA "materialize.public" granted by mz_system
owner: privileges on CLUSTER "default" granted by mz_system
owner: owner of CLUSTER "materialize_public_s"
owner: privileges granted on CLUSTER "materialize_public_s" to mz_introspection
owner: privileges on CLUSTER "materialize_public_s" granted by owner
owner: privileges granted on CLUSTER "materialize_public_s" to owner
owner: owner of CLUSTER REPLICA "linked"
owner: privileges on SYSTEM granted by mz_system

simple conn=owner3,user=owner
DROP SOURCE s;
----
COMPLETE 0

simple conn=materialize,user=materialize
DROP ROLE owner
----
db error: ERROR: role "owner" cannot be dropped because some objects depend on it
DETAIL: owner: privileges on DATABASE "materialize" granted by mz_system
owner: privileges on SCHEMA "materialize.public" granted by mz_system
owner: privileges on CLUSTER "default" granted by mz_system
owner: privileges on SYSTEM granted by mz_system

simple conn=mz_system,user=mz_system
REVOKE CREATE ON DATABASE materialize FROM owner;
----
COMPLETE 0

simple conn=mz_system,user=mz_system
REVOKE CREATE ON SCHEMA materialize.public FROM owner;
----
COMPLETE 0

simple conn=mz_system,user=mz_system
REVOKE CREATE ON CLUSTER default FROM owner;
----
COMPLETE 0

simple conn=mz_system,user=mz_system
REVOKE CREATECLUSTER, CREATEDB ON SYSTEM FROM owner;
----
COMPLETE 0

statement ok
DROP ROLE owner

## Views

statement ok
CREATE ROLE owner

simple conn=mz_system,user=mz_system
GRANT CREATECLUSTER, CREATEDB ON SYSTEM TO owner;
----
COMPLETE 0

simple conn=mz_system,user=mz_system
GRANT CREATE ON DATABASE materialize TO owner;
----
COMPLETE 0

simple conn=mz_system,user=mz_system
GRANT CREATE ON SCHEMA materialize.public TO owner;
----
COMPLETE 0

simple conn=mz_system,user=mz_system
GRANT CREATE ON CLUSTER default TO owner;
----
COMPLETE 0

simple conn=owner4,user=owner
CREATE VIEW v AS SELECT 1;
----
COMPLETE 0

simple conn=materialize,user=materialize
DROP ROLE owner
----
db error: ERROR: role "owner" cannot be dropped because some objects depend on it
DETAIL: owner: owner of VIEW "materialize.public.v"
owner: privileges on VIEW "materialize.public.v" granted by owner
owner: privileges granted on VIEW "materialize.public.v" to owner
owner: privileges on DATABASE "materialize" granted by mz_system
owner: privileges on SCHEMA "materialize.public" granted by mz_system
owner: privileges on CLUSTER "default" granted by mz_system
owner: privileges on SYSTEM granted by mz_system

simple conn=owner4,user=owner
DROP VIEW v;
----
COMPLETE 0

simple conn=materialize,user=materialize
DROP ROLE owner
----
db error: ERROR: role "owner" cannot be dropped because some objects depend on it
DETAIL: owner: privileges on DATABASE "materialize" granted by mz_system
owner: privileges on SCHEMA "materialize.public" granted by mz_system
owner: privileges on CLUSTER "default" granted by mz_system
owner: privileges on SYSTEM granted by mz_system

simple conn=mz_system,user=mz_system
REVOKE CREATE ON DATABASE materialize FROM owner;
----
COMPLETE 0

simple conn=mz_system,user=mz_system
REVOKE CREATE ON SCHEMA materialize.public FROM owner;
----
COMPLETE 0

simple conn=mz_system,user=mz_system
REVOKE CREATE ON CLUSTER default FROM owner;
----
COMPLETE 0

simple conn=mz_system,user=mz_system
REVOKE CREATECLUSTER, CREATEDB ON SYSTEM FROM owner;
----
COMPLETE 0

statement ok
DROP ROLE owner

## Materialized Views

statement ok
CREATE ROLE owner

simple conn=mz_system,user=mz_system
GRANT CREATECLUSTER, CREATEDB ON SYSTEM TO owner;
----
COMPLETE 0

simple conn=mz_system,user=mz_system
GRANT CREATE ON DATABASE materialize TO owner;
----
COMPLETE 0

simple conn=mz_system,user=mz_system
GRANT CREATE ON SCHEMA materialize.public TO owner;
----
COMPLETE 0

simple conn=mz_system,user=mz_system
GRANT CREATE ON CLUSTER default TO owner;
----
COMPLETE 0

simple conn=owner5,user=owner
CREATE MATERIALIZED VIEW mvv AS SELECT 1;
----
COMPLETE 0

simple conn=materialize,user=materialize
DROP ROLE owner
----
db error: ERROR: role "owner" cannot be dropped because some objects depend on it
DETAIL: owner: owner of MATERIALIZED VIEW "materialize.public.mvv"
owner: privileges on MATERIALIZED VIEW "materialize.public.mvv" granted by owner
owner: privileges granted on MATERIALIZED VIEW "materialize.public.mvv" to owner
owner: privileges on DATABASE "materialize" granted by mz_system
owner: privileges on SCHEMA "materialize.public" granted by mz_system
owner: privileges on CLUSTER "default" granted by mz_system
owner: privileges on SYSTEM granted by mz_system

simple conn=owner5,user=owner
DROP MATERIALIZED VIEW mvv;
----
COMPLETE 0

simple conn=materialize,user=materialize
DROP ROLE owner
----
db error: ERROR: role "owner" cannot be dropped because some objects depend on it
DETAIL: owner: privileges on DATABASE "materialize" granted by mz_system
owner: privileges on SCHEMA "materialize.public" granted by mz_system
owner: privileges on CLUSTER "default" granted by mz_system
owner: privileges on SYSTEM granted by mz_system

simple conn=mz_system,user=mz_system
REVOKE CREATE ON DATABASE materialize FROM owner;
----
COMPLETE 0

simple conn=mz_system,user=mz_system
REVOKE CREATE ON SCHEMA materialize.public FROM owner;
----
COMPLETE 0

simple conn=mz_system,user=mz_system
REVOKE CREATE ON CLUSTER default FROM owner;
----
COMPLETE 0

simple conn=mz_system,user=mz_system
REVOKE CREATECLUSTER, CREATEDB ON SYSTEM FROM owner;
----
COMPLETE 0

statement ok
DROP ROLE owner

## Connections

statement ok
CREATE ROLE owner

simple conn=mz_system,user=mz_system
GRANT CREATECLUSTER, CREATEDB ON SYSTEM TO owner;
----
COMPLETE 0

simple conn=mz_system,user=mz_system
GRANT CREATE ON DATABASE materialize TO owner;
----
COMPLETE 0

simple conn=mz_system,user=mz_system
GRANT CREATE ON SCHEMA materialize.public TO owner;
----
COMPLETE 0

simple conn=mz_system,user=mz_system
GRANT CREATE ON CLUSTER default TO owner;
----
COMPLETE 0

simple conn=owner6,user=owner
CREATE CONNECTION c TO KAFKA (BROKER 'localhost:9092') WITH (VALIDATE = false);
----
COMPLETE 0

simple conn=materialize,user=materialize
DROP ROLE owner
----
db error: ERROR: role "owner" cannot be dropped because some objects depend on it
DETAIL: owner: owner of CONNECTION "materialize.public.c"
owner: privileges on CONNECTION "materialize.public.c" granted by owner
owner: privileges granted on CONNECTION "materialize.public.c" to owner
owner: privileges on DATABASE "materialize" granted by mz_system
owner: privileges on SCHEMA "materialize.public" granted by mz_system
owner: privileges on CLUSTER "default" granted by mz_system
owner: privileges on SYSTEM granted by mz_system

simple conn=owner6,user=owner
DROP CONNECTION c;
----
COMPLETE 0

simple conn=materialize,user=materialize
DROP ROLE owner
----
db error: ERROR: role "owner" cannot be dropped because some objects depend on it
DETAIL: owner: privileges on DATABASE "materialize" granted by mz_system
owner: privileges on SCHEMA "materialize.public" granted by mz_system
owner: privileges on CLUSTER "default" granted by mz_system
owner: privileges on SYSTEM granted by mz_system

simple conn=mz_system,user=mz_system
REVOKE CREATE ON DATABASE materialize FROM owner;
----
COMPLETE 0

simple conn=mz_system,user=mz_system
REVOKE CREATE ON SCHEMA materialize.public FROM owner;
----
COMPLETE 0

simple conn=mz_system,user=mz_system
REVOKE CREATE ON CLUSTER default FROM owner;
----
COMPLETE 0

simple conn=mz_system,user=mz_system
REVOKE CREATECLUSTER, CREATEDB ON SYSTEM FROM owner;
----
COMPLETE 0

statement ok
DROP ROLE owner

## Types

statement ok
CREATE ROLE owner

simple conn=mz_system,user=mz_system
GRANT CREATECLUSTER, CREATEDB ON SYSTEM TO owner;
----
COMPLETE 0

simple conn=mz_system,user=mz_system
GRANT CREATE ON DATABASE materialize TO owner;
----
COMPLETE 0

simple conn=mz_system,user=mz_system
GRANT CREATE ON SCHEMA materialize.public TO owner;
----
COMPLETE 0

simple conn=mz_system,user=mz_system
GRANT CREATE ON CLUSTER default TO owner;
----
COMPLETE 0

simple conn=owner7,user=owner
CREATE TYPE ty AS LIST (ELEMENT TYPE=bool);
----
COMPLETE 0

simple conn=materialize,user=materialize
DROP ROLE owner
----
db error: ERROR: role "owner" cannot be dropped because some objects depend on it
DETAIL: owner: owner of TYPE "materialize.public.ty"
owner: privileges on TYPE "materialize.public.ty" granted by owner
owner: privileges granted on TYPE "materialize.public.ty" to owner
owner: privileges granted on TYPE "materialize.public.ty" to public
owner: privileges on DATABASE "materialize" granted by mz_system
owner: privileges on SCHEMA "materialize.public" granted by mz_system
owner: privileges on CLUSTER "default" granted by mz_system
owner: privileges on SYSTEM granted by mz_system

simple conn=owner7,user=owner
DROP TYPE ty;
----
COMPLETE 0

simple conn=materialize,user=materialize
DROP ROLE owner
----
db error: ERROR: role "owner" cannot be dropped because some objects depend on it
DETAIL: owner: privileges on DATABASE "materialize" granted by mz_system
owner: privileges on SCHEMA "materialize.public" granted by mz_system
owner: privileges on CLUSTER "default" granted by mz_system
owner: privileges on SYSTEM granted by mz_system

simple conn=mz_system,user=mz_system
REVOKE CREATE ON DATABASE materialize FROM owner;
----
COMPLETE 0

simple conn=mz_system,user=mz_system
REVOKE CREATE ON SCHEMA materialize.public FROM owner;
----
COMPLETE 0

simple conn=mz_system,user=mz_system
REVOKE CREATE ON CLUSTER default FROM owner;
----
COMPLETE 0

simple conn=mz_system,user=mz_system
REVOKE CREATECLUSTER, CREATEDB ON SYSTEM FROM owner;
----
COMPLETE 0

statement ok
DROP ROLE owner

## Secrets

statement ok
CREATE ROLE owner

simple conn=mz_system,user=mz_system
GRANT CREATECLUSTER, CREATEDB ON SYSTEM TO owner;
----
COMPLETE 0

simple conn=mz_system,user=mz_system
GRANT CREATE ON DATABASE materialize TO owner;
----
COMPLETE 0

simple conn=mz_system,user=mz_system
GRANT CREATE ON SCHEMA materialize.public TO owner;
----
COMPLETE 0

simple conn=mz_system,user=mz_system
GRANT CREATE ON CLUSTER default TO owner;
----
COMPLETE 0

simple conn=owner8,user=owner
CREATE SECRET se AS decode('c2VjcmV0Cg==', 'base64');
----
COMPLETE 0

simple conn=materialize,user=materialize
DROP ROLE owner
----
db error: ERROR: role "owner" cannot be dropped because some objects depend on it
DETAIL: owner: owner of SECRET "materialize.public.se"
owner: privileges on SECRET "materialize.public.se" granted by owner
owner: privileges granted on SECRET "materialize.public.se" to owner
owner: privileges on DATABASE "materialize" granted by mz_system
owner: privileges on SCHEMA "materialize.public" granted by mz_system
owner: privileges on CLUSTER "default" granted by mz_system
owner: privileges on SYSTEM granted by mz_system

simple conn=owner8,user=owner
DROP SECRET se;
----
COMPLETE 0

simple conn=materialize,user=materialize
DROP ROLE owner
----
db error: ERROR: role "owner" cannot be dropped because some objects depend on it
DETAIL: owner: privileges on DATABASE "materialize" granted by mz_system
owner: privileges on SCHEMA "materialize.public" granted by mz_system
owner: privileges on CLUSTER "default" granted by mz_system
owner: privileges on SYSTEM granted by mz_system

simple conn=mz_system,user=mz_system
REVOKE CREATE ON DATABASE materialize FROM owner;
----
COMPLETE 0

simple conn=mz_system,user=mz_system
REVOKE CREATE ON SCHEMA materialize.public FROM owner;
----
COMPLETE 0

simple conn=mz_system,user=mz_system
REVOKE CREATE ON CLUSTER default FROM owner;
----
COMPLETE 0

simple conn=mz_system,user=mz_system
REVOKE CREATECLUSTER, CREATEDB ON SYSTEM FROM owner;
----
COMPLETE 0

statement ok
DROP ROLE owner

## Databases

statement ok
CREATE ROLE owner

simple conn=mz_system,user=mz_system
GRANT CREATECLUSTER, CREATEDB ON SYSTEM TO owner;
----
COMPLETE 0

simple conn=mz_system,user=mz_system
GRANT CREATE ON DATABASE materialize TO owner;
----
COMPLETE 0

simple conn=mz_system,user=mz_system
GRANT CREATE ON SCHEMA materialize.public TO owner;
----
COMPLETE 0

simple conn=mz_system,user=mz_system
GRANT CREATE ON CLUSTER default TO owner;
----
COMPLETE 0

simple conn=owner9,user=owner
CREATE DATABASE db;
----
COMPLETE 0

simple conn=materialize,user=materialize
DROP ROLE owner
----
db error: ERROR: role "owner" cannot be dropped because some objects depend on it
DETAIL: owner: privileges on DATABASE "materialize" granted by mz_system
owner: privileges on SCHEMA "materialize.public" granted by mz_system
owner: owner of DATABASE "db"
owner: privileges granted on DATABASE "db" to mz_introspection
owner: privileges on DATABASE "db" granted by owner
owner: privileges granted on DATABASE "db" to owner
owner: owner of SCHEMA "db.public"
owner: privileges granted on SCHEMA "db.public" to mz_introspection
owner: privileges on SCHEMA "db.public" granted by owner
owner: privileges granted on SCHEMA "db.public" to owner
owner: privileges granted on SCHEMA "db.public" to public
owner: privileges on CLUSTER "default" granted by mz_system
owner: privileges on SYSTEM granted by mz_system

simple conn=owner9,user=owner
DROP DATABASE db;
----
COMPLETE 0

simple conn=materialize,user=materialize
DROP ROLE owner
----
db error: ERROR: role "owner" cannot be dropped because some objects depend on it
DETAIL: owner: privileges on DATABASE "materialize" granted by mz_system
owner: privileges on SCHEMA "materialize.public" granted by mz_system
owner: privileges on CLUSTER "default" granted by mz_system
owner: privileges on SYSTEM granted by mz_system

simple conn=mz_system,user=mz_system
REVOKE CREATE ON DATABASE materialize FROM owner;
----
COMPLETE 0

simple conn=mz_system,user=mz_system
REVOKE CREATE ON SCHEMA materialize.public FROM owner;
----
COMPLETE 0

simple conn=mz_system,user=mz_system
REVOKE CREATE ON CLUSTER default FROM owner;
----
COMPLETE 0

simple conn=mz_system,user=mz_system
REVOKE CREATECLUSTER, CREATEDB ON SYSTEM FROM owner;
----
COMPLETE 0

statement ok
DROP ROLE owner

## Schemas

statement ok
CREATE ROLE owner

simple conn=mz_system,user=mz_system
GRANT CREATECLUSTER, CREATEDB ON SYSTEM TO owner;
----
COMPLETE 0

simple conn=mz_system,user=mz_system
GRANT CREATE ON DATABASE materialize TO owner;
----
COMPLETE 0

simple conn=mz_system,user=mz_system
GRANT CREATE ON SCHEMA materialize.public TO owner;
----
COMPLETE 0

simple conn=mz_system,user=mz_system
GRANT CREATE ON CLUSTER default TO owner;
----
COMPLETE 0

simple conn=owner10,user=owner
CREATE SCHEMA sc;
----
COMPLETE 0

simple conn=materialize,user=materialize
DROP ROLE owner
----
db error: ERROR: role "owner" cannot be dropped because some objects depend on it
DETAIL: owner: privileges on DATABASE "materialize" granted by mz_system
owner: privileges on SCHEMA "materialize.public" granted by mz_system
owner: owner of SCHEMA "materialize.sc"
owner: privileges granted on SCHEMA "materialize.sc" to mz_introspection
owner: privileges on SCHEMA "materialize.sc" granted by owner
owner: privileges granted on SCHEMA "materialize.sc" to owner
owner: privileges on CLUSTER "default" granted by mz_system
owner: privileges on SYSTEM granted by mz_system

simple conn=owner10,user=owner
DROP SCHEMA sc;
----
COMPLETE 0

simple conn=materialize,user=materialize
DROP ROLE owner
----
db error: ERROR: role "owner" cannot be dropped because some objects depend on it
DETAIL: owner: privileges on DATABASE "materialize" granted by mz_system
owner: privileges on SCHEMA "materialize.public" granted by mz_system
owner: privileges on CLUSTER "default" granted by mz_system
owner: privileges on SYSTEM granted by mz_system

simple conn=mz_system,user=mz_system
REVOKE CREATE ON DATABASE materialize FROM owner;
----
COMPLETE 0

simple conn=mz_system,user=mz_system
REVOKE CREATE ON SCHEMA materialize.public FROM owner;
----
COMPLETE 0

simple conn=mz_system,user=mz_system
REVOKE CREATE ON CLUSTER default FROM owner;
----
COMPLETE 0

simple conn=mz_system,user=mz_system
REVOKE CREATECLUSTER, CREATEDB ON SYSTEM FROM owner;
----
COMPLETE 0

statement ok
DROP ROLE owner

## Clusters

statement ok
CREATE ROLE owner

simple conn=mz_system,user=mz_system
GRANT CREATECLUSTER, CREATEDB ON SYSTEM TO owner;
----
COMPLETE 0

simple conn=mz_system,user=mz_system
GRANT CREATE ON DATABASE materialize TO owner;
----
COMPLETE 0

simple conn=mz_system,user=mz_system
GRANT CREATE ON SCHEMA materialize.public TO owner;
----
COMPLETE 0

simple conn=mz_system,user=mz_system
GRANT CREATE ON CLUSTER default TO owner;
----
COMPLETE 0

simple conn=owner11,user=owner
CREATE CLUSTER clus REPLICAS (r1 (SIZE '1'));
----
COMPLETE 0

simple conn=materialize,user=materialize
DROP ROLE owner
----
db error: ERROR: role "owner" cannot be dropped because some objects depend on it
DETAIL: owner: privileges on DATABASE "materialize" granted by mz_system
owner: privileges on SCHEMA "materialize.public" granted by mz_system
owner: privileges on CLUSTER "default" granted by mz_system
owner: owner of CLUSTER "clus"
owner: privileges granted on CLUSTER "clus" to mz_introspection
owner: privileges on CLUSTER "clus" granted by owner
owner: privileges granted on CLUSTER "clus" to owner
owner: owner of CLUSTER REPLICA "r1"
owner: privileges on SYSTEM granted by mz_system

simple conn=owner11,user=owner
DROP CLUSTER clus;
----
COMPLETE 0

simple conn=materialize,user=materialize
DROP ROLE owner
----
db error: ERROR: role "owner" cannot be dropped because some objects depend on it
DETAIL: owner: privileges on DATABASE "materialize" granted by mz_system
owner: privileges on SCHEMA "materialize.public" granted by mz_system
owner: privileges on CLUSTER "default" granted by mz_system
owner: privileges on SYSTEM granted by mz_system

simple conn=mz_system,user=mz_system
REVOKE CREATE ON DATABASE materialize FROM owner;
----
COMPLETE 0

simple conn=mz_system,user=mz_system
REVOKE CREATE ON SCHEMA materialize.public FROM owner;
----
COMPLETE 0

simple conn=mz_system,user=mz_system
REVOKE CREATE ON CLUSTER default FROM owner;
----
COMPLETE 0

simple conn=mz_system,user=mz_system
REVOKE CREATECLUSTER, CREATEDB ON SYSTEM FROM owner;
----
COMPLETE 0

statement ok
DROP ROLE owner

## Cluster Replicas

statement ok
CREATE ROLE owner

simple conn=mz_system,user=mz_system
GRANT CREATECLUSTER, CREATEDB ON SYSTEM TO owner;
----
COMPLETE 0

simple conn=mz_system,user=mz_system
GRANT CREATE ON DATABASE materialize TO owner;
----
COMPLETE 0

simple conn=mz_system,user=mz_system
GRANT CREATE ON SCHEMA materialize.public TO owner;
----
COMPLETE 0

simple conn=mz_system,user=mz_system
GRANT CREATE ON CLUSTER default TO owner;
----
COMPLETE 0

simple conn=owner12,user=owner
CREATE CLUSTER REPLICA default.r2 SIZE '1';
----
COMPLETE 0

simple conn=materialize,user=materialize
DROP ROLE owner
----
db error: ERROR: role "owner" cannot be dropped because some objects depend on it
DETAIL: owner: privileges on DATABASE "materialize" granted by mz_system
owner: privileges on SCHEMA "materialize.public" granted by mz_system
owner: privileges on CLUSTER "default" granted by mz_system
owner: owner of CLUSTER REPLICA "r2"
owner: privileges on SYSTEM granted by mz_system

simple conn=owner12,user=owner
DROP CLUSTER REPLICA default.r2;
----
COMPLETE 0

simple conn=materialize,user=materialize
DROP ROLE owner
----
db error: ERROR: role "owner" cannot be dropped because some objects depend on it
DETAIL: owner: privileges on DATABASE "materialize" granted by mz_system
owner: privileges on SCHEMA "materialize.public" granted by mz_system
owner: privileges on CLUSTER "default" granted by mz_system
owner: privileges on SYSTEM granted by mz_system

simple conn=mz_system,user=mz_system
REVOKE CREATE ON DATABASE materialize FROM owner;
----
COMPLETE 0

simple conn=mz_system,user=mz_system
REVOKE CREATE ON SCHEMA materialize.public FROM owner;
----
COMPLETE 0

simple conn=mz_system,user=mz_system
REVOKE CREATE ON CLUSTER default FROM owner;
----
COMPLETE 0

simple conn=mz_system,user=mz_system
REVOKE CREATECLUSTER, CREATEDB ON SYSTEM FROM owner;
----
COMPLETE 0

statement ok
DROP ROLE owner

## Multiple Objects

statement ok
CREATE ROLE owner

simple conn=mz_system,user=mz_system
GRANT CREATECLUSTER, CREATEDB ON SYSTEM TO owner;
----
COMPLETE 0

simple conn=mz_system,user=mz_system
GRANT CREATE ON DATABASE materialize TO owner;
----
COMPLETE 0

simple conn=mz_system,user=mz_system
GRANT CREATE ON SCHEMA materialize.public TO owner;
----
COMPLETE 0

simple conn=mz_system,user=mz_system
GRANT CREATE ON CLUSTER default TO owner;
----
COMPLETE 0

simple conn=owner13,user=owner
CREATE TABLE t (a INT)
----
COMPLETE 0

simple conn=owner13,user=owner
CREATE VIEW v AS SELECT 1
----
COMPLETE 0

simple conn=materialize,user=materialize
DROP ROLE owner
----
db error: ERROR: role "owner" cannot be dropped because some objects depend on it
DETAIL: owner: owner of TABLE "materialize.public.t"
owner: privileges on TABLE "materialize.public.t" granted by owner
owner: privileges granted on TABLE "materialize.public.t" to owner
owner: owner of VIEW "materialize.public.v"
owner: privileges on VIEW "materialize.public.v" granted by owner
owner: privileges granted on VIEW "materialize.public.v" to owner
owner: privileges on DATABASE "materialize" granted by mz_system
owner: privileges on SCHEMA "materialize.public" granted by mz_system
owner: privileges on CLUSTER "default" granted by mz_system
owner: privileges on SYSTEM granted by mz_system

simple conn=owner13,user=owner
DROP TABLE t
----
COMPLETE 0

simple conn=materialize,user=materialize
DROP ROLE owner
----
db error: ERROR: role "owner" cannot be dropped because some objects depend on it
DETAIL: owner: owner of VIEW "materialize.public.v"
owner: privileges on VIEW "materialize.public.v" granted by owner
owner: privileges granted on VIEW "materialize.public.v" to owner
owner: privileges on DATABASE "materialize" granted by mz_system
owner: privileges on SCHEMA "materialize.public" granted by mz_system
owner: privileges on CLUSTER "default" granted by mz_system
owner: privileges on SYSTEM granted by mz_system

simple conn=owner13,user=owner
DROP VIEW v
----
COMPLETE 0

simple conn=materialize,user=materialize
DROP ROLE owner
----
db error: ERROR: role "owner" cannot be dropped because some objects depend on it
DETAIL: owner: privileges on DATABASE "materialize" granted by mz_system
owner: privileges on SCHEMA "materialize.public" granted by mz_system
owner: privileges on CLUSTER "default" granted by mz_system
owner: privileges on SYSTEM granted by mz_system

simple conn=mz_system,user=mz_system
REVOKE CREATE ON DATABASE materialize FROM owner;
----
COMPLETE 0

simple conn=mz_system,user=mz_system
REVOKE CREATE ON SCHEMA materialize.public FROM owner;
----
COMPLETE 0

simple conn=mz_system,user=mz_system
REVOKE CREATE ON CLUSTER default FROM owner;
----
COMPLETE 0

simple conn=mz_system,user=mz_system
REVOKE CREATECLUSTER, CREATEDB ON SYSTEM FROM owner;
----
COMPLETE 0

statement ok
DROP ROLE owner

# Prevent altering the owner of system resources

simple conn=mz_system,user=mz_system
ALTER CLUSTER mz_system OWNER TO mz_system
----
db error: ERROR: system cluster 'mz_system' cannot be modified

simple conn=mz_system,user=mz_system
ALTER CLUSTER REPLICA mz_system.r1 OWNER TO mz_system
----
db error: ERROR: system cluster 'mz_system' cannot be modified

simple conn=mz_system,user=mz_system
ALTER SCHEMA mz_catalog OWNER TO mz_system
----
db error: ERROR: cannot alter schema mz_catalog because it is required by the database system

simple conn=mz_system,user=mz_system
ALTER SOURCE mz_internal.mz_dataflow_operators OWNER TO mz_system
----
db error: ERROR: cannot alter item mz_internal.mz_dataflow_operators because it is required by the database system

simple conn=mz_system,user=mz_system
ALTER TABLE mz_views OWNER TO mz_system
----
db error: ERROR: cannot alter item mz_catalog.mz_views because it is required by the database system

simple conn=mz_system,user=mz_system
ALTER VIEW mz_relations OWNER TO mz_system
----
db error: ERROR: cannot alter item mz_catalog.mz_relations because it is required by the database system

simple conn=mz_system,user=mz_system
ALTER TYPE int4 OWNER TO mz_system
----
db error: ERROR: cannot alter item pg_catalog.int4 because it is required by the database system

simple conn=mz_system,user=mz_system
ALTER INDEX mz_internal.mz_show_databases_ind OWNER TO mz_system
----
db error: ERROR: cannot alter item mz_internal.mz_show_databases_ind because it is required by the database system

# Superusers can alter the owner to a role that they are not a member of

statement ok
CREATE TABLE t ()

simple conn=mz_system,user=mz_system
CREATE ROLE group1;
----
COMPLETE 0

simple conn=mz_system,user=mz_system
ALTER TABLE t OWNER TO group1;
----
COMPLETE 0

statement ok
CREATE ROLE group2;

simple conn=mz_system,user=mz_system
ALTER TABLE t OWNER TO group2;
----
COMPLETE 0

simple conn=mz_system,user=mz_system
DROP TABLE t;
----
COMPLETE 0

# Test that ownership is not checked with cascading deletes

statement ok
CREATE TABLE t (a INT);

simple conn=joe,user=joe
CREATE VIEW v AS SELECT * FROM t;
----
COMPLETE 0

statement error must be owner of VIEW materialize.public.v
DROP VIEW v

statement ok
DROP TABLE t CASCADE;

statement ok
CREATE VIEW v AS SELECT 1 AS a;

statement ok
CREATE INDEX i ON v(a);

statement ok
CREATE OR REPLACE VIEW v AS SELECT 2 AS a;

statement ok
DROP VIEW v;

statement ok
CREATE MATERIALIZED VIEW mv AS SELECT 1 AS a;

statement ok
CREATE INDEX i ON mv(a);

statement ok
CREATE OR REPLACE MATERIALIZED VIEW mv AS SELECT 2 AS a;

statement ok
DROP MATERIALIZED VIEW mv;

# Test that index owners are consistent with their underlying relation

statement ok
CREATE TABLE t (a INT)

simple conn=joe,user=joe
CREATE INDEX i1 ON t (a);
----
db error: ERROR: must be owner of TABLE materialize.public.t

simple conn=mz_system,user=mz_system
CREATE INDEX i1 IN CLUSTER default ON t (a);
----
COMPLETE 0

statement ok
CREATE INDEX i2 ON t (a);

query TT
SELECT mz_indexes.name, mz_roles.name
  FROM mz_indexes
  LEFT JOIN mz_roles ON mz_indexes.owner_id = mz_roles.id
  WHERE mz_indexes.name = 'i1' OR mz_indexes.name = 'i2'
----
i1  materialize
i2  materialize

simple conn=mz_system,user=mz_system
ALTER TABLE t OWNER TO joe
----
COMPLETE 0

query TT
SELECT mz_indexes.name, mz_roles.name
  FROM mz_indexes
  LEFT JOIN mz_roles ON mz_indexes.owner_id = mz_roles.id
  WHERE mz_indexes.name = 'i1' OR mz_indexes.name = 'i2'
----
i1  joe
i2  joe

simple conn=joe,user=joe
DROP INDEX i1
----
COMPLETE 0

simple conn=joe,user=joe
DROP INDEX i2
----
COMPLETE 0

simple conn=joe,user=joe
DROP TABLE t
----
COMPLETE 0

# Test DROP OWNED

simple conn=mz_system,user=mz_system
REVOKE ALL PRIVILEGES ON SYSTEM FROM materialize;
----
COMPLETE 0

simple conn=mz_system,user=mz_system
GRANT CREATEDB, CREATECLUSTER ON SYSTEM TO materialize;
----
COMPLETE 0

simple conn=mz_system,user=mz_system
GRANT CREATE ON DATABASE materialize TO PUBLIC;
----
COMPLETE 0

simple conn=mz_system,user=mz_system
GRANT CREATE ON SCHEMA materialize.public TO PUBLIC;
----
COMPLETE 0

statement ok
CREATE DATABASE db

query T
SELECT name FROM mz_databases WHERE name = 'db'
----
db

statement ok
CREATE SCHEMA s

query T
SELECT name FROM mz_schemas WHERE name = 's'
----
s

statement ok
CREATE TABLE t ();

query T
SELECT name FROM mz_tables WHERE name = 't'
----
t

statement ok
CREATE CLUSTER c REPLICAS (replica1 (SIZE '1'));

query T
SELECT name FROM mz_clusters WHERE name = 'c'
----
c

query T
SELECT name FROM mz_cluster_replicas WHERE name = 'replica1'
----
replica1

simple conn=mz_system,user=mz_system
CREATE VIEW v AS SELECT 1;
----
COMPLETE 0

simple conn=mz_system,user=mz_system
GRANT SELECT ON v TO materialize;
----
COMPLETE 0

query TT
SELECT name, unnest(privileges)::text FROM mz_views WHERE name = 'v'
----
v  mz_system=r/mz_system
v  materialize=r/mz_system

query T
SELECT privileges::text FROM mz_system_privileges
----
mz_system=RBN/mz_system
materialize=BN/mz_system

simple conn=mz_system,user=mz_system
DROP OWNED BY materialize;
----
COMPLETE 0

query T
SELECT name FROM mz_databases WHERE name = 'db'
----

query T
SELECT name FROM mz_schemas WHERE name = 's'
----

query T
SELECT name FROM mz_tables WHERE name = 't'
----

query T
SELECT name FROM mz_clusters WHERE name = 'c'
----

query T
SELECT name FROM mz_cluster_replicas WHERE name = 'replica1'
----

query TT
SELECT name, unnest(privileges)::text FROM mz_views WHERE name = 'v'
----
v  mz_system=r/mz_system

query T
SELECT privileges::text FROM mz_system_privileges
----
mz_system=RBN/mz_system

simple conn=mz_system,user=mz_system
DROP VIEW v;
----
COMPLETE 0

## Test invalid revokes

simple conn=mz_system,user=mz_system
GRANT CREATEDB, CREATECLUSTER ON SYSTEM TO materialize;
----
COMPLETE 0

statement ok
CREATE DATABASE db

query T
SELECT name FROM mz_databases WHERE name = 'db'
----
db

statement ok
CREATE SCHEMA s

query T
SELECT name FROM mz_schemas WHERE name = 's'
----
s

statement ok
CREATE TABLE t ();

query T
SELECT name FROM mz_tables WHERE name = 't'
----
t

statement ok
CREATE CLUSTER c REPLICAS (replica1 (SIZE '1'));

query T
SELECT name FROM mz_clusters WHERE name = 'c'
----
c

query T
SELECT name FROM mz_cluster_replicas WHERE name = 'replica1'
----
replica1

simple conn=mz_system,user=mz_system
CREATE VIEW v AS SELECT 1;
----
COMPLETE 0

simple conn=mz_system,user=mz_system
GRANT SELECT ON v TO materialize;
----
COMPLETE 0

query TT
SELECT name, unnest(privileges)::text FROM mz_views WHERE name = 'v'
----
v  mz_system=r/mz_system
v  materialize=r/mz_system

simple conn=materialize,user=materialize
DROP OWNED BY materialize;
----
COMPLETE 0

query T
SELECT name FROM mz_databases WHERE name = 'db'
----

query T
SELECT name FROM mz_schemas WHERE name = 's'
----

query T
SELECT name FROM mz_tables WHERE name = 't'
----

query T
SELECT name FROM mz_clusters WHERE name = 'c'
----

query T
SELECT name FROM mz_cluster_replicas WHERE name = 'replica1'
----

query TT
SELECT name, unnest(privileges)::text FROM mz_views WHERE name = 'v'
----
v  mz_system=r/mz_system
v  materialize=r/mz_system

simple conn=mz_system,user=mz_system
DROP VIEW v;
----
COMPLETE 0

## Test CASCADE

statement ok
CREATE DATABASE db

query T
SELECT name FROM mz_databases WHERE name = 'db'
----
db

statement ok
CREATE SCHEMA s

query T
SELECT name FROM mz_schemas WHERE name = 's'
----
s

statement ok
CREATE TABLE t ();

query T
SELECT name FROM mz_tables WHERE name = 't'
----
t

statement ok
CREATE CLUSTER c REPLICAS (replica1 (SIZE '1'));

query T
SELECT name FROM mz_clusters WHERE name = 'c'
----
c

query T
SELECT name FROM mz_cluster_replicas WHERE name = 'replica1'
----
replica1

simple conn=mz_system,user=mz_system
CREATE SCHEMA db.s;
----
COMPLETE 0

simple conn=mz_system,user=mz_system
DROP OWNED BY materialize;
----
db error: ERROR: database "db" cannot be dropped without CASCADE while it contains non-owned schemas

simple conn=mz_system,user=mz_system
CREATE VIEW s.v AS SELECT 1;
----
COMPLETE 0

simple conn=mz_system,user=mz_system
DROP OWNED BY materialize;
----
db error: ERROR: schema "materialize.s" cannot be dropped without CASCADE while it contains non-owned objects

simple conn=mz_system,user=mz_system
CREATE VIEW v AS SELECT * FROM t;
----
COMPLETE 0

simple conn=mz_system,user=mz_system
DROP OWNED BY materialize;
----
db error: ERROR: cannot drop "materialize.public.t" without CASCADE: still depended upon by non-owned catalog items "materialize.public.v"

simple conn=mz_system,user=mz_system
CREATE MATERIALIZED VIEW mv IN CLUSTER c AS SELECT 1;
----
COMPLETE 0

simple conn=mz_system,user=mz_system
DROP OWNED BY materialize;
----
db error: ERROR: cannot drop cluster "c" without CASCADE: still depended upon by non-owned catalog items "materialize.public.mv"

simple conn=mz_system,user=mz_system
DROP OWNED BY materialize CASCADE;
----
COMPLETE 0

query T
SELECT name FROM mz_databases WHERE name = 'db'
----

query T
SELECT name FROM mz_schemas WHERE name = 's'
----

query T
SELECT name FROM mz_tables WHERE name = 't'
----

query T
SELECT name FROM mz_clusters WHERE name = 'c'
----

query T
SELECT name FROM mz_cluster_replicas WHERE name = 'replica1'
----

simple conn=mz_system,user=mz_system
REVOKE CREATEDB, CREATECLUSTER ON SYSTEM FROM materialize;
----
COMPLETE 0

## Test dropping temporary objects

statement ok
CREATE TEMP VIEW v AS SELECT 1

statement ok
DROP OWNED BY materialize

## Test dropping system objects

simple conn=mz_system,user=mz_system
DROP OWNED BY mz_system CASCADE;
----
db error: ERROR: cannot drop objects owned by role "mz_system" because they are required by the database system

## Test dropping PUBLIC objects

simple conn=mz_system,user=mz_system
DROP OWNED BY PUBLIC;
----
db error: ERROR: role name "public" is reserved
DETAIL: The role "public" and the prefixes "mz_" and "pg_" are reserved for system roles.

simple conn=mz_system,user=mz_system
GRANT ALL PRIVILEGES ON SYSTEM TO materialize;
----
COMPLETE 0

<<<<<<< HEAD
## Testing dropping a cluster with bound objects

statement ok
CREATE CLUSTER c REPLICAS (r1 (SIZE '1'));

statement ok
CREATE MATERIALIZED VIEW mv IN CLUSTER c AS SELECT 1;

query T
SELECT name FROM mz_clusters WHERE name = 'c'
----
c

query T
SELECT name FROM mz_materialized_views WHERE name = 'mv'
----
mv

statement ok
DROP OWNED BY materialize

query T
SELECT name FROM mz_clusters WHERE name = 'c'
----

query T
SELECT name FROM mz_materialized_views WHERE name = 'mv'
----

statement ok
CREATE CLUSTER c REPLICAS (r1 (SIZE '1'));

statement ok
GRANT CREATE ON CLUSTER c TO joe

simple conn=mz_system,user=mz_system
GRANT CREATE ON SCHEMA public TO joe
----
COMPLETE 0

simple conn=joe,user=joe
CREATE MATERIALIZED VIEW mv IN CLUSTER c AS SELECT 1;
----
COMPLETE 0

query T
SELECT name FROM mz_clusters WHERE name = 'c'
----
c

query T
SELECT name FROM mz_materialized_views WHERE name = 'mv'
----
mv

statement error cannot drop cluster "c" without CASCADE: still depended upon by non-owned catalog items "materialize.public.mv"
DROP OWNED BY materialize

query T
SELECT name FROM mz_clusters WHERE name = 'c'
----
c

query T
SELECT name FROM mz_materialized_views WHERE name = 'mv'
----
mv
=======
## Test linked clusters

statement ok
CREATE SOURCE s FROM LOAD GENERATOR COUNTER WITH (SIZE '1')

query TT
SELECT name, type FROM mz_objects WHERE name = 's'
----
s  source
>>>>>>> 14554647

statement ok
DROP OWNED BY materialize CASCADE

<<<<<<< HEAD
query T
SELECT name FROM mz_clusters WHERE name = 'c'
----

query T
SELECT name FROM mz_materialized_views WHERE name = 'mv'
----

simple conn=mz_system,user=mz_system
REVOKE CREATE ON SCHEMA public FROM joe
----
COMPLETE 0
=======
query TT
SELECT name, type FROM mz_objects WHERE name = 's'
----
>>>>>>> 14554647

# Test REASSIGN OWNED

statement ok
CREATE DATABASE db

query T
SELECT mz_roles.name
  FROM mz_databases
  LEFT JOIN mz_roles ON mz_databases.owner_id = mz_roles.id
  WHERE mz_databases.name = 'db'
----
materialize

statement ok
CREATE SCHEMA s

query T
SELECT mz_roles.name
  FROM mz_schemas
  LEFT JOIN mz_roles ON mz_schemas.owner_id = mz_roles.id
  WHERE mz_schemas.name = 's'
----
materialize

statement ok
CREATE TABLE t ();

query T
SELECT mz_roles.name
  FROM mz_tables
  LEFT JOIN mz_roles ON mz_tables.owner_id = mz_roles.id
  WHERE mz_tables.name = 't'
----
materialize

simple conn=joe,user=joe
CREATE TABLE t1 ();
----
COMPLETE 0

query T
SELECT mz_roles.name
  FROM mz_tables
  LEFT JOIN mz_roles ON mz_tables.owner_id = mz_roles.id
  WHERE mz_tables.name = 't1'
----
joe

statement ok
CREATE CLUSTER c REPLICAS (replica1 (SIZE '1'));

query T
SELECT mz_roles.name
  FROM mz_clusters
  LEFT JOIN mz_roles ON mz_clusters.owner_id = mz_roles.id
  WHERE mz_clusters.name = 'c'
----
materialize

query T
SELECT mz_roles.name
  FROM mz_cluster_replicas
  LEFT JOIN mz_roles ON mz_cluster_replicas.owner_id = mz_roles.id
  WHERE mz_cluster_replicas.name = 'replica1'
----
materialize

simple conn=mz_system,user=mz_system
REASSIGN OWNED BY materialize, joe TO group1;
----
COMPLETE 0

query T
SELECT mz_roles.name
  FROM mz_databases
  LEFT JOIN mz_roles ON mz_databases.owner_id = mz_roles.id
  WHERE mz_databases.name = 'db'
----
group1

query T
SELECT mz_roles.name
  FROM mz_schemas
  LEFT JOIN mz_roles ON mz_schemas.owner_id = mz_roles.id
  WHERE mz_schemas.name = 's'
----
group1

query T
SELECT mz_roles.name
  FROM mz_tables
  LEFT JOIN mz_roles ON mz_tables.owner_id = mz_roles.id
  WHERE mz_tables.name = 't'
----
group1

query T
SELECT mz_roles.name
  FROM mz_tables
  LEFT JOIN mz_roles ON mz_tables.owner_id = mz_roles.id
  WHERE mz_tables.name = 't1'
----
group1

query T
SELECT mz_roles.name
  FROM mz_clusters
  LEFT JOIN mz_roles ON mz_clusters.owner_id = mz_roles.id
  WHERE mz_clusters.name = 'c'
----
group1

query T
SELECT mz_roles.name
  FROM mz_cluster_replicas
  LEFT JOIN mz_roles ON mz_cluster_replicas.owner_id = mz_roles.id
  WHERE mz_cluster_replicas.name = 'replica1'
----
group1

## Test reassigning temporary objects. It's weird that this is allowed, but it is.

simple conn=mz_system,user=mz_system
GRANT joe TO materialize
----
COMPLETE 0

statement ok
CREATE TEMPORARY VIEW v AS SELECT 1

statement ok
REASSIGN OWNED BY materialize TO joe

## Test reassigning system objects

simple conn=mz_system,user=mz_system
REASSIGN OWNED BY mz_system TO materialize;
----
db error: ERROR: cannot reassign objects owned by role "mz_system" because they are required by the database system

## Test reassigning PUBLIC objects

simple conn=mz_system,user=mz_system
REASSIGN OWNED BY PUBLIC TO materialize;
----
db error: ERROR: role name "public" is reserved
DETAIL: The role "public" and the prefixes "mz_" and "pg_" are reserved for system roles.

simple conn=mz_system,user=mz_system
REASSIGN OWNED BY materialize TO PUBLIC;
----
db error: ERROR: role name "public" is reserved
DETAIL: The role "public" and the prefixes "mz_" and "pg_" are reserved for system roles.

# Disable rbac checks.

simple conn=mz_system,user=mz_system
ALTER SYSTEM SET enable_rbac_checks TO false;
----
COMPLETE 0

simple conn=mz_system,user=mz_system
ALTER SYSTEM SET enable_ld_rbac_checks TO false;
----
COMPLETE 0<|MERGE_RESOLUTION|>--- conflicted
+++ resolved
@@ -2619,7 +2619,6 @@
 ----
 COMPLETE 0
 
-<<<<<<< HEAD
 ## Testing dropping a cluster with bound objects
 
 statement ok
@@ -2687,7 +2686,23 @@
 SELECT name FROM mz_materialized_views WHERE name = 'mv'
 ----
 mv
-=======
+
+statement ok
+DROP OWNED BY materialize CASCADE
+
+query T
+SELECT name FROM mz_clusters WHERE name = 'c'
+----
+
+query T
+SELECT name FROM mz_materialized_views WHERE name = 'mv'
+----
+
+simple conn=mz_system,user=mz_system
+REVOKE CREATE ON SCHEMA public FROM joe
+----
+COMPLETE 0
+
 ## Test linked clusters
 
 statement ok
@@ -2697,29 +2712,13 @@
 SELECT name, type FROM mz_objects WHERE name = 's'
 ----
 s  source
->>>>>>> 14554647
 
 statement ok
 DROP OWNED BY materialize CASCADE
 
-<<<<<<< HEAD
-query T
-SELECT name FROM mz_clusters WHERE name = 'c'
-----
-
-query T
-SELECT name FROM mz_materialized_views WHERE name = 'mv'
-----
-
-simple conn=mz_system,user=mz_system
-REVOKE CREATE ON SCHEMA public FROM joe
-----
-COMPLETE 0
-=======
 query TT
 SELECT name, type FROM mz_objects WHERE name = 's'
 ----
->>>>>>> 14554647
 
 # Test REASSIGN OWNED
 
