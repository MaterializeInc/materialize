--- conflicted
+++ resolved
@@ -1405,11 +1405,6 @@
 
 statement ok
 CREATE INDEX i ON v(a);
-<<<<<<< HEAD
-=======
-----
-COMPLETE 0
->>>>>>> 41a4dead
 
 statement ok
 CREATE OR REPLACE VIEW v AS SELECT 2 AS a;
@@ -1423,7 +1418,6 @@
 statement ok
 CREATE INDEX i ON mv(a);
 
-<<<<<<< HEAD
 statement ok
 CREATE OR REPLACE MATERIALIZED VIEW mv AS SELECT 2 AS a;
 
@@ -1445,8 +1439,6 @@
 ----
 COMPLETE 0
 
-=======
->>>>>>> 41a4dead
 statement ok
 CREATE INDEX i2 ON t (a);
 
