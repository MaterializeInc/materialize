--- conflicted
+++ resolved
@@ -1834,8 +1834,6 @@
 ----
 sch  materialize=UC/materialize
 
-<<<<<<< HEAD
-=======
 ## System
 
 query B
@@ -1855,7 +1853,6 @@
 
 # TODO(jkosh44) Add tests when GRANT is implemented for system privileges
 
->>>>>>> 431a211f
 ## Test misc error scenarios
 
 statement error invalid privilege types SELECT, INSERT, UPDATE, DELETE for SCHEMA
