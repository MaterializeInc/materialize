# Copyright Materialize, Inc. and contributors. All rights reserved.
#
# Use of this software is governed by the Business Source License
# included in the LICENSE file at the root of this repository.
#
# As of the Change Date specified in that file, in accordance with
# the Business Source License, use of this software will be governed
# by the Apache License, Version 2.0.

mode cockroach

reset-server

# Test mz_aclitem type and functions

query T
SELECT mz_internal.make_mz_aclitem('u1', 'u2', 'CREATE')
----
u1=C/u2

query T
SELECT mz_internal.make_mz_aclitem('u1', 'u2', 'CREATE, USAGE')
----
u1=UC/u2

query T
SELECT mz_internal.make_mz_aclitem('u1', 'u2', 'CREATE')::text
----
default_owner=C/materialize

query T
SELECT mz_internal.make_mz_aclitem('u1', 'u2', 'CREATE, USAGE')::text
----
default_owner=UC/materialize

query T
SELECT mz_internal.make_mz_aclitem('p', 'u2', 'CREATE')
----
=C/u2

query T
SELECT mz_internal.make_mz_aclitem('p', 'u2', 'CREATE, USAGE')
----
=UC/u2

query T
SELECT mz_internal.make_mz_aclitem('p', 'u2', 'SELECT')::text
----
=r/materialize

query T
SELECT mz_internal.make_mz_aclitem('p', 'u2', 'INSERT, SELECT')::text
----
=ar/materialize

query error mz_aclitem grantor cannot be PUBLIC role
SELECT mz_internal.make_mz_aclitem('u1', 'p', 'CREATE')

query error mz_aclitem grantor cannot be PUBLIC role
SELECT mz_internal.make_mz_aclitem('u1', 'p', 'CREATE, USAGE')

query T
SELECT mz_internal.mz_aclitem_grantee(mz_internal.make_mz_aclitem('u1', 'u2', 'DELETE'))
----
u1

query T
SELECT mz_internal.mz_aclitem_grantee(mz_internal.make_mz_aclitem('p', 'u2', 'DELETE'))
----
p

query T
SELECT mz_internal.mz_aclitem_grantor(mz_internal.make_mz_aclitem('u1', 'u2', 'DELETE'))
----
u2

query T
SELECT mz_internal.mz_aclitem_privileges(mz_internal.make_mz_aclitem('u1', 'u2', 'DELETE'))
----
d

query B
SELECT mz_internal.make_mz_aclitem('u1', 'u2', 'DELETE') = mz_internal.make_mz_aclitem('u1', 'u2', 'DELETE')
----
true

query B
SELECT mz_internal.make_mz_aclitem('u1', 'u2', 'DELETE') <> mz_internal.make_mz_aclitem('u1', 'u2', 'DELETE')
----
false

query B
SELECT mz_internal.make_mz_aclitem('u3', 'u2', 'DELETE') = mz_internal.make_mz_aclitem('u1', 'u2', 'DELETE')
----
false

query B
SELECT mz_internal.make_mz_aclitem('u1', 'u3', 'DELETE') = mz_internal.make_mz_aclitem('u1', 'u2', 'DELETE')
----
false

query B
SELECT mz_internal.make_mz_aclitem('u1', 'u3', 'DELETE, USAGE') = mz_internal.make_mz_aclitem('u1', 'u2', 'DELETE')
----
false

query B
SELECT mz_internal.make_mz_aclitem('u3', 'u2', 'DELETE') <> mz_internal.make_mz_aclitem('u1', 'u2', 'DELETE')
----
true

query B
SELECT mz_internal.make_mz_aclitem('u1', 'u3', 'DELETE') <> mz_internal.make_mz_aclitem('u1', 'u2', 'DELETE')
----
true

query B
SELECT mz_internal.make_mz_aclitem('u1', 'u3', 'DELETE, USAGE') <> mz_internal.make_mz_aclitem('u1', 'u2', 'DELETE')
----
true

# RoleIds that don't exist are printed as IDs instead of names

query T
SELECT mz_internal.make_mz_aclitem('u99991', 'u2', 'CREATE')::text
----
u99991=C/materialize

query T
SELECT mz_internal.make_mz_aclitem('u1', 'u87398', 'CREATE')::text
----
default_owner=C/u87398

query T
SELECT mz_internal.make_mz_aclitem('u3251', 's345', 'CREATE')::text
----
u3251=C/s345

# Test parsing errors

query error couldn't parse role id 'uasdf7890ad'
SELECT mz_internal.make_mz_aclitem('u1', 'uasdf7890ad', 'CREATE')

query error couldn't parse role id 'sd98fas9df8'
SELECT mz_internal.make_mz_aclitem('sd98fas9df8', 's1', 'CREATE')

query error unrecognized privilege type: "asdfa ljefioj"
SELECT mz_internal.make_mz_aclitem('u1', 's1', 'asdfa ljefioj')

# Test default privileges

simple conn=mz_system,user=mz_system
ALTER ROLE materialize CREATEDB CREATECLUSTER;
----
COMPLETE 0

## Create some helper views

statement ok
CREATE VIEW database_privileges (name, privilege) AS SELECT name, unnest(privileges)::text FROM mz_databases;

statement ok
CREATE VIEW schema_privileges (name, privilege) AS SELECT name, unnest(privileges)::text FROM mz_schemas;

statement ok
CREATE VIEW cluster_privileges (name, privilege) AS SELECT name, unnest(privileges)::text FROM mz_clusters;

statement ok
CREATE VIEW item_privileges (name, type, privilege) AS SELECT name, type, unnest(privileges)::text FROM mz_objects;

<<<<<<< HEAD
## Test built-in objects

query TT
SELECT * FROM database_privileges
----
materialize  =UC/mz_system
=======
query TT
SELECT * FROM database_privileges
----
materialize  =U/mz_system
>>>>>>> eafcb254
materialize  mz_system=UC/mz_system

query TT
SELECT * FROM schema_privileges ORDER BY name
----
information_schema  =U/mz_system
information_schema  mz_system=UC/mz_system
mz_catalog          =U/mz_system
mz_catalog          mz_system=UC/mz_system
mz_internal         =U/mz_system
mz_internal         mz_system=UC/mz_system
pg_catalog          =U/mz_system
pg_catalog          mz_system=UC/mz_system
<<<<<<< HEAD
public              =UC/mz_system
=======
public              =U/mz_system
>>>>>>> eafcb254
public              mz_system=UC/mz_system

query TT
SELECT * FROM cluster_privileges ORDER BY name
----
<<<<<<< HEAD
default           =UC/mz_system
=======
default           =U/mz_system
>>>>>>> eafcb254
default           mz_system=UC/mz_system
mz_introspection  =U/mz_system
mz_introspection  mz_system=UC/mz_system
mz_introspection  mz_introspection=UC/mz_system
mz_system         mz_system=UC/mz_system

<<<<<<< HEAD
### The materialize privilege comes from the views created above
=======
# The materialize privilege comes from the views created above
>>>>>>> eafcb254
query T
SELECT DISTINCT(privilege) FROM item_privileges WHERE type = 'view' OR type = 'materialized view' OR type = 'source'
----
=r/mz_system
mz_system=r/mz_system
materialize=r/materialize

query T
SELECT DISTINCT(privilege) FROM item_privileges WHERE type = 'table'
----
=r/mz_system
mz_system=arwd/mz_system

query T
SELECT DISTINCT(privilege) FROM item_privileges WHERE type = 'type'
----
=U/mz_system
mz_system=U/mz_system

<<<<<<< HEAD
## Test user created objects

=======
>>>>>>> eafcb254
statement ok
CREATE TABLE t (a INT);

query TT
<<<<<<< HEAD
SELECT name, privilege FROM item_privileges WHERE name = 't'
=======
SELECT name, privilege FROM item_privileges WHERE name ='t'
>>>>>>> eafcb254
----
t  materialize=arwd/materialize

statement ok
CREATE VIEW v AS SELECT 1;

query TT
<<<<<<< HEAD
SELECT name, privilege FROM item_privileges WHERE name = 'v'
=======
SELECT name, privilege FROM item_privileges WHERE name ='v'
>>>>>>> eafcb254
----
v  materialize=r/materialize

statement ok
CREATE MATERIALIZED VIEW mv AS SELECT 1;

query TT
<<<<<<< HEAD
SELECT name, privilege FROM item_privileges WHERE name = 'mv'
=======
SELECT name, privilege FROM item_privileges WHERE name ='mv'
>>>>>>> eafcb254
----
mv  materialize=r/materialize

statement ok
CREATE SOURCE s FROM LOAD GENERATOR COUNTER WITH (SIZE '1');

query TT
SELECT name, privilege FROM item_privileges WHERE name ='s'
----
s  materialize=r/materialize

statement ok
CREATE TYPE ty AS LIST (ELEMENT TYPE=bool);

query TT
SELECT name, privilege FROM item_privileges WHERE name ='ty'
----
ty  =U/materialize
ty  materialize=U/materialize

statement ok
CREATE SECRET se AS decode('c2VjcmV0Cg==', 'base64');

query TT
SELECT name, privilege FROM item_privileges WHERE name ='se'
----
se  materialize=U/materialize

statement ok
CREATE CONNECTION conn TO KAFKA (BROKER 'localhost:9092');

query TT
SELECT name, privilege FROM item_privileges WHERE name ='conn'
----
conn  materialize=U/materialize

statement ok
CREATE CLUSTER c REPLICAS (r1 (SIZE '1'));

query TT
SELECT * FROM cluster_privileges WHERE name ='c'
----
c  materialize=UC/materialize

statement ok
CREATE DATABASE d;

query TT
SELECT * FROM database_privileges WHERE name ='d'
----
d  materialize=UC/materialize

query TT
SELECT * FROM schema_privileges WHERE name ='public' ORDER BY name
----
<<<<<<< HEAD
public  =UC/mz_system
=======
public  =U/mz_system
>>>>>>> eafcb254
public  =U/materialize
public  mz_system=UC/mz_system
public  materialize=UC/materialize

statement ok
CREATE SCHEMA sch;

query TT
SELECT * FROM schema_privileges WHERE name ='sch'
----
<<<<<<< HEAD
sch  materialize=UC/materialize

# Changing the owner of an object should change the grantor of all privileges to the new owner and
# transfer the privileges of the old owner to the new owner.

statement ok
CREATE ROLE joe

simple conn=mz_system,user=mz_system
ALTER TABLE t OWNER TO joe
----
COMPLETE 0

query TT
SELECT name, privilege FROM item_privileges WHERE name = 't'
----
t  joe=arwd/joe

simple conn=mz_system,user=mz_system
ALTER VIEW v OWNER TO joe
----
COMPLETE 0

query TT
SELECT name, privilege FROM item_privileges WHERE name = 'v'
----
v  joe=r/joe

simple conn=mz_system,user=mz_system
ALTER MATERIALIZED VIEW mv OWNER TO joe
----
COMPLETE 0

query TT
SELECT name, privilege FROM item_privileges WHERE name = 'mv'
----
mv  joe=r/joe

simple conn=mz_system,user=mz_system
ALTER SOURCE s OWNER TO joe
----
COMPLETE 0

query TT
SELECT name, privilege FROM item_privileges WHERE name ='s'
----
s  joe=r/joe

simple conn=mz_system,user=mz_system
ALTER TYPE ty OWNER TO joe
----
COMPLETE 0

query TT
SELECT name, privilege FROM item_privileges WHERE name ='ty'
----
ty  =U/joe
ty  joe=U/joe

simple conn=mz_system,user=mz_system
ALTER SECRET se OWNER TO joe
----
COMPLETE 0

query TT
SELECT name, privilege FROM item_privileges WHERE name ='se'
----
se  joe=U/joe

simple conn=mz_system,user=mz_system
ALTER CONNECTION conn OWNER TO joe
----
COMPLETE 0

query TT
SELECT name, privilege FROM item_privileges WHERE name ='conn'
----
conn  joe=U/joe

simple conn=mz_system,user=mz_system
ALTER CLUSTER c OWNER TO joe
----
COMPLETE 0

query TT
SELECT * FROM cluster_privileges WHERE name ='c'
----
c  joe=UC/joe

simple conn=mz_system,user=mz_system
ALTER DATABASE d OWNER TO joe
----
COMPLETE 0

query TT
SELECT * FROM database_privileges WHERE name ='d'
----
d  joe=UC/joe

simple conn=mz_system,user=mz_system
ALTER SCHEMA sch OWNER TO joe
----
COMPLETE 0

query TT
SELECT * FROM schema_privileges WHERE name ='sch'
----
sch  joe=UC/joe
=======
sch  materialize=UC/materialize
>>>>>>> eafcb254
<|MERGE_RESOLUTION|>--- conflicted
+++ resolved
@@ -168,19 +168,12 @@
 statement ok
 CREATE VIEW item_privileges (name, type, privilege) AS SELECT name, type, unnest(privileges)::text FROM mz_objects;
 
-<<<<<<< HEAD
 ## Test built-in objects
 
 query TT
 SELECT * FROM database_privileges
 ----
-materialize  =UC/mz_system
-=======
-query TT
-SELECT * FROM database_privileges
-----
 materialize  =U/mz_system
->>>>>>> eafcb254
 materialize  mz_system=UC/mz_system
 
 query TT
@@ -194,32 +187,20 @@
 mz_internal         mz_system=UC/mz_system
 pg_catalog          =U/mz_system
 pg_catalog          mz_system=UC/mz_system
-<<<<<<< HEAD
-public              =UC/mz_system
-=======
 public              =U/mz_system
->>>>>>> eafcb254
 public              mz_system=UC/mz_system
 
 query TT
 SELECT * FROM cluster_privileges ORDER BY name
 ----
-<<<<<<< HEAD
-default           =UC/mz_system
-=======
 default           =U/mz_system
->>>>>>> eafcb254
 default           mz_system=UC/mz_system
 mz_introspection  =U/mz_system
 mz_introspection  mz_system=UC/mz_system
 mz_introspection  mz_introspection=UC/mz_system
 mz_system         mz_system=UC/mz_system
 
-<<<<<<< HEAD
-### The materialize privilege comes from the views created above
-=======
 # The materialize privilege comes from the views created above
->>>>>>> eafcb254
 query T
 SELECT DISTINCT(privilege) FROM item_privileges WHERE type = 'view' OR type = 'materialized view' OR type = 'source'
 ----
@@ -239,20 +220,13 @@
 =U/mz_system
 mz_system=U/mz_system
 
-<<<<<<< HEAD
 ## Test user created objects
 
-=======
->>>>>>> eafcb254
 statement ok
 CREATE TABLE t (a INT);
 
 query TT
-<<<<<<< HEAD
-SELECT name, privilege FROM item_privileges WHERE name = 't'
-=======
 SELECT name, privilege FROM item_privileges WHERE name ='t'
->>>>>>> eafcb254
 ----
 t  materialize=arwd/materialize
 
@@ -260,11 +234,7 @@
 CREATE VIEW v AS SELECT 1;
 
 query TT
-<<<<<<< HEAD
-SELECT name, privilege FROM item_privileges WHERE name = 'v'
-=======
 SELECT name, privilege FROM item_privileges WHERE name ='v'
->>>>>>> eafcb254
 ----
 v  materialize=r/materialize
 
@@ -272,11 +242,7 @@
 CREATE MATERIALIZED VIEW mv AS SELECT 1;
 
 query TT
-<<<<<<< HEAD
-SELECT name, privilege FROM item_privileges WHERE name = 'mv'
-=======
 SELECT name, privilege FROM item_privileges WHERE name ='mv'
->>>>>>> eafcb254
 ----
 mv  materialize=r/materialize
 
@@ -332,11 +298,7 @@
 query TT
 SELECT * FROM schema_privileges WHERE name ='public' ORDER BY name
 ----
-<<<<<<< HEAD
-public  =UC/mz_system
-=======
 public  =U/mz_system
->>>>>>> eafcb254
 public  =U/materialize
 public  mz_system=UC/mz_system
 public  materialize=UC/materialize
@@ -347,7 +309,6 @@
 query TT
 SELECT * FROM schema_privileges WHERE name ='sch'
 ----
-<<<<<<< HEAD
 sch  materialize=UC/materialize
 
 # Changing the owner of an object should change the grantor of all privileges to the new owner and
@@ -455,7 +416,4 @@
 query TT
 SELECT * FROM schema_privileges WHERE name ='sch'
 ----
-sch  joe=UC/joe
-=======
-sch  materialize=UC/materialize
->>>>>>> eafcb254
+sch  joe=UC/joe