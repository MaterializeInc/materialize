--- conflicted
+++ resolved
@@ -39,11 +39,7 @@
 # Verify that SELECTs on introspection tables work.
 
 statement ok
-<<<<<<< HEAD
-SELECT * FROM mz_compute_exports
-=======
-SELECT * FROM mz_internal.mz_materializations
->>>>>>> c31a7597
+SELECT * FROM mz_internal.mz_compute_exports
 
 # Verify that we see no prior peeks when targeting another replica.
 
@@ -69,17 +65,10 @@
 RESET cluster_replica
 
 query error log source reads must target a replica
-<<<<<<< HEAD
-SELECT * FROM mz_compute_exports
+SELECT * FROM mz_internal.mz_compute_exports
 
 statement ok
-CREATE VIEW introspection_view AS SELECT * FROM mz_compute_exports
-=======
-SELECT * FROM mz_internal.mz_materializations
-
-statement ok
-CREATE VIEW introspection_view AS SELECT * FROM mz_internal.mz_materializations
->>>>>>> c31a7597
+CREATE VIEW introspection_view AS SELECT * FROM mz_internal.mz_compute_exports
 
 query error log source reads must target a replica
 SELECT * FROM introspection_view
@@ -95,11 +84,7 @@
 DROP CLUSTER REPLICA test.replica_b;
 
 statement ok
-<<<<<<< HEAD
-SELECT * FROM mz_compute_exports
-=======
-SELECT * FROM mz_internal.mz_materializations
->>>>>>> c31a7597
+SELECT * FROM mz_internal.mz_compute_exports
 
 statement ok
 SELECT * FROM introspection_view
@@ -116,11 +101,7 @@
   INTROSPECTION INTERVAL 0
 
 query error cannot read log sources on cluster with disabled introspection
-<<<<<<< HEAD
-SELECT * FROM mz_compute_exports
-=======
-SELECT * FROM mz_internal.mz_materializations
->>>>>>> c31a7597
+SELECT * FROM mz_internal.mz_compute_exports
 
 # Clean up.
 
