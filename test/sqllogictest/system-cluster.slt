# Copyright Materialize, Inc. and contributors. All rights reserved.
#
# Use of this software is governed by the Business Source License
# included in the LICENSE file at the root of this repository.
#
# As of the Change Date specified in that file, in accordance with
# the Business Source License, use of this software will be governed
# by the Apache License, Version 2.0.

mode cockroach

# Start from a pristine server
reset-server

statement ok
SET CLUSTER TO mz_introspection

query T multiline
EXPLAIN SHOW DATABASES
----
Explained Query (fast path):
  Project (#0)
    ReadExistingIndex mz_internal.mz_show_databases_ind

Used Indexes:
  - mz_internal.mz_show_databases_ind (*** full scan ***)

EOF

query T multiline
EXPLAIN SHOW SCHEMAS
----
Explained Query (fast path):
  Project (#3)
    Filter ((#0) IS NULL OR (#0 = "u1"))
      ReadExistingIndex mz_internal.mz_show_schemas_ind

Used Indexes:
  - mz_internal.mz_show_schemas_ind (*** full scan ***)

EOF

query T multiline
EXPLAIN SHOW CONNECTIONS
----
Explained Query (fast path):
  Project (#3, #4)
    ReadExistingIndex mz_internal.mz_show_connections_ind lookup_value=("u3")

Used Indexes:
  - mz_internal.mz_show_connections_ind (lookup)

EOF

query T multiline
EXPLAIN SHOW TABLES
----
Explained Query (fast path):
  Project (#3)
    ReadExistingIndex mz_internal.mz_show_tables_ind lookup_value=("u3")

Used Indexes:
  - mz_internal.mz_show_tables_ind (lookup)

EOF

query T multiline
EXPLAIN SHOW SOURCES
----
Explained Query:
  Return
    Union
      Map (null)
        Union
          Negate
            Project (#0..=#2)
              Join on=(#3 = #4) type=differential
                ArrangeBy keys=[[#3]]
                  Project (#3, #4, #6, #8)
                    Get l1
                ArrangeBy keys=[[#0]]
                  Distinct group_by=[#0]
                    Project (#4)
                      Get l0
          Project (#3, #4, #6)
            Get l1
      Project (#1..=#3, #5)
        Filter (#0 = "u3")
          Get l0
  With
    cte l1 =
      ReadExistingIndex mz_catalog.mz_sources lookup_value=("u3")
    cte l0 =
      Project (#0..=#4, #6)
        Join on=(#4 = #5) type=differential
          ArrangeBy keys=[[#4]]
            Project (#2..=#4, #6, #8)
              Filter (#8) IS NOT NULL
                Get mz_catalog.mz_sources
          ArrangeBy keys=[[#0]]
            Get mz_catalog.mz_clusters

Used Indexes:
<<<<<<< HEAD
  - mz_internal.mz_show_sources_ind
  - mz_internal.mz_clusters_ind
=======
  - mz_internal.mz_show_sources_ind (lookup)
>>>>>>> fd393218

EOF

query T multiline
EXPLAIN SHOW VIEWS
----
Explained Query (fast path):
  Project (#3)
    ReadExistingIndex mz_internal.mz_show_views_ind lookup_value=("u3")

Used Indexes:
  - mz_internal.mz_show_views_ind (lookup)

EOF

query T multiline
EXPLAIN SHOW MATERIALIZED VIEWS
----
Explained Query (fast path):
  Project (#2, #3)
    Filter (#0 = "u3")
      ReadExistingIndex mz_internal.mz_show_materialized_views_ind

Used Indexes:
  - mz_internal.mz_show_materialized_views_ind (*** full scan ***)

EOF

query T multiline
EXPLAIN SHOW INDEXES
----
Explained Query (fast path):
  Project (#3..=#6)
    Filter NOT(like["s%"](#0)) AND (#1 = "u3")
      ReadExistingIndex mz_internal.mz_show_indexes_ind

Used Indexes:
  - mz_internal.mz_show_indexes_ind (*** full scan ***)

EOF

query T multiline
EXPLAIN SHOW SINKS
----
Explained Query:
  Project (#0..=#2, #5)
    Join on=(#3 = #4) type=differential
      ArrangeBy keys=[[#3]]
        Project (#3, #4, #6, #8)
          ReadExistingIndex mz_catalog.mz_sinks lookup_value=("u3")
      ArrangeBy keys=[[#0]]
        Get mz_catalog.mz_clusters

Used Indexes:
<<<<<<< HEAD
  - mz_internal.mz_show_sinks_ind
  - mz_internal.mz_clusters_ind
=======
  - mz_internal.mz_show_sinks_ind (lookup)
>>>>>>> fd393218

EOF

query T multiline
EXPLAIN SHOW TYPES
----
Explained Query (fast path):
  Project (#3)
    ReadExistingIndex mz_internal.mz_show_types_ind lookup_value=("u3")

Used Indexes:
  - mz_internal.mz_show_types_ind (lookup)

EOF

query T multiline
EXPLAIN SHOW OBJECTS
----
Explained Query (fast path):
  Project (#3, #4)
    ReadExistingIndex mz_internal.mz_show_all_objects_ind lookup_value=("u3")

Used Indexes:
  - mz_internal.mz_show_all_objects_ind (lookup)

EOF

statement ok
CREATE TABLE t (a INT)

query T multiline
EXPLAIN SHOW COLUMNS IN t
----
Explained Query (fast path):
  Project (#1, #3, #4)
    ReadExistingIndex mz_internal.mz_show_columns_ind lookup_value=("u1")

Used Indexes:
  - mz_internal.mz_show_columns_ind (lookup)

EOF

# TODO[btv] - We should probably someday
# optimize `SELECT name FROM (SHOW CLUSTERS)`
# to do the same thing as `SELECT name FROM mz_clusters`;
# i.e., just read out of the index we have on the latter table.
# However, today we cannot do that. It's probably fine in practice
# as there won't be more than a few dozen clusters/replicas in any
# real world deployment, so spinning up a dataflow with joins
# etc. is only mildly bad.
#
# See discussion here: https://materializeinc.slack.com/archives/C02PPB50ZHS/p1691531471306959
#
# query T multiline
# EXPLAIN SELECT name FROM (SHOW CLUSTERS)
# ----
# Explained Query (fast path):
#   Project (#0)
#     ReadExistingIndex mz_internal.mz_show_clusters_ind
#
# Used Indexes:
#   - mz_internal.mz_show_clusters_ind
#
# EOF

query T multiline
EXPLAIN SHOW CLUSTER REPLICAS
----
Explained Query (fast path):
  ReadExistingIndex mz_internal.mz_show_cluster_replicas_ind

Used Indexes:
  - mz_internal.mz_show_cluster_replicas_ind (*** full scan ***)

EOF

query T multiline
EXPLAIN SHOW SECRETS
----
Explained Query (fast path):
  Project (#3)
    ReadExistingIndex mz_internal.mz_show_secrets_ind lookup_value=("u3")

Used Indexes:
  - mz_internal.mz_show_secrets_ind (lookup)

EOF

# Following are used in the UI

query T multiline
EXPLAIN SELECT r.id,
  r.name as replica_name,
  r.cluster_id,
  r.size,
  c.name as cluster_name,
  u.memory_percent
FROM mz_cluster_replicas r
JOIN mz_clusters c ON c.id = r.cluster_id
JOIN mz_internal.mz_cluster_replica_utilization u ON u.replica_id = r.id
ORDER BY r.id;
----
Explained Query:
  Finish order_by=[#0 asc nulls_last] output=[#0..=#5]
    Project (#0..=#3, #5, #14)
      Join on=(#0 = #13 AND #2 = #4) type=differential
        ArrangeBy keys=[[#2]]
          Project (#0..=#3)
            Get mz_catalog.mz_cluster_replicas
        ArrangeBy keys=[[#0]]
          Get mz_catalog.mz_clusters
        ArrangeBy keys=[[#0]]
          Project (#0, #19)
            Filter (#3) IS NOT NULL
              Map (((uint8_to_double(#17) / uint8_to_double(#11)) * 100))
                Join on=(#0 = #14 AND #3 = #7) type=differential
                  ArrangeBy keys=[[#0]]
                    Get mz_catalog.mz_cluster_replicas
                  ArrangeBy keys=[[#0]]
                    Get mz_internal.mz_cluster_replica_sizes
                  ArrangeBy keys=[[#0]]
                    Get mz_internal.mz_cluster_replica_metrics

Used Indexes:
  - mz_internal.mz_clusters_ind (differential join)
  - mz_internal.mz_cluster_replicas_ind (differential join)
  - mz_internal.mz_cluster_replica_sizes_ind (differential join)
  - mz_internal.mz_cluster_replica_metrics_ind (differential join)

EOF

query T multiline
EXPLAIN SELECT s.id, s.oid, s.name, s.type, s.size, st.status, st.error
FROM mz_sources s
LEFT OUTER JOIN mz_internal.mz_source_statuses st
ON st.id = s.id
WHERE s.id LIKE 'u%';
----
Explained Query:
  Return
    Union
      Map (null, null)
        Union
          Negate
            Project (#0..=#4)
              Join on=(#0 = #5) type=differential
                Get l1
                ArrangeBy keys=[[#0]]
                  Distinct group_by=[#0]
                    Project (#0)
                      Get l2
          Get l0
      Get l2
  With
    cte l2 =
      Project (#0..=#4, #9, #10)
        Filter like["u%"](#0)
          Join on=(#0 = #5) type=differential
            Get l1
            ArrangeBy keys=[[#0]]
              Get mz_internal.mz_source_statuses
    cte l1 =
      ArrangeBy keys=[[#0]]
        Get l0
    cte l0 =
      Project (#0, #1, #3, #4, #6)
        Filter like["u%"](#0)
          Get mz_catalog.mz_sources

Used Indexes:
  - mz_internal.mz_show_sources_ind (*** full scan ***)
  - mz_internal.mz_source_statuses_ind (differential join)

EOF

query T multiline
EXPLAIN SELECT MAX(extract(epoch from h.occurred_at) * 1000) as last_occurred, h.error, COUNT(h.occurred_at)
FROM mz_internal.mz_source_status_history h
WHERE source_id = 'u6'
AND error IS NOT NULL
AND h.occurred_at BETWEEN 0 AND 100
GROUP BY h.error
ORDER BY last_occurred DESC
LIMIT 10;
----
Explained Query:
  Finish order_by=[#0 desc nulls_first] limit=10 output=[#0..=#2]
    Project (#1, #0, #2)
      Reduce group_by=[#1] aggregates=[max((extract_epoch_tstz(#0) * 1000)), count(*)]
        Project (#0, #3)
          Filter (#6 <= 100) AND (#6 >= 0) AND (#3) IS NOT NULL
            Map (timestamp_tz_to_mz_timestamp(#0))
              ReadExistingIndex mz_internal.mz_source_status_history lookup_value=("u6")

Used Indexes:
  - mz_internal.mz_source_status_history_ind (lookup)

EOF

# Querying user objects should not be allowed from the introspection cluster.

statement ok
CREATE CLUSTER foo REPLICAS (r1 (SIZE '1'));

statement ok
SET CLUSTER TO foo;

statement ok
CREATE TABLE bar ( key text, val bigint );

statement ok
SET CLUSTER TO mz_introspection;

statement error querying the following items "materialize\.public\.bar" is not allowed from the "mz_introspection" cluster\nHINT: Use `SET CLUSTER = <cluster-name>` to change your cluster and re-run the query.
SELECT key FROM bar;

# But inspecting those objects, e.g. checking what indexes exist, should be allowed.
statement ok
SHOW INDEXES on bar;

statement ok
SET CLUSTER TO mz_introspection;

statement ok
DROP CLUSTER foo CASCADE;

# Creating views with the mz_introspection cluster active should be allowed though.
statement ok
CREATE VIEW keys AS ( SELECT key FROM bar );

# But creating objects that install resources, should not be allowed.

simple conn=mz_system,user=mz_system
ALTER SYSTEM SET enable_rbac_checks TO false;
----
COMPLETE 0

statement error system cluster 'mz_introspection' cannot be modified
CREATE MATERIALIZED VIEW live_keys AS ( SELECT key FROM bar );

statement error system cluster 'mz_introspection' cannot be modified
CREATE CLUSTER REPLICA mz_introspection.backup SIZE '1';

statement error system cluster 'mz_introspection' cannot be modified
CREATE INDEX i_keys ON bar (key);<|MERGE_RESOLUTION|>--- conflicted
+++ resolved
@@ -101,12 +101,8 @@
             Get mz_catalog.mz_clusters
 
 Used Indexes:
-<<<<<<< HEAD
   - mz_internal.mz_show_sources_ind
   - mz_internal.mz_clusters_ind
-=======
-  - mz_internal.mz_show_sources_ind (lookup)
->>>>>>> fd393218
 
 EOF
 
@@ -161,12 +157,8 @@
         Get mz_catalog.mz_clusters
 
 Used Indexes:
-<<<<<<< HEAD
   - mz_internal.mz_show_sinks_ind
   - mz_internal.mz_clusters_ind
-=======
-  - mz_internal.mz_show_sinks_ind (lookup)
->>>>>>> fd393218
 
 EOF
 
