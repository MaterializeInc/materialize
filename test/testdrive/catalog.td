--- conflicted
+++ resolved
@@ -301,12 +301,8 @@
 mz_dataflow_channels
 mz_dataflow_operator_addresses
 mz_dataflow_operators
-<<<<<<< HEAD
 mz_kafka_broker_rtt
-mz_kafka_consumer_statistics
-=======
 mz_kafka_consumer_partitions
->>>>>>> 73937ee5
 mz_materialization_dependencies
 mz_materializations
 mz_message_counts
@@ -326,12 +322,8 @@
 mz_dataflow_channels                 system true
 mz_dataflow_operator_addresses       system true
 mz_dataflow_operators                system true
-<<<<<<< HEAD
 mz_kafka_broker_rtt                  system true
-mz_kafka_consumer_statistics         system true
-=======
 mz_kafka_consumer_partitions         system true
->>>>>>> 73937ee5
 mz_materialization_dependencies      system true
 mz_materializations                  system true
 mz_message_counts                    system true
