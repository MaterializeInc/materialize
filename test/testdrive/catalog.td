# Copyright Materialize, Inc. and contributors. All rights reserved.
#
# Use of this software is governed by the Business Source License
# included in the LICENSE file at the root of this repository.
#
# As of the Change Date specified in that file, in accordance with
# the Business Source License, use of this software will be governed
# by the Apache License, Version 2.0.

$ set-sql-timeout duration=1s

# Test \d <object> command
> CREATE TABLE tbl (a int, b text)

> CREATE INDEX tbl_ind ON tbl (b)

> CREATE INDEX tbl_lower_ind ON tbl (lower(b), a)

$ psql-execute command="\d tbl"
\                Table "public.tbl"
 Column |  Type   | Collation | Nullable | Default
--------+---------+-----------+----------+---------
 a      | integer |           |          | NULL
 b      | text    |           |          | NULL
Indexes:
    "tbl_ind" arrangement (b)
    "tbl_lower_ind" arrangement (pg_catalog.lower(b),a)

> DROP TABLE tbl CASCADE

# What schemas do we have by default?
> SHOW SCHEMAS FROM materialize
public
information_schema
mz_catalog
mz_internal
pg_catalog
> SHOW SCHEMAS
name
------------------
information_schema
public
mz_catalog
mz_internal
pg_catalog
$ psql-execute command=\dn
\   List of schemas
    Name     | Owner
-------------+-------
 mz_catalog  |
 mz_internal |
 public      |

$ psql-execute command="\dn mz_catalog"
\  List of schemas
    Name    | Owner
------------+-------
 mz_catalog |


$ psql-execute command="\dn mz_*"
\   List of schemas
    Name     | Owner
-------------+-------
 mz_catalog  |
 mz_internal |

# What objects do we have by default?
> SHOW OBJECTS
name    type
-------------

# Creating a schema should be reflected in the output of SHOW SCHEMAS.
> CREATE SCHEMA s
> SHOW SCHEMAS
name
------------------
public
s
information_schema
mz_catalog
mz_internal
pg_catalog


# Creating a schema with a name that already exists should fail.
! CREATE SCHEMA s
contains:schema 's' already exists

# Dropping a schema with a view should only succeed with CASCADE.
> CREATE VIEW s.v AS SELECT 1
! DROP SCHEMA s
contains:schema 'materialize.s' cannot be dropped without CASCADE while it contains objects
> DROP SCHEMA s CASCADE

# Dropping a schema with no objects should succeed without CASCADE.
> CREATE SCHEMA s
> CREATE VIEW s.v AS SELECT 1
> DROP VIEW s.v
> DROP SCHEMA s

# What databases do we have by default?
> SHOW DATABASES
name
------------
materialize

> SELECT name FROM mz_databases
name
-----------
materialize

# Creating a database should be reflected in the output of SHOW DATABASES.
> CREATE DATABASE d
> SHOW DATABASES
name
-----------
d
materialize

# ...and also in `\l`
$ psql-execute command="\l"
\                          List of databases
    Name     | Owner | Encoding | Collate | Ctype | Access privileges
-------------+-------+----------+---------+-------+-------------------
 d           |       | UTF8     | C       | C     |
 materialize |       | UTF8     | C       | C     |


> SELECT name FROM mz_databases
name
-----------
materialize
d

# The same catalog information should be accessible with any amount of
# database or schema qualification.
> SELECT count(*) FROM materialize.mz_catalog.mz_databases
2
> SELECT count(*) FROM d.mz_catalog.mz_databases
2

# SHOW DATABASES should filter its output according to the provided LIKE or
# WHERE clause.
> SHOW DATABASES LIKE 'foo'
> SHOW DATABASES LIKE 'd'
d
> SHOW DATABASES LIKE 'mat%'
materialize
> SHOW DATABASES WHERE (SELECT name = name)
materialize
d
> SHOW DATABASES WHERE (name = (SELECT min(name) FROM mz_databases))
d
! SHOW DATABASES WHERE 7
contains:WHERE clause must have type boolean, not type integer

# Creating a database with a name that already exists should fail.
! CREATE DATABASE d
contains:database 'd' already exists

# The new database should have a default public schema.
> SHOW SCHEMAS FROM d
name
------------------
public
information_schema
mz_catalog
mz_internal
pg_catalog

# New schemas in the database should appear in the output of SHOW SCHEMAS FROM.
> CREATE SCHEMA d.s
> SHOW SCHEMAS FROM d
name
-------------------
public
s
information_schema
mz_catalog
mz_internal
pg_catalog

# SHOW SCHEMAS should filter its output based on the provided LIKE or WHERE
# clause.
> SHOW SCHEMAS LIKE 'pub%'
public
> SHOW SCHEMAS LIKE 'private'
> SHOW SCHEMAS WHERE name = 'public'
public

# New views in the database should work.
> CREATE VIEW d.public.v1 AS SELECT 1
> SHOW VIEWS FROM d.public
name
----
v1

# Setting the session database should update name resolution appropriately.
> SET DATABASE = d
> SHOW DATABASE
d
> SHOW SCHEMAS
public
s
information_schema
mz_catalog
mz_internal
pg_catalog
> CREATE VIEW v2 AS SELECT 2
> SHOW VIEWS
v1
v2
> SELECT * FROM v1 UNION ALL SELECT * FROM v2
1
2

> SHOW OBJECTS
name    type
-------------
v1      view
v2      view

# Test minimizing name qualification

> CREATE TYPE int_list AS list (element_type=int4)

> SELECT pg_typeof('{1}'::d.public.int_list)
int_list

> CREATE SCHEMA other
> CREATE TYPE other.int_list AS list (element_type=int4)
> SELECT pg_typeof('{1}'::d.other.int_list)
other.int_list

> CREATE DATABASE foo
> CREATE SCHEMA foo.other
> CREATE TYPE foo.other.int_list AS LIST (element_type=int4)
> SELECT pg_typeof('{1}'::foo.other.int_list)
foo.other.int_list

> CREATE TYPE bool AS LIST (element_type=int4)
! SELECT '{1}'::bool
contains:invalid input syntax for type boolean: "{1}"

> SELECT pg_typeof('{1}'::public.bool);
public.bool

> SELECT pg_typeof('{1}'::d.public.bool);
public.bool

> DROP DATABASE foo

! DROP OBJECT v1
contains:Expected one of CONNECTION or CLUSTER or DATABASE or INDEX or MATERIALIZED or ROLE or SECRET or SCHEMA or SINK or SOURCE or TABLE or TYPE or USER or VIEW, found identifier

> SHOW OBJECTS
name        type
-----------------
bool        type
int_list    type
v1          view
v2          view

# Create one of every mz_object type
$ set schema={
    "name": "row",
    "type": "record",
    "fields": [
      {"name": "a", "type": "long"}
    ]
  }
$ kafka-create-topic topic=data
$ kafka-ingest format=avro topic=data schema=${schema} timestamp=1
{"a": 1}

> CREATE TABLE tbl (a int, b text);
> CREATE SECRET pass_secret AS 'pass';

> CREATE CONNECTION kafka_conn FOR KAFKA BROKER '${testdrive.kafka-addr}';

> CREATE CONNECTION IF NOT EXISTS csr_conn
  FOR CONFLUENT SCHEMA REGISTRY
  URL '${testdrive.schema-registry-url}';

> CREATE MATERIALIZED VIEW mv AS SELECT (1);
> CREATE SOURCE source_data
  FROM KAFKA BROKER '${testdrive.kafka-addr}' TOPIC 'testdrive-data-${testdrive.seed}'
  FORMAT AVRO USING CONFLUENT SCHEMA REGISTRY CONNECTION csr_conn;
> CREATE SINK snk FROM source_data
  INTO KAFKA CONNECTION kafka_conn (TOPIC 'testdrive-catalog-sink-${testdrive.seed}')
  FORMAT AVRO USING CONFLUENT SCHEMA REGISTRY CONNECTION csr_conn;

> SHOW OBJECTS
name        type
----------------
bool        type
csr_conn    connection
int_list    type
v1          view
v2          view
tbl         table
pass_secret secret
kafka_conn  connection
mv          "materialized view"
source_data source
snk         sink

> SELECT DISTINCT(TYPE) FROM mz_objects
type
----
table
source
view
"materialized view"
sink
index
connection
type
function
secret

> SELECT * FROM (SHOW OBJECTS) ORDER BY name DESC
bool        type
csr_conn    connection
int_list    type
kafka_conn  connection
mv          "materialized view"
pass_secret secret
snk         sink
source_data source
tbl         table
v1          view
v2          view

> SELECT "Create Table" FROM (SHOW CREATE TABLE tbl)
"CREATE TABLE \"d\".\"public\".\"tbl\" (\"a\" \"pg_catalog\".\"int4\", \"b\" \"pg_catalog\".\"text\")"

# DROP DATABASE does not support both RESTRICT and CASCADE.
! DROP DATABASE d RESTRICT CASCADE
contains:Cannot specify both RESTRICT and CASCADE in DROP
! DROP DATABASE d CASCADE RESTRICT
contains:Cannot specify both CASCADE and RESTRICT in DROP
! DROP DATABASE d CASCADE CASCADE
contains:Expected end of statement, found CASCADE

! DROP DATABASE d RESTRICT
contains:database 'd' cannot be dropped with RESTRICT while it contains schemas

# DROP DATABASE should succeed even when there are objects in the database.
> DROP DATABASE d
# SHOW DATABASES should work, even if the current database has been dropped.
> SHOW DATABASES
name
-----------
materialize

> SELECT name FROM mz_databases
name
-----------
materialize

# The session database should remain set to the dropped database, but future
# queries that depend on the session database should fail with sensible error
# messages.
> SHOW DATABASE
d
! SELECT * FROM v
contains:unknown catalog item 'v'

# But queries that do not depend on the session database should work fine.
> CREATE VIEW materialize.public.v AS SELECT 1
> CREATE DATABASE d

# Dropping the public schema is okay, but dropping the catalog schemas is not.
> DROP SCHEMA public
! DROP SCHEMA mz_catalog
contains:cannot drop schema mz_catalog because it is required by the database system
! DROP SCHEMA pg_catalog
contains:cannot drop schema pg_catalog because it is required by the database system

# Schema names that start with "mz_" or "pg_" are reserved for future use by the
# system.
! CREATE SCHEMA mz_foo
contains:unacceptable schema name 'mz_foo'
! CREATE SCHEMA pg_bar
contains:unacceptable schema name 'pg_bar'

# The search path is configurable.
> SHOW search_path
"public"
> SET search_path = foo
> SET SCHEMA foo
> SET search_path to public

# Creating views in non-existent databases should fail.
! CREATE VIEW noexist.ignored AS SELECT 1
contains:unknown schema 'noexist'
! CREATE VIEW materialize.noexist.ignored AS SELECT 1
contains:unknown schema 'noexist'
! CREATE VIEW noexist.ignored.ignored AS SELECT 1
contains:unknown database 'noexist'

# As should showing views.
! SHOW VIEWS FROM noexist
contains:unknown schema 'noexist'
! SHOW VIEWS FROM noexist_db.noexist_schema
contains:unknown database 'noexist_db'

# Dropping database with cross-schema dependencies is ok.
> CREATE DATABASE d1;
> CREATE SCHEMA d1.s1;
> CREATE VIEW d1.s1.t as select 1;
> CREATE VIEW d1.public.tt as select * from d1.s1.t;
> DROP DATABASE d1;

# Dropping database with cross-database dependencies is ok and drops the
# dependent views.
> CREATE DATABASE d1;
> CREATE VIEW d1.public.t as select 1;
> CREATE DATABASE d2;
> CREATE VIEW d2.public.t AS SELECT * FROM d1.public.t;
> DROP DATABASE d1;
> SHOW DATABASES
name
-----------
d
d2
materialize
> SELECT name FROM mz_databases
name
-----------
materialize
d
d2

> SHOW VIEWS FROM d2.public;
 name
-----

# Check default sources, tables, and views in mz_catalog.

> SHOW SOURCES FROM mz_catalog
name                                          type
--------------------------------------------------
mz_arrangement_batches_internal               log
mz_arrangement_batches_internal_1             log
mz_arrangement_records_internal               log
mz_arrangement_records_internal_1             log
mz_arrangement_sharing_internal               log
mz_arrangement_sharing_internal_1             log
mz_dataflow_channels                          log
mz_dataflow_channels_1                        log
mz_dataflow_addresses                         log
mz_dataflow_addresses_1                       log
mz_dataflow_operator_reachability_internal    log
mz_dataflow_operator_reachability_internal_1  log
mz_dataflow_operators                         log
mz_dataflow_operators_1                       log
mz_materialization_dependencies               log
mz_materialization_dependencies_1             log
mz_materializations                           log
mz_materializations_1                         log
mz_message_counts_received_internal           log
mz_message_counts_received_internal_1         log
mz_message_counts_sent_internal               log
mz_message_counts_sent_internal_1             log
mz_peek_active                                log
mz_peek_active_1                              log
mz_peek_durations                             log
mz_peek_durations_1                           log
mz_scheduling_elapsed_internal                log
mz_scheduling_elapsed_internal_1              log
mz_scheduling_histogram_internal              log
mz_scheduling_histogram_internal_1            log
mz_scheduling_parks_internal                  log
mz_scheduling_parks_internal_1                log
mz_worker_materialization_delays              log
mz_worker_materialization_delays_1            log
mz_worker_materialization_frontiers           log
mz_worker_materialization_frontiers_1         log
mz_worker_materialization_source_frontiers    log
mz_worker_materialization_source_frontiers_1  log

> SHOW TABLES FROM mz_catalog
name
-----------------------------
mz_array_types
mz_audit_events
mz_base_types
mz_clusters
mz_cluster_replicas_base
mz_cluster_replica_statuses
mz_cluster_replica_heartbeats
mz_columns
mz_connections
mz_databases
mz_functions
mz_index_columns
mz_indexes
mz_kafka_sinks
mz_list_types
mz_map_types
mz_materialized_views
mz_pseudo_types
mz_roles
mz_schemas
mz_secrets
mz_sinks
mz_sources
mz_ssh_tunnel_connections
mz_storage_usage
mz_tables
mz_types
mz_view_foreign_keys
mz_view_keys
mz_views

> CREATE SCHEMA tester

> SHOW TABLES FROM tester

> CREATE TABLE tester.test_table (a int)

> SHOW TABLES FROM tester
test_table

# `SHOW TABLES` and `mz_tables` should agree.
> SELECT COUNT(*) FROM mz_tables WHERE id LIKE 's%'
30

# There is one entry in mz_indexes for each field_number/expression of the index.
> SELECT COUNT(id) FROM mz_indexes WHERE id LIKE 's%'
19

> SHOW VIEWS FROM mz_catalog
name
-----------------------------------
mz_arrangement_sharing
mz_arrangement_sharing_1
mz_arrangement_sizes
mz_arrangement_sizes_1
mz_cluster_replicas
mz_dataflows
mz_dataflows_1
mz_dataflow_operator_dataflows
mz_dataflow_operator_dataflows_1
mz_dataflow_operator_reachability
mz_dataflow_operator_reachability_1
mz_materialization_frontiers
mz_materialization_frontiers_1
mz_materialization_source_frontiers
mz_message_counts
mz_message_counts_1
mz_objects
mz_records_per_dataflow
mz_records_per_dataflow_1
mz_records_per_dataflow_global
mz_records_per_dataflow_global_1
mz_records_per_dataflow_operator
mz_records_per_dataflow_operator_1
mz_relations
mz_scheduling_elapsed
mz_scheduling_elapsed_1
mz_scheduling_histogram
mz_scheduling_histogram_1
mz_scheduling_parks
mz_scheduling_parks_1

<<<<<<< HEAD
> SHOW FULL VIEWS FROM mz_catalog
name                                 type
-------------------------------------------
mz_arrangement_sharing               system
mz_arrangement_sharing_1             system
mz_arrangement_sizes                 system
mz_arrangement_sizes_1               system
mz_cluster_replicas                  system
mz_dataflows                         system
mz_dataflows_1                       system
mz_dataflow_operator_dataflows       system
mz_dataflow_operator_dataflows_1     system
mz_dataflow_operator_reachability    system
mz_dataflow_operator_reachability_1  system
mz_materialization_frontiers         system
mz_materialization_frontiers_1       system
mz_materialization_source_frontiers  system
mz_message_counts                    system
mz_message_counts_1                  system
mz_objects                           system
mz_records_per_dataflow              system
mz_records_per_dataflow_1            system
mz_records_per_dataflow_global       system
mz_records_per_dataflow_global_1     system
mz_records_per_dataflow_operator     system
mz_records_per_dataflow_operator_1   system
mz_relations                         system
mz_scheduling_elapsed                system
mz_scheduling_elapsed_1              system
mz_scheduling_histogram              system
mz_scheduling_histogram_1            system
mz_scheduling_parks                  system
mz_scheduling_parks_1                system

=======
>>>>>>> d54a05ab
> SHOW SOURCES FROM mz_catalog LIKE '%peek%';
mz_peek_active      log
mz_peek_active_1    log
mz_peek_durations   log
mz_peek_durations_1 log

# Create a second schema with the same table name as above
> CREATE SCHEMA tester2

> CREATE TABLE tester2.test_table (a int)

$ psql-execute command="\dt tester.*"
\          List of relations
 Schema |    Name    | Type  | Owner
--------+------------+-------+-------
 tester | test_table | table |

$ psql-execute command="\dt tester.test_table"
\          List of relations
 Schema |    Name    | Type  | Owner
--------+------------+-------+-------
 tester | test_table | table |

$ psql-execute command="\dt *.test_table"
\          List of relations
 Schema  |    Name    | Type  | Owner
---------+------------+-------+-------
 tester  | test_table | table |
 tester2 | test_table | table |<|MERGE_RESOLUTION|>--- conflicted
+++ resolved
@@ -567,43 +567,6 @@
 mz_scheduling_parks
 mz_scheduling_parks_1
 
-<<<<<<< HEAD
-> SHOW FULL VIEWS FROM mz_catalog
-name                                 type
--------------------------------------------
-mz_arrangement_sharing               system
-mz_arrangement_sharing_1             system
-mz_arrangement_sizes                 system
-mz_arrangement_sizes_1               system
-mz_cluster_replicas                  system
-mz_dataflows                         system
-mz_dataflows_1                       system
-mz_dataflow_operator_dataflows       system
-mz_dataflow_operator_dataflows_1     system
-mz_dataflow_operator_reachability    system
-mz_dataflow_operator_reachability_1  system
-mz_materialization_frontiers         system
-mz_materialization_frontiers_1       system
-mz_materialization_source_frontiers  system
-mz_message_counts                    system
-mz_message_counts_1                  system
-mz_objects                           system
-mz_records_per_dataflow              system
-mz_records_per_dataflow_1            system
-mz_records_per_dataflow_global       system
-mz_records_per_dataflow_global_1     system
-mz_records_per_dataflow_operator     system
-mz_records_per_dataflow_operator_1   system
-mz_relations                         system
-mz_scheduling_elapsed                system
-mz_scheduling_elapsed_1              system
-mz_scheduling_histogram              system
-mz_scheduling_histogram_1            system
-mz_scheduling_parks                  system
-mz_scheduling_parks_1                system
-
-=======
->>>>>>> d54a05ab
 > SHOW SOURCES FROM mz_catalog LIKE '%peek%';
 mz_peek_active      log
 mz_peek_active_1    log
