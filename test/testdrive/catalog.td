--- conflicted
+++ resolved
@@ -450,47 +450,6 @@
 > SHOW SOURCES FROM mz_catalog
 name                                          type
 --------------------------------------------------
-<<<<<<< HEAD
-mz_arrangement_batches_internal               log
-mz_arrangement_batches_internal_1             log
-mz_arrangement_records_internal               log
-mz_arrangement_records_internal_1             log
-mz_arrangement_sharing_internal               log
-mz_arrangement_sharing_internal_1             log
-mz_dataflow_channels                          log
-mz_dataflow_channels_1                        log
-mz_dataflow_addresses                         log
-mz_dataflow_addresses_1                       log
-mz_dataflow_operator_reachability_internal    log
-mz_dataflow_operator_reachability_internal_1  log
-mz_dataflow_operators                         log
-mz_dataflow_operators_1                       log
-mz_worker_compute_dependencies                log
-mz_worker_compute_dependencies_1              log
-mz_compute_exports                            log
-mz_compute_exports_1                          log
-mz_message_counts_received_internal           log
-mz_message_counts_received_internal_1         log
-mz_message_counts_sent_internal               log
-mz_message_counts_sent_internal_1             log
-mz_peek_active                                log
-mz_peek_active_1                              log
-mz_peek_durations                             log
-mz_peek_durations_1                           log
-mz_scheduling_elapsed_internal                log
-mz_scheduling_elapsed_internal_1              log
-mz_scheduling_histogram_internal              log
-mz_scheduling_histogram_internal_1            log
-mz_scheduling_parks_internal                  log
-mz_scheduling_parks_internal_1                log
-mz_worker_compute_delays                      log
-mz_worker_compute_delays_1                    log
-mz_worker_compute_frontiers                   log
-mz_worker_compute_frontiers_1                 log
-mz_worker_compute_import_frontiers            log
-mz_worker_compute_import_frontiers_1          log
-=======
->>>>>>> c31a7597
 
 > SHOW TABLES FROM mz_catalog
 name
@@ -556,10 +515,10 @@
 mz_dataflow_operator_reachability_internal_1    log
 mz_dataflow_operators                           log
 mz_dataflow_operators_1                         log
-mz_worker_materialization_dependencies          log
-mz_worker_materialization_dependencies_1        log
-mz_materializations                             log
-mz_materializations_1                           log
+mz_worker_compute_dependencies                  log
+mz_worker_compute_dependencies_1                log
+mz_compute_exports                              log
+mz_compute_exports_1                            log
 mz_message_counts_received_internal             log
 mz_message_counts_received_internal_1           log
 mz_message_counts_sent_internal                 log
@@ -574,12 +533,12 @@
 mz_scheduling_histogram_internal_1              log
 mz_scheduling_parks_internal                    log
 mz_scheduling_parks_internal_1                  log
-mz_worker_materialization_delays                log
-mz_worker_materialization_delays_1              log
-mz_worker_materialization_frontiers             log
-mz_worker_materialization_frontiers_1           log
-mz_worker_materialization_source_frontiers      log
-mz_worker_materialization_source_frontiers_1    log
+mz_worker_compute_delays                        log
+mz_worker_compute_delays_1                      log
+mz_worker_compute_frontiers                     log
+mz_worker_compute_frontiers_1                   log
+mz_worker_compute_import_frontiers              log
+mz_worker_compute_import_frontiers_1            log
 
 > SHOW TABLES FROM mz_internal
 name
@@ -598,16 +557,10 @@
 mz_dataflow_operator_dataflows_1
 mz_dataflow_operator_reachability
 mz_dataflow_operator_reachability_1
-<<<<<<< HEAD
 mz_compute_frontiers
 mz_compute_frontiers_1
 mz_compute_import_frontiers
-=======
-mz_materialization_frontiers
-mz_materialization_frontiers_1
-mz_materialization_source_frontiers
-mz_materialization_source_frontiers_1
->>>>>>> c31a7597
+mz_compute_import_frontiers_1
 mz_message_counts
 mz_message_counts_1
 mz_records_per_dataflow
