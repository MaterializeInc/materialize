--- conflicted
+++ resolved
@@ -501,48 +501,6 @@
 SELECT ${arg.replicas} > 1 OR ${arg.replica-size} > 1;
 
 > SHOW SOURCES FROM mz_internal
-<<<<<<< HEAD
-name                                           type
----------------------------------------------------
-mz_arrangement_batches_internal                 log
-mz_arrangement_batches_internal_1               log
-mz_arrangement_records_internal                 log
-mz_arrangement_records_internal_1               log
-mz_arrangement_sharing_internal                 log
-mz_arrangement_sharing_internal_1               log
-mz_dataflow_channels                            log
-mz_dataflow_channels_1                          log
-mz_dataflow_addresses                           log
-mz_dataflow_addresses_1                         log
-mz_dataflow_operator_reachability_internal      log
-mz_dataflow_operator_reachability_internal_1    log
-mz_dataflow_operators                           log
-mz_dataflow_operators_1                         log
-mz_worker_compute_dependencies                  log
-mz_worker_compute_dependencies_1                log
-mz_compute_exports                              log
-mz_compute_exports_1                            log
-mz_message_counts_received_internal             log
-mz_message_counts_received_internal_1           log
-mz_message_counts_sent_internal                 log
-mz_message_counts_sent_internal_1               log
-mz_peek_active                                  log
-mz_peek_active_1                                log
-mz_raw_peek_durations                           log
-mz_raw_peek_durations_1                         log
-mz_raw_worker_compute_delays                    log
-mz_raw_worker_compute_delays_1                  log
-mz_scheduling_elapsed_internal                  log
-mz_scheduling_elapsed_internal_1                log
-mz_raw_compute_operator_durations_internal      log
-mz_raw_compute_operator_durations_internal_1    log
-mz_scheduling_parks_internal                    log
-mz_scheduling_parks_internal_1                  log
-mz_worker_compute_frontiers                     log
-mz_worker_compute_frontiers_1                   log
-mz_worker_compute_import_frontiers              log
-mz_worker_compute_import_frontiers_1            log
-=======
 name                                           type   size
 ------------------------------------------------------------
 mz_arrangement_batches_internal                 log   <null>
@@ -569,21 +527,20 @@
 mz_message_counts_sent_internal_1               log   <null>
 mz_peek_active                                  log   <null>
 mz_peek_active_1                                log   <null>
-mz_peek_durations                               log   <null>
-mz_peek_durations_1                             log   <null>
+mz_raw_peek_durations                           log   <null>
+mz_raw_peek_durations_1                         log   <null>
+mz_raw_worker_compute_delays                    log   <null>
+mz_raw_worker_compute_delays_1                  log   <null>
 mz_scheduling_elapsed_internal                  log   <null>
 mz_scheduling_elapsed_internal_1                log   <null>
-mz_scheduling_histogram_internal                log   <null>
-mz_scheduling_histogram_internal_1              log   <null>
+mz_raw_compute_operator_durations_internal      log   <null>
+mz_raw_compute_operator_durations_internal_1    log   <null>
 mz_scheduling_parks_internal                    log   <null>
 mz_scheduling_parks_internal_1                  log   <null>
-mz_worker_compute_delays                        log   <null>
-mz_worker_compute_delays_1                      log   <null>
 mz_worker_compute_frontiers                     log   <null>
 mz_worker_compute_frontiers_1                   log   <null>
 mz_worker_compute_import_frontiers              log   <null>
 mz_worker_compute_import_frontiers_1            log   <null>
->>>>>>> d4cc6665
 
 > SHOW TABLES FROM mz_internal
 name
