--- conflicted
+++ resolved
@@ -525,19 +525,14 @@
 mz_message_counts_received_internal_1           log   <null>
 mz_message_counts_sent_internal                 log   <null>
 mz_message_counts_sent_internal_1               log   <null>
-<<<<<<< HEAD
-mz_peek_active                                  log   <null>
-mz_peek_active_1                                log   <null>
 mz_raw_peek_durations                           log   <null>
 mz_raw_peek_durations_1                         log   <null>
 mz_raw_worker_compute_delays                    log   <null>
 mz_raw_worker_compute_delays_1                  log   <null>
-=======
 mz_active_peeks                                 log   <null>
-mz_active_peeks_1                                log   <null>
+mz_active_peeks_1                               log   <null>
 mz_peek_durations                               log   <null>
 mz_peek_durations_1                             log   <null>
->>>>>>> 93279016
 mz_scheduling_elapsed_internal                  log   <null>
 mz_scheduling_elapsed_internal_1                log   <null>
 mz_raw_compute_operator_durations_internal      log   <null>
