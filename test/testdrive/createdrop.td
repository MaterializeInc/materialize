# Copyright Materialize, Inc. All rights reserved.
#
# Use of this software is governed by the Business Source License
# included in the LICENSE file at the root of this repository.
#
# As of the Change Date specified in that file, in accordance with
# the Business Source License, use of this software will be governed
# by the Apache License, Version 2.0.
#
# Test basic create and drop functionality

$ set schema={
    "type": "record",
    "name": "envelope",
    "fields": [
      {
        "name": "before",
        "type": [
          {
            "name": "row",
            "type": "record",
            "fields": [
              {"name": "X", "type": "long"},
              {"name": "Y", "type": "long"}
            ]
          },
          "null"
        ]
      },
      { "name": "after", "type": ["row", "null"] }
    ]
  }

> CREATE SOURCE s
  FROM KAFKA BROKER '${testdrive.kafka-addr}' TOPIC 'testdrive-data-${testdrive.seed}'
  FORMAT AVRO USING SCHEMA '${schema}'
  ENVELOPE DEBEZIUM

$ kafka-ingest format=avro topic=data schema=${schema} timestamp=33
{"before": null, "after": {"X": 1, "Y": 1}}
{"before": null, "after": {"X": 2, "Y": 1}}
{"before": null, "after": {"X": 3, "Y": 1}}
{"before": null, "after": {"X": 1, "Y": 2}}

$ kafka-ingest format=avro topic=data schema=${schema} timestamp=34
{"before": null, "after": null}

> CREATE MATERIALIZED VIEW v AS SELECT 42 AS a

> CREATE MATERIALIZED VIEW v2 AS SELECT 0 AS x

> CREATE INDEX i ON v(a)

> CREATE INDEX j on s("X");

# Test that creating objects of the same name does not work

! CREATE MATERIALIZED VIEW i AS SELECT 1.5 AS c
catalog item 'i' already exists

! CREATE INDEX i ON s("Y")
catalog item 'i' already exists

! CREATE INDEX j on v2(x)
catalog item 'j' already exists

! CREATE INDEX v ON v2(x)
catalog item 'v' already exists

$ set dummy={
    "type": "record",
    "name": "envelope",
    "fields": [
      {
        "name": "before",
        "type": [
          {
            "name": "row",
            "type": "record",
            "fields": [
              {"name": "X",
               "type": {
                  "type": "bytes",
                  "scale": 3,
                  "precision": 10,
                  "logicalType": "decimal"
                }}
            ]
          },
          "null"
        ]
      },
      { "name": "after", "type": ["row", "null"] }
    ]
  }

! CREATE SOURCE v2
  FROM KAFKA BROKER '${testdrive.kafka-addr}' TOPIC 'testdrive-data-${testdrive.seed}'
  FORMAT AVRO USING SCHEMA '${dummy}'
  ENVELOPE DEBEZIUM
catalog item 'v2' already exists

! CREATE SOURCE i
  FROM KAFKA BROKER '${testdrive.kafka-addr}' TOPIC 'testdrive-data-${testdrive.seed}'
  FORMAT AVRO USING SCHEMA '${dummy}'
  ENVELOPE DEBEZIUM
catalog item 'i' already exists

! CREATE INDEX s ON v2(x)
catalog item 's' already exists

! CREATE MATERIALIZED VIEW s AS SELECT 'bloop' AS d
catalog item 's' already exists

# Test that objects do not get dropped if the drop command does not specify the correct type
! DROP SOURCE v
v is not of type SOURCE

! DROP SOURCE IF EXISTS v
v is not of type SOURCE

! DROP INDEX v
v is not of type INDEX

! DROP INDEX IF EXISTS v
v is not of type INDEX

! DROP SOURCE i
i is not of type SOURCE

! DROP SOURCE IF EXISTS i
i is not of type SOURCE

! DROP VIEW i
i is not of type VIEW

! DROP VIEW IF EXISTS i
i is not of type VIEW

! DROP INDEX s
s is not of type INDEX

! DROP INDEX IF EXISTS s
s is not of type INDEX

! DROP VIEW s
s is not of type VIEW

! DROP VIEW IF EXISTS s
s is not of type VIEW

# Delete objects

> DROP INDEX j

> DROP INDEX i

> DROP VIEW v

> DROP SOURCE s

# test that the names of the deleted objects can be used to create objects of other types
> CREATE MATERIALIZED VIEW s AS SELECT 84 AS b

> CREATE SOURCE i
  FROM KAFKA BROKER '${testdrive.kafka-addr}' TOPIC 'testdrive-data-${testdrive.seed}'
  FORMAT AVRO USING SCHEMA '${schema}'
  ENVELOPE DEBEZIUM

> CREATE INDEX v ON s(b)

# Test that if exists works when the referred objects do not exist

> DROP INDEX IF EXISTS v

> DROP VIEW IF EXISTS s

> DROP SOURCE IF EXISTS i

# Test that if exists works when the referred objects do not exist

> DROP INDEX IF EXISTS nonexistent

> DROP VIEW IF EXISTS nonexistent

> DROP SOURCE IF EXISTS nonexistent

# Test that drop without if exists does not work if the object does not exist

! DROP INDEX nonexistent
unknown catalog item 'nonexistent'

! DROP VIEW nonexistent
unknown catalog item 'nonexistent'

! DROP SOURCE nonexistent
unknown catalog item 'nonexistent'

<<<<<<< HEAD
# todo@jldlaughlin: Add a MATERIALIZED VIEW on top of this
# source and drop it. Depends on #2103.
> CREATE SOURCE f
  FROM KINESIS ARN 'fake_arn'
  WITH (access_key = 'fake_access_key', secret_access_key = 'fake_secret_access_key', region = 'us-east-2')
  FORMAT BYTES;

> DROP SOURCE f
=======
# Test CREATE VIEW IF NOT EXISTS
> CREATE MATERIALIZED VIEW IF NOT EXISTS test1 AS SELECT 42 AS a

> SHOW CREATE VIEW test1
View                      Create View
----------------------------------------------------------------------------------------------------------------------------------------------------------------
materialize.public.test1  "CREATE VIEW \"materialize\".\"public\".\"test1\" AS SELECT 42 AS \"a\""

! CREATE MATERIALIZED VIEW test1 AS SELECT 43 AS b
catalog item 'test1' already exists

> SELECT * FROM test1
a
-----------
42

> CREATE MATERIALIZED VIEW IF NOT EXISTS test1 AS SELECT 42 AS a

> DROP VIEW test1
>>>>>>> 9aa8913b
<|MERGE_RESOLUTION|>--- conflicted
+++ resolved
@@ -196,7 +196,26 @@
 ! DROP SOURCE nonexistent
 unknown catalog item 'nonexistent'
 
-<<<<<<< HEAD
+# Test CREATE VIEW IF NOT EXISTS
+> CREATE MATERIALIZED VIEW IF NOT EXISTS test1 AS SELECT 42 AS a
+
+> SHOW CREATE VIEW test1
+View                      Create View
+----------------------------------------------------------------------------------------------------------------------------------------------------------------
+materialize.public.test1  "CREATE VIEW \"materialize\".\"public\".\"test1\" AS SELECT 42 AS \"a\""
+
+! CREATE MATERIALIZED VIEW test1 AS SELECT 43 AS b
+catalog item 'test1' already exists
+
+> SELECT * FROM test1
+a
+-----------
+42
+
+> CREATE MATERIALIZED VIEW IF NOT EXISTS test1 AS SELECT 42 AS a
+
+> DROP VIEW test1
+
 # todo@jldlaughlin: Add a MATERIALIZED VIEW on top of this
 # source and drop it. Depends on #2103.
 > CREATE SOURCE f
@@ -204,25 +223,4 @@
   WITH (access_key = 'fake_access_key', secret_access_key = 'fake_secret_access_key', region = 'us-east-2')
   FORMAT BYTES;
 
-> DROP SOURCE f
-=======
-# Test CREATE VIEW IF NOT EXISTS
-> CREATE MATERIALIZED VIEW IF NOT EXISTS test1 AS SELECT 42 AS a
-
-> SHOW CREATE VIEW test1
-View                      Create View
-----------------------------------------------------------------------------------------------------------------------------------------------------------------
-materialize.public.test1  "CREATE VIEW \"materialize\".\"public\".\"test1\" AS SELECT 42 AS \"a\""
-
-! CREATE MATERIALIZED VIEW test1 AS SELECT 43 AS b
-catalog item 'test1' already exists
-
-> SELECT * FROM test1
-a
------------
-42
-
-> CREATE MATERIALIZED VIEW IF NOT EXISTS test1 AS SELECT 42 AS a
-
-> DROP VIEW test1
->>>>>>> 9aa8913b
+> DROP SOURCE f