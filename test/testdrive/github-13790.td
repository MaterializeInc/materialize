# Copyright Materialize, Inc. and contributors. All rights reserved.
#
# Use of this software is governed by the Business Source License
# included in the LICENSE file at the root of this repository.
#
# As of the Change Date specified in that file, in accordance with
# the Business Source License, use of this software will be governed
# by the Apache License, Version 2.0.

# Regression test for https://github.com/MaterializeInc/materialize/issues/13790

# The contents of the introspection tables depend on the replica size and number of replicas
$ skip-if
SELECT ${arg.replica-size} > 1 OR ${arg.replicas} > 1;

> CREATE TABLE t (a int)

> CREATE MATERIALIZED VIEW mv AS SELECT * FROM t

# Note: We rely on testdrive's retry behavior here, as it takes some time for
# the logging to catch up.

> SELECT time > 0
  FROM
<<<<<<< HEAD
    mz_materialized_views AS views,
    mz_compute_exports AS compute_exports,
    mz_compute_frontiers AS frontiers
=======
    mz_catalog.mz_materialized_views AS views,
    mz_internal.mz_materializations AS mats,
    mz_internal.mz_materialization_frontiers AS frontiers
>>>>>>> c31a7597
  WHERE
    views.name = 'mv' AND
    views.id = compute_exports.export_id AND
    compute_exports.export_id = frontiers.export_id
true<|MERGE_RESOLUTION|>--- conflicted
+++ resolved
@@ -22,15 +22,9 @@
 
 > SELECT time > 0
   FROM
-<<<<<<< HEAD
     mz_materialized_views AS views,
-    mz_compute_exports AS compute_exports,
-    mz_compute_frontiers AS frontiers
-=======
-    mz_catalog.mz_materialized_views AS views,
-    mz_internal.mz_materializations AS mats,
-    mz_internal.mz_materialization_frontiers AS frontiers
->>>>>>> c31a7597
+    mz_internal.mz_compute_exports AS compute_exports,
+    mz_internal.mz_compute_frontiers AS frontiers
   WHERE
     views.name = 'mv' AND
     views.id = compute_exports.export_id AND
