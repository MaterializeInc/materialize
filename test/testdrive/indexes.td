# Copyright Materialize, Inc. and contributors. All rights reserved.
#
# Use of this software is governed by the Business Source License
# included in the LICENSE file at the root of this repository.
#
# As of the Change Date specified in that file, in accordance with
# the Business Source License, use of this software will be governed
# by the Apache License, Version 2.0.

$ set-regex match=cluster1|default replacement=<VARIABLE_OUTPUT>

$ set writer-schema={
    "name": "row",
    "type": "record",
    "fields": [
      {"name": "a", "type": "long"},
      {"name": "b", "type": "int"}
    ]
  }

$ kafka-create-topic topic=data
$ kafka-ingest topic=data format=avro schema=${writer-schema}
{"a": 1, "b": 1}

# Sources do not have indexes automatically created
> CREATE CONNECTION kafka_conn
  FOR KAFKA BROKER '${testdrive.kafka-addr}';

> CREATE SOURCE data
  FROM KAFKA CONNECTION kafka_conn (TOPIC 'testdrive-data-${testdrive.seed}')
  FORMAT AVRO USING SCHEMA '${writer-schema}'

> SHOW INDEXES ON data
name    on  cluster key
--------------------------------------------------------------------------

# Sources can have default indexes added
> CREATE DEFAULT INDEX ON data

> SHOW INDEXES ON data
name                on      cluster             key
-------------------------------------------------------------------------------------------
data_primary_idx    data    <VARIABLE_OUTPUT>   {a,b}

> SELECT index_position FROM mz_index_columns WHERE index_id LIKE '%u%'
index_position
--------------
1
2

> SELECT position, name FROM mz_columns where id LIKE '%u%';
position         name
----------------------
1                a
2                b

# Views do not have indexes automatically created
> CREATE VIEW data_view as SELECT * from data

> SHOW INDEXES ON data_view
name    on  cluster key
--------------------------------------------------------------------------

# Views can have default indexes added
> CREATE DEFAULT INDEX ON data_view

> SHOW INDEXES ON data_view
name                    on          cluster             key
---------------------------------------------------------------------------------------------------
data_view_primary_idx   data_view   <VARIABLE_OUTPUT>   {a,b}

# Materialized views do not have indexes automatically created
> CREATE MATERIALIZED VIEW matv AS
  SELECT b, sum(a) FROM data GROUP BY b

> SHOW INDEXES ON matv
name    on  cluster key
--------------------------------------------------------------------------

# Materialized views can have default indexes added
> CREATE DEFAULT INDEX ON matv

> SHOW INDEXES ON matv
name                on      cluster             key
--------------------------------------------------------------------------------------------
matv_primary_idx    matv    <VARIABLE_OUTPUT>   {b}

# IF NOT EXISTS prevents adding multiple default indexes
> CREATE DEFAULT INDEX IF NOT EXISTS ON data_view

> SHOW INDEXES ON data_view
name                    on          cluster             key
-------------------------------------------------------------------------------------------------
data_view_primary_idx   data_view   <VARIABLE_OUTPUT>   {a,b}

# Additional default indexes have the same structure as the first
> CREATE DEFAULT INDEX ON matv

> SHOW INDEXES ON matv
name                on      cluster             key
------------------------------------------------------------------------------------------------
matv_primary_idx    matv    <VARIABLE_OUTPUT>   {b}
matv_primary_idx1   matv    <VARIABLE_OUTPUT>   {b}

# Default indexes can be named
> CREATE DEFAULT INDEX named_idx ON data_view

> SHOW INDEXES ON data_view
name                    on          cluster             key
-----------------------------------------------------------------------------------------------
data_view_primary_idx   data_view   <VARIABLE_OUTPUT>   {a,b}
named_idx               data_view   <VARIABLE_OUTPUT>   {a,b}

> DROP INDEX data_view_primary_idx
> DROP INDEX named_idx

# Indexes with specified columns can be automatically named
> CREATE INDEX ON data_view(a)

> SHOW INDEXES ON data_view
name            on          cluster             key
-------------------------------------------------------------------------------------------
data_view_a_idx data_view   <VARIABLE_OUTPUT>   {a}

> DROP INDEX data_view_a_idx

# Automatically named indexes rename expression columns to "expr" and join all columns with underscores.
> CREATE INDEX ON data_view(b, a)
> CREATE INDEX ON data_view(b - a, a)

> SHOW INDEXES ON data_view
name                    on          cluster             key
-----------------------------------------------------------------------------------------------
data_view_b_a_idx       data_view   <VARIABLE_OUTPUT>   {b,a}
data_view_expr_a_idx    data_view   <VARIABLE_OUTPUT>   "{b - a,a}"

> DROP INDEX data_view_b_a_idx
> DROP INDEX data_view_expr_a_idx

# Indexes can be both explicitly named and explicitly structured
> CREATE INDEX named_idx ON data_view (b - a, a)

> SHOW INDEXES ON data_view
name        on          cluster             key
---------------------------------------------------------------------------------------------
named_idx   data_view   <VARIABLE_OUTPUT>   "{b - a,a}"

> DROP INDEX named_idx

# Default indexes only check for names, not structures
> CREATE INDEX data_view_primary_idx ON data_view (b - a, a)
> CREATE DEFAULT INDEX IF NOT EXISTS ON data_view

> SHOW INDEXES ON data_view
name                    on          cluster             key
------------------------------------------------------------------------------------------------------
data_view_primary_idx   data_view   <VARIABLE_OUTPUT>   "{b - a,a}"

> SHOW CREATE INDEX data_view_primary_idx
name                                     create_sql
--------------------------------------------------------------------------------------------------------------------------------------
materialize.public.data_view_primary_idx "CREATE INDEX \"data_view_primary_idx\" IN CLUSTER \"<VARIABLE_OUTPUT>\" ON \"materialize\".\"public\".\"data_view\" (\"b\" - \"a\", \"a\")"

> CREATE TABLE foo (
    a int NOT NULL,
    b decimal(13, 1),
    z text
  )
> CREATE DEFAULT INDEX ON foo
> CREATE INDEX ON foo (a + b)
> CREATE INDEX ON foo (substr(z, 3))
> SHOW INDEXES ON foo
foo_primary_idx foo <VARIABLE_OUTPUT>   {a,b,z}
foo_expr_idx    foo <VARIABLE_OUTPUT>   "{a + b}"
foo_expr_idx1   foo <VARIABLE_OUTPUT>   "{pg_catalog.substr(z, 3)}"
> SHOW INDEXES ON foo WHERE name = 'noexist'
> SHOW INDEXES ON foo WHERE name = 'foo_expr_idx'
foo_expr_idx    foo <VARIABLE_OUTPUT>   "{a + b}"

> SHOW INDEXES ON foo LIKE 'foo_primary%'
foo_primary_idx foo <VARIABLE_OUTPUT>   {a,b,z}

! SHOW INDEXES ON nonexistent
contains:unknown catalog item 'nonexistent'

! SHOW INDEXES ON foo_primary_idx
contains:cannot show indexes on materialize.public.foo_primary_idx because it is a index

> CREATE CLUSTER clstr REPLICAS (r1 (REMOTE ['localhost:1234']))
> CREATE DEFAULT INDEX IN CLUSTER clstr ON foo;
> SHOW INDEXES IN CLUSTER clstr WHERE on = 'foo'
foo_primary_idx1    foo clstr   {a,b,z}

> SHOW INDEXES FROM public WHERE name = 'foo_primary_idx1'
foo_primary_idx1    foo clstr   {a,b,z}

> DROP TABLE foo CASCADE
> DROP SOURCE data CASCADE

! SHOW INDEXES FROM public ON foo
contains:Cannot specify both FROM and ON

! SHOW INDEXES FROM nonexistent
contains:unknown schema 'nonexistent'

<<<<<<< HEAD
> CREATE TABLE bar ();
> CREATE INDEX bar_ind ON bar ();

> SHOW INDEXES
bar_ind bar <VARIABLE_OUTPUT> <null>
=======
> CREATE SCHEMA foo
> CREATE TABLE foo.bar (a INT)
> CREATE INDEX bar_ind ON foo.bar (a)

> SHOW INDEXES ON foo.bar
bar_ind bar <VARIABLE_OUTPUT> {a}
>>>>>>> 5758fe62
<|MERGE_RESOLUTION|>--- conflicted
+++ resolved
@@ -203,17 +203,16 @@
 ! SHOW INDEXES FROM nonexistent
 contains:unknown schema 'nonexistent'
 
-<<<<<<< HEAD
 > CREATE TABLE bar ();
 > CREATE INDEX bar_ind ON bar ();
 
 > SHOW INDEXES
 bar_ind bar <VARIABLE_OUTPUT> <null>
-=======
+
+> DROP TABLE bar CASCADE
 > CREATE SCHEMA foo
 > CREATE TABLE foo.bar (a INT)
 > CREATE INDEX bar_ind ON foo.bar (a)
 
 > SHOW INDEXES ON foo.bar
-bar_ind bar <VARIABLE_OUTPUT> {a}
->>>>>>> 5758fe62
+bar_ind bar <VARIABLE_OUTPUT> {a}