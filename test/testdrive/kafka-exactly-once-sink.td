--- conflicted
+++ resolved
@@ -238,12 +238,7 @@
   FORMAT AVRO USING CONFLUENT SCHEMA REGISTRY CONNECTION csr_conn
 
 > CREATE SINK output14_custom_consistency_topic FROM input_kafka_cdcv2
-<<<<<<< HEAD
-  INTO KAFKA CONNECTION kafka_conn TOPIC 'output14-view-${testdrive.seed}'
-=======
   INTO KAFKA CONNECTION kafka_conn (TOPIC 'output14-view-${testdrive.seed}')
-  CONSISTENCY (TOPIC 'output14-custom-consistency-${testdrive.seed}')
->>>>>>> 1425fea5
   FORMAT AVRO USING CONFLUENT SCHEMA REGISTRY CONNECTION csr_conn
 
 # We need some data -- any data -- to start creating timestamp bindings
@@ -285,49 +280,13 @@
 {"before": null, "after": {"row": {"a": 1, "b": 1}}, "transaction": {"id": "1"}}
 {"before": null, "after": {"row": {"a": 2, "b": 2}}, "transaction": {"id": "1"}}
 
-<<<<<<< HEAD
-=======
-# verify output of consistency topic with real-time timestamp bindings
-
-$ set-regex match=\d{13} replacement=<TIMESTAMP>
-
-$ kafka-create-topic topic=rt-binding-consistency-test-input
-
-> CREATE SOURCE rt_binding_consistency_test_source
-  FROM KAFKA CONNECTION kafka_conn (TOPIC 'testdrive-rt-binding-consistency-test-input-${testdrive.seed}')
-  FORMAT AVRO USING SCHEMA '${dbz-schema}' ENVELOPE DEBEZIUM
-
-> CREATE SINK rt_binding_consistency_test_sink FROM rt_binding_consistency_test_source
-  INTO KAFKA CONNECTION kafka_conn (TOPIC 'rt-binding-consistency-test-output-${testdrive.seed}')
-  FORMAT AVRO
-  USING CONFLUENT SCHEMA REGISTRY CONNECTION csr_conn ENVELOPE DEBEZIUM
-
-$ kafka-ingest format=avro topic=rt-binding-consistency-test-input schema=${dbz-schema} timestamp=1
-{"before": null, "after": {"row": {"a": 1, "b": 1}}, "source": {"lsn": {"long": 3}, "sequence": {"string": "[\"1\", \"3\"]"}, "snapshot": {"string": "false"}}, "op": "c"}
-
-$ kafka-verify format=avro sink=materialize.public.rt_binding_consistency_test_sink
-{"before": null, "after": {"row": {"a": 1, "b": 1}}, "transaction": {"id": "<TIMESTAMP>"}}
-
-# Because the consistency topic produces a new end record every second, parital-search will wait
-# for 10 seconds before continuing rather than the per-record timeout. Be wary of copy/pasting the
-# `partial-search` arg.
-$ kafka-verify format=avro sink=materialize.public.rt_binding_consistency_test_sink consistency=debezium partial-search=10
-{"id": "<TIMESTAMP>", "status": "BEGIN", "event_count": null, "data_collections": null}
-{"id": "<TIMESTAMP>", "status": "END", "event_count": {"long": 1}, "data_collections": {"array": [{"event_count": 1, "data_collection": "rt-binding-consistency-test-output-${testdrive.seed}"}]}}
-
->>>>>>> 1425fea5
 # Test the CONSISTENCY TOPIC and FORMAT options
 
 > CREATE MATERIALIZED VIEW simple_view AS SELECT 1 AS a, 2 AS b, 3 AS c;
 
-<<<<<<< HEAD
-> CREATE SINK double_avro FROM simple_view
-  INTO KAFKA CONNECTION kafka_conn TOPIC 'double-avro'
-=======
 # Can't create sinks with JSON-encoded consistency topics
 ! CREATE SINK double_avro FROM simple_view
   INTO KAFKA CONNECTION kafka_conn (TOPIC 'double-avro')
-    CONSISTENCY (TOPIC 'consistency-double-avro' FORMAT JSON)
   FORMAT AVRO USING CONFLUENT SCHEMA REGISTRY CONNECTION csr_conn
 contains:CONSISTENCY FORMAT JSON not yet supported
 
@@ -335,39 +294,28 @@
 # of the sink, if valid
 > CREATE SINK default_avro FROM simple_view
   INTO KAFKA CONNECTION kafka_conn (TOPIC 'default-avro')
-    CONSISTENCY (TOPIC 'consistency-default-avro')
   FORMAT AVRO USING CONFLUENT SCHEMA REGISTRY CONNECTION csr_conn
 
 # Fail to default to JSON
 ! CREATE SINK default_avro FROM simple_view
   INTO KAFKA CONNECTION kafka_conn (TOPIC 'default-avro')
-    CONSISTENCY (TOPIC 'consistency-default-avro')
   FORMAT JSON
 contains:CONSISTENCY FORMAT JSON not yet supported
 
 > CREATE SINK double_avro FROM simple_view
   INTO KAFKA CONNECTION kafka_conn (TOPIC 'double-avro')
-    CONSISTENCY (TOPIC 'consistency-double-avro' FORMAT AVRO USING CONFLUENT SCHEMA REGISTRY CONNECTION csr_conn)
->>>>>>> 1425fea5
   FORMAT AVRO USING CONFLUENT SCHEMA REGISTRY CONNECTION csr_conn
 
 $ kafka-verify format=avro sink=materialize.public.double_avro sort-messages=true
 {"before": null, "after": {"row": {"a": 1, "b": 2, "c": 3}}, "transaction": {"id": "<TIMESTAMP>"}}
 
 > CREATE SINK json_avro FROM simple_view
-<<<<<<< HEAD
-  INTO KAFKA CONNECTION kafka_conn TOPIC 'json-avro'
-=======
   INTO KAFKA CONNECTION kafka_conn (TOPIC 'json-avro')
-    CONSISTENCY (TOPIC 'consistency-json-avro' FORMAT AVRO USING CONFLUENT SCHEMA REGISTRY CONNECTION csr_conn)
->>>>>>> 1425fea5
   FORMAT JSON
 
 $ kafka-verify format=json sink=materialize.public.json_avro sort-messages=true key=false
 {"before": null, "after": {"a": 1, "b": 2, "c": 3}, "transaction": {"id": "<TIMESTAMP>"}}
 
-<<<<<<< HEAD
-=======
 ! CREATE SINK json_reuse_topic_no_parens FROM simple_view
   INTO KAFKA CONNECTION kafka_conn (TOPIC 'json-reuse-topic')
   FORMAT JSON
@@ -393,7 +341,6 @@
 $ kafka-verify format=avro sink=materialize.public.default_avro sort-messages=true
 {"before": null, "after": {"row": {"a": 1, "b": 2, "c": 3}}, "transaction": {"id": "<TIMESTAMP>"}}
 
->>>>>>> 1425fea5
 > CREATE SINK json_avro_upsert_key FROM simple_view
   INTO KAFKA CONNECTION kafka_conn (TOPIC 'json-avro-upsert-key')
   KEY (b)
