--- conflicted
+++ resolved
@@ -19,15 +19,7 @@
   URL '${testdrive.schema-registry-url}';
 
 > CREATE SINK simple_view_sink FROM simple_view
-<<<<<<< HEAD
-  INTO KAFKA CONNECTION kafka_conn TOPIC 'unnamed-cols-sink-${testdrive.seed}'
-=======
   INTO KAFKA CONNECTION kafka_conn (TOPIC 'unnamed-cols-sink-${testdrive.seed}')
-  CONSISTENCY (
-    TOPIC 'unnamed-cols-sink-consistency-${testdrive.seed}' FORMAT AVRO
-    USING CONFLUENT SCHEMA REGISTRY CONNECTION csr_conn
-  )
->>>>>>> 1425fea5
   FORMAT JSON
 
 $ kafka-verify format=json sink=materialize.public.simple_view_sink key=false
@@ -61,15 +53,7 @@
   '{"a": 2}'::jsonb c14
 
 > CREATE SINK types_sink FROM types_view
-<<<<<<< HEAD
-  INTO KAFKA CONNECTION kafka_conn TOPIC 'types-sink'
-=======
   INTO KAFKA CONNECTION kafka_conn (TOPIC 'types-sink')
-  CONSISTENCY (
-    TOPIC 'types-sink-${testdrive.seed}' FORMAT AVRO
-    USING CONFLUENT SCHEMA REGISTRY CONNECTION csr_conn
-  )
->>>>>>> 1425fea5
   FORMAT JSON
 
 # Due to limitations in $ kafka-verify, the entire expected JSON output needs to be provided on a single line
@@ -82,15 +66,7 @@
   SELECT 'текст' c1, '"' c2, '''' c3, '\' c4, E'a\n\tb' c5
 
 > CREATE SINK special_characters_sink FROM special_characters_view
-<<<<<<< HEAD
-  INTO KAFKA CONNECTION kafka_conn TOPIC 'special-characters-sink'
-=======
   INTO KAFKA CONNECTION kafka_conn (TOPIC 'special-characters-sink')
-  CONSISTENCY (
-    TOPIC 'special-characters-sink-${testdrive.seed}' FORMAT AVRO
-    USING CONFLUENT SCHEMA REGISTRY CONNECTION csr_conn
-  )
->>>>>>> 1425fea5
   FORMAT JSON
 
 $ kafka-verify format=json sink=materialize.public.special_characters_sink key=false
@@ -101,15 +77,7 @@
 > CREATE MATERIALIZED VIEW record_view AS SELECT simple_view FROM simple_view;
 
 > CREATE SINK record_sink FROM record_view
-<<<<<<< HEAD
-  INTO KAFKA CONNECTION kafka_conn TOPIC 'record-sink'
-=======
   INTO KAFKA CONNECTION kafka_conn (TOPIC 'record-sink')
-  CONSISTENCY (
-    TOPIC 'record-sink-${testdrive.seed}' FORMAT AVRO
-    USING CONFLUENT SCHEMA REGISTRY CONNECTION csr_conn
-  )
->>>>>>> 1425fea5
   FORMAT JSON
 
 $ kafka-verify format=json sink=materialize.public.record_sink key=false
@@ -135,15 +103,7 @@
 > CREATE MATERIALIZED VIEW complex_type_view AS SELECT '{{1,2},{3,4}}'::int4_list_list c1, '{a=>{b=>1, c=>2}, d=> {e=>3, f=>4}}'::int4_map_map c2;
 
 > CREATE SINK complex_type_sink FROM complex_type_view
-<<<<<<< HEAD
-  INTO KAFKA CONNECTION kafka_conn TOPIC 'complex-type-sink'
-=======
   INTO KAFKA CONNECTION kafka_conn (TOPIC 'complex-type-sink')
-  CONSISTENCY (
-    TOPIC 'complex-type-sink-${testdrive.seed}' FORMAT AVRO
-    USING CONFLUENT SCHEMA REGISTRY CONNECTION csr_conn
-  )
->>>>>>> 1425fea5
   FORMAT JSON
 
 $ kafka-verify format=json sink=materialize.public.complex_type_sink key=false
