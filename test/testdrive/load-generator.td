--- conflicted
+++ resolved
@@ -18,23 +18,12 @@
 organizations           subsource      <null>                         <null>
 users                   subsource      <null>                         <null>
 
-<<<<<<< HEAD
-# Adding test to check for tables() work
-> CREATE SCHEMA a;
-> CREATE SOURCE a.auction_bids FROM LOAD GENERATOR AUCTION FOR TABLES (bids);
-
-> SHOW SOURCES FROM a;
-auction_bids            load-generator ${arg.default-storage-size}  materialize_a_auction_bids
-auction_bids_progress   progress       <null>                       <null>
-bids                    subsource      <null>                       <null>
-=======
 # FOR TABLES doesn't always work.
 # A previous test here checked bids, which worked.
 # It did not check users, which causes a panic.
 # If this is fixed in the future, tests should probably exhaustively check each subsource.
 ! CREATE SOURCE auction_house FROM LOAD GENERATOR AUCTION FOR TABLES (user);
 contains: FOR TABLES (..) invalid for LOAD GENERATOR sources
->>>>>>> 7eb9dd03
 
 # For Tables with mentioned schema should work
 > CREATE SCHEMA another;
@@ -49,24 +38,6 @@
 organizations           subsource      <null>                       <null>
 users                   subsource      <null>                       <null>
 
-<<<<<<< HEAD
-# Subsources should be created in source schema if no schema is provided
-> CREATE SCHEMA foo;
-> CREATE SCHEMA bar;
-> CREATE SOURCE foo.auction_subset
-  FROM LOAD GENERATOR AUCTION
-  FOR TABLES (bids as foo_bids, users as bar.bar_users);
-
-> SHOW SOURCES FROM foo;
-auction_subset            load-generator ${arg.default-storage-size}  materialize_foo_auction_subset
-auction_subset_progress   progress       <null>                       <null>
-foo_bids                  subsource      <null>                       <null>
-
-> SHOW SOURCES FROM bar;
-bar_users                 subsource      <null>                       <null>
-
-=======
->>>>>>> 7eb9dd03
 > CREATE CONNECTION IF NOT EXISTS kafka_conn TO KAFKA (BROKER '${testdrive.kafka-addr}');
 
 # Validate that the ID column of the load generator data is usable as a key.
