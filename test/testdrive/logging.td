--- conflicted
+++ resolved
@@ -79,13 +79,8 @@
   ORDER BY position
 id      name        position    type
 --------------------------------------
-<<<<<<< HEAD
-SID   id          1           bigint
-SID   worker_id   2           bigint
-=======
 SID   id          1           uint8
-SID   worker      2           uint8
->>>>>>> 85bd084d
+SID   worker_id      2        uint8
 SID   elapsed_ns  3           bigint
 
 > SELECT mz_columns.id, mz_columns.name, position, type
@@ -94,15 +89,9 @@
   ORDER BY position
 id      name        position    type
 --------------------------------------
-<<<<<<< HEAD
-SID   id          1           bigint
-SID   worker_id   2           bigint
-SID   duration_ns 3           bigint
-=======
 SID   id          1           uint8
-SID   worker      2           uint8
+SID   worker_id   2           uint8
 SID   duration_ns 3           uint8
->>>>>>> 85bd084d
 SID   count       4           bigint
 
 > SELECT mz_columns.id, mz_columns.name, position, type
@@ -111,38 +100,22 @@
   ORDER BY position
 id      name        position    type
 --------------------------------------
-<<<<<<< HEAD
-SID   worker_id   1           bigint
-SID   slept_for   2           bigint
-SID   requested   3           bigint
-=======
-SID   worker      1           uint8
+SID   worker_id   1           uint8
 SID   slept_for   2           uint8
 SID   requested   3           uint8
->>>>>>> 85bd084d
 SID   count       4           bigint
 
 > SELECT mz_columns.id, mz_columns.name, position, type
   FROM mz_views JOIN mz_columns USING (id)
   WHERE mz_views.name = 'mz_message_counts'
   ORDER BY position
-<<<<<<< HEAD
 id      name              position    type
 --------------------------------------------
-SID   channel_id        1           bigint
-SID   from_worker_id    2           bigint
-SID   to_worker_id      3           bigint
+SID   channel_id        1           uint8
+SID   from_worker_id    2           uint8
+SID   to_worker_id      3           uint8
 SID   sent              4           bigint
 SID   received          5           bigint
-=======
-id      name            position    type
-------------------------------------------
-SID   channel         1           uint8
-SID   source_worker   2           uint8
-SID   target_worker   3           uint8
-SID   sent            4           bigint
-SID   received        5           bigint
->>>>>>> 85bd084d
 
 > SELECT mz_columns.id, mz_columns.name, position, type
   FROM mz_views JOIN mz_columns USING (id)
@@ -151,13 +124,8 @@
 id      name        position    type
 --------------------------------------
 SID   address     1           list
-<<<<<<< HEAD
-SID   port        2           bigint
-SID   worker_id   3           bigint
-=======
 SID   port        2           uint8
-SID   worker      3           uint8
->>>>>>> 85bd084d
+SID   worker_id   3           uint8
 SID   update_type 4           text
 SID   timestamp   5           uint8
 SID   count       6           bigint
@@ -168,13 +136,8 @@
   ORDER BY position
 id      name        position    type
 --------------------------------------
-<<<<<<< HEAD
-SID   operator_id 1           bigint
-SID   worker_id   2           bigint
-=======
-SID   operator    1           uint8
-SID   worker      2           uint8
->>>>>>> 85bd084d
+SID   operator_id 1           uint8
+SID   worker_id   2           uint8
 SID   records     3           bigint
 SID   batches     4           bigint
 
@@ -184,13 +147,8 @@
   ORDER BY position
 id      name        position    type
 --------------------------------------
-<<<<<<< HEAD
-SID   operator_id 1           bigint
-SID   worker_id   2           bigint
-=======
-SID   operator    1           uint8
-SID   worker      2           uint8
->>>>>>> 85bd084d
+SID   operator_id 1           uint8
+SID   worker_id   2           uint8
 SID   count       3           bigint
 
 > SELECT mz_columns.id, mz_columns.name, position, mz_columns.type
@@ -200,15 +158,9 @@
 id      name        position    type
 --------------------------------------
 SID   global_id   1           text
-<<<<<<< HEAD
 SID   source_id   2           text
-SID   worker_id   3           bigint
-SID   delay_ns    4           bigint
-=======
-SID   source      2           text
-SID   worker      3           uint8
+SID   worker_id   3           uint8
 SID   delay_ns    4           uint8
->>>>>>> 85bd084d
 SID   count       5           bigint
 
 > SELECT mz_columns.id, mz_columns.name, position, mz_columns.type
@@ -218,11 +170,6 @@
 id      name        position    type
 --------------------------------------
 SID   global_id   1           text
-<<<<<<< HEAD
 SID   source_id   2           text
-SID   worker_id   3           bigint
-=======
-SID   source      2           text
-SID   worker      3           uint8
->>>>>>> 85bd084d
+SID   worker_id   3           uint8
 SID   time        4           bigint