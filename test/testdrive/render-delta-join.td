--- conflicted
+++ resolved
@@ -35,12 +35,8 @@
 1
 
 > EXPLAIN WITH(join_impls) VIEW delta_join;
-<<<<<<< HEAD
 "delta_join:  Project (#0, #1, #0, #3, #0, #5)    Filter (#0) IS NOT NULL      Join on=(eq(#0, #2, #4)) type=delta        implementation          %0:t1 » %1:t2[#0]KA » %2:t3[#0]KA          %1:t2 » %0:t1[#0]KA » %2:t3[#0]KA          %2:t3 » %0:t1[#0]KA » %1:t2[#0]KA        ArrangeBy keys=[[#0]]          Get t1        ArrangeBy keys=[[#0]]          Get t2        ArrangeBy keys=[[#0]]          Get t3Used Indexes:  - i1  - i2  - i3"
-=======
-"delta_join:  Project (#0, #1, #0, #3)    Filter (#0) IS NOT NULL      Join on=(#0 = #2) type=differential        implementation          %0:t1[#0]KA » %1:t2[#0]KA        ArrangeBy keys=[[#0]]          Get t1        ArrangeBy keys=[[#0]]          Get t2Used Indexes:  - i1  - i2"
 
->>>>>>> 781fad2c
 > SELECT count(*) AS count FROM delta_join;
 count
 ----
