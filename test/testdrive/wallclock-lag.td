# Copyright Materialize, Inc. and contributors. All rights reserved.
#
# Use of this software is governed by the Business Source License
# included in the LICENSE file at the root of this repository.
#
# As of the Change Date specified in that file, in accordance with
# the Business Source License, use of this software will be governed
# by the Apache License, Version 2.0.

# Test the contents of `mz_wallclock_lag_history`.
#
# These tests rely on testdrive's retry feature, as `mz_wallclock_lag_history`
# is only refreshed periodically, so data is likely not immediately available.

$ postgres-connect name=mz_system url=postgres://mz_system:materialize@${testdrive.materialize-internal-sql-addr}

$ postgres-execute connection=mz_system
ALTER SYSTEM SET wallclock_lag_refresh_interval = '1s'

> CREATE CLUSTER storage SIZE '1'
> CREATE CLUSTER compute SIZE '1', REPLICATION FACTOR 2

# Set up a bunch of frontiered objects and test that their wallclock lags get
# reported and are reasonably small.

> CREATE SOURCE src IN CLUSTER storage FROM LOAD GENERATOR counter

> CREATE TABLE tbl (a int)

> CREATE VIEW src_plus_tbl AS SELECT counter + a AS a FROM src, tbl
> CREATE INDEX idx IN CLUSTER compute ON src_plus_tbl (a)
> CREATE MATERIALIZED VIEW mv IN CLUSTER compute AS SELECT * FROM src_plus_tbl

> CREATE MATERIALIZED VIEW mv_const IN CLUSTER compute AS SELECT 1
> CREATE DEFAULT INDEX idx_const IN CLUSTER compute ON mv_const

> CREATE CONNECTION kafka_conn
  TO KAFKA (BROKER '${testdrive.kafka-addr}', SECURITY PROTOCOL PLAINTEXT)
> CREATE CONNECTION csr_conn
  TO CONFLUENT SCHEMA REGISTRY (URL '${testdrive.schema-registry-url}')
> CREATE SINK snk
  IN CLUSTER storage
  FROM mv
  INTO KAFKA CONNECTION kafka_conn (TOPIC 'testdrive-sink1-${testdrive.seed}')
  FORMAT AVRO USING CONFLUENT SCHEMA REGISTRY CONNECTION csr_conn
  ENVELOPE DEBEZIUM

> SELECT DISTINCT ON(o.name, r.name)
<<<<<<< HEAD
    o.name, r.name, l.lag > '0s', l.lag < '5s'
=======
    o.name, r.name, l.lag >= 0, l.lag < '5s'
>>>>>>> 8d1128a9
  FROM mz_internal.mz_wallclock_lag_history l
  JOIN mz_objects o ON o.id = l.object_id
  LEFT JOIN mz_cluster_replicas r ON r.id = l.replica_id
  WHERE l.object_id LIKE 'u%'
  ORDER BY o.name, r.name, l.occurred_at DESC
idx          r1     true  true
idx          r2     true  true
idx_const    r1     true  true
idx_const    r2     true  true
mv           r1     true  true
mv           r2     true  true
mv           <null> true  true
mv_const     r1     true  true
mv_const     r2     true  true
mv_const     <null> true  true
snk          <null> true  true
src          <null> true  true
src_progress <null> true  true
tbl          <null> true  true

> SELECT DISTINCT ON(o.name)
<<<<<<< HEAD
    o.name, l.lag > '0s', l.lag < '5s'
=======
    o.name, l.lag >= 0, l.lag < '5s'
>>>>>>> 8d1128a9
  FROM mz_internal.mz_wallclock_global_lag_history l
  JOIN mz_objects o ON o.id = l.object_id
  WHERE l.object_id LIKE 'u%'
  ORDER BY o.name, l.occurred_at DESC
idx          true  true
idx_const    true  true
mv           true  true
mv_const     true  true
snk          true  true
src          true  true
src_progress true  true
tbl          true  true

> SELECT DISTINCT ON(o.name)
<<<<<<< HEAD
    o.name, l.lag > '0s', l.lag < '5s'
=======
    o.name, l.lag >= 0, l.lag < '5s'
>>>>>>> 8d1128a9
  FROM mz_internal.mz_wallclock_global_lag_recent_history l
  JOIN mz_objects o ON o.id = l.object_id
  WHERE l.object_id LIKE 'u%'
  ORDER BY o.name, l.occurred_at DESC
idx          true  true
idx_const    true  true
mv           true  true
mv_const     true  true
snk          true  true
src          true  true
src_progress true  true
tbl          true  true<|MERGE_RESOLUTION|>--- conflicted
+++ resolved
@@ -46,11 +46,7 @@
   ENVELOPE DEBEZIUM
 
 > SELECT DISTINCT ON(o.name, r.name)
-<<<<<<< HEAD
-    o.name, r.name, l.lag > '0s', l.lag < '5s'
-=======
-    o.name, r.name, l.lag >= 0, l.lag < '5s'
->>>>>>> 8d1128a9
+    o.name, r.name, l.lag >= '0s', l.lag < '5s'
   FROM mz_internal.mz_wallclock_lag_history l
   JOIN mz_objects o ON o.id = l.object_id
   LEFT JOIN mz_cluster_replicas r ON r.id = l.replica_id
@@ -72,11 +68,7 @@
 tbl          <null> true  true
 
 > SELECT DISTINCT ON(o.name)
-<<<<<<< HEAD
-    o.name, l.lag > '0s', l.lag < '5s'
-=======
-    o.name, l.lag >= 0, l.lag < '5s'
->>>>>>> 8d1128a9
+    o.name, l.lag >= '0s', l.lag < '5s'
   FROM mz_internal.mz_wallclock_global_lag_history l
   JOIN mz_objects o ON o.id = l.object_id
   WHERE l.object_id LIKE 'u%'
@@ -91,11 +83,7 @@
 tbl          true  true
 
 > SELECT DISTINCT ON(o.name)
-<<<<<<< HEAD
-    o.name, l.lag > '0s', l.lag < '5s'
-=======
-    o.name, l.lag >= 0, l.lag < '5s'
->>>>>>> 8d1128a9
+    o.name, l.lag >= '0s', l.lag < '5s'
   FROM mz_internal.mz_wallclock_global_lag_recent_history l
   JOIN mz_objects o ON o.id = l.object_id
   WHERE l.object_id LIKE 'u%'
