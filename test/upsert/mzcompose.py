# Copyright Materialize, Inc. and contributors. All rights reserved.
#
# Use of this software is governed by the Business Source License
# included in the LICENSE file at the root of this repository.
#
# As of the Change Date specified in that file, in accordance with
# the Business Source License, use of this software will be governed
# by the Apache License, Version 2.0.

# This mzcompose currently tests `UPSERT` sources with `DISK` configured.
# TODO(guswynn): move ALL upsert-related tests into this directory.

"""
Test Kafka Upsert sources using Testdrive.
"""

from pathlib import Path
from textwrap import dedent

from materialize import ci_util
from materialize.mzcompose.composition import Composition, WorkflowArgumentParser
from materialize.mzcompose.services.clusterd import Clusterd
from materialize.mzcompose.services.kafka import Kafka
from materialize.mzcompose.services.materialized import Materialized
from materialize.mzcompose.services.mz import Mz
from materialize.mzcompose.services.redpanda import Redpanda
from materialize.mzcompose.services.schema_registry import SchemaRegistry
from materialize.mzcompose.services.testdrive import Testdrive
from materialize.mzcompose.services.zookeeper import Zookeeper

materialized_environment_extra = ["MZ_PERSIST_COMPACTION_DISABLED=false"]

SERVICES = [
    Zookeeper(),
    Kafka(),
    SchemaRegistry(),
    Mz(app_password=""),
    Materialized(
        options=[
            "--orchestrator-process-scratch-directory=/scratch",
        ],
        additional_system_parameter_defaults={
            "disk_cluster_replicas_default": "true",
            "unsafe_enable_unorchestrated_cluster_replicas": "true",
            "storage_dataflow_delay_sources_past_rehydration": "true",
            "upsert_rocksdb_auto_spill_to_disk": "false",
        },
        environment_extra=materialized_environment_extra,
        default_replication_factor=2,
    ),
    Testdrive(),
    Clusterd(name="clusterd1"),
    Redpanda(),
]


def workflow_default(c: Composition, parser: WorkflowArgumentParser) -> None:
    parser.add_argument(
        "--compaction-disabled",
        action="store_true",
        help="Run with MZ_PERSIST_COMPACTION_DISABLED",
    )
    args = parser.parse_args()

    if args.compaction_disabled:
        materialized_environment_extra[0] = "MZ_PERSIST_COMPACTION_DISABLED=true"

    def process(name: str) -> None:
        if name in ["default", "load-test", "large-scale"]:
            return

        with c.test_case(name):
            c.workflow(name)

    c.test_parts(list(c.workflows.keys()), process)


def workflow_testdrive(c: Composition, parser: WorkflowArgumentParser) -> None:
    """Run testdrive."""
    parser.add_argument(
        "--kafka-default-partitions",
        type=int,
        metavar="N",
        help="set the default number of kafka partitions per topic",
    )
    parser.add_argument(
        "--default-size",
        type=int,
        default=Materialized.Size.DEFAULT_SIZE,
        help="Use SIZE 'N-N' for replicas and SIZE 'N' for sources",
    )

    parser.add_argument("--replicas", type=int, default=1, help="use multiple replicas")

    parser.add_argument(
        "files",
        nargs="*",
        default=["*.td"],
        help="run against the specified files",
    )
    args = parser.parse_args()

    dependencies = ["materialized", "zookeeper", "kafka", "schema-registry"]

    testdrive = Testdrive(
        forward_buildkite_shard=True,
        kafka_default_partitions=args.kafka_default_partitions,
        validate_catalog_store=True,
        volumes_extra=["mzdata:/mzdata"],
    )

    materialized = Materialized(
        default_size=args.default_size,
        options=[
            "--orchestrator-process-scratch-directory=/scratch",
        ],
        additional_system_parameter_defaults={
            "disk_cluster_replicas_default": "true",
        },
        environment_extra=materialized_environment_extra,
        default_replication_factor=2,
    )

    with c.override(testdrive, materialized):
        c.up(*dependencies)

        if args.replicas > 1:
            c.sql("DROP CLUSTER quickstart")
            # Make sure a replica named 'r1' always exists
            replica_names = [
                "r1" if replica_id == 0 else f"replica{replica_id}"
                for replica_id in range(0, args.replicas)
            ]
            replica_string = ",".join(
                f"{replica_name} (SIZE '{materialized.default_replica_size}')"
                for replica_name in replica_names
            )
            c.sql(f"CREATE CLUSTER quickstart REPLICAS ({replica_string})")

        junit_report = ci_util.junit_report_filename(c.name)

        try:
            junit_report = ci_util.junit_report_filename(c.name)

            def process(file: str) -> None:
                c.run_testdrive_files(
                    f"--junit-report={junit_report}",
                    f"--var=replicas={args.replicas}",
                    f"--var=default-replica-size={materialized.default_replica_size}",
                    f"--var=default-storage-size={materialized.default_storage_size}",
                    file,
                )

            c.test_parts(args.files, process)
            c.sanity_restart_mz()
        finally:
            ci_util.upload_junit_report(
                "testdrive", Path(__file__).parent / junit_report
            )


def workflow_rehydration(c: Composition) -> None:
    """Test creating sources in a remote clusterd process."""

    dependencies = [
        "materialized",
        "zookeeper",
        "kafka",
        "schema-registry",
        "clusterd1",
    ]

    for style, mz, clusterd in [
        (
            "with DISK",
            Materialized(
                options=[
                    "--orchestrator-process-scratch-directory=/scratch",
                ],
                additional_system_parameter_defaults={
                    "storage_statistics_collection_interval": "1000",
                    "storage_statistics_interval": "2000",
                    "unsafe_enable_unorchestrated_cluster_replicas": "true",
                    "disk_cluster_replicas_default": "true",
                    "enable_disk_cluster_replicas": "true",
                    # Force backpressure to be enabled.
                    "storage_dataflow_max_inflight_bytes": "1",
                    "storage_dataflow_max_inflight_bytes_to_cluster_size_fraction": "0.01",
                    "storage_dataflow_max_inflight_bytes_disk_only": "false",
                    "storage_dataflow_delay_sources_past_rehydration": "true",
                    # Enabling shrinking buffers
                    "upsert_rocksdb_shrink_allocated_buffers_by_ratio": "4",
                    "storage_shrink_upsert_unused_buffers_by_ratio": "4",
                },
                environment_extra=materialized_environment_extra,
                default_replication_factor=2,
            ),
            Clusterd(
                name="clusterd1",
                options=[
                    "--announce-memory-limit=1048376000",  # 1GiB
                ],
                workers=4,
            ),
        ),
        (
            "with DISK and RocksDB Merge Operator",
            Materialized(
                options=[
                    "--orchestrator-process-scratch-directory=/scratch",
                ],
                additional_system_parameter_defaults={
                    "storage_statistics_collection_interval": "1000",
                    "storage_statistics_interval": "2000",
                    "unsafe_enable_unorchestrated_cluster_replicas": "true",
                    "disk_cluster_replicas_default": "true",
                    "enable_disk_cluster_replicas": "true",
                    # Force backpressure to be enabled.
                    "storage_dataflow_max_inflight_bytes": "1",
                    "storage_dataflow_max_inflight_bytes_to_cluster_size_fraction": "0.01",
                    "storage_dataflow_max_inflight_bytes_disk_only": "false",
                    "storage_dataflow_delay_sources_past_rehydration": "true",
                    # Enabling shrinking buffers
                    "upsert_rocksdb_shrink_allocated_buffers_by_ratio": "4",
                    "storage_shrink_upsert_unused_buffers_by_ratio": "4",
                    # Enable the RocksDB merge operator
                    "storage_rocksdb_use_merge_operator": "true",
                },
                environment_extra=materialized_environment_extra,
                default_replication_factor=2,
            ),
            Clusterd(
                name="clusterd1",
                options=[
                    "--announce-memory-limit=1048376000",  # 1GiB
                ],
                workers=4,
            ),
        ),
        (
            "without DISK",
            Materialized(
                options=[
                    "--orchestrator-process-scratch-directory=/scratch",
                ],
                additional_system_parameter_defaults={
                    "storage_statistics_collection_interval": "1000",
                    "storage_statistics_interval": "2000",
                    "unsafe_enable_unorchestrated_cluster_replicas": "true",
                    # Force backpressure to be enabled.
                    "storage_dataflow_max_inflight_bytes": "1",
                    "storage_dataflow_max_inflight_bytes_to_cluster_size_fraction": "0.01",
                    "storage_dataflow_max_inflight_bytes_disk_only": "false",
                    "storage_dataflow_delay_sources_past_rehydration": "true",
                },
                environment_extra=materialized_environment_extra,
                default_replication_factor=2,
            ),
            Clusterd(
                name="clusterd1",
                workers=4,
            ),
        ),
    ]:
        with c.override(
            mz,
            clusterd,
            Testdrive(no_reset=True, consistent_seed=True),
        ):
            print(f"Running rehydration workflow {style}")
            c.down(destroy_volumes=True)

            c.up(*dependencies)
            c.run_testdrive_files("rehydration/01-setup.td")
            c.run_testdrive_files("rehydration/02-source-setup.td")

            c.kill("materialized")
            c.kill("clusterd1")
            c.up("materialized")
            c.up("clusterd1")

            c.run_testdrive_files("rehydration/03-after-rehydration.td")

        c.run_testdrive_files("rehydration/04-reset.td")


def workflow_failpoint(c: Composition) -> None:
    """Test behaviour when upsert state errors"""

    for failpoint in [
        (
            "fail_consolidate_chunk",
            "upsert: Failed to rehydrate state: Error consolidating values",
        ),
        (
            "fail_state_multi_put",
            "upsert: Failed to update records in state: Error putting values into state",
        ),
        (
            "fail_state_multi_get",
            "upsert: Failed to fetch records from state: Error getting values from state",
        ),
    ]:
        run_one_failpoint(c, failpoint[0], failpoint[1])


def run_one_failpoint(c: Composition, failpoint: str, error_message: str) -> None:
    print(f">>> Running failpoint test for failpoint {failpoint}")

    dependencies = ["zookeeper", "kafka", "materialized"]
    c.kill("clusterd1")
    c.up(*dependencies)
    c.run_testdrive_files("failpoint/00-reset.td")
    with c.override(
        Testdrive(no_reset=True, consistent_seed=True),
        Clusterd(name="clusterd1", workers=4),
    ):
        c.run_testdrive_files("failpoint/01-setup.td")
        c.up("clusterd1")
        c.run_testdrive_files("failpoint/02-source.td")
        c.kill("clusterd1")

        with c.override(
            # Start clusterd with failpoint
            Clusterd(
                name="clusterd1",
                environment_extra=[f"FAILPOINTS={failpoint}=return"],
                workers=4,
            ),
        ):
            c.up("clusterd1")
            c.run_testdrive_files(
                f"--var=error={error_message}", "failpoint/03-failpoint.td"
            )
            c.kill("clusterd1")

        # Running without set failpoint
        c.up("clusterd1")
        c.run_testdrive_files("failpoint/04-recover.td")


def workflow_incident_49(c: Composition) -> None:
    """Regression test for incident 49."""

    c.down(destroy_volumes=True)

    dependencies = [
        "materialized",
        "zookeeper",
        "kafka",
        "schema-registry",
    ]

    for style, mz in [
        (
            "with DISK",
            Materialized(
                additional_system_parameter_defaults={
                    "disk_cluster_replicas_default": "true",
                    "storage_dataflow_delay_sources_past_rehydration": "true",
                },
                environment_extra=materialized_environment_extra,
                default_replication_factor=2,
            ),
        ),
        (
            "without DISK",
            Materialized(
                additional_system_parameter_defaults={
                    "disk_cluster_replicas_default": "false",
                    "storage_dataflow_delay_sources_past_rehydration": "true",
                },
                environment_extra=materialized_environment_extra,
                default_replication_factor=2,
            ),
        ),
    ]:
        with c.override(
            mz,
            Testdrive(no_reset=True, consistent_seed=True),
        ):
            print(f"Running incident-49 workflow {style}")
            c.down(destroy_volumes=True)
            c.up(*dependencies)

            c.run_testdrive_files("incident-49/01-setup.td")

            c.kill("materialized")
            c.up("materialized")

            c.run_testdrive_files("incident-49/02-after-rehydration.td")

        c.run_testdrive_files("incident-49/03-reset.td")


def workflow_rocksdb_cleanup(c: Composition) -> None:
    """Testing rocksdb cleanup after dropping sources"""
    c.down(destroy_volumes=True)
    dependencies = [
        "materialized",
        "zookeeper",
        "kafka",
        "schema-registry",
    ]
    c.up(*dependencies)

    # Returns rockdb's cluster level and source level paths for a given source table name
    def rocksdb_path(source_tbl_name: str) -> tuple[str, str]:
        (source_id, cluster_id, replica_id) = c.sql_query(
            f"""select t.id, s.cluster_id, c.id
            from
            mz_sources s,
            mz_tables t,
            mz_cluster_replicas c
            where t.name ='{source_tbl_name}' AND t.source_id = s.id AND s.cluster_id = c.cluster_id"""
        )[0]
        prefix = "/scratch"
        cluster_prefix = f"cluster-{cluster_id}-replica-{replica_id}-gen-0"
        postfix = "storage/upsert"
        return (
            f"{prefix}/{cluster_prefix}/{postfix}",
            f"{prefix}/{cluster_prefix}/{postfix}/{source_id}",
        )

    # Returns the number of files recursive in a given directory
    def num_files(dir: str) -> int:
        num_files = c.exec(
            "materialized", "bash", "-c", f"find {dir} -type f | wc -l", capture=True
        ).stdout.strip()
        return int(num_files)

    scenarios = [
        ("drop-source.td", "DROP SOURCE dropped_upsert CASCADE", False),
        ("drop-cluster-cascade.td", "DROP CLUSTER c1 CASCADE", True),
        ("drop-source-in-cluster.td", "DROP SOURCE dropped_upsert CASCADE", False),
    ]

    for testdrive_file, drop_stmt, cluster_dropped in scenarios:
        with c.override(
            Testdrive(no_reset=True),
        ):
            c.up("testdrive", persistent=True)
            c.exec("testdrive", f"rocksdb-cleanup/{testdrive_file}")

            (_, kept_source_path) = rocksdb_path("kept_upsert_tbl")
            (dropped_cluster_path, dropped_source_path) = rocksdb_path(
                "dropped_upsert_tbl"
            )

            assert num_files(kept_source_path) > 0
            assert num_files(dropped_source_path) > 0

            c.testdrive(f"> {drop_stmt}")

            assert num_files(kept_source_path) > 0

            if cluster_dropped:
                assert num_files(dropped_cluster_path) == 0
            else:
                assert num_files(dropped_source_path) == 0

        c.testdrive(
            dedent(
                """
            $ nop

            # this is to reset testdrive
            """
            )
        )


def workflow_autospill(c: Composition) -> None:
    """Testing auto spill to disk"""
    dependencies = [
        "zookeeper",
        "kafka",
        "materialized",
        "schema-registry",
        "clusterd1",
    ]

    # Helper function to get worker 0 autospill metrics for clusterd.
    def fetch_auto_spill_metric() -> int | None:
        metrics = c.exec(
            "clusterd1", "curl", "localhost:6878/metrics", capture=True
        ).stdout

        value = None
        for metric in metrics.splitlines():
            if metric.startswith("mz_storage_upsert_state_rocksdb_autospill_in_use"):
                if value:
                    value += int(metric.split()[1])
                else:
                    value = int(metric.split()[1])

        return value

    for style, mz in [
        (
            "with DISK",
            Materialized(
                options=[
                    "--orchestrator-process-scratch-directory=/mzdata/source_data",
                ],
                additional_system_parameter_defaults={
                    "disk_cluster_replicas_default": "true",
                    "upsert_rocksdb_auto_spill_to_disk": "true",
                    "upsert_rocksdb_auto_spill_threshold_bytes": "290",
                    "unsafe_enable_unorchestrated_cluster_replicas": "true",
                    "storage_dataflow_delay_sources_past_rehydration": "true",
                },
                default_replication_factor=2,
            ),
        ),
        (
            "with DISK and RocksDB Merge Operator",
            Materialized(
                options=[
                    "--orchestrator-process-scratch-directory=/mzdata/source_data",
                ],
                additional_system_parameter_defaults={
                    "disk_cluster_replicas_default": "true",
                    "upsert_rocksdb_auto_spill_to_disk": "true",
                    "upsert_rocksdb_auto_spill_threshold_bytes": "290",
                    "unsafe_enable_unorchestrated_cluster_replicas": "true",
                    "storage_dataflow_delay_sources_past_rehydration": "true",
                    # Enable the RocksDB merge operator
                    "storage_rocksdb_use_merge_operator": "true",
                },
                default_replication_factor=2,
            ),
        ),
    ]:
        with c.override(
            mz,
            Clusterd(
                name="clusterd1",
            ),
            Testdrive(no_reset=True, consistent_seed=True),
        ):
            c.down(destroy_volumes=True)
            print(f"Running autospill workflow {style}")
            c.up(*dependencies)
            c.run_testdrive_files("autospill/01-setup.td")

            c.run_testdrive_files("autospill/02-memory.td")
            assert fetch_auto_spill_metric() == 0

            c.run_testdrive_files("autospill/03-rocksdb.td")
            assert fetch_auto_spill_metric() == 1


# This should not be run on ci and is not added to workflow_default above!
# This test is there to compare rehydration metrics with different configs.
# Can be run locally with the command ./mzcompose run load-test
def workflow_load_test(c: Composition, parser: WorkflowArgumentParser) -> None:
    # Following variables can be updated to tweak how much data the kafka
    # topic should be populated with and what should be the upsert state size.
    pad_len = 1024
    string_pad = "x" * pad_len  # 1KB
    repeat = 100 * 1024  # repeat * string_pad = 100MB upsert state size
    updates_count = 20  # repeat * updates_count = 2000MB total kafka topic size with multiple updates for the same key

    backpressure_bytes = 50 * 1024 * 1024  # 50MB

    c.down(destroy_volumes=True)
    # initial hydration
    with c.override(
        Testdrive(no_reset=True, consistent_seed=True, default_timeout=f"{5 * 60}s"),
        Materialized(
            options=[
                "--orchestrator-process-scratch-directory=/scratch",
            ],
            additional_system_parameter_defaults={
                "disk_cluster_replicas_default": "true",
                "enable_disk_cluster_replicas": "true",
                "unsafe_enable_unorchestrated_cluster_replicas": "true",
                "upsert_rocksdb_auto_spill_threshold_bytes": "250",
                # Force backpressure to be enabled.
                "storage_dataflow_max_inflight_bytes": f"{backpressure_bytes}",
                "storage_dataflow_max_inflight_bytes_disk_only": "true",
            },
            environment_extra=materialized_environment_extra,
            default_replication_factor=2,
        ),
        Clusterd(
            name="clusterd1",
        ),
    ):
        c.up("redpanda", "materialized", "clusterd1")
        c.up("testdrive", persistent=True)
        c.exec("testdrive", "load-test/setup.td")
        c.testdrive(
            dedent(
                """
                $ kafka-ingest format=bytes topic=topic1 key-format=bytes key-terminator=:
                "AAA":"START MARKER"
                """
            )
        )
        for number in range(updates_count):
            c.exec(
                "testdrive",
                f"--var=value={number}{string_pad}",
                f"--var=repeat={repeat}",
                "load-test/insert.td",
            )

        c.testdrive(
            dedent(
                """
                $ kafka-ingest format=bytes topic=topic1 key-format=bytes key-terminator=:
                "ZZZ":"END MARKER"
                """
            )
        )

        c.testdrive(
            dedent(
                f"""
                > select * from v1;
                {repeat + 2}
                """
            )
        )

        scenarios = [
            (
                "default",
                {
                    "disk_cluster_replicas_default": "true",
                    "enable_disk_cluster_replicas": "true",
                    "unsafe_enable_unorchestrated_cluster_replicas": "true",
                    "upsert_rocksdb_auto_spill_threshold_bytes": "250",
                    # Force backpressure to be enabled.
                    "storage_dataflow_max_inflight_bytes": f"{backpressure_bytes}",
                    "storage_dataflow_max_inflight_bytes_disk_only": "true",
                },
            ),
            (
                "default with RocksDB Merge Operator",
                {
                    "storage_rocksdb_use_merge_operator": "true",
                    "disk_cluster_replicas_default": "true",
                    "enable_disk_cluster_replicas": "true",
                    "unsafe_enable_unorchestrated_cluster_replicas": "true",
                    "upsert_rocksdb_auto_spill_threshold_bytes": "250",
                    # Force backpressure to be enabled.
                    "storage_dataflow_max_inflight_bytes": f"{backpressure_bytes}",
                    "storage_dataflow_max_inflight_bytes_disk_only": "true",
                },
            ),
            (
                "with write_buffer_manager no stall",
                {
                    "disk_cluster_replicas_default": "true",
                    "enable_disk_cluster_replicas": "true",
                    "unsafe_enable_unorchestrated_cluster_replicas": "true",
                    "upsert_rocksdb_auto_spill_threshold_bytes": "250",
                    # Force backpressure to be enabled.
                    "storage_dataflow_max_inflight_bytes": f"{backpressure_bytes}",
                    "storage_dataflow_max_inflight_bytes_disk_only": "true",
                    "upsert_rocksdb_write_buffer_manager_memory_bytes": f"{5 * 1024 * 1024}",
                    "upsert_rocksdb_write_buffer_manager_allow_stall": "false",
                },
            ),
            (
                "with write_buffer_manager stall enabled",
                {
                    "disk_cluster_replicas_default": "true",
                    "enable_disk_cluster_replicas": "true",
                    "upsert_rocksdb_auto_spill_threshold_bytes": "250",
                    # Force backpressure to be enabled.
                    "storage_dataflow_max_inflight_bytes": f"{backpressure_bytes}",
                    "storage_dataflow_max_inflight_bytes_disk_only": "true",
                    "upsert_rocksdb_write_buffer_manager_memory_bytes": f"{5 * 1024 * 1024}",
                    "upsert_rocksdb_write_buffer_manager_allow_stall": "true",
                },
            ),
        ]
        for scenario_name, mz_configs in scenarios:
            last_latency = None
            with c.override(
                Materialized(
                    options=[
                        "--orchestrator-process-scratch-directory=/scratch",
                    ],
                    additional_system_parameter_defaults=mz_configs,
                    environment_extra=materialized_environment_extra,
                    default_replication_factor=2,
                ),
            ):
                c.kill("materialized", "clusterd1")
                print(f"Running rehydration for scenario {scenario_name}")
                c.up("materialized", "clusterd1")
                # ensure we wait till the stat is updated
                rehydration_latency = last_latency
                while rehydration_latency is None or rehydration_latency != last_latency:
                    last_latency = rehydration_latency
                    rehydration_latency = c.sql_query(
                        """select max(rehydration_latency)
                        from mz_internal.mz_source_statistics_raw st
                        join mz_sources s on s.id = st.id
                        where name = 's1';"""
<<<<<<< HEAD
                    )[0]
                last_latency = rehydration_latency
                print(f"Scenario {scenario_name} took {rehydration_latency} ms")


def workflow_large_scale(c: Composition, parser: WorkflowArgumentParser) -> None:
    """
    The goal is to test a large scale Kafka upsert instance and to make sure that we can successfully ingest data from it quickly.
    """
    dependencies = ["materialized", "zookeeper", "kafka", "schema-registry"]
    c.up(*dependencies)
    with c.override(
        Testdrive(no_reset=True, consistent_seed=True),
    ):
        c.up("testdrive", persistent=True)

        c.testdrive(
            dedent(
                """
            $ kafka-create-topic topic=topic1

            > CREATE CONNECTION IF NOT EXISTS kafka_conn
              FOR KAFKA BROKER '${testdrive.kafka-addr}', SECURITY PROTOCOL PLAINTEXT;
            """
            )
        )

        def make_inserts(c: Composition, start: int, batch_num: int):
            c.testdrive(
                args=["--no-reset"],
                input=dedent(
                    f"""
                    $ kafka-ingest format=bytes topic=topic1 key-format=bytes key-terminator=: repeat={batch_num}
                    "${{kafka-ingest.iteration}}":"{'x'*1_000_000}"
                    """
                ),
            )

        num_rows = 100_000  # out of disk with 200_000 rows
        batch_size = 10_000
        for i in range(0, num_rows, batch_size):
            batch_num = min(batch_size, num_rows - i)
            make_inserts(c, i, batch_num)

        c.testdrive(
            args=["--no-reset"],
            input=dedent(
                f"""
                > CREATE SOURCE s1
                  FROM KAFKA CONNECTION kafka_conn (TOPIC 'testdrive-topic1-${{testdrive.seed}}');

                > CREATE TABLE s1_tbl FROM SOURCE s1 (REFERENCE "testdrive-topic1-${{testdrive.seed}}")
                  KEY FORMAT TEXT VALUE FORMAT TEXT
                  ENVELOPE UPSERT;

                > SELECT COUNT(*) FROM s1_tbl;
                {batch_size}
                """
            ),
        )

        c.testdrive(
            args=["--no-reset"],
            input=dedent(
                f"""
                $ kafka-ingest format=bytes topic=topic1 key-format=bytes key-terminator=:
                "{batch_size + 1}":"{'x'*1_000_000}"
                """
            ),
        )

        c.testdrive(
            args=["--no-reset"],
            input=dedent(
                f"""
                > SELECT COUNT(*) FROM s1_tbl;
                {batch_size + 1}
                """
            ),
        )
=======
                    )[0][0]
                print(f"Scenario {scenario_name} took {rehydration_latency} ms")
>>>>>>> ef9d4682
<|MERGE_RESOLUTION|>--- conflicted
+++ resolved
@@ -703,9 +703,7 @@
                         from mz_internal.mz_source_statistics_raw st
                         join mz_sources s on s.id = st.id
                         where name = 's1';"""
-<<<<<<< HEAD
-                    )[0]
-                last_latency = rehydration_latency
+                    )[0][0]
                 print(f"Scenario {scenario_name} took {rehydration_latency} ms")
 
 
@@ -783,8 +781,4 @@
                 {batch_size + 1}
                 """
             ),
-        )
-=======
-                    )[0][0]
-                print(f"Scenario {scenario_name} took {rehydration_latency} ms")
->>>>>>> ef9d4682
+        )